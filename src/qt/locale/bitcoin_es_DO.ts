--- conflicted
+++ resolved
@@ -1,177 +1,165 @@
-<TS language="es_DO" version="2.1">
+<TS version="2.1" language="es_DO">
 <context>
     <name>AddressBookPage</name>
     <message>
         <source>Right-click to edit address or label</source>
-        <translation>Click derecho para editar la dirección o etiqueta</translation>
+        <translation type="unfinished">Click derecho para editar la dirección o etiqueta</translation>
     </message>
     <message>
         <source>Create a new address</source>
-        <translation>Crear una nueva dirección</translation>
+        <translation type="unfinished">Crear una nueva dirección</translation>
     </message>
     <message>
         <source>&amp;New</source>
-        <translation>&amp;Nuevo</translation>
+        <translation type="unfinished">&amp;Nuevo</translation>
     </message>
     <message>
         <source>Copy the currently selected address to the system clipboard</source>
-        <translation>Copie las direcciones seleccionadas actualmente al portapapeles del sistema</translation>
+        <translation type="unfinished">Copie las direcciones seleccionadas actualmente al portapapeles del sistema</translation>
     </message>
     <message>
         <source>&amp;Copy</source>
-        <translation>&amp;Copiar</translation>
+        <translation type="unfinished">&amp;Copiar</translation>
     </message>
     <message>
         <source>C&amp;lose</source>
-        <translation>C&amp;errar</translation>
+        <translation type="unfinished">C&amp;errar</translation>
     </message>
     <message>
         <source>Delete the currently selected address from the list</source>
-        <translation>Borrar las direcciones seleccionadas recientemente de la lista</translation>
+        <translation type="unfinished">Borrar las direcciones seleccionadas recientemente de la lista</translation>
     </message>
     <message>
         <source>Enter address or label to search</source>
-        <translation>Introduzca una dirección o etiqueta que buscar</translation>
+        <translation type="unfinished">Introduzca una dirección o etiqueta que buscar</translation>
     </message>
     <message>
         <source>Export the data in the current tab to a file</source>
-        <translation>Exportar los datos en la pestaña actual a un archivo</translation>
+        <translation type="unfinished">Exportar los datos en la pestaña actual a un archivo</translation>
     </message>
     <message>
         <source>&amp;Export</source>
-        <translation>&amp;Exportar</translation>
+        <translation type="unfinished">&amp;Exportar</translation>
     </message>
     <message>
         <source>&amp;Delete</source>
-        <translation>&amp;Borrar</translation>
+        <translation type="unfinished">&amp;Borrar</translation>
     </message>
     <message>
         <source>Choose the address to send coins to</source>
-        <translation>Escoja la direccion a enviar las monedas</translation>
+        <translation type="unfinished">Escoja la direccion a enviar las monedas</translation>
     </message>
     <message>
         <source>Choose the address to receive coins with</source>
-        <translation>Elige la dirección para recibir monedas</translation>
+        <translation type="unfinished">Elige la dirección para recibir monedas</translation>
     </message>
     <message>
         <source>C&amp;hoose</source>
-        <translation>Escoger</translation>
+        <translation type="unfinished">Escoger</translation>
     </message>
     <message>
         <source>Sending addresses</source>
-        <translation>Envío de direcciones</translation>
+        <translation type="unfinished">Envío de direcciones</translation>
     </message>
     <message>
         <source>Receiving addresses</source>
-        <translation>Direcciones de recepción</translation>
+        <translation type="unfinished">Direcciones de recepción</translation>
     </message>
     <message>
         <source>These are your Particl addresses for sending payments. Always check the amount and the receiving address before sending coins.</source>
-        <translation>Estas son tus direcciones Particl para realizar pagos. Verifica siempre el monto y la dirección de recepción antes de enviar monedas. </translation>
+        <translation type="unfinished">Estas son tus direcciones Particl para realizar pagos. Verifica siempre el monto y la dirección de recepción antes de enviar monedas. </translation>
     </message>
     <message>
         <source>&amp;Copy Address</source>
-        <translation>Copiar dirección</translation>
+        <translation type="unfinished">Copiar dirección</translation>
     </message>
     <message>
         <source>Copy &amp;Label</source>
-        <translation>Copiar &amp;Etiqueta</translation>
+        <translation type="unfinished">Copiar &amp;Etiqueta</translation>
     </message>
     <message>
         <source>&amp;Edit</source>
-        <translation>&amp;Editar</translation>
+        <translation type="unfinished">&amp;Editar</translation>
     </message>
     <message>
         <source>Export Address List</source>
-        <translation>Exportar lista de direcciones</translation>
-    </message>
-    <message>
-        <source>Comma separated file (*.csv)</source>
-        <translation>Separar los archivos con comas (*.csv)</translation>
+        <translation type="unfinished">Exportar lista de direcciones</translation>
+    </message>
+    <message>
+        <source>There was an error trying to save the address list to %1. Please try again.</source>
+        <extracomment>An error message. %1 is a stand-in argument for the name of the file we attempted to save to.</extracomment>
+        <translation type="unfinished">Tuvimos un problema al guardar la dirección en la lista %1. Intenta de Nuevo.</translation>
     </message>
     <message>
         <source>Exporting Failed</source>
-        <translation>Error al exportar</translation>
-    </message>
-    <message>
-        <source>There was an error trying to save the address list to %1. Please try again.</source>
-        <translation>Tuvimos un problema al guardar la dirección en la lista %1. Intenta de Nuevo.</translation>
+        <translation type="unfinished">Error al exportar</translation>
     </message>
 </context>
 <context>
     <name>AddressTableModel</name>
     <message>
         <source>Label</source>
-        <translation>Nombre</translation>
+        <translation type="unfinished">Nombre</translation>
     </message>
     <message>
         <source>Address</source>
-        <translation>Direccion</translation>
+        <translation type="unfinished">Direccion</translation>
     </message>
     <message>
         <source>(no label)</source>
-        <translation>(sin etiqueta)</translation>
+        <translation type="unfinished">(sin etiqueta)</translation>
     </message>
 </context>
 <context>
     <name>AskPassphraseDialog</name>
     <message>
         <source>Passphrase Dialog</source>
-        <translation>Diálogo contraseña</translation>
+        <translation type="unfinished">Diálogo contraseña</translation>
     </message>
     <message>
         <source>Enter passphrase</source>
-        <translation>Ingresa frase de contraseña</translation>
+        <translation type="unfinished">Ingresa frase de contraseña</translation>
     </message>
     <message>
         <source>New passphrase</source>
-        <translation>Nueva frase de contraseña</translation>
+        <translation type="unfinished">Nueva frase de contraseña</translation>
     </message>
     <message>
         <source>Repeat new passphrase</source>
-        <translation>Repetir nueva frase de contraseña</translation>
+        <translation type="unfinished">Repetir nueva frase de contraseña</translation>
     </message>
     <message>
         <source>Encrypt wallet</source>
-        <translation>Cifrar monedero</translation>
+        <translation type="unfinished">Cifrar monedero</translation>
     </message>
     <message>
         <source>This operation needs your wallet passphrase to unlock the wallet.</source>
-        <translation>Esta operación necesita su frase de contraseña de la billetera para desbloquearla.
+        <translation type="unfinished">Esta operación necesita su frase de contraseña de la billetera para desbloquearla.
 </translation>
     </message>
     <message>
         <source>Unlock wallet</source>
-        <translation>Desbloquear monedero</translation>
-    </message>
-    <message>
-        <source>This operation needs your wallet passphrase to decrypt the wallet.</source>
-        <translation>Esta operación necesita su frase de contraseña de la billetera para descifrar la billetera.
-</translation>
-    </message>
-    <message>
-        <source>Decrypt wallet</source>
-        <translation>Descifrar monedero</translation>
+        <translation type="unfinished">Desbloquear monedero</translation>
     </message>
     <message>
         <source>Change passphrase</source>
-        <translation>Cambiar frase secreta</translation>
+        <translation type="unfinished">Cambiar frase secreta</translation>
     </message>
     <message>
         <source>Confirm wallet encryption</source>
-        <translation>Confirmar cifrado de billetera</translation>
+        <translation type="unfinished">Confirmar cifrado de billetera</translation>
     </message>
     <message>
         <source>Warning: If you encrypt your wallet and lose your passphrase, you will &lt;b&gt;LOSE ALL OF YOUR PARTICL&lt;/b&gt;!</source>
-        <translation>Atención: Si cifra su monedero y pierde la contraseña, perderá ¡&lt;b&gt;TODOS SUS PARTICL&lt;/b&gt;!</translation>
+        <translation type="unfinished">Atención: Si cifra su monedero y pierde la contraseña, perderá ¡&lt;b&gt;TODOS SUS PARTICL&lt;/b&gt;!</translation>
     </message>
     <message>
         <source>Are you sure you wish to encrypt your wallet?</source>
-        <translation>¿Está seguro que desea cifrar su monedero?</translation>
+        <translation type="unfinished">¿Está seguro que desea cifrar su monedero?</translation>
     </message>
     <message>
         <source>Wallet encrypted</source>
-        <translation>Monedero cifrado</translation>
+        <translation type="unfinished">Monedero cifrado</translation>
     </message>
     <message>
         <source>Your wallet is about to be encrypted. </source>
@@ -183,45 +171,38 @@
     </message>
     <message>
         <source>IMPORTANT: Any previous backups you have made of your wallet file should be replaced with the newly generated, encrypted wallet file. For security reasons, previous backups of the unencrypted wallet file will become useless as soon as you start using the new, encrypted wallet.</source>
-        <translation>IMPORTANTE: Cualquier copia de seguridad que haya realizado previamente de su archivo de monedero debe reemplazarse con el nuevo archivo de monedero cifrado. Por razones de seguridad, las copias de seguridad previas del archivo de monedero no cifradas serán inservibles en cuanto comience a usar el nuevo monedero cifrado.</translation>
+        <translation type="unfinished">IMPORTANTE: Cualquier copia de seguridad que haya realizado previamente de su archivo de monedero debe reemplazarse con el nuevo archivo de monedero cifrado. Por razones de seguridad, las copias de seguridad previas del archivo de monedero no cifradas serán inservibles en cuanto comience a usar el nuevo monedero cifrado.</translation>
     </message>
     <message>
         <source>Wallet encryption failed</source>
-        <translation>Ha fallado el cifrado del monedero</translation>
+        <translation type="unfinished">Ha fallado el cifrado del monedero</translation>
     </message>
     <message>
         <source>Wallet encryption failed due to an internal error. Your wallet was not encrypted.</source>
-        <translation>Ha fallado el cifrado del monedero debido a un error interno. El monedero no ha sido cifrado.</translation>
+        <translation type="unfinished">Ha fallado el cifrado del monedero debido a un error interno. El monedero no ha sido cifrado.</translation>
     </message>
     <message>
         <source>The supplied passphrases do not match.</source>
-        <translation>Las contraseñas no coinciden.</translation>
+        <translation type="unfinished">Las contraseñas no coinciden.</translation>
     </message>
     <message>
         <source>Wallet unlock failed</source>
-        <translation>Ha fallado el desbloqueo del monedero</translation>
+        <translation type="unfinished">Ha fallado el desbloqueo del monedero</translation>
     </message>
     <message>
         <source>The passphrase entered for the wallet decryption was incorrect.</source>
-        <translation>La contraseña introducida para descifrar el monedero es incorrecta.</translation>
-    </message>
-    <message>
-        <source>Wallet decryption failed</source>
-        <translation>Ha fallado el descifrado del monedero</translation>
+        <translation type="unfinished">La contraseña introducida para descifrar el monedero es incorrecta.</translation>
     </message>
     <message>
         <source>Wallet passphrase was successfully changed.</source>
-        <translation>Se ha cambiado correctamente la contraseña del monedero.</translation>
+        <translation type="unfinished">Se ha cambiado correctamente la contraseña del monedero.</translation>
     </message>
     <message>
         <source>Warning: The Caps Lock key is on!</source>
-        <translation>Aviso: ¡La tecla de bloqueo de mayúsculas está activada!</translation>
+        <translation type="unfinished">Aviso: ¡La tecla de bloqueo de mayúsculas está activada!</translation>
     </message>
 </context>
 <context>
-<<<<<<< HEAD
-    <name>BanTableModel</name>
-=======
     <name>BitcoinApplication</name>
     <message>
         <source>Internal error</source>
@@ -292,91 +273,133 @@
             <numerusform />
         </translation>
     </message>
->>>>>>> 3f385c91
     </context>
 <context>
+    <name>bitcoin-core</name>
+    <message>
+        <source>This is a pre-release test build - use at your own risk - do not use for mining or merchant applications</source>
+        <translation type="unfinished">Esta es una versión de pre-prueba - utilícela bajo su propio riesgo. No la utilice para usos comerciales o de minería.</translation>
+    </message>
+    <message>
+        <source>Warning: We do not appear to fully agree with our peers! You may need to upgrade, or other nodes may need to upgrade.</source>
+        <translation type="unfinished">Atención: ¡Parece que no estamos completamente de acuerdo con nuestros pares! Podría necesitar una actualización, u otros nodos podrían necesitarla.</translation>
+    </message>
+    <message>
+        <source>Corrupted block database detected</source>
+        <translation type="unfinished">Corrupción de base de datos de bloques detectada.</translation>
+    </message>
+    <message>
+        <source>Do you want to rebuild the block database now?</source>
+        <translation type="unfinished">¿Quieres reconstruir la base de datos de bloques ahora?</translation>
+    </message>
+    <message>
+        <source>Done loading</source>
+        <translation type="unfinished">Carga lista</translation>
+    </message>
+    <message>
+        <source>Error initializing block database</source>
+        <translation type="unfinished">Error al inicializar la base de datos de bloques</translation>
+    </message>
+    <message>
+        <source>Error initializing wallet database environment %s!</source>
+        <translation type="unfinished">Error al inicializar el entorno de la base de datos del monedero  %s</translation>
+    </message>
+    <message>
+        <source>Error loading block database</source>
+        <translation type="unfinished">Error cargando base de datos de bloques</translation>
+    </message>
+    <message>
+        <source>Error opening block database</source>
+        <translation type="unfinished">Error al abrir base de datos de bloques.</translation>
+    </message>
+    <message>
+        <source>Failed to listen on any port. Use -listen=0 if you want this.</source>
+        <translation type="unfinished">Ha fallado la escucha en todos los puertos. Use -listen=0 si desea esto.</translation>
+    </message>
+    <message>
+        <source>Incorrect or no genesis block found. Wrong datadir for network?</source>
+        <translation type="unfinished">Incorrecto o bloque de génesis no encontrado. Datadir equivocada para la red?</translation>
+    </message>
+    <message>
+        <source>Insufficient funds</source>
+        <translation type="unfinished">Fondos insuficientes</translation>
+    </message>
+    <message>
+        <source>Not enough file descriptors available.</source>
+        <translation type="unfinished">No hay suficientes descriptores de archivo disponibles. </translation>
+    </message>
+    <message>
+        <source>Signing transaction failed</source>
+        <translation type="unfinished">Transacción falló</translation>
+    </message>
+    <message>
+        <source>This is the minimum transaction fee you pay on every transaction.</source>
+        <translation type="unfinished">Esta es la tarifa mínima a pagar en cada transacción.</translation>
+    </message>
+    <message>
+        <source>This is the transaction fee you will pay if you send a transaction.</source>
+        <translation type="unfinished">Esta es la tarifa a pagar si realizas una transacción.</translation>
+    </message>
+    <message>
+        <source>Transaction amount too small</source>
+        <translation type="unfinished">Transacción muy pequeña</translation>
+    </message>
+    <message>
+        <source>Transaction amounts must not be negative</source>
+        <translation type="unfinished">Los montos de la transacción no debe ser negativo</translation>
+    </message>
+    <message>
+        <source>Transaction has too long of a mempool chain</source>
+        <translation type="unfinished">La transacción tiene largo tiempo en una cadena mempool</translation>
+    </message>
+    <message>
+        <source>Transaction must have at least one recipient</source>
+        <translation type="unfinished">La transacción debe tener al menos un destinatario</translation>
+    </message>
+    <message>
+        <source>Transaction too large</source>
+        <translation type="unfinished">Transacción muy grande</translation>
+    </message>
+    <message>
+        <source>Unknown network specified in -onlynet: '%s'</source>
+        <translation type="unfinished">La red especificada en -onlynet '%s' es desconocida</translation>
+    </message>
+    </context>
+<context>
     <name>BitcoinGUI</name>
     <message>
-        <source>Sign &amp;message...</source>
-        <translation>Firmar &amp;mensaje...</translation>
-    </message>
-    <message>
-        <source>Synchronizing with network...</source>
-        <translation>Sincronizando con la red...</translation>
-    </message>
-    <message>
         <source>&amp;Overview</source>
-        <translation>&amp;Vista general</translation>
+        <translation type="unfinished">&amp;Vista general</translation>
     </message>
     <message>
         <source>Show general overview of wallet</source>
-        <translation>Mostrar visión general de la billetera</translation>
+        <translation type="unfinished">Mostrar visión general de la billetera</translation>
     </message>
     <message>
         <source>&amp;Transactions</source>
-        <translation>&amp;Transacciones</translation>
+        <translation type="unfinished">&amp;Transacciones</translation>
     </message>
     <message>
         <source>Browse transaction history</source>
-        <translation>Buscar historial de transacciones</translation>
+        <translation type="unfinished">Buscar historial de transacciones</translation>
     </message>
     <message>
         <source>E&amp;xit</source>
-        <translation>S&amp;alir</translation>
+        <translation type="unfinished">S&amp;alir</translation>
     </message>
     <message>
         <source>Quit application</source>
-        <translation>Quitar aplicación</translation>
+        <translation type="unfinished">Quitar aplicación</translation>
     </message>
     <message>
         <source>About &amp;Qt</source>
-        <translation>Acerca de &amp;Qt</translation>
+        <translation type="unfinished">Acerca de &amp;Qt</translation>
     </message>
     <message>
         <source>Show information about Qt</source>
-        <translation>Mostrar información acerca de Qt</translation>
-    </message>
-    <message>
-        <source>&amp;Options...</source>
-        <translation>&amp;Opciones...</translation>
-    </message>
-    <message>
-        <source>&amp;Encrypt Wallet...</source>
-        <translation>&amp;Cifrar monedero…</translation>
-    </message>
-    <message>
-        <source>&amp;Backup Wallet...</source>
-        <translation>Copia de &amp;respaldo del monedero...</translation>
-    </message>
-    <message>
-        <source>&amp;Change Passphrase...</source>
-        <translation>&amp;Cambiar la contraseña…</translation>
-    </message>
-    <message>
-        <source>Open &amp;URI...</source>
-        <translation>Abrir URI...</translation>
-    </message>
-    <message>
-        <source>Reindexing blocks on disk...</source>
-        <translation>Reindexando bloques en el disco...</translation>
-    </message>
-    <message>
-        <source>Send coins to a Particl address</source>
-        <translation>Enviar monedas a una dirección Particl</translation>
-    </message>
-    <message>
-        <source>Backup wallet to another location</source>
-        <translation>Respaldar billetera en otra ubicación</translation>
-    </message>
-    <message>
-        <source>Change the passphrase used for wallet encryption</source>
-        <translation>Cambiar frase secreta usada para la encriptación de la billetera</translation>
-    </message>
-    <message>
-<<<<<<< HEAD
-        <source>&amp;Verify message...</source>
-        <translation>&amp;Verificar mensaje...</translation>
-=======
+        <translation type="unfinished">Mostrar información acerca de Qt</translation>
+    </message>
+    <message>
         <source>Create a new wallet</source>
         <translation type="unfinished">Crear monedero nuevo</translation>
     </message>
@@ -385,25 +408,24 @@
         <translation type="unfinished">Minimizar</translation>
     </message>
     <message>
-        <source>Send coins to a Bitcoin address</source>
-        <translation type="unfinished">Enviar monedas a una dirección Bitcoin</translation>
->>>>>>> 3f385c91
+        <source>Send coins to a Particl address</source>
+        <translation type="unfinished">Enviar monedas a una dirección Particl</translation>
+    </message>
+    <message>
+        <source>Backup wallet to another location</source>
+        <translation type="unfinished">Respaldar billetera en otra ubicación</translation>
+    </message>
+    <message>
+        <source>Change the passphrase used for wallet encryption</source>
+        <translation type="unfinished">Cambiar frase secreta usada para la encriptación de la billetera</translation>
     </message>
     <message>
         <source>&amp;Send</source>
-        <translation>&amp;Enviar</translation>
+        <translation type="unfinished">&amp;Enviar</translation>
     </message>
     <message>
         <source>&amp;Receive</source>
-        <translation>&amp;Recibir</translation>
-    </message>
-    <message>
-        <source>&amp;Show / Hide</source>
-        <translation>&amp;Mostar / Ocultar</translation>
-    </message>
-    <message>
-        <source>Show or hide the main Window</source>
-        <translation>Mostar u ocultar la ventana principal</translation>
+        <translation type="unfinished">&amp;Recibir</translation>
     </message>
     <message>
         <source>&amp;Encrypt Wallet…</source>
@@ -411,323 +433,297 @@
     </message>
     <message>
         <source>Encrypt the private keys that belong to your wallet</source>
-        <translation>Encriptar las llaves privadas que pertenecen a tu billetera</translation>
+        <translation type="unfinished">Encriptar las llaves privadas que pertenecen a tu billetera</translation>
     </message>
     <message>
         <source>Sign messages with your Particl addresses to prove you own them</source>
-        <translation>Firma mensajes con tus direcciones Particl para probar que eres dueño de ellas</translation>
+        <translation type="unfinished">Firma mensajes con tus direcciones Particl para probar que eres dueño de ellas</translation>
     </message>
     <message>
         <source>Verify messages to ensure they were signed with specified Particl addresses</source>
-        <translation>Verificar mensajes para asegurar que estaban firmados con direcciones Particl especificas</translation>
+        <translation type="unfinished">Verificar mensajes para asegurar que estaban firmados con direcciones Particl especificas</translation>
     </message>
     <message>
         <source>&amp;File</source>
-        <translation>&amp;Archivo</translation>
+        <translation type="unfinished">&amp;Archivo</translation>
     </message>
     <message>
         <source>&amp;Settings</source>
-        <translation>&amp;Configuración</translation>
+        <translation type="unfinished">&amp;Configuración</translation>
     </message>
     <message>
         <source>&amp;Help</source>
-        <translation>A&amp;yuda</translation>
+        <translation type="unfinished">A&amp;yuda</translation>
     </message>
     <message>
         <source>Tabs toolbar</source>
-        <translation>Barra de pestañas</translation>
+        <translation type="unfinished">Barra de pestañas</translation>
     </message>
     <message>
         <source>Request payments (generates QR codes and particl: URIs)</source>
-        <translation>Solicitar pagos (genera codigo QR y URL's de Particl)</translation>
+        <translation type="unfinished">Solicitar pagos (genera codigo QR y URL's de Particl)</translation>
     </message>
     <message>
         <source>Show the list of used sending addresses and labels</source>
-        <translation>Mostrar la lista de direcciones de envío y etiquetas</translation>
+        <translation type="unfinished">Mostrar la lista de direcciones de envío y etiquetas</translation>
     </message>
     <message>
         <source>Show the list of used receiving addresses and labels</source>
-        <translation>Muestra la lista de direcciones de recepción y etiquetas</translation>
+        <translation type="unfinished">Muestra la lista de direcciones de recepción y etiquetas</translation>
     </message>
     <message>
         <source>&amp;Command-line options</source>
-        <translation>Opciones de línea de comandos</translation>
+        <translation type="unfinished">Opciones de línea de comandos</translation>
+    </message>
+    <message numerus="yes">
+        <source>Processed %n block(s) of transaction history.</source>
+        <translation type="unfinished">
+            <numerusform />
+            <numerusform />
+        </translation>
     </message>
     <message>
         <source>%1 behind</source>
-        <translation>%1 detrás</translation>
+        <translation type="unfinished">%1 detrás</translation>
     </message>
     <message>
         <source>Last received block was generated %1 ago.</source>
-        <translation>El último bloque recibido fue generado hace %1 hora(s).</translation>
+        <translation type="unfinished">El último bloque recibido fue generado hace %1 hora(s).</translation>
     </message>
     <message>
         <source>Transactions after this will not yet be visible.</source>
-        <translation>Transacciones después de esta no serán visibles todavía.</translation>
-    </message>
-    <message>
-        <source>Error</source>
-        <translation>Error</translation>
+        <translation type="unfinished">Transacciones después de esta no serán visibles todavía.</translation>
     </message>
     <message>
         <source>Warning</source>
-        <translation>Advertencia</translation>
+        <translation type="unfinished">Advertencia</translation>
     </message>
     <message>
         <source>Information</source>
-        <translation>Información</translation>
+        <translation type="unfinished">Información</translation>
     </message>
     <message>
         <source>Up to date</source>
-        <translation>Al día</translation>
+        <translation type="unfinished">Al día</translation>
     </message>
     <message>
         <source>&amp;Window</source>
-        <translation>&amp;Ventana</translation>
-    </message>
-    <message>
-        <source>Catching up...</source>
-        <translation>Alcanzando...</translation>
+        <translation type="unfinished">&amp;Ventana</translation>
+    </message>
+    <message numerus="yes">
+        <source>%n active connection(s) to Particl network.</source>
+        <extracomment>A substring of the tooltip.</extracomment>
+        <translation type="unfinished">
+            <numerusform />
+            <numerusform />
+        </translation>
     </message>
     <message>
         <source>Sent transaction</source>
-        <translation>Transacción enviada</translation>
+        <translation type="unfinished">Transacción enviada</translation>
     </message>
     <message>
         <source>Incoming transaction</source>
-        <translation>Transacción entrante</translation>
+        <translation type="unfinished">Transacción entrante</translation>
     </message>
     <message>
         <source>Wallet is &lt;b&gt;encrypted&lt;/b&gt; and currently &lt;b&gt;unlocked&lt;/b&gt;</source>
-        <translation>La billetera está encriptada y desbloqueada recientemente</translation>
+        <translation type="unfinished">La billetera está encriptada y desbloqueada recientemente</translation>
     </message>
     <message>
         <source>Wallet is &lt;b&gt;encrypted&lt;/b&gt; and currently &lt;b&gt;locked&lt;/b&gt;</source>
-        <translation>La billetera está encriptada y bloqueada recientemente</translation>
+        <translation type="unfinished">La billetera está encriptada y bloqueada recientemente</translation>
     </message>
     </context>
 <context>
     <name>CoinControlDialog</name>
     <message>
         <source>Coin Selection</source>
-        <translation>Selección de moneda</translation>
+        <translation type="unfinished">Selección de moneda</translation>
     </message>
     <message>
         <source>Quantity:</source>
-        <translation>Cantidad:</translation>
-    </message>
-    <message>
-        <source>Bytes:</source>
-        <translation>Bytes:</translation>
+        <translation type="unfinished">Cantidad:</translation>
     </message>
     <message>
         <source>Amount:</source>
-        <translation>Monto:</translation>
+        <translation type="unfinished">Monto:</translation>
     </message>
     <message>
         <source>Fee:</source>
-        <translation>Comisión:</translation>
+        <translation type="unfinished">Comisión:</translation>
     </message>
     <message>
         <source>Dust:</source>
-        <translation>Polvo:</translation>
+        <translation type="unfinished">Polvo:</translation>
     </message>
     <message>
         <source>After Fee:</source>
-        <translation>Después de tasas:</translation>
+        <translation type="unfinished">Después de tasas:</translation>
     </message>
     <message>
         <source>Change:</source>
-        <translation>Cambio:</translation>
+        <translation type="unfinished">Cambio:</translation>
     </message>
     <message>
         <source>(un)select all</source>
-        <translation>(de)seleccionar todo</translation>
+        <translation type="unfinished">(de)seleccionar todo</translation>
     </message>
     <message>
         <source>Tree mode</source>
-        <translation>Modo de árbol</translation>
+        <translation type="unfinished">Modo de árbol</translation>
     </message>
     <message>
         <source>List mode</source>
-        <translation>Modo de lista</translation>
+        <translation type="unfinished">Modo de lista</translation>
     </message>
     <message>
         <source>Amount</source>
-        <translation>Monto</translation>
+        <translation type="unfinished">Monto</translation>
     </message>
     <message>
         <source>Received with label</source>
-        <translation>Recibido con etiqueta</translation>
+        <translation type="unfinished">Recibido con etiqueta</translation>
     </message>
     <message>
         <source>Received with address</source>
-        <translation>Recibido con dirección</translation>
+        <translation type="unfinished">Recibido con dirección</translation>
     </message>
     <message>
         <source>Date</source>
-        <translation>Fecha</translation>
+        <translation type="unfinished">Fecha</translation>
     </message>
     <message>
         <source>Confirmations</source>
-        <translation>Confirmaciones</translation>
+        <translation type="unfinished">Confirmaciones</translation>
     </message>
     <message>
         <source>Confirmed</source>
-        <translation>Confirmado</translation>
-    </message>
-    <message>
-        <source>Copy address</source>
-        <translation>Copiar dirección</translation>
-    </message>
-    <message>
-        <source>Copy label</source>
-        <translation>Copiar etiqueta</translation>
+        <translation type="unfinished">Confirmado</translation>
     </message>
     <message>
         <source>Copy amount</source>
-        <translation>Copiar cantidad</translation>
-    </message>
-    <message>
-        <source>Copy transaction ID</source>
-        <translation>Copiar identificador de transacción</translation>
-    </message>
-    <message>
-        <source>Lock unspent</source>
-        <translation>Bloquear lo no gastado</translation>
-    </message>
-    <message>
-        <source>Unlock unspent</source>
-        <translation>Desbloquear lo no gastado</translation>
+        <translation type="unfinished">Copiar cantidad</translation>
     </message>
     <message>
         <source>Copy quantity</source>
-        <translation>Copiar cantidad</translation>
+        <translation type="unfinished">Copiar cantidad</translation>
     </message>
     <message>
         <source>Copy fee</source>
-        <translation>Copiar comisión</translation>
+        <translation type="unfinished">Copiar comisión</translation>
     </message>
     <message>
         <source>Copy after fee</source>
-        <translation>Copiar después de aplicar donación</translation>
+        <translation type="unfinished">Copiar después de aplicar donación</translation>
     </message>
     <message>
         <source>Copy bytes</source>
-        <translation>Copiar bytes</translation>
+        <translation type="unfinished">Copiar bytes</translation>
     </message>
     <message>
         <source>Copy change</source>
-        <translation>Copiar cambio</translation>
+        <translation type="unfinished">Copiar cambio</translation>
     </message>
     <message>
         <source>(%1 locked)</source>
-        <translation>(%1 bloqueado)</translation>
+        <translation type="unfinished">(%1 bloqueado)</translation>
     </message>
     <message>
         <source>yes</source>
-        <translation>si</translation>
-    </message>
-    <message>
-        <source>no</source>
-        <translation>no</translation>
+        <translation type="unfinished">si</translation>
     </message>
     <message>
         <source>(no label)</source>
-        <translation>(sin etiqueta)</translation>
+        <translation type="unfinished">(sin etiqueta)</translation>
     </message>
     <message>
         <source>change from %1 (%2)</source>
-        <translation>Enviar desde %1 (%2)</translation>
+        <translation type="unfinished">Enviar desde %1 (%2)</translation>
     </message>
     <message>
         <source>(change)</source>
-        <translation>(cambio)</translation>
+        <translation type="unfinished">(cambio)</translation>
     </message>
 </context>
 <context>
-    <name>CreateWalletActivity</name>
+    <name>CreateWalletDialog</name>
+    <message>
+        <source>Wallet</source>
+        <translation type="unfinished">Billetera</translation>
+    </message>
     </context>
 <context>
-    <name>CreateWalletDialog</name>
-    </context>
-<context>
     <name>EditAddressDialog</name>
     <message>
         <source>Edit Address</source>
-        <translation>Editar dirección</translation>
+        <translation type="unfinished">Editar dirección</translation>
     </message>
     <message>
         <source>&amp;Label</source>
-        <translation>&amp;Etiqueta</translation>
+        <translation type="unfinished">&amp;Etiqueta</translation>
     </message>
     <message>
         <source>The label associated with this address list entry</source>
-        <translation>La etiqueta asociada con esta entrada de la lista de direcciones</translation>
+        <translation type="unfinished">La etiqueta asociada con esta entrada de la lista de direcciones</translation>
     </message>
     <message>
         <source>The address associated with this address list entry. This can only be modified for sending addresses.</source>
-        <translation>La dirección asociada con esta entrada de la lista de direcciones. Esta puede ser modificada solo para el envío de direcciones.</translation>
+        <translation type="unfinished">La dirección asociada con esta entrada de la lista de direcciones. Esta puede ser modificada solo para el envío de direcciones.</translation>
     </message>
     <message>
         <source>&amp;Address</source>
-        <translation>&amp;Dirección</translation>
+        <translation type="unfinished">&amp;Dirección</translation>
     </message>
     <message>
         <source>New sending address</source>
-        <translation>Nueva dirección de envío</translation>
+        <translation type="unfinished">Nueva dirección de envío</translation>
     </message>
     <message>
         <source>Edit receiving address</source>
-        <translation>Editar dirección de recepción</translation>
+        <translation type="unfinished">Editar dirección de recepción</translation>
     </message>
     <message>
         <source>Edit sending address</source>
-        <translation>Editar dirección de envío</translation>
+        <translation type="unfinished">Editar dirección de envío</translation>
     </message>
     <message>
         <source>The entered address "%1" is not a valid Particl address.</source>
-        <translation>La dirección introducida "%1" no es una dirección Particl válida.</translation>
+        <translation type="unfinished">La dirección introducida "%1" no es una dirección Particl válida.</translation>
     </message>
     <message>
         <source>Could not unlock wallet.</source>
-        <translation>No se pudo desbloquear el monedero.</translation>
+        <translation type="unfinished">No se pudo desbloquear el monedero.</translation>
     </message>
     <message>
         <source>New key generation failed.</source>
-        <translation>Ha fallado la generación de la nueva clave.</translation>
+        <translation type="unfinished">Ha fallado la generación de la nueva clave.</translation>
     </message>
 </context>
 <context>
     <name>FreespaceChecker</name>
     <message>
         <source>A new data directory will be created.</source>
-        <translation>Un nuevo directorio de datos será creado.</translation>
+        <translation type="unfinished">Un nuevo directorio de datos será creado.</translation>
     </message>
     <message>
         <source>name</source>
-        <translation>nombre</translation>
+        <translation type="unfinished">nombre</translation>
     </message>
     <message>
         <source>Directory already exists. Add %1 if you intend to create a new directory here.</source>
-        <translation>El directorio ya existe. Agrega %1 si tiene la intención de crear un nuevo directorio aquí.</translation>
+        <translation type="unfinished">El directorio ya existe. Agrega %1 si tiene la intención de crear un nuevo directorio aquí.</translation>
     </message>
     <message>
         <source>Path already exists, and is not a directory.</source>
-        <translation>La ruta ya existe, y no es un directorio.</translation>
+        <translation type="unfinished">La ruta ya existe, y no es un directorio.</translation>
     </message>
     <message>
         <source>Cannot create data directory here.</source>
-        <translation>No puede crear directorio de datos aquí.</translation>
+        <translation type="unfinished">No puede crear directorio de datos aquí.</translation>
     </message>
 </context>
 <context>
-<<<<<<< HEAD
-    <name>HelpMessageDialog</name>
-    <message>
-        <source>version</source>
-        <translation>versión</translation>
-=======
     <name>Intro</name>
     <message numerus="yes">
         <source>%n GB of space available</source>
@@ -757,184 +753,162 @@
             <numerusform />
             <numerusform />
         </translation>
->>>>>>> 3f385c91
+    </message>
+    <message>
+        <source>Error: Specified data directory "%1" cannot be created.</source>
+        <translation type="unfinished">Error: Directorio de datos especificado "%1" no puede ser creado.</translation>
+    </message>
+    <message>
+        <source>Welcome</source>
+        <translation type="unfinished">Bienvenido</translation>
+    </message>
+    <message>
+        <source>Welcome to %1.</source>
+        <translation type="unfinished">Bienvenido a %1.</translation>
+    </message>
+    <message>
+        <source>Use the default data directory</source>
+        <translation type="unfinished">Usar el directorio de datos por defecto</translation>
+    </message>
+    <message>
+        <source>Use a custom data directory:</source>
+        <translation type="unfinished">Usa un directorio de datos personalizado:</translation>
+    </message>
+</context>
+<context>
+    <name>HelpMessageDialog</name>
+    <message>
+        <source>version</source>
+        <translation type="unfinished">versión</translation>
     </message>
     <message>
         <source>Command-line options</source>
-        <translation>Opciones de línea de comandos</translation>
+        <translation type="unfinished">Opciones de línea de comandos</translation>
     </message>
 </context>
 <context>
-    <name>Intro</name>
-    <message>
-        <source>Welcome</source>
-        <translation>Bienvenido</translation>
-    </message>
-    <message>
-        <source>Welcome to %1.</source>
-        <translation>Bienvenido a %1.</translation>
-    </message>
-    <message>
-        <source>Use the default data directory</source>
-        <translation>Usar el directorio de datos por defecto</translation>
-    </message>
-    <message>
-        <source>Use a custom data directory:</source>
-        <translation>Usa un directorio de datos personalizado:</translation>
-    </message>
-    <message>
-        <source>Particl</source>
-        <translation>Particl</translation>
-    </message>
-    <message>
-        <source>Error: Specified data directory "%1" cannot be created.</source>
-        <translation>Error: Directorio de datos especificado "%1" no puede ser creado.</translation>
-    </message>
-    <message>
-        <source>Error</source>
-        <translation>Error</translation>
+    <name>ModalOverlay</name>
+    <message>
+        <source>Form</source>
+        <translation type="unfinished">Desde</translation>
+    </message>
+    <message>
+        <source>Last block time</source>
+        <translation type="unfinished">Hora del último bloque</translation>
     </message>
     </context>
 <context>
-    <name>ModalOverlay</name>
-    <message>
-        <source>Form</source>
-        <translation>Desde</translation>
-    </message>
-    <message>
-        <source>Last block time</source>
-        <translation>Hora del último bloque</translation>
-    </message>
-    </context>
-<context>
     <name>OpenURIDialog</name>
     <message>
-        <source>URI:</source>
-        <translation>URI:</translation>
+        <source>Paste address from clipboard</source>
+        <extracomment>Tooltip text for button that allows you to paste an address that is in your clipboard.</extracomment>
+        <translation type="unfinished">Pegar dirección desde portapapeles</translation>
     </message>
 </context>
 <context>
-    <name>OpenWalletActivity</name>
-    </context>
-<context>
     <name>OptionsDialog</name>
     <message>
         <source>Options</source>
-        <translation>Opciones</translation>
-    </message>
-    <message>
-        <source>&amp;Main</source>
-        <translation>&amp;Main</translation>
+        <translation type="unfinished">Opciones</translation>
     </message>
     <message>
         <source>IP address of the proxy (e.g. IPv4: 127.0.0.1 / IPv6: ::1)</source>
-        <translation>Dirección IP del proxy (ej. IPv4: 127.0.0.1 / IPv6: ::1)</translation>
+        <translation type="unfinished">Dirección IP del proxy (ej. IPv4: 127.0.0.1 / IPv6: ::1)</translation>
     </message>
     <message>
         <source>Reset all client options to default.</source>
-        <translation>Restablecer todas las opciones del cliente a las predeterminadas.</translation>
+        <translation type="unfinished">Restablecer todas las opciones del cliente a las predeterminadas.</translation>
     </message>
     <message>
         <source>&amp;Reset Options</source>
-        <translation>&amp;Restablecer opciones</translation>
+        <translation type="unfinished">&amp;Restablecer opciones</translation>
     </message>
     <message>
         <source>&amp;Network</source>
-        <translation>&amp;Red</translation>
+        <translation type="unfinished">&amp;Red</translation>
     </message>
     <message>
         <source>W&amp;allet</source>
-        <translation>Billetera</translation>
+        <translation type="unfinished">Billetera</translation>
     </message>
     <message>
         <source>Expert</source>
-        <translation>Experto</translation>
+        <translation type="unfinished">Experto</translation>
     </message>
     <message>
         <source>Automatically open the Particl client port on the router. This only works when your router supports UPnP and it is enabled.</source>
-        <translation>Abrir automáticamente el puerto del cliente Particl en el router. Esta opción solo funciona si el router admite UPnP y está activado.</translation>
+        <translation type="unfinished">Abrir automáticamente el puerto del cliente Particl en el router. Esta opción solo funciona si el router admite UPnP y está activado.</translation>
     </message>
     <message>
         <source>Map port using &amp;UPnP</source>
-        <translation>Mapear el puerto usando &amp;UPnP</translation>
+        <translation type="unfinished">Mapear el puerto usando &amp;UPnP</translation>
     </message>
     <message>
         <source>Proxy &amp;IP:</source>
-        <translation>Dirección &amp;IP del proxy:</translation>
+        <translation type="unfinished">Dirección &amp;IP del proxy:</translation>
     </message>
     <message>
         <source>&amp;Port:</source>
-        <translation>&amp;Puerto:</translation>
+        <translation type="unfinished">&amp;Puerto:</translation>
     </message>
     <message>
         <source>Port of the proxy (e.g. 9050)</source>
-        <translation>Puerto del servidor proxy (ej. 9050)</translation>
+        <translation type="unfinished">Puerto del servidor proxy (ej. 9050)</translation>
     </message>
     <message>
         <source>&amp;Window</source>
-        <translation>&amp;Ventana</translation>
+        <translation type="unfinished">&amp;Ventana</translation>
     </message>
     <message>
         <source>Show only a tray icon after minimizing the window.</source>
-        <translation>Minimizar la ventana a la bandeja de iconos del sistema.</translation>
+        <translation type="unfinished">Minimizar la ventana a la bandeja de iconos del sistema.</translation>
     </message>
     <message>
         <source>&amp;Minimize to the tray instead of the taskbar</source>
-        <translation>&amp;Minimizar a la bandeja en vez de a la barra de tareas</translation>
+        <translation type="unfinished">&amp;Minimizar a la bandeja en vez de a la barra de tareas</translation>
     </message>
     <message>
         <source>M&amp;inimize on close</source>
-        <translation>M&amp;inimizar al cerrar</translation>
+        <translation type="unfinished">M&amp;inimizar al cerrar</translation>
     </message>
     <message>
         <source>&amp;Display</source>
-        <translation>&amp;Interfaz</translation>
+        <translation type="unfinished">&amp;Interfaz</translation>
     </message>
     <message>
         <source>User Interface &amp;language:</source>
-        <translation>I&amp;dioma de la interfaz de usuario</translation>
+        <translation type="unfinished">I&amp;dioma de la interfaz de usuario</translation>
     </message>
     <message>
         <source>&amp;Unit to show amounts in:</source>
-        <translation>Mostrar las cantidades en la &amp;unidad:</translation>
+        <translation type="unfinished">Mostrar las cantidades en la &amp;unidad:</translation>
     </message>
     <message>
         <source>Choose the default subdivision unit to show in the interface and when sending coins.</source>
-        <translation>Elegir la subdivisión predeterminada para mostrar cantidades en la interfaz y cuando se envían monedas.</translation>
+        <translation type="unfinished">Elegir la subdivisión predeterminada para mostrar cantidades en la interfaz y cuando se envían monedas.</translation>
     </message>
     <message>
         <source>Whether to show coin control features or not.</source>
-        <translation>Mostrar o no características de control de moneda</translation>
+        <translation type="unfinished">Mostrar o no características de control de moneda</translation>
     </message>
     <message>
         <source>&amp;OK</source>
-        <translation>&amp;Aceptar</translation>
+        <translation type="unfinished">&amp;Aceptar</translation>
     </message>
     <message>
         <source>&amp;Cancel</source>
-        <translation>&amp;Cancelar</translation>
+        <translation type="unfinished">&amp;Cancelar</translation>
     </message>
     <message>
         <source>default</source>
-        <translation>predeterminado</translation>
+        <translation type="unfinished">predeterminado</translation>
     </message>
     <message>
         <source>none</source>
-        <translation>ninguno</translation>
+        <translation type="unfinished">ninguno</translation>
     </message>
     <message>
         <source>Confirm options reset</source>
-<<<<<<< HEAD
-        <translation>Confirme el restablecimiento de las opciones</translation>
-    </message>
-    <message>
-        <source>Client restart required to activate changes.</source>
-        <translation>Reinicio del cliente para activar cambios.</translation>
-    </message>
-    <message>
-        <source>Error</source>
-        <translation>Error</translation>
-=======
         <extracomment>Window title text of pop-up window shown when the user has chosen to reset options.</extracomment>
         <translation type="unfinished">Confirme el restablecimiento de las opciones</translation>
     </message>
@@ -942,708 +916,602 @@
         <source>Client restart required to activate changes.</source>
         <extracomment>Text explaining that the settings changed will not come into effect until the client is restarted.</extracomment>
         <translation type="unfinished">Reinicio del cliente para activar cambios.</translation>
->>>>>>> 3f385c91
     </message>
     <message>
         <source>This change would require a client restart.</source>
-        <translation>Este cambio requiere reinicio por parte del cliente.</translation>
+        <translation type="unfinished">Este cambio requiere reinicio por parte del cliente.</translation>
     </message>
     <message>
         <source>The supplied proxy address is invalid.</source>
-        <translation>La dirección proxy indicada es inválida.</translation>
+        <translation type="unfinished">La dirección proxy indicada es inválida.</translation>
     </message>
 </context>
 <context>
     <name>OverviewPage</name>
     <message>
         <source>Form</source>
-        <translation>Desde</translation>
+        <translation type="unfinished">Desde</translation>
     </message>
     <message>
         <source>The displayed information may be out of date. Your wallet automatically synchronizes with the Particl network after a connection is established, but this process has not completed yet.</source>
-        <translation>La información mostrada puede estar desactualizada. Su monedero se sincroniza automáticamente con la red Particl después de que se haya establecido una conexión, pero este proceso aún no se ha completado.</translation>
+        <translation type="unfinished">La información mostrada puede estar desactualizada. Su monedero se sincroniza automáticamente con la red Particl después de que se haya establecido una conexión, pero este proceso aún no se ha completado.</translation>
     </message>
     <message>
         <source>Available:</source>
-        <translation>Disponible:</translation>
+        <translation type="unfinished">Disponible:</translation>
     </message>
     <message>
         <source>Your current spendable balance</source>
-        <translation>Su balance actual gastable</translation>
+        <translation type="unfinished">Su balance actual gastable</translation>
     </message>
     <message>
         <source>Pending:</source>
-        <translation>Pendiente:</translation>
+        <translation type="unfinished">Pendiente:</translation>
     </message>
     <message>
         <source>Total of transactions that have yet to be confirmed, and do not yet count toward the spendable balance</source>
-        <translation>Total de transacciones que deben ser confirmadas, y que no cuentan con el balance gastable necesario</translation>
+        <translation type="unfinished">Total de transacciones que deben ser confirmadas, y que no cuentan con el balance gastable necesario</translation>
     </message>
     <message>
         <source>Immature:</source>
-        <translation>No disponible:</translation>
+        <translation type="unfinished">No disponible:</translation>
     </message>
     <message>
         <source>Mined balance that has not yet matured</source>
-        <translation>Saldo recién minado que aún no está disponible.</translation>
-    </message>
-    <message>
-        <source>Total:</source>
-        <translation>Total:</translation>
+        <translation type="unfinished">Saldo recién minado que aún no está disponible.</translation>
     </message>
     <message>
         <source>Your current total balance</source>
-        <translation>Su balance actual total</translation>
+        <translation type="unfinished">Su balance actual total</translation>
     </message>
     </context>
 <context>
     <name>PSBTOperationsDialog</name>
     <message>
         <source>or</source>
-        <translation>o</translation>
+        <translation type="unfinished">o</translation>
     </message>
     </context>
 <context>
     <name>PaymentServer</name>
     <message>
         <source>Payment request error</source>
-        <translation>Error en petición de pago</translation>
+        <translation type="unfinished">Error en petición de pago</translation>
     </message>
     <message>
         <source>Cannot start particl: click-to-pay handler</source>
-        <translation>No se pudo iniciar particl: manejador de pago-al-clic</translation>
+        <translation type="unfinished">No se pudo iniciar particl: manejador de pago-al-clic</translation>
     </message>
     <message>
         <source>URI handling</source>
-        <translation>Gestión de URI</translation>
-    </message>
-    <message>
-        <source>Invalid payment address %1</source>
-        <translation>Dirección de pago no válida %1</translation>
+        <translation type="unfinished">Gestión de URI</translation>
     </message>
     </context>
 <context>
     <name>PeerTableModel</name>
+    <message>
+        <source>Address</source>
+        <extracomment>Title of Peers Table column which contains the IP/Onion/I2P address of the connected peer.</extracomment>
+        <translation type="unfinished">Direccion</translation>
+    </message>
+    <message>
+        <source>Type</source>
+        <extracomment>Title of Peers Table column which describes the type of peer connection. The "type" describes why the connection exists.</extracomment>
+        <translation type="unfinished">Tipo</translation>
+    </message>
+    <message>
+        <source>Network</source>
+        <extracomment>Title of Peers Table column which states the network the peer connected through.</extracomment>
+        <translation type="unfinished">Red</translation>
+    </message>
     </context>
 <context>
-    <name>QObject</name>
-    <message>
-        <source>Amount</source>
-        <translation>Monto</translation>
-    </message>
-    <message>
-        <source>%1 h</source>
-        <translation>%1 h</translation>
-    </message>
-    <message>
-        <source>%1 m</source>
-        <translation>%1 m</translation>
-    </message>
+    <name>QRImageWidget</name>
+    <message>
+        <source>&amp;Copy Image</source>
+        <translation type="unfinished">Copiar imagen</translation>
+    </message>
+    <message>
+        <source>Resulting URI too long, try to reduce the text for label / message.</source>
+        <translation type="unfinished">URI resultante demasiado larga. Intente reducir el texto de la etiqueta / mensaje.</translation>
+    </message>
+    <message>
+        <source>Error encoding URI into QR Code.</source>
+        <translation type="unfinished">Error al codificar la URI en el código QR.</translation>
+    </message>
+    <message>
+        <source>Save QR Code</source>
+        <translation type="unfinished">Guardar código QR</translation>
+    </message>
+    </context>
+<context>
+    <name>RPCConsole</name>
     <message>
         <source>N/A</source>
-        <translation>N/D</translation>
-    </message>
-    <message>
-        <source>%1 and %2</source>
-        <translation>%1 y %2</translation>
-    </message>
-    <message>
-        <source>%1 B</source>
-        <translation>%1 B</translation>
-    </message>
-    <message>
-        <source>%1 KB</source>
-        <translation>%1 KB</translation>
-    </message>
-    <message>
-        <source>%1 MB</source>
-        <translation>%1 MB</translation>
-    </message>
-    <message>
-        <source>%1 GB</source>
-        <translation>%1 GB</translation>
-    </message>
-    <message>
-        <source>Error: Specified data directory "%1" does not exist.</source>
-        <translation>Error: El directorio de datos especificado "%1" no existe.</translation>
-    </message>
-    <message>
-        <source>unknown</source>
-        <translation>desconocido</translation>
+        <translation type="unfinished">N/D</translation>
+    </message>
+    <message>
+        <source>Client version</source>
+        <translation type="unfinished">Versión del cliente</translation>
+    </message>
+    <message>
+        <source>&amp;Information</source>
+        <translation type="unfinished">Información</translation>
+    </message>
+    <message>
+        <source>Startup time</source>
+        <translation type="unfinished">Hora de inicio</translation>
+    </message>
+    <message>
+        <source>Network</source>
+        <translation type="unfinished">Red</translation>
+    </message>
+    <message>
+        <source>Name</source>
+        <translation type="unfinished">Nombre</translation>
+    </message>
+    <message>
+        <source>Number of connections</source>
+        <translation type="unfinished">Número de conexiones</translation>
+    </message>
+    <message>
+        <source>Block chain</source>
+        <translation type="unfinished">Cadena de bloques</translation>
+    </message>
+    <message>
+        <source>Last block time</source>
+        <translation type="unfinished">Hora del último bloque</translation>
+    </message>
+    <message>
+        <source>&amp;Open</source>
+        <translation type="unfinished">&amp;Abrir</translation>
+    </message>
+    <message>
+        <source>&amp;Console</source>
+        <translation type="unfinished">&amp;Consola</translation>
+    </message>
+    <message>
+        <source>&amp;Network Traffic</source>
+        <translation type="unfinished">&amp;Tráfico de Red</translation>
+    </message>
+    <message>
+        <source>Totals</source>
+        <translation type="unfinished">Total:</translation>
+    </message>
+    <message>
+        <source>Debug log file</source>
+        <translation type="unfinished">Archivo de registro de depuración</translation>
+    </message>
+    <message>
+        <source>Clear console</source>
+        <translation type="unfinished">Borrar consola</translation>
+    </message>
+    <message>
+        <source>In:</source>
+        <translation type="unfinished">Entrada:</translation>
+    </message>
+    <message>
+        <source>Out:</source>
+        <translation type="unfinished">Salida:</translation>
+    </message>
+    <message>
+        <source>To</source>
+        <translation type="unfinished">Para</translation>
+    </message>
+    <message>
+        <source>From</source>
+        <translation type="unfinished">De</translation>
+    </message>
+    </context>
+<context>
+    <name>ReceiveCoinsDialog</name>
+    <message>
+        <source>&amp;Amount:</source>
+        <translation type="unfinished">Monto:</translation>
+    </message>
+    <message>
+        <source>&amp;Label:</source>
+        <translation type="unfinished">&amp;Etiqueta:</translation>
+    </message>
+    <message>
+        <source>&amp;Message:</source>
+        <translation type="unfinished">Mensaje:</translation>
+    </message>
+    <message>
+        <source>Clear all fields of the form.</source>
+        <translation type="unfinished">Limpiar todos los campos del formulario</translation>
+    </message>
+    <message>
+        <source>Clear</source>
+        <translation type="unfinished">Limpiar</translation>
+    </message>
+    <message>
+        <source>Show the selected request (does the same as double clicking an entry)</source>
+        <translation type="unfinished">Muestra la petición seleccionada (También doble clic)</translation>
+    </message>
+    <message>
+        <source>Show</source>
+        <translation type="unfinished">Mostrar</translation>
+    </message>
+    <message>
+        <source>Remove the selected entries from the list</source>
+        <translation type="unfinished">Borrar de la lista las direcciónes actualmente seleccionadas</translation>
+    </message>
+    <message>
+        <source>Remove</source>
+        <translation type="unfinished">Eliminar</translation>
+    </message>
+    <message>
+        <source>Copy &amp;URI</source>
+        <translation type="unfinished">Copiar &amp;URI</translation>
+    </message>
+    <message>
+        <source>Could not unlock wallet.</source>
+        <translation type="unfinished">No se pudo desbloquear el monedero.</translation>
+    </message>
+    </context>
+<context>
+    <name>ReceiveRequestDialog</name>
+    <message>
+        <source>Amount:</source>
+        <translation type="unfinished">Monto:</translation>
+    </message>
+    <message>
+        <source>Message:</source>
+        <translation type="unfinished">Mensaje:</translation>
+    </message>
+    <message>
+        <source>Copy &amp;URI</source>
+        <translation type="unfinished">Copiar &amp;URI</translation>
+    </message>
+    <message>
+        <source>Copy &amp;Address</source>
+        <translation type="unfinished">&amp;Copiar Dirección</translation>
+    </message>
+    <message>
+        <source>Payment information</source>
+        <translation type="unfinished">Información de pago</translation>
+    </message>
+    <message>
+        <source>Request payment to %1</source>
+        <translation type="unfinished">Solicitar pago a %1</translation>
     </message>
 </context>
 <context>
-    <name>QRImageWidget</name>
-    <message>
-        <source>&amp;Save Image...</source>
-        <translation>Guardar Imagen...</translation>
-    </message>
-    <message>
-        <source>&amp;Copy Image</source>
-        <translation>Copiar imagen</translation>
-    </message>
-    <message>
-        <source>Resulting URI too long, try to reduce the text for label / message.</source>
-        <translation>URI resultante demasiado larga. Intente reducir el texto de la etiqueta / mensaje.</translation>
-    </message>
-    <message>
-        <source>Error encoding URI into QR Code.</source>
-        <translation>Error al codificar la URI en el código QR.</translation>
-    </message>
-    <message>
-        <source>Save QR Code</source>
-        <translation>Guardar código QR</translation>
-    </message>
-    <message>
-        <source>PNG Image (*.png)</source>
-        <translation>Imágenes PNG (*.png)</translation>
+    <name>RecentRequestsTableModel</name>
+    <message>
+        <source>Date</source>
+        <translation type="unfinished">Fecha</translation>
+    </message>
+    <message>
+        <source>Label</source>
+        <translation type="unfinished">Nombre</translation>
+    </message>
+    <message>
+        <source>Message</source>
+        <translation type="unfinished">Mensaje</translation>
+    </message>
+    <message>
+        <source>(no label)</source>
+        <translation type="unfinished">(sin etiqueta)</translation>
+    </message>
+    <message>
+        <source>(no message)</source>
+        <translation type="unfinished">(Ningun mensaje)</translation>
+    </message>
+    </context>
+<context>
+    <name>SendCoinsDialog</name>
+    <message>
+        <source>Send Coins</source>
+        <translation type="unfinished">Enviar monedas</translation>
+    </message>
+    <message>
+        <source>Coin Control Features</source>
+        <translation type="unfinished">Características de control de la moneda</translation>
+    </message>
+    <message>
+        <source>automatically selected</source>
+        <translation type="unfinished">Seleccionado automaticamente</translation>
+    </message>
+    <message>
+        <source>Insufficient funds!</source>
+        <translation type="unfinished">Fondos insuficientes!</translation>
+    </message>
+    <message>
+        <source>Quantity:</source>
+        <translation type="unfinished">Cantidad:</translation>
+    </message>
+    <message>
+        <source>Amount:</source>
+        <translation type="unfinished">Monto:</translation>
+    </message>
+    <message>
+        <source>Fee:</source>
+        <translation type="unfinished">Comisión:</translation>
+    </message>
+    <message>
+        <source>After Fee:</source>
+        <translation type="unfinished">Después de tasas:</translation>
+    </message>
+    <message>
+        <source>Change:</source>
+        <translation type="unfinished">Cambio:</translation>
+    </message>
+    <message>
+        <source>If this is activated, but the change address is empty or invalid, change will be sent to a newly generated address.</source>
+        <translation type="unfinished">Al activarse, si la dirección esta vacía o es inválida, las monedas serán enviadas a una nueva dirección generada.</translation>
+    </message>
+    <message>
+        <source>Custom change address</source>
+        <translation type="unfinished">Dirección propia</translation>
+    </message>
+    <message>
+        <source>Transaction Fee:</source>
+        <translation type="unfinished">Comisión de transacción:</translation>
+    </message>
+    <message>
+        <source>Send to multiple recipients at once</source>
+        <translation type="unfinished">Enviar a múltiples destinatarios de una vez</translation>
+    </message>
+    <message>
+        <source>Add &amp;Recipient</source>
+        <translation type="unfinished">Añadir &amp;destinatario</translation>
+    </message>
+    <message>
+        <source>Clear all fields of the form.</source>
+        <translation type="unfinished">Limpiar todos los campos del formulario</translation>
+    </message>
+    <message>
+        <source>Dust:</source>
+        <translation type="unfinished">Polvo:</translation>
+    </message>
+    <message>
+        <source>Clear &amp;All</source>
+        <translation type="unfinished">Limpiar &amp;todo</translation>
+    </message>
+    <message>
+        <source>Balance:</source>
+        <translation type="unfinished">Saldo:</translation>
+    </message>
+    <message>
+        <source>Confirm the send action</source>
+        <translation type="unfinished">Confirmar el envío</translation>
+    </message>
+    <message>
+        <source>S&amp;end</source>
+        <translation type="unfinished">&amp;Enviar</translation>
+    </message>
+    <message>
+        <source>Copy quantity</source>
+        <translation type="unfinished">Copiar cantidad</translation>
+    </message>
+    <message>
+        <source>Copy amount</source>
+        <translation type="unfinished">Copiar cantidad</translation>
+    </message>
+    <message>
+        <source>Copy fee</source>
+        <translation type="unfinished">Copiar comisión</translation>
+    </message>
+    <message>
+        <source>Copy after fee</source>
+        <translation type="unfinished">Copiar después de aplicar donación</translation>
+    </message>
+    <message>
+        <source>Copy bytes</source>
+        <translation type="unfinished">Copiar bytes</translation>
+    </message>
+    <message>
+        <source>Copy change</source>
+        <translation type="unfinished">Copiar cambio</translation>
+    </message>
+    <message>
+        <source>%1 to %2</source>
+        <translation type="unfinished">%1 a %2</translation>
+    </message>
+    <message>
+        <source>or</source>
+        <translation type="unfinished">o</translation>
+    </message>
+    <message>
+        <source>Transaction fee</source>
+        <translation type="unfinished">Comisión de transacción</translation>
+    </message>
+    <message>
+        <source>Confirm send coins</source>
+        <translation type="unfinished">Confirmar el envío de monedas</translation>
+    </message>
+    <message>
+        <source>The amount to pay must be larger than 0.</source>
+        <translation type="unfinished">La cantidad por pagar tiene que ser mayor de 0.</translation>
+    </message>
+    <message>
+        <source>The amount exceeds your balance.</source>
+        <translation type="unfinished">La cantidad sobrepasa su saldo.</translation>
+    </message>
+    <message>
+        <source>The total exceeds your balance when the %1 transaction fee is included.</source>
+        <translation type="unfinished">El total sobrepasa su saldo cuando se incluye la tasa de envío de %1</translation>
+    </message>
+    <message>
+        <source>Transaction creation failed!</source>
+        <translation type="unfinished">¡Ha fallado la creación de la transacción!</translation>
+    </message>
+    <message numerus="yes">
+        <source>Estimated to begin confirmation within %n block(s).</source>
+        <translation type="unfinished">
+            <numerusform />
+            <numerusform />
+        </translation>
+    </message>
+    <message>
+        <source>Warning: Invalid Particl address</source>
+        <translation type="unfinished">Alerta: Dirección de Particl inválida</translation>
+    </message>
+    <message>
+        <source>Warning: Unknown change address</source>
+        <translation type="unfinished">Alerta: Dirección de Particl inválida</translation>
+    </message>
+    <message>
+        <source>(no label)</source>
+        <translation type="unfinished">(sin etiqueta)</translation>
     </message>
 </context>
 <context>
-    <name>RPCConsole</name>
-    <message>
-        <source>N/A</source>
-        <translation>N/D</translation>
-    </message>
-    <message>
-        <source>Client version</source>
-        <translation>Versión del cliente</translation>
-    </message>
-    <message>
-        <source>&amp;Information</source>
-        <translation>Información</translation>
-    </message>
-    <message>
-        <source>General</source>
-        <translation>General</translation>
-    </message>
-    <message>
-        <source>Startup time</source>
-        <translation>Hora de inicio</translation>
-    </message>
-    <message>
-        <source>Network</source>
-        <translation>Red</translation>
-    </message>
-    <message>
-        <source>Name</source>
-        <translation>Nombre</translation>
-    </message>
-    <message>
-        <source>Number of connections</source>
-        <translation>Número de conexiones</translation>
-    </message>
-    <message>
-        <source>Block chain</source>
-        <translation>Cadena de bloques</translation>
-    </message>
-    <message>
-        <source>Last block time</source>
-        <translation>Hora del último bloque</translation>
-    </message>
-    <message>
-        <source>&amp;Open</source>
-        <translation>&amp;Abrir</translation>
-    </message>
-    <message>
-        <source>&amp;Console</source>
-        <translation>&amp;Consola</translation>
-    </message>
-    <message>
-        <source>&amp;Network Traffic</source>
-        <translation>&amp;Tráfico de Red</translation>
-    </message>
-    <message>
-        <source>Totals</source>
-        <translation>Total:</translation>
-    </message>
-    <message>
-        <source>In:</source>
-        <translation>Entrada:</translation>
-    </message>
-    <message>
-        <source>Out:</source>
-        <translation>Salida:</translation>
-    </message>
-    <message>
-        <source>Debug log file</source>
-        <translation>Archivo de registro de depuración</translation>
-    </message>
-    <message>
-        <source>Clear console</source>
-        <translation>Borrar consola</translation>
+    <name>SendCoinsEntry</name>
+    <message>
+        <source>A&amp;mount:</source>
+        <translation type="unfinished">Monto:</translation>
+    </message>
+    <message>
+        <source>Pay &amp;To:</source>
+        <translation type="unfinished">&amp;Pagar a:</translation>
+    </message>
+    <message>
+        <source>&amp;Label:</source>
+        <translation type="unfinished">&amp;Etiqueta:</translation>
+    </message>
+    <message>
+        <source>Choose previously used address</source>
+        <translation type="unfinished">Escoger dirección previamente usada</translation>
+    </message>
+    <message>
+        <source>Paste address from clipboard</source>
+        <translation type="unfinished">Pegar dirección desde portapapeles</translation>
+    </message>
+    <message>
+        <source>Remove this entry</source>
+        <translation type="unfinished">Eliminar esta transacción</translation>
+    </message>
+    <message>
+        <source>Message:</source>
+        <translation type="unfinished">Mensaje:</translation>
+    </message>
+    <message>
+        <source>Enter a label for this address to add it to the list of used addresses</source>
+        <translation type="unfinished">Introduce una etiqueta para esta dirección para añadirla a la lista de direcciones utilizadas</translation>
     </message>
     </context>
 <context>
-    <name>ReceiveCoinsDialog</name>
-    <message>
-        <source>&amp;Amount:</source>
-        <translation>Monto:</translation>
-    </message>
-    <message>
-        <source>&amp;Label:</source>
-        <translation>&amp;Etiqueta:</translation>
-    </message>
-    <message>
-        <source>&amp;Message:</source>
-        <translation>Mensaje:</translation>
-    </message>
-    <message>
-        <source>Clear all fields of the form.</source>
-        <translation>Limpiar todos los campos del formulario</translation>
-    </message>
-    <message>
-        <source>Clear</source>
-        <translation>Limpiar</translation>
-    </message>
-    <message>
-        <source>Show the selected request (does the same as double clicking an entry)</source>
-        <translation>Muestra la petición seleccionada (También doble clic)</translation>
-    </message>
-    <message>
-        <source>Show</source>
-        <translation>Mostrar</translation>
-    </message>
-    <message>
-        <source>Remove the selected entries from the list</source>
-        <translation>Borrar de la lista las direcciónes actualmente seleccionadas</translation>
-    </message>
-    <message>
-        <source>Remove</source>
-        <translation>Eliminar</translation>
-    </message>
-    <message>
-        <source>Copy label</source>
-        <translation>Copiar etiqueta</translation>
-    </message>
-    <message>
-        <source>Copy amount</source>
-        <translation>Copiar cantidad</translation>
-    </message>
-    <message>
-        <source>Could not unlock wallet.</source>
-        <translation>No se pudo desbloquear el monedero.</translation>
-    </message>
-    </context>
-<context>
-    <name>ReceiveRequestDialog</name>
-    <message>
-        <source>Amount:</source>
-        <translation>Monto:</translation>
-    </message>
-    <message>
-        <source>Message:</source>
-        <translation>Mensaje:</translation>
-    </message>
-    <message>
-        <source>Copy &amp;URI</source>
-        <translation>Copiar &amp;URI</translation>
-    </message>
-    <message>
-        <source>Copy &amp;Address</source>
-        <translation>&amp;Copiar Dirección</translation>
-    </message>
-    <message>
-        <source>&amp;Save Image...</source>
-        <translation>Guardar Imagen...</translation>
-    </message>
-    <message>
-        <source>Request payment to %1</source>
-        <translation>Solicitar pago a %1</translation>
-    </message>
-    <message>
-        <source>Payment information</source>
-        <translation>Información de pago</translation>
+    <name>SignVerifyMessageDialog</name>
+    <message>
+        <source>Signatures - Sign / Verify a Message</source>
+        <translation type="unfinished">Firmas - Firmar / verificar un mensaje</translation>
+    </message>
+    <message>
+        <source>&amp;Sign Message</source>
+        <translation type="unfinished">&amp;Firmar mensaje</translation>
+    </message>
+    <message>
+        <source>Choose previously used address</source>
+        <translation type="unfinished">Escoger dirección previamente usada</translation>
+    </message>
+    <message>
+        <source>Paste address from clipboard</source>
+        <translation type="unfinished">Pegar dirección desde portapapeles</translation>
+    </message>
+    <message>
+        <source>Enter the message you want to sign here</source>
+        <translation type="unfinished">Introduzca el mensaje que desea firmar aquí</translation>
+    </message>
+    <message>
+        <source>Signature</source>
+        <translation type="unfinished">Firma</translation>
+    </message>
+    <message>
+        <source>Copy the current signature to the system clipboard</source>
+        <translation type="unfinished">Copiar la firma actual al portapapeles del sistema</translation>
+    </message>
+    <message>
+        <source>Sign the message to prove you own this Particl address</source>
+        <translation type="unfinished">Firmar el mensaje para demostrar que se posee esta dirección Particl</translation>
+    </message>
+    <message>
+        <source>Sign &amp;Message</source>
+        <translation type="unfinished">Firmar &amp;mensaje</translation>
+    </message>
+    <message>
+        <source>Reset all sign message fields</source>
+        <translation type="unfinished">Limpiar todos los campos de la firma de mensaje</translation>
+    </message>
+    <message>
+        <source>Clear &amp;All</source>
+        <translation type="unfinished">Limpiar &amp;todo</translation>
+    </message>
+    <message>
+        <source>&amp;Verify Message</source>
+        <translation type="unfinished">&amp;Verificar mensaje</translation>
+    </message>
+    <message>
+        <source>Verify the message to ensure it was signed with the specified Particl address</source>
+        <translation type="unfinished">Verificar el mensaje para comprobar que fue firmado con la dirección Particl indicada</translation>
+    </message>
+    <message>
+        <source>Verify &amp;Message</source>
+        <translation type="unfinished">Verificar &amp;mensaje</translation>
+    </message>
+    <message>
+        <source>Reset all verify message fields</source>
+        <translation type="unfinished">Limpiar todos los campos de la verificación de mensaje</translation>
+    </message>
+    <message>
+        <source>Click "Sign Message" to generate signature</source>
+        <translation type="unfinished">Haga clic en "Firmar mensaje" para generar la firma</translation>
+    </message>
+    <message>
+        <source>The entered address is invalid.</source>
+        <translation type="unfinished">La dirección introducida es inválida.</translation>
+    </message>
+    <message>
+        <source>Please check the address and try again.</source>
+        <translation type="unfinished">Verifique la dirección e inténtelo de nuevo.</translation>
+    </message>
+    <message>
+        <source>The entered address does not refer to a key.</source>
+        <translation type="unfinished">La dirección introducida no corresponde a una clave.</translation>
+    </message>
+    <message>
+        <source>Wallet unlock was cancelled.</source>
+        <translation type="unfinished">Se ha cancelado el desbloqueo del monedero. </translation>
+    </message>
+    <message>
+        <source>Private key for the entered address is not available.</source>
+        <translation type="unfinished">No se dispone de la clave privada para la dirección introducida.</translation>
+    </message>
+    <message>
+        <source>Message signing failed.</source>
+        <translation type="unfinished">Ha fallado la firma del mensaje.</translation>
+    </message>
+    <message>
+        <source>Message signed.</source>
+        <translation type="unfinished">Mensaje firmado.</translation>
+    </message>
+    <message>
+        <source>The signature could not be decoded.</source>
+        <translation type="unfinished">No se puede decodificar la firma.</translation>
+    </message>
+    <message>
+        <source>Please check the signature and try again.</source>
+        <translation type="unfinished">Compruebe la firma e inténtelo de nuevo.</translation>
+    </message>
+    <message>
+        <source>The signature did not match the message digest.</source>
+        <translation type="unfinished">La firma no coincide con el resumen del mensaje.</translation>
+    </message>
+    <message>
+        <source>Message verification failed.</source>
+        <translation type="unfinished">La verificación del mensaje ha fallado.</translation>
+    </message>
+    <message>
+        <source>Message verified.</source>
+        <translation type="unfinished">Mensaje verificado.</translation>
     </message>
 </context>
 <context>
-    <name>RecentRequestsTableModel</name>
-    <message>
-        <source>Date</source>
-        <translation>Fecha</translation>
-    </message>
-    <message>
-        <source>Label</source>
-        <translation>Nombre</translation>
-    </message>
-    <message>
-        <source>Message</source>
-        <translation>Mensaje</translation>
-    </message>
-    <message>
-        <source>(no label)</source>
-        <translation>(sin etiqueta)</translation>
-    </message>
-    <message>
-        <source>(no message)</source>
-        <translation>(Ningun mensaje)</translation>
-    </message>
-    </context>
-<context>
-    <name>SendCoinsDialog</name>
-    <message>
-        <source>Send Coins</source>
-        <translation>Enviar monedas</translation>
-    </message>
-    <message>
-        <source>Coin Control Features</source>
-        <translation>Características de control de la moneda</translation>
-    </message>
-    <message>
-        <source>Inputs...</source>
-        <translation>Entradas...</translation>
-    </message>
-    <message>
-        <source>automatically selected</source>
-        <translation>Seleccionado automaticamente</translation>
-    </message>
-    <message>
-        <source>Insufficient funds!</source>
-        <translation>Fondos insuficientes!</translation>
-    </message>
-    <message>
-        <source>Quantity:</source>
-        <translation>Cantidad:</translation>
-    </message>
-    <message>
-        <source>Bytes:</source>
-        <translation>Bytes:</translation>
-    </message>
-    <message>
-        <source>Amount:</source>
-        <translation>Monto:</translation>
-    </message>
-    <message>
-        <source>Fee:</source>
-        <translation>Comisión:</translation>
-    </message>
-    <message>
-        <source>After Fee:</source>
-        <translation>Después de tasas:</translation>
-    </message>
-    <message>
-        <source>Change:</source>
-        <translation>Cambio:</translation>
-    </message>
-    <message>
-        <source>If this is activated, but the change address is empty or invalid, change will be sent to a newly generated address.</source>
-        <translation>Al activarse, si la dirección esta vacía o es inválida, las monedas serán enviadas a una nueva dirección generada.</translation>
-    </message>
-    <message>
-        <source>Custom change address</source>
-        <translation>Dirección propia</translation>
-    </message>
-    <message>
-        <source>Transaction Fee:</source>
-        <translation>Comisión de transacción:</translation>
-    </message>
-    <message>
-        <source>Send to multiple recipients at once</source>
-        <translation>Enviar a múltiples destinatarios de una vez</translation>
-    </message>
-    <message>
-        <source>Add &amp;Recipient</source>
-        <translation>Añadir &amp;destinatario</translation>
-    </message>
-    <message>
-        <source>Clear all fields of the form.</source>
-        <translation>Limpiar todos los campos del formulario</translation>
-    </message>
-    <message>
-        <source>Dust:</source>
-        <translation>Polvo:</translation>
-    </message>
-    <message>
-        <source>Clear &amp;All</source>
-        <translation>Limpiar &amp;todo</translation>
-    </message>
-    <message>
-        <source>Balance:</source>
-        <translation>Saldo:</translation>
-    </message>
-    <message>
-        <source>Confirm the send action</source>
-        <translation>Confirmar el envío</translation>
-    </message>
-    <message>
-        <source>S&amp;end</source>
-        <translation>&amp;Enviar</translation>
-    </message>
-    <message>
-        <source>Copy quantity</source>
-        <translation>Copiar cantidad</translation>
-    </message>
-    <message>
-        <source>Copy amount</source>
-        <translation>Copiar cantidad</translation>
-    </message>
-    <message>
-        <source>Copy fee</source>
-        <translation>Copiar comisión</translation>
-    </message>
-    <message>
-        <source>Copy after fee</source>
-        <translation>Copiar después de aplicar donación</translation>
-    </message>
-    <message>
-        <source>Copy bytes</source>
-        <translation>Copiar bytes</translation>
-    </message>
-    <message>
-        <source>Copy change</source>
-        <translation>Copiar cambio</translation>
-    </message>
-    <message>
-        <source>%1 to %2</source>
-        <translation>%1 a %2</translation>
-    </message>
-    <message>
-        <source>Are you sure you want to send?</source>
-        <translation>¿Está seguro que desea enviar?</translation>
-    </message>
-    <message>
-        <source>or</source>
-        <translation>o</translation>
-    </message>
-    <message>
-        <source>Transaction fee</source>
-        <translation>Comisión de transacción</translation>
-    </message>
-    <message>
-        <source>Confirm send coins</source>
-        <translation>Confirmar el envío de monedas</translation>
-    </message>
-    <message>
-        <source>The amount to pay must be larger than 0.</source>
-        <translation>La cantidad por pagar tiene que ser mayor de 0.</translation>
-    </message>
-    <message>
-        <source>The amount exceeds your balance.</source>
-        <translation>La cantidad sobrepasa su saldo.</translation>
-    </message>
-    <message>
-        <source>The total exceeds your balance when the %1 transaction fee is included.</source>
-        <translation>El total sobrepasa su saldo cuando se incluye la tasa de envío de %1</translation>
-    </message>
-    <message>
-        <source>Transaction creation failed!</source>
-        <translation>¡Ha fallado la creación de la transacción!</translation>
-    </message>
-    <message>
-        <source>Warning: Invalid Particl address</source>
-        <translation>Alerta: Dirección de Particl inválida</translation>
-    </message>
-    <message>
-        <source>Warning: Unknown change address</source>
-        <translation>Alerta: Dirección de Particl inválida</translation>
-    </message>
-    <message>
-        <source>(no label)</source>
-        <translation>(sin etiqueta)</translation>
-    </message>
-</context>
-<context>
-    <name>SendCoinsEntry</name>
-    <message>
-        <source>A&amp;mount:</source>
-        <translation>Monto:</translation>
-    </message>
-    <message>
-        <source>Pay &amp;To:</source>
-        <translation>&amp;Pagar a:</translation>
-    </message>
-    <message>
-        <source>&amp;Label:</source>
-        <translation>&amp;Etiqueta:</translation>
-    </message>
-    <message>
-        <source>Choose previously used address</source>
-        <translation>Escoger dirección previamente usada</translation>
-    </message>
-    <message>
-        <source>Alt+A</source>
-        <translation>Alt+A</translation>
-    </message>
-    <message>
-        <source>Paste address from clipboard</source>
-        <translation>Pegar dirección desde portapapeles</translation>
-    </message>
-    <message>
-        <source>Alt+P</source>
-        <translation>Alt+P</translation>
-    </message>
-    <message>
-        <source>Remove this entry</source>
-        <translation>Eliminar esta transacción</translation>
-    </message>
-    <message>
-        <source>Message:</source>
-        <translation>Mensaje:</translation>
-    </message>
-    <message>
-        <source>Enter a label for this address to add it to the list of used addresses</source>
-        <translation>Introduce una etiqueta para esta dirección para añadirla a la lista de direcciones utilizadas</translation>
-    </message>
-<<<<<<< HEAD
-    <message>
-        <source>Pay To:</source>
-        <translation>Paga a:</translation>
-    </message>
-    <message>
-        <source>Memo:</source>
-        <translation>Memo:</translation>
-    </message>
-</context>
-<context>
-    <name>ShutdownWindow</name>
-=======
->>>>>>> 3f385c91
-    </context>
-<context>
-    <name>SignVerifyMessageDialog</name>
-    <message>
-        <source>Signatures - Sign / Verify a Message</source>
-        <translation>Firmas - Firmar / verificar un mensaje</translation>
-    </message>
-    <message>
-        <source>&amp;Sign Message</source>
-        <translation>&amp;Firmar mensaje</translation>
-    </message>
-    <message>
-        <source>Choose previously used address</source>
-        <translation>Escoger dirección previamente usada</translation>
-    </message>
-    <message>
-        <source>Alt+A</source>
-        <translation>Alt+A</translation>
-    </message>
-    <message>
-        <source>Paste address from clipboard</source>
-        <translation>Pegar dirección desde portapapeles</translation>
-    </message>
-    <message>
-        <source>Alt+P</source>
-        <translation>Alt+P</translation>
-    </message>
-    <message>
-        <source>Enter the message you want to sign here</source>
-        <translation>Introduzca el mensaje que desea firmar aquí</translation>
-    </message>
-    <message>
-        <source>Signature</source>
-        <translation>Firma</translation>
-    </message>
-    <message>
-        <source>Copy the current signature to the system clipboard</source>
-        <translation>Copiar la firma actual al portapapeles del sistema</translation>
-    </message>
-    <message>
-        <source>Sign the message to prove you own this Particl address</source>
-        <translation>Firmar el mensaje para demostrar que se posee esta dirección Particl</translation>
-    </message>
-    <message>
-        <source>Sign &amp;Message</source>
-        <translation>Firmar &amp;mensaje</translation>
-    </message>
-    <message>
-        <source>Reset all sign message fields</source>
-        <translation>Limpiar todos los campos de la firma de mensaje</translation>
-    </message>
-    <message>
-        <source>Clear &amp;All</source>
-        <translation>Limpiar &amp;todo</translation>
-    </message>
-    <message>
-        <source>&amp;Verify Message</source>
-        <translation>&amp;Verificar mensaje</translation>
-    </message>
-    <message>
-        <source>Verify the message to ensure it was signed with the specified Particl address</source>
-        <translation>Verificar el mensaje para comprobar que fue firmado con la dirección Particl indicada</translation>
-    </message>
-    <message>
-        <source>Verify &amp;Message</source>
-        <translation>Verificar &amp;mensaje</translation>
-    </message>
-    <message>
-        <source>Reset all verify message fields</source>
-        <translation>Limpiar todos los campos de la verificación de mensaje</translation>
-    </message>
-    <message>
-        <source>Click "Sign Message" to generate signature</source>
-        <translation>Haga clic en "Firmar mensaje" para generar la firma</translation>
-    </message>
-    <message>
-        <source>The entered address is invalid.</source>
-        <translation>La dirección introducida es inválida.</translation>
-    </message>
-    <message>
-        <source>Please check the address and try again.</source>
-        <translation>Verifique la dirección e inténtelo de nuevo.</translation>
-    </message>
-    <message>
-        <source>The entered address does not refer to a key.</source>
-        <translation>La dirección introducida no corresponde a una clave.</translation>
-    </message>
-    <message>
-        <source>Wallet unlock was cancelled.</source>
-        <translation>Se ha cancelado el desbloqueo del monedero. </translation>
-    </message>
-    <message>
-        <source>Private key for the entered address is not available.</source>
-        <translation>No se dispone de la clave privada para la dirección introducida.</translation>
-    </message>
-    <message>
-        <source>Message signing failed.</source>
-        <translation>Ha fallado la firma del mensaje.</translation>
-    </message>
-    <message>
-        <source>Message signed.</source>
-        <translation>Mensaje firmado.</translation>
-    </message>
-    <message>
-        <source>The signature could not be decoded.</source>
-        <translation>No se puede decodificar la firma.</translation>
-    </message>
-    <message>
-        <source>Please check the signature and try again.</source>
-        <translation>Compruebe la firma e inténtelo de nuevo.</translation>
-    </message>
-    <message>
-        <source>The signature did not match the message digest.</source>
-        <translation>La firma no coincide con el resumen del mensaje.</translation>
-    </message>
-    <message>
-        <source>Message verification failed.</source>
-        <translation>La verificación del mensaje ha fallado.</translation>
-    </message>
-    <message>
-        <source>Message verified.</source>
-        <translation>Mensaje verificado.</translation>
-    </message>
-</context>
-<context>
-    <name>TrafficGraphWidget</name>
-    <message>
-        <source>KB/s</source>
-        <translation>KB/s</translation>
-    </message>
-</context>
-<context>
     <name>TransactionDesc</name>
     <message>
-        <source>Open until %1</source>
-        <translation>Abierto hasta %1</translation>
-    </message>
-    <message>
         <source>%1/unconfirmed</source>
-<<<<<<< HEAD
-        <translation>%1/no confirmado</translation>
-    </message>
-    <message>
-        <source>%1 confirmations</source>
-        <translation>%1 confirmaciones</translation>
-=======
         <extracomment>Text explaining the current status of a transaction, shown in the status field of the details window for this transaction. This status represents a transaction confirmed in at least one block, but less than 6 blocks.</extracomment>
         <translation type="unfinished">%1/no confirmado</translation>
     </message>
@@ -1651,498 +1519,331 @@
         <source>%1 confirmations</source>
         <extracomment>Text explaining the current status of a transaction, shown in the status field of the details window for this transaction. This status represents a transaction confirmed in 6 or more blocks.</extracomment>
         <translation type="unfinished">%1 confirmaciones</translation>
->>>>>>> 3f385c91
     </message>
     <message>
         <source>Status</source>
-        <translation>Estado</translation>
+        <translation type="unfinished">Estado</translation>
     </message>
     <message>
         <source>Date</source>
-        <translation>Fecha</translation>
+        <translation type="unfinished">Fecha</translation>
     </message>
     <message>
         <source>Source</source>
-        <translation>Fuente</translation>
+        <translation type="unfinished">Fuente</translation>
     </message>
     <message>
         <source>Generated</source>
-        <translation>Generado</translation>
+        <translation type="unfinished">Generado</translation>
     </message>
     <message>
         <source>From</source>
-        <translation>De</translation>
+        <translation type="unfinished">De</translation>
     </message>
     <message>
         <source>unknown</source>
-        <translation>desconocido</translation>
+        <translation type="unfinished">desconocido</translation>
     </message>
     <message>
         <source>To</source>
-        <translation>Para</translation>
+        <translation type="unfinished">Para</translation>
     </message>
     <message>
         <source>own address</source>
-        <translation>dirección propia</translation>
+        <translation type="unfinished">dirección propia</translation>
     </message>
     <message>
         <source>label</source>
-        <translation>etiqueta</translation>
+        <translation type="unfinished">etiqueta</translation>
     </message>
     <message>
         <source>Credit</source>
-        <translation>Crédito</translation>
+        <translation type="unfinished">Crédito</translation>
+    </message>
+    <message numerus="yes">
+        <source>matures in %n more block(s)</source>
+        <translation type="unfinished">
+            <numerusform />
+            <numerusform />
+        </translation>
     </message>
     <message>
         <source>not accepted</source>
-        <translation>no aceptada</translation>
+        <translation type="unfinished">no aceptada</translation>
     </message>
     <message>
         <source>Debit</source>
-        <translation>Débito</translation>
+        <translation type="unfinished">Débito</translation>
     </message>
     <message>
         <source>Transaction fee</source>
-        <translation>Comisión de transacción</translation>
+        <translation type="unfinished">Comisión de transacción</translation>
     </message>
     <message>
         <source>Net amount</source>
-        <translation>Cantidad neta</translation>
+        <translation type="unfinished">Cantidad neta</translation>
     </message>
     <message>
         <source>Message</source>
-        <translation>Mensaje</translation>
+        <translation type="unfinished">Mensaje</translation>
     </message>
     <message>
         <source>Comment</source>
-        <translation>Comentario</translation>
+        <translation type="unfinished">Comentario</translation>
     </message>
     <message>
         <source>Transaction ID</source>
-        <translation>ID</translation>
+        <translation type="unfinished">ID</translation>
     </message>
     <message>
         <source>Merchant</source>
-        <translation>Vendedor</translation>
+        <translation type="unfinished">Vendedor</translation>
     </message>
     <message>
         <source>Generated coins must mature %1 blocks before they can be spent. When you generated this block, it was broadcast to the network to be added to the block chain. If it fails to get into the chain, its state will change to "not accepted" and it won't be spendable. This may occasionally happen if another node generates a block within a few seconds of yours.</source>
-        <translation>Las monedas generadas deben madurar %1 bloques antes de que puedan ser gastadas. Una vez que generas este bloque, es propagado por la red para ser añadido a la cadena de bloques. Si falla el intento de meterse en la cadena, su estado cambiará a "no aceptado" y ya no se puede gastar. Esto puede ocurrir ocasionalmente si otro nodo genera un bloque a pocos segundos del tuyo.</translation>
+        <translation type="unfinished">Las monedas generadas deben madurar %1 bloques antes de que puedan ser gastadas. Una vez que generas este bloque, es propagado por la red para ser añadido a la cadena de bloques. Si falla el intento de meterse en la cadena, su estado cambiará a "no aceptado" y ya no se puede gastar. Esto puede ocurrir ocasionalmente si otro nodo genera un bloque a pocos segundos del tuyo.</translation>
     </message>
     <message>
         <source>Debug information</source>
-        <translation>Información de depuración</translation>
+        <translation type="unfinished">Información de depuración</translation>
     </message>
     <message>
         <source>Transaction</source>
-        <translation>Transacción</translation>
+        <translation type="unfinished">Transacción</translation>
     </message>
     <message>
         <source>Inputs</source>
-        <translation>entradas</translation>
+        <translation type="unfinished">entradas</translation>
     </message>
     <message>
         <source>Amount</source>
-        <translation>Monto</translation>
+        <translation type="unfinished">Monto</translation>
     </message>
     <message>
         <source>true</source>
-        <translation>verdadero</translation>
+        <translation type="unfinished">verdadero</translation>
     </message>
     <message>
         <source>false</source>
-        <translation>falso</translation>
+        <translation type="unfinished">falso</translation>
     </message>
 </context>
 <context>
     <name>TransactionDescDialog</name>
     <message>
         <source>This pane shows a detailed description of the transaction</source>
-        <translation>Esta ventana muestra información detallada sobre la transacción</translation>
+        <translation type="unfinished">Esta ventana muestra información detallada sobre la transacción</translation>
     </message>
     </context>
 <context>
     <name>TransactionTableModel</name>
     <message>
         <source>Date</source>
-        <translation>Fecha</translation>
+        <translation type="unfinished">Fecha</translation>
     </message>
     <message>
         <source>Type</source>
-        <translation>Tipo</translation>
+        <translation type="unfinished">Tipo</translation>
     </message>
     <message>
         <source>Label</source>
-        <translation>Nombre</translation>
-    </message>
-    <message>
-        <source>Open until %1</source>
-        <translation>Abierto hasta %1</translation>
+        <translation type="unfinished">Nombre</translation>
     </message>
     <message>
         <source>Confirmed (%1 confirmations)</source>
-        <translation>Confirmado (%1 confirmaciones)</translation>
+        <translation type="unfinished">Confirmado (%1 confirmaciones)</translation>
     </message>
     <message>
         <source>Generated but not accepted</source>
-        <translation>Generado pero no aceptado</translation>
+        <translation type="unfinished">Generado pero no aceptado</translation>
     </message>
     <message>
         <source>Received with</source>
-        <translation>Recibido con</translation>
+        <translation type="unfinished">Recibido con</translation>
     </message>
     <message>
         <source>Received from</source>
-        <translation>Recibidos de</translation>
+        <translation type="unfinished">Recibidos de</translation>
     </message>
     <message>
         <source>Sent to</source>
-        <translation>Enviado a</translation>
+        <translation type="unfinished">Enviado a</translation>
     </message>
     <message>
         <source>Payment to yourself</source>
-        <translation>Pago propio</translation>
+        <translation type="unfinished">Pago propio</translation>
     </message>
     <message>
         <source>Mined</source>
-        <translation>Minado</translation>
+        <translation type="unfinished">Minado</translation>
     </message>
     <message>
         <source>(n/a)</source>
-        <translation>(nd)</translation>
+        <translation type="unfinished">(nd)</translation>
     </message>
     <message>
         <source>(no label)</source>
-        <translation>(sin etiqueta)</translation>
+        <translation type="unfinished">(sin etiqueta)</translation>
     </message>
     <message>
         <source>Transaction status. Hover over this field to show number of confirmations.</source>
-        <translation>Estado de transacción. Pasa el ratón sobre este campo para ver el número de confirmaciones.</translation>
+        <translation type="unfinished">Estado de transacción. Pasa el ratón sobre este campo para ver el número de confirmaciones.</translation>
     </message>
     <message>
         <source>Date and time that the transaction was received.</source>
-        <translation>Fecha y hora en que se recibió la transacción.</translation>
+        <translation type="unfinished">Fecha y hora en que se recibió la transacción.</translation>
     </message>
     <message>
         <source>Type of transaction.</source>
-        <translation>Tipo de transacción.</translation>
+        <translation type="unfinished">Tipo de transacción.</translation>
     </message>
     <message>
         <source>Amount removed from or added to balance.</source>
-        <translation>Cantidad retirada o añadida al saldo.</translation>
+        <translation type="unfinished">Cantidad retirada o añadida al saldo.</translation>
     </message>
 </context>
 <context>
     <name>TransactionView</name>
     <message>
         <source>All</source>
-        <translation>Todo</translation>
+        <translation type="unfinished">Todo</translation>
     </message>
     <message>
         <source>Today</source>
-        <translation>Hoy</translation>
+        <translation type="unfinished">Hoy</translation>
     </message>
     <message>
         <source>This week</source>
-        <translation>Esta semana</translation>
+        <translation type="unfinished">Esta semana</translation>
     </message>
     <message>
         <source>This month</source>
-        <translation>Este mes</translation>
+        <translation type="unfinished">Este mes</translation>
     </message>
     <message>
         <source>Last month</source>
-        <translation>Mes pasado</translation>
+        <translation type="unfinished">Mes pasado</translation>
     </message>
     <message>
         <source>This year</source>
-        <translation>Este año</translation>
-    </message>
-    <message>
-        <source>Range...</source>
-        <translation>Rango...</translation>
+        <translation type="unfinished">Este año</translation>
     </message>
     <message>
         <source>Received with</source>
-        <translation>Recibido con</translation>
+        <translation type="unfinished">Recibido con</translation>
     </message>
     <message>
         <source>Sent to</source>
-        <translation>Enviado a</translation>
+        <translation type="unfinished">Enviado a</translation>
     </message>
     <message>
         <source>To yourself</source>
-        <translation>A usted mismo</translation>
+        <translation type="unfinished">A usted mismo</translation>
     </message>
     <message>
         <source>Mined</source>
-        <translation>Minado</translation>
+        <translation type="unfinished">Minado</translation>
     </message>
     <message>
         <source>Other</source>
-        <translation>Otra</translation>
+        <translation type="unfinished">Otra</translation>
     </message>
     <message>
         <source>Min amount</source>
-        <translation>Cantidad mínima</translation>
-    </message>
-    <message>
-        <source>Copy address</source>
-        <translation>Copiar dirección</translation>
-    </message>
-    <message>
-        <source>Copy label</source>
-        <translation>Copiar etiqueta</translation>
-    </message>
-    <message>
-        <source>Copy amount</source>
-        <translation>Copiar cantidad</translation>
-    </message>
-    <message>
-        <source>Copy transaction ID</source>
-        <translation>Copiar identificador de transacción</translation>
-    </message>
-    <message>
-        <source>Edit label</source>
-        <translation>Editar etiqueta</translation>
-    </message>
-    <message>
-        <source>Show transaction details</source>
-        <translation>Mostrar detalles de la transacción</translation>
+        <translation type="unfinished">Cantidad mínima</translation>
     </message>
     <message>
         <source>Export Transaction History</source>
-        <translation>Exportar historial de transacciones</translation>
-    </message>
-    <message>
-        <source>Comma separated file (*.csv)</source>
-        <translation>Separar los archivos con comas (*.csv)</translation>
+        <translation type="unfinished">Exportar historial de transacciones</translation>
     </message>
     <message>
         <source>Confirmed</source>
-        <translation>Confirmado</translation>
+        <translation type="unfinished">Confirmado</translation>
     </message>
     <message>
         <source>Date</source>
-        <translation>Fecha</translation>
+        <translation type="unfinished">Fecha</translation>
     </message>
     <message>
         <source>Type</source>
-        <translation>Tipo</translation>
+        <translation type="unfinished">Tipo</translation>
     </message>
     <message>
         <source>Label</source>
-        <translation>Nombre</translation>
+        <translation type="unfinished">Nombre</translation>
     </message>
     <message>
         <source>Address</source>
-        <translation>Direccion</translation>
-    </message>
-    <message>
-        <source>ID</source>
-        <translation>ID</translation>
+        <translation type="unfinished">Direccion</translation>
     </message>
     <message>
         <source>Exporting Failed</source>
-        <translation>Error al exportar</translation>
+        <translation type="unfinished">Error al exportar</translation>
     </message>
     <message>
         <source>There was an error trying to save the transaction history to %1.</source>
-        <translation>Ha habido un error al intentar guardar la transacción con %1.</translation>
+        <translation type="unfinished">Ha habido un error al intentar guardar la transacción con %1.</translation>
     </message>
     <message>
         <source>Exporting Successful</source>
-        <translation>Exportación finalizada</translation>
+        <translation type="unfinished">Exportación finalizada</translation>
     </message>
     <message>
         <source>The transaction history was successfully saved to %1.</source>
-        <translation>La transacción ha sido guardada en %1.</translation>
+        <translation type="unfinished">La transacción ha sido guardada en %1.</translation>
     </message>
     <message>
         <source>Range:</source>
-        <translation>Rango:</translation>
+        <translation type="unfinished">Rango:</translation>
     </message>
     <message>
         <source>to</source>
-        <translation>para</translation>
+        <translation type="unfinished">para</translation>
     </message>
 </context>
 <context>
-<<<<<<< HEAD
-    <name>UnitDisplayStatusBarControl</name>
-    </context>
-<context>
-    <name>WalletController</name>
-    </context>
-<context>
-    <name>WalletFrame</name>
-=======
     <name>WalletFrame</name>
     <message>
         <source>Create a new wallet</source>
         <translation type="unfinished">Crear monedero nuevo</translation>
     </message>
->>>>>>> 3f385c91
     </context>
 <context>
     <name>WalletModel</name>
     <message>
         <source>Send Coins</source>
-        <translation>Enviar monedas</translation>
+        <translation type="unfinished">Enviar monedas</translation>
     </message>
     </context>
 <context>
     <name>WalletView</name>
     <message>
         <source>&amp;Export</source>
-        <translation>&amp;Exportar</translation>
+        <translation type="unfinished">&amp;Exportar</translation>
     </message>
     <message>
         <source>Export the data in the current tab to a file</source>
-        <translation>Exportar los datos en la pestaña actual a un archivo</translation>
-    </message>
-    <message>
-        <source>Error</source>
-        <translation>Error</translation>
+        <translation type="unfinished">Exportar los datos en la pestaña actual a un archivo</translation>
     </message>
     <message>
         <source>Backup Wallet</source>
-        <translation>Respaldo de monedero</translation>
-    </message>
-    <message>
-        <source>Wallet Data (*.dat)</source>
-        <translation>Datos de monedero (*.dat)</translation>
+        <translation type="unfinished">Respaldo de monedero</translation>
     </message>
     <message>
         <source>Backup Failed</source>
-        <translation>Ha fallado el respaldo</translation>
+        <translation type="unfinished">Ha fallado el respaldo</translation>
     </message>
     <message>
         <source>There was an error trying to save the wallet data to %1.</source>
-        <translation>Ha habido un error al intentar guardar los datos del monedero en %1.</translation>
+        <translation type="unfinished">Ha habido un error al intentar guardar los datos del monedero en %1.</translation>
     </message>
     <message>
         <source>Backup Successful</source>
-        <translation>Se ha completado con éxito la copia de respaldo</translation>
+        <translation type="unfinished">Se ha completado con éxito la copia de respaldo</translation>
     </message>
     <message>
         <source>The wallet data was successfully saved to %1.</source>
-        <translation>Los datos del monedero se han guardado con éxito en %1.</translation>
+        <translation type="unfinished">Los datos del monedero se han guardado con éxito en %1.</translation>
     </message>
     </context>
-<context>
-    <name>bitcoin-core</name>
-    <message>
-        <source>This is a pre-release test build - use at your own risk - do not use for mining or merchant applications</source>
-        <translation>Esta es una versión de pre-prueba - utilícela bajo su propio riesgo. No la utilice para usos comerciales o de minería.</translation>
-    </message>
-    <message>
-        <source>Warning: The network does not appear to fully agree! Some miners appear to be experiencing issues.</source>
-        <translation>Atención: ¡Parece que la red no está totalmente de acuerdo! Algunos mineros están presentando inconvenientes.</translation>
-    </message>
-    <message>
-        <source>Warning: We do not appear to fully agree with our peers! You may need to upgrade, or other nodes may need to upgrade.</source>
-        <translation>Atención: ¡Parece que no estamos completamente de acuerdo con nuestros pares! Podría necesitar una actualización, u otros nodos podrían necesitarla.</translation>
-    </message>
-    <message>
-        <source>Corrupted block database detected</source>
-        <translation>Corrupción de base de datos de bloques detectada.</translation>
-    </message>
-    <message>
-        <source>Do you want to rebuild the block database now?</source>
-        <translation>¿Quieres reconstruir la base de datos de bloques ahora?</translation>
-    </message>
-    <message>
-        <source>Error initializing block database</source>
-        <translation>Error al inicializar la base de datos de bloques</translation>
-    </message>
-    <message>
-        <source>Error initializing wallet database environment %s!</source>
-        <translation>Error al inicializar el entorno de la base de datos del monedero  %s</translation>
-    </message>
-    <message>
-        <source>Error loading block database</source>
-        <translation>Error cargando base de datos de bloques</translation>
-    </message>
-    <message>
-        <source>Error opening block database</source>
-        <translation>Error al abrir base de datos de bloques.</translation>
-    </message>
-    <message>
-        <source>Failed to listen on any port. Use -listen=0 if you want this.</source>
-        <translation>Ha fallado la escucha en todos los puertos. Use -listen=0 si desea esto.</translation>
-    </message>
-    <message>
-        <source>Incorrect or no genesis block found. Wrong datadir for network?</source>
-        <translation>Incorrecto o bloque de génesis no encontrado. Datadir equivocada para la red?</translation>
-    </message>
-    <message>
-        <source>Not enough file descriptors available.</source>
-        <translation>No hay suficientes descriptores de archivo disponibles. </translation>
-    </message>
-    <message>
-        <source>Verifying blocks...</source>
-        <translation>Verificando bloques...</translation>
-    </message>
-    <message>
-        <source>Signing transaction failed</source>
-        <translation>Transacción falló</translation>
-    </message>
-    <message>
-        <source>Transaction amount too small</source>
-        <translation>Transacción muy pequeña</translation>
-    </message>
-    <message>
-        <source>Transaction too large</source>
-        <translation>Transacción muy grande</translation>
-    </message>
-    <message>
-        <source>This is the minimum transaction fee you pay on every transaction.</source>
-        <translation>Esta es la tarifa mínima a pagar en cada transacción.</translation>
-    </message>
-    <message>
-        <source>This is the transaction fee you will pay if you send a transaction.</source>
-        <translation>Esta es la tarifa a pagar si realizas una transacción.</translation>
-    </message>
-    <message>
-        <source>Transaction amounts must not be negative</source>
-        <translation>Los montos de la transacción no debe ser negativo</translation>
-    </message>
-    <message>
-        <source>Transaction has too long of a mempool chain</source>
-        <translation>La transacción tiene largo tiempo en una cadena mempool</translation>
-    </message>
-    <message>
-        <source>Transaction must have at least one recipient</source>
-        <translation>La transacción debe tener al menos un destinatario</translation>
-    </message>
-    <message>
-        <source>Unknown network specified in -onlynet: '%s'</source>
-        <translation>La red especificada en -onlynet '%s' es desconocida</translation>
-    </message>
-    <message>
-        <source>Insufficient funds</source>
-        <translation>Fondos insuficientes</translation>
-    </message>
-    <message>
-        <source>Loading block index...</source>
-        <translation>Cargando el índice de bloques...</translation>
-    </message>
-    <message>
-        <source>Loading wallet...</source>
-        <translation>Cargando monedero...</translation>
-    </message>
-    <message>
-        <source>Cannot downgrade wallet</source>
-        <translation>No se puede rebajar monedero</translation>
-    </message>
-    <message>
-        <source>Rescanning...</source>
-        <translation>Escaneando...</translation>
-    </message>
-    <message>
-        <source>Done loading</source>
-        <translation>Carga lista</translation>
-    </message>
-</context>
 </TS>