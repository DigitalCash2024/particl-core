<TS version="2.1" language="es_DO">
<context>
    <name>AddressBookPage</name>
    <message>
        <source>Right-click to edit address or label</source>
        <translation type="unfinished">Click derecho para editar la dirección o etiqueta</translation>
    </message>
    <message>
        <source>Create a new address</source>
        <translation>Crear una nueva dirección</translation>
    </message>
    <message>
        <source>&amp;New</source>
        <translation type="unfinished">&amp;Nuevo</translation>
    </message>
    <message>
        <source>Copy the currently selected address to the system clipboard</source>
        <translation>Copie las direcciones seleccionadas actualmente al portapapeles del sistema</translation>
    </message>
    <message>
        <source>&amp;Copy</source>
        <translation type="unfinished">&amp;Copiar</translation>
    </message>
    <message>
        <source>C&amp;lose</source>
        <translation type="unfinished">C&amp;errar</translation>
    </message>
    <message>
        <source>Delete the currently selected address from the list</source>
        <translation>Borrar las direcciones seleccionadas recientemente de la lista</translation>
    </message>
    <message>
        <source>Enter address or label to search</source>
        <translation type="unfinished">Introduzca una dirección o etiqueta que buscar</translation>
    </message>
    <message>
        <source>Export the data in the current tab to a file</source>
        <translation>Exportar los datos en la pestaña actual a un archivo</translation>
    </message>
    <message>
        <source>&amp;Export</source>
        <translation>&amp;Exportar</translation>
    </message>
    <message>
        <source>&amp;Delete</source>
        <translation>&amp;Borrar</translation>
    </message>
    <message>
        <source>Choose the address to send coins to</source>
        <translation type="unfinished">Escoja la direccion a enviar las monedas</translation>
    </message>
    <message>
        <source>Choose the address to receive coins with</source>
        <translation type="unfinished">Elige la dirección para recibir monedas</translation>
    </message>
    <message>
        <source>C&amp;hoose</source>
        <translation type="unfinished">Escoger</translation>
    </message>
    <message>
        <source>Sending addresses</source>
        <translation type="unfinished">Envío de direcciones</translation>
    </message>
    <message>
        <source>Receiving addresses</source>
        <translation type="unfinished">Direcciones de recepción</translation>
    </message>
    <message>
<<<<<<< HEAD
        <source>These are your Particl addresses for sending payments. Always check the amount and the receiving address before sending coins.</source>
        <translation>Estas son tus direcciones Particl para realizar pagos. Verifica siempre el monto y la dirección de recepción antes de enviar monedas. </translation>
=======
        <source>These are your Bitcoin addresses for sending payments. Always check the amount and the receiving address before sending coins.</source>
        <translation type="unfinished">Estas son tus direcciones Bitcoin para realizar pagos. Verifica siempre el monto y la dirección de recepción antes de enviar monedas. </translation>
>>>>>>> d3bd5410
    </message>
    <message>
        <source>&amp;Copy Address</source>
        <translation type="unfinished">Copiar dirección</translation>
    </message>
    <message>
        <source>Copy &amp;Label</source>
        <translation type="unfinished">Copiar &amp;Etiqueta</translation>
    </message>
    <message>
        <source>&amp;Edit</source>
        <translation type="unfinished">&amp;Editar</translation>
    </message>
    <message>
        <source>Export Address List</source>
        <translation type="unfinished">Exportar lista de direcciones</translation>
    </message>
    <message>
        <source>There was an error trying to save the address list to %1. Please try again.</source>
        <extracomment>An error message. %1 is a stand-in argument for the name of the file we attempted to save to.</extracomment>
        <translation type="unfinished">Tuvimos un problema al guardar la dirección en la lista %1. Intenta de Nuevo.</translation>
    </message>
    <message>
        <source>Exporting Failed</source>
        <translation type="unfinished">Error al exportar</translation>
    </message>
</context>
<context>
    <name>AddressTableModel</name>
    <message>
        <source>Label</source>
        <translation type="unfinished">Nombre</translation>
    </message>
    <message>
        <source>Address</source>
        <translation type="unfinished">Direccion</translation>
    </message>
    <message>
        <source>(no label)</source>
        <translation type="unfinished">(sin etiqueta)</translation>
    </message>
</context>
<context>
    <name>AskPassphraseDialog</name>
    <message>
        <source>Passphrase Dialog</source>
        <translation>Diálogo contraseña</translation>
    </message>
    <message>
        <source>Enter passphrase</source>
        <translation>Ingresa frase de contraseña</translation>
    </message>
    <message>
        <source>New passphrase</source>
        <translation>Nueva frase de contraseña</translation>
    </message>
    <message>
        <source>Repeat new passphrase</source>
        <translation>Repetir nueva frase de contraseña</translation>
    </message>
    <message>
        <source>Encrypt wallet</source>
        <translation type="unfinished">Cifrar monedero</translation>
    </message>
    <message>
        <source>This operation needs your wallet passphrase to unlock the wallet.</source>
        <translation type="unfinished">Esta operación necesita su frase de contraseña de la billetera para desbloquearla.
</translation>
    </message>
    <message>
        <source>Unlock wallet</source>
        <translation type="unfinished">Desbloquear monedero</translation>
    </message>
    <message>
        <source>Change passphrase</source>
        <translation type="unfinished">Cambiar frase secreta</translation>
    </message>
    <message>
        <source>Confirm wallet encryption</source>
        <translation type="unfinished">Confirmar cifrado de billetera</translation>
    </message>
    <message>
<<<<<<< HEAD
        <source>Warning: If you encrypt your wallet and lose your passphrase, you will &lt;b&gt;LOSE ALL OF YOUR PARTICL&lt;/b&gt;!</source>
        <translation>Atención: Si cifra su monedero y pierde la contraseña, perderá ¡&lt;b&gt;TODOS SUS PARTICL&lt;/b&gt;!</translation>
=======
        <source>Warning: If you encrypt your wallet and lose your passphrase, you will &lt;b&gt;LOSE ALL OF YOUR BITCOINS&lt;/b&gt;!</source>
        <translation type="unfinished">Atención: Si cifra su monedero y pierde la contraseña, perderá ¡&lt;b&gt;TODOS SUS BITCOINS&lt;/b&gt;!</translation>
>>>>>>> d3bd5410
    </message>
    <message>
        <source>Are you sure you wish to encrypt your wallet?</source>
        <translation type="unfinished">¿Está seguro que desea cifrar su monedero?</translation>
    </message>
    <message>
        <source>Wallet encrypted</source>
        <translation type="unfinished">Monedero cifrado</translation>
    </message>
    <message>
        <source>IMPORTANT: Any previous backups you have made of your wallet file should be replaced with the newly generated, encrypted wallet file. For security reasons, previous backups of the unencrypted wallet file will become useless as soon as you start using the new, encrypted wallet.</source>
        <translation type="unfinished">IMPORTANTE: Cualquier copia de seguridad que haya realizado previamente de su archivo de monedero debe reemplazarse con el nuevo archivo de monedero cifrado. Por razones de seguridad, las copias de seguridad previas del archivo de monedero no cifradas serán inservibles en cuanto comience a usar el nuevo monedero cifrado.</translation>
    </message>
    <message>
        <source>Wallet encryption failed</source>
        <translation type="unfinished">Ha fallado el cifrado del monedero</translation>
    </message>
    <message>
        <source>Wallet encryption failed due to an internal error. Your wallet was not encrypted.</source>
        <translation type="unfinished">Ha fallado el cifrado del monedero debido a un error interno. El monedero no ha sido cifrado.</translation>
    </message>
    <message>
        <source>The supplied passphrases do not match.</source>
        <translation type="unfinished">Las contraseñas no coinciden.</translation>
    </message>
    <message>
        <source>Wallet unlock failed</source>
        <translation type="unfinished">Ha fallado el desbloqueo del monedero</translation>
    </message>
    <message>
        <source>The passphrase entered for the wallet decryption was incorrect.</source>
        <translation type="unfinished">La contraseña introducida para descifrar el monedero es incorrecta.</translation>
    </message>
    <message>
        <source>Wallet passphrase was successfully changed.</source>
        <translation type="unfinished">Se ha cambiado correctamente la contraseña del monedero.</translation>
    </message>
    <message>
        <source>Warning: The Caps Lock key is on!</source>
        <translation type="unfinished">Aviso: ¡La tecla de bloqueo de mayúsculas está activada!</translation>
    </message>
</context>
<context>
    <name>QObject</name>
    <message>
        <source>Error: Specified data directory "%1" does not exist.</source>
        <translation type="unfinished">Error: El directorio de datos especificado "%1" no existe.</translation>
    </message>
    <message>
        <source>unknown</source>
        <translation type="unfinished">desconocido</translation>
    </message>
    <message>
        <source>Amount</source>
        <translation type="unfinished">Monto</translation>
    </message>
    <message>
        <source>N/A</source>
        <translation type="unfinished">N/D</translation>
    </message>
    <message numerus="yes">
        <source>%n second(s)</source>
        <translation>
            <numerusform />
            <numerusform />
        </translation>
    </message>
    <message numerus="yes">
        <source>%n minute(s)</source>
        <translation>
            <numerusform />
            <numerusform />
        </translation>
    </message>
    <message numerus="yes">
        <source>%n hour(s)</source>
        <translation type="unfinished">
            <numerusform />
            <numerusform />
        </translation>
    </message>
    <message numerus="yes">
        <source>%n day(s)</source>
        <translation type="unfinished">
            <numerusform />
            <numerusform />
        </translation>
    </message>
    <message numerus="yes">
        <source>%n week(s)</source>
        <translation type="unfinished">
            <numerusform />
            <numerusform />
        </translation>
    </message>
    <message>
        <source>%1 and %2</source>
        <translation type="unfinished">%1 y %2</translation>
    </message>
    <message numerus="yes">
        <source>%n year(s)</source>
        <translation type="unfinished">
            <numerusform />
            <numerusform />
        </translation>
    </message>
    </context>
<context>
    <name>BitcoinGUI</name>
    <message>
        <source>&amp;Overview</source>
        <translation>&amp;Vista general</translation>
    </message>
    <message>
        <source>Show general overview of wallet</source>
        <translation>Mostrar visión general de la billetera</translation>
    </message>
    <message>
        <source>&amp;Transactions</source>
        <translation>&amp;Transacciones</translation>
    </message>
    <message>
        <source>Browse transaction history</source>
        <translation>Buscar historial de transacciones</translation>
    </message>
    <message>
        <source>E&amp;xit</source>
        <translation>S&amp;alir</translation>
    </message>
    <message>
        <source>Quit application</source>
        <translation>Quitar aplicación</translation>
    </message>
    <message>
        <source>About &amp;Qt</source>
        <translation>Acerca de &amp;Qt</translation>
    </message>
    <message>
        <source>Show information about Qt</source>
        <translation>Mostrar información acerca de Qt</translation>
    </message>
    <message>
<<<<<<< HEAD
        <source>&amp;Options...</source>
        <translation>&amp;Opciones...</translation>
    </message>
    <message>
        <source>&amp;Encrypt Wallet...</source>
        <translation>&amp;Cifrar monedero…</translation>
    </message>
    <message>
        <source>&amp;Backup Wallet...</source>
        <translation>Copia de &amp;respaldo del monedero...</translation>
    </message>
    <message>
        <source>&amp;Change Passphrase...</source>
        <translation>&amp;Cambiar la contraseña…</translation>
    </message>
    <message>
        <source>Open &amp;URI...</source>
        <translation>Abrir URI...</translation>
    </message>
    <message>
        <source>Reindexing blocks on disk...</source>
        <translation>Reindexando bloques en el disco...</translation>
    </message>
    <message>
        <source>Send coins to a Particl address</source>
        <translation>Enviar monedas a una dirección Particl</translation>
=======
        <source>Send coins to a Bitcoin address</source>
        <translation>Enviar monedas a una dirección Bitcoin</translation>
>>>>>>> d3bd5410
    </message>
    <message>
        <source>Backup wallet to another location</source>
        <translation>Respaldar billetera en otra ubicación</translation>
    </message>
    <message>
        <source>Change the passphrase used for wallet encryption</source>
        <translation>Cambiar frase secreta usada para la encriptación de la billetera</translation>
    </message>
    <message>
        <source>&amp;Send</source>
        <translation>&amp;Enviar</translation>
    </message>
    <message>
        <source>&amp;Receive</source>
        <translation>&amp;Recibir</translation>
    </message>
    <message>
        <source>&amp;Show / Hide</source>
        <translation>&amp;Mostar / Ocultar</translation>
    </message>
    <message>
        <source>Show or hide the main Window</source>
        <translation>Mostar u ocultar la ventana principal</translation>
    </message>
    <message>
        <source>Encrypt the private keys that belong to your wallet</source>
        <translation>Encriptar las llaves privadas que pertenecen a tu billetera</translation>
    </message>
    <message>
        <source>Sign messages with your Particl addresses to prove you own them</source>
        <translation>Firma mensajes con tus direcciones Particl para probar que eres dueño de ellas</translation>
    </message>
    <message>
        <source>Verify messages to ensure they were signed with specified Particl addresses</source>
        <translation>Verificar mensajes para asegurar que estaban firmados con direcciones Particl especificas</translation>
    </message>
    <message>
        <source>&amp;File</source>
        <translation>&amp;Archivo</translation>
    </message>
    <message>
        <source>&amp;Settings</source>
        <translation>&amp;Configuración</translation>
    </message>
    <message>
        <source>&amp;Help</source>
        <translation>A&amp;yuda</translation>
    </message>
    <message>
        <source>Tabs toolbar</source>
        <translation>Barra de pestañas</translation>
    </message>
    <message>
<<<<<<< HEAD
        <source>Request payments (generates QR codes and particl: URIs)</source>
        <translation>Solicitar pagos (genera codigo QR y URL's de Particl)</translation>
=======
        <source>Request payments (generates QR codes and bitcoin: URIs)</source>
        <translation type="unfinished">Solicitar pagos (genera codigo QR y URL's de Bitcoin)</translation>
>>>>>>> d3bd5410
    </message>
    <message>
        <source>Show the list of used sending addresses and labels</source>
        <translation type="unfinished">Mostrar la lista de direcciones de envío y etiquetas</translation>
    </message>
    <message>
        <source>Show the list of used receiving addresses and labels</source>
        <translation type="unfinished">Muestra la lista de direcciones de recepción y etiquetas</translation>
    </message>
    <message>
        <source>&amp;Command-line options</source>
        <translation type="unfinished">Opciones de línea de comandos</translation>
    </message>
    <message numerus="yes">
        <source>Processed %n block(s) of transaction history.</source>
        <translation>
            <numerusform />
            <numerusform />
        </translation>
    </message>
    <message>
        <source>%1 behind</source>
        <translation>%1 detrás</translation>
    </message>
    <message>
        <source>Last received block was generated %1 ago.</source>
        <translation>El último bloque recibido fue generado hace %1 hora(s).</translation>
    </message>
    <message>
        <source>Transactions after this will not yet be visible.</source>
        <translation>Transacciones después de esta no serán visibles todavía.</translation>
    </message>
    <message>
        <source>Warning</source>
        <translation>Advertencia</translation>
    </message>
    <message>
        <source>Information</source>
        <translation>Información</translation>
    </message>
    <message>
        <source>Up to date</source>
        <translation>Al día</translation>
    </message>
    <message>
        <source>&amp;Window</source>
        <translation type="unfinished">&amp;Ventana</translation>
    </message>
    <message numerus="yes">
        <source>%n active connection(s) to Bitcoin network.</source>
        <extracomment>A substring of the tooltip.</extracomment>
        <translation type="unfinished">
            <numerusform />
            <numerusform />
        </translation>
    </message>
    <message>
        <source>Sent transaction</source>
        <translation>Transacción enviada</translation>
    </message>
    <message>
        <source>Incoming transaction</source>
        <translation>Transacción entrante</translation>
    </message>
    <message>
        <source>Wallet is &lt;b&gt;encrypted&lt;/b&gt; and currently &lt;b&gt;unlocked&lt;/b&gt;</source>
        <translation>La billetera está encriptada y desbloqueada recientemente</translation>
    </message>
    <message>
        <source>Wallet is &lt;b&gt;encrypted&lt;/b&gt; and currently &lt;b&gt;locked&lt;/b&gt;</source>
        <translation>La billetera está encriptada y bloqueada recientemente</translation>
    </message>
    </context>
<context>
    <name>CoinControlDialog</name>
    <message>
        <source>Coin Selection</source>
        <translation type="unfinished">Selección de moneda</translation>
    </message>
    <message>
        <source>Quantity:</source>
        <translation type="unfinished">Cantidad:</translation>
    </message>
    <message>
        <source>Amount:</source>
        <translation type="unfinished">Monto:</translation>
    </message>
    <message>
        <source>Fee:</source>
        <translation type="unfinished">Comisión:</translation>
    </message>
    <message>
        <source>Dust:</source>
        <translation type="unfinished">Polvo:</translation>
    </message>
    <message>
        <source>After Fee:</source>
        <translation type="unfinished">Después de tasas:</translation>
    </message>
    <message>
        <source>Change:</source>
        <translation type="unfinished">Cambio:</translation>
    </message>
    <message>
        <source>(un)select all</source>
        <translation type="unfinished">(de)seleccionar todo</translation>
    </message>
    <message>
        <source>Tree mode</source>
        <translation type="unfinished">Modo de árbol</translation>
    </message>
    <message>
        <source>List mode</source>
        <translation type="unfinished">Modo de lista</translation>
    </message>
    <message>
        <source>Amount</source>
        <translation type="unfinished">Monto</translation>
    </message>
    <message>
        <source>Received with label</source>
        <translation type="unfinished">Recibido con etiqueta</translation>
    </message>
    <message>
        <source>Received with address</source>
        <translation type="unfinished">Recibido con dirección</translation>
    </message>
    <message>
        <source>Date</source>
        <translation type="unfinished">Fecha</translation>
    </message>
    <message>
        <source>Confirmations</source>
        <translation type="unfinished">Confirmaciones</translation>
    </message>
    <message>
        <source>Confirmed</source>
        <translation type="unfinished">Confirmado</translation>
    </message>
    <message>
        <source>Copy amount</source>
        <translation type="unfinished">Copiar cantidad</translation>
    </message>
    <message>
        <source>Copy quantity</source>
        <translation type="unfinished">Copiar cantidad</translation>
    </message>
    <message>
        <source>Copy fee</source>
        <translation type="unfinished">Copiar comisión</translation>
    </message>
    <message>
        <source>Copy after fee</source>
        <translation type="unfinished">Copiar después de aplicar donación</translation>
    </message>
    <message>
        <source>Copy bytes</source>
        <translation type="unfinished">Copiar bytes</translation>
    </message>
    <message>
        <source>Copy change</source>
        <translation type="unfinished">Copiar cambio</translation>
    </message>
    <message>
        <source>(%1 locked)</source>
        <translation type="unfinished">(%1 bloqueado)</translation>
    </message>
    <message>
        <source>yes</source>
        <translation type="unfinished">si</translation>
    </message>
    <message>
        <source>(no label)</source>
        <translation type="unfinished">(sin etiqueta)</translation>
    </message>
    <message>
        <source>change from %1 (%2)</source>
        <translation type="unfinished">Enviar desde %1 (%2)</translation>
    </message>
    <message>
        <source>(change)</source>
        <translation type="unfinished">(cambio)</translation>
    </message>
</context>
<context>
    <name>CreateWalletDialog</name>
    <message>
        <source>Wallet</source>
        <translation type="unfinished">Billetera</translation>
    </message>
    </context>
<context>
    <name>EditAddressDialog</name>
    <message>
        <source>Edit Address</source>
        <translation>Editar dirección</translation>
    </message>
    <message>
        <source>&amp;Label</source>
        <translation>&amp;Etiqueta</translation>
    </message>
    <message>
        <source>The label associated with this address list entry</source>
        <translation type="unfinished">La etiqueta asociada con esta entrada de la lista de direcciones</translation>
    </message>
    <message>
        <source>The address associated with this address list entry. This can only be modified for sending addresses.</source>
        <translation type="unfinished">La dirección asociada con esta entrada de la lista de direcciones. Esta puede ser modificada solo para el envío de direcciones.</translation>
    </message>
    <message>
        <source>&amp;Address</source>
        <translation>&amp;Dirección</translation>
    </message>
    <message>
        <source>New sending address</source>
        <translation type="unfinished">Nueva dirección de envío</translation>
    </message>
    <message>
        <source>Edit receiving address</source>
        <translation type="unfinished">Editar dirección de recepción</translation>
    </message>
    <message>
        <source>Edit sending address</source>
        <translation type="unfinished">Editar dirección de envío</translation>
    </message>
    <message>
<<<<<<< HEAD
        <source>The entered address "%1" is not a valid Particl address.</source>
        <translation>La dirección introducida "%1" no es una dirección Particl válida.</translation>
=======
        <source>The entered address "%1" is not a valid Bitcoin address.</source>
        <translation type="unfinished">La dirección introducida "%1" no es una dirección Bitcoin válida.</translation>
>>>>>>> d3bd5410
    </message>
    <message>
        <source>Could not unlock wallet.</source>
        <translation type="unfinished">No se pudo desbloquear el monedero.</translation>
    </message>
    <message>
        <source>New key generation failed.</source>
        <translation type="unfinished">Ha fallado la generación de la nueva clave.</translation>
    </message>
</context>
<context>
    <name>FreespaceChecker</name>
    <message>
        <source>A new data directory will be created.</source>
        <translation>Un nuevo directorio de datos será creado.</translation>
    </message>
    <message>
        <source>name</source>
        <translation>nombre</translation>
    </message>
    <message>
        <source>Directory already exists. Add %1 if you intend to create a new directory here.</source>
        <translation>El directorio ya existe. Agrega %1 si tiene la intención de crear un nuevo directorio aquí.</translation>
    </message>
    <message>
        <source>Path already exists, and is not a directory.</source>
        <translation>La ruta ya existe, y no es un directorio.</translation>
    </message>
    <message>
        <source>Cannot create data directory here.</source>
        <translation>No puede crear directorio de datos aquí.</translation>
    </message>
</context>
<context>
    <name>Intro</name>
    <message numerus="yes">
        <source>(sufficient to restore backups %n day(s) old)</source>
        <extracomment>Explanatory text on the capability of the current prune target.</extracomment>
        <translation type="unfinished">
            <numerusform />
            <numerusform />
        </translation>
    </message>
    <message>
        <source>Error: Specified data directory "%1" cannot be created.</source>
        <translation type="unfinished">Error: Directorio de datos especificado "%1" no puede ser creado.</translation>
    </message>
    <message>
        <source>Welcome</source>
        <translation>Bienvenido</translation>
    </message>
    <message>
        <source>Welcome to %1.</source>
        <translation type="unfinished">Bienvenido a %1.</translation>
    </message>
    <message>
        <source>Use the default data directory</source>
        <translation>Usar el directorio de datos por defecto</translation>
    </message>
    <message>
        <source>Use a custom data directory:</source>
        <translation>Usa un directorio de datos personalizado:</translation>
    </message>
</context>
<context>
    <name>HelpMessageDialog</name>
    <message>
<<<<<<< HEAD
        <source>Particl</source>
        <translation>Particl</translation>
    </message>
    <message>
        <source>Error: Specified data directory "%1" cannot be created.</source>
        <translation>Error: Directorio de datos especificado "%1" no puede ser creado.</translation>
=======
        <source>version</source>
        <translation type="unfinished">versión</translation>
>>>>>>> d3bd5410
    </message>
    <message>
        <source>Command-line options</source>
        <translation type="unfinished">Opciones de línea de comandos</translation>
    </message>
</context>
<context>
    <name>ModalOverlay</name>
    <message>
        <source>Form</source>
        <translation type="unfinished">Desde</translation>
    </message>
    <message>
        <source>Last block time</source>
        <translation type="unfinished">Hora del último bloque</translation>
    </message>
    </context>
<context>
    <name>OptionsDialog</name>
    <message>
        <source>Options</source>
        <translation>Opciones</translation>
    </message>
    <message>
        <source>IP address of the proxy (e.g. IPv4: 127.0.0.1 / IPv6: ::1)</source>
        <translation type="unfinished">Dirección IP del proxy (ej. IPv4: 127.0.0.1 / IPv6: ::1)</translation>
    </message>
    <message>
        <source>Reset all client options to default.</source>
        <translation>Restablecer todas las opciones del cliente a las predeterminadas.</translation>
    </message>
    <message>
        <source>&amp;Reset Options</source>
        <translation>&amp;Restablecer opciones</translation>
    </message>
    <message>
        <source>&amp;Network</source>
        <translation>&amp;Red</translation>
    </message>
    <message>
        <source>W&amp;allet</source>
        <translation type="unfinished">Billetera</translation>
    </message>
    <message>
        <source>Expert</source>
        <translation type="unfinished">Experto</translation>
    </message>
    <message>
        <source>Automatically open the Particl client port on the router. This only works when your router supports UPnP and it is enabled.</source>
        <translation>Abrir automáticamente el puerto del cliente Particl en el router. Esta opción solo funciona si el router admite UPnP y está activado.</translation>
    </message>
    <message>
        <source>Map port using &amp;UPnP</source>
        <translation>Mapear el puerto usando &amp;UPnP</translation>
    </message>
    <message>
        <source>Proxy &amp;IP:</source>
        <translation>Dirección &amp;IP del proxy:</translation>
    </message>
    <message>
        <source>&amp;Port:</source>
        <translation>&amp;Puerto:</translation>
    </message>
    <message>
        <source>Port of the proxy (e.g. 9050)</source>
        <translation>Puerto del servidor proxy (ej. 9050)</translation>
    </message>
    <message>
        <source>&amp;Window</source>
        <translation>&amp;Ventana</translation>
    </message>
    <message>
        <source>Show only a tray icon after minimizing the window.</source>
        <translation>Minimizar la ventana a la bandeja de iconos del sistema.</translation>
    </message>
    <message>
        <source>&amp;Minimize to the tray instead of the taskbar</source>
        <translation>&amp;Minimizar a la bandeja en vez de a la barra de tareas</translation>
    </message>
    <message>
        <source>M&amp;inimize on close</source>
        <translation>M&amp;inimizar al cerrar</translation>
    </message>
    <message>
        <source>&amp;Display</source>
        <translation>&amp;Interfaz</translation>
    </message>
    <message>
        <source>User Interface &amp;language:</source>
        <translation>I&amp;dioma de la interfaz de usuario</translation>
    </message>
    <message>
        <source>&amp;Unit to show amounts in:</source>
        <translation>Mostrar las cantidades en la &amp;unidad:</translation>
    </message>
    <message>
        <source>Choose the default subdivision unit to show in the interface and when sending coins.</source>
        <translation>Elegir la subdivisión predeterminada para mostrar cantidades en la interfaz y cuando se envían monedas.</translation>
    </message>
    <message>
        <source>Whether to show coin control features or not.</source>
        <translation type="unfinished">Mostrar o no características de control de moneda</translation>
    </message>
    <message>
        <source>&amp;OK</source>
        <translation>&amp;Aceptar</translation>
    </message>
    <message>
        <source>&amp;Cancel</source>
        <translation>&amp;Cancelar</translation>
    </message>
    <message>
        <source>default</source>
        <translation>predeterminado</translation>
    </message>
    <message>
        <source>none</source>
        <translation type="unfinished">ninguno</translation>
    </message>
    <message>
        <source>Confirm options reset</source>
        <translation>Confirme el restablecimiento de las opciones</translation>
    </message>
    <message>
        <source>Client restart required to activate changes.</source>
        <translation type="unfinished">Reinicio del cliente para activar cambios.</translation>
    </message>
    <message>
        <source>This change would require a client restart.</source>
        <translation type="unfinished">Este cambio requiere reinicio por parte del cliente.</translation>
    </message>
    <message>
        <source>The supplied proxy address is invalid.</source>
        <translation>La dirección proxy indicada es inválida.</translation>
    </message>
</context>
<context>
    <name>OverviewPage</name>
    <message>
        <source>Form</source>
        <translation>Desde</translation>
    </message>
    <message>
        <source>The displayed information may be out of date. Your wallet automatically synchronizes with the Particl network after a connection is established, but this process has not completed yet.</source>
        <translation>La información mostrada puede estar desactualizada. Su monedero se sincroniza automáticamente con la red Particl después de que se haya establecido una conexión, pero este proceso aún no se ha completado.</translation>
    </message>
    <message>
        <source>Available:</source>
        <translation type="unfinished">Disponible:</translation>
    </message>
    <message>
        <source>Your current spendable balance</source>
        <translation>Su balance actual gastable</translation>
    </message>
    <message>
        <source>Pending:</source>
        <translation type="unfinished">Pendiente:</translation>
    </message>
    <message>
        <source>Total of transactions that have yet to be confirmed, and do not yet count toward the spendable balance</source>
        <translation>Total de transacciones que deben ser confirmadas, y que no cuentan con el balance gastable necesario</translation>
    </message>
    <message>
        <source>Immature:</source>
        <translation>No disponible:</translation>
    </message>
    <message>
        <source>Mined balance that has not yet matured</source>
        <translation>Saldo recién minado que aún no está disponible.</translation>
    </message>
    <message>
        <source>Your current total balance</source>
        <translation>Su balance actual total</translation>
    </message>
    </context>
<context>
    <name>PSBTOperationsDialog</name>
    <message>
        <source>or</source>
        <translation type="unfinished">o</translation>
    </message>
    </context>
<context>
    <name>PaymentServer</name>
    <message>
        <source>Payment request error</source>
        <translation type="unfinished">Error en petición de pago</translation>
    </message>
    <message>
<<<<<<< HEAD
        <source>Cannot start particl: click-to-pay handler</source>
        <translation>No se pudo iniciar particl: manejador de pago-al-clic</translation>
=======
        <source>Cannot start bitcoin: click-to-pay handler</source>
        <translation type="unfinished">No se pudo iniciar bitcoin: manejador de pago-al-clic</translation>
>>>>>>> d3bd5410
    </message>
    <message>
        <source>URI handling</source>
        <translation type="unfinished">Gestión de URI</translation>
    </message>
    </context>
<context>
    <name>PeerTableModel</name>
    <message>
        <source>Address</source>
        <extracomment>Title of Peers Table column which contains the IP/Onion/I2P address of the connected peer.</extracomment>
        <translation type="unfinished">Direccion</translation>
    </message>
    <message>
        <source>Type</source>
        <extracomment>Title of Peers Table column which describes the type of peer connection. The "type" describes why the connection exists.</extracomment>
        <translation type="unfinished">Tipo</translation>
    </message>
    <message>
        <source>Network</source>
        <extracomment>Title of Peers Table column which states the network the peer connected through.</extracomment>
        <translation type="unfinished">Red</translation>
    </message>
</context>
<context>
    <name>QRImageWidget</name>
    <message>
        <source>&amp;Copy Image</source>
        <translation type="unfinished">Copiar imagen</translation>
    </message>
    <message>
        <source>Resulting URI too long, try to reduce the text for label / message.</source>
        <translation type="unfinished">URI resultante demasiado larga. Intente reducir el texto de la etiqueta / mensaje.</translation>
    </message>
    <message>
        <source>Error encoding URI into QR Code.</source>
        <translation type="unfinished">Error al codificar la URI en el código QR.</translation>
    </message>
    <message>
        <source>Save QR Code</source>
        <translation type="unfinished">Guardar código QR</translation>
    </message>
    </context>
<context>
    <name>RPCConsole</name>
    <message>
        <source>N/A</source>
        <translation>N/D</translation>
    </message>
    <message>
        <source>Client version</source>
        <translation>Versión del cliente</translation>
    </message>
    <message>
        <source>&amp;Information</source>
        <translation>Información</translation>
    </message>
    <message>
        <source>Startup time</source>
        <translation>Hora de inicio</translation>
    </message>
    <message>
        <source>Network</source>
        <translation>Red</translation>
    </message>
    <message>
        <source>Name</source>
        <translation type="unfinished">Nombre</translation>
    </message>
    <message>
        <source>Number of connections</source>
        <translation>Número de conexiones</translation>
    </message>
    <message>
        <source>Block chain</source>
        <translation>Cadena de bloques</translation>
    </message>
    <message>
        <source>Last block time</source>
        <translation>Hora del último bloque</translation>
    </message>
    <message>
        <source>&amp;Open</source>
        <translation>&amp;Abrir</translation>
    </message>
    <message>
        <source>&amp;Console</source>
        <translation>&amp;Consola</translation>
    </message>
    <message>
        <source>&amp;Network Traffic</source>
        <translation type="unfinished">&amp;Tráfico de Red</translation>
    </message>
    <message>
        <source>Totals</source>
        <translation type="unfinished">Total:</translation>
    </message>
    <message>
        <source>Debug log file</source>
        <translation>Archivo de registro de depuración</translation>
    </message>
    <message>
        <source>Clear console</source>
        <translation>Borrar consola</translation>
    </message>
    <message>
        <source>In:</source>
        <translation type="unfinished">Entrada:</translation>
    </message>
    <message>
        <source>Out:</source>
        <translation type="unfinished">Salida:</translation>
    </message>
    <message>
        <source>To</source>
        <translation type="unfinished">Para</translation>
    </message>
    <message>
        <source>From</source>
        <translation type="unfinished">De</translation>
    </message>
    </context>
<context>
    <name>ReceiveCoinsDialog</name>
    <message>
        <source>&amp;Amount:</source>
        <translation type="unfinished">Monto:</translation>
    </message>
    <message>
        <source>&amp;Label:</source>
        <translation type="unfinished">&amp;Etiqueta:</translation>
    </message>
    <message>
        <source>&amp;Message:</source>
        <translation type="unfinished">Mensaje:</translation>
    </message>
    <message>
        <source>Clear all fields of the form.</source>
        <translation type="unfinished">Limpiar todos los campos del formulario</translation>
    </message>
    <message>
        <source>Clear</source>
        <translation type="unfinished">Limpiar</translation>
    </message>
    <message>
        <source>Show the selected request (does the same as double clicking an entry)</source>
        <translation type="unfinished">Muestra la petición seleccionada (También doble clic)</translation>
    </message>
    <message>
        <source>Show</source>
        <translation type="unfinished">Mostrar</translation>
    </message>
    <message>
        <source>Remove the selected entries from the list</source>
        <translation type="unfinished">Borrar de la lista las direcciónes actualmente seleccionadas</translation>
    </message>
    <message>
        <source>Remove</source>
        <translation type="unfinished">Eliminar</translation>
    </message>
    <message>
        <source>Copy &amp;URI</source>
        <translation type="unfinished">Copiar &amp;URI</translation>
    </message>
    <message>
        <source>Could not unlock wallet.</source>
        <translation type="unfinished">No se pudo desbloquear el monedero.</translation>
    </message>
    </context>
<context>
    <name>ReceiveRequestDialog</name>
    <message>
        <source>Amount:</source>
        <translation type="unfinished">Monto:</translation>
    </message>
    <message>
        <source>Message:</source>
        <translation type="unfinished">Mensaje:</translation>
    </message>
    <message>
        <source>Copy &amp;URI</source>
        <translation type="unfinished">Copiar &amp;URI</translation>
    </message>
    <message>
        <source>Copy &amp;Address</source>
        <translation type="unfinished">&amp;Copiar Dirección</translation>
    </message>
    <message>
        <source>Payment information</source>
        <translation type="unfinished">Información de pago</translation>
    </message>
    <message>
        <source>Request payment to %1</source>
        <translation type="unfinished">Solicitar pago a %1</translation>
    </message>
</context>
<context>
    <name>RecentRequestsTableModel</name>
    <message>
        <source>Date</source>
        <translation type="unfinished">Fecha</translation>
    </message>
    <message>
        <source>Label</source>
        <translation type="unfinished">Nombre</translation>
    </message>
    <message>
        <source>Message</source>
        <translation type="unfinished">Mensaje</translation>
    </message>
    <message>
        <source>(no label)</source>
        <translation type="unfinished">(sin etiqueta)</translation>
    </message>
    <message>
        <source>(no message)</source>
        <translation type="unfinished">(Ningun mensaje)</translation>
    </message>
    </context>
<context>
    <name>SendCoinsDialog</name>
    <message>
        <source>Send Coins</source>
        <translation>Enviar monedas</translation>
    </message>
    <message>
        <source>Coin Control Features</source>
        <translation type="unfinished">Características de control de la moneda</translation>
    </message>
    <message>
        <source>automatically selected</source>
        <translation type="unfinished">Seleccionado automaticamente</translation>
    </message>
    <message>
        <source>Insufficient funds!</source>
        <translation type="unfinished">Fondos insuficientes!</translation>
    </message>
    <message>
        <source>Quantity:</source>
        <translation type="unfinished">Cantidad:</translation>
    </message>
    <message>
        <source>Amount:</source>
        <translation type="unfinished">Monto:</translation>
    </message>
    <message>
        <source>Fee:</source>
        <translation type="unfinished">Comisión:</translation>
    </message>
    <message>
        <source>After Fee:</source>
        <translation type="unfinished">Después de tasas:</translation>
    </message>
    <message>
        <source>Change:</source>
        <translation type="unfinished">Cambio:</translation>
    </message>
    <message>
        <source>If this is activated, but the change address is empty or invalid, change will be sent to a newly generated address.</source>
        <translation type="unfinished">Al activarse, si la dirección esta vacía o es inválida, las monedas serán enviadas a una nueva dirección generada.</translation>
    </message>
    <message>
        <source>Custom change address</source>
        <translation type="unfinished">Dirección propia</translation>
    </message>
    <message>
        <source>Transaction Fee:</source>
        <translation type="unfinished">Comisión de transacción:</translation>
    </message>
    <message>
        <source>Send to multiple recipients at once</source>
        <translation>Enviar a múltiples destinatarios de una vez</translation>
    </message>
    <message>
        <source>Add &amp;Recipient</source>
        <translation>Añadir &amp;destinatario</translation>
    </message>
    <message>
        <source>Clear all fields of the form.</source>
        <translation type="unfinished">Limpiar todos los campos del formulario</translation>
    </message>
    <message>
        <source>Dust:</source>
        <translation type="unfinished">Polvo:</translation>
    </message>
    <message>
        <source>Clear &amp;All</source>
        <translation>Limpiar &amp;todo</translation>
    </message>
    <message>
        <source>Balance:</source>
        <translation>Saldo:</translation>
    </message>
    <message>
        <source>Confirm the send action</source>
        <translation>Confirmar el envío</translation>
    </message>
    <message>
        <source>S&amp;end</source>
        <translation>&amp;Enviar</translation>
    </message>
    <message>
        <source>Copy quantity</source>
        <translation type="unfinished">Copiar cantidad</translation>
    </message>
    <message>
        <source>Copy amount</source>
        <translation type="unfinished">Copiar cantidad</translation>
    </message>
    <message>
        <source>Copy fee</source>
        <translation type="unfinished">Copiar comisión</translation>
    </message>
    <message>
        <source>Copy after fee</source>
        <translation type="unfinished">Copiar después de aplicar donación</translation>
    </message>
    <message>
        <source>Copy bytes</source>
        <translation type="unfinished">Copiar bytes</translation>
    </message>
    <message>
        <source>Copy change</source>
        <translation type="unfinished">Copiar cambio</translation>
    </message>
    <message>
        <source>%1 to %2</source>
        <translation type="unfinished">%1 a %2</translation>
    </message>
    <message>
        <source>Are you sure you want to send?</source>
        <translation type="unfinished">¿Está seguro que desea enviar?</translation>
    </message>
    <message>
        <source>or</source>
        <translation type="unfinished">o</translation>
    </message>
    <message>
        <source>Transaction fee</source>
        <translation type="unfinished">Comisión de transacción</translation>
    </message>
    <message>
        <source>Confirm send coins</source>
        <translation type="unfinished">Confirmar el envío de monedas</translation>
    </message>
    <message>
        <source>The amount to pay must be larger than 0.</source>
        <translation type="unfinished">La cantidad por pagar tiene que ser mayor de 0.</translation>
    </message>
    <message>
        <source>The amount exceeds your balance.</source>
        <translation type="unfinished">La cantidad sobrepasa su saldo.</translation>
    </message>
    <message>
        <source>The total exceeds your balance when the %1 transaction fee is included.</source>
        <translation type="unfinished">El total sobrepasa su saldo cuando se incluye la tasa de envío de %1</translation>
    </message>
    <message>
        <source>Transaction creation failed!</source>
        <translation type="unfinished">¡Ha fallado la creación de la transacción!</translation>
    </message>
    <message numerus="yes">
        <source>Estimated to begin confirmation within %n block(s).</source>
        <translation>
            <numerusform />
            <numerusform />
        </translation>
    </message>
    <message>
<<<<<<< HEAD
        <source>Warning: Invalid Particl address</source>
        <translation>Alerta: Dirección de Particl inválida</translation>
    </message>
    <message>
        <source>Warning: Unknown change address</source>
        <translation>Alerta: Dirección de Particl inválida</translation>
=======
        <source>Warning: Invalid Bitcoin address</source>
        <translation type="unfinished">Alerta: Dirección de Bitcoin inválida</translation>
    </message>
    <message>
        <source>Warning: Unknown change address</source>
        <translation type="unfinished">Alerta: Dirección de Bitcoin inválida</translation>
>>>>>>> d3bd5410
    </message>
    <message>
        <source>(no label)</source>
        <translation type="unfinished">(sin etiqueta)</translation>
    </message>
</context>
<context>
    <name>SendCoinsEntry</name>
    <message>
        <source>A&amp;mount:</source>
        <translation>Monto:</translation>
    </message>
    <message>
        <source>Pay &amp;To:</source>
        <translation>&amp;Pagar a:</translation>
    </message>
    <message>
        <source>&amp;Label:</source>
        <translation>&amp;Etiqueta:</translation>
    </message>
    <message>
        <source>Choose previously used address</source>
        <translation type="unfinished">Escoger dirección previamente usada</translation>
    </message>
    <message>
        <source>Paste address from clipboard</source>
        <translation>Pegar dirección desde portapapeles</translation>
    </message>
    <message>
        <source>Remove this entry</source>
        <translation type="unfinished">Eliminar esta transacción</translation>
    </message>
    <message>
        <source>Message:</source>
        <translation type="unfinished">Mensaje:</translation>
    </message>
    <message>
        <source>Enter a label for this address to add it to the list of used addresses</source>
        <translation type="unfinished">Introduce una etiqueta para esta dirección para añadirla a la lista de direcciones utilizadas</translation>
    </message>
    <message>
        <source>Pay To:</source>
        <translation type="unfinished">Paga a:</translation>
    </message>
    </context>
<context>
    <name>SignVerifyMessageDialog</name>
    <message>
        <source>Signatures - Sign / Verify a Message</source>
        <translation>Firmas - Firmar / verificar un mensaje</translation>
    </message>
    <message>
        <source>&amp;Sign Message</source>
        <translation>&amp;Firmar mensaje</translation>
    </message>
    <message>
        <source>Choose previously used address</source>
        <translation type="unfinished">Escoger dirección previamente usada</translation>
    </message>
    <message>
        <source>Paste address from clipboard</source>
        <translation>Pegar dirección desde portapapeles</translation>
    </message>
    <message>
        <source>Enter the message you want to sign here</source>
        <translation>Introduzca el mensaje que desea firmar aquí</translation>
    </message>
    <message>
        <source>Signature</source>
        <translation>Firma</translation>
    </message>
    <message>
        <source>Copy the current signature to the system clipboard</source>
        <translation>Copiar la firma actual al portapapeles del sistema</translation>
    </message>
    <message>
        <source>Sign the message to prove you own this Particl address</source>
        <translation>Firmar el mensaje para demostrar que se posee esta dirección Particl</translation>
    </message>
    <message>
        <source>Sign &amp;Message</source>
        <translation>Firmar &amp;mensaje</translation>
    </message>
    <message>
        <source>Reset all sign message fields</source>
        <translation>Limpiar todos los campos de la firma de mensaje</translation>
    </message>
    <message>
        <source>Clear &amp;All</source>
        <translation>Limpiar &amp;todo</translation>
    </message>
    <message>
        <source>&amp;Verify Message</source>
        <translation>&amp;Verificar mensaje</translation>
    </message>
    <message>
        <source>Verify the message to ensure it was signed with the specified Particl address</source>
        <translation>Verificar el mensaje para comprobar que fue firmado con la dirección Particl indicada</translation>
    </message>
    <message>
        <source>Verify &amp;Message</source>
        <translation>Verificar &amp;mensaje</translation>
    </message>
    <message>
        <source>Reset all verify message fields</source>
        <translation>Limpiar todos los campos de la verificación de mensaje</translation>
    </message>
    <message>
        <source>Click "Sign Message" to generate signature</source>
        <translation type="unfinished">Haga clic en "Firmar mensaje" para generar la firma</translation>
    </message>
    <message>
        <source>The entered address is invalid.</source>
        <translation type="unfinished">La dirección introducida es inválida.</translation>
    </message>
    <message>
        <source>Please check the address and try again.</source>
        <translation type="unfinished">Verifique la dirección e inténtelo de nuevo.</translation>
    </message>
    <message>
        <source>The entered address does not refer to a key.</source>
        <translation type="unfinished">La dirección introducida no corresponde a una clave.</translation>
    </message>
    <message>
        <source>Wallet unlock was cancelled.</source>
        <translation type="unfinished">Se ha cancelado el desbloqueo del monedero. </translation>
    </message>
    <message>
        <source>Private key for the entered address is not available.</source>
        <translation type="unfinished">No se dispone de la clave privada para la dirección introducida.</translation>
    </message>
    <message>
        <source>Message signing failed.</source>
        <translation type="unfinished">Ha fallado la firma del mensaje.</translation>
    </message>
    <message>
        <source>Message signed.</source>
        <translation type="unfinished">Mensaje firmado.</translation>
    </message>
    <message>
        <source>The signature could not be decoded.</source>
        <translation type="unfinished">No se puede decodificar la firma.</translation>
    </message>
    <message>
        <source>Please check the signature and try again.</source>
        <translation type="unfinished">Compruebe la firma e inténtelo de nuevo.</translation>
    </message>
    <message>
        <source>The signature did not match the message digest.</source>
        <translation type="unfinished">La firma no coincide con el resumen del mensaje.</translation>
    </message>
    <message>
        <source>Message verification failed.</source>
        <translation type="unfinished">La verificación del mensaje ha fallado.</translation>
    </message>
    <message>
        <source>Message verified.</source>
        <translation type="unfinished">Mensaje verificado.</translation>
    </message>
</context>
<context>
    <name>TransactionDesc</name>
    <message numerus="yes">
        <source>Open for %n more block(s)</source>
        <translation>
            <numerusform />
            <numerusform />
        </translation>
    </message>
    <message>
        <source>Open until %1</source>
        <translation type="unfinished">Abierto hasta %1</translation>
    </message>
    <message>
        <source>%1/unconfirmed</source>
        <translation type="unfinished">%1/no confirmado</translation>
    </message>
    <message>
        <source>%1 confirmations</source>
        <translation type="unfinished">%1 confirmaciones</translation>
    </message>
    <message>
        <source>Status</source>
        <translation type="unfinished">Estado</translation>
    </message>
    <message>
        <source>Date</source>
        <translation type="unfinished">Fecha</translation>
    </message>
    <message>
        <source>Source</source>
        <translation type="unfinished">Fuente</translation>
    </message>
    <message>
        <source>Generated</source>
        <translation type="unfinished">Generado</translation>
    </message>
    <message>
        <source>From</source>
        <translation type="unfinished">De</translation>
    </message>
    <message>
        <source>unknown</source>
        <translation type="unfinished">desconocido</translation>
    </message>
    <message>
        <source>To</source>
        <translation type="unfinished">Para</translation>
    </message>
    <message>
        <source>own address</source>
        <translation type="unfinished">dirección propia</translation>
    </message>
    <message>
        <source>label</source>
        <translation type="unfinished">etiqueta</translation>
    </message>
    <message>
        <source>Credit</source>
        <translation type="unfinished">Crédito</translation>
    </message>
    <message numerus="yes">
        <source>matures in %n more block(s)</source>
        <translation>
            <numerusform />
            <numerusform />
        </translation>
    </message>
    <message>
        <source>not accepted</source>
        <translation type="unfinished">no aceptada</translation>
    </message>
    <message>
        <source>Debit</source>
        <translation type="unfinished">Débito</translation>
    </message>
    <message>
        <source>Transaction fee</source>
        <translation type="unfinished">Comisión de transacción</translation>
    </message>
    <message>
        <source>Net amount</source>
        <translation type="unfinished">Cantidad neta</translation>
    </message>
    <message>
        <source>Message</source>
        <translation type="unfinished">Mensaje</translation>
    </message>
    <message>
        <source>Comment</source>
        <translation type="unfinished">Comentario</translation>
    </message>
    <message>
        <source>Transaction ID</source>
        <translation type="unfinished">ID</translation>
    </message>
    <message>
        <source>Merchant</source>
        <translation type="unfinished">Vendedor</translation>
    </message>
    <message>
        <source>Generated coins must mature %1 blocks before they can be spent. When you generated this block, it was broadcast to the network to be added to the block chain. If it fails to get into the chain, its state will change to "not accepted" and it won't be spendable. This may occasionally happen if another node generates a block within a few seconds of yours.</source>
        <translation type="unfinished">Las monedas generadas deben madurar %1 bloques antes de que puedan ser gastadas. Una vez que generas este bloque, es propagado por la red para ser añadido a la cadena de bloques. Si falla el intento de meterse en la cadena, su estado cambiará a "no aceptado" y ya no se puede gastar. Esto puede ocurrir ocasionalmente si otro nodo genera un bloque a pocos segundos del tuyo.</translation>
    </message>
    <message>
        <source>Debug information</source>
        <translation type="unfinished">Información de depuración</translation>
    </message>
    <message>
        <source>Transaction</source>
        <translation type="unfinished">Transacción</translation>
    </message>
    <message>
        <source>Inputs</source>
        <translation type="unfinished">entradas</translation>
    </message>
    <message>
        <source>Amount</source>
        <translation type="unfinished">Monto</translation>
    </message>
    <message>
        <source>true</source>
        <translation type="unfinished">verdadero</translation>
    </message>
    <message>
        <source>false</source>
        <translation type="unfinished">falso</translation>
    </message>
</context>
<context>
    <name>TransactionDescDialog</name>
    <message>
        <source>This pane shows a detailed description of the transaction</source>
        <translation>Esta ventana muestra información detallada sobre la transacción</translation>
    </message>
    </context>
<context>
    <name>TransactionTableModel</name>
    <message>
        <source>Date</source>
        <translation type="unfinished">Fecha</translation>
    </message>
    <message>
        <source>Type</source>
        <translation type="unfinished">Tipo</translation>
    </message>
    <message>
        <source>Label</source>
        <translation type="unfinished">Nombre</translation>
    </message>
    <message numerus="yes">
        <source>Open for %n more block(s)</source>
        <translation>
            <numerusform />
            <numerusform />
        </translation>
    </message>
    <message>
        <source>Open until %1</source>
        <translation type="unfinished">Abierto hasta %1</translation>
    </message>
    <message>
        <source>Confirmed (%1 confirmations)</source>
        <translation type="unfinished">Confirmado (%1 confirmaciones)</translation>
    </message>
    <message>
        <source>Generated but not accepted</source>
        <translation type="unfinished">Generado pero no aceptado</translation>
    </message>
    <message>
        <source>Received with</source>
        <translation type="unfinished">Recibido con</translation>
    </message>
    <message>
        <source>Received from</source>
        <translation type="unfinished">Recibidos de</translation>
    </message>
    <message>
        <source>Sent to</source>
        <translation type="unfinished">Enviado a</translation>
    </message>
    <message>
        <source>Payment to yourself</source>
        <translation type="unfinished">Pago propio</translation>
    </message>
    <message>
        <source>Mined</source>
        <translation type="unfinished">Minado</translation>
    </message>
    <message>
        <source>(n/a)</source>
        <translation type="unfinished">(nd)</translation>
    </message>
    <message>
        <source>(no label)</source>
        <translation type="unfinished">(sin etiqueta)</translation>
    </message>
    <message>
        <source>Transaction status. Hover over this field to show number of confirmations.</source>
        <translation type="unfinished">Estado de transacción. Pasa el ratón sobre este campo para ver el número de confirmaciones.</translation>
    </message>
    <message>
        <source>Date and time that the transaction was received.</source>
        <translation type="unfinished">Fecha y hora en que se recibió la transacción.</translation>
    </message>
    <message>
        <source>Type of transaction.</source>
        <translation type="unfinished">Tipo de transacción.</translation>
    </message>
    <message>
        <source>Amount removed from or added to balance.</source>
        <translation type="unfinished">Cantidad retirada o añadida al saldo.</translation>
    </message>
</context>
<context>
    <name>TransactionView</name>
    <message>
        <source>All</source>
        <translation type="unfinished">Todo</translation>
    </message>
    <message>
        <source>Today</source>
        <translation type="unfinished">Hoy</translation>
    </message>
    <message>
        <source>This week</source>
        <translation type="unfinished">Esta semana</translation>
    </message>
    <message>
        <source>This month</source>
        <translation type="unfinished">Este mes</translation>
    </message>
    <message>
        <source>Last month</source>
        <translation type="unfinished">Mes pasado</translation>
    </message>
    <message>
        <source>This year</source>
        <translation type="unfinished">Este año</translation>
    </message>
    <message>
        <source>Received with</source>
        <translation type="unfinished">Recibido con</translation>
    </message>
    <message>
        <source>Sent to</source>
        <translation type="unfinished">Enviado a</translation>
    </message>
    <message>
        <source>To yourself</source>
        <translation type="unfinished">A usted mismo</translation>
    </message>
    <message>
        <source>Mined</source>
        <translation type="unfinished">Minado</translation>
    </message>
    <message>
        <source>Other</source>
        <translation type="unfinished">Otra</translation>
    </message>
    <message>
        <source>Min amount</source>
        <translation type="unfinished">Cantidad mínima</translation>
    </message>
    <message>
        <source>Export Transaction History</source>
        <translation type="unfinished">Exportar historial de transacciones</translation>
    </message>
    <message>
        <source>Confirmed</source>
        <translation type="unfinished">Confirmado</translation>
    </message>
    <message>
        <source>Date</source>
        <translation type="unfinished">Fecha</translation>
    </message>
    <message>
        <source>Type</source>
        <translation type="unfinished">Tipo</translation>
    </message>
    <message>
        <source>Label</source>
        <translation type="unfinished">Nombre</translation>
    </message>
    <message>
        <source>Address</source>
        <translation type="unfinished">Direccion</translation>
    </message>
    <message>
        <source>Exporting Failed</source>
        <translation type="unfinished">Error al exportar</translation>
    </message>
    <message>
        <source>There was an error trying to save the transaction history to %1.</source>
        <translation type="unfinished">Ha habido un error al intentar guardar la transacción con %1.</translation>
    </message>
    <message>
        <source>Exporting Successful</source>
        <translation type="unfinished">Exportación finalizada</translation>
    </message>
    <message>
        <source>The transaction history was successfully saved to %1.</source>
        <translation type="unfinished">La transacción ha sido guardada en %1.</translation>
    </message>
    <message>
        <source>Range:</source>
        <translation type="unfinished">Rango:</translation>
    </message>
    <message>
        <source>to</source>
        <translation type="unfinished">para</translation>
    </message>
</context>
<context>
    <name>WalletModel</name>
    <message>
        <source>Send Coins</source>
        <translation type="unfinished">Enviar monedas</translation>
    </message>
    </context>
<context>
    <name>WalletView</name>
    <message>
        <source>&amp;Export</source>
        <translation type="unfinished">&amp;Exportar</translation>
    </message>
    <message>
        <source>Export the data in the current tab to a file</source>
        <translation type="unfinished">Exportar los datos en la pestaña actual a un archivo</translation>
    </message>
    <message>
        <source>Backup Wallet</source>
        <translation type="unfinished">Respaldo de monedero</translation>
    </message>
    <message>
        <source>Backup Failed</source>
        <translation type="unfinished">Ha fallado el respaldo</translation>
    </message>
    <message>
        <source>There was an error trying to save the wallet data to %1.</source>
        <translation type="unfinished">Ha habido un error al intentar guardar los datos del monedero en %1.</translation>
    </message>
    <message>
        <source>Backup Successful</source>
        <translation type="unfinished">Se ha completado con éxito la copia de respaldo</translation>
    </message>
    <message>
        <source>The wallet data was successfully saved to %1.</source>
        <translation type="unfinished">Los datos del monedero se han guardado con éxito en %1.</translation>
    </message>
    </context>
<context>
    <name>bitcoin-core</name>
    <message>
        <source>This is a pre-release test build - use at your own risk - do not use for mining or merchant applications</source>
        <translation type="unfinished">Esta es una versión de pre-prueba - utilícela bajo su propio riesgo. No la utilice para usos comerciales o de minería.</translation>
    </message>
    <message>
        <source>Warning: We do not appear to fully agree with our peers! You may need to upgrade, or other nodes may need to upgrade.</source>
        <translation type="unfinished">Atención: ¡Parece que no estamos completamente de acuerdo con nuestros pares! Podría necesitar una actualización, u otros nodos podrían necesitarla.</translation>
    </message>
    <message>
        <source>Corrupted block database detected</source>
        <translation type="unfinished">Corrupción de base de datos de bloques detectada.</translation>
    </message>
    <message>
        <source>Do you want to rebuild the block database now?</source>
        <translation type="unfinished">¿Quieres reconstruir la base de datos de bloques ahora?</translation>
    </message>
    <message>
        <source>Done loading</source>
        <translation type="unfinished">Carga lista</translation>
    </message>
    <message>
        <source>Error initializing block database</source>
        <translation type="unfinished">Error al inicializar la base de datos de bloques</translation>
    </message>
    <message>
        <source>Error initializing wallet database environment %s!</source>
        <translation type="unfinished">Error al inicializar el entorno de la base de datos del monedero  %s</translation>
    </message>
    <message>
        <source>Error loading block database</source>
        <translation type="unfinished">Error cargando base de datos de bloques</translation>
    </message>
    <message>
        <source>Error opening block database</source>
        <translation type="unfinished">Error al abrir base de datos de bloques.</translation>
    </message>
    <message>
        <source>Failed to listen on any port. Use -listen=0 if you want this.</source>
        <translation type="unfinished">Ha fallado la escucha en todos los puertos. Use -listen=0 si desea esto.</translation>
    </message>
    <message>
        <source>Incorrect or no genesis block found. Wrong datadir for network?</source>
        <translation type="unfinished">Incorrecto o bloque de génesis no encontrado. Datadir equivocada para la red?</translation>
    </message>
    <message>
        <source>Insufficient funds</source>
        <translation type="unfinished">Fondos insuficientes</translation>
    </message>
    <message>
        <source>Not enough file descriptors available.</source>
        <translation type="unfinished">No hay suficientes descriptores de archivo disponibles. </translation>
    </message>
    <message>
        <source>Signing transaction failed</source>
        <translation type="unfinished">Transacción falló</translation>
    </message>
    <message>
        <source>This is the minimum transaction fee you pay on every transaction.</source>
        <translation type="unfinished">Esta es la tarifa mínima a pagar en cada transacción.</translation>
    </message>
    <message>
        <source>This is the transaction fee you will pay if you send a transaction.</source>
        <translation type="unfinished">Esta es la tarifa a pagar si realizas una transacción.</translation>
    </message>
    <message>
        <source>Transaction amount too small</source>
        <translation type="unfinished">Transacción muy pequeña</translation>
    </message>
    <message>
        <source>Transaction amounts must not be negative</source>
        <translation type="unfinished">Los montos de la transacción no debe ser negativo</translation>
    </message>
    <message>
        <source>Transaction has too long of a mempool chain</source>
        <translation type="unfinished">La transacción tiene largo tiempo en una cadena mempool</translation>
    </message>
    <message>
        <source>Transaction must have at least one recipient</source>
        <translation type="unfinished">La transacción debe tener al menos un destinatario</translation>
    </message>
    <message>
        <source>Transaction too large</source>
        <translation type="unfinished">Transacción muy grande</translation>
    </message>
    <message>
        <source>Unknown network specified in -onlynet: '%s'</source>
        <translation type="unfinished">La red especificada en -onlynet '%s' es desconocida</translation>
    </message>
    </context>
</TS><|MERGE_RESOLUTION|>--- conflicted
+++ resolved
@@ -66,13 +66,8 @@
         <translation type="unfinished">Direcciones de recepción</translation>
     </message>
     <message>
-<<<<<<< HEAD
         <source>These are your Particl addresses for sending payments. Always check the amount and the receiving address before sending coins.</source>
-        <translation>Estas son tus direcciones Particl para realizar pagos. Verifica siempre el monto y la dirección de recepción antes de enviar monedas. </translation>
-=======
-        <source>These are your Bitcoin addresses for sending payments. Always check the amount and the receiving address before sending coins.</source>
-        <translation type="unfinished">Estas son tus direcciones Bitcoin para realizar pagos. Verifica siempre el monto y la dirección de recepción antes de enviar monedas. </translation>
->>>>>>> d3bd5410
+        <translation type="unfinished">Estas son tus direcciones Particl para realizar pagos. Verifica siempre el monto y la dirección de recepción antes de enviar monedas. </translation>
     </message>
     <message>
         <source>&amp;Copy Address</source>
@@ -155,13 +150,8 @@
         <translation type="unfinished">Confirmar cifrado de billetera</translation>
     </message>
     <message>
-<<<<<<< HEAD
         <source>Warning: If you encrypt your wallet and lose your passphrase, you will &lt;b&gt;LOSE ALL OF YOUR PARTICL&lt;/b&gt;!</source>
-        <translation>Atención: Si cifra su monedero y pierde la contraseña, perderá ¡&lt;b&gt;TODOS SUS PARTICL&lt;/b&gt;!</translation>
-=======
-        <source>Warning: If you encrypt your wallet and lose your passphrase, you will &lt;b&gt;LOSE ALL OF YOUR BITCOINS&lt;/b&gt;!</source>
-        <translation type="unfinished">Atención: Si cifra su monedero y pierde la contraseña, perderá ¡&lt;b&gt;TODOS SUS BITCOINS&lt;/b&gt;!</translation>
->>>>>>> d3bd5410
+        <translation type="unfinished">Atención: Si cifra su monedero y pierde la contraseña, perderá ¡&lt;b&gt;TODOS SUS PARTICL&lt;/b&gt;!</translation>
     </message>
     <message>
         <source>Are you sure you wish to encrypt your wallet?</source>
@@ -304,37 +294,8 @@
         <translation>Mostrar información acerca de Qt</translation>
     </message>
     <message>
-<<<<<<< HEAD
-        <source>&amp;Options...</source>
-        <translation>&amp;Opciones...</translation>
-    </message>
-    <message>
-        <source>&amp;Encrypt Wallet...</source>
-        <translation>&amp;Cifrar monedero…</translation>
-    </message>
-    <message>
-        <source>&amp;Backup Wallet...</source>
-        <translation>Copia de &amp;respaldo del monedero...</translation>
-    </message>
-    <message>
-        <source>&amp;Change Passphrase...</source>
-        <translation>&amp;Cambiar la contraseña…</translation>
-    </message>
-    <message>
-        <source>Open &amp;URI...</source>
-        <translation>Abrir URI...</translation>
-    </message>
-    <message>
-        <source>Reindexing blocks on disk...</source>
-        <translation>Reindexando bloques en el disco...</translation>
-    </message>
-    <message>
         <source>Send coins to a Particl address</source>
         <translation>Enviar monedas a una dirección Particl</translation>
-=======
-        <source>Send coins to a Bitcoin address</source>
-        <translation>Enviar monedas a una dirección Bitcoin</translation>
->>>>>>> d3bd5410
     </message>
     <message>
         <source>Backup wallet to another location</source>
@@ -389,13 +350,8 @@
         <translation>Barra de pestañas</translation>
     </message>
     <message>
-<<<<<<< HEAD
         <source>Request payments (generates QR codes and particl: URIs)</source>
-        <translation>Solicitar pagos (genera codigo QR y URL's de Particl)</translation>
-=======
-        <source>Request payments (generates QR codes and bitcoin: URIs)</source>
-        <translation type="unfinished">Solicitar pagos (genera codigo QR y URL's de Bitcoin)</translation>
->>>>>>> d3bd5410
+        <translation type="unfinished">Solicitar pagos (genera codigo QR y URL's de Particl)</translation>
     </message>
     <message>
         <source>Show the list of used sending addresses and labels</source>
@@ -445,7 +401,7 @@
         <translation type="unfinished">&amp;Ventana</translation>
     </message>
     <message numerus="yes">
-        <source>%n active connection(s) to Bitcoin network.</source>
+        <source>%n active connection(s) to Particl network.</source>
         <extracomment>A substring of the tooltip.</extracomment>
         <translation type="unfinished">
             <numerusform />
@@ -622,13 +578,8 @@
         <translation type="unfinished">Editar dirección de envío</translation>
     </message>
     <message>
-<<<<<<< HEAD
         <source>The entered address "%1" is not a valid Particl address.</source>
-        <translation>La dirección introducida "%1" no es una dirección Particl válida.</translation>
-=======
-        <source>The entered address "%1" is not a valid Bitcoin address.</source>
-        <translation type="unfinished">La dirección introducida "%1" no es una dirección Bitcoin válida.</translation>
->>>>>>> d3bd5410
+        <translation type="unfinished">La dirección introducida "%1" no es una dirección Particl válida.</translation>
     </message>
     <message>
         <source>Could not unlock wallet.</source>
@@ -696,17 +647,8 @@
 <context>
     <name>HelpMessageDialog</name>
     <message>
-<<<<<<< HEAD
-        <source>Particl</source>
-        <translation>Particl</translation>
-    </message>
-    <message>
-        <source>Error: Specified data directory "%1" cannot be created.</source>
-        <translation>Error: Directorio de datos especificado "%1" no puede ser creado.</translation>
-=======
         <source>version</source>
         <translation type="unfinished">versión</translation>
->>>>>>> d3bd5410
     </message>
     <message>
         <source>Command-line options</source>
@@ -896,13 +838,8 @@
         <translation type="unfinished">Error en petición de pago</translation>
     </message>
     <message>
-<<<<<<< HEAD
         <source>Cannot start particl: click-to-pay handler</source>
-        <translation>No se pudo iniciar particl: manejador de pago-al-clic</translation>
-=======
-        <source>Cannot start bitcoin: click-to-pay handler</source>
-        <translation type="unfinished">No se pudo iniciar bitcoin: manejador de pago-al-clic</translation>
->>>>>>> d3bd5410
+        <translation type="unfinished">No se pudo iniciar particl: manejador de pago-al-clic</translation>
     </message>
     <message>
         <source>URI handling</source>
@@ -1272,21 +1209,12 @@
         </translation>
     </message>
     <message>
-<<<<<<< HEAD
         <source>Warning: Invalid Particl address</source>
-        <translation>Alerta: Dirección de Particl inválida</translation>
+        <translation type="unfinished">Alerta: Dirección de Particl inválida</translation>
     </message>
     <message>
         <source>Warning: Unknown change address</source>
-        <translation>Alerta: Dirección de Particl inválida</translation>
-=======
-        <source>Warning: Invalid Bitcoin address</source>
-        <translation type="unfinished">Alerta: Dirección de Bitcoin inválida</translation>
-    </message>
-    <message>
-        <source>Warning: Unknown change address</source>
-        <translation type="unfinished">Alerta: Dirección de Bitcoin inválida</translation>
->>>>>>> d3bd5410
+        <translation type="unfinished">Alerta: Dirección de Particl inválida</translation>
     </message>
     <message>
         <source>(no label)</source>
