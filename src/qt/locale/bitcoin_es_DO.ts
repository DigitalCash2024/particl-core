<TS version="2.1" language="es_DO">
<context>
    <name>AddressBookPage</name>
    <message>
        <source>Right-click to edit address or label</source>
        <translation type="unfinished">Click derecho para editar la dirección o etiqueta</translation>
    </message>
    <message>
        <source>Create a new address</source>
        <translation>Crear una nueva dirección</translation>
    </message>
    <message>
        <source>&amp;New</source>
        <translation type="unfinished">&amp;Nuevo</translation>
    </message>
    <message>
        <source>Copy the currently selected address to the system clipboard</source>
        <translation>Copie las direcciones seleccionadas actualmente al portapapeles del sistema</translation>
    </message>
    <message>
        <source>&amp;Copy</source>
        <translation type="unfinished">&amp;Copiar</translation>
    </message>
    <message>
        <source>C&amp;lose</source>
        <translation type="unfinished">C&amp;errar</translation>
    </message>
    <message>
        <source>Delete the currently selected address from the list</source>
        <translation>Borrar las direcciones seleccionadas recientemente de la lista</translation>
    </message>
    <message>
        <source>Enter address or label to search</source>
        <translation type="unfinished">Introduzca una dirección o etiqueta que buscar</translation>
    </message>
    <message>
        <source>Export the data in the current tab to a file</source>
        <translation>Exportar los datos en la pestaña actual a un archivo</translation>
    </message>
    <message>
        <source>&amp;Export</source>
        <translation>&amp;Exportar</translation>
    </message>
    <message>
        <source>&amp;Delete</source>
        <translation>&amp;Borrar</translation>
    </message>
    <message>
        <source>Choose the address to send coins to</source>
        <translation type="unfinished">Escoja la direccion a enviar las monedas</translation>
    </message>
    <message>
        <source>Choose the address to receive coins with</source>
        <translation type="unfinished">Elige la dirección para recibir monedas</translation>
    </message>
    <message>
        <source>C&amp;hoose</source>
        <translation type="unfinished">Escoger</translation>
    </message>
    <message>
        <source>Sending addresses</source>
        <translation type="unfinished">Envío de direcciones</translation>
    </message>
    <message>
        <source>Receiving addresses</source>
        <translation type="unfinished">Direcciones de recepción</translation>
    </message>
    <message>
        <source>These are your Particl addresses for sending payments. Always check the amount and the receiving address before sending coins.</source>
        <translation type="unfinished">Estas son tus direcciones Particl para realizar pagos. Verifica siempre el monto y la dirección de recepción antes de enviar monedas. </translation>
    </message>
    <message>
        <source>&amp;Copy Address</source>
        <translation type="unfinished">Copiar dirección</translation>
    </message>
    <message>
        <source>Copy &amp;Label</source>
        <translation type="unfinished">Copiar &amp;Etiqueta</translation>
    </message>
    <message>
        <source>&amp;Edit</source>
        <translation type="unfinished">&amp;Editar</translation>
    </message>
    <message>
        <source>Export Address List</source>
        <translation type="unfinished">Exportar lista de direcciones</translation>
    </message>
    <message>
        <source>There was an error trying to save the address list to %1. Please try again.</source>
        <extracomment>An error message. %1 is a stand-in argument for the name of the file we attempted to save to.</extracomment>
        <translation type="unfinished">Tuvimos un problema al guardar la dirección en la lista %1. Intenta de Nuevo.</translation>
    </message>
    <message>
        <source>Exporting Failed</source>
        <translation type="unfinished">Error al exportar</translation>
    </message>
</context>
<context>
    <name>AddressTableModel</name>
    <message>
        <source>Label</source>
        <translation type="unfinished">Nombre</translation>
    </message>
    <message>
        <source>Address</source>
        <translation type="unfinished">Direccion</translation>
    </message>
    <message>
        <source>(no label)</source>
        <translation type="unfinished">(sin etiqueta)</translation>
    </message>
</context>
<context>
    <name>AskPassphraseDialog</name>
    <message>
        <source>Passphrase Dialog</source>
        <translation>Diálogo contraseña</translation>
    </message>
    <message>
        <source>Enter passphrase</source>
        <translation>Ingresa frase de contraseña</translation>
    </message>
    <message>
        <source>New passphrase</source>
        <translation>Nueva frase de contraseña</translation>
    </message>
    <message>
        <source>Repeat new passphrase</source>
        <translation>Repetir nueva frase de contraseña</translation>
    </message>
    <message>
        <source>Encrypt wallet</source>
        <translation type="unfinished">Cifrar monedero</translation>
    </message>
    <message>
        <source>This operation needs your wallet passphrase to unlock the wallet.</source>
        <translation type="unfinished">Esta operación necesita su frase de contraseña de la billetera para desbloquearla.
</translation>
    </message>
    <message>
        <source>Unlock wallet</source>
        <translation type="unfinished">Desbloquear monedero</translation>
    </message>
    <message>
        <source>Change passphrase</source>
        <translation type="unfinished">Cambiar frase secreta</translation>
    </message>
    <message>
        <source>Confirm wallet encryption</source>
        <translation type="unfinished">Confirmar cifrado de billetera</translation>
    </message>
    <message>
        <source>Warning: If you encrypt your wallet and lose your passphrase, you will &lt;b&gt;LOSE ALL OF YOUR PARTICL&lt;/b&gt;!</source>
        <translation type="unfinished">Atención: Si cifra su monedero y pierde la contraseña, perderá ¡&lt;b&gt;TODOS SUS PARTICL&lt;/b&gt;!</translation>
    </message>
    <message>
        <source>Are you sure you wish to encrypt your wallet?</source>
        <translation type="unfinished">¿Está seguro que desea cifrar su monedero?</translation>
    </message>
    <message>
        <source>Wallet encrypted</source>
        <translation type="unfinished">Monedero cifrado</translation>
    </message>
    <message>
        <source>Your wallet is about to be encrypted. </source>
        <translation type="unfinished">Tu monedero va a ser cifrado</translation>
    </message>
    <message>
        <source>Your wallet is now encrypted. </source>
        <translation type="unfinished">Tu monedero está ahora cifrado</translation>
    </message>
    <message>
        <source>IMPORTANT: Any previous backups you have made of your wallet file should be replaced with the newly generated, encrypted wallet file. For security reasons, previous backups of the unencrypted wallet file will become useless as soon as you start using the new, encrypted wallet.</source>
        <translation type="unfinished">IMPORTANTE: Cualquier copia de seguridad que haya realizado previamente de su archivo de monedero debe reemplazarse con el nuevo archivo de monedero cifrado. Por razones de seguridad, las copias de seguridad previas del archivo de monedero no cifradas serán inservibles en cuanto comience a usar el nuevo monedero cifrado.</translation>
    </message>
    <message>
        <source>Wallet encryption failed</source>
        <translation type="unfinished">Ha fallado el cifrado del monedero</translation>
    </message>
    <message>
        <source>Wallet encryption failed due to an internal error. Your wallet was not encrypted.</source>
        <translation type="unfinished">Ha fallado el cifrado del monedero debido a un error interno. El monedero no ha sido cifrado.</translation>
    </message>
    <message>
        <source>The supplied passphrases do not match.</source>
        <translation type="unfinished">Las contraseñas no coinciden.</translation>
    </message>
    <message>
        <source>Wallet unlock failed</source>
        <translation type="unfinished">Ha fallado el desbloqueo del monedero</translation>
    </message>
    <message>
        <source>The passphrase entered for the wallet decryption was incorrect.</source>
        <translation type="unfinished">La contraseña introducida para descifrar el monedero es incorrecta.</translation>
    </message>
    <message>
        <source>Wallet passphrase was successfully changed.</source>
        <translation type="unfinished">Se ha cambiado correctamente la contraseña del monedero.</translation>
    </message>
    <message>
        <source>Warning: The Caps Lock key is on!</source>
        <translation type="unfinished">Aviso: ¡La tecla de bloqueo de mayúsculas está activada!</translation>
    </message>
</context>
<context>
    <name>BitcoinApplication</name>
    <message>
        <source>Internal error</source>
        <translation type="unfinished">Error interno</translation>
    </message>
    </context>
<context>
    <name>QObject</name>
    <message>
        <source>Error: Specified data directory "%1" does not exist.</source>
        <translation type="unfinished">Error: El directorio de datos especificado "%1" no existe.</translation>
    </message>
    <message>
        <source>unknown</source>
        <translation type="unfinished">desconocido</translation>
    </message>
    <message>
        <source>Amount</source>
        <translation type="unfinished">Monto</translation>
    </message>
    <message>
        <source>N/A</source>
        <translation type="unfinished">N/D</translation>
    </message>
    <message numerus="yes">
        <source>%n second(s)</source>
        <translation>
            <numerusform />
            <numerusform />
        </translation>
    </message>
    <message numerus="yes">
        <source>%n minute(s)</source>
        <translation>
            <numerusform />
            <numerusform />
        </translation>
    </message>
    <message numerus="yes">
        <source>%n hour(s)</source>
        <translation type="unfinished">
            <numerusform />
            <numerusform />
        </translation>
    </message>
    <message numerus="yes">
        <source>%n day(s)</source>
        <translation type="unfinished">
            <numerusform />
            <numerusform />
        </translation>
    </message>
    <message numerus="yes">
        <source>%n week(s)</source>
        <translation type="unfinished">
            <numerusform />
            <numerusform />
        </translation>
    </message>
    <message>
        <source>%1 and %2</source>
        <translation type="unfinished">%1 y %2</translation>
    </message>
    <message numerus="yes">
        <source>%n year(s)</source>
        <translation type="unfinished">
            <numerusform />
            <numerusform />
        </translation>
    </message>
    </context>
<context>
    <name>BitcoinGUI</name>
    <message>
        <source>&amp;Overview</source>
        <translation>&amp;Vista general</translation>
    </message>
    <message>
        <source>Show general overview of wallet</source>
        <translation>Mostrar visión general de la billetera</translation>
    </message>
    <message>
        <source>&amp;Transactions</source>
        <translation>&amp;Transacciones</translation>
    </message>
    <message>
        <source>Browse transaction history</source>
        <translation>Buscar historial de transacciones</translation>
    </message>
    <message>
        <source>E&amp;xit</source>
        <translation>S&amp;alir</translation>
    </message>
    <message>
        <source>Quit application</source>
        <translation>Quitar aplicación</translation>
    </message>
    <message>
        <source>About &amp;Qt</source>
        <translation>Acerca de &amp;Qt</translation>
    </message>
    <message>
        <source>Show information about Qt</source>
        <translation>Mostrar información acerca de Qt</translation>
    </message>
    <message>
<<<<<<< HEAD
        <source>Send coins to a Particl address</source>
        <translation>Enviar monedas a una dirección Particl</translation>
=======
        <source>Create a new wallet</source>
        <translation type="unfinished">Crear monedero nuevo</translation>
    </message>
    <message>
        <source>Send coins to a Bitcoin address</source>
        <translation>Enviar monedas a una dirección Bitcoin</translation>
>>>>>>> a46e1783
    </message>
    <message>
        <source>Backup wallet to another location</source>
        <translation>Respaldar billetera en otra ubicación</translation>
    </message>
    <message>
        <source>Change the passphrase used for wallet encryption</source>
        <translation>Cambiar frase secreta usada para la encriptación de la billetera</translation>
    </message>
    <message>
        <source>&amp;Send</source>
        <translation>&amp;Enviar</translation>
    </message>
    <message>
        <source>&amp;Receive</source>
        <translation>&amp;Recibir</translation>
    </message>
    <message>
        <source>&amp;Show / Hide</source>
        <translation>&amp;Mostar / Ocultar</translation>
    </message>
    <message>
        <source>Show or hide the main Window</source>
        <translation>Mostar u ocultar la ventana principal</translation>
    </message>
    <message>
        <source>&amp;Encrypt Wallet…</source>
        <translation type="unfinished">&amp;Cifrar monedero</translation>
    </message>
    <message>
        <source>Encrypt the private keys that belong to your wallet</source>
        <translation>Encriptar las llaves privadas que pertenecen a tu billetera</translation>
    </message>
    <message>
        <source>Sign messages with your Particl addresses to prove you own them</source>
        <translation>Firma mensajes con tus direcciones Particl para probar que eres dueño de ellas</translation>
    </message>
    <message>
        <source>Verify messages to ensure they were signed with specified Particl addresses</source>
        <translation>Verificar mensajes para asegurar que estaban firmados con direcciones Particl especificas</translation>
    </message>
    <message>
        <source>&amp;File</source>
        <translation>&amp;Archivo</translation>
    </message>
    <message>
        <source>&amp;Settings</source>
        <translation>&amp;Configuración</translation>
    </message>
    <message>
        <source>&amp;Help</source>
        <translation>A&amp;yuda</translation>
    </message>
    <message>
        <source>Tabs toolbar</source>
        <translation>Barra de pestañas</translation>
    </message>
    <message>
        <source>Request payments (generates QR codes and particl: URIs)</source>
        <translation type="unfinished">Solicitar pagos (genera codigo QR y URL's de Particl)</translation>
    </message>
    <message>
        <source>Show the list of used sending addresses and labels</source>
        <translation type="unfinished">Mostrar la lista de direcciones de envío y etiquetas</translation>
    </message>
    <message>
        <source>Show the list of used receiving addresses and labels</source>
        <translation type="unfinished">Muestra la lista de direcciones de recepción y etiquetas</translation>
    </message>
    <message>
        <source>&amp;Command-line options</source>
        <translation type="unfinished">Opciones de línea de comandos</translation>
    </message>
    <message numerus="yes">
        <source>Processed %n block(s) of transaction history.</source>
        <translation>
            <numerusform />
            <numerusform />
        </translation>
    </message>
    <message>
        <source>%1 behind</source>
        <translation>%1 detrás</translation>
    </message>
    <message>
        <source>Last received block was generated %1 ago.</source>
        <translation>El último bloque recibido fue generado hace %1 hora(s).</translation>
    </message>
    <message>
        <source>Transactions after this will not yet be visible.</source>
        <translation>Transacciones después de esta no serán visibles todavía.</translation>
    </message>
    <message>
        <source>Warning</source>
        <translation>Advertencia</translation>
    </message>
    <message>
        <source>Information</source>
        <translation>Información</translation>
    </message>
    <message>
        <source>Up to date</source>
        <translation>Al día</translation>
    </message>
    <message>
        <source>&amp;Window</source>
        <translation type="unfinished">&amp;Ventana</translation>
    </message>
    <message numerus="yes">
        <source>%n active connection(s) to Particl network.</source>
        <extracomment>A substring of the tooltip.</extracomment>
        <translation type="unfinished">
            <numerusform />
            <numerusform />
        </translation>
    </message>
    <message>
        <source>Sent transaction</source>
        <translation>Transacción enviada</translation>
    </message>
    <message>
        <source>Incoming transaction</source>
        <translation>Transacción entrante</translation>
    </message>
    <message>
        <source>Wallet is &lt;b&gt;encrypted&lt;/b&gt; and currently &lt;b&gt;unlocked&lt;/b&gt;</source>
        <translation>La billetera está encriptada y desbloqueada recientemente</translation>
    </message>
    <message>
        <source>Wallet is &lt;b&gt;encrypted&lt;/b&gt; and currently &lt;b&gt;locked&lt;/b&gt;</source>
        <translation>La billetera está encriptada y bloqueada recientemente</translation>
    </message>
    </context>
<context>
    <name>CoinControlDialog</name>
    <message>
        <source>Coin Selection</source>
        <translation type="unfinished">Selección de moneda</translation>
    </message>
    <message>
        <source>Quantity:</source>
        <translation type="unfinished">Cantidad:</translation>
    </message>
    <message>
        <source>Amount:</source>
        <translation type="unfinished">Monto:</translation>
    </message>
    <message>
        <source>Fee:</source>
        <translation type="unfinished">Comisión:</translation>
    </message>
    <message>
        <source>Dust:</source>
        <translation type="unfinished">Polvo:</translation>
    </message>
    <message>
        <source>After Fee:</source>
        <translation type="unfinished">Después de tasas:</translation>
    </message>
    <message>
        <source>Change:</source>
        <translation type="unfinished">Cambio:</translation>
    </message>
    <message>
        <source>(un)select all</source>
        <translation type="unfinished">(de)seleccionar todo</translation>
    </message>
    <message>
        <source>Tree mode</source>
        <translation type="unfinished">Modo de árbol</translation>
    </message>
    <message>
        <source>List mode</source>
        <translation type="unfinished">Modo de lista</translation>
    </message>
    <message>
        <source>Amount</source>
        <translation type="unfinished">Monto</translation>
    </message>
    <message>
        <source>Received with label</source>
        <translation type="unfinished">Recibido con etiqueta</translation>
    </message>
    <message>
        <source>Received with address</source>
        <translation type="unfinished">Recibido con dirección</translation>
    </message>
    <message>
        <source>Date</source>
        <translation type="unfinished">Fecha</translation>
    </message>
    <message>
        <source>Confirmations</source>
        <translation type="unfinished">Confirmaciones</translation>
    </message>
    <message>
        <source>Confirmed</source>
        <translation type="unfinished">Confirmado</translation>
    </message>
    <message>
        <source>Copy amount</source>
        <translation type="unfinished">Copiar cantidad</translation>
    </message>
    <message>
        <source>Copy quantity</source>
        <translation type="unfinished">Copiar cantidad</translation>
    </message>
    <message>
        <source>Copy fee</source>
        <translation type="unfinished">Copiar comisión</translation>
    </message>
    <message>
        <source>Copy after fee</source>
        <translation type="unfinished">Copiar después de aplicar donación</translation>
    </message>
    <message>
        <source>Copy bytes</source>
        <translation type="unfinished">Copiar bytes</translation>
    </message>
    <message>
        <source>Copy change</source>
        <translation type="unfinished">Copiar cambio</translation>
    </message>
    <message>
        <source>(%1 locked)</source>
        <translation type="unfinished">(%1 bloqueado)</translation>
    </message>
    <message>
        <source>yes</source>
        <translation type="unfinished">si</translation>
    </message>
    <message>
        <source>(no label)</source>
        <translation type="unfinished">(sin etiqueta)</translation>
    </message>
    <message>
        <source>change from %1 (%2)</source>
        <translation type="unfinished">Enviar desde %1 (%2)</translation>
    </message>
    <message>
        <source>(change)</source>
        <translation type="unfinished">(cambio)</translation>
    </message>
</context>
<context>
    <name>CreateWalletDialog</name>
    <message>
        <source>Wallet</source>
        <translation type="unfinished">Billetera</translation>
    </message>
    </context>
<context>
    <name>EditAddressDialog</name>
    <message>
        <source>Edit Address</source>
        <translation>Editar dirección</translation>
    </message>
    <message>
        <source>&amp;Label</source>
        <translation>&amp;Etiqueta</translation>
    </message>
    <message>
        <source>The label associated with this address list entry</source>
        <translation type="unfinished">La etiqueta asociada con esta entrada de la lista de direcciones</translation>
    </message>
    <message>
        <source>The address associated with this address list entry. This can only be modified for sending addresses.</source>
        <translation type="unfinished">La dirección asociada con esta entrada de la lista de direcciones. Esta puede ser modificada solo para el envío de direcciones.</translation>
    </message>
    <message>
        <source>&amp;Address</source>
        <translation>&amp;Dirección</translation>
    </message>
    <message>
        <source>New sending address</source>
        <translation type="unfinished">Nueva dirección de envío</translation>
    </message>
    <message>
        <source>Edit receiving address</source>
        <translation type="unfinished">Editar dirección de recepción</translation>
    </message>
    <message>
        <source>Edit sending address</source>
        <translation type="unfinished">Editar dirección de envío</translation>
    </message>
    <message>
        <source>The entered address "%1" is not a valid Particl address.</source>
        <translation type="unfinished">La dirección introducida "%1" no es una dirección Particl válida.</translation>
    </message>
    <message>
        <source>Could not unlock wallet.</source>
        <translation type="unfinished">No se pudo desbloquear el monedero.</translation>
    </message>
    <message>
        <source>New key generation failed.</source>
        <translation type="unfinished">Ha fallado la generación de la nueva clave.</translation>
    </message>
</context>
<context>
    <name>FreespaceChecker</name>
    <message>
        <source>A new data directory will be created.</source>
        <translation>Un nuevo directorio de datos será creado.</translation>
    </message>
    <message>
        <source>name</source>
        <translation>nombre</translation>
    </message>
    <message>
        <source>Directory already exists. Add %1 if you intend to create a new directory here.</source>
        <translation>El directorio ya existe. Agrega %1 si tiene la intención de crear un nuevo directorio aquí.</translation>
    </message>
    <message>
        <source>Path already exists, and is not a directory.</source>
        <translation>La ruta ya existe, y no es un directorio.</translation>
    </message>
    <message>
        <source>Cannot create data directory here.</source>
        <translation>No puede crear directorio de datos aquí.</translation>
    </message>
</context>
<context>
    <name>Intro</name>
    <message numerus="yes">
        <source>(sufficient to restore backups %n day(s) old)</source>
        <extracomment>Explanatory text on the capability of the current prune target.</extracomment>
        <translation type="unfinished">
            <numerusform />
            <numerusform />
        </translation>
    </message>
    <message>
        <source>Error: Specified data directory "%1" cannot be created.</source>
        <translation type="unfinished">Error: Directorio de datos especificado "%1" no puede ser creado.</translation>
    </message>
    <message>
        <source>Welcome</source>
        <translation>Bienvenido</translation>
    </message>
    <message>
        <source>Welcome to %1.</source>
        <translation type="unfinished">Bienvenido a %1.</translation>
    </message>
    <message>
        <source>Use the default data directory</source>
        <translation>Usar el directorio de datos por defecto</translation>
    </message>
    <message>
        <source>Use a custom data directory:</source>
        <translation>Usa un directorio de datos personalizado:</translation>
    </message>
</context>
<context>
    <name>HelpMessageDialog</name>
    <message>
        <source>version</source>
        <translation type="unfinished">versión</translation>
    </message>
    <message>
        <source>Command-line options</source>
        <translation type="unfinished">Opciones de línea de comandos</translation>
    </message>
</context>
<context>
    <name>ModalOverlay</name>
    <message>
        <source>Form</source>
        <translation type="unfinished">Desde</translation>
    </message>
    <message>
        <source>Last block time</source>
        <translation type="unfinished">Hora del último bloque</translation>
    </message>
    </context>
<context>
    <name>OptionsDialog</name>
    <message>
        <source>Options</source>
        <translation>Opciones</translation>
    </message>
    <message>
        <source>IP address of the proxy (e.g. IPv4: 127.0.0.1 / IPv6: ::1)</source>
        <translation type="unfinished">Dirección IP del proxy (ej. IPv4: 127.0.0.1 / IPv6: ::1)</translation>
    </message>
    <message>
        <source>Reset all client options to default.</source>
        <translation>Restablecer todas las opciones del cliente a las predeterminadas.</translation>
    </message>
    <message>
        <source>&amp;Reset Options</source>
        <translation>&amp;Restablecer opciones</translation>
    </message>
    <message>
        <source>&amp;Network</source>
        <translation>&amp;Red</translation>
    </message>
    <message>
        <source>W&amp;allet</source>
        <translation type="unfinished">Billetera</translation>
    </message>
    <message>
        <source>Expert</source>
        <translation type="unfinished">Experto</translation>
    </message>
    <message>
        <source>Automatically open the Particl client port on the router. This only works when your router supports UPnP and it is enabled.</source>
        <translation>Abrir automáticamente el puerto del cliente Particl en el router. Esta opción solo funciona si el router admite UPnP y está activado.</translation>
    </message>
    <message>
        <source>Map port using &amp;UPnP</source>
        <translation>Mapear el puerto usando &amp;UPnP</translation>
    </message>
    <message>
        <source>Proxy &amp;IP:</source>
        <translation>Dirección &amp;IP del proxy:</translation>
    </message>
    <message>
        <source>&amp;Port:</source>
        <translation>&amp;Puerto:</translation>
    </message>
    <message>
        <source>Port of the proxy (e.g. 9050)</source>
        <translation>Puerto del servidor proxy (ej. 9050)</translation>
    </message>
    <message>
        <source>&amp;Window</source>
        <translation>&amp;Ventana</translation>
    </message>
    <message>
        <source>Show only a tray icon after minimizing the window.</source>
        <translation>Minimizar la ventana a la bandeja de iconos del sistema.</translation>
    </message>
    <message>
        <source>&amp;Minimize to the tray instead of the taskbar</source>
        <translation>&amp;Minimizar a la bandeja en vez de a la barra de tareas</translation>
    </message>
    <message>
        <source>M&amp;inimize on close</source>
        <translation>M&amp;inimizar al cerrar</translation>
    </message>
    <message>
        <source>&amp;Display</source>
        <translation>&amp;Interfaz</translation>
    </message>
    <message>
        <source>User Interface &amp;language:</source>
        <translation>I&amp;dioma de la interfaz de usuario</translation>
    </message>
    <message>
        <source>&amp;Unit to show amounts in:</source>
        <translation>Mostrar las cantidades en la &amp;unidad:</translation>
    </message>
    <message>
        <source>Choose the default subdivision unit to show in the interface and when sending coins.</source>
        <translation>Elegir la subdivisión predeterminada para mostrar cantidades en la interfaz y cuando se envían monedas.</translation>
    </message>
    <message>
        <source>Whether to show coin control features or not.</source>
        <translation type="unfinished">Mostrar o no características de control de moneda</translation>
    </message>
    <message>
        <source>&amp;OK</source>
        <translation>&amp;Aceptar</translation>
    </message>
    <message>
        <source>&amp;Cancel</source>
        <translation>&amp;Cancelar</translation>
    </message>
    <message>
        <source>default</source>
        <translation>predeterminado</translation>
    </message>
    <message>
        <source>none</source>
        <translation type="unfinished">ninguno</translation>
    </message>
    <message>
        <source>Confirm options reset</source>
        <translation>Confirme el restablecimiento de las opciones</translation>
    </message>
    <message>
        <source>Client restart required to activate changes.</source>
        <translation type="unfinished">Reinicio del cliente para activar cambios.</translation>
    </message>
    <message>
        <source>This change would require a client restart.</source>
        <translation type="unfinished">Este cambio requiere reinicio por parte del cliente.</translation>
    </message>
    <message>
        <source>The supplied proxy address is invalid.</source>
        <translation>La dirección proxy indicada es inválida.</translation>
    </message>
</context>
<context>
    <name>OverviewPage</name>
    <message>
        <source>Form</source>
        <translation>Desde</translation>
    </message>
    <message>
        <source>The displayed information may be out of date. Your wallet automatically synchronizes with the Particl network after a connection is established, but this process has not completed yet.</source>
        <translation>La información mostrada puede estar desactualizada. Su monedero se sincroniza automáticamente con la red Particl después de que se haya establecido una conexión, pero este proceso aún no se ha completado.</translation>
    </message>
    <message>
        <source>Available:</source>
        <translation type="unfinished">Disponible:</translation>
    </message>
    <message>
        <source>Your current spendable balance</source>
        <translation>Su balance actual gastable</translation>
    </message>
    <message>
        <source>Pending:</source>
        <translation type="unfinished">Pendiente:</translation>
    </message>
    <message>
        <source>Total of transactions that have yet to be confirmed, and do not yet count toward the spendable balance</source>
        <translation>Total de transacciones que deben ser confirmadas, y que no cuentan con el balance gastable necesario</translation>
    </message>
    <message>
        <source>Immature:</source>
        <translation>No disponible:</translation>
    </message>
    <message>
        <source>Mined balance that has not yet matured</source>
        <translation>Saldo recién minado que aún no está disponible.</translation>
    </message>
    <message>
        <source>Your current total balance</source>
        <translation>Su balance actual total</translation>
    </message>
    </context>
<context>
    <name>PSBTOperationsDialog</name>
    <message>
        <source>or</source>
        <translation type="unfinished">o</translation>
    </message>
    </context>
<context>
    <name>PaymentServer</name>
    <message>
        <source>Payment request error</source>
        <translation type="unfinished">Error en petición de pago</translation>
    </message>
    <message>
        <source>Cannot start particl: click-to-pay handler</source>
        <translation type="unfinished">No se pudo iniciar particl: manejador de pago-al-clic</translation>
    </message>
    <message>
        <source>URI handling</source>
        <translation type="unfinished">Gestión de URI</translation>
    </message>
    </context>
<context>
    <name>PeerTableModel</name>
    <message>
        <source>Address</source>
        <extracomment>Title of Peers Table column which contains the IP/Onion/I2P address of the connected peer.</extracomment>
        <translation type="unfinished">Direccion</translation>
    </message>
    <message>
        <source>Type</source>
        <extracomment>Title of Peers Table column which describes the type of peer connection. The "type" describes why the connection exists.</extracomment>
        <translation type="unfinished">Tipo</translation>
    </message>
    <message>
        <source>Network</source>
        <extracomment>Title of Peers Table column which states the network the peer connected through.</extracomment>
        <translation type="unfinished">Red</translation>
    </message>
</context>
<context>
    <name>QRImageWidget</name>
    <message>
        <source>&amp;Copy Image</source>
        <translation type="unfinished">Copiar imagen</translation>
    </message>
    <message>
        <source>Resulting URI too long, try to reduce the text for label / message.</source>
        <translation type="unfinished">URI resultante demasiado larga. Intente reducir el texto de la etiqueta / mensaje.</translation>
    </message>
    <message>
        <source>Error encoding URI into QR Code.</source>
        <translation type="unfinished">Error al codificar la URI en el código QR.</translation>
    </message>
    <message>
        <source>Save QR Code</source>
        <translation type="unfinished">Guardar código QR</translation>
    </message>
    </context>
<context>
    <name>RPCConsole</name>
    <message>
        <source>N/A</source>
        <translation>N/D</translation>
    </message>
    <message>
        <source>Client version</source>
        <translation>Versión del cliente</translation>
    </message>
    <message>
        <source>&amp;Information</source>
        <translation>Información</translation>
    </message>
    <message>
        <source>Startup time</source>
        <translation>Hora de inicio</translation>
    </message>
    <message>
        <source>Network</source>
        <translation>Red</translation>
    </message>
    <message>
        <source>Name</source>
        <translation type="unfinished">Nombre</translation>
    </message>
    <message>
        <source>Number of connections</source>
        <translation>Número de conexiones</translation>
    </message>
    <message>
        <source>Block chain</source>
        <translation>Cadena de bloques</translation>
    </message>
    <message>
        <source>Last block time</source>
        <translation>Hora del último bloque</translation>
    </message>
    <message>
        <source>&amp;Open</source>
        <translation>&amp;Abrir</translation>
    </message>
    <message>
        <source>&amp;Console</source>
        <translation>&amp;Consola</translation>
    </message>
    <message>
        <source>&amp;Network Traffic</source>
        <translation type="unfinished">&amp;Tráfico de Red</translation>
    </message>
    <message>
        <source>Totals</source>
        <translation type="unfinished">Total:</translation>
    </message>
    <message>
        <source>Debug log file</source>
        <translation>Archivo de registro de depuración</translation>
    </message>
    <message>
        <source>Clear console</source>
        <translation>Borrar consola</translation>
    </message>
    <message>
        <source>In:</source>
        <translation type="unfinished">Entrada:</translation>
    </message>
    <message>
        <source>Out:</source>
        <translation type="unfinished">Salida:</translation>
    </message>
    <message>
        <source>To</source>
        <translation type="unfinished">Para</translation>
    </message>
    <message>
        <source>From</source>
        <translation type="unfinished">De</translation>
    </message>
    </context>
<context>
    <name>ReceiveCoinsDialog</name>
    <message>
        <source>&amp;Amount:</source>
        <translation type="unfinished">Monto:</translation>
    </message>
    <message>
        <source>&amp;Label:</source>
        <translation type="unfinished">&amp;Etiqueta:</translation>
    </message>
    <message>
        <source>&amp;Message:</source>
        <translation type="unfinished">Mensaje:</translation>
    </message>
    <message>
        <source>Clear all fields of the form.</source>
        <translation type="unfinished">Limpiar todos los campos del formulario</translation>
    </message>
    <message>
        <source>Clear</source>
        <translation type="unfinished">Limpiar</translation>
    </message>
    <message>
        <source>Show the selected request (does the same as double clicking an entry)</source>
        <translation type="unfinished">Muestra la petición seleccionada (También doble clic)</translation>
    </message>
    <message>
        <source>Show</source>
        <translation type="unfinished">Mostrar</translation>
    </message>
    <message>
        <source>Remove the selected entries from the list</source>
        <translation type="unfinished">Borrar de la lista las direcciónes actualmente seleccionadas</translation>
    </message>
    <message>
        <source>Remove</source>
        <translation type="unfinished">Eliminar</translation>
    </message>
    <message>
        <source>Copy &amp;URI</source>
        <translation type="unfinished">Copiar &amp;URI</translation>
    </message>
    <message>
        <source>Could not unlock wallet.</source>
        <translation type="unfinished">No se pudo desbloquear el monedero.</translation>
    </message>
    </context>
<context>
    <name>ReceiveRequestDialog</name>
    <message>
        <source>Amount:</source>
        <translation type="unfinished">Monto:</translation>
    </message>
    <message>
        <source>Message:</source>
        <translation type="unfinished">Mensaje:</translation>
    </message>
    <message>
        <source>Copy &amp;URI</source>
        <translation type="unfinished">Copiar &amp;URI</translation>
    </message>
    <message>
        <source>Copy &amp;Address</source>
        <translation type="unfinished">&amp;Copiar Dirección</translation>
    </message>
    <message>
        <source>Payment information</source>
        <translation type="unfinished">Información de pago</translation>
    </message>
    <message>
        <source>Request payment to %1</source>
        <translation type="unfinished">Solicitar pago a %1</translation>
    </message>
</context>
<context>
    <name>RecentRequestsTableModel</name>
    <message>
        <source>Date</source>
        <translation type="unfinished">Fecha</translation>
    </message>
    <message>
        <source>Label</source>
        <translation type="unfinished">Nombre</translation>
    </message>
    <message>
        <source>Message</source>
        <translation type="unfinished">Mensaje</translation>
    </message>
    <message>
        <source>(no label)</source>
        <translation type="unfinished">(sin etiqueta)</translation>
    </message>
    <message>
        <source>(no message)</source>
        <translation type="unfinished">(Ningun mensaje)</translation>
    </message>
    </context>
<context>
    <name>SendCoinsDialog</name>
    <message>
        <source>Send Coins</source>
        <translation>Enviar monedas</translation>
    </message>
    <message>
        <source>Coin Control Features</source>
        <translation type="unfinished">Características de control de la moneda</translation>
    </message>
    <message>
        <source>automatically selected</source>
        <translation type="unfinished">Seleccionado automaticamente</translation>
    </message>
    <message>
        <source>Insufficient funds!</source>
        <translation type="unfinished">Fondos insuficientes!</translation>
    </message>
    <message>
        <source>Quantity:</source>
        <translation type="unfinished">Cantidad:</translation>
    </message>
    <message>
        <source>Amount:</source>
        <translation type="unfinished">Monto:</translation>
    </message>
    <message>
        <source>Fee:</source>
        <translation type="unfinished">Comisión:</translation>
    </message>
    <message>
        <source>After Fee:</source>
        <translation type="unfinished">Después de tasas:</translation>
    </message>
    <message>
        <source>Change:</source>
        <translation type="unfinished">Cambio:</translation>
    </message>
    <message>
        <source>If this is activated, but the change address is empty or invalid, change will be sent to a newly generated address.</source>
        <translation type="unfinished">Al activarse, si la dirección esta vacía o es inválida, las monedas serán enviadas a una nueva dirección generada.</translation>
    </message>
    <message>
        <source>Custom change address</source>
        <translation type="unfinished">Dirección propia</translation>
    </message>
    <message>
        <source>Transaction Fee:</source>
        <translation type="unfinished">Comisión de transacción:</translation>
    </message>
    <message>
        <source>Send to multiple recipients at once</source>
        <translation>Enviar a múltiples destinatarios de una vez</translation>
    </message>
    <message>
        <source>Add &amp;Recipient</source>
        <translation>Añadir &amp;destinatario</translation>
    </message>
    <message>
        <source>Clear all fields of the form.</source>
        <translation type="unfinished">Limpiar todos los campos del formulario</translation>
    </message>
    <message>
        <source>Dust:</source>
        <translation type="unfinished">Polvo:</translation>
    </message>
    <message>
        <source>Clear &amp;All</source>
        <translation>Limpiar &amp;todo</translation>
    </message>
    <message>
        <source>Balance:</source>
        <translation>Saldo:</translation>
    </message>
    <message>
        <source>Confirm the send action</source>
        <translation>Confirmar el envío</translation>
    </message>
    <message>
        <source>S&amp;end</source>
        <translation>&amp;Enviar</translation>
    </message>
    <message>
        <source>Copy quantity</source>
        <translation type="unfinished">Copiar cantidad</translation>
    </message>
    <message>
        <source>Copy amount</source>
        <translation type="unfinished">Copiar cantidad</translation>
    </message>
    <message>
        <source>Copy fee</source>
        <translation type="unfinished">Copiar comisión</translation>
    </message>
    <message>
        <source>Copy after fee</source>
        <translation type="unfinished">Copiar después de aplicar donación</translation>
    </message>
    <message>
        <source>Copy bytes</source>
        <translation type="unfinished">Copiar bytes</translation>
    </message>
    <message>
        <source>Copy change</source>
        <translation type="unfinished">Copiar cambio</translation>
    </message>
    <message>
        <source>%1 to %2</source>
        <translation type="unfinished">%1 a %2</translation>
    </message>
    <message>
        <source>Are you sure you want to send?</source>
        <translation type="unfinished">¿Está seguro que desea enviar?</translation>
    </message>
    <message>
        <source>or</source>
        <translation type="unfinished">o</translation>
    </message>
    <message>
        <source>Transaction fee</source>
        <translation type="unfinished">Comisión de transacción</translation>
    </message>
    <message>
        <source>Confirm send coins</source>
        <translation type="unfinished">Confirmar el envío de monedas</translation>
    </message>
    <message>
        <source>The amount to pay must be larger than 0.</source>
        <translation type="unfinished">La cantidad por pagar tiene que ser mayor de 0.</translation>
    </message>
    <message>
        <source>The amount exceeds your balance.</source>
        <translation type="unfinished">La cantidad sobrepasa su saldo.</translation>
    </message>
    <message>
        <source>The total exceeds your balance when the %1 transaction fee is included.</source>
        <translation type="unfinished">El total sobrepasa su saldo cuando se incluye la tasa de envío de %1</translation>
    </message>
    <message>
        <source>Transaction creation failed!</source>
        <translation type="unfinished">¡Ha fallado la creación de la transacción!</translation>
    </message>
    <message numerus="yes">
        <source>Estimated to begin confirmation within %n block(s).</source>
        <translation>
            <numerusform />
            <numerusform />
        </translation>
    </message>
    <message>
        <source>Warning: Invalid Particl address</source>
        <translation type="unfinished">Alerta: Dirección de Particl inválida</translation>
    </message>
    <message>
        <source>Warning: Unknown change address</source>
        <translation type="unfinished">Alerta: Dirección de Particl inválida</translation>
    </message>
    <message>
        <source>(no label)</source>
        <translation type="unfinished">(sin etiqueta)</translation>
    </message>
</context>
<context>
    <name>SendCoinsEntry</name>
    <message>
        <source>A&amp;mount:</source>
        <translation>Monto:</translation>
    </message>
    <message>
        <source>Pay &amp;To:</source>
        <translation>&amp;Pagar a:</translation>
    </message>
    <message>
        <source>&amp;Label:</source>
        <translation>&amp;Etiqueta:</translation>
    </message>
    <message>
        <source>Choose previously used address</source>
        <translation type="unfinished">Escoger dirección previamente usada</translation>
    </message>
    <message>
        <source>Paste address from clipboard</source>
        <translation>Pegar dirección desde portapapeles</translation>
    </message>
    <message>
        <source>Remove this entry</source>
        <translation type="unfinished">Eliminar esta transacción</translation>
    </message>
    <message>
        <source>Message:</source>
        <translation type="unfinished">Mensaje:</translation>
    </message>
    <message>
        <source>Enter a label for this address to add it to the list of used addresses</source>
        <translation type="unfinished">Introduce una etiqueta para esta dirección para añadirla a la lista de direcciones utilizadas</translation>
    </message>
    <message>
        <source>Pay To:</source>
        <translation type="unfinished">Paga a:</translation>
    </message>
    </context>
<context>
    <name>SignVerifyMessageDialog</name>
    <message>
        <source>Signatures - Sign / Verify a Message</source>
        <translation>Firmas - Firmar / verificar un mensaje</translation>
    </message>
    <message>
        <source>&amp;Sign Message</source>
        <translation>&amp;Firmar mensaje</translation>
    </message>
    <message>
        <source>Choose previously used address</source>
        <translation type="unfinished">Escoger dirección previamente usada</translation>
    </message>
    <message>
        <source>Paste address from clipboard</source>
        <translation>Pegar dirección desde portapapeles</translation>
    </message>
    <message>
        <source>Enter the message you want to sign here</source>
        <translation>Introduzca el mensaje que desea firmar aquí</translation>
    </message>
    <message>
        <source>Signature</source>
        <translation>Firma</translation>
    </message>
    <message>
        <source>Copy the current signature to the system clipboard</source>
        <translation>Copiar la firma actual al portapapeles del sistema</translation>
    </message>
    <message>
        <source>Sign the message to prove you own this Particl address</source>
        <translation>Firmar el mensaje para demostrar que se posee esta dirección Particl</translation>
    </message>
    <message>
        <source>Sign &amp;Message</source>
        <translation>Firmar &amp;mensaje</translation>
    </message>
    <message>
        <source>Reset all sign message fields</source>
        <translation>Limpiar todos los campos de la firma de mensaje</translation>
    </message>
    <message>
        <source>Clear &amp;All</source>
        <translation>Limpiar &amp;todo</translation>
    </message>
    <message>
        <source>&amp;Verify Message</source>
        <translation>&amp;Verificar mensaje</translation>
    </message>
    <message>
        <source>Verify the message to ensure it was signed with the specified Particl address</source>
        <translation>Verificar el mensaje para comprobar que fue firmado con la dirección Particl indicada</translation>
    </message>
    <message>
        <source>Verify &amp;Message</source>
        <translation>Verificar &amp;mensaje</translation>
    </message>
    <message>
        <source>Reset all verify message fields</source>
        <translation>Limpiar todos los campos de la verificación de mensaje</translation>
    </message>
    <message>
        <source>Click "Sign Message" to generate signature</source>
        <translation type="unfinished">Haga clic en "Firmar mensaje" para generar la firma</translation>
    </message>
    <message>
        <source>The entered address is invalid.</source>
        <translation type="unfinished">La dirección introducida es inválida.</translation>
    </message>
    <message>
        <source>Please check the address and try again.</source>
        <translation type="unfinished">Verifique la dirección e inténtelo de nuevo.</translation>
    </message>
    <message>
        <source>The entered address does not refer to a key.</source>
        <translation type="unfinished">La dirección introducida no corresponde a una clave.</translation>
    </message>
    <message>
        <source>Wallet unlock was cancelled.</source>
        <translation type="unfinished">Se ha cancelado el desbloqueo del monedero. </translation>
    </message>
    <message>
        <source>Private key for the entered address is not available.</source>
        <translation type="unfinished">No se dispone de la clave privada para la dirección introducida.</translation>
    </message>
    <message>
        <source>Message signing failed.</source>
        <translation type="unfinished">Ha fallado la firma del mensaje.</translation>
    </message>
    <message>
        <source>Message signed.</source>
        <translation type="unfinished">Mensaje firmado.</translation>
    </message>
    <message>
        <source>The signature could not be decoded.</source>
        <translation type="unfinished">No se puede decodificar la firma.</translation>
    </message>
    <message>
        <source>Please check the signature and try again.</source>
        <translation type="unfinished">Compruebe la firma e inténtelo de nuevo.</translation>
    </message>
    <message>
        <source>The signature did not match the message digest.</source>
        <translation type="unfinished">La firma no coincide con el resumen del mensaje.</translation>
    </message>
    <message>
        <source>Message verification failed.</source>
        <translation type="unfinished">La verificación del mensaje ha fallado.</translation>
    </message>
    <message>
        <source>Message verified.</source>
        <translation type="unfinished">Mensaje verificado.</translation>
    </message>
</context>
<context>
    <name>TransactionDesc</name>
    <message numerus="yes">
        <source>Open for %n more block(s)</source>
        <translation>
            <numerusform />
            <numerusform />
        </translation>
    </message>
    <message>
        <source>Open until %1</source>
        <translation type="unfinished">Abierto hasta %1</translation>
    </message>
    <message>
        <source>%1/unconfirmed</source>
        <translation type="unfinished">%1/no confirmado</translation>
    </message>
    <message>
        <source>%1 confirmations</source>
        <translation type="unfinished">%1 confirmaciones</translation>
    </message>
    <message>
        <source>Status</source>
        <translation type="unfinished">Estado</translation>
    </message>
    <message>
        <source>Date</source>
        <translation type="unfinished">Fecha</translation>
    </message>
    <message>
        <source>Source</source>
        <translation type="unfinished">Fuente</translation>
    </message>
    <message>
        <source>Generated</source>
        <translation type="unfinished">Generado</translation>
    </message>
    <message>
        <source>From</source>
        <translation type="unfinished">De</translation>
    </message>
    <message>
        <source>unknown</source>
        <translation type="unfinished">desconocido</translation>
    </message>
    <message>
        <source>To</source>
        <translation type="unfinished">Para</translation>
    </message>
    <message>
        <source>own address</source>
        <translation type="unfinished">dirección propia</translation>
    </message>
    <message>
        <source>label</source>
        <translation type="unfinished">etiqueta</translation>
    </message>
    <message>
        <source>Credit</source>
        <translation type="unfinished">Crédito</translation>
    </message>
    <message numerus="yes">
        <source>matures in %n more block(s)</source>
        <translation>
            <numerusform />
            <numerusform />
        </translation>
    </message>
    <message>
        <source>not accepted</source>
        <translation type="unfinished">no aceptada</translation>
    </message>
    <message>
        <source>Debit</source>
        <translation type="unfinished">Débito</translation>
    </message>
    <message>
        <source>Transaction fee</source>
        <translation type="unfinished">Comisión de transacción</translation>
    </message>
    <message>
        <source>Net amount</source>
        <translation type="unfinished">Cantidad neta</translation>
    </message>
    <message>
        <source>Message</source>
        <translation type="unfinished">Mensaje</translation>
    </message>
    <message>
        <source>Comment</source>
        <translation type="unfinished">Comentario</translation>
    </message>
    <message>
        <source>Transaction ID</source>
        <translation type="unfinished">ID</translation>
    </message>
    <message>
        <source>Merchant</source>
        <translation type="unfinished">Vendedor</translation>
    </message>
    <message>
        <source>Generated coins must mature %1 blocks before they can be spent. When you generated this block, it was broadcast to the network to be added to the block chain. If it fails to get into the chain, its state will change to "not accepted" and it won't be spendable. This may occasionally happen if another node generates a block within a few seconds of yours.</source>
        <translation type="unfinished">Las monedas generadas deben madurar %1 bloques antes de que puedan ser gastadas. Una vez que generas este bloque, es propagado por la red para ser añadido a la cadena de bloques. Si falla el intento de meterse en la cadena, su estado cambiará a "no aceptado" y ya no se puede gastar. Esto puede ocurrir ocasionalmente si otro nodo genera un bloque a pocos segundos del tuyo.</translation>
    </message>
    <message>
        <source>Debug information</source>
        <translation type="unfinished">Información de depuración</translation>
    </message>
    <message>
        <source>Transaction</source>
        <translation type="unfinished">Transacción</translation>
    </message>
    <message>
        <source>Inputs</source>
        <translation type="unfinished">entradas</translation>
    </message>
    <message>
        <source>Amount</source>
        <translation type="unfinished">Monto</translation>
    </message>
    <message>
        <source>true</source>
        <translation type="unfinished">verdadero</translation>
    </message>
    <message>
        <source>false</source>
        <translation type="unfinished">falso</translation>
    </message>
</context>
<context>
    <name>TransactionDescDialog</name>
    <message>
        <source>This pane shows a detailed description of the transaction</source>
        <translation>Esta ventana muestra información detallada sobre la transacción</translation>
    </message>
    </context>
<context>
    <name>TransactionTableModel</name>
    <message>
        <source>Date</source>
        <translation type="unfinished">Fecha</translation>
    </message>
    <message>
        <source>Type</source>
        <translation type="unfinished">Tipo</translation>
    </message>
    <message>
        <source>Label</source>
        <translation type="unfinished">Nombre</translation>
    </message>
    <message numerus="yes">
        <source>Open for %n more block(s)</source>
        <translation>
            <numerusform />
            <numerusform />
        </translation>
    </message>
    <message>
        <source>Open until %1</source>
        <translation type="unfinished">Abierto hasta %1</translation>
    </message>
    <message>
        <source>Confirmed (%1 confirmations)</source>
        <translation type="unfinished">Confirmado (%1 confirmaciones)</translation>
    </message>
    <message>
        <source>Generated but not accepted</source>
        <translation type="unfinished">Generado pero no aceptado</translation>
    </message>
    <message>
        <source>Received with</source>
        <translation type="unfinished">Recibido con</translation>
    </message>
    <message>
        <source>Received from</source>
        <translation type="unfinished">Recibidos de</translation>
    </message>
    <message>
        <source>Sent to</source>
        <translation type="unfinished">Enviado a</translation>
    </message>
    <message>
        <source>Payment to yourself</source>
        <translation type="unfinished">Pago propio</translation>
    </message>
    <message>
        <source>Mined</source>
        <translation type="unfinished">Minado</translation>
    </message>
    <message>
        <source>(n/a)</source>
        <translation type="unfinished">(nd)</translation>
    </message>
    <message>
        <source>(no label)</source>
        <translation type="unfinished">(sin etiqueta)</translation>
    </message>
    <message>
        <source>Transaction status. Hover over this field to show number of confirmations.</source>
        <translation type="unfinished">Estado de transacción. Pasa el ratón sobre este campo para ver el número de confirmaciones.</translation>
    </message>
    <message>
        <source>Date and time that the transaction was received.</source>
        <translation type="unfinished">Fecha y hora en que se recibió la transacción.</translation>
    </message>
    <message>
        <source>Type of transaction.</source>
        <translation type="unfinished">Tipo de transacción.</translation>
    </message>
    <message>
        <source>Amount removed from or added to balance.</source>
        <translation type="unfinished">Cantidad retirada o añadida al saldo.</translation>
    </message>
</context>
<context>
    <name>TransactionView</name>
    <message>
        <source>All</source>
        <translation type="unfinished">Todo</translation>
    </message>
    <message>
        <source>Today</source>
        <translation type="unfinished">Hoy</translation>
    </message>
    <message>
        <source>This week</source>
        <translation type="unfinished">Esta semana</translation>
    </message>
    <message>
        <source>This month</source>
        <translation type="unfinished">Este mes</translation>
    </message>
    <message>
        <source>Last month</source>
        <translation type="unfinished">Mes pasado</translation>
    </message>
    <message>
        <source>This year</source>
        <translation type="unfinished">Este año</translation>
    </message>
    <message>
        <source>Received with</source>
        <translation type="unfinished">Recibido con</translation>
    </message>
    <message>
        <source>Sent to</source>
        <translation type="unfinished">Enviado a</translation>
    </message>
    <message>
        <source>To yourself</source>
        <translation type="unfinished">A usted mismo</translation>
    </message>
    <message>
        <source>Mined</source>
        <translation type="unfinished">Minado</translation>
    </message>
    <message>
        <source>Other</source>
        <translation type="unfinished">Otra</translation>
    </message>
    <message>
        <source>Min amount</source>
        <translation type="unfinished">Cantidad mínima</translation>
    </message>
    <message>
        <source>Export Transaction History</source>
        <translation type="unfinished">Exportar historial de transacciones</translation>
    </message>
    <message>
        <source>Confirmed</source>
        <translation type="unfinished">Confirmado</translation>
    </message>
    <message>
        <source>Date</source>
        <translation type="unfinished">Fecha</translation>
    </message>
    <message>
        <source>Type</source>
        <translation type="unfinished">Tipo</translation>
    </message>
    <message>
        <source>Label</source>
        <translation type="unfinished">Nombre</translation>
    </message>
    <message>
        <source>Address</source>
        <translation type="unfinished">Direccion</translation>
    </message>
    <message>
        <source>Exporting Failed</source>
        <translation type="unfinished">Error al exportar</translation>
    </message>
    <message>
        <source>There was an error trying to save the transaction history to %1.</source>
        <translation type="unfinished">Ha habido un error al intentar guardar la transacción con %1.</translation>
    </message>
    <message>
        <source>Exporting Successful</source>
        <translation type="unfinished">Exportación finalizada</translation>
    </message>
    <message>
        <source>The transaction history was successfully saved to %1.</source>
        <translation type="unfinished">La transacción ha sido guardada en %1.</translation>
    </message>
    <message>
        <source>Range:</source>
        <translation type="unfinished">Rango:</translation>
    </message>
    <message>
        <source>to</source>
        <translation type="unfinished">para</translation>
    </message>
</context>
<context>
    <name>WalletFrame</name>
    <message>
        <source>Create a new wallet</source>
        <translation type="unfinished">Crear monedero nuevo</translation>
    </message>
</context>
<context>
    <name>WalletModel</name>
    <message>
        <source>Send Coins</source>
        <translation type="unfinished">Enviar monedas</translation>
    </message>
    </context>
<context>
    <name>WalletView</name>
    <message>
        <source>&amp;Export</source>
        <translation type="unfinished">&amp;Exportar</translation>
    </message>
    <message>
        <source>Export the data in the current tab to a file</source>
        <translation type="unfinished">Exportar los datos en la pestaña actual a un archivo</translation>
    </message>
    <message>
        <source>Backup Wallet</source>
        <translation type="unfinished">Respaldo de monedero</translation>
    </message>
    <message>
        <source>Backup Failed</source>
        <translation type="unfinished">Ha fallado el respaldo</translation>
    </message>
    <message>
        <source>There was an error trying to save the wallet data to %1.</source>
        <translation type="unfinished">Ha habido un error al intentar guardar los datos del monedero en %1.</translation>
    </message>
    <message>
        <source>Backup Successful</source>
        <translation type="unfinished">Se ha completado con éxito la copia de respaldo</translation>
    </message>
    <message>
        <source>The wallet data was successfully saved to %1.</source>
        <translation type="unfinished">Los datos del monedero se han guardado con éxito en %1.</translation>
    </message>
    </context>
<context>
    <name>bitcoin-core</name>
    <message>
        <source>This is a pre-release test build - use at your own risk - do not use for mining or merchant applications</source>
        <translation type="unfinished">Esta es una versión de pre-prueba - utilícela bajo su propio riesgo. No la utilice para usos comerciales o de minería.</translation>
    </message>
    <message>
        <source>Warning: We do not appear to fully agree with our peers! You may need to upgrade, or other nodes may need to upgrade.</source>
        <translation type="unfinished">Atención: ¡Parece que no estamos completamente de acuerdo con nuestros pares! Podría necesitar una actualización, u otros nodos podrían necesitarla.</translation>
    </message>
    <message>
        <source>Corrupted block database detected</source>
        <translation type="unfinished">Corrupción de base de datos de bloques detectada.</translation>
    </message>
    <message>
        <source>Do you want to rebuild the block database now?</source>
        <translation type="unfinished">¿Quieres reconstruir la base de datos de bloques ahora?</translation>
    </message>
    <message>
        <source>Done loading</source>
        <translation type="unfinished">Carga lista</translation>
    </message>
    <message>
        <source>Error initializing block database</source>
        <translation type="unfinished">Error al inicializar la base de datos de bloques</translation>
    </message>
    <message>
        <source>Error initializing wallet database environment %s!</source>
        <translation type="unfinished">Error al inicializar el entorno de la base de datos del monedero  %s</translation>
    </message>
    <message>
        <source>Error loading block database</source>
        <translation type="unfinished">Error cargando base de datos de bloques</translation>
    </message>
    <message>
        <source>Error opening block database</source>
        <translation type="unfinished">Error al abrir base de datos de bloques.</translation>
    </message>
    <message>
        <source>Failed to listen on any port. Use -listen=0 if you want this.</source>
        <translation type="unfinished">Ha fallado la escucha en todos los puertos. Use -listen=0 si desea esto.</translation>
    </message>
    <message>
        <source>Incorrect or no genesis block found. Wrong datadir for network?</source>
        <translation type="unfinished">Incorrecto o bloque de génesis no encontrado. Datadir equivocada para la red?</translation>
    </message>
    <message>
        <source>Insufficient funds</source>
        <translation type="unfinished">Fondos insuficientes</translation>
    </message>
    <message>
        <source>Not enough file descriptors available.</source>
        <translation type="unfinished">No hay suficientes descriptores de archivo disponibles. </translation>
    </message>
    <message>
        <source>Signing transaction failed</source>
        <translation type="unfinished">Transacción falló</translation>
    </message>
    <message>
        <source>This is the minimum transaction fee you pay on every transaction.</source>
        <translation type="unfinished">Esta es la tarifa mínima a pagar en cada transacción.</translation>
    </message>
    <message>
        <source>This is the transaction fee you will pay if you send a transaction.</source>
        <translation type="unfinished">Esta es la tarifa a pagar si realizas una transacción.</translation>
    </message>
    <message>
        <source>Transaction amount too small</source>
        <translation type="unfinished">Transacción muy pequeña</translation>
    </message>
    <message>
        <source>Transaction amounts must not be negative</source>
        <translation type="unfinished">Los montos de la transacción no debe ser negativo</translation>
    </message>
    <message>
        <source>Transaction has too long of a mempool chain</source>
        <translation type="unfinished">La transacción tiene largo tiempo en una cadena mempool</translation>
    </message>
    <message>
        <source>Transaction must have at least one recipient</source>
        <translation type="unfinished">La transacción debe tener al menos un destinatario</translation>
    </message>
    <message>
        <source>Transaction too large</source>
        <translation type="unfinished">Transacción muy grande</translation>
    </message>
    <message>
        <source>Unknown network specified in -onlynet: '%s'</source>
        <translation type="unfinished">La red especificada en -onlynet '%s' es desconocida</translation>
    </message>
    </context>
</TS><|MERGE_RESOLUTION|>--- conflicted
+++ resolved
@@ -309,17 +309,12 @@
         <translation>Mostrar información acerca de Qt</translation>
     </message>
     <message>
-<<<<<<< HEAD
+        <source>Create a new wallet</source>
+        <translation type="unfinished">Crear monedero nuevo</translation>
+    </message>
+    <message>
         <source>Send coins to a Particl address</source>
         <translation>Enviar monedas a una dirección Particl</translation>
-=======
-        <source>Create a new wallet</source>
-        <translation type="unfinished">Crear monedero nuevo</translation>
-    </message>
-    <message>
-        <source>Send coins to a Bitcoin address</source>
-        <translation>Enviar monedas a una dirección Bitcoin</translation>
->>>>>>> a46e1783
     </message>
     <message>
         <source>Backup wallet to another location</source>
