--- conflicted
+++ resolved
@@ -265,8 +265,8 @@
         <translation>Tere tulemast</translation>
     </message>
     <message>
-        <source>Bitcoin</source>
-        <translation>Bitcoin</translation>
+        <source>Particl</source>
+        <translation>Particl</translation>
     </message>
     <message>
         <source>Error</source>
@@ -760,17 +760,8 @@
 <context>
     <name>bitcoin-core</name>
     <message>
-<<<<<<< HEAD
-        <source>Options:</source>
-        <translation>Valikud:</translation>
-    </message>
-    <message>
         <source>Particl Core</source>
         <translation>Particl Core</translation>
-=======
-        <source>Bitcoin Core</source>
-        <translation>Bitcoin Core</translation>
->>>>>>> e5776690
     </message>
     <message>
         <source>Information</source>
