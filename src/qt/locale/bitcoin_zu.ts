--- conflicted
+++ resolved
@@ -1,288 +1,227 @@
-<TS language="zu" version="2.1">
+<TS version="2.1" language="zu">
 <context>
     <name>AddressBookPage</name>
     <message>
-        <source>Right-click to edit address or label</source>
-        <translation>Qhafaza kwesokudla ukuze uhlele ikheli noma ilebula</translation>
-    </message>
-    <message>
-        <source>Create a new address</source>
-        <translation>Dala ikheli elisha</translation>
-    </message>
-    <message>
-        <source>Copy the currently selected address to the system clipboard</source>
-        <translation>Kopisha ikheli elikhethwe njengamanje ebhodini lokunameka lesistimu</translation>
-    </message>
-    <message>
-        <source>Delete the currently selected address from the list</source>
-        <translation>Susa ikheli elikhethwe njengamanje ohlwini</translation>
-    </message>
-    <message>
-        <source>Enter address or label to search</source>
-        <translation>Faka ikheli noma ilebula ukusesha</translation>
-    </message>
-    <message>
-        <source>Export the data in the current tab to a file</source>
-        <translation>Khiphela idatha kuthebhu yamanje kufayela</translation>
-    </message>
-    <message>
-        <source>Choose the address to send coins to</source>
-        <translation>Khetha ikheli ozothumela kulo izinhlamvu zemali</translation>
-    </message>
-    <message>
-        <source>Choose the address to receive coins with</source>
-        <translation>Khetha ikheli ukuthola izinhlamvu zemali nge</translation>
-    </message>
-    <message>
-        <source>Sending addresses</source>
-        <translation>Kuthunyelwa amakheli</translation>
-    </message>
-    <message>
-<<<<<<< HEAD
-        <source>Receiving addresses</source>
-        <translation>Ukuthola amakheli</translation>
-    </message>
-    <message>
-        <source>These are your Particl addresses for sending payments. Always check the amount and the receiving address before sending coins.</source>
-        <translation>Lawa amakheli akho e-Particl okuthumela izinkokhelo. Njalo hlola inani nekheli elitholwayo ngaphambi kokuthumela izinhlamvu zemali.</translation>
-    </message>
-    <message>
-        <source>Export Address List</source>
-        <translation>Thumela Ikheli Langaphandle</translation>
-    </message>
-    <message>
-        <source>Comma separated file (*.csv)</source>
-        <translation>Ifayela elihlukaniswe ngokhefana (* .csv)</translation>
-    </message>
-    <message>
-        <source>Exporting Failed</source>
-        <translation>Ukuthekelisa kwehlulekile</translation>
-=======
+        <source>&amp;New</source>
+        <translation type="unfinished">&amp;Okusha</translation>
+    </message>
+    <message>
+        <source>&amp;Copy</source>
+        <translation type="unfinished">&amp;Kopisha</translation>
+    </message>
+    <message>
         <source>Comma separated file</source>
         <extracomment>Expanded name of the CSV file format. See: https://en.wikipedia.org/wiki/Comma-separated_values.</extracomment>
         <translation type="unfinished">Ifayela elehlukaniswe ngo khefana.</translation>
->>>>>>> 44d8b13c
-    </message>
-    </context>
-<context>
-    <name>AddressTableModel</name>
-    <message>
-        <source>Label</source>
-        <translation>Ilebuli</translation>
-    </message>
-    <message>
-        <source>Address</source>
-        <translation>Ikheli</translation>
-    </message>
-    <message>
-        <source>(no label)</source>
-        <translation>(akukho ilebula)</translation>
+    </message>
+    </context>
+<context>
+    <name>BitcoinApplication</name>
+    <message>
+        <source>Internal error</source>
+        <translation type="unfinished">Iphutha langaphakathi.</translation>
+    </message>
+    <message>
+        <source>An internal error occurred. %1 will attempt to continue safely. This is an unexpected bug which can be reported as described below.</source>
+        <translation type="unfinished">Sekwenzeke iphutha ngaphakathi. %1kuzozama ukuqhubeka ngokuphepha. Leli iphutha ebelingalindelekanga elingabikwa njengoba kuchaziwe ngezansi.</translation>
     </message>
 </context>
 <context>
-    <name>AskPassphraseDialog</name>
-    <message>
-        <source>Passphrase Dialog</source>
-        <translation>I-Passphrase Dialog</translation>
-    </message>
-    <message>
-        <source>Enter passphrase</source>
-        <translation>Faka umushwana wokungena</translation>
-    </message>
-    <message>
-        <source>New passphrase</source>
-        <translation>Umushwana omusha wokungena</translation>
-    </message>
-    <message>
-        <source>Repeat new passphrase</source>
-        <translation>Phinda umushwana omusha wokungena</translation>
-    </message>
-    <message>
-        <source>Show passphrase</source>
-        <translation>Khombisa umushwana wokungena</translation>
-    </message>
-    <message>
-        <source>Encrypt wallet</source>
-        <translation>Bethela isikhwama</translation>
-    </message>
-    <message>
-        <source>This operation needs your wallet passphrase to unlock the wallet.</source>
-        <translation>Lokhu kusebenza kudinga umushwana wakho wokungena wesikhwama ukuvula isikhwama.</translation>
-    </message>
-    <message>
-        <source>Unlock wallet</source>
-        <translation>Vula isikhwama semali</translation>
-    </message>
-    <message>
-        <source>This operation needs your wallet passphrase to decrypt the wallet.</source>
-        <translation>Lo msebenzi udinga umushwana wakho wokungena wesikhwama ukukhipha isikhwama esikhwameni.</translation>
-    </message>
-    <message>
-        <source>Decrypt wallet</source>
-        <translation>Ukhiphe isikhwama semali</translation>
-    </message>
-    <message>
-        <source>Change passphrase</source>
-        <translation>Shintsha umushwana wokungena</translation>
-    </message>
-    <message>
-        <source>Confirm wallet encryption</source>
-        <translation>Qinisekisa ukubethelwa kwe-wallet</translation>
-    </message>
-    <message>
-        <source>Warning: If you encrypt your wallet and lose your passphrase, you will &lt;b&gt;LOSE ALL OF YOUR PARTICL&lt;/b&gt;!</source>
-        <translation>Isexwayiso: Uma ubhala ngemfihlo isikhwama sakho futhi ulahlekelwe umushwana wakho wokungena, uzokwazi
-Lahla YONKE IPARTICL YAKHO!</translation>
-    </message>
-    <message>
-        <source>Are you sure you wish to encrypt your wallet?</source>
-        <translation>Uqinisekile ukuthi ufisa ukubhala ngemfihlo isikhwama sakho?</translation>
-    </message>
-    <message>
-        <source>Wallet encrypted</source>
-        <translation>Kufakwe i-Wallet</translation>
-    </message>
-    </context>
-<context>
-    <name>BanTableModel</name>
+    <name>QObject</name>
+    <message>
+        <source>%1 didn't yet exit safely…</source>
+        <translation type="unfinished">%1Ingakatholakali ngokuphepha okwamanje.</translation>
+    </message>
+    <message numerus="yes">
+        <source>%n second(s)</source>
+        <translation type="unfinished">
+            <numerusform>%n second(s)</numerusform>
+            <numerusform>%n second(s)</numerusform>
+        </translation>
+    </message>
+    <message numerus="yes">
+        <source>%n minute(s)</source>
+        <translation type="unfinished">
+            <numerusform>%n minute(s)</numerusform>
+            <numerusform>%n minute(s)</numerusform>
+        </translation>
+    </message>
+    <message numerus="yes">
+        <source>%n hour(s)</source>
+        <translation type="unfinished">
+            <numerusform>%n hour(s)</numerusform>
+            <numerusform>%n hour(s)</numerusform>
+        </translation>
+    </message>
+    <message numerus="yes">
+        <source>%n day(s)</source>
+        <translation type="unfinished">
+            <numerusform>%n day(s)</numerusform>
+            <numerusform>%n day(s)</numerusform>
+        </translation>
+    </message>
+    <message numerus="yes">
+        <source>%n week(s)</source>
+        <translation type="unfinished">
+            <numerusform>%n week(s)</numerusform>
+            <numerusform>%n week(s)</numerusform>
+        </translation>
+    </message>
+    <message numerus="yes">
+        <source>%n year(s)</source>
+        <translation type="unfinished">
+            <numerusform>%n year(s)</numerusform>
+            <numerusform>%n year(s)</numerusform>
+        </translation>
+    </message>
     </context>
 <context>
     <name>BitcoinGUI</name>
-    </context>
-<context>
-    <name>CoinControlDialog</name>
+    <message>
+        <source>&amp;Options…</source>
+        <translation type="unfinished">&amp;Ongakukhetha...</translation>
+    </message>
+    <message>
+        <source>&amp;Change Passphrase…</source>
+        <translation type="unfinished">&amp;Shintsha Umushwana wokungena...</translation>
+    </message>
+    <message>
+        <source>Sign &amp;message…</source>
+        <translation type="unfinished">Sayina &amp;umlayezo...</translation>
+    </message>
+    <message>
+        <source>&amp;Verify message…</source>
+        <translation type="unfinished">&amp;Qinisekisa umlayezo...</translation>
+    </message>
+    <message>
+        <source>Close Wallet…</source>
+        <translation type="unfinished">Vala isikhwama semali.</translation>
+    </message>
+    <message>
+        <source>Create Wallet…</source>
+        <translation type="unfinished">Yakha isikhwama semali.</translation>
+    </message>
+    <message>
+        <source>Connecting to peers…</source>
+        <translation type="unfinished">Ukuxhumana no ntanga.</translation>
+    </message>
+    <message numerus="yes">
+        <source>Processed %n block(s) of transaction history.</source>
+        <translation type="unfinished">
+            <numerusform>Processed %n block(s) of transaction history.</numerusform>
+            <numerusform>Processed %n block(s) of transaction history.</numerusform>
+        </translation>
+    </message>
+    <message numerus="yes">
+        <source>%n active connection(s) to Particl network.</source>
+        <extracomment>A substring of the tooltip.</extracomment>
+        <translation type="unfinished">
+            <numerusform>%n active connection(s) to Particl network.</numerusform>
+            <numerusform>%n active connection(s) to Particl network.</numerusform>
+        </translation>
+    </message>
+    <message>
+        <source>Click for more actions.</source>
+        <extracomment>A substring of the tooltip. "More actions" are available via the context menu.</extracomment>
+        <translation type="unfinished">Chofa ukuveza ezinye izenzo.</translation>
+    </message>
+    <message>
+        <source>Disable network activity</source>
+        <extracomment>A context menu item.</extracomment>
+        <translation type="unfinished">Khubaza umsebenzi we nethiwekhi</translation>
+    </message>
     </context>
 <context>
     <name>CreateWalletActivity</name>
+    <message>
+        <source>Can't list signers</source>
+        <translation type="unfinished">Akukwazi ukwenza uhlu lwabasayini.</translation>
+    </message>
     </context>
 <context>
     <name>CreateWalletDialog</name>
-    </context>
-<context>
-    <name>EditAddressDialog</name>
-    </context>
-<context>
-    <name>FreespaceChecker</name>
-    </context>
-<context>
-    <name>HelpMessageDialog</name>
+    <message>
+        <source>External signer</source>
+        <translation type="unfinished">Umusayini wa ngaphandle</translation>
+    </message>
     </context>
 <context>
     <name>Intro</name>
-    </context>
-<context>
-    <name>ModalOverlay</name>
-    </context>
-<context>
-    <name>OpenURIDialog</name>
-    </context>
-<context>
-    <name>OpenWalletActivity</name>
-    </context>
-<context>
-    <name>OptionsDialog</name>
-    </context>
-<context>
-    <name>OverviewPage</name>
-    </context>
-<context>
-    <name>PSBTOperationsDialog</name>
-    </context>
-<context>
-    <name>PaymentServer</name>
+    <message numerus="yes">
+        <source>%n GB of space available</source>
+        <translation type="unfinished">
+            <numerusform>%n GB of space available</numerusform>
+            <numerusform>%n GB of space available</numerusform>
+        </translation>
+    </message>
+    <message numerus="yes">
+        <source>(of %n GB needed)</source>
+        <translation type="unfinished">
+            <numerusform>(of %n GB needed)</numerusform>
+            <numerusform>(of %n GB needed)</numerusform>
+        </translation>
+    </message>
+    <message numerus="yes">
+        <source>(%n GB needed for full chain)</source>
+        <translation type="unfinished">
+            <numerusform>(%n GB needed for full chain)</numerusform>
+            <numerusform>(%n GB needed for full chain)</numerusform>
+        </translation>
+    </message>
+    <message numerus="yes">
+        <source>(sufficient to restore backups %n day(s) old)</source>
+        <extracomment>Explanatory text on the capability of the current prune target.</extracomment>
+        <translation type="unfinished">
+            <numerusform>(sufficient to restore backups %n day(s) old)</numerusform>
+            <numerusform>(sufficient to restore backups %n day(s) old)</numerusform>
+        </translation>
+    </message>
     </context>
 <context>
     <name>PeerTableModel</name>
-    </context>
-<context>
-    <name>QObject</name>
-    </context>
-<context>
-    <name>QRImageWidget</name>
-    </context>
-<context>
-    <name>RPCConsole</name>
-    </context>
-<context>
-    <name>ReceiveCoinsDialog</name>
-    </context>
-<context>
-    <name>ReceiveRequestDialog</name>
-    </context>
-<context>
-    <name>RecentRequestsTableModel</name>
-    <message>
-        <source>Label</source>
-        <translation>Ilebuli</translation>
+    <message>
+        <source>Peer</source>
+        <extracomment>Title of Peers Table column which contains a unique number used to identify a connection.</extracomment>
+        <translation type="unfinished">Untanga</translation>
     </message>
     </context>
 <context>
     <name>SendCoinsDialog</name>
-    </context>
-<context>
-    <name>SendCoinsEntry</name>
-    </context>
-<context>
-    <name>ShutdownWindow</name>
-    </context>
-<context>
-    <name>SignVerifyMessageDialog</name>
-    </context>
-<context>
-    <name>TrafficGraphWidget</name>
+    <message>
+        <source>Sign failed</source>
+        <translation type="unfinished">Uphawu lwehlulekile</translation>
+    </message>
+    <message numerus="yes">
+        <source>Estimated to begin confirmation within %n block(s).</source>
+        <translation type="unfinished">
+            <numerusform>Estimated to begin confirmation within %n block(s).</numerusform>
+            <numerusform>Estimated to begin confirmation within %n block(s).</numerusform>
+        </translation>
+    </message>
     </context>
 <context>
     <name>TransactionDesc</name>
-    </context>
-<context>
-    <name>TransactionDescDialog</name>
-    </context>
-<context>
-    <name>TransactionTableModel</name>
-    <message>
-        <source>Label</source>
-        <translation>Ilebuli</translation>
+    <message numerus="yes">
+        <source>matures in %n more block(s)</source>
+        <translation type="unfinished">
+            <numerusform>matures in %n more block(s)</numerusform>
+            <numerusform>matures in %n more block(s)</numerusform>
+        </translation>
     </message>
     </context>
 <context>
     <name>TransactionView</name>
     <message>
-        <source>Comma separated file (*.csv)</source>
-        <translation>Ifayela elihlukaniswe ngokhefana (* .csv)</translation>
-    </message>
-    <message>
-        <source>Label</source>
-        <translation>Ilebuli</translation>
-    </message>
-    <message>
-        <source>Address</source>
-        <translation>Ikheli</translation>
-    </message>
-    <message>
-        <source>Exporting Failed</source>
-        <translation>Ukuthekelisa kwehlulekile</translation>
-    </message>
-    </context>
-<context>
-    <name>UnitDisplayStatusBarControl</name>
-    </context>
-<context>
-    <name>WalletController</name>
-    </context>
-<context>
-    <name>WalletFrame</name>
-    </context>
-<context>
-    <name>WalletModel</name>
-    </context>
-<context>
-    <name>WalletView</name>
-    <message>
-        <source>Export the data in the current tab to a file</source>
-        <translation>Khipha idatha kuthebhu yamanje kufayela</translation>
+        <source>Comma separated file</source>
+        <extracomment>Expanded name of the CSV file format. See: https://en.wikipedia.org/wiki/Comma-separated_values.</extracomment>
+        <translation type="unfinished">Ifayela elehlukaniswe ngo khefana.</translation>
     </message>
     </context>
 <context>
     <name>bitcoin-core</name>
+    <message>
+        <source>Error: Missing checksum</source>
+        <translation type="unfinished">Iphutha: iChecksum engekho</translation>
+    </message>
     </context>
 </TS>