<TS version="2.1" language="mn">
<context>
    <name>AddressBookPage</name>
    <message>
        <source>Create a new address</source>
        <translation>Шинэ хаяг нээх</translation>
    </message>
    <message>
        <source>&amp;New</source>
        <translation type="unfinished">&amp;Шинэ</translation>
    </message>
    <message>
        <source>Copy the currently selected address to the system clipboard</source>
        <translation>Одоогоор сонгогдсон байгаа хаягуудыг сануулах</translation>
    </message>
    <message>
        <source>&amp;Copy</source>
        <translation type="unfinished">&amp;Хуулах</translation>
    </message>
    <message>
        <source>C&amp;lose</source>
        <translation type="unfinished">&amp;Хаах</translation>
    </message>
    <message>
        <source>Delete the currently selected address from the list</source>
        <translation>Одоо сонгогдсон байгаа хаягуудыг жагсаалтаас устгах</translation>
    </message>
    <message>
        <source>Enter address or label to search</source>
        <translation type="unfinished">Хайлт хийхийн тулд хаяг эсвэл шошгыг оруул</translation>
    </message>
    <message>
        <source>Export the data in the current tab to a file</source>
        <translation>Сонгогдсон таб дээрхи дата-г экспортлох</translation>
    </message>
    <message>
        <source>&amp;Export</source>
        <translation>&amp;Экспортдлох</translation>
    </message>
    <message>
        <source>&amp;Delete</source>
        <translation>&amp;Устгах</translation>
    </message>
    <message>
        <source>Choose the address to send coins to</source>
        <translation type="unfinished">Зооснуудыг илгээх хаягийг сонгоно уу</translation>
    </message>
    <message>
        <source>Choose the address to receive coins with</source>
        <translation type="unfinished">Зооснуудыг хүлээн авах хаягийг сонгоно уу</translation>
    </message>
    <message>
        <source>C&amp;hoose</source>
        <translation type="unfinished">С&amp;онго</translation>
    </message>
    <message>
        <source>Sending addresses</source>
        <translation type="unfinished">Илгээх хаягууд</translation>
    </message>
    <message>
        <source>Receiving addresses</source>
        <translation type="unfinished">Хүлээн авах хаяг</translation>
    </message>
    <message>
<<<<<<< HEAD
        <source>These are your Particl addresses for sending payments. Always check the amount and the receiving address before sending coins.</source>
        <translation>Эдгээр Биткойн хаягууд нь илгээх хаягууд. Хүлээн авах хаяг болон тоо хэмжээг илгээхээсээ өмнө сайн нягталж үзэж байна уу</translation>
=======
        <source>These are your Bitcoin addresses for sending payments. Always check the amount and the receiving address before sending coins.</source>
        <translation type="unfinished">Эдгээр Биткойн хаягууд нь илгээх хаягууд. Хүлээн авах хаяг болон тоо хэмжээг илгээхээсээ өмнө сайн нягталж үзэж байна уу</translation>
>>>>>>> d3bd5410
    </message>
    <message>
        <source>&amp;Copy Address</source>
        <translation type="unfinished">Хаягийг &amp;Хуулбарлах</translation>
    </message>
    <message>
        <source>Copy &amp;Label</source>
        <translation type="unfinished">&amp;Шошгыг хуулбарлах</translation>
    </message>
    <message>
        <source>&amp;Edit</source>
        <translation type="unfinished">&amp;Ѳѳрчлѳх</translation>
    </message>
    <message>
        <source>Export Address List</source>
        <translation type="unfinished">Экспорт хийх хаягуудын жагсаалт</translation>
    </message>
    </context>
<context>
    <name>AddressTableModel</name>
    <message>
        <source>Label</source>
        <translation type="unfinished">Шошго</translation>
    </message>
    <message>
        <source>Address</source>
        <translation type="unfinished">Хаяг</translation>
    </message>
    <message>
        <source>(no label)</source>
        <translation type="unfinished">(шошгогүй)</translation>
    </message>
</context>
<context>
    <name>AskPassphraseDialog</name>
    <message>
        <source>Enter passphrase</source>
        <translation>Нууц үгийг оруул</translation>
    </message>
    <message>
        <source>New passphrase</source>
        <translation>Шинэ нууц үг</translation>
    </message>
    <message>
        <source>Repeat new passphrase</source>
        <translation>Шинэ нууц үгийг давтана уу</translation>
    </message>
    <message>
        <source>Encrypt wallet</source>
        <translation type="unfinished">Түрүйвчийг цоожлох</translation>
    </message>
    <message>
        <source>This operation needs your wallet passphrase to unlock the wallet.</source>
        <translation type="unfinished">Энэ үйлдэлийг гүйцэтгэхийн тулд та нууц үгээрээ түрүйвчийн цоожийг тайлах хэрэгтэй</translation>
    </message>
    <message>
        <source>Unlock wallet</source>
        <translation type="unfinished">Түрүйвчийн цоожийг тайлах</translation>
    </message>
    <message>
        <source>Change passphrase</source>
        <translation type="unfinished">Нууц үгийг солих</translation>
    </message>
    <message>
        <source>Confirm wallet encryption</source>
        <translation type="unfinished">Түрүйвчийн цоожийг баталгаажуулах</translation>
    </message>
    <message>
        <source>Wallet encrypted</source>
        <translation type="unfinished">Түрүйвч цоожлогдлоо</translation>
    </message>
    <message>
        <source>Wallet encryption failed</source>
        <translation type="unfinished">Түрүйвчийн цоожлол амжилттай болсонгүй</translation>
    </message>
    <message>
        <source>Wallet encryption failed due to an internal error. Your wallet was not encrypted.</source>
        <translation type="unfinished">Түрүйвчийн цоожлол дотоод алдаанаас үүдэн амжилттай болсонгүй. Түрүйвч цоожлогдоогүй байна.</translation>
    </message>
    <message>
        <source>The supplied passphrases do not match.</source>
        <translation type="unfinished">Таны оруулсан нууц үг таарсангүй</translation>
    </message>
    <message>
        <source>Wallet unlock failed</source>
        <translation type="unfinished">Түрүйвчийн цоож тайлагдсангүй</translation>
    </message>
    <message>
        <source>The passphrase entered for the wallet decryption was incorrect.</source>
        <translation type="unfinished">Таны оруулсан түрүйвчийн цоожийг тайлах нууц үг буруу байна</translation>
    </message>
    <message>
        <source>Wallet passphrase was successfully changed.</source>
        <translation type="unfinished">Түрүйвчийн нууц үг амжилттай ѳѳр</translation>
    </message>
    </context>
<context>
    <name>QObject</name>
    <message>
        <source>unknown</source>
        <translation type="unfinished">үл мэдэгдэх</translation>
    </message>
    <message>
        <source>Amount</source>
        <translation type="unfinished">Хэмжээ</translation>
    </message>
    <message>
        <source>N/A</source>
        <translation type="unfinished">Алга Байна</translation>
    </message>
    <message numerus="yes">
        <source>%n second(s)</source>
        <translation>
            <numerusform />
            <numerusform />
        </translation>
    </message>
    <message numerus="yes">
        <source>%n minute(s)</source>
        <translation>
            <numerusform />
            <numerusform />
        </translation>
    </message>
    <message numerus="yes">
        <source>%n hour(s)</source>
        <translation type="unfinished">
            <numerusform />
            <numerusform />
        </translation>
    </message>
    <message numerus="yes">
        <source>%n day(s)</source>
        <translation type="unfinished">
            <numerusform />
            <numerusform />
        </translation>
    </message>
    <message numerus="yes">
        <source>%n week(s)</source>
        <translation type="unfinished">
            <numerusform />
            <numerusform />
        </translation>
    </message>
    <message numerus="yes">
        <source>%n year(s)</source>
        <translation type="unfinished">
            <numerusform />
            <numerusform />
        </translation>
    </message>
    </context>
<context>
    <name>BitcoinGUI</name>
    <message>
        <source>&amp;Transactions</source>
        <translation>Гүйлгээнүүд</translation>
    </message>
    <message>
        <source>Browse transaction history</source>
        <translation>Гүйлгээнүүдийн түүхийг харах</translation>
    </message>
    <message>
        <source>E&amp;xit</source>
        <translation>Гарах</translation>
    </message>
    <message>
        <source>Quit application</source>
        <translation>Програмаас Гарах</translation>
    </message>
    <message>
        <source>About &amp;Qt</source>
        <translation>&amp;Клиентийн тухай</translation>
    </message>
    <message>
        <source>Show information about Qt</source>
        <translation>Клиентийн тухай мэдээллийг харуул</translation>
    </message>
    <message>
        <source>Change the passphrase used for wallet encryption</source>
        <translation>Түрүйвчийг цоожлох нууц үгийг солих</translation>
    </message>
    <message>
        <source>&amp;Show / Hide</source>
        <translation>&amp;Харуул / Нуу</translation>
    </message>
    <message>
        <source>&amp;File</source>
        <translation>&amp;Файл</translation>
    </message>
    <message>
        <source>&amp;Settings</source>
        <translation>&amp;Тохиргоо</translation>
    </message>
    <message>
        <source>&amp;Help</source>
        <translation>&amp;Тусламж</translation>
    </message>
    <message numerus="yes">
        <source>Processed %n block(s) of transaction history.</source>
        <translation>
            <numerusform />
            <numerusform />
        </translation>
    </message>
    <message>
        <source>Error</source>
        <translation>Алдаа</translation>
    </message>
    <message>
        <source>Information</source>
        <translation>Мэдээллэл</translation>
    </message>
    <message>
        <source>Up to date</source>
        <translation>Шинэчлэгдсэн</translation>
    </message>
    <message numerus="yes">
        <source>%n active connection(s) to Bitcoin network.</source>
        <extracomment>A substring of the tooltip.</extracomment>
        <translation type="unfinished">
            <numerusform />
            <numerusform />
        </translation>
    </message>
    <message>
        <source>Sent transaction</source>
        <translation>Гадагшаа гүйлгээ</translation>
    </message>
    <message>
        <source>Incoming transaction</source>
        <translation>Дотогшоо гүйлгээ</translation>
    </message>
    <message>
        <source>Wallet is &lt;b&gt;encrypted&lt;/b&gt; and currently &lt;b&gt;unlocked&lt;/b&gt;</source>
        <translation>Түрүйвч &lt;b&gt;цоожтой&lt;/b&gt; ба одоогоор цоож &lt;b&gt;онгорхой&lt;/b&gt; байна</translation>
    </message>
    <message>
        <source>Wallet is &lt;b&gt;encrypted&lt;/b&gt; and currently &lt;b&gt;locked&lt;/b&gt;</source>
        <translation>Түрүйвч &lt;b&gt;цоожтой&lt;/b&gt; ба одоогоор цоож &lt;b&gt;хаалттай&lt;/b&gt; байна</translation>
    </message>
    </context>
<context>
    <name>CoinControlDialog</name>
    <message>
        <source>Amount:</source>
        <translation type="unfinished">Хэмжээ:</translation>
    </message>
    <message>
        <source>Fee:</source>
        <translation type="unfinished">Тѳлбѳр:</translation>
    </message>
    <message>
        <source>Amount</source>
        <translation type="unfinished">Хэмжээ</translation>
    </message>
    <message>
        <source>Date</source>
        <translation type="unfinished">Огноо</translation>
    </message>
    <message>
        <source>Confirmed</source>
        <translation type="unfinished">Баталгаажлаа</translation>
    </message>
    <message>
        <source>Copy amount</source>
        <translation type="unfinished">Хэмжээг санах</translation>
    </message>
    <message>
        <source>Copy change</source>
        <translation type="unfinished">Ѳѳрчлѳлтийг санах</translation>
    </message>
    <message>
        <source>(no label)</source>
        <translation type="unfinished">(шошгогүй)</translation>
    </message>
    <message>
        <source>(change)</source>
        <translation type="unfinished">(ѳѳрчлѳх)</translation>
    </message>
</context>
<context>
    <name>CreateWalletDialog</name>
    <message>
        <source>Wallet</source>
        <translation type="unfinished">Түрүйвч</translation>
    </message>
    </context>
<context>
    <name>EditAddressDialog</name>
    <message>
        <source>Edit Address</source>
        <translation>Хаягийг ѳѳрчлѳх</translation>
    </message>
    <message>
        <source>&amp;Label</source>
        <translation>&amp;Шошго</translation>
    </message>
    <message>
        <source>&amp;Address</source>
        <translation>&amp;Хаяг</translation>
    </message>
    <message>
        <source>New sending address</source>
        <translation type="unfinished">Шинэ явуулах хаяг</translation>
    </message>
    <message>
        <source>Edit receiving address</source>
        <translation type="unfinished">Хүлээн авах хаягийг ѳѳрчлѳх</translation>
    </message>
    <message>
        <source>Edit sending address</source>
        <translation type="unfinished">Явуулах хаягийг ѳѳрчлѳх</translation>
    </message>
    <message>
        <source>Could not unlock wallet.</source>
        <translation type="unfinished">Түрүйвчийн цоожийг тайлж чадсангүй</translation>
    </message>
    <message>
        <source>New key generation failed.</source>
        <translation type="unfinished">Шинэ түлхүүр амжилттай гарсангүй</translation>
    </message>
</context>
<context>
    <name>Intro</name>
    <message>
<<<<<<< HEAD
        <source>Particl</source>
        <translation>Биткойн</translation>
=======
        <source>Bitcoin</source>
        <translation type="unfinished">Биткойн</translation>
    </message>
    <message numerus="yes">
        <source>(sufficient to restore backups %n day(s) old)</source>
        <extracomment>Explanatory text on the capability of the current prune target.</extracomment>
        <translation type="unfinished">
            <numerusform />
            <numerusform />
        </translation>
>>>>>>> d3bd5410
    </message>
    <message>
        <source>Error</source>
        <translation>Алдаа</translation>
    </message>
    </context>
<context>
    <name>HelpMessageDialog</name>
    <message>
        <source>version</source>
        <translation type="unfinished">хувилбар</translation>
    </message>
    </context>
<context>
    <name>ShutdownWindow</name>
    <message>
        <source>Do not shut down the computer until this window disappears.</source>
        <translation type="unfinished">Энэ цонхыг хаагдтал компьютерээ бүү унтраагаарай</translation>
    </message>
</context>
<context>
    <name>ModalOverlay</name>
    <message>
        <source>Last block time</source>
        <translation type="unfinished">Сүүлийн блокийн хугацаа</translation>
    </message>
    </context>
<context>
    <name>OptionsDialog</name>
    <message>
        <source>Options</source>
        <translation>Сонголтууд</translation>
    </message>
    <message>
        <source>IP address of the proxy (e.g. IPv4: 127.0.0.1 / IPv6: ::1)</source>
        <translation type="unfinished">проксигийн IP хаяг (жишээ нь: IPv4: 127.0.0.1 / IPv6: ::1)</translation>
    </message>
    <message>
        <source>&amp;Network</source>
        <translation>Сүлжээ</translation>
    </message>
    <message>
        <source>W&amp;allet</source>
        <translation type="unfinished">Түрүйвч</translation>
    </message>
    <message>
        <source>Client restart required to activate changes.</source>
        <translation type="unfinished">Ѳѳрчлѳлтүүдийг идэвхижүүлхийн тулд клиентийг ахин эхлүүлэх шаардлагтай</translation>
    </message>
    <message>
        <source>Error</source>
        <translation type="unfinished">Алдаа</translation>
    </message>
    <message>
        <source>This change would require a client restart.</source>
        <translation type="unfinished">Энэ ѳѳрчлѳлтийг оруулахын тулд кли1нт програмыг ахин эхлүүлэх шаардлагтай</translation>
    </message>
    </context>
<context>
    <name>OverviewPage</name>
    <message>
        <source>Available:</source>
        <translation type="unfinished">Хэрэглэж болох хэмжээ:</translation>
    </message>
    </context>
<context>
    <name>PSBTOperationsDialog</name>
    <message>
        <source>or</source>
        <translation type="unfinished">эсвэл</translation>
    </message>
    </context>
<context>
    <name>PeerTableModel</name>
    <message>
        <source>Address</source>
        <extracomment>Title of Peers Table column which contains the IP/Onion/I2P address of the connected peer.</extracomment>
        <translation type="unfinished">Хаяг</translation>
    </message>
    <message>
        <source>Type</source>
        <extracomment>Title of Peers Table column which describes the type of peer connection. The "type" describes why the connection exists.</extracomment>
        <translation type="unfinished">Тѳрѳл</translation>
    </message>
    <message>
        <source>Network</source>
        <extracomment>Title of Peers Table column which states the network the peer connected through.</extracomment>
        <translation type="unfinished">Сүлжээ</translation>
    </message>
</context>
<context>
    <name>RPCConsole</name>
    <message>
        <source>N/A</source>
        <translation>Алга Байна</translation>
    </message>
    <message>
        <source>Client version</source>
        <translation>Клиентийн хувилбар</translation>
    </message>
    <message>
        <source>&amp;Information</source>
        <translation>&amp;Мэдээллэл</translation>
    </message>
    <message>
        <source>General</source>
        <translation type="unfinished">Ерѳнхий</translation>
    </message>
    <message>
        <source>Network</source>
        <translation>Сүлжээ</translation>
    </message>
    <message>
        <source>Name</source>
        <translation type="unfinished">Нэр</translation>
    </message>
    <message>
        <source>Number of connections</source>
        <translation>Холболтын тоо</translation>
    </message>
    <message>
        <source>Block chain</source>
        <translation>Блокийн цуваа</translation>
    </message>
    <message>
        <source>Last block time</source>
        <translation>Сүүлийн блокийн хугацаа</translation>
    </message>
    <message>
        <source>&amp;Open</source>
        <translation>&amp;Нээх</translation>
    </message>
    <message>
        <source>&amp;Console</source>
        <translation>&amp;Консол</translation>
    </message>
    <message>
        <source>Clear console</source>
        <translation>Консолыг цэвэрлэх</translation>
    </message>
    </context>
<context>
    <name>ReceiveCoinsDialog</name>
    <message>
        <source>&amp;Amount:</source>
        <translation type="unfinished">Хэмжээ:</translation>
    </message>
    <message>
        <source>&amp;Label:</source>
        <translation type="unfinished">&amp;Шошго:</translation>
    </message>
    <message>
        <source>&amp;Message:</source>
        <translation type="unfinished">Зурвас:</translation>
    </message>
    <message>
        <source>Show</source>
        <translation type="unfinished">Харуул</translation>
    </message>
    <message>
        <source>Remove the selected entries from the list</source>
        <translation type="unfinished">Сонгогдсон ѳгѳгдлүүдийг устгах</translation>
    </message>
    <message>
        <source>Remove</source>
        <translation type="unfinished">Устгах</translation>
    </message>
    <message>
        <source>Could not unlock wallet.</source>
        <translation type="unfinished">Түрүйвчийн цоожийг тайлж чадсангүй</translation>
    </message>
    </context>
<context>
    <name>ReceiveRequestDialog</name>
    <message>
        <source>Amount:</source>
        <translation type="unfinished">Хэмжээ:</translation>
    </message>
    <message>
        <source>Message:</source>
        <translation type="unfinished">Зурвас:</translation>
    </message>
    <message>
        <source>Copy &amp;Address</source>
        <translation type="unfinished">Хаягийг &amp;Хуулбарлах</translation>
    </message>
    </context>
<context>
    <name>RecentRequestsTableModel</name>
    <message>
        <source>Date</source>
        <translation type="unfinished">Огноо</translation>
    </message>
    <message>
        <source>Label</source>
        <translation type="unfinished">Шошго</translation>
    </message>
    <message>
        <source>Message</source>
        <translation type="unfinished">Зурвас</translation>
    </message>
    <message>
        <source>(no label)</source>
        <translation type="unfinished">(шошгогүй)</translation>
    </message>
    <message>
        <source>(no message)</source>
        <translation type="unfinished">(зурвас алга)</translation>
    </message>
    </context>
<context>
    <name>SendCoinsDialog</name>
    <message>
        <source>Send Coins</source>
        <translation>Зоос явуулах</translation>
    </message>
    <message>
        <source>automatically selected</source>
        <translation type="unfinished">автоматаар сонгогдсон</translation>
    </message>
    <message>
        <source>Insufficient funds!</source>
        <translation type="unfinished">Таны дансны үлдэгдэл хүрэлцэхгүй байна!</translation>
    </message>
    <message>
        <source>Amount:</source>
        <translation type="unfinished">Хэмжээ:</translation>
    </message>
    <message>
        <source>Fee:</source>
        <translation type="unfinished">Тѳлбѳр:</translation>
    </message>
    <message>
        <source>Send to multiple recipients at once</source>
        <translation>Нэгэн зэрэг олон хүлээн авагчруу явуулах</translation>
    </message>
    <message>
        <source>Add &amp;Recipient</source>
        <translation>&amp;Хүлээн авагчийг Нэмэх</translation>
    </message>
    <message>
        <source>Clear &amp;All</source>
        <translation>&amp;Бүгдийг Цэвэрлэ</translation>
    </message>
    <message>
        <source>Balance:</source>
        <translation>Баланс:</translation>
    </message>
    <message>
        <source>Confirm the send action</source>
        <translation>Явуулах үйлдлийг баталгаажуулна уу</translation>
    </message>
    <message>
        <source>S&amp;end</source>
        <translation>Яв&amp;уул</translation>
    </message>
    <message>
        <source>Copy amount</source>
        <translation type="unfinished">Хэмжээг санах</translation>
    </message>
    <message>
        <source>Copy change</source>
        <translation type="unfinished">Ѳѳрчлѳлтийг санах</translation>
    </message>
    <message>
        <source>or</source>
        <translation type="unfinished">эсвэл</translation>
    </message>
    <message>
        <source>Confirm send coins</source>
        <translation type="unfinished">Зоос явуулахыг баталгаажуулна уу</translation>
    </message>
    <message>
        <source>The amount to pay must be larger than 0.</source>
        <translation type="unfinished">Тѳлѳх хэмжээ 0.-оос их байх ёстой</translation>
    </message>
    <message>
        <source>The amount exceeds your balance.</source>
        <translation type="unfinished">Энэ хэмжээ таны балансаас хэтэрсэн байна.</translation>
    </message>
    <message>
        <source>The total exceeds your balance when the %1 transaction fee is included.</source>
        <translation type="unfinished">Гүйлгээний тѳлбѳр %1-ийг тооцхоор нийт дүн нь таны балансаас хэтрээд байна.</translation>
    </message>
    <message numerus="yes">
        <source>Estimated to begin confirmation within %n block(s).</source>
        <translation>
            <numerusform />
            <numerusform />
        </translation>
    </message>
    <message>
<<<<<<< HEAD
        <source>Warning: Invalid Particl address</source>
        <translation>Анхаар:Буруу Биткойны хаяг байна</translation>
=======
        <source>Warning: Invalid Bitcoin address</source>
        <translation type="unfinished">Анхаар:Буруу Биткойны хаяг байна</translation>
>>>>>>> d3bd5410
    </message>
    <message>
        <source>(no label)</source>
        <translation type="unfinished">(шошгогүй)</translation>
    </message>
</context>
<context>
    <name>SendCoinsEntry</name>
    <message>
        <source>A&amp;mount:</source>
        <translation>Дүн:</translation>
    </message>
    <message>
        <source>Pay &amp;To:</source>
        <translation>Тѳлѳх &amp;хаяг:</translation>
    </message>
    <message>
        <source>&amp;Label:</source>
        <translation>&amp;Шошго:</translation>
    </message>
    <message>
        <source>Paste address from clipboard</source>
        <translation>Копидсон хаягийг буулгах</translation>
    </message>
    <message>
        <source>Message:</source>
        <translation type="unfinished">Зурвас:</translation>
    </message>
    <message>
        <source>Pay To:</source>
        <translation type="unfinished">Тѳлѳх хаяг:</translation>
    </message>
    </context>
<context>
    <name>SignVerifyMessageDialog</name>
    <message>
        <source>Paste address from clipboard</source>
        <translation>Копидсон хаягийг буулгах</translation>
    </message>
    <message>
        <source>Clear &amp;All</source>
        <translation>&amp;Бүгдийг Цэвэрлэ</translation>
    </message>
    </context>
<context>
    <name>TransactionDesc</name>
    <message numerus="yes">
        <source>Open for %n more block(s)</source>
        <translation>
            <numerusform />
            <numerusform />
        </translation>
    </message>
    <message>
        <source>Open until %1</source>
        <translation type="unfinished">%1 хүртэл нээлттэй</translation>
    </message>
    <message>
        <source>%1/unconfirmed</source>
        <translation type="unfinished">%1/баталгаажаагүй</translation>
    </message>
    <message>
        <source>%1 confirmations</source>
        <translation type="unfinished">%1 баталгаажилтууд</translation>
    </message>
    <message>
        <source>Date</source>
        <translation type="unfinished">Огноо</translation>
    </message>
    <message>
        <source>unknown</source>
        <translation type="unfinished">үл мэдэгдэх</translation>
    </message>
    <message numerus="yes">
        <source>matures in %n more block(s)</source>
        <translation>
            <numerusform />
            <numerusform />
        </translation>
    </message>
    <message>
        <source>Message</source>
        <translation type="unfinished">Зурвас</translation>
    </message>
    <message>
        <source>Transaction ID</source>
        <translation type="unfinished">Тодорхойлолт</translation>
    </message>
    <message>
        <source>Amount</source>
        <translation type="unfinished">Хэмжээ</translation>
    </message>
    </context>
<context>
    <name>TransactionDescDialog</name>
    <message>
        <source>This pane shows a detailed description of the transaction</source>
        <translation>Гүйлгээний дэлгэрэнгүйг энэ бичил цонх харуулж байна</translation>
    </message>
    </context>
<context>
    <name>TransactionTableModel</name>
    <message>
        <source>Date</source>
        <translation type="unfinished">Огноо</translation>
    </message>
    <message>
        <source>Type</source>
        <translation type="unfinished">Тѳрѳл</translation>
    </message>
    <message>
        <source>Label</source>
        <translation type="unfinished">Шошго</translation>
    </message>
    <message numerus="yes">
        <source>Open for %n more block(s)</source>
        <translation>
            <numerusform />
            <numerusform />
        </translation>
    </message>
    <message>
        <source>Open until %1</source>
        <translation type="unfinished">%1 хүртэл нээлттэй</translation>
    </message>
    <message>
        <source>Unconfirmed</source>
        <translation type="unfinished">Баталгаажаагүй</translation>
    </message>
    <message>
        <source>Confirmed (%1 confirmations)</source>
        <translation type="unfinished">Баталгаажлаа (%1 баталгаажилт)</translation>
    </message>
    <message>
        <source>Conflicted</source>
        <translation type="unfinished">Зѳрчилдлѳѳ</translation>
    </message>
    <message>
        <source>Generated but not accepted</source>
        <translation type="unfinished">Үүсгэгдсэн гэхдээ хүлээн авагдаагүй</translation>
    </message>
    <message>
        <source>Received with</source>
        <translation type="unfinished">Хүлээн авсан хаяг</translation>
    </message>
    <message>
        <source>Received from</source>
        <translation type="unfinished">Хүлээн авагдсан хаяг</translation>
    </message>
    <message>
        <source>Sent to</source>
        <translation type="unfinished">Явуулсан хаяг</translation>
    </message>
    <message>
        <source>Payment to yourself</source>
        <translation type="unfinished">Ѳѳрлүүгээ хийсэн тѳлбѳр</translation>
    </message>
    <message>
        <source>Mined</source>
        <translation type="unfinished">Олборлогдсон</translation>
    </message>
    <message>
        <source>(n/a)</source>
        <translation type="unfinished">(алга байна)</translation>
    </message>
    <message>
        <source>(no label)</source>
        <translation type="unfinished">(шошгогүй)</translation>
    </message>
    <message>
        <source>Transaction status. Hover over this field to show number of confirmations.</source>
        <translation type="unfinished">Гүйлгээний байдал. Энд хулганыг авчирч баталгаажуулалтын тоог харна уу.</translation>
    </message>
    <message>
        <source>Date and time that the transaction was received.</source>
        <translation type="unfinished">Гүйлгээг хүлээн авсан огноо ба цаг.</translation>
    </message>
    <message>
        <source>Type of transaction.</source>
        <translation type="unfinished">Гүйлгээний тѳрѳл</translation>
    </message>
    <message>
        <source>Amount removed from or added to balance.</source>
        <translation type="unfinished">Балансаас авагдсан болон нэмэгдсэн хэмжээ.</translation>
    </message>
</context>
<context>
    <name>TransactionView</name>
    <message>
        <source>All</source>
        <translation type="unfinished">Бүгд</translation>
    </message>
    <message>
        <source>Today</source>
        <translation type="unfinished">Ѳнѳѳдѳр</translation>
    </message>
    <message>
        <source>This week</source>
        <translation type="unfinished">Энэ долоо хоног</translation>
    </message>
    <message>
        <source>This month</source>
        <translation type="unfinished">Энэ сар</translation>
    </message>
    <message>
        <source>Last month</source>
        <translation type="unfinished">Ѳнгѳрсѳн сар</translation>
    </message>
    <message>
        <source>This year</source>
        <translation type="unfinished">Энэ жил</translation>
    </message>
    <message>
        <source>Received with</source>
        <translation type="unfinished">Хүлээн авсан хаяг</translation>
    </message>
    <message>
        <source>Sent to</source>
        <translation type="unfinished">Явуулсан хаяг</translation>
    </message>
    <message>
        <source>To yourself</source>
        <translation type="unfinished">Ѳѳрлүүгээ</translation>
    </message>
    <message>
        <source>Mined</source>
        <translation type="unfinished">Олборлогдсон</translation>
    </message>
    <message>
        <source>Other</source>
        <translation type="unfinished">Бусад</translation>
    </message>
    <message>
        <source>Min amount</source>
        <translation type="unfinished">Хамгийн бага хэмжээ</translation>
    </message>
    <message>
        <source>Confirmed</source>
        <translation type="unfinished">Баталгаажлаа</translation>
    </message>
    <message>
        <source>Date</source>
        <translation type="unfinished">Огноо</translation>
    </message>
    <message>
        <source>Type</source>
        <translation type="unfinished">Тѳрѳл</translation>
    </message>
    <message>
        <source>Label</source>
        <translation type="unfinished">Шошго</translation>
    </message>
    <message>
        <source>Address</source>
        <translation type="unfinished">Хаяг</translation>
    </message>
    <message>
        <source>ID</source>
        <translation type="unfinished">Тодорхойлолт</translation>
    </message>
    <message>
        <source>The transaction history was successfully saved to %1.</source>
        <translation type="unfinished">Гүйлгээнүй түүхийг %1-д амжилттай хадгаллаа.</translation>
    </message>
    <message>
        <source>to</source>
        <translation type="unfinished">-рүү/руу</translation>
    </message>
</context>
<context>
    <name>WalletModel</name>
    <message>
        <source>Send Coins</source>
        <translation type="unfinished">Зоос явуулах</translation>
    </message>
    </context>
<context>
    <name>WalletView</name>
    <message>
        <source>&amp;Export</source>
        <translation type="unfinished">&amp;Экспортдлох</translation>
    </message>
    <message>
        <source>Export the data in the current tab to a file</source>
        <translation type="unfinished">Сонгогдсон таб дээрхи дата-г экспортлох</translation>
    </message>
    <message>
        <source>Error</source>
        <translation type="unfinished">Алдаа</translation>
    </message>
    </context>
<context>
    <name>bitcoin-core</name>
    <message>
        <source>Done loading</source>
        <translation type="unfinished">Ачааллаж дууслаа</translation>
    </message>
    <message>
        <source>Insufficient funds</source>
        <translation type="unfinished">Таны дансны үлдэгдэл хүрэлцэхгүй байна</translation>
    </message>
    </context>
</TS><|MERGE_RESOLUTION|>--- conflicted
+++ resolved
@@ -62,13 +62,8 @@
         <translation type="unfinished">Хүлээн авах хаяг</translation>
     </message>
     <message>
-<<<<<<< HEAD
         <source>These are your Particl addresses for sending payments. Always check the amount and the receiving address before sending coins.</source>
-        <translation>Эдгээр Биткойн хаягууд нь илгээх хаягууд. Хүлээн авах хаяг болон тоо хэмжээг илгээхээсээ өмнө сайн нягталж үзэж байна уу</translation>
-=======
-        <source>These are your Bitcoin addresses for sending payments. Always check the amount and the receiving address before sending coins.</source>
         <translation type="unfinished">Эдгээр Биткойн хаягууд нь илгээх хаягууд. Хүлээн авах хаяг болон тоо хэмжээг илгээхээсээ өмнө сайн нягталж үзэж байна уу</translation>
->>>>>>> d3bd5410
     </message>
     <message>
         <source>&amp;Copy Address</source>
@@ -288,7 +283,7 @@
         <translation>Шинэчлэгдсэн</translation>
     </message>
     <message numerus="yes">
-        <source>%n active connection(s) to Bitcoin network.</source>
+        <source>%n active connection(s) to Particl network.</source>
         <extracomment>A substring of the tooltip.</extracomment>
         <translation type="unfinished">
             <numerusform />
@@ -396,11 +391,7 @@
 <context>
     <name>Intro</name>
     <message>
-<<<<<<< HEAD
         <source>Particl</source>
-        <translation>Биткойн</translation>
-=======
-        <source>Bitcoin</source>
         <translation type="unfinished">Биткойн</translation>
     </message>
     <message numerus="yes">
@@ -410,7 +401,6 @@
             <numerusform />
             <numerusform />
         </translation>
->>>>>>> d3bd5410
     </message>
     <message>
         <source>Error</source>
@@ -703,13 +693,8 @@
         </translation>
     </message>
     <message>
-<<<<<<< HEAD
         <source>Warning: Invalid Particl address</source>
-        <translation>Анхаар:Буруу Биткойны хаяг байна</translation>
-=======
-        <source>Warning: Invalid Bitcoin address</source>
         <translation type="unfinished">Анхаар:Буруу Биткойны хаяг байна</translation>
->>>>>>> d3bd5410
     </message>
     <message>
         <source>(no label)</source>
