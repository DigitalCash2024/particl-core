--- conflicted
+++ resolved
@@ -58,7 +58,6 @@
         <translation type="unfinished">&amp;Roghnaigh</translation>
     </message>
     <message>
-<<<<<<< HEAD
         <source>Sending addresses</source>
         <translation type="unfinished">Seoltaí seoladh</translation>
     </message>
@@ -69,10 +68,6 @@
     <message>
         <source>These are your Particl addresses for sending payments. Always check the amount and the receiving address before sending coins.</source>
         <translation type="unfinished">Seo iad do sheoltaí Particl chun íocaíochtaí a sheoladh. Seiceáil i gcónaí an méid agus an seoladh glactha sula seoltar boinn.</translation>
-=======
-        <source>These are your Bitcoin addresses for sending payments. Always check the amount and the receiving address before sending coins.</source>
-        <translation type="unfinished">Seo iad do sheoltaí Bitcoin chun íocaíochtaí a sheoladh. Seiceáil i gcónaí an méid agus an seoladh glactha sula seoltar boinn.</translation>
->>>>>>> 68684745
     </message>
     <message>
         <source>These are your Particl addresses for receiving payments. Use the 'Create new receiving address' button in the receive tab to create new addresses.
