--- conflicted
+++ resolved
@@ -70,8 +70,8 @@
         <translation>Dette er dine Particl adresser for å sende  å sende betalinger. Husk å sjekke beløp og mottager adresser før du sender mynter.</translation>
     </message>
     <message>
-        <source>These are your Bitcoin addresses for receiving payments. Use the 'Create new receiving address' button in the receive tab to create new addresses.</source>
-        <translation>Dette er dine Bitcoin adresse for å betalinger. Det er anbefalt å bruke en my mottager adresse for hver transakjon.</translation>
+        <source>These are your Particl addresses for receiving payments. Use the 'Create new receiving address' button in the receive tab to create new addresses.</source>
+        <translation>Dette er dine Particl adresse for å betalinger. Det er anbefalt å bruke en my mottager adresse for hver transakjon.</translation>
     </message>
     <message>
         <source>&amp;Copy Address</source>
@@ -180,10 +180,6 @@
         <translation>Lommeboken er kryptert</translation>
     </message>
     <message>
-<<<<<<< HEAD
-        <source>Remember that encrypting your wallet cannot fully protect your particl from being stolen by malware infecting your computer.</source>
-        <translation>Husk at å kryptere lommeboken ikke vil beskytte dine particls fullstendig fra å bli stjålet av skadevare som infiserer datamaskinen din.</translation>
-=======
         <source>Enter the new passphrase for the wallet.&lt;br/&gt;Please use a passphrase of &lt;b&gt;ten or more random characters&lt;/b&gt;, or &lt;b&gt;eight or more words&lt;/b&gt;.</source>
         <translation>Angi den nye passordfrasen for lommeboken.&lt;br/&gt; Vennglist du bruker en passordfrase &lt;b&gt; ti eller tilfeldige tegn &lt;/b&gt;, eller &lt;b&gt; åtte eller flere ord.</translation>
     </message>
@@ -192,9 +188,8 @@
         <translation>Svriv inn den gamle passfrasen og den nye passordfrasen for lommeboken.</translation>
     </message>
     <message>
-        <source>Remember that encrypting your wallet cannot fully protect your bitcoins from being stolen by malware infecting your computer.</source>
-        <translation>Husk at å kryptere lommeboken ikke vil beskytte dine bitcoins fullstendig fra å bli stjålet av skadevare som infiserer datamaskinen din.</translation>
->>>>>>> e301a9fd
+        <source>Remember that encrypting your wallet cannot fully protect your particl from being stolen by malware infecting your computer.</source>
+        <translation>Husk at å kryptere lommeboken ikke vil beskytte dine particl fullstendig fra å bli stjålet av skadevare som infiserer datamaskinen din.</translation>
     </message>
     <message>
         <source>Wallet to be encrypted</source>
@@ -1321,7 +1316,7 @@
     </message>
     <message>
         <source>Choose the default subdivision unit to show in the interface and when sending coins.</source>
-        <translation>Velg standard delt enhet for visning i grensesnittet og for sending av particls.</translation>
+        <translation>Velg standard delt enhet for visning i grensesnittet og for sending av particl.</translation>
     </message>
     <message>
         <source>Whether to show coin control features or not.</source>
@@ -1478,8 +1473,8 @@
         <translation>URI-håndtering</translation>
     </message>
     <message>
-        <source>'bitcoin://' is not a valid URI. Use 'bitcoin:' instead.</source>
-        <translation>'bitcoin: //' er ikke en gyldig URI. Bruk 'bitcoin:' i stedet.</translation>
+        <source>'particl://' is not a valid URI. Use 'particl:' instead.</source>
+        <translation>'particl: //' er ikke en gyldig URI. Bruk 'particl:' i stedet.</translation>
     </message>
     <message>
         <source>You are using a BIP70 URL which will be unsupported in the future.</source>
@@ -2215,7 +2210,7 @@
     <name>SendCoinsDialog</name>
     <message>
         <source>Send Coins</source>
-        <translation>Send Particls</translation>
+        <translation>Send Particl</translation>
     </message>
     <message>
         <source>Coin Control Features</source>
@@ -2331,8 +2326,8 @@
         <translation>Støv:</translation>
     </message>
     <message>
-        <source>When there is less transaction volume than space in the blocks, miners as well as relaying nodes may enforce a minimum fee. Paying only this minimum fee is just fine, but be aware that this can result in a never confirming transaction once there is more demand for bitcoin transactions than the network can process.</source>
-        <translation>Når det er mindre transaksjonsvolum enn plass i blokkene, kan gruvearbeidere så vel som videresende noder håndheve et minimumsgebyr. Å betale bare denne minsteavgiften er helt greit, men vær klar over at dette kan resultere i en aldri bekreftende transaksjon når det er større etterspørsel etter bitcoin-transaksjoner enn nettverket kan behandle.</translation>
+        <source>When there is less transaction volume than space in the blocks, miners as well as relaying nodes may enforce a minimum fee. Paying only this minimum fee is just fine, but be aware that this can result in a never confirming transaction once there is more demand for particl transactions than the network can process.</source>
+        <translation>Når det er mindre transaksjonsvolum enn plass i blokkene, kan gruvearbeidere så vel som videresende noder håndheve et minimumsgebyr. Å betale bare denne minsteavgiften er helt greit, men vær klar over at dette kan resultere i en aldri bekreftende transaksjon når det er større etterspørsel etter particl-transaksjoner enn nettverket kan behandle.</translation>
     </message>
     <message>
         <source>A too low fee might result in a never confirming transaction (read the tooltip)</source>
@@ -2543,7 +2538,7 @@
     </message>
     <message>
         <source>The fee will be deducted from the amount being sent. The recipient will receive less particl than you enter in the amount field. If multiple recipients are selected, the fee is split equally.</source>
-        <translation>Gebyret vil bli trukket fra beløpet som blir sendt. Mottakeren vil motta mindre particls enn det du skriver inn i beløpsfeltet. Hvis det er valgt flere mottakere, deles gebyret likt.</translation>
+        <translation>Gebyret vil bli trukket fra beløpet som blir sendt. Mottakeren vil motta mindre particl enn det du skriver inn i beløpsfeltet. Hvis det er valgt flere mottakere, deles gebyret likt.</translation>
     </message>
     <message>
         <source>S&amp;ubtract fee from amount</source>
@@ -2616,7 +2611,7 @@
     </message>
     <message>
         <source>You can sign messages/agreements with your addresses to prove you can receive particl sent to them. Be careful not to sign anything vague or random, as phishing attacks may try to trick you into signing your identity over to them. Only sign fully-detailed statements you agree to.</source>
-        <translation>Du kan signere meldinger/avtaler med adresser for å bevise at du kan motta particls sendt til dem. Vær forsiktig med å signere noe vagt eller tilfeldig, siden phishing-angrep kan prøve å lure deg til å signere din identitet over til dem. Bare signer fullt detaljerte utsagn som du er enig i.</translation>
+        <translation>Du kan signere meldinger/avtaler med adresser for å bevise at du kan motta particl sendt til dem. Vær forsiktig med å signere noe vagt eller tilfeldig, siden phishing-angrep kan prøve å lure deg til å signere din identitet over til dem. Bare signer fullt detaljerte utsagn som du er enig i.</translation>
     </message>
     <message>
         <source>The Particl address to sign the message with</source>
@@ -2894,7 +2889,7 @@
     </message>
     <message>
         <source>Generated coins must mature %1 blocks before they can be spent. When you generated this block, it was broadcast to the network to be added to the block chain. If it fails to get into the chain, its state will change to "not accepted" and it won't be spendable. This may occasionally happen if another node generates a block within a few seconds of yours.</source>
-        <translation>Genererte particls må modne %1 blokker før de kan brukes. Da du genererte denne blokken ble den kringkastet på nettverket for å bli lagt til i kjeden av blokker. Hvis den ikke kommer med i kjeden vil den endre seg til "ikke akseptert", og vil ikke kunne brukes. Dette vil noen ganger skje hvis en annen node genererer en blokk innen noen sekunder av din.</translation>
+        <translation>Genererte particl må modne %1 blokker før de kan brukes. Da du genererte denne blokken ble den kringkastet på nettverket for å bli lagt til i kjeden av blokker. Hvis den ikke kommer med i kjeden vil den endre seg til "ikke akseptert", og vil ikke kunne brukes. Dette vil noen ganger skje hvis en annen node genererer en blokk innen noen sekunder av din.</translation>
     </message>
     <message>
         <source>Debug information</source>
