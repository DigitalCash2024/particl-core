<TS version="2.1" language="nb">
<context>
    <name>AddressBookPage</name>
    <message>
        <source>Right-click to edit address or label</source>
        <translation type="unfinished">Høyreklikk for å redigere adressen eller beskrivelsen</translation>
    </message>
    <message>
        <source>Create a new address</source>
        <translation>Opprett en ny adresse</translation>
    </message>
    <message>
        <source>&amp;New</source>
        <translation type="unfinished">&amp;Ny</translation>
    </message>
    <message>
        <source>Copy the currently selected address to the system clipboard</source>
        <translation>Kopier den valgte adressen til utklippstavlen</translation>
    </message>
    <message>
        <source>&amp;Copy</source>
        <translation type="unfinished">&amp;Kopier</translation>
    </message>
    <message>
        <source>C&amp;lose</source>
        <translation type="unfinished">&amp;Lukk</translation>
    </message>
    <message>
        <source>Delete the currently selected address from the list</source>
        <translation>Slett den valgte adressen fra listen</translation>
    </message>
    <message>
        <source>Enter address or label to search</source>
        <translation type="unfinished">Oppgi adresse, eller stikkord, for å søke</translation>
    </message>
    <message>
        <source>Export the data in the current tab to a file</source>
        <translation>Eksporter data i den valgte fliken til en fil</translation>
    </message>
    <message>
        <source>&amp;Export</source>
        <translation>&amp;Eksport</translation>
    </message>
    <message>
        <source>&amp;Delete</source>
        <translation>&amp;Slett</translation>
    </message>
    <message>
        <source>Choose the address to send coins to</source>
        <translation type="unfinished">Velg en adresse å sende mynter til</translation>
    </message>
    <message>
        <source>Choose the address to receive coins with</source>
        <translation type="unfinished">Velg adressen som skal motta myntene</translation>
    </message>
    <message>
        <source>C&amp;hoose</source>
        <translation type="unfinished">&amp;Velg</translation>
    </message>
    <message>
        <source>Sending addresses</source>
        <translation type="unfinished">Avsender adresser</translation>
    </message>
    <message>
        <source>Receiving addresses</source>
        <translation type="unfinished">Mottager adresser</translation>
    </message>
    <message>
        <source>These are your Particl addresses for sending payments. Always check the amount and the receiving address before sending coins.</source>
        <translation type="unfinished">Dette er dine Particl adresser for å sende  å sende betalinger. Husk å sjekke beløp og mottager adresser før du sender mynter.</translation>
    </message>
    <message>
        <source>These are your Particl addresses for receiving payments. Use the 'Create new receiving address' button in the receive tab to create new addresses.
Signing is only possible with addresses of the type 'legacy'.</source>
        <translation type="unfinished">Dette er dine Particl adresser for å motta betalinger. Bruk 'Lag ny mottaksadresse' knappen i motta tabben for å lage nye adresser. Signering er bare mulig for adresser av typen 'legacy'.</translation>
    </message>
    <message>
        <source>&amp;Copy Address</source>
        <translation type="unfinished">&amp;Kopier adresse</translation>
    </message>
    <message>
        <source>Copy &amp;Label</source>
        <translation type="unfinished">Kopier &amp;beskrivelse</translation>
    </message>
    <message>
        <source>&amp;Edit</source>
        <translation type="unfinished">&amp;Rediger</translation>
    </message>
    <message>
        <source>Export Address List</source>
        <translation type="unfinished">Eksporter adresse listen</translation>
    </message>
    <message>
        <source>Comma separated file</source>
        <extracomment>Expanded name of the CSV file format. See https://en.wikipedia.org/wiki/Comma-separated_values</extracomment>
        <translation type="unfinished">Kommaseparert fil</translation>
    </message>
    <message>
        <source>There was an error trying to save the address list to %1. Please try again.</source>
        <extracomment>An error message. %1 is a stand-in argument for the name of the file we attempted to save to.</extracomment>
        <translation type="unfinished">Det oppstod en feil ved lagring av adresselisten til %1. Vennligst prøv igjen.</translation>
    </message>
    <message>
        <source>Exporting Failed</source>
        <translation type="unfinished">Eksportering feilet</translation>
    </message>
</context>
<context>
    <name>AddressTableModel</name>
    <message>
        <source>Label</source>
        <translation type="unfinished">Beskrivelse</translation>
    </message>
    <message>
        <source>Address</source>
        <translation type="unfinished">Adresse</translation>
    </message>
    <message>
        <source>(no label)</source>
        <translation type="unfinished">(ingen beskrivelse)</translation>
    </message>
</context>
<context>
    <name>AskPassphraseDialog</name>
    <message>
        <source>Passphrase Dialog</source>
        <translation>Passord dialog</translation>
    </message>
    <message>
        <source>Enter passphrase</source>
        <translation>Oppgi passordfrase</translation>
    </message>
    <message>
        <source>New passphrase</source>
        <translation>Ny passordfrase</translation>
    </message>
    <message>
        <source>Repeat new passphrase</source>
        <translation>Repeter passordfrasen</translation>
    </message>
    <message>
        <source>Show passphrase</source>
        <translation type="unfinished">Vis passordfrase</translation>
    </message>
    <message>
        <source>Encrypt wallet</source>
        <translation type="unfinished">Krypter lommeboken</translation>
    </message>
    <message>
        <source>This operation needs your wallet passphrase to unlock the wallet.</source>
        <translation type="unfinished">Denne operasjonen krever passordfrasen for å låse opp lommeboken.</translation>
    </message>
    <message>
        <source>Unlock wallet</source>
        <translation type="unfinished">Lås opp lommeboken</translation>
    </message>
    <message>
        <source>Change passphrase</source>
        <translation type="unfinished">Endre passordfrase</translation>
    </message>
    <message>
        <source>Confirm wallet encryption</source>
        <translation type="unfinished">Bekreft kryptering av lommeboken</translation>
    </message>
    <message>
        <source>Warning: If you encrypt your wallet and lose your passphrase, you will &lt;b&gt;LOSE ALL OF YOUR PARTICL&lt;/b&gt;!</source>
        <translation type="unfinished">Advarsel: Dersom du krypterer lommeboken og mister passordfrasen vil du &lt;b&gt;MISTE ALLE DINE PARTICL&lt;/b&gt;!</translation>
    </message>
    <message>
        <source>Are you sure you wish to encrypt your wallet?</source>
        <translation type="unfinished">Er du sikker på at du vil kryptere lommeboken?</translation>
    </message>
    <message>
        <source>Wallet encrypted</source>
        <translation type="unfinished">Lommeboken er kryptert</translation>
    </message>
    <message>
        <source>Enter the new passphrase for the wallet.&lt;br/&gt;Please use a passphrase of &lt;b&gt;ten or more random characters&lt;/b&gt;, or &lt;b&gt;eight or more words&lt;/b&gt;.</source>
        <translation type="unfinished">Angi den nye passordfrasen for lommeboken.&lt;br/&gt; Vennglist bruk en passordfrase med &lt;b&gt; ti eller flere tilfeldige tegn &lt;/b&gt;, eller &lt;b&gt; åtte eller flere ord.</translation>
    </message>
    <message>
        <source>Enter the old passphrase and new passphrase for the wallet.</source>
        <translation type="unfinished">Skriv inn den gamle passordfrasen og den nye passordfrasen for lommeboken.</translation>
    </message>
    <message>
        <source>Remember that encrypting your wallet cannot fully protect your particl from being stolen by malware infecting your computer.</source>
        <translation type="unfinished">Husk at å kryptere lommeboken ikke vil beskytte dine particl fullstendig fra å bli stjålet av skadevare som infiserer datamaskinen din.</translation>
    </message>
    <message>
        <source>Wallet to be encrypted</source>
        <translation type="unfinished">Lommebok som skal bli kryptert</translation>
    </message>
    <message>
        <source>Your wallet is about to be encrypted. </source>
        <translation type="unfinished">Din lommebok er i ferd med å bli kryptert.</translation>
    </message>
    <message>
        <source>Your wallet is now encrypted. </source>
        <translation type="unfinished">Din lommebok er nå kryptert.</translation>
    </message>
    <message>
        <source>IMPORTANT: Any previous backups you have made of your wallet file should be replaced with the newly generated, encrypted wallet file. For security reasons, previous backups of the unencrypted wallet file will become useless as soon as you start using the new, encrypted wallet.</source>
        <translation type="unfinished">VIKTIG: Alle tidligere sikkerhetskopier du har tatt av lommebokfilen bør erstattes med den nye krypterte lommebokfilen. Av sikkerhetsgrunner vil tidligere sikkerhetskopier av lommebokfilen bli ubrukelige når du begynner å bruke den ny kypterte lommeboken.</translation>
    </message>
    <message>
        <source>Wallet encryption failed</source>
        <translation type="unfinished">Kryptering av lommeboken feilet</translation>
    </message>
    <message>
        <source>Wallet encryption failed due to an internal error. Your wallet was not encrypted.</source>
        <translation type="unfinished">Lommebokkrypteringen feilet pga. en intern feil. Lommeboken din ble ikke kryptert.</translation>
    </message>
    <message>
        <source>The supplied passphrases do not match.</source>
        <translation type="unfinished">De oppgitte passordfrasene er forskjellige.</translation>
    </message>
    <message>
        <source>Wallet unlock failed</source>
        <translation type="unfinished">Opplåsing av lommeboken feilet</translation>
    </message>
    <message>
        <source>The passphrase entered for the wallet decryption was incorrect.</source>
        <translation type="unfinished">Passordfrasen som ble oppgitt for å dekryptere lommeboken var feil.</translation>
    </message>
    <message>
        <source>Wallet passphrase was successfully changed.</source>
        <translation type="unfinished">Passordfrasen for lommeboken ble endret</translation>
    </message>
    <message>
        <source>Warning: The Caps Lock key is on!</source>
        <translation type="unfinished">Advarsel: Caps Lock er på!</translation>
    </message>
</context>
<context>
    <name>BanTableModel</name>
    <message>
        <source>IP/Netmask</source>
        <translation type="unfinished">IP/Nettmaske</translation>
    </message>
    <message>
        <source>Banned Until</source>
        <translation type="unfinished">Utestengt Til</translation>
    </message>
</context>
<context>
    <name>BitcoinApplication</name>
    <message>
        <source>Runaway exception</source>
        <translation type="unfinished">Løpsk unntak</translation>
    </message>
    <message>
        <source>A fatal error occurred. %1 can no longer continue safely and will quit.</source>
        <translation type="unfinished">En fatal feil har skjedd. %1 kan ikke lenger trygt fortsette og kommer til å avslutte.</translation>
    </message>
    <message>
        <source>Internal error</source>
        <translation type="unfinished">Intern feil</translation>
    </message>
    <message>
        <source>An internal error occurred. %1 will attempt to continue safely. This is an unexpected bug which can be reported as described below.</source>
        <translation type="unfinished">En intern feil har oppstått. %1 vil forsøke å fortsette trygt. Dette er en uventet feil som kan bli rapportert som forklart nedenfor.</translation>
    </message>
</context>
<context>
    <name>QObject</name>
    <message>
        <source>Error: Specified data directory "%1" does not exist.</source>
        <translation type="unfinished">Feil: Den spesifiserte datamappen "%1" finnes ikke.</translation>
    </message>
    <message>
        <source>Error: %1</source>
        <translation type="unfinished">Feil: %1</translation>
    </message>
    <message>
        <source>Error initializing settings: %1</source>
        <translation type="unfinished">Initialisering av innstillinger feilet: %1</translation>
    </message>
    <message>
        <source>%1 didn't yet exit safely…</source>
        <translation type="unfinished">%1 har ikke avsluttet trygt enda…</translation>
    </message>
    <message>
        <source>unknown</source>
        <translation type="unfinished">ukjent</translation>
    </message>
    <message>
        <source>Amount</source>
        <translation type="unfinished">Beløp</translation>
    </message>
    <message>
        <source>Enter a Particl address (e.g. %1)</source>
        <translation type="unfinished">Oppgi en Particl-adresse (f.eks. %1)</translation>
    </message>
    <message>
        <source>Unroutable</source>
        <translation type="unfinished">Ikke-rutbar</translation>
    </message>
    <message>
        <source>Internal</source>
        <translation type="unfinished">Intern</translation>
    </message>
    <message>
        <source>Inbound</source>
        <translation type="unfinished">Innkommende</translation>
    </message>
    <message>
        <source>Outbound</source>
        <translation type="unfinished">Utgående</translation>
    </message>
    <message>
        <source>Full Relay</source>
        <translation type="unfinished">Fullrelé</translation>
    </message>
    <message>
        <source>Block Relay</source>
        <translation type="unfinished">Blokkrelé</translation>
    </message>
    <message>
        <source>Manual</source>
        <translation type="unfinished">Håndbok</translation>
    </message>
    <message>
        <source>Feeler</source>
        <translation type="unfinished">Føler</translation>
    </message>
    <message>
        <source>Address Fetch</source>
        <translation type="unfinished">Adressehenting</translation>
    </message>
    <message>
        <source>%1 h</source>
        <translation type="unfinished">%1 t</translation>
    </message>
    <message>
        <source>None</source>
        <translation type="unfinished">Ingen</translation>
    </message>
    <message>
        <source>N/A</source>
        <translation type="unfinished">-</translation>
    </message>
    <message numerus="yes">
        <source>%n second(s)</source>
        <translation>
            <numerusform>%n sekund</numerusform>
            <numerusform>%n sekunder</numerusform>
        </translation>
    </message>
    <message numerus="yes">
        <source>%n minute(s)</source>
        <translation>
            <numerusform>%n minutt</numerusform>
            <numerusform>%n minutter</numerusform>
        </translation>
    </message>
    <message numerus="yes">
        <source>%n hour(s)</source>
        <translation type="unfinished">
            <numerusform>%n time</numerusform>
            <numerusform>%n timer</numerusform>
        </translation>
    </message>
    <message numerus="yes">
        <source>%n day(s)</source>
        <translation type="unfinished">
            <numerusform>%n dag</numerusform>
            <numerusform>%n dager</numerusform>
        </translation>
    </message>
    <message numerus="yes">
        <source>%n week(s)</source>
        <translation type="unfinished">
            <numerusform>%n uke</numerusform>
            <numerusform>%n uker</numerusform>
        </translation>
    </message>
    <message>
        <source>%1 and %2</source>
        <translation type="unfinished">%1 og %2</translation>
    </message>
    <message numerus="yes">
        <source>%n year(s)</source>
        <translation type="unfinished">
            <numerusform>%n år</numerusform>
            <numerusform>%n år</numerusform>
        </translation>
    </message>
    </context>
<context>
    <name>BitcoinGUI</name>
    <message>
        <source>&amp;Overview</source>
        <translation>&amp;Oversikt</translation>
    </message>
    <message>
        <source>Show general overview of wallet</source>
        <translation>Vis generell oversikt over lommeboken</translation>
    </message>
    <message>
        <source>&amp;Transactions</source>
        <translation>&amp;Transaksjoner</translation>
    </message>
    <message>
        <source>Browse transaction history</source>
        <translation>Bla gjennom transaksjoner</translation>
    </message>
    <message>
        <source>E&amp;xit</source>
        <translation>&amp;Avslutt</translation>
    </message>
    <message>
        <source>Quit application</source>
        <translation>Avslutt program</translation>
    </message>
    <message>
        <source>&amp;About %1</source>
        <translation type="unfinished">&amp;Om %1</translation>
    </message>
    <message>
        <source>Show information about %1</source>
        <translation type="unfinished">Vis informasjon om %1</translation>
    </message>
    <message>
        <source>About &amp;Qt</source>
        <translation>Om &amp;Qt</translation>
    </message>
    <message>
        <source>Show information about Qt</source>
        <translation>Vis informasjon om Qt</translation>
    </message>
    <message>
        <source>Modify configuration options for %1</source>
        <translation type="unfinished">Endre konfigurasjonsalternativer for %1</translation>
    </message>
    <message>
        <source>Create a new wallet</source>
        <translation type="unfinished">Lag en ny lommebok</translation>
    </message>
    <message>
        <source>Wallet:</source>
        <translation type="unfinished">Lommebok:</translation>
    </message>
    <message>
        <source>Network activity disabled.</source>
        <extracomment>A substring of the tooltip.</extracomment>
        <translation type="unfinished">Nettverksaktivitet er slått av</translation>
    </message>
    <message>
        <source>Proxy is &lt;b&gt;enabled&lt;/b&gt;: %1</source>
        <translation type="unfinished">Proxy er &lt;b&gt;slått på&lt;/b&gt;: %1</translation>
    </message>
    <message>
        <source>Send coins to a Particl address</source>
        <translation>Send mynter til en Particl adresse</translation>
    </message>
    <message>
        <source>Backup wallet to another location</source>
        <translation>Sikkerhetskopier lommeboken til en annen lokasjon</translation>
    </message>
    <message>
        <source>Change the passphrase used for wallet encryption</source>
        <translation>Endre passordfrasen for kryptering av lommeboken</translation>
    </message>
    <message>
        <source>&amp;Send</source>
        <translation>&amp;Sende</translation>
    </message>
    <message>
        <source>&amp;Receive</source>
        <translation>&amp;Motta</translation>
    </message>
    <message>
        <source>&amp;Options…</source>
        <translation type="unfinished">&amp;Innstillinger...</translation>
    </message>
    <message>
        <source>&amp;Show / Hide</source>
        <translation>Vi&amp;s / Skjul</translation>
    </message>
    <message>
        <source>Show or hide the main Window</source>
        <translation>Vis, eller skjul, hovedvinduet</translation>
    </message>
    <message>
        <source>&amp;Encrypt Wallet…</source>
        <translation type="unfinished">&amp;Krypter lommebok...</translation>
    </message>
    <message>
        <source>Encrypt the private keys that belong to your wallet</source>
        <translation>Krypter de private nøklene som tilhører lommeboken din</translation>
    </message>
    <message>
        <source>&amp;Backup Wallet…</source>
        <translation type="unfinished">Lag &amp;Sikkerhetskopi av lommebok...</translation>
    </message>
    <message>
        <source>&amp;Change Passphrase…</source>
        <translation type="unfinished">&amp;Endre Passordfrase...</translation>
    </message>
    <message>
        <source>Sign &amp;message…</source>
        <translation type="unfinished">Signer &amp;melding...</translation>
    </message>
    <message>
        <source>Sign messages with your Particl addresses to prove you own them</source>
        <translation>Signer meldingene med Particl adresse for å bevise at diu eier dem</translation>
    </message>
    <message>
        <source>&amp;Verify message…</source>
        <translation type="unfinished">&amp;Verifiser melding...</translation>
    </message>
    <message>
        <source>Verify messages to ensure they were signed with specified Particl addresses</source>
        <translation>Verifiser meldinger for å sikre at de ble signert med en angitt Particl adresse</translation>
    </message>
    <message>
        <source>&amp;Load PSBT from file…</source>
        <translation type="unfinished">&amp;Last PSBT fra fil...</translation>
    </message>
    <message>
        <source>Load PSBT from clipboard…</source>
        <translation type="unfinished">Last PSBT fra utklippstavlen...</translation>
    </message>
    <message>
        <source>Open &amp;URI…</source>
        <translation type="unfinished">Åpne &amp;URI...</translation>
    </message>
    <message>
        <source>Close Wallet…</source>
        <translation type="unfinished">Lukk Lommebok...</translation>
    </message>
    <message>
        <source>Create Wallet…</source>
        <translation type="unfinished">Lag lommebok...</translation>
    </message>
    <message>
        <source>Close All Wallets…</source>
        <translation type="unfinished">Lukk alle lommebøker...</translation>
    </message>
    <message>
        <source>&amp;File</source>
        <translation>&amp;Fil</translation>
    </message>
    <message>
        <source>&amp;Settings</source>
        <translation>Inn&amp;stillinger</translation>
    </message>
    <message>
        <source>&amp;Help</source>
        <translation>&amp;Hjelp</translation>
    </message>
    <message>
        <source>Tabs toolbar</source>
        <translation>Hjelpelinje for fliker</translation>
    </message>
    <message>
        <source>Syncing Headers (%1%)…</source>
        <translation type="unfinished">Synkroniserer blokkhoder (%1%)...</translation>
    </message>
    <message>
        <source>Synchronizing with network…</source>
        <translation type="unfinished">Synkroniserer med nettverk...</translation>
    </message>
    <message>
        <source>Indexing blocks on disk…</source>
        <translation type="unfinished">Indekserer blokker på disk...</translation>
    </message>
    <message>
        <source>Processing blocks on disk…</source>
        <translation type="unfinished">Behandler blokker på disken…</translation>
    </message>
    <message>
        <source>Reindexing blocks on disk…</source>
        <translation type="unfinished">Reindekserer blokker på disken...</translation>
    </message>
    <message>
        <source>Connecting to peers…</source>
        <translation type="unfinished">Kobler til likemannsnettverket...</translation>
    </message>
    <message>
        <source>Request payments (generates QR codes and particl: URIs)</source>
        <translation type="unfinished">Be om betalinger (genererer QR-koder og particl-URIer)</translation>
    </message>
    <message>
        <source>Show the list of used sending addresses and labels</source>
        <translation type="unfinished">Vis lista over brukte sendeadresser og merkelapper</translation>
    </message>
    <message>
        <source>Show the list of used receiving addresses and labels</source>
        <translation type="unfinished">Vis lista over brukte mottakeradresser og merkelapper</translation>
    </message>
    <message>
        <source>&amp;Command-line options</source>
        <translation type="unfinished">&amp;Kommandolinjealternativer</translation>
    </message>
    <message numerus="yes">
        <source>Processed %n block(s) of transaction history.</source>
        <translation>
            <numerusform>%n blokk med transaksjonshistorikk er prosessert.</numerusform>
            <numerusform>%n blokker med transaksjonshistorikk er prosessert.</numerusform>
        </translation>
    </message>
    <message>
        <source>%1 behind</source>
        <translation>%1 bak</translation>
    </message>
    <message>
        <source>Catching up…</source>
        <translation type="unfinished">Kommer ajour...</translation>
    </message>
    <message>
        <source>Last received block was generated %1 ago.</source>
        <translation>Siste mottatte blokk ble generert for %1 siden.</translation>
    </message>
    <message>
        <source>Transactions after this will not yet be visible.</source>
        <translation>Transaksjoner etter dette vil ikke være synlige ennå.</translation>
    </message>
    <message>
        <source>Error</source>
        <translation>Feilmelding</translation>
    </message>
    <message>
        <source>Warning</source>
        <translation>Advarsel</translation>
    </message>
    <message>
        <source>Information</source>
        <translation>Informasjon</translation>
    </message>
    <message>
        <source>Up to date</source>
        <translation>Oppdatert</translation>
    </message>
    <message>
        <source>Load Partially Signed Particl Transaction</source>
        <translation type="unfinished">Last delvis signert Particl transaksjon</translation>
    </message>
    <message>
        <source>Load Partially Signed Particl Transaction from clipboard</source>
        <translation type="unfinished">Last Delvis Signert Particl Transaksjon fra utklippstavle</translation>
    </message>
    <message>
        <source>Node window</source>
        <translation type="unfinished">Nodevindu</translation>
    </message>
    <message>
        <source>Open node debugging and diagnostic console</source>
        <translation type="unfinished">Åpne nodens konsoll for feilsøk og diagnostikk</translation>
    </message>
    <message>
        <source>&amp;Sending addresses</source>
        <translation type="unfinished">&amp;Avsender adresser</translation>
    </message>
    <message>
        <source>&amp;Receiving addresses</source>
        <translation type="unfinished">&amp;Mottaker adresser</translation>
    </message>
    <message>
        <source>Open a particl: URI</source>
        <translation type="unfinished">Åpne en particl: URI</translation>
    </message>
    <message>
        <source>Open Wallet</source>
        <translation type="unfinished">Åpne Lommebok</translation>
    </message>
    <message>
        <source>Open a wallet</source>
        <translation type="unfinished">Åpne en lommebok</translation>
    </message>
    <message>
        <source>Close wallet</source>
        <translation type="unfinished">Lukk lommebok</translation>
    </message>
    <message>
        <source>Close all wallets</source>
        <translation type="unfinished">Lukk alle lommebøker</translation>
    </message>
    <message>
        <source>Show the %1 help message to get a list with possible Particl command-line options</source>
        <translation type="unfinished">Vis %1-hjelpemeldingen for å få en liste over mulige Particl-kommandolinjealternativer</translation>
    </message>
    <message>
        <source>&amp;Mask values</source>
        <translation type="unfinished">&amp;Masker verdier</translation>
    </message>
    <message>
        <source>Mask the values in the Overview tab</source>
        <translation type="unfinished">Masker verdiene i oversiktstabben</translation>
    </message>
    <message>
        <source>default wallet</source>
        <translation type="unfinished">standard lommebok</translation>
    </message>
    <message>
        <source>No wallets available</source>
        <translation type="unfinished">Ingen lommebøker tilgjengelig</translation>
    </message>
    <message>
        <source>&amp;Window</source>
        <translation type="unfinished">&amp;Vindu</translation>
    </message>
    <message>
        <source>Minimize</source>
        <translation type="unfinished">Minimer</translation>
    </message>
    <message>
        <source>Main Window</source>
        <translation type="unfinished">Hovedvindu</translation>
    </message>
    <message>
        <source>%1 client</source>
        <translation type="unfinished">%1-klient</translation>
    </message>
    <message numerus="yes">
        <source>%n active connection(s) to Particl network.</source>
        <extracomment>A substring of the tooltip.</extracomment>
        <translation type="unfinished">
            <numerusform> %n aktiv tilkobling til Particl-nettverket.</numerusform>
            <numerusform>%n aktive tilkoblinger til Particl-nettverket.</numerusform>
        </translation>
    </message>
    <message>
        <source>Click for more actions.</source>
        <extracomment>A substring of the tooltip. "More actions" are available via the context menu.</extracomment>
        <translation type="unfinished">Trykk for flere valg.</translation>
    </message>
    <message>
        <source>Show Peers tab</source>
        <extracomment>A context menu item. The "Peers tab" is an element of the "Node window".</extracomment>
        <translation type="unfinished">Vis Likemann fane</translation>
    </message>
    <message>
        <source>Disable network activity</source>
        <extracomment>A context menu item.</extracomment>
        <translation type="unfinished">Klikk for å deaktivere nettverksaktivitet</translation>
    </message>
    <message>
        <source>Enable network activity</source>
        <extracomment>A context menu item. The network activity was disabled previously.</extracomment>
        <translation type="unfinished">Klikk for å aktivere nettverksaktivitet.</translation>
    </message>
    <message>
        <source>Error: %1</source>
        <translation type="unfinished">Feil: %1</translation>
    </message>
    <message>
        <source>Warning: %1</source>
        <translation type="unfinished">Advarsel: %1</translation>
    </message>
    <message>
        <source>Date: %1
</source>
        <translation type="unfinished">Dato: %1
</translation>
    </message>
    <message>
        <source>Amount: %1
</source>
        <translation type="unfinished">Mengde: %1
</translation>
    </message>
    <message>
        <source>Wallet: %1
</source>
        <translation type="unfinished">Lommeboik: %1
</translation>
    </message>
    <message>
        <source>Label: %1
</source>
        <translation type="unfinished">Merkelapp: %1
</translation>
    </message>
    <message>
        <source>Address: %1
</source>
        <translation type="unfinished">Adresse: %1
</translation>
    </message>
    <message>
        <source>Sent transaction</source>
        <translation>Sendt transaksjon</translation>
    </message>
    <message>
        <source>Incoming transaction</source>
        <translation>Innkommende transaksjon</translation>
    </message>
    <message>
        <source>HD key generation is &lt;b&gt;enabled&lt;/b&gt;</source>
        <translation type="unfinished">HD nøkkel generering er &lt;b&gt;slått på&lt;/b&gt;</translation>
    </message>
    <message>
        <source>HD key generation is &lt;b&gt;disabled&lt;/b&gt;</source>
        <translation type="unfinished">HD nøkkel generering er &lt;b&gt;slått av&lt;/b&gt;</translation>
    </message>
    <message>
        <source>Private key &lt;b&gt;disabled&lt;/b&gt;</source>
        <translation type="unfinished">Privat nøkkel &lt;b&gt;deaktivert&lt;/b&gt;</translation>
    </message>
    <message>
        <source>Wallet is &lt;b&gt;encrypted&lt;/b&gt; and currently &lt;b&gt;unlocked&lt;/b&gt;</source>
        <translation>Lommeboken er &lt;b&gt;kryptert&lt;/b&gt; og for tiden &lt;b&gt;låst opp&lt;/b&gt;</translation>
    </message>
    <message>
        <source>Wallet is &lt;b&gt;encrypted&lt;/b&gt; and currently &lt;b&gt;locked&lt;/b&gt;</source>
        <translation>Lommeboken er &lt;b&gt;kryptert&lt;/b&gt; og for tiden &lt;b&gt;låst&lt;/b&gt;</translation>
    </message>
    <message>
        <source>Original message:</source>
        <translation type="unfinished">Opprinnelig melding</translation>
    </message>
</context>
<context>
    <name>UnitDisplayStatusBarControl</name>
    <message>
        <source>Unit to show amounts in. Click to select another unit.</source>
        <translation type="unfinished">Enhet å vise beløper i. Klikk for å velge en annen enhet.</translation>
    </message>
</context>
<context>
    <name>CoinControlDialog</name>
    <message>
        <source>Coin Selection</source>
        <translation type="unfinished">Mynt Valg</translation>
    </message>
    <message>
        <source>Quantity:</source>
        <translation type="unfinished">Mengde:</translation>
    </message>
    <message>
        <source>Amount:</source>
        <translation type="unfinished">Beløp:</translation>
    </message>
    <message>
        <source>Fee:</source>
        <translation type="unfinished">Gebyr:</translation>
    </message>
    <message>
        <source>Dust:</source>
        <translation type="unfinished">Støv:</translation>
    </message>
    <message>
        <source>After Fee:</source>
        <translation type="unfinished">Totalt:</translation>
    </message>
    <message>
        <source>Change:</source>
        <translation type="unfinished">Veksel:</translation>
    </message>
    <message>
        <source>(un)select all</source>
        <translation type="unfinished">velg (fjern) alle</translation>
    </message>
    <message>
        <source>Tree mode</source>
        <translation type="unfinished">Trevisning</translation>
    </message>
    <message>
        <source>List mode</source>
        <translation type="unfinished">Listevisning</translation>
    </message>
    <message>
        <source>Amount</source>
        <translation type="unfinished">Beløp</translation>
    </message>
    <message>
        <source>Received with label</source>
        <translation type="unfinished">Mottatt med merkelapp</translation>
    </message>
    <message>
        <source>Received with address</source>
        <translation type="unfinished">Mottatt med adresse</translation>
    </message>
    <message>
        <source>Date</source>
        <translation type="unfinished">Dato</translation>
    </message>
    <message>
        <source>Confirmations</source>
        <translation type="unfinished">Bekreftelser</translation>
    </message>
    <message>
        <source>Confirmed</source>
        <translation type="unfinished">Bekreftet</translation>
    </message>
    <message>
        <source>Copy amount</source>
        <translation type="unfinished">Kopier beløp</translation>
    </message>
    <message>
        <source>&amp;Copy address</source>
        <translation type="unfinished">&amp;Kopier adresse</translation>
    </message>
    <message>
        <source>Copy &amp;label</source>
        <translation type="unfinished">Kopier &amp;beskrivelse</translation>
    </message>
    <message>
        <source>Copy &amp;amount</source>
        <translation type="unfinished">Kopier &amp;beløp</translation>
    </message>
    <message>
        <source>Copy transaction &amp;ID</source>
        <translation type="unfinished">Kopier transaksjons&amp;ID</translation>
    </message>
    <message>
        <source>L&amp;ock unspent</source>
        <translation type="unfinished">Lås ubrukte</translation>
    </message>
    <message>
        <source>&amp;Unlock unspent</source>
        <translation type="unfinished">&amp;Lås opp ubrukte</translation>
    </message>
    <message>
        <source>Copy quantity</source>
        <translation type="unfinished">Kopiér mengde</translation>
    </message>
    <message>
        <source>Copy fee</source>
        <translation type="unfinished">Kopiér gebyr</translation>
    </message>
    <message>
        <source>Copy after fee</source>
        <translation type="unfinished">Kopiér totalt</translation>
    </message>
    <message>
        <source>Copy bytes</source>
        <translation type="unfinished">Kopiér bytes</translation>
    </message>
    <message>
        <source>Copy dust</source>
        <translation type="unfinished">Kopiér støv</translation>
    </message>
    <message>
        <source>Copy change</source>
        <translation type="unfinished">Kopier veksel</translation>
    </message>
    <message>
        <source>(%1 locked)</source>
        <translation type="unfinished">(%1 låst)</translation>
    </message>
    <message>
        <source>yes</source>
        <translation type="unfinished">ja</translation>
    </message>
    <message>
        <source>no</source>
        <translation type="unfinished">nei</translation>
    </message>
    <message>
        <source>This label turns red if any recipient receives an amount smaller than the current dust threshold.</source>
        <translation type="unfinished">Denne merkelappen blir rød hvis en mottaker får mindre enn gjeldende støvterskel.</translation>
    </message>
    <message>
        <source>Can vary +/- %1 satoshi(s) per input.</source>
        <translation type="unfinished">Kan variere +/- %1 satoshi(er) per input.</translation>
    </message>
    <message>
        <source>(no label)</source>
        <translation type="unfinished">(ingen beskrivelse)</translation>
    </message>
    <message>
        <source>change from %1 (%2)</source>
        <translation type="unfinished">veksel fra %1 (%2)</translation>
    </message>
    <message>
        <source>(change)</source>
        <translation type="unfinished">(veksel)</translation>
    </message>
</context>
<context>
    <name>CreateWalletActivity</name>
    <message>
        <source>Creating Wallet &lt;b&gt;%1&lt;/b&gt;…</source>
        <translation type="unfinished">Lager lommebok &lt;b&gt;%1&lt;b&gt;...</translation>
    </message>
    <message>
        <source>Create wallet failed</source>
        <translation type="unfinished">Lage lommebok feilet</translation>
    </message>
    <message>
        <source>Create wallet warning</source>
        <translation type="unfinished">Lag lommebokvarsel</translation>
    </message>
    <message>
        <source>Can't list signers</source>
        <translation type="unfinished">Kan ikke vise liste over undertegnere</translation>
    </message>
</context>
<context>
    <name>OpenWalletActivity</name>
    <message>
        <source>Open wallet failed</source>
        <translation type="unfinished">Åpne lommebok feilet</translation>
    </message>
    <message>
        <source>Open wallet warning</source>
        <translation type="unfinished">Advasel om åpen lommebok.</translation>
    </message>
    <message>
        <source>default wallet</source>
        <translation type="unfinished">standard lommebok</translation>
    </message>
    <message>
        <source>Opening Wallet &lt;b&gt;%1&lt;/b&gt;…</source>
        <translation type="unfinished">Åpner lommebok &lt;b&gt;%1&lt;/b&gt;...</translation>
    </message>
</context>
<context>
    <name>WalletController</name>
    <message>
        <source>Close wallet</source>
        <translation type="unfinished">Lukk lommebok</translation>
    </message>
    <message>
        <source>Closing the wallet for too long can result in having to resync the entire chain if pruning is enabled.</source>
        <translation type="unfinished">Å lukke lommeboken for lenge kan føre til at du må synkronisere hele kjeden hvis beskjæring er aktivert.</translation>
    </message>
    <message>
        <source>Close all wallets</source>
        <translation type="unfinished">Lukk alle lommebøker</translation>
    </message>
    <message>
        <source>Are you sure you wish to close all wallets?</source>
        <translation type="unfinished">Er du sikker på at du vil lukke alle lommebøker?</translation>
    </message>
</context>
<context>
    <name>CreateWalletDialog</name>
    <message>
        <source>Create Wallet</source>
        <translation type="unfinished">Lag lommebok</translation>
    </message>
    <message>
        <source>Wallet Name</source>
        <translation type="unfinished">Lommeboknavn</translation>
    </message>
    <message>
        <source>Wallet</source>
        <translation type="unfinished">Lommebok</translation>
    </message>
    <message>
        <source>Encrypt the wallet. The wallet will be encrypted with a passphrase of your choice.</source>
        <translation type="unfinished">Krypter lommeboken. Lommeboken blir kryptert med en passordfrase du velger.</translation>
    </message>
    <message>
        <source>Encrypt Wallet</source>
        <translation type="unfinished">Krypter Lommebok</translation>
    </message>
    <message>
        <source>Advanced Options</source>
        <translation type="unfinished">Avanserte alternativer</translation>
    </message>
    <message>
        <source>Disable private keys for this wallet. Wallets with private keys disabled will have no private keys and cannot have an HD seed or imported private keys. This is ideal for watch-only wallets.</source>
        <translation type="unfinished">Deaktiver private nøkler for denne lommeboken. Lommebøker med private nøkler er deaktivert vil ikke ha noen private nøkler og kan ikke ha en HD seed eller importerte private nøkler. Dette er ideelt for loomebøker som kun er klokker.</translation>
    </message>
    <message>
        <source>Disable Private Keys</source>
        <translation type="unfinished">Deaktiver Private Nøkler</translation>
    </message>
    <message>
        <source>Make a blank wallet. Blank wallets do not initially have private keys or scripts. Private keys and addresses can be imported, or an HD seed can be set, at a later time.</source>
        <translation type="unfinished">Lag en tom lommebok. Tomme lommebøker har i utgangspunktet ikke private nøkler eller skript. Private nøkler og adresser kan importeres, eller et HD- frø kan angis på et senere tidspunkt.</translation>
    </message>
    <message>
        <source>Make Blank Wallet</source>
        <translation type="unfinished">Lag Tom Lommebok</translation>
    </message>
    <message>
        <source>Use descriptors for scriptPubKey management</source>
        <translation type="unfinished">Bruk deskriptorer for scriptPubKey styring</translation>
    </message>
    <message>
        <source>Descriptor Wallet</source>
        <translation type="unfinished">Deskriptor lommebok</translation>
    </message>
    <message>
        <source>Use an external signing device such as a hardware wallet. Configure the external signer script in wallet preferences first.</source>
        <translation type="unfinished">Bruk en ekstern undertegningsenhet, som en fysisk lommebok. Konfigurer det eksterne undertegningskriptet i lommebokinnstillingene først.</translation>
    </message>
    <message>
        <source>External signer</source>
        <translation type="unfinished">Ekstern undertegner</translation>
    </message>
    <message>
        <source>Create</source>
        <translation type="unfinished">Opprett</translation>
    </message>
    <message>
        <source>Compiled without sqlite support (required for descriptor wallets)</source>
        <translation type="unfinished">Kompilert uten sqlite støtte (kreves for deskriptor lommebok)</translation>
    </message>
    <message>
        <source>Compiled without external signing support (required for external signing)</source>
        <extracomment>"External signing" means using devices such as hardware wallets.</extracomment>
        <translation type="unfinished">Kompilert uten støtte for ekstern undertegning (kreves for ekstern undertegning)</translation>
    </message>
</context>
<context>
    <name>EditAddressDialog</name>
    <message>
        <source>Edit Address</source>
        <translation>Rediger adresse</translation>
    </message>
    <message>
        <source>&amp;Label</source>
        <translation>&amp;Merkelapp</translation>
    </message>
    <message>
        <source>The label associated with this address list entry</source>
        <translation type="unfinished">Merkelappen koblet til denne adresseliste oppføringen</translation>
    </message>
    <message>
        <source>The address associated with this address list entry. This can only be modified for sending addresses.</source>
        <translation type="unfinished">Adressen til denne oppføringen i adresseboken. Denne kan kun endres for utsendingsadresser.</translation>
    </message>
    <message>
        <source>&amp;Address</source>
        <translation>&amp;Adresse</translation>
    </message>
    <message>
        <source>New sending address</source>
        <translation type="unfinished">Ny utsendingsadresse</translation>
    </message>
    <message>
        <source>Edit receiving address</source>
        <translation type="unfinished">Rediger mottaksadresse</translation>
    </message>
    <message>
        <source>Edit sending address</source>
        <translation type="unfinished">Rediger utsendingsadresse</translation>
    </message>
    <message>
        <source>The entered address "%1" is not a valid Particl address.</source>
        <translation type="unfinished">Den angitte adressen "%1" er ikke en gyldig Particl-adresse.</translation>
    </message>
    <message>
        <source>Address "%1" already exists as a receiving address with label "%2" and so cannot be added as a sending address.</source>
        <translation type="unfinished">Adresse "%1" eksisterer allerede som en mottaksadresse merket "%2" og kan derfor ikke bli lagt til som en sendingsadresse.</translation>
    </message>
    <message>
        <source>The entered address "%1" is already in the address book with label "%2".</source>
        <translation type="unfinished">Den oppgitte adressen ''%1'' er allerede i adresseboken med etiketten ''%2''.</translation>
    </message>
    <message>
        <source>Could not unlock wallet.</source>
        <translation type="unfinished">Kunne ikke låse opp lommebok.</translation>
    </message>
    <message>
        <source>New key generation failed.</source>
        <translation type="unfinished">Generering av ny nøkkel feilet.</translation>
    </message>
</context>
<context>
    <name>FreespaceChecker</name>
    <message>
        <source>A new data directory will be created.</source>
        <translation>En ny datamappe vil bli laget.</translation>
    </message>
    <message>
        <source>name</source>
        <translation>navn</translation>
    </message>
    <message>
        <source>Directory already exists. Add %1 if you intend to create a new directory here.</source>
        <translation>Mappe finnes allerede. Legg til %1 hvis du vil lage en ny mappe her.</translation>
    </message>
    <message>
        <source>Path already exists, and is not a directory.</source>
        <translation>Snarvei finnes allerede, og er ikke en mappe.</translation>
    </message>
    <message>
        <source>Cannot create data directory here.</source>
        <translation>Kan ikke lage datamappe her.</translation>
    </message>
</context>
<context>
    <name>Intro</name>
    <message>
        <source>%1 GB of free space available</source>
        <translation type="unfinished">%1 GB med ledig lagringsplass</translation>
    </message>
    <message>
        <source>(of %1 GB needed)</source>
        <translation type="unfinished">(av %1 GB som trengs)</translation>
    </message>
    <message>
        <source>(%1 GB needed for full chain)</source>
        <translation type="unfinished">(%1 GB kreves for hele kjeden)</translation>
    </message>
    <message>
        <source>At least %1 GB of data will be stored in this directory, and it will grow over time.</source>
        <translation type="unfinished">Minst %1 GB data vil bli lagret i denne mappen og den vil vokse over tid.</translation>
    </message>
    <message>
        <source>Approximately %1 GB of data will be stored in this directory.</source>
        <translation type="unfinished">Omtrent %1GB data vil bli lagret i denne mappen.</translation>
    </message>
    <message numerus="yes">
        <source>(sufficient to restore backups %n day(s) old)</source>
        <extracomment>Explanatory text on the capability of the current prune target.</extracomment>
        <translation type="unfinished">
            <numerusform>(Tilstrekkelig å gjenopprette backuper som er %n dag gammel) </numerusform>
            <numerusform>(Tilstrekkelig å gjenopprette backuper som er %n dager gamle) </numerusform>
        </translation>
    </message>
    <message>
        <source>%1 will download and store a copy of the Particl block chain.</source>
        <translation type="unfinished">%1 vil laste ned og lagre en kopi av Particl blokkjeden.</translation>
    </message>
    <message>
        <source>The wallet will also be stored in this directory.</source>
        <translation type="unfinished">Lommeboken vil også bli lagret i denne mappen.</translation>
    </message>
    <message>
        <source>Error: Specified data directory "%1" cannot be created.</source>
        <translation type="unfinished">Feil: Den oppgitte datamappen "%1" kan ikke opprettes.</translation>
    </message>
    <message>
        <source>Error</source>
        <translation>Feilmelding</translation>
    </message>
    <message>
        <source>Welcome</source>
        <translation>Velkommen</translation>
    </message>
    <message>
        <source>Welcome to %1.</source>
        <translation type="unfinished">Velkommen til %1.</translation>
    </message>
    <message>
        <source>As this is the first time the program is launched, you can choose where %1 will store its data.</source>
        <translation type="unfinished">Siden dette er første gang programmet starter, kan du nå velge hvor %1 skal lagre sine data.</translation>
    </message>
    <message>
        <source>When you click OK, %1 will begin to download and process the full %4 block chain (%2GB) starting with the earliest transactions in %3 when %4 initially launched.</source>
        <translation type="unfinished">Når du klikker OK, vil %1 starte nedlasting og behandle hele den %4 blokkjeden (%2GB) fra de eldste transaksjonene i %3 når %4 først startet.</translation>
    </message>
    <message>
        <source>Limit block chain storage to</source>
        <translation type="unfinished">Begrens blokkjedelagring til</translation>
    </message>
    <message>
        <source>Reverting this setting requires re-downloading the entire blockchain. It is faster to download the full chain first and prune it later. Disables some advanced features.</source>
        <translation type="unfinished">Gjenoppretting av denne innstillingen krever at du laster ned hele blockchain på nytt. Det er raskere å laste ned hele kjeden først og beskjære den senere Deaktiver noen avanserte funksjoner.</translation>
    </message>
    <message>
        <source> GB</source>
        <translation type="unfinished">GB</translation>
    </message>
    <message>
        <source>This initial synchronisation is very demanding, and may expose hardware problems with your computer that had previously gone unnoticed. Each time you run %1, it will continue downloading where it left off.</source>
        <translation type="unfinished">Den initielle synkroniseringen er svært krevende, og kan forårsake problemer med maskinvaren i datamaskinen din som du tidligere ikke merket. Hver gang du kjører %1 vil den fortsette nedlastingen der den sluttet.</translation>
    </message>
    <message>
        <source>If you have chosen to limit block chain storage (pruning), the historical data must still be downloaded and processed, but will be deleted afterward to keep your disk usage low.</source>
        <translation type="unfinished">Hvis du har valgt å begrense blokkjedelagring (beskjæring), må historiske data fortsatt lastes ned og behandles, men de vil bli slettet etterpå for å holde bruken av lagringsplass lav.</translation>
    </message>
    <message>
        <source>Use the default data directory</source>
        <translation>Bruk standard datamappe</translation>
    </message>
    <message>
        <source>Use a custom data directory:</source>
        <translation>Bruk en egendefinert datamappe:</translation>
    </message>
</context>
<context>
    <name>HelpMessageDialog</name>
    <message>
        <source>version</source>
        <translation type="unfinished">versjon</translation>
    </message>
    <message>
        <source>About %1</source>
        <translation type="unfinished">Om %1</translation>
    </message>
    <message>
        <source>Command-line options</source>
        <translation type="unfinished">Kommandolinjevalg</translation>
    </message>
</context>
<context>
    <name>ShutdownWindow</name>
    <message>
        <source>%1 is shutting down…</source>
        <translation type="unfinished">%1 stenges ned...</translation>
    </message>
    <message>
        <source>Do not shut down the computer until this window disappears.</source>
        <translation type="unfinished">Slå ikke av datamaskinen før dette vinduet forsvinner.</translation>
    </message>
</context>
<context>
    <name>ModalOverlay</name>
    <message>
        <source>Form</source>
        <translation type="unfinished">Skjema</translation>
    </message>
    <message>
        <source>Recent transactions may not yet be visible, and therefore your wallet's balance might be incorrect. This information will be correct once your wallet has finished synchronizing with the particl network, as detailed below.</source>
        <translation type="unfinished">Det kan hende nylige transaksjoner ikke vises enda, og at lommeboksaldoen dermed blir uriktig. Denne informasjonen vil rette seg når synkronisering av lommeboka mot particl-nettverket er fullført, som anvist nedenfor.</translation>
    </message>
    <message>
        <source>Attempting to spend particl that are affected by not-yet-displayed transactions will not be accepted by the network.</source>
        <translation type="unfinished">Forsøk på å bruke particl som er påvirket av transaksjoner som ikke er vist enda godtas ikke av nettverket.</translation>
    </message>
    <message>
        <source>Number of blocks left</source>
        <translation type="unfinished">Antall gjenværende blokker</translation>
    </message>
    <message>
        <source>Unknown…</source>
        <translation type="unfinished">Ukjent...</translation>
    </message>
    <message>
        <source>calculating…</source>
        <translation type="unfinished">kalkulerer...</translation>
    </message>
    <message>
        <source>Last block time</source>
        <translation type="unfinished">Tidspunkt for siste blokk</translation>
    </message>
    <message>
        <source>Progress</source>
        <translation type="unfinished">Fremgang</translation>
    </message>
    <message>
        <source>Progress increase per hour</source>
        <translation type="unfinished">Fremgangen stiger hver time</translation>
    </message>
    <message>
        <source>Estimated time left until synced</source>
        <translation type="unfinished">Estimert gjenstående tid før ferdig synkronisert</translation>
    </message>
    <message>
        <source>Hide</source>
        <translation type="unfinished">Skjul</translation>
    </message>
    <message>
        <source>%1 is currently syncing.  It will download headers and blocks from peers and validate them until reaching the tip of the block chain.</source>
        <translation type="unfinished">%1 synkroniseres for øyeblikket. Den vil laste ned blokkhoder og blokker fra likemenn og  validere dem til de når enden av blokkjeden.</translation>
    </message>
    </context>
<context>
    <name>OpenURIDialog</name>
    <message>
        <source>Open particl URI</source>
        <translation type="unfinished">Åpne particl URI</translation>
    </message>
    </context>
<context>
    <name>OptionsDialog</name>
    <message>
        <source>Options</source>
        <translation>Innstillinger</translation>
    </message>
    <message>
        <source>&amp;Main</source>
        <translation>&amp;Hoved</translation>
    </message>
    <message>
        <source>Automatically start %1 after logging in to the system.</source>
        <translation type="unfinished">Start %1 automatisk etter å ha logget inn på systemet.</translation>
    </message>
    <message>
        <source>&amp;Start %1 on system login</source>
        <translation type="unfinished">&amp;Start %1 ved systeminnlogging</translation>
    </message>
    <message>
        <source>Size of &amp;database cache</source>
        <translation type="unfinished">Størrelse på &amp;database hurtigbuffer</translation>
    </message>
    <message>
        <source>Number of script &amp;verification threads</source>
        <translation type="unfinished">Antall script &amp;verifikasjonstråder</translation>
    </message>
    <message>
        <source>IP address of the proxy (e.g. IPv4: 127.0.0.1 / IPv6: ::1)</source>
        <translation type="unfinished">IP-adressen til proxyen (f.eks. IPv4: 127.0.0.1 / IPv6: ::1)</translation>
    </message>
    <message>
        <source>Shows if the supplied default SOCKS5 proxy is used to reach peers via this network type.</source>
        <translation type="unfinished">Viser om den medfølgende standard SOCKS5-mellomtjeneren blir brukt for å nå likemenn via denne nettverkstypen.</translation>
    </message>
    <message>
        <source>Minimize instead of exit the application when the window is closed. When this option is enabled, the application will be closed only after selecting Exit in the menu.</source>
        <translation type="unfinished">Minimer i stedet for å avslutte applikasjonen når vinduet lukkes. Når dette er valgt, vil applikasjonen avsluttes kun etter at Avslutte er valgt i menyen.</translation>
    </message>
    <message>
        <source>Third party URLs (e.g. a block explorer) that appear in the transactions tab as context menu items. %s in the URL is replaced by transaction hash. Multiple URLs are separated by vertical bar |.</source>
        <translation type="unfinished">Tredjepart URLer (f. eks. en blokkutforsker) som dukker opp i transaksjonsfanen som kontekst meny elementer. %s i URLen er erstattet med transaksjonen sin hash. Flere URLer er separert av en vertikal linje |.</translation>
    </message>
    <message>
        <source>Open the %1 configuration file from the working directory.</source>
        <translation type="unfinished">Åpne %1-oppsettsfila fra arbeidsmappen.</translation>
    </message>
    <message>
        <source>Open Configuration File</source>
        <translation type="unfinished">Åpne oppsettsfil</translation>
    </message>
    <message>
        <source>Reset all client options to default.</source>
        <translation>Tilbakestill alle klient valg til standard</translation>
    </message>
    <message>
        <source>&amp;Reset Options</source>
        <translation>&amp;Tilbakestill Instillinger</translation>
    </message>
    <message>
        <source>&amp;Network</source>
        <translation>&amp;Nettverk</translation>
    </message>
    <message>
        <source>Prune &amp;block storage to</source>
        <translation type="unfinished">Beskjær og blokker lagring til</translation>
    </message>
    <message>
        <source>Reverting this setting requires re-downloading the entire blockchain.</source>
        <translation type="unfinished">Gjenoppretting av denne innstillingen krever at du laster ned hele blockchain på nytt</translation>
    </message>
    <message>
        <source>(0 = auto, &lt;0 = leave that many cores free)</source>
        <translation type="unfinished">(0 = automatisk, &lt;0 = la så mange kjerner være ledig)</translation>
    </message>
    <message>
        <source>W&amp;allet</source>
        <translation type="unfinished">L&amp;ommebok</translation>
    </message>
    <message>
        <source>Expert</source>
        <translation type="unfinished">Ekspert</translation>
    </message>
    <message>
        <source>Enable coin &amp;control features</source>
        <translation type="unfinished">Aktiver &amp;myntkontroll funksjoner</translation>
    </message>
    <message>
        <source>If you disable the spending of unconfirmed change, the change from a transaction cannot be used until that transaction has at least one confirmation. This also affects how your balance is computed.</source>
        <translation type="unfinished">Hvis du sperrer for bruk av ubekreftet veksel, kan ikke vekselen fra transaksjonen bli brukt før transaksjonen har minimum en bekreftelse. Dette påvirker også hvordan balansen din blir beregnet.</translation>
    </message>
    <message>
        <source>&amp;Spend unconfirmed change</source>
        <translation type="unfinished">&amp;Bruk ubekreftet veksel</translation>
    </message>
    <message>
<<<<<<< HEAD
        <source>Automatically open the Particl client port on the router. This only works when your router supports UPnP and it is enabled.</source>
        <translation>Åpne automatisk Particl klientporten på ruteren. Dette virker kun om din ruter støtter UPnP og dette er påslått.</translation>
=======
        <source>External Signer (e.g. hardware wallet)</source>
        <translation type="unfinished">Ekstern undertegner (f.eks. fysisk lommebok)</translation>
    </message>
    <message>
        <source>&amp;External signer script path</source>
        <translation type="unfinished">&amp;Ekstern undertegner skriptsti</translation>
    </message>
    <message>
        <source>Full path to a Bitcoin Core compatible script (e.g. C:\Downloads\hwi.exe or /Users/you/Downloads/hwi.py). Beware: malware can steal your coins!</source>
        <translation type="unfinished">Fullstendig sti til et Bitcoin Core-kompatibelt skript (f.eks. C:\Downloads\hwi.exe eller /Users/you/Downloads/hwi.py). Advarsel: skadevare kan stjele myntene dine!</translation>
    </message>
    <message>
        <source>Automatically open the Bitcoin client port on the router. This only works when your router supports UPnP and it is enabled.</source>
        <translation>Åpne automatisk Bitcoin klientporten på ruteren. Dette virker kun om din ruter støtter UPnP og dette er påslått.</translation>
>>>>>>> a46e1783
    </message>
    <message>
        <source>Map port using &amp;UPnP</source>
        <translation>Sett opp port ved hjelp av &amp;UPnP</translation>
    </message>
    <message>
        <source>Accept connections from outside.</source>
        <translation type="unfinished">Tillat tilkoblinger fra utsiden</translation>
    </message>
    <message>
        <source>Allow incomin&amp;g connections</source>
        <translation type="unfinished">Tillatt innkommend&amp;e tilkoblinger</translation>
    </message>
    <message>
        <source>Connect to the Particl network through a SOCKS5 proxy.</source>
        <translation type="unfinished">Koble til Particl-nettverket gjennom en SOCKS5 proxy.</translation>
    </message>
    <message>
        <source>&amp;Connect through SOCKS5 proxy (default proxy):</source>
        <translation type="unfinished">&amp;Koble til gjennom SOCKS5 proxy (standardvalg proxy):</translation>
    </message>
    <message>
        <source>Port of the proxy (e.g. 9050)</source>
        <translation>Proxyens port (f.eks. 9050)</translation>
    </message>
    <message>
        <source>Used for reaching peers via:</source>
        <translation type="unfinished">Brukt for å nå likemenn via:</translation>
    </message>
    <message>
        <source>&amp;Window</source>
        <translation>&amp;Vindu</translation>
    </message>
    <message>
        <source>Show the icon in the system tray.</source>
        <translation type="unfinished">Vis ikonet i systemkurven.</translation>
    </message>
    <message>
        <source>&amp;Show tray icon</source>
        <translation type="unfinished">Vis systemkurvsikon</translation>
    </message>
    <message>
        <source>Show only a tray icon after minimizing the window.</source>
        <translation>Vis kun ikon i systemkurv etter minimering av vinduet.</translation>
    </message>
    <message>
        <source>&amp;Minimize to the tray instead of the taskbar</source>
        <translation>&amp;Minimer til systemkurv istedenfor oppgavelinjen</translation>
    </message>
    <message>
        <source>M&amp;inimize on close</source>
        <translation>M&amp;inimer ved lukking</translation>
    </message>
    <message>
        <source>&amp;Display</source>
        <translation>&amp;Visning</translation>
    </message>
    <message>
        <source>User Interface &amp;language:</source>
        <translation>&amp;Språk for brukergrensesnitt</translation>
    </message>
    <message>
        <source>The user interface language can be set here. This setting will take effect after restarting %1.</source>
        <translation type="unfinished">Brukergrensesnittspråket kan endres her. Denne innstillingen trer i kraft etter omstart av %1.</translation>
    </message>
    <message>
        <source>&amp;Unit to show amounts in:</source>
        <translation>&amp;Enhet for visning av beløper:</translation>
    </message>
    <message>
        <source>Choose the default subdivision unit to show in the interface and when sending coins.</source>
        <translation>Velg standard delt enhet for visning i grensesnittet og for sending av particl.</translation>
    </message>
    <message>
        <source>Whether to show coin control features or not.</source>
        <translation type="unfinished">Skal myntkontroll funksjoner vises eller ikke.</translation>
    </message>
    <message>
        <source>Connect to the Particl network through a separate SOCKS5 proxy for Tor onion services.</source>
        <translation type="unfinished">Kobl til Particl nettverket gjennom en separat SOCKS5 proxy for Tor onion tjenester. </translation>
    </message>
    <message>
        <source>Use separate SOCKS&amp;5 proxy to reach peers via Tor onion services:</source>
        <translation type="unfinished">Bruk separate SOCKS&amp;5 proxy for å nå peers via Tor onion tjenester:</translation>
    </message>
    <message>
        <source>&amp;Third party transaction URLs</source>
        <translation type="unfinished">Tredjepart transaksjon URLer</translation>
    </message>
    <message>
        <source>embedded "%1"</source>
        <translation type="unfinished">Innebygd "%1"</translation>
    </message>
    <message>
        <source>closest matching "%1"</source>
        <translation type="unfinished">nærmeste treff "%1"</translation>
    </message>
    <message>
        <source>Options set in this dialog are overridden by the command line or in the configuration file:</source>
        <translation type="unfinished">Alternativer som er satt i denne dialogboksen overstyres av kommandolinjen eller i konfigurasjonsfilen:</translation>
    </message>
    <message>
        <source>&amp;Cancel</source>
        <translation>&amp;Avbryt</translation>
    </message>
    <message>
        <source>Compiled without external signing support (required for external signing)</source>
        <extracomment>"External signing" means using devices such as hardware wallets.</extracomment>
        <translation type="unfinished">Kompilert uten støtte for ekstern undertegning (kreves for ekstern undertegning)</translation>
    </message>
    <message>
        <source>default</source>
        <translation>standardverdi</translation>
    </message>
    <message>
        <source>none</source>
        <translation type="unfinished">ingen</translation>
    </message>
    <message>
        <source>Confirm options reset</source>
        <translation>Bekreft tilbakestilling av innstillinger</translation>
    </message>
    <message>
        <source>Client restart required to activate changes.</source>
        <translation type="unfinished">Omstart av klienten er nødvendig for å aktivere endringene.</translation>
    </message>
    <message>
        <source>Client will be shut down. Do you want to proceed?</source>
        <translation type="unfinished">Klienten vil bli lukket. Ønsker du å gå videre?</translation>
    </message>
    <message>
        <source>Configuration options</source>
        <translation type="unfinished">Oppsettsvalg</translation>
    </message>
    <message>
        <source>The configuration file is used to specify advanced user options which override GUI settings. Additionally, any command-line options will override this configuration file.</source>
        <translation type="unfinished">Oppsettsfil brukt for å angi avanserte brukervalg som overstyrer innstillinger gjort i grafisk brukergrensesnitt. I tillegg vil enhver handling utført på kommandolinjen overstyre denne oppsettsfila.</translation>
    </message>
    <message>
        <source>Error</source>
        <translation type="unfinished">Feilmelding</translation>
    </message>
    <message>
        <source>The configuration file could not be opened.</source>
        <translation type="unfinished">Kunne ikke åpne oppsettsfila.</translation>
    </message>
    <message>
        <source>This change would require a client restart.</source>
        <translation type="unfinished">Denne endringen krever omstart av klienten.</translation>
    </message>
    <message>
        <source>The supplied proxy address is invalid.</source>
        <translation>Angitt proxyadresse er ugyldig.</translation>
    </message>
</context>
<context>
    <name>OverviewPage</name>
    <message>
        <source>Form</source>
        <translation>Skjema</translation>
    </message>
    <message>
        <source>The displayed information may be out of date. Your wallet automatically synchronizes with the Particl network after a connection is established, but this process has not completed yet.</source>
        <translation>Informasjonen som vises kan være foreldet. Din lommebok synkroniseres automatisk med Particl-nettverket etter at tilkobling er opprettet, men denne prosessen er ikke ferdig enda.</translation>
    </message>
    <message>
        <source>Watch-only:</source>
        <translation type="unfinished">Kun observerbar:</translation>
    </message>
    <message>
        <source>Available:</source>
        <translation type="unfinished">Tilgjengelig:</translation>
    </message>
    <message>
        <source>Your current spendable balance</source>
        <translation>Din nåværende saldo</translation>
    </message>
    <message>
        <source>Pending:</source>
        <translation type="unfinished">Under behandling:</translation>
    </message>
    <message>
        <source>Total of transactions that have yet to be confirmed, and do not yet count toward the spendable balance</source>
        <translation>Totalt antall ubekreftede transaksjoner som ikke teller med i saldo</translation>
    </message>
    <message>
        <source>Immature:</source>
        <translation>Umoden:</translation>
    </message>
    <message>
        <source>Mined balance that has not yet matured</source>
        <translation>Minet saldo har ikke modnet enda</translation>
    </message>
    <message>
        <source>Balances</source>
        <translation type="unfinished">Saldoer</translation>
    </message>
    <message>
        <source>Total:</source>
        <translation>Totalt:</translation>
    </message>
    <message>
        <source>Your current total balance</source>
        <translation>Din nåværende saldo</translation>
    </message>
    <message>
        <source>Your current balance in watch-only addresses</source>
        <translation type="unfinished">Din nåværende balanse i kun observerbare adresser</translation>
    </message>
    <message>
        <source>Spendable:</source>
        <translation type="unfinished">Kan brukes:</translation>
    </message>
    <message>
        <source>Recent transactions</source>
        <translation type="unfinished">Nylige transaksjoner</translation>
    </message>
    <message>
        <source>Unconfirmed transactions to watch-only addresses</source>
        <translation type="unfinished">Ubekreftede transaksjoner til kun observerbare adresser</translation>
    </message>
    <message>
        <source>Mined balance in watch-only addresses that has not yet matured</source>
        <translation type="unfinished">Utvunnet balanse i kun observerbare adresser som ennå ikke har modnet</translation>
    </message>
    <message>
        <source>Current total balance in watch-only addresses</source>
        <translation type="unfinished">Nåværende totale balanse i kun observerbare adresser</translation>
    </message>
    <message>
        <source>Privacy mode activated for the Overview tab. To unmask the values, uncheck Settings-&gt;Mask values.</source>
        <translation type="unfinished">Privat mode er aktivert for oversiktstabben. For å se verdier, uncheck innstillinger-&gt;Masker verdier</translation>
    </message>
</context>
<context>
    <name>PSBTOperationsDialog</name>
    <message>
        <source>Sign Tx</source>
        <translation type="unfinished">Signer Tx</translation>
    </message>
    <message>
        <source>Broadcast Tx</source>
        <translation type="unfinished">Kringkast Tx</translation>
    </message>
    <message>
        <source>Copy to Clipboard</source>
        <translation type="unfinished">Kopier til utklippstavle</translation>
    </message>
    <message>
        <source>Save…</source>
        <translation type="unfinished">Lagre...</translation>
    </message>
    <message>
        <source>Close</source>
        <translation type="unfinished">Lukk</translation>
    </message>
    <message>
        <source>Failed to load transaction: %1</source>
        <translation type="unfinished">Lasting av transaksjon: %1 feilet</translation>
    </message>
    <message>
        <source>Failed to sign transaction: %1</source>
        <translation type="unfinished">Signering av transaksjon: %1 feilet</translation>
    </message>
    <message>
        <source>Could not sign any more inputs.</source>
        <translation type="unfinished">Kunne ikke signere flere inputs.</translation>
    </message>
    <message>
        <source>Signed %1 inputs, but more signatures are still required.</source>
        <translation type="unfinished">Signerte %1 inputs, men flere signaturer kreves.</translation>
    </message>
    <message>
        <source>Signed transaction successfully. Transaction is ready to broadcast.</source>
        <translation type="unfinished">Signering av transaksjon var vellykket. Transaksjon er klar til å kringkastes.</translation>
    </message>
    <message>
        <source>Unknown error processing transaction.</source>
        <translation type="unfinished">Ukjent feil når den prossesserte transaksjonen.</translation>
    </message>
    <message>
        <source>Transaction broadcast successfully! Transaction ID: %1</source>
        <translation type="unfinished">Kringkasting av transaksjon var vellykket! Transaksjon ID: %1</translation>
    </message>
    <message>
        <source>Transaction broadcast failed: %1</source>
        <translation type="unfinished">Kringkasting av transaksjon feilet: %1</translation>
    </message>
    <message>
        <source>PSBT copied to clipboard.</source>
        <translation type="unfinished">PSBT kopiert til utklippstavle.</translation>
    </message>
    <message>
        <source>Save Transaction Data</source>
        <translation type="unfinished">Lagre Transaksjonsdata</translation>
    </message>
    <message>
        <source>Partially Signed Transaction (Binary)</source>
        <extracomment>Expanded name of the binary PSBT file format. See: BIP 174.</extracomment>
        <translation type="unfinished">Delvis Signert Transaksjon (Binær)</translation>
    </message>
    <message>
        <source>PSBT saved to disk.</source>
        <translation type="unfinished">PSBT lagret til disk.</translation>
    </message>
    <message>
        <source> * Sends %1 to %2</source>
        <translation type="unfinished">* Sender %1 til %2</translation>
    </message>
    <message>
        <source>Unable to calculate transaction fee or total transaction amount.</source>
        <translation type="unfinished">Klarte ikke å kalkulere transaksjonsavgift eller totalt transaksjonsbeløp.</translation>
    </message>
    <message>
        <source>Pays transaction fee: </source>
        <translation type="unfinished">Betaler transasjonsgebyr:</translation>
    </message>
    <message>
        <source>Total Amount</source>
        <translation type="unfinished">Totalbeløp</translation>
    </message>
    <message>
        <source>or</source>
        <translation type="unfinished">eller</translation>
    </message>
    <message>
        <source>Transaction has %1 unsigned inputs.</source>
        <translation type="unfinished">Transaksjon har %1 usignert inputs.</translation>
    </message>
    <message>
        <source>Transaction is missing some information about inputs.</source>
        <translation type="unfinished">Transaksjonen mangler noe informasjon om inputs.</translation>
    </message>
    <message>
        <source>Transaction still needs signature(s).</source>
        <translation type="unfinished">Transaksjonen trenger signatur(er).</translation>
    </message>
    <message>
        <source>(But this wallet cannot sign transactions.)</source>
        <translation type="unfinished">(Men denne lommeboken kan ikke signere transaksjoner.)</translation>
    </message>
    <message>
        <source>(But this wallet does not have the right keys.)</source>
        <translation type="unfinished">(Men denne lommeboken har ikke de rette nøkklene.)</translation>
    </message>
    <message>
        <source>Transaction is fully signed and ready for broadcast.</source>
        <translation type="unfinished">Transaksjonen er signert og klar til kringkasting.</translation>
    </message>
    <message>
        <source>Transaction status is unknown.</source>
        <translation type="unfinished">Transaksjonsstatus er ukjent.</translation>
    </message>
</context>
<context>
    <name>PaymentServer</name>
    <message>
        <source>Payment request error</source>
        <translation type="unfinished">Feil ved betalingsforespørsel</translation>
    </message>
    <message>
        <source>Cannot start particl: click-to-pay handler</source>
        <translation type="unfinished">Kan ikke starte particl: Klikk-og-betal håndterer</translation>
    </message>
    <message>
        <source>URI handling</source>
        <translation type="unfinished">URI-håndtering</translation>
    </message>
    <message>
        <source>'particl://' is not a valid URI. Use 'particl:' instead.</source>
        <translation type="unfinished">'particl: //' er ikke en gyldig URI. Bruk 'particl:' i stedet.</translation>
    </message>
    <message>
        <source>Cannot process payment request because BIP70 is not supported.
Due to widespread security flaws in BIP70 it's strongly recommended that any merchant instructions to switch wallets be ignored.
If you are receiving this error you should request the merchant provide a BIP21 compatible URI.</source>
        <translation type="unfinished">Kan ikke prosessere betalingsforespørsel fordi BIP70 ikke er støttet.
Grunnet utbredte sikkerhetshull i BIP70 er det sterkt anbefalt å ignorere instruksjoner fra forretningsdrivende om å bytte lommebøker.
Hvis du får denne feilen burde du be forretningsdrivende om å tilby en BIP21 kompatibel URI.</translation>
    </message>
    <message>
        <source>URI cannot be parsed! This can be caused by an invalid Particl address or malformed URI parameters.</source>
        <translation type="unfinished">URI kan ikke fortolkes! Dette kan være forårsaket av en ugyldig particl-adresse eller feilformede URI-parametre.</translation>
    </message>
    <message>
        <source>Payment request file handling</source>
        <translation type="unfinished">Håndtering av betalingsforespørselsfil</translation>
    </message>
</context>
<context>
    <name>PeerTableModel</name>
    <message>
        <source>User Agent</source>
        <extracomment>Title of Peers Table column which contains the peer's User Agent string.</extracomment>
        <translation type="unfinished">Brukeragent</translation>
    </message>
    <message>
        <source>Ping</source>
        <extracomment>Title of Peers Table column which indicates the current latency of the connection with the peer.</extracomment>
        <translation type="unfinished">Nettverkssvarkall</translation>
    </message>
    <message>
        <source>Peer</source>
        <extracomment>Title of Peers Table column which contains a unique number used to identify a connection.</extracomment>
        <translation type="unfinished">Likemann</translation>
    </message>
    <message>
        <source>Sent</source>
        <extracomment>Title of Peers Table column which indicates the total amount of network information we have sent to the peer.</extracomment>
        <translation type="unfinished">Sendt</translation>
    </message>
    <message>
        <source>Received</source>
        <extracomment>Title of Peers Table column which indicates the total amount of network information we have received from the peer.</extracomment>
        <translation type="unfinished">Mottatt</translation>
    </message>
    <message>
        <source>Address</source>
        <extracomment>Title of Peers Table column which contains the IP/Onion/I2P address of the connected peer.</extracomment>
        <translation type="unfinished">Adresse</translation>
    </message>
    <message>
        <source>Network</source>
        <extracomment>Title of Peers Table column which states the network the peer connected through.</extracomment>
        <translation type="unfinished">Nettverk</translation>
    </message>
</context>
<context>
    <name>QRImageWidget</name>
    <message>
        <source>&amp;Save Image…</source>
        <translation type="unfinished">&amp;Lagre Bilde...</translation>
    </message>
    <message>
        <source>&amp;Copy Image</source>
        <translation type="unfinished">&amp;Kopier bilde</translation>
    </message>
    <message>
        <source>Resulting URI too long, try to reduce the text for label / message.</source>
        <translation type="unfinished">Resulterende URI er for lang, prøv å redusere teksten for merkelapp / melding.</translation>
    </message>
    <message>
        <source>Error encoding URI into QR Code.</source>
        <translation type="unfinished">Feil ved koding av URI til QR-kode.</translation>
    </message>
    <message>
        <source>QR code support not available.</source>
        <translation type="unfinished">Støtte for QR kode ikke tilgjengelig.</translation>
    </message>
    <message>
        <source>Save QR Code</source>
        <translation type="unfinished">Lagre QR-kode</translation>
    </message>
    <message>
        <source>PNG Image</source>
        <extracomment>Expanded name of the PNG file format. See https://en.wikipedia.org/wiki/Portable_Network_Graphics</extracomment>
        <translation type="unfinished">PNG-bilde</translation>
    </message>
</context>
<context>
    <name>RPCConsole</name>
    <message>
        <source>N/A</source>
        <translation>-</translation>
    </message>
    <message>
        <source>Client version</source>
        <translation>Klientversjon</translation>
    </message>
    <message>
        <source>&amp;Information</source>
        <translation>&amp;Informasjon</translation>
    </message>
    <message>
        <source>General</source>
        <translation type="unfinished">Generelt</translation>
    </message>
    <message>
        <source>Datadir</source>
        <translation type="unfinished">Datamappe</translation>
    </message>
    <message>
        <source>Startup time</source>
        <translation>Oppstartstidspunkt</translation>
    </message>
    <message>
        <source>Network</source>
        <translation>Nettverk</translation>
    </message>
    <message>
        <source>Name</source>
        <translation type="unfinished">Navn</translation>
    </message>
    <message>
        <source>Number of connections</source>
        <translation>Antall tilkoblinger</translation>
    </message>
    <message>
        <source>Block chain</source>
        <translation>Blokkjeden</translation>
    </message>
    <message>
        <source>Memory Pool</source>
        <translation type="unfinished">Minnepool</translation>
    </message>
    <message>
        <source>Current number of transactions</source>
        <translation type="unfinished">Nåværende antall transaksjoner</translation>
    </message>
    <message>
        <source>Memory usage</source>
        <translation type="unfinished">Minnebruk</translation>
    </message>
    <message>
        <source>Wallet: </source>
        <translation type="unfinished">Lommebok:</translation>
    </message>
    <message>
        <source>(none)</source>
        <translation type="unfinished">(ingen)</translation>
    </message>
    <message>
        <source>&amp;Reset</source>
        <translation type="unfinished">&amp;Tilbakestill</translation>
    </message>
    <message>
        <source>Received</source>
        <translation type="unfinished">Mottatt</translation>
    </message>
    <message>
        <source>Sent</source>
        <translation type="unfinished">Sendt</translation>
    </message>
    <message>
        <source>&amp;Peers</source>
        <translation type="unfinished">&amp;Likemenn</translation>
    </message>
    <message>
        <source>Banned peers</source>
        <translation type="unfinished">Utestengte likemenn</translation>
    </message>
    <message>
        <source>Select a peer to view detailed information.</source>
        <translation type="unfinished">Velg en likemann for å vise detaljert informasjon.</translation>
    </message>
    <message>
        <source>Version</source>
        <translation type="unfinished">Versjon</translation>
    </message>
    <message>
        <source>Starting Block</source>
        <translation type="unfinished">Startblokk</translation>
    </message>
    <message>
        <source>Synced Headers</source>
        <translation type="unfinished">Synkroniserte Blokkhoder</translation>
    </message>
    <message>
        <source>Synced Blocks</source>
        <translation type="unfinished">Synkroniserte Blokker</translation>
    </message>
    <message>
        <source>The mapped Autonomous System used for diversifying peer selection.</source>
        <translation type="unfinished">Det kartlagte Autonome Systemet som brukes til å diversifisere valg av likemenn.</translation>
    </message>
    <message>
        <source>Mapped AS</source>
        <translation type="unfinished">Kartlagt AS</translation>
    </message>
    <message>
        <source>User Agent</source>
        <translation type="unfinished">Brukeragent</translation>
    </message>
    <message>
        <source>Node window</source>
        <translation type="unfinished">Nodevindu</translation>
    </message>
    <message>
        <source>Current block height</source>
        <translation type="unfinished">Nåværende blokkhøyde</translation>
    </message>
    <message>
        <source>Open the %1 debug log file from the current data directory. This can take a few seconds for large log files.</source>
        <translation type="unfinished">Åpne %1-feilrettingsloggfila fra gjeldende datamappe. Dette kan ta et par sekunder for store loggfiler.</translation>
    </message>
    <message>
        <source>Decrease font size</source>
        <translation type="unfinished">Forminsk font størrelsen</translation>
    </message>
    <message>
        <source>Increase font size</source>
        <translation type="unfinished">Forstørr font størrelse</translation>
    </message>
    <message>
        <source>Permissions</source>
        <translation type="unfinished">Rettigheter</translation>
    </message>
    <message>
        <source>The direction and type of peer connection: %1</source>
        <translation type="unfinished">Retning og type likemanntilkobling: %1</translation>
    </message>
    <message>
        <source>Direction/Type</source>
        <translation type="unfinished">Retning/Type</translation>
    </message>
    <message>
        <source>The network protocol this peer is connected through: IPv4, IPv6, Onion, I2P, or CJDNS.</source>
        <translation type="unfinished">Nettverksprotokollen som denne likemannen er tilkoblet gjennom: IPv4, IPv6, Onion, I2P eller CJDNS.</translation>
    </message>
    <message>
        <source>Services</source>
        <translation type="unfinished">Tjenester</translation>
    </message>
    <message>
        <source>Whether the peer requested us to relay transactions.</source>
        <translation type="unfinished">Hvorvidt likemannen ba oss om å videresende transaksjoner.</translation>
    </message>
    <message>
        <source>Wants Tx Relay</source>
        <translation type="unfinished">Ønsker Tx Relé</translation>
    </message>
    <message>
        <source>High Bandwidth</source>
        <translation type="unfinished">Høy Båndbredde</translation>
    </message>
    <message>
        <source>Connection Time</source>
        <translation type="unfinished">Tilkoblingstid</translation>
    </message>
    <message>
        <source>Elapsed time since a novel block passing initial validity checks was received from this peer.</source>
        <translation type="unfinished">Forløpt tid siden en ny blokk som passerte de initielle validitetskontrollene ble mottatt fra denne likemannen.</translation>
    </message>
    <message>
        <source>Last Block</source>
        <translation type="unfinished">Siste blokk</translation>
    </message>
    <message>
        <source>Elapsed time since a novel transaction accepted into our mempool was received from this peer.</source>
        <translation type="unfinished">Tid som har passert siden en ny transaksjon akseptert inn i vår minnepool ble mottatt fra denne likemann.</translation>
    </message>
    <message>
        <source>Last Tx</source>
        <translation type="unfinished">Siste Tx</translation>
    </message>
    <message>
        <source>Last Send</source>
        <translation type="unfinished">Siste Sendte</translation>
    </message>
    <message>
        <source>Last Receive</source>
        <translation type="unfinished">Siste Mottatte</translation>
    </message>
    <message>
        <source>Ping Time</source>
        <translation type="unfinished">Ping-tid</translation>
    </message>
    <message>
        <source>The duration of a currently outstanding ping.</source>
        <translation type="unfinished">Tidsforløp for utestående ping.</translation>
    </message>
    <message>
        <source>Ping Wait</source>
        <translation type="unfinished">Ping Tid</translation>
    </message>
    <message>
        <source>Min Ping</source>
        <translation type="unfinished">Minimalt nettverkssvarkall</translation>
    </message>
    <message>
        <source>Time Offset</source>
        <translation type="unfinished">Tidsforskyvning</translation>
    </message>
    <message>
        <source>Last block time</source>
        <translation>Tidspunkt for siste blokk</translation>
    </message>
    <message>
        <source>&amp;Open</source>
        <translation>&amp;Åpne</translation>
    </message>
    <message>
        <source>&amp;Console</source>
        <translation>&amp;Konsoll</translation>
    </message>
    <message>
        <source>&amp;Network Traffic</source>
        <translation type="unfinished">&amp;Nettverkstrafikk</translation>
    </message>
    <message>
        <source>Totals</source>
        <translation type="unfinished">Totalt</translation>
    </message>
    <message>
        <source>Debug log file</source>
        <translation>Loggfil for feilsøk</translation>
    </message>
    <message>
        <source>Clear console</source>
        <translation>Tøm konsoll</translation>
    </message>
    <message>
        <source>In:</source>
        <translation type="unfinished">Inn:</translation>
    </message>
    <message>
        <source>Out:</source>
        <translation type="unfinished">Ut:</translation>
    </message>
    <message>
        <source>Inbound: initiated by peer</source>
        <translation type="unfinished">Innkommende: initiert av likemann</translation>
    </message>
    <message>
        <source>Outbound Full Relay: default</source>
        <translation type="unfinished">Utgående Fullrelé: standard</translation>
    </message>
    <message>
        <source>Outbound Block Relay: does not relay transactions or addresses</source>
        <translation type="unfinished">Utgående Blokkrelé: videresender ikke transaksjoner eller adresser</translation>
    </message>
    <message>
        <source>Outbound Feeler: short-lived, for testing addresses</source>
        <translation type="unfinished">Utgående Føler: kortlevd, til testing av adresser</translation>
    </message>
    <message>
        <source>Outbound Address Fetch: short-lived, for soliciting addresses</source>
        <translation type="unfinished">Utgående Adressehenting: kortlevd, for å hente adresser</translation>
    </message>
    <message>
        <source>we selected the peer for high bandwidth relay</source>
        <translation type="unfinished">vi valgte likemannen for høy båndbredderelé</translation>
    </message>
    <message>
        <source>the peer selected us for high bandwidth relay</source>
        <translation type="unfinished">likemannen valgte oss for høy båndbredderelé</translation>
    </message>
    <message>
        <source>no high bandwidth relay selected</source>
        <translation type="unfinished">intet høy båndbredderelé valgt</translation>
    </message>
    <message>
        <source>Ctrl+=</source>
        <extracomment>Secondary shortcut to increase the RPC console font size.</extracomment>
        <translation type="unfinished">Cltr+=</translation>
    </message>
    <message>
        <source>&amp;Disconnect</source>
        <translation type="unfinished">&amp;Koble fra</translation>
    </message>
    <message>
        <source>1 &amp;hour</source>
        <translation type="unfinished">1 &amp;time</translation>
    </message>
    <message>
        <source>1 d&amp;ay</source>
        <translation type="unfinished">1 &amp;dag</translation>
    </message>
    <message>
        <source>1 &amp;week</source>
        <translation type="unfinished">1 &amp;uke</translation>
    </message>
    <message>
        <source>1 &amp;year</source>
        <translation type="unfinished">1 &amp;år</translation>
    </message>
    <message>
        <source>&amp;Unban</source>
        <translation type="unfinished">&amp;Opphev bannlysning</translation>
    </message>
    <message>
        <source>Network activity disabled</source>
        <translation type="unfinished">Nettverksaktivitet avskrudd</translation>
    </message>
    <message>
        <source>Executing command without any wallet</source>
        <translation type="unfinished">Utfør kommando uten noen lommebok</translation>
    </message>
    <message>
        <source>Executing command using "%1" wallet</source>
        <translation type="unfinished">Utfør kommando med lommebok "%1"</translation>
    </message>
    <message>
        <source>Executing…</source>
        <extracomment>A console message indicating an entered command is currently being executed.</extracomment>
        <translation type="unfinished">Utfører...</translation>
    </message>
    <message>
        <source>(peer: %1)</source>
        <translation type="unfinished">(likemann: %1)</translation>
    </message>
    <message>
        <source>Yes</source>
        <translation type="unfinished">Ja</translation>
    </message>
    <message>
        <source>No</source>
        <translation type="unfinished">Nei</translation>
    </message>
    <message>
        <source>To</source>
        <translation type="unfinished">Til</translation>
    </message>
    <message>
        <source>From</source>
        <translation type="unfinished">Fra</translation>
    </message>
    <message>
        <source>Ban for</source>
        <translation type="unfinished">Bannlys i</translation>
    </message>
    <message>
        <source>Never</source>
        <translation type="unfinished">Aldri</translation>
    </message>
    <message>
        <source>Unknown</source>
        <translation type="unfinished">Ukjent</translation>
    </message>
</context>
<context>
    <name>ReceiveCoinsDialog</name>
    <message>
        <source>&amp;Amount:</source>
        <translation type="unfinished">&amp;Beløp:</translation>
    </message>
    <message>
        <source>&amp;Label:</source>
        <translation type="unfinished">&amp;Merkelapp:</translation>
    </message>
    <message>
        <source>&amp;Message:</source>
        <translation type="unfinished">&amp;Melding:</translation>
    </message>
    <message>
        <source>An optional message to attach to the payment request, which will be displayed when the request is opened. Note: The message will not be sent with the payment over the Particl network.</source>
        <translation type="unfinished">En valgfri melding å tilknytte betalingsetterspørringen, som vil bli vist når forespørselen er åpnet. Meldingen vil ikke bli sendt med betalingen over Particl-nettverket.</translation>
    </message>
    <message>
        <source>An optional label to associate with the new receiving address.</source>
        <translation type="unfinished">En valgfri merkelapp å tilknytte den nye mottakeradressen.</translation>
    </message>
    <message>
        <source>Use this form to request payments. All fields are &lt;b&gt;optional&lt;/b&gt;.</source>
        <translation type="unfinished">Bruk dette skjemaet til betalingsforespørsler. Alle felt er &lt;b&gt;valgfrie&lt;/b&gt;.</translation>
    </message>
    <message>
        <source>An optional amount to request. Leave this empty or zero to not request a specific amount.</source>
        <translation type="unfinished">Et valgfritt beløp å etterspørre. La stå tomt eller null for ikke å etterspørre et spesifikt beløp.</translation>
    </message>
    <message>
        <source>An optional label to associate with the new receiving address (used by you to identify an invoice).  It is also attached to the payment request.</source>
        <translation type="unfinished">En valgfri etikett for å knytte til den nye mottaksadressen (brukt av deg for å identifisere en faktura). Det er også knyttet til betalingsforespørselen.</translation>
    </message>
    <message>
        <source>An optional message that is attached to the payment request and may be displayed to the sender.</source>
        <translation type="unfinished">En valgfri melding som er knyttet til betalingsforespørselen og kan vises til avsenderen.</translation>
    </message>
    <message>
        <source>&amp;Create new receiving address</source>
        <translation type="unfinished">&amp;Lag ny mottakeradresse</translation>
    </message>
    <message>
        <source>Clear all fields of the form.</source>
        <translation type="unfinished">Fjern alle felter fra skjemaet.</translation>
    </message>
    <message>
        <source>Clear</source>
        <translation type="unfinished">Fjern</translation>
    </message>
    <message>
        <source>Native segwit addresses (aka Bech32 or BIP-173) reduce your transaction fees later on and offer better protection against typos, but old wallets don't support them. When unchecked, an address compatible with older wallets will be created instead.</source>
        <translation type="unfinished">Innfødte segwit-adresser (også kalt Bech32 eller BIP-173) reduserer transaksjonsgebyrene senere og gir bedre beskyttelse mot skrivefeil, men gamle lommebøker støtter dem ikke. Når du ikke har merket av, opprettes en adresse som er kompatibel med eldre lommebøker.</translation>
    </message>
    <message>
        <source>Generate native segwit (Bech32) address</source>
        <translation type="unfinished">Generer nativ segwit (Bech32) adresse</translation>
    </message>
    <message>
        <source>Requested payments history</source>
        <translation type="unfinished">Etterspurt betalingshistorikk</translation>
    </message>
    <message>
        <source>Show the selected request (does the same as double clicking an entry)</source>
        <translation type="unfinished">Vis den valgte etterspørringen (gjør det samme som å dobbelklikke på en oppføring)</translation>
    </message>
    <message>
        <source>Show</source>
        <translation type="unfinished">Vis</translation>
    </message>
    <message>
        <source>Remove the selected entries from the list</source>
        <translation type="unfinished">Fjern de valgte oppføringene fra listen</translation>
    </message>
    <message>
        <source>Remove</source>
        <translation type="unfinished">Fjern</translation>
    </message>
    <message>
        <source>Copy &amp;URI</source>
        <translation type="unfinished">Kopier &amp;URI</translation>
    </message>
    <message>
        <source>&amp;Copy address</source>
        <translation type="unfinished">&amp;Kopier adresse</translation>
    </message>
    <message>
        <source>Copy &amp;label</source>
        <translation type="unfinished">Kopier &amp;beskrivelse</translation>
    </message>
    <message>
        <source>Copy &amp;message</source>
        <translation type="unfinished">Kopier &amp;melding</translation>
    </message>
    <message>
        <source>Copy &amp;amount</source>
        <translation type="unfinished">Kopier &amp;beløp</translation>
    </message>
    <message>
        <source>Could not unlock wallet.</source>
        <translation type="unfinished">Kunne ikke låse opp lommebok.</translation>
    </message>
    <message>
        <source>Could not generate new %1 address</source>
        <translation type="unfinished">Kunne ikke generere ny %1 adresse </translation>
    </message>
</context>
<context>
    <name>ReceiveRequestDialog</name>
    <message>
        <source>Request payment to …</source>
        <translation type="unfinished">Be om betaling til ...</translation>
    </message>
    <message>
        <source>Address:</source>
        <translation type="unfinished">Adresse:</translation>
    </message>
    <message>
        <source>Amount:</source>
        <translation type="unfinished">Beløp:</translation>
    </message>
    <message>
        <source>Label:</source>
        <translation type="unfinished">Merkelapp:</translation>
    </message>
    <message>
        <source>Message:</source>
        <translation type="unfinished">Melding:</translation>
    </message>
    <message>
        <source>Wallet:</source>
        <translation type="unfinished">Lommebok:</translation>
    </message>
    <message>
        <source>Copy &amp;URI</source>
        <translation type="unfinished">Kopier &amp;URI</translation>
    </message>
    <message>
        <source>Copy &amp;Address</source>
        <translation type="unfinished">Kopier &amp;Adresse</translation>
    </message>
    <message>
        <source>&amp;Verify</source>
        <translation type="unfinished">&amp;Verifiser</translation>
    </message>
    <message>
        <source>Verify this address on e.g. a hardware wallet screen</source>
        <translation type="unfinished">Verifiser denne adressen på f.eks. en fysisk lommebokskjerm</translation>
    </message>
    <message>
        <source>&amp;Save Image…</source>
        <translation type="unfinished">&amp;Lagre Bilde...</translation>
    </message>
    <message>
        <source>Payment information</source>
        <translation type="unfinished">Betalingsinformasjon</translation>
    </message>
    <message>
        <source>Request payment to %1</source>
        <translation type="unfinished">Forespør betaling til %1</translation>
    </message>
</context>
<context>
    <name>RecentRequestsTableModel</name>
    <message>
        <source>Date</source>
        <translation type="unfinished">Dato</translation>
    </message>
    <message>
        <source>Label</source>
        <translation type="unfinished">Beskrivelse</translation>
    </message>
    <message>
        <source>Message</source>
        <translation type="unfinished">Melding</translation>
    </message>
    <message>
        <source>(no label)</source>
        <translation type="unfinished">(ingen beskrivelse)</translation>
    </message>
    <message>
        <source>(no message)</source>
        <translation type="unfinished">(ingen melding)</translation>
    </message>
    <message>
        <source>(no amount requested)</source>
        <translation type="unfinished">(inget beløp forespurt)</translation>
    </message>
    <message>
        <source>Requested</source>
        <translation type="unfinished">Forespurt</translation>
    </message>
</context>
<context>
    <name>SendCoinsDialog</name>
    <message>
        <source>Send Coins</source>
        <translation>Send Particl</translation>
    </message>
    <message>
        <source>Coin Control Features</source>
        <translation type="unfinished">Myntkontroll Funksjoner</translation>
    </message>
    <message>
        <source>automatically selected</source>
        <translation type="unfinished">automatisk valgte</translation>
    </message>
    <message>
        <source>Insufficient funds!</source>
        <translation type="unfinished">Utilstrekkelige midler!</translation>
    </message>
    <message>
        <source>Quantity:</source>
        <translation type="unfinished">Mengde:</translation>
    </message>
    <message>
        <source>Amount:</source>
        <translation type="unfinished">Beløp:</translation>
    </message>
    <message>
        <source>Fee:</source>
        <translation type="unfinished">Gebyr:</translation>
    </message>
    <message>
        <source>After Fee:</source>
        <translation type="unfinished">Totalt:</translation>
    </message>
    <message>
        <source>Change:</source>
        <translation type="unfinished">Veksel:</translation>
    </message>
    <message>
        <source>If this is activated, but the change address is empty or invalid, change will be sent to a newly generated address.</source>
        <translation type="unfinished">Hvis dette er aktivert, men adressen for veksel er tom eller ugyldig, vil veksel bli sendt til en nylig generert adresse.</translation>
    </message>
    <message>
        <source>Custom change address</source>
        <translation type="unfinished">Egendefinert adresse for veksel</translation>
    </message>
    <message>
        <source>Transaction Fee:</source>
        <translation type="unfinished">Transaksjonsgebyr:</translation>
    </message>
    <message>
        <source>Using the fallbackfee can result in sending a transaction that will take several hours or days (or never) to confirm. Consider choosing your fee manually or wait until you have validated the complete chain.</source>
        <translation type="unfinished">Bruk av tilbakefallsgebyr kan medføre at en transaksjon tar flere timer eller dager (eller for alltid) å fullføre. Vurder å velge et gebyr manuelt, eller vent til du har validert den komplette kjeden.</translation>
    </message>
    <message>
        <source>Warning: Fee estimation is currently not possible.</source>
        <translation type="unfinished">Advarsel: Gebyroverslag er ikke tilgjengelig for tiden.</translation>
    </message>
    <message>
        <source>Hide</source>
        <translation type="unfinished">Skjul</translation>
    </message>
    <message>
        <source>Recommended:</source>
        <translation type="unfinished">Anbefalt:</translation>
    </message>
    <message>
        <source>Custom:</source>
        <translation type="unfinished">Egendefinert:</translation>
    </message>
    <message>
        <source>Send to multiple recipients at once</source>
        <translation>Send til flere enn en mottaker</translation>
    </message>
    <message>
        <source>Add &amp;Recipient</source>
        <translation>Legg til &amp;Mottaker</translation>
    </message>
    <message>
        <source>Clear all fields of the form.</source>
        <translation type="unfinished">Fjern alle felter fra skjemaet.</translation>
    </message>
    <message>
        <source>Inputs…</source>
        <translation type="unfinished">Inputs...</translation>
    </message>
    <message>
        <source>Dust:</source>
        <translation type="unfinished">Støv:</translation>
    </message>
    <message>
        <source>Choose…</source>
        <translation type="unfinished">Velg...</translation>
    </message>
    <message>
        <source>Hide transaction fee settings</source>
        <translation type="unfinished">Skjul innstillinger for transaksjonsgebyr</translation>
    </message>
    <message>
        <source>When there is less transaction volume than space in the blocks, miners as well as relaying nodes may enforce a minimum fee. Paying only this minimum fee is just fine, but be aware that this can result in a never confirming transaction once there is more demand for particl transactions than the network can process.</source>
        <translation type="unfinished">Når det er mindre transaksjonsvolum enn plass i blokkene, kan minere så vel som noder håndheve et minimumsgebyr for videresending. Å kun betale minsteavgiften er helt greit, men vær klar over at dette kan skape en transaksjon som aldri blir bekreftet hvis det blir større etterspørsel etter particl-transaksjoner enn nettverket kan behandle.</translation>
    </message>
    <message>
        <source>A too low fee might result in a never confirming transaction (read the tooltip)</source>
        <translation type="unfinished">For lavt gebyr kan føre til en transaksjon som aldri bekreftes (les verktøytips)</translation>
    </message>
    <message>
        <source>(Smart fee not initialized yet. This usually takes a few blocks…)</source>
        <translation type="unfinished">(Smartgebyr er ikke initialisert ennå. Dette tar vanligvis noen få blokker...)</translation>
    </message>
    <message>
        <source>Confirmation time target:</source>
        <translation type="unfinished">Bekreftelsestidsmål:</translation>
    </message>
    <message>
        <source>Enable Replace-By-Fee</source>
        <translation type="unfinished">Aktiver Replace-By-Fee</translation>
    </message>
    <message>
        <source>With Replace-By-Fee (BIP-125) you can increase a transaction's fee after it is sent. Without this, a higher fee may be recommended to compensate for increased transaction delay risk.</source>
        <translation type="unfinished">Med Replace-By-Fee (BIP-125) kan du øke transaksjonens gebyr etter at den er sendt. Uten dette aktivert anbefales et høyere gebyr for å kompensere for risikoen for at transaksjonen blir forsinket.</translation>
    </message>
    <message>
        <source>Clear &amp;All</source>
        <translation>Fjern &amp;Alt</translation>
    </message>
    <message>
        <source>Balance:</source>
        <translation>Saldo:</translation>
    </message>
    <message>
        <source>Confirm the send action</source>
        <translation>Bekreft sending</translation>
    </message>
    <message>
        <source>Copy quantity</source>
        <translation type="unfinished">Kopiér mengde</translation>
    </message>
    <message>
        <source>Copy amount</source>
        <translation type="unfinished">Kopier beløp</translation>
    </message>
    <message>
        <source>Copy fee</source>
        <translation type="unfinished">Kopiér gebyr</translation>
    </message>
    <message>
        <source>Copy after fee</source>
        <translation type="unfinished">Kopiér totalt</translation>
    </message>
    <message>
        <source>Copy bytes</source>
        <translation type="unfinished">Kopiér bytes</translation>
    </message>
    <message>
        <source>Copy dust</source>
        <translation type="unfinished">Kopiér støv</translation>
    </message>
    <message>
        <source>Copy change</source>
        <translation type="unfinished">Kopier veksel</translation>
    </message>
    <message>
        <source>%1 (%2 blocks)</source>
        <translation type="unfinished">%1 (%2 blokker)</translation>
    </message>
    <message>
        <source>Sign on device</source>
        <extracomment>"device" usually means a hardware wallet</extracomment>
        <translation type="unfinished">Signer på enhet</translation>
    </message>
    <message>
        <source>Connect your hardware wallet first.</source>
        <translation type="unfinished">Koble til din fysiske lommebok først.</translation>
    </message>
    <message>
        <source>Cr&amp;eate Unsigned</source>
        <translation type="unfinished">Cr &amp; eate Usignert</translation>
    </message>
    <message>
        <source>%1 to %2</source>
        <translation type="unfinished">%1 til %2</translation>
    </message>
    <message>
        <source>Do you want to draft this transaction?</source>
        <translation type="unfinished">Vil du utarbeide denne transaksjonen?</translation>
    </message>
    <message>
        <source>Are you sure you want to send?</source>
        <translation type="unfinished">Er du sikker på at du vil sende?</translation>
    </message>
    <message>
        <source>Create Unsigned</source>
        <translation type="unfinished">Lag usignert</translation>
    </message>
    <message>
        <source>Sign and send</source>
        <translation type="unfinished">Signer og send</translation>
    </message>
    <message>
        <source>Sign failed</source>
        <translation type="unfinished">Signering feilet</translation>
    </message>
    <message>
        <source>External signer not found</source>
        <extracomment>"External signer" means using devices such as hardware wallets.</extracomment>
        <translation type="unfinished">Ekstern undertegner ikke funnet</translation>
    </message>
    <message>
        <source>External signer failure</source>
        <extracomment>"External signer" means using devices such as hardware wallets.</extracomment>
        <translation type="unfinished">Ekstern undertegnerfeil</translation>
    </message>
    <message>
        <source>Save Transaction Data</source>
        <translation type="unfinished">Lagre Transaksjonsdata</translation>
    </message>
    <message>
        <source>Partially Signed Transaction (Binary)</source>
        <extracomment>Expanded name of the binary PSBT file format. See: BIP 174.</extracomment>
        <translation type="unfinished">Delvis Signert Transaksjon (Binær)</translation>
    </message>
    <message>
        <source>PSBT saved</source>
        <translation type="unfinished">PSBT lagret</translation>
    </message>
    <message>
        <source>External balance:</source>
        <translation type="unfinished">Ekstern saldo:</translation>
    </message>
    <message>
        <source>or</source>
        <translation type="unfinished">eller</translation>
    </message>
    <message>
        <source>You can increase the fee later (signals Replace-By-Fee, BIP-125).</source>
        <translation type="unfinished">Du kan øke gebyret senere (signaliserer Replace-By-Fee, BIP-125).</translation>
    </message>
    <message>
        <source>Please, review your transaction proposal. This will produce a Partially Signed Particl Transaction (PSBT) which you can save or copy and then sign with e.g. an offline %1 wallet, or a PSBT-compatible hardware wallet.</source>
        <translation type="unfinished">Se over ditt transaksjonsforslag. Dette kommer til å produsere en Delvis Signert Particl Transaksjon (PSBT) som du kan lagre eller kopiere og så signere med f.eks. en offline %1 lommebok, eller en PSBT kompatibel hardware lommebok.</translation>
    </message>
    <message>
        <source>Please, review your transaction.</source>
        <translation type="unfinished">Vennligst se over transaksjonen din.</translation>
    </message>
    <message>
        <source>Transaction fee</source>
        <translation type="unfinished">Transaksjonsgebyr</translation>
    </message>
    <message>
        <source>Not signalling Replace-By-Fee, BIP-125.</source>
        <translation type="unfinished">Signaliserer ikke Replace-By-Fee, BIP-125</translation>
    </message>
    <message>
        <source>Total Amount</source>
        <translation type="unfinished">Totalbeløp</translation>
    </message>
    <message>
        <source>Confirm send coins</source>
        <translation type="unfinished">Bekreft forsendelse av mynter</translation>
    </message>
    <message>
        <source>Confirm transaction proposal</source>
        <translation type="unfinished">Bekreft transaksjonsforslaget</translation>
    </message>
    <message>
        <source>Watch-only balance:</source>
        <translation type="unfinished">Kun-observer balanse:</translation>
    </message>
    <message>
        <source>The recipient address is not valid. Please recheck.</source>
        <translation type="unfinished">Mottakeradressen er ikke gyldig. Sjekk den igjen.</translation>
    </message>
    <message>
        <source>The amount to pay must be larger than 0.</source>
        <translation type="unfinished">Betalingsbeløpet må være høyere enn 0.</translation>
    </message>
    <message>
        <source>The amount exceeds your balance.</source>
        <translation type="unfinished">Beløper overstiger saldo.</translation>
    </message>
    <message>
        <source>The total exceeds your balance when the %1 transaction fee is included.</source>
        <translation type="unfinished">Totalbeløpet overstiger saldo etter at %1-transaksjonsgebyret er lagt til.</translation>
    </message>
    <message>
        <source>Duplicate address found: addresses should only be used once each.</source>
        <translation type="unfinished">Gjenbruk av adresse funnet: Adresser skal kun brukes én gang hver.</translation>
    </message>
    <message>
        <source>Transaction creation failed!</source>
        <translation type="unfinished">Opprettelse av transaksjon mislyktes!</translation>
    </message>
    <message>
        <source>A fee higher than %1 is considered an absurdly high fee.</source>
        <translation type="unfinished">Et gebyr høyere enn %1 anses som absurd høyt.</translation>
    </message>
    <message>
        <source>Payment request expired.</source>
        <translation type="unfinished">Tidsavbrudd for betalingsforespørsel</translation>
    </message>
    <message numerus="yes">
        <source>Estimated to begin confirmation within %n block(s).</source>
        <translation>
            <numerusform>Estimert å begynne bekreftelse innen %n blokk.</numerusform>
            <numerusform>Estimert å begynne bekreftelse innen %n blokker.</numerusform>
        </translation>
    </message>
    <message>
        <source>Warning: Invalid Particl address</source>
        <translation type="unfinished">Advarsel Ugyldig particl-adresse</translation>
    </message>
    <message>
        <source>Warning: Unknown change address</source>
        <translation type="unfinished">Advarsel: Ukjent vekslingsadresse</translation>
    </message>
    <message>
        <source>Confirm custom change address</source>
        <translation type="unfinished">Bekreft egendefinert vekslingsadresse</translation>
    </message>
    <message>
        <source>The address you selected for change is not part of this wallet. Any or all funds in your wallet may be sent to this address. Are you sure?</source>
        <translation type="unfinished">Adressen du valgte for veksling er ikke en del av denne lommeboka. Alle verdiene i din lommebok vil bli sendt til denne adressen. Er du sikker?</translation>
    </message>
    <message>
        <source>(no label)</source>
        <translation type="unfinished">(ingen beskrivelse)</translation>
    </message>
</context>
<context>
    <name>SendCoinsEntry</name>
    <message>
        <source>A&amp;mount:</source>
        <translation>&amp;Beløp:</translation>
    </message>
    <message>
        <source>Pay &amp;To:</source>
        <translation>Betal &amp;Til:</translation>
    </message>
    <message>
        <source>&amp;Label:</source>
        <translation>&amp;Merkelapp:</translation>
    </message>
    <message>
        <source>Choose previously used address</source>
        <translation type="unfinished">Velg tidligere brukt adresse</translation>
    </message>
    <message>
        <source>The Particl address to send the payment to</source>
        <translation type="unfinished">Particl-adressen betalingen skal sendes til</translation>
    </message>
    <message>
        <source>Paste address from clipboard</source>
        <translation>Lim inn adresse fra utklippstavlen</translation>
    </message>
    <message>
        <source>Remove this entry</source>
        <translation type="unfinished">Fjern denne oppføringen</translation>
    </message>
    <message>
        <source>The amount to send in the selected unit</source>
        <translation type="unfinished">beløpet som skal sendes inn den valgte enheten.</translation>
    </message>
    <message>
        <source>The fee will be deducted from the amount being sent. The recipient will receive less particl than you enter in the amount field. If multiple recipients are selected, the fee is split equally.</source>
        <translation type="unfinished">Gebyret vil bli trukket fra beløpet som blir sendt. Mottakeren vil motta mindre particl enn det du skriver inn i beløpsfeltet. Hvis det er valgt flere mottakere, deles gebyret likt.</translation>
    </message>
    <message>
        <source>S&amp;ubtract fee from amount</source>
        <translation type="unfinished">T&amp;rekk fra gebyr fra beløp</translation>
    </message>
    <message>
        <source>Use available balance</source>
        <translation type="unfinished">Bruk tilgjengelig saldo</translation>
    </message>
    <message>
        <source>Message:</source>
        <translation type="unfinished">Melding:</translation>
    </message>
    <message>
        <source>This is an unauthenticated payment request.</source>
        <translation type="unfinished">Dette er en uautorisert betalingsetterspørring.</translation>
    </message>
    <message>
        <source>This is an authenticated payment request.</source>
        <translation type="unfinished">Dette er en autorisert betalingsetterspørring.</translation>
    </message>
    <message>
        <source>Enter a label for this address to add it to the list of used addresses</source>
        <translation type="unfinished">Skriv inn en merkelapp for denne adressen for å legge den til listen av brukte adresser</translation>
    </message>
    <message>
        <source>A message that was attached to the particl: URI which will be stored with the transaction for your reference. Note: This message will not be sent over the Particl network.</source>
        <translation type="unfinished">En melding som var tilknyttet particlen: URI vil bli lagret med transaksjonen for din oversikt. Denne meldingen vil ikke bli sendt over Particl-nettverket.</translation>
    </message>
    <message>
        <source>Pay To:</source>
        <translation type="unfinished">Betal Til:</translation>
    </message>
    </context>
<context>
    <name>SignVerifyMessageDialog</name>
    <message>
        <source>Signatures - Sign / Verify a Message</source>
        <translation>Signaturer - Signer / Verifiser en Melding</translation>
    </message>
    <message>
        <source>&amp;Sign Message</source>
        <translation>&amp;Signer Melding</translation>
    </message>
    <message>
        <source>You can sign messages/agreements with your addresses to prove you can receive particl sent to them. Be careful not to sign anything vague or random, as phishing attacks may try to trick you into signing your identity over to them. Only sign fully-detailed statements you agree to.</source>
        <translation type="unfinished">Du kan signere meldinger/avtaler med adresser for å bevise at du kan motta particl sendt til dem. Vær forsiktig med å signere noe vagt eller tilfeldig, siden phishing-angrep kan prøve å lure deg til å signere din identitet over til dem. Bare signer fullt detaljerte utsagn som du er enig i.</translation>
    </message>
    <message>
        <source>The Particl address to sign the message with</source>
        <translation type="unfinished">Particl-adressen meldingen skal signeres med</translation>
    </message>
    <message>
        <source>Choose previously used address</source>
        <translation type="unfinished">Velg tidligere brukt adresse</translation>
    </message>
    <message>
        <source>Paste address from clipboard</source>
        <translation>Lim inn adresse fra utklippstavlen</translation>
    </message>
    <message>
        <source>Enter the message you want to sign here</source>
        <translation>Skriv inn meldingen du vil signere her</translation>
    </message>
    <message>
        <source>Signature</source>
        <translation>Signatur</translation>
    </message>
    <message>
        <source>Copy the current signature to the system clipboard</source>
        <translation>Kopier valgt signatur til utklippstavle</translation>
    </message>
    <message>
        <source>Sign the message to prove you own this Particl address</source>
        <translation>Signer meldingen for å bevise at du eier denne Particl-adressen</translation>
    </message>
    <message>
        <source>Sign &amp;Message</source>
        <translation>Signer &amp;Melding</translation>
    </message>
    <message>
        <source>Reset all sign message fields</source>
        <translation>Tilbakestill alle felter for meldingssignering</translation>
    </message>
    <message>
        <source>Clear &amp;All</source>
        <translation>Fjern &amp;Alt</translation>
    </message>
    <message>
        <source>&amp;Verify Message</source>
        <translation>&amp;Verifiser Melding</translation>
    </message>
    <message>
        <source>Enter the receiver's address, message (ensure you copy line breaks, spaces, tabs, etc. exactly) and signature below to verify the message. Be careful not to read more into the signature than what is in the signed message itself, to avoid being tricked by a man-in-the-middle attack. Note that this only proves the signing party receives with the address, it cannot prove sendership of any transaction!</source>
        <translation type="unfinished">Skriv inn mottakerens adresse, melding (forsikre deg om at du kopier linjeskift, mellomrom, faner osv. nøyaktig) og underskrift nedenfor for å bekrefte meldingen. Vær forsiktig så du ikke leser mer ut av signaturen enn hva som er i den signerte meldingen i seg selv, for å unngå å bli lurt av et man-in-the-middle-angrep. Merk at dette bare beviser at den som signerer kan motta med adressen, dette beviser ikke hvem som har sendt transaksjoner!</translation>
    </message>
    <message>
        <source>The Particl address the message was signed with</source>
        <translation type="unfinished">Particl-adressen meldingen ble signert med</translation>
    </message>
    <message>
        <source>The signed message to verify</source>
        <translation type="unfinished">Den signerte meldingen for å bekfrefte</translation>
    </message>
    <message>
        <source>The signature given when the message was signed</source>
        <translation type="unfinished">signaturen som ble gitt da meldingen ble signert</translation>
    </message>
    <message>
        <source>Verify the message to ensure it was signed with the specified Particl address</source>
        <translation>Verifiser meldingen for å være sikker på at den ble signert av den angitte Particl-adressen</translation>
    </message>
    <message>
        <source>Verify &amp;Message</source>
        <translation>Verifiser &amp;Melding</translation>
    </message>
    <message>
        <source>Reset all verify message fields</source>
        <translation>Tilbakestill alle felter for meldingsverifikasjon</translation>
    </message>
    <message>
        <source>Click "Sign Message" to generate signature</source>
        <translation type="unfinished">Klikk "Signer melding" for å generere signatur</translation>
    </message>
    <message>
        <source>The entered address is invalid.</source>
        <translation type="unfinished">Innskrevet adresse er ugyldig.</translation>
    </message>
    <message>
        <source>Please check the address and try again.</source>
        <translation type="unfinished">Sjekk adressen og prøv igjen.</translation>
    </message>
    <message>
        <source>The entered address does not refer to a key.</source>
        <translation type="unfinished">Innskrevet adresse refererer ikke til noen nøkkel.</translation>
    </message>
    <message>
        <source>Wallet unlock was cancelled.</source>
        <translation type="unfinished">Opplåsning av lommebok ble avbrutt.</translation>
    </message>
    <message>
        <source>No error</source>
        <translation type="unfinished">Ingen feil</translation>
    </message>
    <message>
        <source>Private key for the entered address is not available.</source>
        <translation type="unfinished">Privat nøkkel for den angitte adressen er ikke tilgjengelig.</translation>
    </message>
    <message>
        <source>Message signing failed.</source>
        <translation type="unfinished">Signering av melding feilet.</translation>
    </message>
    <message>
        <source>Message signed.</source>
        <translation type="unfinished">Melding signert.</translation>
    </message>
    <message>
        <source>The signature could not be decoded.</source>
        <translation type="unfinished">Signaturen kunne ikke dekodes.</translation>
    </message>
    <message>
        <source>Please check the signature and try again.</source>
        <translation type="unfinished">Sjekk signaturen og prøv igjen.</translation>
    </message>
    <message>
        <source>The signature did not match the message digest.</source>
        <translation type="unfinished">Signaturen samsvarer ikke med meldingsporteføljen.</translation>
    </message>
    <message>
        <source>Message verification failed.</source>
        <translation type="unfinished">Meldingsverifiseringen mislyktes.</translation>
    </message>
    <message>
        <source>Message verified.</source>
        <translation type="unfinished">Melding bekreftet.</translation>
    </message>
</context>
<context>
    <name>TransactionDesc</name>
    <message numerus="yes">
        <source>Open for %n more block(s)</source>
        <translation>
            <numerusform />
            <numerusform />
        </translation>
    </message>
    <message>
        <source>Open until %1</source>
        <translation type="unfinished">Åpen til %1</translation>
    </message>
    <message>
        <source>conflicted with a transaction with %1 confirmations</source>
        <translation type="unfinished">gikk ikke overens med en transaksjon med %1 bekreftelser</translation>
    </message>
    <message>
        <source>0/unconfirmed, %1</source>
        <translation type="unfinished">0/ubekreftet, %1</translation>
    </message>
    <message>
        <source>in memory pool</source>
        <translation type="unfinished">i minnepool</translation>
    </message>
    <message>
        <source>not in memory pool</source>
        <translation type="unfinished">ikke i minnepool</translation>
    </message>
    <message>
        <source>abandoned</source>
        <translation type="unfinished">forlatt</translation>
    </message>
    <message>
        <source>%1/unconfirmed</source>
        <translation type="unfinished">%1/ubekreftet</translation>
    </message>
    <message>
        <source>%1 confirmations</source>
        <translation type="unfinished">%1 bekreftelser</translation>
    </message>
    <message>
        <source>Date</source>
        <translation type="unfinished">Dato</translation>
    </message>
    <message>
        <source>Source</source>
        <translation type="unfinished">Kilde</translation>
    </message>
    <message>
        <source>Generated</source>
        <translation type="unfinished">Generert</translation>
    </message>
    <message>
        <source>From</source>
        <translation type="unfinished">Fra</translation>
    </message>
    <message>
        <source>unknown</source>
        <translation type="unfinished">ukjent</translation>
    </message>
    <message>
        <source>To</source>
        <translation type="unfinished">Til</translation>
    </message>
    <message>
        <source>own address</source>
        <translation type="unfinished">egen adresse</translation>
    </message>
    <message>
        <source>watch-only</source>
        <translation type="unfinished">kun oppsyn</translation>
    </message>
    <message>
        <source>label</source>
        <translation type="unfinished">merkelapp</translation>
    </message>
    <message>
        <source>Credit</source>
        <translation type="unfinished">Kreditt</translation>
    </message>
    <message numerus="yes">
        <source>matures in %n more block(s)</source>
        <translation>
            <numerusform />
            <numerusform />
        </translation>
    </message>
    <message>
        <source>not accepted</source>
        <translation type="unfinished">ikke akseptert</translation>
    </message>
    <message>
        <source>Debit</source>
        <translation type="unfinished">Debet</translation>
    </message>
    <message>
        <source>Total debit</source>
        <translation type="unfinished">Total debet</translation>
    </message>
    <message>
        <source>Total credit</source>
        <translation type="unfinished">Total kreditt</translation>
    </message>
    <message>
        <source>Transaction fee</source>
        <translation type="unfinished">Transaksjonsgebyr</translation>
    </message>
    <message>
        <source>Net amount</source>
        <translation type="unfinished">Nettobeløp</translation>
    </message>
    <message>
        <source>Message</source>
        <translation type="unfinished">Melding</translation>
    </message>
    <message>
        <source>Comment</source>
        <translation type="unfinished">Kommentar</translation>
    </message>
    <message>
        <source>Transaction ID</source>
        <translation type="unfinished">Transaksjons-ID</translation>
    </message>
    <message>
        <source>Transaction total size</source>
        <translation type="unfinished">Total transaksjonsstørrelse</translation>
    </message>
    <message>
        <source>Transaction virtual size</source>
        <translation type="unfinished">Virtuell transaksjonsstørrelse</translation>
    </message>
    <message>
        <source>Output index</source>
        <translation type="unfinished">Outputindeks</translation>
    </message>
    <message>
        <source> (Certificate was not verified)</source>
        <translation type="unfinished">(sertifikatet ble ikke bekreftet)</translation>
    </message>
    <message>
        <source>Merchant</source>
        <translation type="unfinished">Forretningsdrivende</translation>
    </message>
    <message>
        <source>Generated coins must mature %1 blocks before they can be spent. When you generated this block, it was broadcast to the network to be added to the block chain. If it fails to get into the chain, its state will change to "not accepted" and it won't be spendable. This may occasionally happen if another node generates a block within a few seconds of yours.</source>
        <translation type="unfinished">Genererte particl må modne %1 blokker før de kan brukes. Da du genererte denne blokken ble den kringkastet på nettverket for å bli lagt til i kjeden av blokker. Hvis den ikke kommer med i kjeden vil den endre seg til "ikke akseptert", og vil ikke kunne brukes. Dette vil noen ganger skje hvis en annen node genererer en blokk innen noen sekunder av din.</translation>
    </message>
    <message>
        <source>Debug information</source>
        <translation type="unfinished">Feilrettingsinformasjon</translation>
    </message>
    <message>
        <source>Transaction</source>
        <translation type="unfinished">Transaksjon</translation>
    </message>
    <message>
        <source>Amount</source>
        <translation type="unfinished">Beløp</translation>
    </message>
    <message>
        <source>true</source>
        <translation type="unfinished">sant</translation>
    </message>
    <message>
        <source>false</source>
        <translation type="unfinished">usant</translation>
    </message>
</context>
<context>
    <name>TransactionDescDialog</name>
    <message>
        <source>This pane shows a detailed description of the transaction</source>
        <translation>Her vises en detaljert beskrivelse av transaksjonen</translation>
    </message>
    <message>
        <source>Details for %1</source>
        <translation type="unfinished">Detaljer for %1</translation>
    </message>
</context>
<context>
    <name>TransactionTableModel</name>
    <message>
        <source>Date</source>
        <translation type="unfinished">Dato</translation>
    </message>
    <message>
        <source>Label</source>
        <translation type="unfinished">Beskrivelse</translation>
    </message>
    <message numerus="yes">
        <source>Open for %n more block(s)</source>
        <translation>
            <numerusform />
            <numerusform />
        </translation>
    </message>
    <message>
        <source>Open until %1</source>
        <translation type="unfinished">Åpen til %1</translation>
    </message>
    <message>
        <source>Unconfirmed</source>
        <translation type="unfinished">Ubekreftet</translation>
    </message>
    <message>
        <source>Abandoned</source>
        <translation type="unfinished">Forlatt</translation>
    </message>
    <message>
        <source>Confirming (%1 of %2 recommended confirmations)</source>
        <translation type="unfinished">Bekrefter (%1 av %2 anbefalte bekreftelser)</translation>
    </message>
    <message>
        <source>Confirmed (%1 confirmations)</source>
        <translation type="unfinished">Bekreftet (%1 bekreftelser)</translation>
    </message>
    <message>
        <source>Conflicted</source>
        <translation type="unfinished">Gikk ikke overens</translation>
    </message>
    <message>
        <source>Immature (%1 confirmations, will be available after %2)</source>
        <translation type="unfinished">Umoden (%1 bekreftelser, vil være tilgjengelig etter %2)</translation>
    </message>
    <message>
        <source>Generated but not accepted</source>
        <translation type="unfinished">Generert, men ikke akseptert</translation>
    </message>
    <message>
        <source>Received with</source>
        <translation type="unfinished">Mottatt med</translation>
    </message>
    <message>
        <source>Received from</source>
        <translation type="unfinished">Mottatt fra</translation>
    </message>
    <message>
        <source>Sent to</source>
        <translation type="unfinished">Sendt til</translation>
    </message>
    <message>
        <source>Payment to yourself</source>
        <translation type="unfinished">Betaling til deg selv</translation>
    </message>
    <message>
        <source>Mined</source>
        <translation type="unfinished">Utvunnet</translation>
    </message>
    <message>
        <source>watch-only</source>
        <translation type="unfinished">kun oppsyn</translation>
    </message>
    <message>
        <source>(no label)</source>
        <translation type="unfinished">(ingen beskrivelse)</translation>
    </message>
    <message>
        <source>Transaction status. Hover over this field to show number of confirmations.</source>
        <translation type="unfinished">Transaksjonsstatus. Hold pekeren over dette feltet for å se antall bekreftelser.</translation>
    </message>
    <message>
        <source>Date and time that the transaction was received.</source>
        <translation type="unfinished">Dato og tid for mottak av transaksjonen.</translation>
    </message>
    <message>
        <source>Type of transaction.</source>
        <translation type="unfinished">Transaksjonstype.</translation>
    </message>
    <message>
        <source>Whether or not a watch-only address is involved in this transaction.</source>
        <translation type="unfinished">Hvorvidt en oppsynsadresse er involvert i denne transaksjonen.</translation>
    </message>
    <message>
        <source>User-defined intent/purpose of the transaction.</source>
        <translation type="unfinished">Brukerdefinert intensjon/hensikt med transaksjonen.</translation>
    </message>
    <message>
        <source>Amount removed from or added to balance.</source>
        <translation type="unfinished">Beløp fjernet eller lagt til saldo.</translation>
    </message>
</context>
<context>
    <name>TransactionView</name>
    <message>
        <source>All</source>
        <translation type="unfinished">Alt</translation>
    </message>
    <message>
        <source>Today</source>
        <translation type="unfinished">I dag</translation>
    </message>
    <message>
        <source>This week</source>
        <translation type="unfinished">Denne uka</translation>
    </message>
    <message>
        <source>This month</source>
        <translation type="unfinished">Denne måneden</translation>
    </message>
    <message>
        <source>Last month</source>
        <translation type="unfinished">Forrige måned</translation>
    </message>
    <message>
        <source>This year</source>
        <translation type="unfinished">Dette året</translation>
    </message>
    <message>
        <source>Received with</source>
        <translation type="unfinished">Mottatt med</translation>
    </message>
    <message>
        <source>Sent to</source>
        <translation type="unfinished">Sendt til</translation>
    </message>
    <message>
        <source>To yourself</source>
        <translation type="unfinished">Til deg selv</translation>
    </message>
    <message>
        <source>Mined</source>
        <translation type="unfinished">Utvunnet</translation>
    </message>
    <message>
        <source>Other</source>
        <translation type="unfinished">Andre</translation>
    </message>
    <message>
        <source>Enter address, transaction id, or label to search</source>
        <translation type="unfinished">Oppgi adresse, transaksjons-ID eller merkelapp for å søke</translation>
    </message>
    <message>
        <source>Min amount</source>
        <translation type="unfinished">Minimumsbeløp</translation>
    </message>
    <message>
        <source>Range…</source>
        <translation type="unfinished">Intervall...</translation>
    </message>
    <message>
        <source>&amp;Copy address</source>
        <translation type="unfinished">&amp;Kopier adresse</translation>
    </message>
    <message>
        <source>Copy &amp;label</source>
        <translation type="unfinished">Kopier &amp;beskrivelse</translation>
    </message>
    <message>
        <source>Copy &amp;amount</source>
        <translation type="unfinished">Kopier &amp;beløp</translation>
    </message>
    <message>
        <source>Copy transaction &amp;ID</source>
        <translation type="unfinished">Kopier transaksjons&amp;ID</translation>
    </message>
    <message>
        <source>Copy full transaction &amp;details</source>
        <translation type="unfinished">Kopier komplette transaksjons&amp;detaljer</translation>
    </message>
    <message>
        <source>&amp;Show transaction details</source>
        <translation type="unfinished">&amp;Vis transaksjonsdetaljer</translation>
    </message>
    <message>
        <source>Increase transaction &amp;fee</source>
        <translation type="unfinished">Øk transaksjons&amp;gebyr</translation>
    </message>
    <message>
        <source>&amp;Edit address label</source>
        <translation type="unfinished">&amp;Rediger merkelapp</translation>
    </message>
    <message>
        <source>Export Transaction History</source>
        <translation type="unfinished">Eksporter transaksjonshistorikk</translation>
    </message>
    <message>
        <source>Comma separated file</source>
        <extracomment>Expanded name of the CSV file format. See https://en.wikipedia.org/wiki/Comma-separated_values</extracomment>
        <translation type="unfinished">Kommaseparert fil</translation>
    </message>
    <message>
        <source>Confirmed</source>
        <translation type="unfinished">Bekreftet</translation>
    </message>
    <message>
        <source>Watch-only</source>
        <translation type="unfinished">Kun oppsyn</translation>
    </message>
    <message>
        <source>Date</source>
        <translation type="unfinished">Dato</translation>
    </message>
    <message>
        <source>Label</source>
        <translation type="unfinished">Beskrivelse</translation>
    </message>
    <message>
        <source>Address</source>
        <translation type="unfinished">Adresse</translation>
    </message>
    <message>
        <source>Exporting Failed</source>
        <translation type="unfinished">Eksporten feilet</translation>
    </message>
    <message>
        <source>There was an error trying to save the transaction history to %1.</source>
        <translation type="unfinished">En feil oppstod ved lagring av transaksjonshistorikk til %1.</translation>
    </message>
    <message>
        <source>Exporting Successful</source>
        <translation type="unfinished">Eksportert</translation>
    </message>
    <message>
        <source>The transaction history was successfully saved to %1.</source>
        <translation type="unfinished">Transaksjonshistorikken ble lagret til %1.</translation>
    </message>
    <message>
        <source>Range:</source>
        <translation type="unfinished">Rekkevidde:</translation>
    </message>
    <message>
        <source>to</source>
        <translation type="unfinished">til</translation>
    </message>
</context>
<context>
    <name>WalletFrame</name>
    <message>
        <source>No wallet has been loaded.
Go to File &gt; Open Wallet to load a wallet.
- OR -</source>
        <translation type="unfinished">Ingen lommebok har blitt lastet.
Gå til Fil &gt; Åpne lommebok for å laste en lommebok.
- ELLER -</translation>
    </message>
    <message>
        <source>Create a new wallet</source>
        <translation type="unfinished">Lag en ny lommebok</translation>
    </message>
</context>
<context>
    <name>WalletModel</name>
    <message>
        <source>Send Coins</source>
        <translation type="unfinished">Send Particl</translation>
    </message>
    <message>
        <source>Fee bump error</source>
        <translation type="unfinished">Gebyrforhøyelsesfeil</translation>
    </message>
    <message>
        <source>Increasing transaction fee failed</source>
        <translation type="unfinished">Økning av transaksjonsgebyr mislyktes</translation>
    </message>
    <message>
        <source>Do you want to increase the fee?</source>
        <translation type="unfinished">Ønsker du å øke gebyret?</translation>
    </message>
    <message>
        <source>Do you want to draft a transaction with fee increase?</source>
        <translation type="unfinished">Vil du utarbeide en transaksjon med gebyrøkning?</translation>
    </message>
    <message>
        <source>Current fee:</source>
        <translation type="unfinished">Nåværede gebyr:</translation>
    </message>
    <message>
        <source>Increase:</source>
        <translation type="unfinished">Økning:</translation>
    </message>
    <message>
        <source>New fee:</source>
        <translation type="unfinished">Nytt gebyr:</translation>
    </message>
    <message>
        <source>Warning: This may pay the additional fee by reducing change outputs or adding inputs, when necessary. It may add a new change output if one does not already exist. These changes may potentially leak privacy.</source>
        <translation type="unfinished">Advarsel: Dette kan betale tilleggsgebyret ved å redusere endringsoutput eller legge til input, ved behov. Det kan legge til en ny endringsoutput hvis en ikke allerede eksisterer. Disse endringene kan potensielt lekke privatinformasjon.</translation>
    </message>
    <message>
        <source>Confirm fee bump</source>
        <translation type="unfinished">Bekreft gebyrøkning</translation>
    </message>
    <message>
        <source>Can't draft transaction.</source>
        <translation type="unfinished">Kan ikke utarbeide transaksjon.</translation>
    </message>
    <message>
        <source>PSBT copied</source>
        <translation type="unfinished">PSBT kopiert</translation>
    </message>
    <message>
        <source>Can't sign transaction.</source>
        <translation type="unfinished">Kan ikke signere transaksjon</translation>
    </message>
    <message>
        <source>Could not commit transaction</source>
        <translation type="unfinished">Kunne ikke sende inn transaksjon</translation>
    </message>
    <message>
        <source>Can't display address</source>
        <translation type="unfinished">Kan ikke vise adresse</translation>
    </message>
    <message>
        <source>default wallet</source>
        <translation type="unfinished">standard lommebok</translation>
    </message>
</context>
<context>
    <name>WalletView</name>
    <message>
        <source>&amp;Export</source>
        <translation type="unfinished">&amp;Eksport</translation>
    </message>
    <message>
        <source>Export the data in the current tab to a file</source>
        <translation type="unfinished">Eksporter data i den valgte fliken til en fil</translation>
    </message>
    <message>
        <source>Error</source>
        <translation type="unfinished">Feilmelding</translation>
    </message>
    <message>
        <source>Unable to decode PSBT from clipboard (invalid base64)</source>
        <translation type="unfinished">Klarte ikke å dekode PSBT fra utklippstavle (ugyldig base64)</translation>
    </message>
    <message>
        <source>Load Transaction Data</source>
        <translation type="unfinished">Last transaksjonsdata</translation>
    </message>
    <message>
        <source>Partially Signed Transaction (*.psbt)</source>
        <translation type="unfinished">Delvis signert transaksjon (*.psbt)</translation>
    </message>
    <message>
        <source>PSBT file must be smaller than 100 MiB</source>
        <translation type="unfinished">PSBT-fil må være mindre enn 100 MiB</translation>
    </message>
    <message>
        <source>Unable to decode PSBT</source>
        <translation type="unfinished">Klarte ikke å dekode PSBT</translation>
    </message>
    <message>
        <source>Backup Wallet</source>
        <translation type="unfinished">Sikkerhetskopier lommebok</translation>
    </message>
    <message>
        <source>Wallet Data</source>
        <extracomment>Name of the wallet data file format.</extracomment>
        <translation type="unfinished">Lommebokdata</translation>
    </message>
    <message>
        <source>Backup Failed</source>
        <translation type="unfinished">Sikkerhetskopiering mislyktes</translation>
    </message>
    <message>
        <source>There was an error trying to save the wallet data to %1.</source>
        <translation type="unfinished">Feil under forsøk på lagring av lommebokdata til %1</translation>
    </message>
    <message>
        <source>Backup Successful</source>
        <translation type="unfinished">Sikkerhetskopiert</translation>
    </message>
    <message>
        <source>The wallet data was successfully saved to %1.</source>
        <translation type="unfinished">Lommebokdata lagret til %1.</translation>
    </message>
    <message>
        <source>Cancel</source>
        <translation type="unfinished">Avbryt</translation>
    </message>
</context>
<context>
    <name>bitcoin-core</name>
    <message>
        <source>The %s developers</source>
        <translation type="unfinished">%s-utviklerne</translation>
    </message>
    <message>
        <source>%s corrupt. Try using the wallet tool particl-wallet to salvage or restoring a backup.</source>
        <translation type="unfinished">%s korrupt. Prøv å bruk lommebokverktøyet particl-wallet til å fikse det eller laste en backup.</translation>
    </message>
    <message>
        <source>-maxtxfee is set very high! Fees this large could be paid on a single transaction.</source>
        <translation type="unfinished">-maxtxfee er satt veldig høyt! Så stort gebyr kan bli betalt ved en enkelt transaksjon.</translation>
    </message>
    <message>
        <source>Cannot downgrade wallet from version %i to version %i. Wallet version unchanged.</source>
        <translation type="unfinished">Kan ikke nedgradere lommebok fra versjon %i til versjon %i. Lommebokversjon er uforandret.</translation>
    </message>
    <message>
        <source>Cannot obtain a lock on data directory %s. %s is probably already running.</source>
        <translation type="unfinished">Kan ikke låse datamappen %s. %s kjører antagelig allerede.</translation>
    </message>
    <message>
        <source>Cannot provide specific connections and have addrman find outgoing connections at the same.</source>
        <translation type="unfinished">Kan ikke angi spesifikke tilkoblinger og ha addrman til å finne utgående tilkoblinger samtidig.</translation>
    </message>
    <message>
        <source>Cannot upgrade a non HD split wallet from version %i to version %i without upgrading to support pre-split keypool. Please use version %i or no version specified.</source>
        <translation type="unfinished">Kan ikke oppgradere en ikke-HD delt lommebok fra versjon %i til versjon %i uten å først oppgradere for å få støtte for forhåndsdelt keypool. Vennligst bruk versjon %i eller ingen versjon spesifisert.</translation>
    </message>
    <message>
        <source>Distributed under the MIT software license, see the accompanying file %s or %s</source>
        <translation type="unfinished">Lisensiert MIT. Se tilhørende fil %s eller %s</translation>
    </message>
    <message>
        <source>Error reading %s! All keys read correctly, but transaction data or address book entries might be missing or incorrect.</source>
        <translation type="unfinished">Feil under lesing av %s! Alle nøkler har blitt lest rett, men transaksjonsdata eller adressebokoppføringer kan mangle eller være uriktige.</translation>
    </message>
    <message>
        <source>Error: Dumpfile format record is incorrect. Got "%s", expected "format".</source>
        <translation type="unfinished">Feil: Dumpfil formatoppføring stemmer ikke. Fikk "%s", forventet "format".</translation>
    </message>
    <message>
        <source>Error: Dumpfile identifier record is incorrect. Got "%s", expected "%s".</source>
        <translation type="unfinished">Feil: Dumpfil identifiseringsoppføring stemmer ikke. Fikk "%s", forventet "%s".</translation>
    </message>
    <message>
        <source>Error: Dumpfile version is not supported. This version of bitcoin-wallet only supports version 1 dumpfiles. Got dumpfile with version %s</source>
        <translation type="unfinished">Feil: Dumpfil versjon er ikke støttet. Denne versjonen av bitcoin-lommebok støtter kun versjon 1 dumpfiler. Fikk dumpfil med versjon %s</translation>
    </message>
    <message>
        <source>Error: Listening for incoming connections failed (listen returned error %s)</source>
        <translation type="unfinished">Feil: Lytting etter innkommende tilkoblinger feilet (lytting returnerte feil %s)</translation>
    </message>
    <message>
        <source>Fee estimation failed. Fallbackfee is disabled. Wait a few blocks or enable -fallbackfee.</source>
        <translation type="unfinished">Avgiftsberegning mislyktes. Fallbackfee er deaktivert. Vent et par blokker eller aktiver -fallbackfee.</translation>
    </message>
    <message>
        <source>File %s already exists. If you are sure this is what you want, move it out of the way first.</source>
        <translation type="unfinished">Filen %s eksisterer allerede. Hvis du er sikker på at det er dette du vil, flytt den vekk først.</translation>
    </message>
    <message>
        <source>Invalid amount for -maxtxfee=&lt;amount&gt;: '%s' (must be at least the minrelay fee of %s to prevent stuck transactions)</source>
        <translation type="unfinished">Ugyldig beløp for -maxtxfee=&lt;amount&gt;: '%s' (et minrelay gebyr på minimum %s kreves for å forhindre fastlåste transaksjoner)</translation>
    </message>
    <message>
        <source>More than one onion bind address is provided. Using %s for the automatically created Tor onion service.</source>
        <translation type="unfinished">Mer enn en onion adresse har blitt gitt. Bruker %s for den automatisk lagde Tor onion tjenesten.</translation>
    </message>
    <message>
        <source>Please check that your computer's date and time are correct! If your clock is wrong, %s will not work properly.</source>
        <translation type="unfinished">Sjekk at din datamaskins dato og klokke er stilt rett! Hvis klokka er feil, vil ikke %s fungere ordentlig.</translation>
    </message>
    <message>
        <source>Please contribute if you find %s useful. Visit %s for further information about the software.</source>
        <translation type="unfinished">Bidra hvis du finner %s nyttig. Besøk %s for mer informasjon om programvaren.</translation>
    </message>
    <message>
        <source>Prune configured below the minimum of %d MiB.  Please use a higher number.</source>
        <translation type="unfinished">Beskjæringsmodus er konfigurert under minimum på %d MiB. Vennligst bruk et høyere nummer.</translation>
    </message>
    <message>
        <source>Prune: last wallet synchronisation goes beyond pruned data. You need to -reindex (download the whole blockchain again in case of pruned node)</source>
        <translation type="unfinished">Beskjæring: siste lommeboksynkronisering går utenfor beskjærte data. Du må bruke -reindex (laster ned hele blokkjeden igjen for beskjærte noder)</translation>
    </message>
    <message>
        <source>SQLiteDatabase: Unknown sqlite wallet schema version %d. Only version %d is supported</source>
        <translation type="unfinished">SQLiteDatabase: Ukjent sqlite lommebok skjema versjon %d. Kun versjon %d er støttet</translation>
    </message>
    <message>
        <source>The block database contains a block which appears to be from the future. This may be due to your computer's date and time being set incorrectly. Only rebuild the block database if you are sure that your computer's date and time are correct</source>
        <translation type="unfinished">Blokkdatabasen inneholder en blokk som ser ut til å være fra fremtiden. Dette kan være fordi dato og tid på din datamaskin er satt feil. Gjenopprett kun blokkdatabasen når du er sikker på at dato og tid er satt riktig.</translation>
    </message>
    <message>
        <source>The transaction amount is too small to send after the fee has been deducted</source>
        <translation type="unfinished">Transaksjonsbeløpet er for lite til å sendes etter at gebyret er fratrukket</translation>
    </message>
    <message>
        <source>This error could occur if this wallet was not shutdown cleanly and was last loaded using a build with a newer version of Berkeley DB. If so, please use the software that last loaded this wallet</source>
        <translation type="unfinished">Denne feilen kan oppstå hvis denne lommeboken ikke ble avsluttet skikkelig og var sist lastet med en build som hadde en nyere versjon av Berkeley DB. Hvis det har skjedd, vær så snill å bruk softwaren som sist lastet denne lommeboken.</translation>
    </message>
    <message>
        <source>This is a pre-release test build - use at your own risk - do not use for mining or merchant applications</source>
        <translation type="unfinished">Dette er en testversjon i påvente av utgivelse - bruk på egen risiko - ikke for bruk til blokkutvinning eller i forretningsøyemed</translation>
    </message>
    <message>
        <source>This is the maximum transaction fee you pay (in addition to the normal fee) to prioritize partial spend avoidance over regular coin selection.</source>
        <translation type="unfinished">Dette er maksimum transaksjonsavgift du betaler (i tillegg til den normale avgiften) for å prioritere delvis betaling unngåelse over normal mynt seleksjon.</translation>
    </message>
    <message>
        <source>This is the transaction fee you may discard if change is smaller than dust at this level</source>
        <translation type="unfinished">Dette er transaksjonsgebyret du kan se bort fra hvis vekslepengene utgjør mindre enn støv på dette nivået</translation>
    </message>
    <message>
        <source>This is the transaction fee you may pay when fee estimates are not available.</source>
        <translation type="unfinished">Dette er transaksjonsgebyret du kan betale når gebyranslag ikke er tilgjengelige.</translation>
    </message>
    <message>
        <source>Total length of network version string (%i) exceeds maximum length (%i). Reduce the number or size of uacomments.</source>
        <translation type="unfinished">Total lengde av nettverks-versionstreng (%i) er over maks lengde (%i). Reduser tallet eller størrelsen av uacomments.</translation>
    </message>
    <message>
        <source>Unable to replay blocks. You will need to rebuild the database using -reindex-chainstate.</source>
        <translation type="unfinished">Kan ikke spille av blokker igjen. Du må bygge opp igjen databasen ved bruk av -reindex-chainstate.</translation>
    </message>
    <message>
        <source>Warning: Dumpfile wallet format "%s" does not match command line specified format "%s".</source>
        <translation type="unfinished">Advarsel: Dumpfil lommebokformat "%s" stemmer ikke med format "%s" spesifisert i kommandolinje.</translation>
    </message>
    <message>
        <source>Warning: We do not appear to fully agree with our peers! You may need to upgrade, or other nodes may need to upgrade.</source>
        <translation type="unfinished">Advarsel: Vi ser ikke ut til å være i full overenstemmelse med våre likemenn! Du kan trenge å oppgradere, eller andre noder kan trenge å oppgradere.</translation>
    </message>
    <message>
        <source>You need to rebuild the database using -reindex to go back to unpruned mode.  This will redownload the entire blockchain</source>
        <translation type="unfinished">Du må gjenoppbygge databasen ved hjelp av -reindex for å gå tilbake til ubeskåret modus. Dette vil laste ned hele blokkjeden på nytt.</translation>
    </message>
    <message>
        <source>%s is set very high!</source>
        <translation type="unfinished">%s er satt veldig høyt!</translation>
    </message>
    <message>
        <source>-maxmempool must be at least %d MB</source>
        <translation type="unfinished">-maxmempool må være minst %d MB</translation>
    </message>
    <message>
        <source>A fatal internal error occurred, see debug.log for details</source>
        <translation type="unfinished">En fatal intern feil oppstod, se debug.log for detaljer.</translation>
    </message>
    <message>
        <source>Cannot resolve -%s address: '%s'</source>
        <translation type="unfinished">Kunne ikke slå opp -%s-adresse: "%s"</translation>
    </message>
    <message>
        <source>Cannot set -peerblockfilters without -blockfilterindex.</source>
        <translation type="unfinished">Kan ikke sette -peerblockfilters uten -blockfilterindex</translation>
    </message>
    <message>
        <source>Change index out of range</source>
        <translation type="unfinished">Kjedeindeks utenfor rekkevidde</translation>
    </message>
    <message>
        <source>Copyright (C) %i-%i</source>
        <translation type="unfinished">Kopirett © %i-%i</translation>
    </message>
    <message>
        <source>Corrupted block database detected</source>
        <translation type="unfinished">Oppdaget korrupt blokkdatabase</translation>
    </message>
    <message>
        <source>Could not find asmap file %s</source>
        <translation type="unfinished">Kunne ikke finne asmap filen %s</translation>
    </message>
    <message>
        <source>Could not parse asmap file %s</source>
        <translation type="unfinished">Kunne ikke analysere asmap filen %s</translation>
    </message>
    <message>
        <source>Disk space is too low!</source>
        <translation type="unfinished">For lite diskplass!</translation>
    </message>
    <message>
        <source>Do you want to rebuild the block database now?</source>
        <translation type="unfinished">Ønsker du å gjenopprette blokkdatabasen nå?</translation>
    </message>
    <message>
        <source>Done loading</source>
        <translation type="unfinished">Ferdig med lasting</translation>
    </message>
    <message>
        <source>Dump file %s does not exist.</source>
        <translation type="unfinished">Dump fil %s eksisterer ikke.</translation>
    </message>
    <message>
        <source>Error creating %s</source>
        <translation type="unfinished">Feil under opprettelse av %s</translation>
    </message>
    <message>
        <source>Error initializing block database</source>
        <translation type="unfinished">Feil under initialisering av blokkdatabase</translation>
    </message>
    <message>
        <source>Error initializing wallet database environment %s!</source>
        <translation type="unfinished">Feil under oppstart av lommeboken sitt databasemiljø %s!</translation>
    </message>
    <message>
        <source>Error loading %s</source>
        <translation type="unfinished">Feil ved lasting av %s</translation>
    </message>
    <message>
        <source>Error loading %s: Wallet corrupted</source>
        <translation type="unfinished">Feil under innlasting av %s: Skadet lommebok</translation>
    </message>
    <message>
        <source>Error loading %s: Wallet requires newer version of %s</source>
        <translation type="unfinished">Feil under innlasting av %s: Lommeboka krever nyere versjon av %s</translation>
    </message>
    <message>
        <source>Error loading block database</source>
        <translation type="unfinished">Feil ved lasting av blokkdatabase</translation>
    </message>
    <message>
        <source>Error opening block database</source>
        <translation type="unfinished">Feil under åpning av blokkdatabase</translation>
    </message>
    <message>
        <source>Error reading from database, shutting down.</source>
        <translation type="unfinished">Feil ved lesing fra database, stenger ned.</translation>
    </message>
    <message>
        <source>Error reading next record from wallet database</source>
        <translation type="unfinished">Feil ved lesing av neste oppføring fra lommebokdatabase</translation>
    </message>
    <message>
        <source>Error upgrading chainstate database</source>
        <translation type="unfinished">Feil ved oppgradering av kjedetilstandsdatabase</translation>
    </message>
    <message>
        <source>Error: Disk space is low for %s</source>
        <translation type="unfinished">Feil: Ikke nok ledig diskplass for %s</translation>
    </message>
    <message>
        <source>Error: Dumpfile checksum does not match. Computed %s, expected %s</source>
        <translation type="unfinished">Feil: Dumpfil sjekksum samsvarer ikke. Beregnet %s, forventet %s</translation>
    </message>
    <message>
        <source>Error: Got key that was not hex: %s</source>
        <translation type="unfinished">Feil: Fikk nøkkel som ikke var hex: %s</translation>
    </message>
    <message>
        <source>Error: Got value that was not hex: %s</source>
        <translation type="unfinished">Feil: Fikk verdi som ikke var hex: %s</translation>
    </message>
    <message>
        <source>Error: Keypool ran out, please call keypoolrefill first</source>
        <translation type="unfinished">Feil: Keypool gikk tom, kall keypoolrefill først.</translation>
    </message>
    <message>
        <source>Error: Missing checksum</source>
        <translation type="unfinished">Feil: Manglende sjekksum</translation>
    </message>
    <message>
        <source>Error: No %s addresses available.</source>
        <translation type="unfinished">Feil: Ingen %s adresser tilgjengelige.</translation>
    </message>
    <message>
        <source>Error: Unable to write record to new wallet</source>
        <translation type="unfinished">Feil: Kan ikke skrive rekord til ny lommebok</translation>
    </message>
    <message>
        <source>Failed to listen on any port. Use -listen=0 if you want this.</source>
        <translation type="unfinished">Kunne ikke lytte på noen port. Bruk -listen=0 hvis det er dette du vil.</translation>
    </message>
    <message>
        <source>Failed to rescan the wallet during initialization</source>
        <translation type="unfinished">Klarte ikke gå igjennom lommeboken under oppstart</translation>
    </message>
    <message>
        <source>Failed to verify database</source>
        <translation type="unfinished">Verifisering av database feilet</translation>
    </message>
    <message>
        <source>Fee rate (%s) is lower than the minimum fee rate setting (%s)</source>
        <translation type="unfinished">Avgiftsrate (%s) er lavere enn den minimume avgiftsrate innstillingen (%s)</translation>
    </message>
    <message>
        <source>Ignoring duplicate -wallet %s.</source>
        <translation type="unfinished">Ignorerer dupliserte -wallet %s.</translation>
    </message>
    <message>
        <source>Importing…</source>
        <translation type="unfinished">Importerer...</translation>
    </message>
    <message>
        <source>Incorrect or no genesis block found. Wrong datadir for network?</source>
        <translation type="unfinished">Ugyldig eller ingen skaperblokk funnet. Feil datamappe for nettverk?</translation>
    </message>
    <message>
        <source>Initialization sanity check failed. %s is shutting down.</source>
        <translation type="unfinished">Sunnhetssjekk ved oppstart mislyktes. %s skrus av.</translation>
    </message>
    <message>
        <source>Insufficient funds</source>
        <translation type="unfinished">Utilstrekkelige midler</translation>
    </message>
    <message>
        <source>Invalid -onion address or hostname: '%s'</source>
        <translation type="unfinished">Ugyldig -onion adresse eller vertsnavn: "%s"</translation>
    </message>
    <message>
        <source>Invalid -proxy address or hostname: '%s'</source>
        <translation type="unfinished">Ugyldig -mellomtjeneradresse eller vertsnavn: "%s"</translation>
    </message>
    <message>
        <source>Invalid amount for -%s=&lt;amount&gt;: '%s'</source>
        <translation type="unfinished">Ugyldig beløp for -%s=&lt;amount&gt;: "%s"</translation>
    </message>
    <message>
        <source>Invalid amount for -discardfee=&lt;amount&gt;: '%s'</source>
        <translation type="unfinished">Ugyldig beløp for -discardfee=&lt;amount&gt;: "%s"</translation>
    </message>
    <message>
        <source>Invalid amount for -fallbackfee=&lt;amount&gt;: '%s'</source>
        <translation type="unfinished">Ugyldig beløp for -fallbackfee=&lt;amount&gt;: "%s"</translation>
    </message>
    <message>
        <source>Invalid amount for -paytxfee=&lt;amount&gt;: '%s' (must be at least %s)</source>
        <translation type="unfinished">Ugyldig beløp for -paytxfee=&lt;amount&gt;: '%s' (må være minst %s)</translation>
    </message>
    <message>
        <source>Invalid netmask specified in -whitelist: '%s'</source>
        <translation type="unfinished">Ugyldig nettmaske spesifisert i -whitelist: '%s'</translation>
    </message>
    <message>
        <source>Loading P2P addresses…</source>
        <translation type="unfinished">Laster P2P-adresser...</translation>
    </message>
    <message>
        <source>Loading banlist…</source>
        <translation type="unfinished">Laster inn bannlysningsliste…</translation>
    </message>
    <message>
        <source>Loading block index…</source>
        <translation type="unfinished">Laster blokkindeks...</translation>
    </message>
    <message>
        <source>Loading wallet…</source>
        <translation type="unfinished">Laster lommebok...</translation>
    </message>
    <message>
        <source>Need to specify a port with -whitebind: '%s'</source>
        <translation type="unfinished">Må oppgi en port med -whitebind: '%s'</translation>
    </message>
    <message>
        <source>No proxy server specified. Use -proxy=&lt;ip&gt; or -proxy=&lt;ip:port&gt;.</source>
        <translation type="unfinished">Ingen proxyserver er spesifisert. Bruk -proxy=&lt;ip&gt; eller -proxy=&lt;ip:port&gt;.</translation>
    </message>
    <message>
        <source>Not enough file descriptors available.</source>
        <translation type="unfinished">For få fildeskriptorer tilgjengelig.</translation>
    </message>
    <message>
        <source>Prune cannot be configured with a negative value.</source>
        <translation type="unfinished">Beskjæringsmodus kan ikke konfigureres med en negativ verdi.</translation>
    </message>
    <message>
        <source>Prune mode is incompatible with -coinstatsindex.</source>
        <translation type="unfinished">Beskjæringsmodus er inkompatibel med -coinstatsindex.</translation>
    </message>
    <message>
        <source>Prune mode is incompatible with -txindex.</source>
        <translation type="unfinished">Beskjæringsmodus er inkompatibel med -txindex.</translation>
    </message>
    <message>
        <source>Pruning blockstore…</source>
        <translation type="unfinished">Beskjærer blokklageret...</translation>
    </message>
    <message>
        <source>Reducing -maxconnections from %d to %d, because of system limitations.</source>
        <translation type="unfinished">Reduserer -maxconnections fra %d til %d, pga. systembegrensninger.</translation>
    </message>
    <message>
        <source>Replaying blocks…</source>
        <translation type="unfinished">Spiller av blokker på nytt …</translation>
    </message>
    <message>
        <source>Rescanning…</source>
        <translation type="unfinished">Leser gjennom igjen...</translation>
    </message>
    <message>
        <source>SQLiteDatabase: Failed to execute statement to verify database: %s</source>
        <translation type="unfinished">SQLiteDatabase: Kunne ikke utføre uttrykk for å verifisere database: %s</translation>
    </message>
    <message>
        <source>SQLiteDatabase: Failed to prepare statement to verify database: %s</source>
        <translation type="unfinished">SQLiteDataBase: Kunne ikke forberede uttrykk for å verifisere database: %s</translation>
    </message>
    <message>
        <source>SQLiteDatabase: Failed to read database verification error: %s</source>
        <translation type="unfinished">SQLiteDatabase: Kunne ikke lese databaseverifikasjonsfeil: %s</translation>
    </message>
    <message>
        <source>SQLiteDatabase: Unexpected application id. Expected %u, got %u</source>
        <translation type="unfinished">SQLiteDatabase: Uventet applikasjonsid. Forventet %u, fikk %u</translation>
    </message>
    <message>
        <source>Signing transaction failed</source>
        <translation type="unfinished">Signering av transaksjon feilet</translation>
    </message>
    <message>
        <source>Specified -walletdir "%s" does not exist</source>
        <translation type="unfinished">Oppgitt -walletdir "%s" eksisterer ikke</translation>
    </message>
    <message>
        <source>Specified -walletdir "%s" is a relative path</source>
        <translation type="unfinished">Oppgitt -walletdir "%s" er en relativ sti</translation>
    </message>
    <message>
        <source>Specified -walletdir "%s" is not a directory</source>
        <translation type="unfinished">Oppgitt -walletdir "%s" er ikke en katalog</translation>
    </message>
    <message>
        <source>Starting network threads…</source>
        <translation type="unfinished">Starter nettverkstråder…</translation>
    </message>
    <message>
        <source>The source code is available from %s.</source>
        <translation type="unfinished">Kildekoden er tilgjengelig fra %s.</translation>
    </message>
    <message>
        <source>The specified config file %s does not exist</source>
        <translation type="unfinished">Konfigurasjonsfilen %s eksisterer ikke</translation>
    </message>
    <message>
        <source>The transaction amount is too small to pay the fee</source>
        <translation type="unfinished">Transaksjonsbeløpet er for lite til å betale gebyr</translation>
    </message>
    <message>
        <source>The wallet will avoid paying less than the minimum relay fee.</source>
        <translation type="unfinished">Lommeboka vil unngå å betale mindre enn minimumsstafettgebyret.</translation>
    </message>
    <message>
        <source>This is experimental software.</source>
        <translation type="unfinished">Dette er eksperimentell programvare.</translation>
    </message>
    <message>
        <source>This is the minimum transaction fee you pay on every transaction.</source>
        <translation type="unfinished">Dette er minimumsgebyret du betaler for hver transaksjon.</translation>
    </message>
    <message>
        <source>This is the transaction fee you will pay if you send a transaction.</source>
        <translation type="unfinished">Dette er transaksjonsgebyret du betaler som forsender av transaksjon.</translation>
    </message>
    <message>
        <source>Transaction amount too small</source>
        <translation type="unfinished">Transaksjonen er for liten</translation>
    </message>
    <message>
        <source>Transaction amounts must not be negative</source>
        <translation type="unfinished">Transaksjonsbeløpet kan ikke være negativt</translation>
    </message>
    <message>
        <source>Transaction has too long of a mempool chain</source>
        <translation type="unfinished">Transaksjonen har for lang minnepoolkjede</translation>
    </message>
    <message>
        <source>Transaction must have at least one recipient</source>
        <translation type="unfinished">Transaksjonen må ha minst én mottaker</translation>
    </message>
    <message>
        <source>Transaction needs a change address, but we can't generate it. %s</source>
        <translation type="unfinished">Transaksjonen trenger en vekseladresse, men vi kan ikke generere den. %s</translation>
    </message>
    <message>
        <source>Transaction too large</source>
        <translation type="unfinished">Transaksjonen er for stor</translation>
    </message>
    <message>
        <source>Unable to bind to %s on this computer (bind returned error %s)</source>
        <translation type="unfinished">Kan ikke binde til %s på denne datamaskinen (binding returnerte feilen %s)</translation>
    </message>
    <message>
        <source>Unable to bind to %s on this computer. %s is probably already running.</source>
        <translation type="unfinished">Kan ikke binde til %s på denne datamaskinen. Sannsynligvis kjører %s allerede.</translation>
    </message>
    <message>
        <source>Unable to generate initial keys</source>
        <translation type="unfinished">Klarte ikke lage første nøkkel</translation>
    </message>
    <message>
        <source>Unable to generate keys</source>
        <translation type="unfinished">Klarte ikke å lage nøkkel</translation>
    </message>
    <message>
        <source>Unable to open %s for writing</source>
        <translation type="unfinished">Kan ikke åpne %s for skriving</translation>
    </message>
    <message>
        <source>Unable to start HTTP server. See debug log for details.</source>
        <translation type="unfinished">Kunne ikke starte HTTP-tjener. Se feilrettingslogg for detaljer.</translation>
    </message>
    <message>
        <source>Unknown network specified in -onlynet: '%s'</source>
        <translation type="unfinished">Ukjent nettverk angitt i -onlynet '%s'</translation>
    </message>
    <message>
        <source>Unknown new rules activated (versionbit %i)</source>
        <translation type="unfinished">Ukjente nye regler aktivert (versionbit %i)</translation>
    </message>
    <message>
        <source>Unsupported logging category %s=%s.</source>
        <translation type="unfinished">Ustøttet loggingskategori %s=%s.</translation>
    </message>
    <message>
        <source>Upgrading UTXO database</source>
        <translation type="unfinished">Oppgraderer UTXO-database</translation>
    </message>
    <message>
        <source>Upgrading txindex database</source>
        <translation type="unfinished">Oppgraderer txindex databasen</translation>
    </message>
    <message>
        <source>User Agent comment (%s) contains unsafe characters.</source>
        <translation type="unfinished">User Agent kommentar (%s) inneholder utrygge tegn.</translation>
    </message>
    <message>
        <source>Verifying blocks…</source>
        <translation type="unfinished">Verifiserer blokker...</translation>
    </message>
    <message>
        <source>Verifying wallet(s)…</source>
        <translation type="unfinished">Verifiserer lommebøker...</translation>
    </message>
    <message>
        <source>Wallet needed to be rewritten: restart %s to complete</source>
        <translation type="unfinished">Lommeboka må skrives om: Start %s på nytt for å fullføre</translation>
    </message>
</context>
</TS><|MERGE_RESOLUTION|>--- conflicted
+++ resolved
@@ -1446,25 +1446,20 @@
         <translation type="unfinished">&amp;Bruk ubekreftet veksel</translation>
     </message>
     <message>
-<<<<<<< HEAD
+        <source>External Signer (e.g. hardware wallet)</source>
+        <translation type="unfinished">Ekstern undertegner (f.eks. fysisk lommebok)</translation>
+    </message>
+    <message>
+        <source>&amp;External signer script path</source>
+        <translation type="unfinished">&amp;Ekstern undertegner skriptsti</translation>
+    </message>
+    <message>
+        <source>Full path to a Particl Core compatible script (e.g. C:\Downloads\hwi.exe or /Users/you/Downloads/hwi.py). Beware: malware can steal your coins!</source>
+        <translation type="unfinished">Fullstendig sti til et Particl Core-kompatibelt skript (f.eks. C:\Downloads\hwi.exe eller /Users/you/Downloads/hwi.py). Advarsel: skadevare kan stjele myntene dine!</translation>
+    </message>
+    <message>
         <source>Automatically open the Particl client port on the router. This only works when your router supports UPnP and it is enabled.</source>
         <translation>Åpne automatisk Particl klientporten på ruteren. Dette virker kun om din ruter støtter UPnP og dette er påslått.</translation>
-=======
-        <source>External Signer (e.g. hardware wallet)</source>
-        <translation type="unfinished">Ekstern undertegner (f.eks. fysisk lommebok)</translation>
-    </message>
-    <message>
-        <source>&amp;External signer script path</source>
-        <translation type="unfinished">&amp;Ekstern undertegner skriptsti</translation>
-    </message>
-    <message>
-        <source>Full path to a Bitcoin Core compatible script (e.g. C:\Downloads\hwi.exe or /Users/you/Downloads/hwi.py). Beware: malware can steal your coins!</source>
-        <translation type="unfinished">Fullstendig sti til et Bitcoin Core-kompatibelt skript (f.eks. C:\Downloads\hwi.exe eller /Users/you/Downloads/hwi.py). Advarsel: skadevare kan stjele myntene dine!</translation>
-    </message>
-    <message>
-        <source>Automatically open the Bitcoin client port on the router. This only works when your router supports UPnP and it is enabled.</source>
-        <translation>Åpne automatisk Bitcoin klientporten på ruteren. Dette virker kun om din ruter støtter UPnP og dette er påslått.</translation>
->>>>>>> a46e1783
     </message>
     <message>
         <source>Map port using &amp;UPnP</source>
@@ -3641,8 +3636,8 @@
         <translation type="unfinished">Feil: Dumpfil identifiseringsoppføring stemmer ikke. Fikk "%s", forventet "%s".</translation>
     </message>
     <message>
-        <source>Error: Dumpfile version is not supported. This version of bitcoin-wallet only supports version 1 dumpfiles. Got dumpfile with version %s</source>
-        <translation type="unfinished">Feil: Dumpfil versjon er ikke støttet. Denne versjonen av bitcoin-lommebok støtter kun versjon 1 dumpfiler. Fikk dumpfil med versjon %s</translation>
+        <source>Error: Dumpfile version is not supported. This version of particl-wallet only supports version 1 dumpfiles. Got dumpfile with version %s</source>
+        <translation type="unfinished">Feil: Dumpfil versjon er ikke støttet. Denne versjonen av particl-lommebok støtter kun versjon 1 dumpfiler. Fikk dumpfil med versjon %s</translation>
     </message>
     <message>
         <source>Error: Listening for incoming connections failed (listen returned error %s)</source>
