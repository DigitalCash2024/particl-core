<TS version="2.1" language="nb">
<context>
    <name>AddressBookPage</name>
    <message>
        <source>Right-click to edit address or label</source>
        <translation type="unfinished">Høyreklikk for å redigere adressen eller beskrivelsen</translation>
    </message>
    <message>
        <source>Create a new address</source>
        <translation>Opprett en ny adresse</translation>
    </message>
    <message>
        <source>&amp;New</source>
        <translation type="unfinished">&amp;Ny</translation>
    </message>
    <message>
        <source>Copy the currently selected address to the system clipboard</source>
        <translation>Kopier den valgte adressen til utklippstavlen</translation>
    </message>
    <message>
        <source>&amp;Copy</source>
        <translation type="unfinished">&amp;Kopier</translation>
    </message>
    <message>
        <source>C&amp;lose</source>
        <translation type="unfinished">&amp;Lukk</translation>
    </message>
    <message>
        <source>Delete the currently selected address from the list</source>
        <translation>Slett den valgte adressen fra listen</translation>
    </message>
    <message>
        <source>Enter address or label to search</source>
        <translation type="unfinished">Oppgi adresse, eller stikkord, for å søke</translation>
    </message>
    <message>
        <source>Export the data in the current tab to a file</source>
        <translation>Eksporter data i den valgte fliken til en fil</translation>
    </message>
    <message>
        <source>&amp;Export</source>
        <translation>&amp;Eksport</translation>
    </message>
    <message>
        <source>&amp;Delete</source>
        <translation>&amp;Slett</translation>
    </message>
    <message>
        <source>Choose the address to send coins to</source>
        <translation type="unfinished">Velg en adresse å sende mynter til</translation>
    </message>
    <message>
        <source>Choose the address to receive coins with</source>
        <translation type="unfinished">Velg adressen som skal motta myntene</translation>
    </message>
    <message>
        <source>C&amp;hoose</source>
        <translation type="unfinished">&amp;Velg</translation>
    </message>
    <message>
        <source>Sending addresses</source>
        <translation type="unfinished">Avsender adresser</translation>
    </message>
    <message>
        <source>Receiving addresses</source>
        <translation type="unfinished">Mottager adresser</translation>
    </message>
    <message>
<<<<<<< HEAD
        <source>These are your Particl addresses for sending payments. Always check the amount and the receiving address before sending coins.</source>
        <translation>Dette er dine Particl adresser for å sende  å sende betalinger. Husk å sjekke beløp og mottager adresser før du sender mynter.</translation>
=======
        <source>These are your Bitcoin addresses for sending payments. Always check the amount and the receiving address before sending coins.</source>
        <translation type="unfinished">Dette er dine Bitcoin adresser for å sende  å sende betalinger. Husk å sjekke beløp og mottager adresser før du sender mynter.</translation>
    </message>
    <message>
        <source>These are your Bitcoin addresses for receiving payments. Use the 'Create new receiving address' button in the receive tab to create new addresses.
Signing is only possible with addresses of the type 'legacy'.</source>
        <translation type="unfinished">Dette er dine Bitcoin adresser for å motta betalinger. Bruk 'Lag ny mottaksadresse' knappen i motta tabben for å lage nye adresser. Signering er bare mulig for adresser av typen 'legacy'.</translation>
>>>>>>> d3bd5410
    </message>
    <message>
        <source>&amp;Copy Address</source>
        <translation type="unfinished">&amp;Kopier adresse</translation>
    </message>
    <message>
        <source>Copy &amp;Label</source>
        <translation type="unfinished">Kopier &amp;beskrivelse</translation>
    </message>
    <message>
        <source>&amp;Edit</source>
        <translation type="unfinished">R&amp;ediger</translation>
    </message>
    <message>
        <source>Export Address List</source>
        <translation type="unfinished">Eksporter adresse listen</translation>
    </message>
    <message>
        <source>Comma separated file</source>
        <extracomment>Expanded name of the CSV file format. See https://en.wikipedia.org/wiki/Comma-separated_values</extracomment>
        <translation type="unfinished">Kommaseparert fil</translation>
    </message>
    <message>
        <source>There was an error trying to save the address list to %1. Please try again.</source>
        <extracomment>An error message. %1 is a stand-in argument for the name of the file we attempted to save to.</extracomment>
        <translation type="unfinished">Fet oppstod en feil ved lagring av adresselisten til %1. Vennligst prøv igjen.</translation>
    </message>
    <message>
        <source>Exporting Failed</source>
        <translation type="unfinished">Eksporten feilet</translation>
    </message>
</context>
<context>
    <name>AddressTableModel</name>
    <message>
        <source>Label</source>
        <translation type="unfinished">Beskrivelse</translation>
    </message>
    <message>
        <source>Address</source>
        <translation type="unfinished">Adresse</translation>
    </message>
    <message>
        <source>(no label)</source>
        <translation type="unfinished">(ingen beskrivelse)</translation>
    </message>
</context>
<context>
    <name>AskPassphraseDialog</name>
    <message>
        <source>Passphrase Dialog</source>
        <translation>Passord dialog</translation>
    </message>
    <message>
        <source>Enter passphrase</source>
        <translation>Oppgi passord setning</translation>
    </message>
    <message>
        <source>New passphrase</source>
        <translation>Ny passord setning</translation>
    </message>
    <message>
        <source>Repeat new passphrase</source>
        <translation>Repeter passorsetningen</translation>
    </message>
    <message>
        <source>Show passphrase</source>
        <translation type="unfinished">Vis adgangsfrase</translation>
    </message>
    <message>
        <source>Encrypt wallet</source>
        <translation type="unfinished">Krypter lommeboken</translation>
    </message>
    <message>
        <source>This operation needs your wallet passphrase to unlock the wallet.</source>
        <translation type="unfinished">Denne operasjonen krever passordsetningen for å låse opp lommeboken.</translation>
    </message>
    <message>
        <source>Unlock wallet</source>
        <translation type="unfinished">Lås opp lommeboken</translation>
    </message>
    <message>
        <source>Change passphrase</source>
        <translation type="unfinished">Endre passordsetningen</translation>
    </message>
    <message>
        <source>Confirm wallet encryption</source>
        <translation type="unfinished">Bekreft kryptering av lommeboken</translation>
    </message>
    <message>
<<<<<<< HEAD
        <source>Warning: If you encrypt your wallet and lose your passphrase, you will &lt;b&gt;LOSE ALL OF YOUR PARTICL&lt;/b&gt;!</source>
        <translation>Advarsel: Dersom du krypterer lommeboken og mister passordsetningen vil du &lt;b&gt;MISTE ALLE DINE PARTICL&lt;/b&gt;!</translation>
=======
        <source>Warning: If you encrypt your wallet and lose your passphrase, you will &lt;b&gt;LOSE ALL OF YOUR BITCOINS&lt;/b&gt;!</source>
        <translation type="unfinished">Advarsel: Dersom du krypterer lommeboken og mister passordsetningen vil du &lt;b&gt;MISTE ALLE DINE BITCOIN&lt;/b&gt;!</translation>
>>>>>>> d3bd5410
    </message>
    <message>
        <source>Are you sure you wish to encrypt your wallet?</source>
        <translation type="unfinished">Er du sikker på at du vil kryptere lommeboken?</translation>
    </message>
    <message>
        <source>Wallet encrypted</source>
        <translation type="unfinished">Lommeboken er kryptert</translation>
    </message>
    <message>
        <source>Enter the new passphrase for the wallet.&lt;br/&gt;Please use a passphrase of &lt;b&gt;ten or more random characters&lt;/b&gt;, or &lt;b&gt;eight or more words&lt;/b&gt;.</source>
        <translation type="unfinished">Angi den nye passordfrasen for lommeboken.&lt;br/&gt; Vennglist du bruker en passordfrase &lt;b&gt; ti eller tilfeldige tegn &lt;/b&gt;, eller &lt;b&gt; åtte eller flere ord.</translation>
    </message>
    <message>
        <source>Enter the old passphrase and new passphrase for the wallet.</source>
        <translation type="unfinished">Svriv inn den gamle passfrasen og den nye passordfrasen for lommeboken.</translation>
    </message>
    <message>
<<<<<<< HEAD
        <source>Remember that encrypting your wallet cannot fully protect your particl from being stolen by malware infecting your computer.</source>
        <translation>Husk at å kryptere lommeboken ikke vil beskytte dine particl fullstendig fra å bli stjålet av skadevare som infiserer datamaskinen din.</translation>
=======
        <source>Remember that encrypting your wallet cannot fully protect your bitcoins from being stolen by malware infecting your computer.</source>
        <translation type="unfinished">Husk at å kryptere lommeboken ikke vil beskytte dine bitcoins fullstendig fra å bli stjålet av skadevare som infiserer datamaskinen din.</translation>
>>>>>>> d3bd5410
    </message>
    <message>
        <source>Wallet to be encrypted</source>
        <translation type="unfinished">Lommebok som skal bli kryptert</translation>
    </message>
    <message>
        <source>Your wallet is about to be encrypted. </source>
        <translation type="unfinished">Din lommebok er i ferd med å bli kryptert.</translation>
    </message>
    <message>
        <source>Your wallet is now encrypted. </source>
        <translation type="unfinished">Din lommebok er nå kryptert.</translation>
    </message>
    <message>
        <source>IMPORTANT: Any previous backups you have made of your wallet file should be replaced with the newly generated, encrypted wallet file. For security reasons, previous backups of the unencrypted wallet file will become useless as soon as you start using the new, encrypted wallet.</source>
        <translation type="unfinished">VIKTIG: Alle tidligere sikkerhetskopier du har tatt av lommebokfilen bør erstattes med den nye krypterte lommebokfilen. Av sikkerhetsgrunner vil tidligere sikkerhetskopier av lommebokfilen bli ubrukelige når du begynner å bruke den ny kypterte lommeboken.</translation>
    </message>
    <message>
        <source>Wallet encryption failed</source>
        <translation type="unfinished">Kryptering av lommeboken feilet</translation>
    </message>
    <message>
        <source>Wallet encryption failed due to an internal error. Your wallet was not encrypted.</source>
        <translation type="unfinished">Lommebokkrypteringen feilet pga. en intern feil. Lommeboken din ble ikke kryptert.</translation>
    </message>
    <message>
        <source>The supplied passphrases do not match.</source>
        <translation type="unfinished">De oppgitte passordsetningene er forskjellige.</translation>
    </message>
    <message>
        <source>Wallet unlock failed</source>
        <translation type="unfinished">Opplåsing av lommeboken feilet</translation>
    </message>
    <message>
        <source>The passphrase entered for the wallet decryption was incorrect.</source>
        <translation type="unfinished">Passordsetningen som ble oppgitt for å dekryptere lommeboken var feil.</translation>
    </message>
    <message>
        <source>Wallet passphrase was successfully changed.</source>
        <translation type="unfinished">Passordsetningen for lommeboken ble endret</translation>
    </message>
    <message>
        <source>Warning: The Caps Lock key is on!</source>
        <translation type="unfinished">Advarsel: Caps Lock er på!</translation>
    </message>
</context>
<context>
    <name>BanTableModel</name>
    <message>
        <source>IP/Netmask</source>
        <translation type="unfinished">IP/Nettmaske</translation>
    </message>
    <message>
        <source>Banned Until</source>
        <translation type="unfinished">Utestengt Til</translation>
    </message>
</context>
<context>
    <name>BitcoinApplication</name>
    <message>
        <source>A fatal error occurred. %1 can no longer continue safely and will quit.</source>
        <translation type="unfinished">En fatal feil har skjedd. %1 kan ikke lenger trygt fortsette og kommer til å avslutte.</translation>
    </message>
    <message>
        <source>Internal error</source>
        <translation type="unfinished">Intern feil</translation>
    </message>
    </context>
<context>
    <name>QObject</name>
    <message>
        <source>Error: Specified data directory "%1" does not exist.</source>
        <translation type="unfinished">Feil: Den spesifiserte datamappen "%1" finnes ikke.</translation>
    </message>
    <message>
        <source>Error: %1</source>
        <translation type="unfinished">Feil: %1</translation>
    </message>
    <message>
        <source>Error initializing settings: %1</source>
        <translation type="unfinished">Initialisering av innstillinger feilet: %1</translation>
    </message>
    <message>
        <source>unknown</source>
        <translation type="unfinished">ukjent</translation>
    </message>
    <message>
        <source>Amount</source>
        <translation type="unfinished">Beløp</translation>
    </message>
    <message>
        <source>Enter a Bitcoin address (e.g. %1)</source>
        <translation type="unfinished">Oppgi en Bitcoin-adresse (f.eks. %1)</translation>
    </message>
    <message>
        <source>Internal</source>
        <translation type="unfinished">Intern</translation>
    </message>
    <message>
        <source>Inbound</source>
        <translation type="unfinished">Innkommende</translation>
    </message>
    <message>
        <source>Outbound</source>
        <translation type="unfinished">Utgående</translation>
    </message>
    <message>
        <source>%1 h</source>
        <translation type="unfinished">%1 t</translation>
    </message>
    <message>
        <source>None</source>
        <translation type="unfinished">Ingen</translation>
    </message>
    <message>
        <source>N/A</source>
        <translation type="unfinished">-</translation>
    </message>
    <message numerus="yes">
        <source>%n second(s)</source>
        <translation>
            <numerusform />
            <numerusform />
        </translation>
    </message>
    <message numerus="yes">
        <source>%n minute(s)</source>
        <translation>
            <numerusform />
            <numerusform />
        </translation>
    </message>
    <message numerus="yes">
        <source>%n hour(s)</source>
        <translation type="unfinished">
            <numerusform />
            <numerusform />
        </translation>
    </message>
    <message numerus="yes">
        <source>%n day(s)</source>
        <translation type="unfinished">
            <numerusform />
            <numerusform />
        </translation>
    </message>
    <message numerus="yes">
        <source>%n week(s)</source>
        <translation type="unfinished">
            <numerusform />
            <numerusform />
        </translation>
    </message>
    <message>
        <source>%1 and %2</source>
        <translation type="unfinished">%1 og %2</translation>
    </message>
    <message numerus="yes">
        <source>%n year(s)</source>
        <translation type="unfinished">
            <numerusform />
            <numerusform />
        </translation>
    </message>
    </context>
<context>
    <name>BitcoinGUI</name>
    <message>
        <source>&amp;Overview</source>
        <translation>&amp;Oversikt</translation>
    </message>
    <message>
        <source>Show general overview of wallet</source>
        <translation>Vis generell oversikt over lommeboken</translation>
    </message>
    <message>
        <source>&amp;Transactions</source>
        <translation>&amp;Transaksjoner</translation>
    </message>
    <message>
        <source>Browse transaction history</source>
        <translation>Bla gjennom transaksjoner</translation>
    </message>
    <message>
        <source>E&amp;xit</source>
        <translation>&amp;Avslutt</translation>
    </message>
    <message>
        <source>Quit application</source>
        <translation>Avslutt program</translation>
    </message>
    <message>
        <source>&amp;About %1</source>
        <translation type="unfinished">&amp;Om %1</translation>
    </message>
    <message>
        <source>Show information about %1</source>
        <translation type="unfinished">Vis informasjon om %1</translation>
    </message>
    <message>
        <source>About &amp;Qt</source>
        <translation>Om &amp;Qt</translation>
    </message>
    <message>
        <source>Show information about Qt</source>
        <translation>Vis informasjon om Qt</translation>
    </message>
    <message>
        <source>Modify configuration options for %1</source>
        <translation type="unfinished">Endre konfigurasjonsalternativer for %1</translation>
    </message>
    <message>
        <source>Create a new wallet</source>
        <translation type="unfinished">Lag en ny lommebok</translation>
    </message>
    <message>
        <source>Wallet:</source>
        <translation type="unfinished">Lommebok:</translation>
    </message>
    <message>
        <source>Network activity disabled.</source>
        <extracomment>A substring of the tooltip.</extracomment>
        <translation type="unfinished">Nettverksaktivitet er slått av</translation>
    </message>
    <message>
        <source>Proxy is &lt;b&gt;enabled&lt;/b&gt;: %1</source>
        <translation type="unfinished">Proxy er &lt;b&gt;slått på&lt;/b&gt;: %1</translation>
    </message>
    <message>
        <source>Send coins to a Particl address</source>
        <translation>Send mynter til en Particl adresse</translation>
    </message>
    <message>
        <source>Backup wallet to another location</source>
        <translation>Sikkerhetskopier lommeboken til en annen lokasjon</translation>
    </message>
    <message>
        <source>Change the passphrase used for wallet encryption</source>
        <translation>Endre passordsetningen for kryptering av lommeboken</translation>
    </message>
    <message>
        <source>&amp;Send</source>
        <translation>&amp;Sende</translation>
    </message>
    <message>
        <source>&amp;Receive</source>
        <translation>&amp;Motta</translation>
    </message>
    <message>
        <source>&amp;Options…</source>
        <translation type="unfinished">&amp;Innstillinger...</translation>
    </message>
    <message>
        <source>&amp;Show / Hide</source>
        <translation>Vi&amp;s / Skjul</translation>
    </message>
    <message>
        <source>Show or hide the main Window</source>
        <translation>Vis, eller skjul, hovedvinduet</translation>
    </message>
    <message>
        <source>&amp;Encrypt Wallet…</source>
        <translation type="unfinished">&amp;Krypter lommebok...</translation>
    </message>
    <message>
        <source>Encrypt the private keys that belong to your wallet</source>
        <translation>Krypter de private nøklene som tilhører lommeboken din</translation>
    </message>
    <message>
<<<<<<< HEAD
        <source>Sign messages with your Particl addresses to prove you own them</source>
        <translation>Signer meldingene med Particl adresse for å bevise at diu eier dem</translation>
    </message>
    <message>
        <source>Verify messages to ensure they were signed with specified Particl addresses</source>
        <translation>Verifiser meldinger for å sikre at de ble signert med en angitt Particl adresse</translation>
=======
        <source>&amp;Backup Wallet…</source>
        <translation type="unfinished">Lag &amp;Sikkerhetskopi av lommebok...</translation>
    </message>
    <message>
        <source>&amp;Change Passphrase…</source>
        <translation type="unfinished">&amp;Endre Adgangsfrase...</translation>
    </message>
    <message>
        <source>Sign &amp;message…</source>
        <translation type="unfinished">Signer &amp;melding...</translation>
    </message>
    <message>
        <source>Sign messages with your Bitcoin addresses to prove you own them</source>
        <translation>Signer meldingene med Bitcoin adresse for å bevise at diu eier dem</translation>
    </message>
    <message>
        <source>&amp;Verify message…</source>
        <translation type="unfinished">&amp;Verifiser melding...</translation>
    </message>
    <message>
        <source>Verify messages to ensure they were signed with specified Bitcoin addresses</source>
        <translation>Verifiser meldinger for å sikre at de ble signert med en angitt Bitcoin adresse</translation>
>>>>>>> d3bd5410
    </message>
    <message>
        <source>&amp;Load PSBT from file…</source>
        <translation type="unfinished">&amp;Last PSBT fra fil...</translation>
    </message>
    <message>
        <source>Load PSBT from clipboard…</source>
        <translation type="unfinished">Last PSBT fra utklippstavlen...</translation>
    </message>
    <message>
        <source>Open &amp;URI…</source>
        <translation type="unfinished">Åpne &amp;URI...</translation>
    </message>
    <message>
        <source>Close Wallet…</source>
        <translation type="unfinished">Lukk Lommebok...</translation>
    </message>
    <message>
        <source>Create Wallet…</source>
        <translation type="unfinished">Lag lommebok...</translation>
    </message>
    <message>
        <source>Close All Wallets…</source>
        <translation type="unfinished">Lukk alle lommebøker...</translation>
    </message>
    <message>
        <source>&amp;File</source>
        <translation>&amp;Fil</translation>
    </message>
    <message>
        <source>&amp;Settings</source>
        <translation>Inn&amp;stillinger</translation>
    </message>
    <message>
        <source>&amp;Help</source>
        <translation>&amp;Hjelp</translation>
    </message>
    <message>
        <source>Tabs toolbar</source>
        <translation>Hjelpelinje for fliker</translation>
    </message>
    <message>
<<<<<<< HEAD
        <source>Request payments (generates QR codes and particl: URIs)</source>
        <translation>Be om betalinger (genererer QR-koder og particl-URIer)</translation>
=======
        <source>Syncing Headers (%1%)…</source>
        <translation type="unfinished">Synkroniserer blokkhoder (%1%)...</translation>
>>>>>>> d3bd5410
    </message>
    <message>
        <source>Synchronizing with network…</source>
        <translation type="unfinished">Synkroniserer med nettverk...</translation>
    </message>
    <message>
        <source>Indexing blocks on disk…</source>
        <translation type="unfinished">Indekserer blokker på disk...</translation>
    </message>
    <message>
        <source>Processing blocks on disk…</source>
        <translation type="unfinished">Behandler blokker på disken…</translation>
    </message>
<<<<<<< HEAD
    <message numerus="yes">
        <source>%n active connection(s) to Particl network</source>
        <translation><numerusform>%n aktiv tilkobling til Particl nettverket</numerusform><numerusform>%n aktive tilkoblinger til Particl nettverket</numerusform></translation>
=======
    <message>
        <source>Reindexing blocks on disk…</source>
        <translation type="unfinished">Reindekserer blokker på disken...</translation>
>>>>>>> d3bd5410
    </message>
    <message>
        <source>Connecting to peers…</source>
        <translation type="unfinished">Kobler til likemannsnettverket...</translation>
    </message>
    <message>
        <source>Request payments (generates QR codes and bitcoin: URIs)</source>
        <translation type="unfinished">Be om betalinger (genererer QR-koder og bitcoin-URIer)</translation>
    </message>
    <message>
        <source>Show the list of used sending addresses and labels</source>
        <translation type="unfinished">Vis lista over brukte sendeadresser og merkelapper</translation>
    </message>
    <message>
        <source>Show the list of used receiving addresses and labels</source>
        <translation type="unfinished">Vis lista over brukte mottakeradresser og merkelapper</translation>
    </message>
    <message>
        <source>&amp;Command-line options</source>
        <translation type="unfinished">&amp;Kommandolinjealternativer</translation>
    </message>
    <message numerus="yes">
        <source>Processed %n block(s) of transaction history.</source>
        <translation>
            <numerusform />
            <numerusform />
        </translation>
    </message>
    <message>
        <source>%1 behind</source>
        <translation>%1 bak</translation>
    </message>
    <message>
        <source>Catching up…</source>
        <translation type="unfinished">Kommer ajour...</translation>
    </message>
    <message>
        <source>Last received block was generated %1 ago.</source>
        <translation>Siste mottatte blokk ble generert for %1 siden.</translation>
    </message>
    <message>
        <source>Transactions after this will not yet be visible.</source>
        <translation>Transaksjoner etter dette vil ikke være synlige ennå.</translation>
    </message>
    <message>
        <source>Error</source>
        <translation>Feilmelding</translation>
    </message>
    <message>
        <source>Warning</source>
        <translation>Advarsel</translation>
    </message>
    <message>
        <source>Information</source>
        <translation>Informasjon</translation>
    </message>
    <message>
        <source>Up to date</source>
        <translation>Oppdatert</translation>
    </message>
    <message>
        <source>Load Partially Signed Bitcoin Transaction</source>
        <translation type="unfinished">Last delvis signert Bitcoin transaksjon</translation>
    </message>
    <message>
        <source>Load Partially Signed Bitcoin Transaction from clipboard</source>
        <translation type="unfinished">Last Delvis Signert Bitcoin Transaksjon fra utklippstavle</translation>
    </message>
    <message>
        <source>Node window</source>
        <translation type="unfinished">Nodevindu</translation>
    </message>
    <message>
        <source>Open node debugging and diagnostic console</source>
        <translation type="unfinished">Åpne nodens konsoll for feilsøk og diagnostikk</translation>
    </message>
    <message>
        <source>&amp;Sending addresses</source>
        <translation type="unfinished">&amp;Avsender adresser</translation>
    </message>
    <message>
        <source>&amp;Receiving addresses</source>
        <translation type="unfinished">&amp;Mottaker adresser</translation>
    </message>
    <message>
<<<<<<< HEAD
        <source>Open a particl: URI</source>
        <translation>Åpne en particl: URI</translation>
=======
        <source>Open a bitcoin: URI</source>
        <translation type="unfinished">Åpne en bitcoin: URI</translation>
>>>>>>> d3bd5410
    </message>
    <message>
        <source>Open Wallet</source>
        <translation type="unfinished">Åpne Lommebok</translation>
    </message>
    <message>
        <source>Open a wallet</source>
        <translation type="unfinished">Åpne en lommebok</translation>
    </message>
    <message>
        <source>Close wallet</source>
        <translation type="unfinished">Lukk lommebok</translation>
    </message>
    <message>
        <source>Close all wallets</source>
        <translation type="unfinished">Lukk alle lommebøker</translation>
    </message>
    <message>
<<<<<<< HEAD
        <source>Show the %1 help message to get a list with possible Particl command-line options</source>
        <translation>Vis %1-hjelpemeldingen for å få en liste over mulige Particl-kommandolinjealternativer</translation>
=======
        <source>Show the %1 help message to get a list with possible Bitcoin command-line options</source>
        <translation type="unfinished">Vis %1-hjelpemeldingen for å få en liste over mulige Bitcoin-kommandolinjealternativer</translation>
    </message>
    <message>
        <source>&amp;Mask values</source>
        <translation type="unfinished">&amp;Masker verdier</translation>
    </message>
    <message>
        <source>Mask the values in the Overview tab</source>
        <translation type="unfinished">Masker verdiene i oversiktstabben</translation>
>>>>>>> d3bd5410
    </message>
    <message>
        <source>default wallet</source>
        <translation type="unfinished">standard lommebok</translation>
    </message>
    <message>
        <source>No wallets available</source>
        <translation type="unfinished">Ingen lommebøker tilgjengelig</translation>
    </message>
    <message>
        <source>&amp;Window</source>
        <translation type="unfinished">&amp;Vindu</translation>
    </message>
    <message>
        <source>Minimize</source>
        <translation type="unfinished">Minimer</translation>
    </message>
    <message>
        <source>Main Window</source>
        <translation type="unfinished">Hovedvindu</translation>
    </message>
    <message>
        <source>%1 client</source>
        <translation type="unfinished">%1-klient</translation>
    </message>
    <message numerus="yes">
        <source>%n active connection(s) to Bitcoin network.</source>
        <extracomment>A substring of the tooltip.</extracomment>
        <translation type="unfinished">
            <numerusform />
            <numerusform />
        </translation>
    </message>
    <message>
        <source>Disable network activity</source>
        <extracomment>A context menu item.</extracomment>
        <translation type="unfinished">Klikk for å deaktivere nettverksaktivitet</translation>
    </message>
    <message>
        <source>Enable network activity</source>
        <extracomment>A context menu item. The network activity was disabled previously.</extracomment>
        <translation type="unfinished">Klikk for å aktivere nettverksaktivitet.</translation>
    </message>
    <message>
        <source>Error: %1</source>
        <translation type="unfinished">Feil: %1</translation>
    </message>
    <message>
        <source>Warning: %1</source>
        <translation type="unfinished">Advarsel: %1</translation>
    </message>
    <message>
        <source>Date: %1
</source>
        <translation type="unfinished">Dato: %1
</translation>
    </message>
    <message>
        <source>Amount: %1
</source>
        <translation type="unfinished">Mengde: %1
</translation>
    </message>
    <message>
        <source>Wallet: %1
</source>
        <translation type="unfinished">Lommeboik: %1
</translation>
    </message>
    <message>
        <source>Label: %1
</source>
        <translation type="unfinished">Merkelapp: %1
</translation>
    </message>
    <message>
        <source>Address: %1
</source>
        <translation type="unfinished">Adresse: %1
</translation>
    </message>
    <message>
        <source>Sent transaction</source>
        <translation>Sendt transaksjon</translation>
    </message>
    <message>
        <source>Incoming transaction</source>
        <translation>Innkommende transaksjon</translation>
    </message>
    <message>
        <source>HD key generation is &lt;b&gt;enabled&lt;/b&gt;</source>
        <translation type="unfinished">HD nøkkel generering er &lt;b&gt;slått på&lt;/b&gt;</translation>
    </message>
    <message>
        <source>HD key generation is &lt;b&gt;disabled&lt;/b&gt;</source>
        <translation type="unfinished">HD nøkkel generering er &lt;b&gt;slått av&lt;/b&gt;</translation>
    </message>
    <message>
        <source>Private key &lt;b&gt;disabled&lt;/b&gt;</source>
        <translation type="unfinished">Privat nøkkel &lt;b&gt;deaktivert&lt;/b&gt;</translation>
    </message>
    <message>
        <source>Wallet is &lt;b&gt;encrypted&lt;/b&gt; and currently &lt;b&gt;unlocked&lt;/b&gt;</source>
        <translation>Lommeboken er &lt;b&gt;kryptert&lt;/b&gt; og for tiden &lt;b&gt;låst opp&lt;/b&gt;</translation>
    </message>
    <message>
        <source>Wallet is &lt;b&gt;encrypted&lt;/b&gt; and currently &lt;b&gt;locked&lt;/b&gt;</source>
        <translation>Lommeboken er &lt;b&gt;kryptert&lt;/b&gt; og for tiden &lt;b&gt;låst&lt;/b&gt;</translation>
    </message>
    <message>
        <source>Original message:</source>
        <translation type="unfinished">Opprinnelig melding</translation>
    </message>
</context>
<context>
    <name>UnitDisplayStatusBarControl</name>
    <message>
        <source>Unit to show amounts in. Click to select another unit.</source>
        <translation type="unfinished">Enhet å vise beløper i. Klikk for å velge en annen enhet.</translation>
    </message>
</context>
<context>
    <name>CoinControlDialog</name>
    <message>
        <source>Coin Selection</source>
        <translation type="unfinished">Mynt Valg</translation>
    </message>
    <message>
        <source>Quantity:</source>
        <translation type="unfinished">Mengde:</translation>
    </message>
    <message>
        <source>Amount:</source>
        <translation type="unfinished">Beløp:</translation>
    </message>
    <message>
        <source>Fee:</source>
        <translation type="unfinished">Avgift:</translation>
    </message>
    <message>
        <source>Dust:</source>
        <translation type="unfinished">Støv:</translation>
    </message>
    <message>
        <source>After Fee:</source>
        <translation type="unfinished">Totalt:</translation>
    </message>
    <message>
        <source>Change:</source>
        <translation type="unfinished">Veksel:</translation>
    </message>
    <message>
        <source>(un)select all</source>
        <translation type="unfinished">velg (fjern) alle</translation>
    </message>
    <message>
        <source>Tree mode</source>
        <translation type="unfinished">Trevisning</translation>
    </message>
    <message>
        <source>List mode</source>
        <translation type="unfinished">Listevisning</translation>
    </message>
    <message>
        <source>Amount</source>
        <translation type="unfinished">Beløp</translation>
    </message>
    <message>
        <source>Received with label</source>
        <translation type="unfinished">Mottatt med merkelapp</translation>
    </message>
    <message>
        <source>Received with address</source>
        <translation type="unfinished">Mottatt med adresse</translation>
    </message>
    <message>
        <source>Date</source>
        <translation type="unfinished">Dato</translation>
    </message>
    <message>
        <source>Confirmations</source>
        <translation type="unfinished">Bekreftelser</translation>
    </message>
    <message>
        <source>Confirmed</source>
        <translation type="unfinished">Bekreftet</translation>
    </message>
    <message>
        <source>Copy amount</source>
        <translation type="unfinished">Kopier beløp</translation>
    </message>
    <message>
        <source>Copy quantity</source>
        <translation type="unfinished">Kopiér mengde</translation>
    </message>
    <message>
        <source>Copy fee</source>
        <translation type="unfinished">Kopiér gebyr</translation>
    </message>
    <message>
        <source>Copy after fee</source>
        <translation type="unfinished">Kopiér totalt</translation>
    </message>
    <message>
        <source>Copy bytes</source>
        <translation type="unfinished">Kopiér bytes</translation>
    </message>
    <message>
        <source>Copy dust</source>
        <translation type="unfinished">Kopiér støv</translation>
    </message>
    <message>
        <source>Copy change</source>
        <translation type="unfinished">Kopier veksel</translation>
    </message>
    <message>
        <source>(%1 locked)</source>
        <translation type="unfinished">(%1 låst)</translation>
    </message>
    <message>
        <source>yes</source>
        <translation type="unfinished">ja</translation>
    </message>
    <message>
        <source>no</source>
        <translation type="unfinished">nei</translation>
    </message>
    <message>
        <source>This label turns red if any recipient receives an amount smaller than the current dust threshold.</source>
        <translation type="unfinished">Denne merkelappen blir rød hvis en mottaker får mindre enn gjeldende støvterskel.</translation>
    </message>
    <message>
        <source>Can vary +/- %1 satoshi(s) per input.</source>
        <translation type="unfinished">Kan variere +/- %1 satoshi(er) per input.</translation>
    </message>
    <message>
        <source>(no label)</source>
        <translation type="unfinished">(ingen beskrivelse)</translation>
    </message>
    <message>
        <source>change from %1 (%2)</source>
        <translation type="unfinished">veksel fra %1 (%2)</translation>
    </message>
    <message>
        <source>(change)</source>
        <translation type="unfinished">(veksel)</translation>
    </message>
</context>
<context>
    <name>CreateWalletActivity</name>
    <message>
        <source>Creating Wallet &lt;b&gt;%1&lt;/b&gt;…</source>
        <translation type="unfinished">Lager lommebok &lt;b&gt;%1&lt;b&gt;...</translation>
    </message>
    <message>
        <source>Create wallet failed</source>
        <translation type="unfinished">Lage lommebok feilet</translation>
    </message>
    <message>
        <source>Create wallet warning</source>
        <translation type="unfinished">Lag lommebokvarsel</translation>
    </message>
    </context>
<context>
    <name>OpenWalletActivity</name>
    <message>
        <source>Open wallet failed</source>
        <translation type="unfinished">Åpne lommebok feilet</translation>
    </message>
    <message>
        <source>Open wallet warning</source>
        <translation type="unfinished">Advasel om åpen lommebok.</translation>
    </message>
    <message>
        <source>default wallet</source>
        <translation type="unfinished">standard lommebok</translation>
    </message>
    <message>
        <source>Opening Wallet &lt;b&gt;%1&lt;/b&gt;…</source>
        <translation type="unfinished">Åpner lommebok &lt;b&gt;%1&lt;/b&gt;...</translation>
    </message>
</context>
<context>
    <name>WalletController</name>
    <message>
        <source>Close wallet</source>
        <translation type="unfinished">Lukk lommebok</translation>
    </message>
    <message>
        <source>Closing the wallet for too long can result in having to resync the entire chain if pruning is enabled.</source>
        <translation type="unfinished">Å lukke lommeboken for lenge kan føre til at du må synkronisere hele kjeden hvis beskjæring er aktivert.</translation>
    </message>
    <message>
        <source>Close all wallets</source>
        <translation type="unfinished">Lukk alle lommebøker</translation>
    </message>
    <message>
        <source>Are you sure you wish to close all wallets?</source>
        <translation type="unfinished">Er du sikker på at du vil lukke alle lommebøker?</translation>
    </message>
</context>
<context>
    <name>CreateWalletDialog</name>
    <message>
        <source>Create Wallet</source>
        <translation type="unfinished">Lag lommebok</translation>
    </message>
    <message>
        <source>Wallet Name</source>
        <translation type="unfinished">Lommeboknavn</translation>
    </message>
    <message>
        <source>Wallet</source>
        <translation type="unfinished">Lommebok</translation>
    </message>
    <message>
        <source>Encrypt the wallet. The wallet will be encrypted with a passphrase of your choice.</source>
        <translation type="unfinished">Krypter lommeboken. Lommeboken blir kryptert med en passordfrase du velger.</translation>
    </message>
    <message>
        <source>Encrypt Wallet</source>
        <translation type="unfinished">Krypter Lommebok</translation>
    </message>
    <message>
        <source>Advanced Options</source>
        <translation type="unfinished">Avanserte alternativer</translation>
    </message>
    <message>
        <source>Disable private keys for this wallet. Wallets with private keys disabled will have no private keys and cannot have an HD seed or imported private keys. This is ideal for watch-only wallets.</source>
        <translation type="unfinished">Deaktiver private nøkler for denne lommeboken. Lommebøker med private nøkler er deaktivert vil ikke ha noen private nøkler og kan ikke ha en HD seed eller importerte private nøkler. Dette er ideelt for loomebøker som kun er klokker.</translation>
    </message>
    <message>
        <source>Disable Private Keys</source>
        <translation type="unfinished">Deaktiver Private Nøkler</translation>
    </message>
    <message>
        <source>Make a blank wallet. Blank wallets do not initially have private keys or scripts. Private keys and addresses can be imported, or an HD seed can be set, at a later time.</source>
        <translation type="unfinished">Lag en tom lommebok. Tomme lommebøker har i utgangspunktet ikke private nøkler eller skript. Private nøkler og adresser kan importeres, eller et HD- frø kan angis på et senere tidspunkt.</translation>
    </message>
    <message>
        <source>Make Blank Wallet</source>
        <translation type="unfinished">Lag Tom Lommebok</translation>
    </message>
    <message>
        <source>Use descriptors for scriptPubKey management</source>
        <translation type="unfinished">Bruk deskriptorer for scriptPubKey styring</translation>
    </message>
    <message>
        <source>Descriptor Wallet</source>
        <translation type="unfinished">Deskriptor lommebok</translation>
    </message>
    <message>
        <source>Create</source>
        <translation type="unfinished">Opprett</translation>
    </message>
    <message>
        <source>Compiled without sqlite support (required for descriptor wallets)</source>
        <translation type="unfinished">Kompilert uten sqlite støtte (kreves for deskriptor lommebok)</translation>
    </message>
    </context>
<context>
    <name>EditAddressDialog</name>
    <message>
        <source>Edit Address</source>
        <translation>Rediger adresse</translation>
    </message>
    <message>
        <source>&amp;Label</source>
        <translation>&amp;Merkelapp</translation>
    </message>
    <message>
        <source>The label associated with this address list entry</source>
        <translation type="unfinished">Merkelappen koblet til denne adresseliste oppføringen</translation>
    </message>
    <message>
        <source>The address associated with this address list entry. This can only be modified for sending addresses.</source>
        <translation type="unfinished">Adressen til denne oppføringen i adresseboken. Denne kan kun endres for utsendingsadresser.</translation>
    </message>
    <message>
        <source>&amp;Address</source>
        <translation>&amp;Adresse</translation>
    </message>
    <message>
        <source>New sending address</source>
        <translation type="unfinished">Ny utsendingsadresse</translation>
    </message>
    <message>
        <source>Edit receiving address</source>
        <translation type="unfinished">Rediger mottaksadresse</translation>
    </message>
    <message>
        <source>Edit sending address</source>
        <translation type="unfinished">Rediger utsendingsadresse</translation>
    </message>
    <message>
<<<<<<< HEAD
        <source>The entered address "%1" is not a valid Particl address.</source>
        <translation>Den angitte adressen "%1" er ikke en gyldig Particl-adresse.</translation>
=======
        <source>The entered address "%1" is not a valid Bitcoin address.</source>
        <translation type="unfinished">Den angitte adressen "%1" er ikke en gyldig Bitcoin-adresse.</translation>
>>>>>>> d3bd5410
    </message>
    <message>
        <source>Address "%1" already exists as a receiving address with label "%2" and so cannot be added as a sending address.</source>
        <translation type="unfinished">Adresse "%1" eksisterer allerede som en mottaksadresse merket "%2" og kan derfor ikke bli lagt til som en sendingsadresse.</translation>
    </message>
    <message>
        <source>The entered address "%1" is already in the address book with label "%2".</source>
        <translation type="unfinished">Den oppgitte adressen ''%1'' er allerede i adresseboken med etiketten ''%2''.</translation>
    </message>
    <message>
        <source>Could not unlock wallet.</source>
        <translation type="unfinished">Kunne ikke låse opp lommebok.</translation>
    </message>
    <message>
        <source>New key generation failed.</source>
        <translation type="unfinished">Generering av ny nøkkel feilet.</translation>
    </message>
</context>
<context>
    <name>FreespaceChecker</name>
    <message>
        <source>A new data directory will be created.</source>
        <translation>En ny datamappe vil bli laget.</translation>
    </message>
    <message>
        <source>name</source>
        <translation>navn</translation>
    </message>
    <message>
        <source>Directory already exists. Add %1 if you intend to create a new directory here.</source>
        <translation>Mappe finnes allerede. Legg til %1 hvis du vil lage en ny mappe her.</translation>
    </message>
    <message>
        <source>Path already exists, and is not a directory.</source>
        <translation>Snarvei finnes allerede, og er ikke en mappe.</translation>
    </message>
    <message>
        <source>Cannot create data directory here.</source>
        <translation>Kan ikke lage datamappe her.</translation>
    </message>
</context>
<context>
    <name>Intro</name>
    <message>
        <source>At least %1 GB of data will be stored in this directory, and it will grow over time.</source>
        <translation type="unfinished">Minst %1 GB data vil bli lagret i denne mappen og den vil vokse over tid.</translation>
    </message>
    <message>
        <source>Approximately %1 GB of data will be stored in this directory.</source>
        <translation type="unfinished">Omtrent %1GB data vil bli lagret i denne mappen.</translation>
    </message>
    <message numerus="yes">
        <source>(sufficient to restore backups %n day(s) old)</source>
        <extracomment>Explanatory text on the capability of the current prune target.</extracomment>
        <translation type="unfinished">
            <numerusform />
            <numerusform />
        </translation>
    </message>
    <message>
        <source>%1 will download and store a copy of the Bitcoin block chain.</source>
        <translation type="unfinished">%1 vil laste ned og lagre en kopi av Bitcoin blokkjeden.</translation>
    </message>
    <message>
        <source>The wallet will also be stored in this directory.</source>
        <translation type="unfinished">Lommeboken vil også bli lagret i denne mappen.</translation>
    </message>
    <message>
        <source>Error: Specified data directory "%1" cannot be created.</source>
        <translation type="unfinished">Feil: Den oppgitte datamappen "%1" kan ikke opprettes.</translation>
    </message>
    <message>
        <source>Error</source>
        <translation>Feilmelding</translation>
    </message>
    <message>
        <source>Welcome</source>
        <translation>Velkommen</translation>
    </message>
    <message>
        <source>Welcome to %1.</source>
        <translation type="unfinished">Velkommen til %1.</translation>
    </message>
    <message>
        <source>As this is the first time the program is launched, you can choose where %1 will store its data.</source>
        <translation type="unfinished">Siden dette er første gang programmet starter, kan du nå velge hvor %1 skal lagre sine data.</translation>
    </message>
    <message>
        <source>When you click OK, %1 will begin to download and process the full %4 block chain (%2GB) starting with the earliest transactions in %3 when %4 initially launched.</source>
        <translation type="unfinished">Når du klikker OK, vil %1 starte nedlasting og behandle hele den %4 blokkjeden (%2GB) fra de eldste transaksjonene i %3 når %4 først startet.</translation>
    </message>
    <message>
        <source>Reverting this setting requires re-downloading the entire blockchain. It is faster to download the full chain first and prune it later. Disables some advanced features.</source>
        <translation type="unfinished">Gjenoppretting av denne innstillingen krever at du laster ned hele blockchain på nytt. Det er raskere å laste ned hele kjeden først og beskjære den senere Deaktiver noen avanserte funksjoner.</translation>
    </message>
    <message>
        <source>This initial synchronisation is very demanding, and may expose hardware problems with your computer that had previously gone unnoticed. Each time you run %1, it will continue downloading where it left off.</source>
        <translation type="unfinished">Den initielle synkroniseringen er svært krevende, og kan forårsake problemer med maskinvaren i datamaskinen din som du tidligere ikke merket. Hver gang du kjører %1 vil den fortsette nedlastingen der den sluttet.</translation>
    </message>
    <message>
        <source>If you have chosen to limit block chain storage (pruning), the historical data must still be downloaded and processed, but will be deleted afterward to keep your disk usage low.</source>
        <translation type="unfinished">Hvis du har valgt å begrense blokkjedelagring (beskjæring), må historiske data fortsatt lastes ned og behandles, men de vil bli slettet etterpå for å holde bruken av lagringsplass lav.</translation>
    </message>
    <message>
        <source>Use the default data directory</source>
        <translation>Bruk standard datamappe</translation>
    </message>
    <message>
        <source>Use a custom data directory:</source>
        <translation>Bruk en egendefinert datamappe:</translation>
    </message>
</context>
<context>
    <name>HelpMessageDialog</name>
    <message>
<<<<<<< HEAD
        <source>Particl</source>
        <translation>Particl</translation>
    </message>
    <message>
        <source>Discard blocks after verification, except most recent %1 GB (prune)</source>
        <translation>Kast blokker etter bekreftelse, bortsett fra de siste %1 GB (sviske)</translation>
    </message>
    <message>
        <source>At least %1 GB of data will be stored in this directory, and it will grow over time.</source>
        <translation>Minst %1 GB data vil bli lagret i denne mappen og den vil vokse over tid.</translation>
    </message>
    <message>
        <source>Approximately %1 GB of data will be stored in this directory.</source>
        <translation>Omtrent %1GB data vil bli lagret i denne mappen.</translation>
    </message>
    <message>
        <source>%1 will download and store a copy of the Particl block chain.</source>
        <translation>%1 vil laste ned og lagre en kopi av Particl blokkjeden.</translation>
=======
        <source>version</source>
        <translation type="unfinished">versjon</translation>
>>>>>>> d3bd5410
    </message>
    <message>
        <source>About %1</source>
        <translation type="unfinished">Om %1</translation>
    </message>
    <message>
        <source>Command-line options</source>
        <translation type="unfinished">Kommandolinjevalg</translation>
    </message>
</context>
<context>
    <name>ShutdownWindow</name>
    <message>
        <source>Do not shut down the computer until this window disappears.</source>
        <translation type="unfinished">Slå ikke av datamaskinen før dette vinduet forsvinner.</translation>
    </message>
</context>
<context>
    <name>ModalOverlay</name>
    <message>
        <source>Form</source>
        <translation type="unfinished">Skjema</translation>
    </message>
    <message>
<<<<<<< HEAD
        <source>Recent transactions may not yet be visible, and therefore your wallet's balance might be incorrect. This information will be correct once your wallet has finished synchronizing with the particl network, as detailed below.</source>
        <translation>Det kan hende nylige transaksjoner ikke vises enda, og at lommeboksaldoen dermed blir uriktig. Denne informasjonen vil rette seg når synkronisering av lommeboka mot particl-nettverket er fullført, som anvist nedenfor.</translation>
    </message>
    <message>
        <source>Attempting to spend particl that are affected by not-yet-displayed transactions will not be accepted by the network.</source>
        <translation>Forsøk på å bruke particl som er påvirket av transaksjoner som ikke er vist enda godtas ikke av nettverket.</translation>
=======
        <source>Recent transactions may not yet be visible, and therefore your wallet's balance might be incorrect. This information will be correct once your wallet has finished synchronizing with the bitcoin network, as detailed below.</source>
        <translation type="unfinished">Det kan hende nylige transaksjoner ikke vises enda, og at lommeboksaldoen dermed blir uriktig. Denne informasjonen vil rette seg når synkronisering av lommeboka mot bitcoin-nettverket er fullført, som anvist nedenfor.</translation>
    </message>
    <message>
        <source>Attempting to spend bitcoins that are affected by not-yet-displayed transactions will not be accepted by the network.</source>
        <translation type="unfinished">Forsøk på å bruke bitcoin som er påvirket av transaksjoner som ikke er vist enda godtas ikke av nettverket.</translation>
>>>>>>> d3bd5410
    </message>
    <message>
        <source>Number of blocks left</source>
        <translation type="unfinished">Antall gjenværende blokker</translation>
    </message>
    <message>
        <source>Last block time</source>
        <translation type="unfinished">Tidspunkt for siste blokk</translation>
    </message>
    <message>
        <source>Progress</source>
        <translation type="unfinished">Fremgang</translation>
    </message>
    <message>
        <source>Progress increase per hour</source>
        <translation type="unfinished">Fremgangen stiger hver time</translation>
    </message>
    <message>
        <source>Estimated time left until synced</source>
        <translation type="unfinished">Estimert gjenstående tid før ferdig synkronisert</translation>
    </message>
    <message>
        <source>Hide</source>
        <translation type="unfinished">Skjul</translation>
    </message>
    <message>
        <source>%1 is currently syncing.  It will download headers and blocks from peers and validate them until reaching the tip of the block chain.</source>
        <translation type="unfinished">%1 synkroniseres for øyeblikket. Den vil laste ned overskrifter og blokker fra jevnaldrende og validere dem til de når spissen av blokkjeden.</translation>
    </message>
    </context>
<context>
    <name>OpenURIDialog</name>
    <message>
<<<<<<< HEAD
        <source>Open particl URI</source>
        <translation>Åpne particl URI</translation>
    </message>
    <message>
        <source>URI:</source>
        <translation>URI:</translation>
    </message>
</context>
<context>
    <name>OpenWalletActivity</name>
    <message>
        <source>Open wallet failed</source>
        <translation>Åpne lommebok feilet</translation>
    </message>
    <message>
        <source>Open wallet warning</source>
        <translation>Advasel om åpen lommebok.</translation>
=======
        <source>Open bitcoin URI</source>
        <translation type="unfinished">Åpne bitcoin URI</translation>
>>>>>>> d3bd5410
    </message>
    </context>
<context>
    <name>OptionsDialog</name>
    <message>
        <source>Options</source>
        <translation>Innstillinger</translation>
    </message>
    <message>
        <source>&amp;Main</source>
        <translation>&amp;Hoved</translation>
    </message>
    <message>
        <source>Automatically start %1 after logging in to the system.</source>
        <translation type="unfinished">Start %1 automatisk etter å ha logget inn på systemet.</translation>
    </message>
    <message>
        <source>&amp;Start %1 on system login</source>
        <translation type="unfinished">&amp;Start %1 ved systeminnlogging</translation>
    </message>
    <message>
        <source>Size of &amp;database cache</source>
        <translation type="unfinished">Størrelse på &amp;database hurtigbuffer</translation>
    </message>
    <message>
        <source>Number of script &amp;verification threads</source>
        <translation type="unfinished">Antall script &amp;verifikasjonstråder</translation>
    </message>
    <message>
        <source>IP address of the proxy (e.g. IPv4: 127.0.0.1 / IPv6: ::1)</source>
        <translation type="unfinished">IP-adressen til proxyen (f.eks. IPv4: 127.0.0.1 / IPv6: ::1)</translation>
    </message>
    <message>
        <source>Shows if the supplied default SOCKS5 proxy is used to reach peers via this network type.</source>
        <translation type="unfinished">Viser hvorvidt angitt SOCKS5-mellomtjener blir brukt for å nå noder via denne nettverkstypen.</translation>
    </message>
    <message>
        <source>Minimize instead of exit the application when the window is closed. When this option is enabled, the application will be closed only after selecting Exit in the menu.</source>
        <translation type="unfinished">Minimer i stedet for å avslutte applikasjonen når vinduet lukkes. Når dette er valgt, vil applikasjonen avsluttes kun etter at Avslutte er valgt i menyen.</translation>
    </message>
    <message>
        <source>Third party URLs (e.g. a block explorer) that appear in the transactions tab as context menu items. %s in the URL is replaced by transaction hash. Multiple URLs are separated by vertical bar |.</source>
        <translation type="unfinished">Tredjepart URLer (f. eks. en blokkutforsker) som dukker opp i transaksjonsfanen som kontekst meny elementer. %s i URLen er erstattet med transaksjonen sin hash. Flere URLer er separert av en vertikal linje |.</translation>
    </message>
    <message>
        <source>Open the %1 configuration file from the working directory.</source>
        <translation type="unfinished">Åpne %1-oppsettsfila fra arbeidsmappen.</translation>
    </message>
    <message>
        <source>Open Configuration File</source>
        <translation type="unfinished">Åpne oppsettsfil</translation>
    </message>
    <message>
        <source>Reset all client options to default.</source>
        <translation>Tilbakestill alle klient valg til standard</translation>
    </message>
    <message>
        <source>&amp;Reset Options</source>
        <translation>&amp;Tilbakestill Instillinger</translation>
    </message>
    <message>
        <source>&amp;Network</source>
        <translation>&amp;Nettverk</translation>
    </message>
    <message>
        <source>Prune &amp;block storage to</source>
        <translation type="unfinished">Beskjær og blokker lagring til</translation>
    </message>
    <message>
        <source>Reverting this setting requires re-downloading the entire blockchain.</source>
        <translation type="unfinished">Gjenoppretting av denne innstillingen krever at du laster ned hele blockchain på nytt</translation>
    </message>
    <message>
        <source>(0 = auto, &lt;0 = leave that many cores free)</source>
        <translation type="unfinished">(0 = automatisk, &lt;0 = la så mange kjerner være ledig)</translation>
    </message>
    <message>
        <source>W&amp;allet</source>
        <translation type="unfinished">L&amp;ommebok</translation>
    </message>
    <message>
        <source>Expert</source>
        <translation type="unfinished">Ekspert</translation>
    </message>
    <message>
        <source>Enable coin &amp;control features</source>
        <translation type="unfinished">Aktiver &amp;myntkontroll funksjoner</translation>
    </message>
    <message>
        <source>If you disable the spending of unconfirmed change, the change from a transaction cannot be used until that transaction has at least one confirmation. This also affects how your balance is computed.</source>
        <translation type="unfinished">Hvis du sperrer for bruk av ubekreftet veksel, kan ikke vekselen fra transaksjonen bli brukt før transaksjonen har minimum en bekreftelse. Dette påvirker også hvordan balansen din blir beregnet.</translation>
    </message>
    <message>
        <source>&amp;Spend unconfirmed change</source>
        <translation type="unfinished">&amp;Bruk ubekreftet veksel</translation>
    </message>
    <message>
        <source>Automatically open the Particl client port on the router. This only works when your router supports UPnP and it is enabled.</source>
        <translation>Åpne automatisk Particl klientporten på ruteren. Dette virker kun om din ruter støtter UPnP og dette er påslått.</translation>
    </message>
    <message>
        <source>Map port using &amp;UPnP</source>
        <translation>Sett opp port ved hjelp av &amp;UPnP</translation>
    </message>
    <message>
        <source>Accept connections from outside.</source>
        <translation type="unfinished">Tillat tilkoblinger fra utsiden</translation>
    </message>
    <message>
        <source>Allow incomin&amp;g connections</source>
        <translation type="unfinished">Tillatt innkommend&amp;e tilkoblinger</translation>
    </message>
    <message>
<<<<<<< HEAD
        <source>Connect to the Particl network through a SOCKS5 proxy.</source>
        <translation>Koble til Particl-nettverket gjennom en SOCKS5 proxy.</translation>
=======
        <source>Connect to the Bitcoin network through a SOCKS5 proxy.</source>
        <translation type="unfinished">Koble til Bitcoin-nettverket gjennom en SOCKS5 proxy.</translation>
>>>>>>> d3bd5410
    </message>
    <message>
        <source>&amp;Connect through SOCKS5 proxy (default proxy):</source>
        <translation type="unfinished">&amp;Koble til gjennom SOCKS5 proxy (standardvalg proxy):</translation>
    </message>
    <message>
        <source>Port of the proxy (e.g. 9050)</source>
        <translation>Proxyens port (f.eks. 9050)</translation>
    </message>
    <message>
        <source>Used for reaching peers via:</source>
        <translation type="unfinished">Brukt for å nå noder via:</translation>
    </message>
    <message>
        <source>&amp;Window</source>
        <translation>&amp;Vindu</translation>
    </message>
    <message>
        <source>Show the icon in the system tray.</source>
        <translation type="unfinished">Vis ikonet i systemkurven.</translation>
    </message>
    <message>
        <source>&amp;Show tray icon</source>
        <translation type="unfinished">Vis systemkurvsikon</translation>
    </message>
    <message>
        <source>Show only a tray icon after minimizing the window.</source>
        <translation>Vis kun ikon i systemkurv etter minimering av vinduet.</translation>
    </message>
    <message>
        <source>&amp;Minimize to the tray instead of the taskbar</source>
        <translation>&amp;Minimer til systemkurv istedenfor oppgavelinjen</translation>
    </message>
    <message>
        <source>M&amp;inimize on close</source>
        <translation>M&amp;inimer ved lukking</translation>
    </message>
    <message>
        <source>&amp;Display</source>
        <translation>&amp;Visning</translation>
    </message>
    <message>
        <source>User Interface &amp;language:</source>
        <translation>&amp;Språk for brukergrensesnitt</translation>
    </message>
    <message>
        <source>The user interface language can be set here. This setting will take effect after restarting %1.</source>
        <translation type="unfinished">Brukergrensesnittspråket kan endres her. Denne innstillingen trer i kraft etter omstart av %1.</translation>
    </message>
    <message>
        <source>&amp;Unit to show amounts in:</source>
        <translation>&amp;Enhet for visning av beløper:</translation>
    </message>
    <message>
        <source>Choose the default subdivision unit to show in the interface and when sending coins.</source>
        <translation>Velg standard delt enhet for visning i grensesnittet og for sending av particl.</translation>
    </message>
    <message>
        <source>Whether to show coin control features or not.</source>
        <translation type="unfinished">Skal myntkontroll funksjoner vises eller ikke.</translation>
    </message>
    <message>
        <source>Connect to the Bitcoin network through a separate SOCKS5 proxy for Tor onion services.</source>
        <translation type="unfinished">Kobl til Bitcoin nettverket gjennom en separat SOCKS5 proxy for Tor onion tjenester. </translation>
    </message>
    <message>
        <source>Use separate SOCKS&amp;5 proxy to reach peers via Tor onion services:</source>
        <translation type="unfinished">Bruk separate SOCKS&amp;5 proxy for å nå peers via Tor onion tjenester:</translation>
    </message>
    <message>
        <source>&amp;Third party transaction URLs</source>
        <translation type="unfinished">Tredjepart transaksjon URLer</translation>
    </message>
    <message>
        <source>Options set in this dialog are overridden by the command line or in the configuration file:</source>
        <translation type="unfinished">Alternativer som er satt i denne dialogboksen overstyres av kommandolinjen eller i konfigurasjonsfilen:</translation>
    </message>
    <message>
        <source>&amp;Cancel</source>
        <translation>&amp;Avbryt</translation>
    </message>
    <message>
        <source>default</source>
        <translation>standardverdi</translation>
    </message>
    <message>
        <source>none</source>
        <translation type="unfinished">ingen</translation>
    </message>
    <message>
        <source>Confirm options reset</source>
        <translation>Bekreft tilbakestilling av innstillinger</translation>
    </message>
    <message>
        <source>Client restart required to activate changes.</source>
        <translation type="unfinished">Omstart av klienten er nødvendig for å aktivere endringene.</translation>
    </message>
    <message>
        <source>Client will be shut down. Do you want to proceed?</source>
        <translation type="unfinished">Klienten vil bli lukket. Ønsker du å gå videre?</translation>
    </message>
    <message>
        <source>Configuration options</source>
        <translation type="unfinished">Oppsettsvalg</translation>
    </message>
    <message>
        <source>The configuration file is used to specify advanced user options which override GUI settings. Additionally, any command-line options will override this configuration file.</source>
        <translation type="unfinished">Oppsettsfil brukt for å angi avanserte brukervalg som overstyrer innstillinger gjort i grafisk brukergrensesnitt. I tillegg vil enhver handling utført på kommandolinjen overstyre denne oppsettsfila.</translation>
    </message>
    <message>
        <source>Error</source>
        <translation type="unfinished">Feilmelding</translation>
    </message>
    <message>
        <source>The configuration file could not be opened.</source>
        <translation type="unfinished">Kunne ikke åpne oppsettsfila.</translation>
    </message>
    <message>
        <source>This change would require a client restart.</source>
        <translation type="unfinished">Denne endringen krever omstart av klienten.</translation>
    </message>
    <message>
        <source>The supplied proxy address is invalid.</source>
        <translation>Angitt proxyadresse er ugyldig.</translation>
    </message>
</context>
<context>
    <name>OverviewPage</name>
    <message>
        <source>Form</source>
        <translation>Skjema</translation>
    </message>
    <message>
        <source>The displayed information may be out of date. Your wallet automatically synchronizes with the Particl network after a connection is established, but this process has not completed yet.</source>
        <translation>Informasjonen som vises kan være foreldet. Din lommebok synkroniseres automatisk med Particl-nettverket etter at tilkobling er opprettet, men denne prosessen er ikke ferdig enda.</translation>
    </message>
    <message>
        <source>Watch-only:</source>
        <translation type="unfinished">Kun observerbar:</translation>
    </message>
    <message>
        <source>Available:</source>
        <translation type="unfinished">Tilgjengelig:</translation>
    </message>
    <message>
        <source>Your current spendable balance</source>
        <translation>Din nåværende saldo</translation>
    </message>
    <message>
        <source>Pending:</source>
        <translation type="unfinished">Under behandling:</translation>
    </message>
    <message>
        <source>Total of transactions that have yet to be confirmed, and do not yet count toward the spendable balance</source>
        <translation>Totalt antall ubekreftede transaksjoner som ikke teller med i saldo</translation>
    </message>
    <message>
        <source>Immature:</source>
        <translation>Umoden:</translation>
    </message>
    <message>
        <source>Mined balance that has not yet matured</source>
        <translation>Minet saldo har ikke modnet enda</translation>
    </message>
    <message>
        <source>Balances</source>
        <translation type="unfinished">Saldoer</translation>
    </message>
    <message>
        <source>Total:</source>
        <translation>Totalt:</translation>
    </message>
    <message>
        <source>Your current total balance</source>
        <translation>Din nåværende saldo</translation>
    </message>
    <message>
        <source>Your current balance in watch-only addresses</source>
        <translation type="unfinished">Din nåværende balanse i kun observerbare adresser</translation>
    </message>
    <message>
        <source>Spendable:</source>
        <translation type="unfinished">Kan brukes:</translation>
    </message>
    <message>
        <source>Recent transactions</source>
        <translation type="unfinished">Nylige transaksjoner</translation>
    </message>
    <message>
        <source>Unconfirmed transactions to watch-only addresses</source>
        <translation type="unfinished">Ubekreftede transaksjoner til kun observerbare adresser</translation>
    </message>
    <message>
        <source>Mined balance in watch-only addresses that has not yet matured</source>
        <translation type="unfinished">Utvunnet balanse i kun observerbare adresser som ennå ikke har modnet</translation>
    </message>
    <message>
        <source>Current total balance in watch-only addresses</source>
        <translation type="unfinished">Nåværende totale balanse i kun observerbare adresser</translation>
    </message>
    <message>
        <source>Privacy mode activated for the Overview tab. To unmask the values, uncheck Settings-&gt;Mask values.</source>
        <translation type="unfinished">Privat mode er aktivert for oversiktstabben. For å se verdier, uncheck innstillinger-&gt;Masker verdier</translation>
    </message>
</context>
<context>
    <name>PSBTOperationsDialog</name>
    <message>
        <source>Sign Tx</source>
        <translation type="unfinished">Signer Tx</translation>
    </message>
    <message>
        <source>Broadcast Tx</source>
        <translation type="unfinished">Kringkast Tx</translation>
    </message>
    <message>
        <source>Copy to Clipboard</source>
        <translation type="unfinished">Kopier til utklippstavle</translation>
    </message>
    <message>
        <source>Close</source>
        <translation type="unfinished">Lukk</translation>
    </message>
    <message>
<<<<<<< HEAD
        <source>Cannot start particl: click-to-pay handler</source>
        <translation>Kan ikke starte particl: Klikk-og-betal håndterer</translation>
=======
        <source>Failed to load transaction: %1</source>
        <translation type="unfinished">Lasting av transaksjon: %1 feilet</translation>
>>>>>>> d3bd5410
    </message>
    <message>
        <source>Failed to sign transaction: %1</source>
        <translation type="unfinished">Signering av transaksjon: %1 feilet</translation>
    </message>
    <message>
<<<<<<< HEAD
        <source>'particl://' is not a valid URI. Use 'particl:' instead.</source>
        <translation>'particl: //' er ikke en gyldig URI. Bruk 'particl:' i stedet.</translation>
=======
        <source>Could not sign any more inputs.</source>
        <translation type="unfinished">Kunne ikke signere flere inputs.</translation>
>>>>>>> d3bd5410
    </message>
    <message>
        <source>Signed %1 inputs, but more signatures are still required.</source>
        <translation type="unfinished">Signerte %1 inputs, men flere signaturer kreves.</translation>
    </message>
    <message>
        <source>Signed transaction successfully. Transaction is ready to broadcast.</source>
        <translation type="unfinished">Signering av transaksjon var vellykket. Transaksjon er klar til å kringkastes.</translation>
    </message>
    <message>
        <source>Unknown error processing transaction.</source>
        <translation type="unfinished">Ukjent feil når den prossesserte transaksjonen.</translation>
    </message>
    <message>
        <source>Transaction broadcast successfully! Transaction ID: %1</source>
        <translation type="unfinished">Kringkasting av transaksjon var vellykket! Transaksjon ID: %1</translation>
    </message>
    <message>
<<<<<<< HEAD
        <source>URI cannot be parsed! This can be caused by an invalid Particl address or malformed URI parameters.</source>
        <translation>URI kan ikke fortolkes! Dette kan være forårsaket av en ugyldig particl-adresse eller feilformede URI-parametre.</translation>
=======
        <source>Transaction broadcast failed: %1</source>
        <translation type="unfinished">Kringkasting av transaksjon feilet: %1</translation>
>>>>>>> d3bd5410
    </message>
    <message>
        <source>PSBT copied to clipboard.</source>
        <translation type="unfinished">PSBT kopiert til utklippstavle.</translation>
    </message>
    <message>
        <source>Save Transaction Data</source>
        <translation type="unfinished">Lagre Transaksjonsdata</translation>
    </message>
    <message>
        <source>PSBT saved to disk.</source>
        <translation type="unfinished">PSBT lagret til disk.</translation>
    </message>
    <message>
        <source> * Sends %1 to %2</source>
        <translation type="unfinished">* Sender %1 til %2</translation>
    </message>
    <message>
        <source>Unable to calculate transaction fee or total transaction amount.</source>
        <translation type="unfinished">Klarte ikke å kalkulere transaksjonsavgift eller totalt transaksjonsbeløp.</translation>
    </message>
    <message>
        <source>Pays transaction fee: </source>
        <translation type="unfinished">Betaler transasjonsavgift:</translation>
    </message>
    <message>
        <source>Total Amount</source>
        <translation type="unfinished">Totalbeløp</translation>
    </message>
    <message>
        <source>or</source>
        <translation type="unfinished">eller</translation>
    </message>
    <message>
<<<<<<< HEAD
        <source>Enter a Particl address (e.g. %1)</source>
        <translation>Oppgi en Particl-adresse (f.eks. %1)</translation>
=======
        <source>Transaction has %1 unsigned inputs.</source>
        <translation type="unfinished">Transaksjon har %1 usignert inputs.</translation>
>>>>>>> d3bd5410
    </message>
    <message>
        <source>Transaction is missing some information about inputs.</source>
        <translation type="unfinished">Transaksjonen mangler noe informasjon om inputs.</translation>
    </message>
    <message>
        <source>Transaction still needs signature(s).</source>
        <translation type="unfinished">Transaksjonen trenger signatur(er).</translation>
    </message>
    <message>
        <source>(But this wallet cannot sign transactions.)</source>
        <translation type="unfinished">(Men denne lommeboken kan ikke signere transaksjoner.)</translation>
    </message>
    <message>
        <source>(But this wallet does not have the right keys.)</source>
        <translation type="unfinished">(Men denne lommeboken har ikke de rette nøkklene.)</translation>
    </message>
    <message>
        <source>Transaction is fully signed and ready for broadcast.</source>
        <translation type="unfinished">Transaksjonen er signert og klar til kringkasting.</translation>
    </message>
    <message>
        <source>Transaction status is unknown.</source>
        <translation type="unfinished">Transaksjonsstatus er ukjent.</translation>
    </message>
</context>
<context>
    <name>PaymentServer</name>
    <message>
        <source>Payment request error</source>
        <translation type="unfinished">Feil ved betalingsforespørsel</translation>
    </message>
    <message>
        <source>Cannot start bitcoin: click-to-pay handler</source>
        <translation type="unfinished">Kan ikke starte bitcoin: Klikk-og-betal håndterer</translation>
    </message>
    <message>
        <source>URI handling</source>
        <translation type="unfinished">URI-håndtering</translation>
    </message>
    <message>
        <source>'bitcoin://' is not a valid URI. Use 'bitcoin:' instead.</source>
        <translation type="unfinished">'bitcoin: //' er ikke en gyldig URI. Bruk 'bitcoin:' i stedet.</translation>
    </message>
    <message>
        <source>URI cannot be parsed! This can be caused by an invalid Bitcoin address or malformed URI parameters.</source>
        <translation type="unfinished">URI kan ikke fortolkes! Dette kan være forårsaket av en ugyldig bitcoin-adresse eller feilformede URI-parametre.</translation>
    </message>
    <message>
        <source>Payment request file handling</source>
        <translation type="unfinished">Håndtering av betalingsforespørselsfil</translation>
    </message>
</context>
<context>
    <name>PeerTableModel</name>
    <message>
        <source>User Agent</source>
        <extracomment>Title of Peers Table column which contains the peer's User Agent string.</extracomment>
        <translation type="unfinished">Brukeragent</translation>
    </message>
    <message>
        <source>Ping</source>
        <extracomment>Title of Peers Table column which indicates the current latency of the connection with the peer.</extracomment>
        <translation type="unfinished">Nettverkssvarkall</translation>
    </message>
    <message>
        <source>Sent</source>
        <extracomment>Title of Peers Table column which indicates the total amount of network information we have sent to the peer.</extracomment>
        <translation type="unfinished">Sendt</translation>
    </message>
    <message>
        <source>Received</source>
        <extracomment>Title of Peers Table column which indicates the total amount of network information we have received from the peer.</extracomment>
        <translation type="unfinished">Mottatt</translation>
    </message>
    <message>
        <source>Address</source>
        <extracomment>Title of Peers Table column which contains the IP/Onion/I2P address of the connected peer.</extracomment>
        <translation type="unfinished">Adresse</translation>
    </message>
    <message>
        <source>Network</source>
        <extracomment>Title of Peers Table column which states the network the peer connected through.</extracomment>
        <translation type="unfinished">Nettverk</translation>
    </message>
</context>
<context>
    <name>QRImageWidget</name>
    <message>
        <source>&amp;Copy Image</source>
        <translation type="unfinished">&amp;Kopier bilde</translation>
    </message>
    <message>
        <source>Resulting URI too long, try to reduce the text for label / message.</source>
        <translation type="unfinished">Resulterende URI er for lang, prøv å redusere teksten for merkelapp / melding.</translation>
    </message>
    <message>
        <source>Error encoding URI into QR Code.</source>
        <translation type="unfinished">Feil ved koding av URI til QR-kode.</translation>
    </message>
    <message>
        <source>QR code support not available.</source>
        <translation type="unfinished">Støtte for QR kode ikke tilgjengelig.</translation>
    </message>
    <message>
        <source>Save QR Code</source>
        <translation type="unfinished">Lagre QR-kode</translation>
    </message>
    <message>
        <source>PNG Image</source>
        <extracomment>Expanded name of the PNG file format. See https://en.wikipedia.org/wiki/Portable_Network_Graphics</extracomment>
        <translation type="unfinished">PNG-bilde</translation>
    </message>
</context>
<context>
    <name>RPCConsole</name>
    <message>
        <source>N/A</source>
        <translation>-</translation>
    </message>
    <message>
        <source>Client version</source>
        <translation>Klientversjon</translation>
    </message>
    <message>
        <source>&amp;Information</source>
        <translation>&amp;Informasjon</translation>
    </message>
    <message>
        <source>General</source>
        <translation type="unfinished">Generelt</translation>
    </message>
    <message>
        <source>Datadir</source>
        <translation type="unfinished">Datamappe</translation>
    </message>
    <message>
        <source>Startup time</source>
        <translation>Oppstartstidspunkt</translation>
    </message>
    <message>
        <source>Network</source>
        <translation>Nettverk</translation>
    </message>
    <message>
        <source>Name</source>
        <translation type="unfinished">Navn</translation>
    </message>
    <message>
        <source>Number of connections</source>
        <translation>Antall tilkoblinger</translation>
    </message>
    <message>
        <source>Block chain</source>
        <translation>Blokkjeden</translation>
    </message>
    <message>
        <source>Memory Pool</source>
        <translation type="unfinished">Hukommelsespulje</translation>
    </message>
    <message>
        <source>Current number of transactions</source>
        <translation type="unfinished">Nåværende antall transaksjoner</translation>
    </message>
    <message>
        <source>Memory usage</source>
        <translation type="unfinished">Minnebruk</translation>
    </message>
    <message>
        <source>Wallet: </source>
        <translation type="unfinished">Lommebok:</translation>
    </message>
    <message>
        <source>(none)</source>
        <translation type="unfinished">(ingen)</translation>
    </message>
    <message>
        <source>&amp;Reset</source>
        <translation type="unfinished">&amp;Tilbakestill</translation>
    </message>
    <message>
        <source>Received</source>
        <translation type="unfinished">Mottatt</translation>
    </message>
    <message>
        <source>Sent</source>
        <translation type="unfinished">Sendt</translation>
    </message>
    <message>
        <source>&amp;Peers</source>
        <translation type="unfinished">&amp;Noder</translation>
    </message>
    <message>
        <source>Banned peers</source>
        <translation type="unfinished">Utestengte noder</translation>
    </message>
    <message>
        <source>Select a peer to view detailed information.</source>
        <translation type="unfinished">Velg en node for å vise detaljert informasjon.</translation>
    </message>
    <message>
        <source>Version</source>
        <translation type="unfinished">Versjon</translation>
    </message>
    <message>
        <source>Starting Block</source>
        <translation type="unfinished">Startblokk</translation>
    </message>
    <message>
        <source>Synced Headers</source>
        <translation type="unfinished">Synkroniserte Blokkhoder</translation>
    </message>
    <message>
        <source>Synced Blocks</source>
        <translation type="unfinished">Synkroniserte Blokker</translation>
    </message>
    <message>
        <source>The mapped Autonomous System used for diversifying peer selection.</source>
        <translation type="unfinished">Det kartlagte autonome systemet som brukes til å diversifisere valg av fagfeller.</translation>
    </message>
    <message>
        <source>Mapped AS</source>
        <translation type="unfinished">Kartlagt AS</translation>
    </message>
    <message>
        <source>User Agent</source>
        <translation type="unfinished">Brukeragent</translation>
    </message>
    <message>
        <source>Node window</source>
        <translation type="unfinished">Nodevindu</translation>
    </message>
    <message>
        <source>Current block height</source>
        <translation type="unfinished">Nåværende blokkhøyde</translation>
    </message>
    <message>
        <source>Open the %1 debug log file from the current data directory. This can take a few seconds for large log files.</source>
        <translation type="unfinished">Åpne %1-feilrettingsloggfila fra gjeldende datamappe. Dette kan ta et par sekunder for store loggfiler.</translation>
    </message>
    <message>
        <source>Decrease font size</source>
        <translation type="unfinished">Forminsk font størrelsen</translation>
    </message>
    <message>
        <source>Increase font size</source>
        <translation type="unfinished">Forstørr font størrelse</translation>
    </message>
    <message>
        <source>Permissions</source>
        <translation type="unfinished">Rettigheter</translation>
    </message>
    <message>
        <source>Direction/Type</source>
        <translation type="unfinished">Retning/Type</translation>
    </message>
    <message>
        <source>Services</source>
        <translation type="unfinished">Tjenester</translation>
    </message>
    <message>
        <source>Connection Time</source>
        <translation type="unfinished">Tilkoblingstid</translation>
    </message>
    <message>
        <source>Last Block</source>
        <translation type="unfinished">Siste blokk</translation>
    </message>
    <message>
        <source>Last Tx</source>
        <translation type="unfinished">Siste Tx</translation>
    </message>
    <message>
        <source>Last Send</source>
        <translation type="unfinished">Siste Sendte</translation>
    </message>
    <message>
        <source>Last Receive</source>
        <translation type="unfinished">Siste Mottatte</translation>
    </message>
    <message>
        <source>Ping Time</source>
        <translation type="unfinished">Ping-tid</translation>
    </message>
    <message>
        <source>The duration of a currently outstanding ping.</source>
        <translation type="unfinished">Tidsforløp for utestående ping.</translation>
    </message>
    <message>
        <source>Ping Wait</source>
        <translation type="unfinished">Ping Tid</translation>
    </message>
    <message>
        <source>Min Ping</source>
        <translation type="unfinished">Minimalt nettverkssvarkall</translation>
    </message>
    <message>
        <source>Time Offset</source>
        <translation type="unfinished">Tidsforskyvning</translation>
    </message>
    <message>
        <source>Last block time</source>
        <translation>Tidspunkt for siste blokk</translation>
    </message>
    <message>
        <source>&amp;Open</source>
        <translation>&amp;Åpne</translation>
    </message>
    <message>
        <source>&amp;Console</source>
        <translation>&amp;Konsoll</translation>
    </message>
    <message>
        <source>&amp;Network Traffic</source>
        <translation type="unfinished">&amp;Nettverkstrafikk</translation>
    </message>
    <message>
        <source>Totals</source>
        <translation type="unfinished">Totalt</translation>
    </message>
    <message>
        <source>Debug log file</source>
        <translation>Loggfil for feilsøk</translation>
    </message>
    <message>
        <source>Clear console</source>
        <translation>Tøm konsoll</translation>
    </message>
    <message>
        <source>In:</source>
        <translation type="unfinished">Inn:</translation>
    </message>
    <message>
        <source>Out:</source>
        <translation type="unfinished">Ut:</translation>
    </message>
    <message>
        <source>&amp;Disconnect</source>
        <translation type="unfinished">&amp;Koble fra</translation>
    </message>
    <message>
        <source>1 &amp;hour</source>
        <translation type="unfinished">1 &amp;time</translation>
    </message>
    <message>
        <source>1 &amp;week</source>
        <translation type="unfinished">1 &amp;uke</translation>
    </message>
    <message>
        <source>1 &amp;year</source>
        <translation type="unfinished">1 &amp;år</translation>
    </message>
    <message>
        <source>&amp;Unban</source>
        <translation type="unfinished">&amp;Opphev bannlysning</translation>
    </message>
    <message>
        <source>Network activity disabled</source>
        <translation type="unfinished">Nettverksaktivitet avskrudd</translation>
    </message>
    <message>
        <source>Executing command without any wallet</source>
        <translation type="unfinished">Utfør kommando uten noen lommebok</translation>
    </message>
    <message>
        <source>Executing command using "%1" wallet</source>
        <translation type="unfinished">Utfør kommando med lommebok "%1"</translation>
    </message>
    <message>
        <source>Yes</source>
        <translation type="unfinished">Ja</translation>
    </message>
    <message>
        <source>No</source>
        <translation type="unfinished">Nei</translation>
    </message>
    <message>
        <source>To</source>
        <translation type="unfinished">Til</translation>
    </message>
    <message>
        <source>From</source>
        <translation type="unfinished">Fra</translation>
    </message>
    <message>
        <source>Ban for</source>
        <translation type="unfinished">Bannlys i</translation>
    </message>
    <message>
        <source>Never</source>
        <translation type="unfinished">Aldri</translation>
    </message>
    <message>
        <source>Unknown</source>
        <translation type="unfinished">Ukjent</translation>
    </message>
</context>
<context>
    <name>ReceiveCoinsDialog</name>
    <message>
        <source>&amp;Amount:</source>
        <translation type="unfinished">&amp;Beløp:</translation>
    </message>
    <message>
        <source>&amp;Label:</source>
        <translation type="unfinished">&amp;Merkelapp:</translation>
    </message>
    <message>
        <source>&amp;Message:</source>
        <translation type="unfinished">&amp;Melding:</translation>
    </message>
    <message>
<<<<<<< HEAD
        <source>An optional message to attach to the payment request, which will be displayed when the request is opened. Note: The message will not be sent with the payment over the Particl network.</source>
        <translation>En valgfri melding å tilknytte betalingsetterspørringen, som vil bli vist når forespørselen er åpnet. Meldingen vil ikke bli sendt med betalingen over Particl-nettverket.</translation>
=======
        <source>An optional message to attach to the payment request, which will be displayed when the request is opened. Note: The message will not be sent with the payment over the Bitcoin network.</source>
        <translation type="unfinished">En valgfri melding å tilknytte betalingsetterspørringen, som vil bli vist når forespørselen er åpnet. Meldingen vil ikke bli sendt med betalingen over Bitcoin-nettverket.</translation>
>>>>>>> d3bd5410
    </message>
    <message>
        <source>An optional label to associate with the new receiving address.</source>
        <translation type="unfinished">En valgfri merkelapp å tilknytte den nye mottakeradressen.</translation>
    </message>
    <message>
        <source>Use this form to request payments. All fields are &lt;b&gt;optional&lt;/b&gt;.</source>
        <translation type="unfinished">Bruk dette skjemaet til betalingsforespørsler. Alle felt er &lt;b&gt;valgfrie&lt;/b&gt;.</translation>
    </message>
    <message>
        <source>An optional amount to request. Leave this empty or zero to not request a specific amount.</source>
        <translation type="unfinished">Et valgfritt beløp å etterspørre. La stå tomt eller null for ikke å etterspørre et spesifikt beløp.</translation>
    </message>
    <message>
        <source>An optional label to associate with the new receiving address (used by you to identify an invoice).  It is also attached to the payment request.</source>
        <translation type="unfinished">En valgfri etikett for å knytte til den nye mottaksadressen (brukt av deg for å identifisere en faktura). Det er også knyttet til betalingsforespørselen.</translation>
    </message>
    <message>
        <source>An optional message that is attached to the payment request and may be displayed to the sender.</source>
        <translation type="unfinished">En valgfri melding som er knyttet til betalingsforespørselen og kan vises til avsenderen.</translation>
    </message>
    <message>
        <source>&amp;Create new receiving address</source>
        <translation type="unfinished">&amp;Lag ny mottakeradresse</translation>
    </message>
    <message>
        <source>Clear all fields of the form.</source>
        <translation type="unfinished">Fjern alle felter fra skjemaet.</translation>
    </message>
    <message>
        <source>Clear</source>
        <translation type="unfinished">Fjern</translation>
    </message>
    <message>
        <source>Native segwit addresses (aka Bech32 or BIP-173) reduce your transaction fees later on and offer better protection against typos, but old wallets don't support them. When unchecked, an address compatible with older wallets will be created instead.</source>
        <translation type="unfinished">Innfødte segwit-adresser (også kalt Bech32 eller BIP-173) reduserer transaksjonsgebyrene senere og gir bedre beskyttelse mot skrivefeil, men gamle lommebøker støtter dem ikke. Når du ikke har merket av, opprettes en adresse som er kompatibel med eldre lommebøker.</translation>
    </message>
    <message>
        <source>Generate native segwit (Bech32) address</source>
        <translation type="unfinished">Generer nativ segwit (Bech32) adresse</translation>
    </message>
    <message>
        <source>Requested payments history</source>
        <translation type="unfinished">Etterspurt betalingshistorikk</translation>
    </message>
    <message>
        <source>Show the selected request (does the same as double clicking an entry)</source>
        <translation type="unfinished">Vis den valgte etterspørringen (gjør det samme som å dobbelklikke på en oppføring)</translation>
    </message>
    <message>
        <source>Show</source>
        <translation type="unfinished">Vis</translation>
    </message>
    <message>
        <source>Remove the selected entries from the list</source>
        <translation type="unfinished">Fjern de valgte oppføringene fra listen</translation>
    </message>
    <message>
        <source>Remove</source>
        <translation type="unfinished">Fjern</translation>
    </message>
    <message>
        <source>Copy &amp;URI</source>
        <translation type="unfinished">Kopier &amp;URI</translation>
    </message>
    <message>
        <source>Could not unlock wallet.</source>
        <translation type="unfinished">Kunne ikke låse opp lommebok.</translation>
    </message>
    <message>
        <source>Could not generate new %1 address</source>
        <translation type="unfinished">Kunne ikke generere ny %1 adresse </translation>
    </message>
</context>
<context>
    <name>ReceiveRequestDialog</name>
    <message>
        <source>Address:</source>
        <translation type="unfinished">Adresse:</translation>
    </message>
    <message>
        <source>Amount:</source>
        <translation type="unfinished">Beløp:</translation>
    </message>
    <message>
        <source>Label:</source>
        <translation type="unfinished">Merkelapp:</translation>
    </message>
    <message>
        <source>Message:</source>
        <translation type="unfinished">Melding:</translation>
    </message>
    <message>
        <source>Wallet:</source>
        <translation type="unfinished">Lommebok:</translation>
    </message>
    <message>
        <source>Copy &amp;URI</source>
        <translation type="unfinished">Kopier &amp;URI</translation>
    </message>
    <message>
        <source>Copy &amp;Address</source>
        <translation type="unfinished">Kopier &amp;Adresse</translation>
    </message>
    <message>
        <source>Payment information</source>
        <translation type="unfinished">Betalingsinformasjon</translation>
    </message>
    <message>
        <source>Request payment to %1</source>
        <translation type="unfinished">Forespør betaling til %1</translation>
    </message>
</context>
<context>
    <name>RecentRequestsTableModel</name>
    <message>
        <source>Date</source>
        <translation type="unfinished">Dato</translation>
    </message>
    <message>
        <source>Label</source>
        <translation type="unfinished">Beskrivelse</translation>
    </message>
    <message>
        <source>Message</source>
        <translation type="unfinished">Melding</translation>
    </message>
    <message>
        <source>(no label)</source>
        <translation type="unfinished">(ingen beskrivelse)</translation>
    </message>
    <message>
        <source>(no message)</source>
        <translation type="unfinished">(ingen melding)</translation>
    </message>
    <message>
        <source>(no amount requested)</source>
        <translation type="unfinished">(inget beløp forespurt)</translation>
    </message>
    <message>
        <source>Requested</source>
        <translation type="unfinished">Forespurt</translation>
    </message>
</context>
<context>
    <name>SendCoinsDialog</name>
    <message>
        <source>Send Coins</source>
        <translation>Send Particl</translation>
    </message>
    <message>
        <source>Coin Control Features</source>
        <translation type="unfinished">Myntkontroll Funksjoner</translation>
    </message>
    <message>
        <source>automatically selected</source>
        <translation type="unfinished">automatisk valgte</translation>
    </message>
    <message>
        <source>Insufficient funds!</source>
        <translation type="unfinished">Utilstrekkelige midler!</translation>
    </message>
    <message>
        <source>Quantity:</source>
        <translation type="unfinished">Mengde:</translation>
    </message>
    <message>
        <source>Amount:</source>
        <translation type="unfinished">Beløp:</translation>
    </message>
    <message>
        <source>Fee:</source>
        <translation type="unfinished">Avgift:</translation>
    </message>
    <message>
        <source>After Fee:</source>
        <translation type="unfinished">Totalt:</translation>
    </message>
    <message>
        <source>Change:</source>
        <translation type="unfinished">Veksel:</translation>
    </message>
    <message>
        <source>If this is activated, but the change address is empty or invalid, change will be sent to a newly generated address.</source>
        <translation type="unfinished">Hvis dette er aktivert, men adressen for veksel er tom eller ugyldig, vil veksel bli sendt til en nylig generert adresse.</translation>
    </message>
    <message>
        <source>Custom change address</source>
        <translation type="unfinished">Egendefinert adresse for veksel</translation>
    </message>
    <message>
        <source>Transaction Fee:</source>
        <translation type="unfinished">Transaksjonsgebyr:</translation>
    </message>
    <message>
        <source>Using the fallbackfee can result in sending a transaction that will take several hours or days (or never) to confirm. Consider choosing your fee manually or wait until you have validated the complete chain.</source>
        <translation type="unfinished">Bruk av tilbakefallsgebyr kan medføre at en transaksjon tar flere timer eller dager, å fullføre, eller aldri gjør det. Overvei å velge et gebyr manuelt, eller vent til du har bekreftet hele kjeden.</translation>
    </message>
    <message>
        <source>Warning: Fee estimation is currently not possible.</source>
        <translation type="unfinished">Advarsel: Gebyroverslag er ikke tilgjengelig for tiden.</translation>
    </message>
    <message>
        <source>Hide</source>
        <translation type="unfinished">Skjul</translation>
    </message>
    <message>
        <source>Recommended:</source>
        <translation type="unfinished">Anbefalt:</translation>
    </message>
    <message>
        <source>Custom:</source>
        <translation type="unfinished">Egendefinert:</translation>
    </message>
    <message>
        <source>Send to multiple recipients at once</source>
        <translation>Send til flere enn en mottaker</translation>
    </message>
    <message>
        <source>Add &amp;Recipient</source>
        <translation>Legg til &amp;Mottaker</translation>
    </message>
    <message>
        <source>Clear all fields of the form.</source>
        <translation type="unfinished">Fjern alle felter fra skjemaet.</translation>
    </message>
    <message>
        <source>Dust:</source>
        <translation type="unfinished">Støv:</translation>
    </message>
    <message>
        <source>Hide transaction fee settings</source>
        <translation type="unfinished">Skjul innstillinger for transaksjonsgebyr</translation>
    </message>
    <message>
<<<<<<< HEAD
        <source>When there is less transaction volume than space in the blocks, miners as well as relaying nodes may enforce a minimum fee. Paying only this minimum fee is just fine, but be aware that this can result in a never confirming transaction once there is more demand for particl transactions than the network can process.</source>
        <translation>Når det er mindre transaksjonsvolum enn plass i blokkene, kan gruvearbeidere så vel som videresende noder håndheve et minimumsgebyr. Å betale bare denne minsteavgiften er helt greit, men vær klar over at dette kan resultere i en aldri bekreftende transaksjon når det er større etterspørsel etter particl-transaksjoner enn nettverket kan behandle.</translation>
=======
        <source>When there is less transaction volume than space in the blocks, miners as well as relaying nodes may enforce a minimum fee. Paying only this minimum fee is just fine, but be aware that this can result in a never confirming transaction once there is more demand for bitcoin transactions than the network can process.</source>
        <translation type="unfinished">Når det er mindre transaksjonsvolum enn plass i blokkene, kan gruvearbeidere så vel som videresende noder håndheve et minimumsgebyr. Å betale bare denne minsteavgiften er helt greit, men vær klar over at dette kan resultere i en aldri bekreftende transaksjon når det er større etterspørsel etter bitcoin-transaksjoner enn nettverket kan behandle.</translation>
>>>>>>> d3bd5410
    </message>
    <message>
        <source>A too low fee might result in a never confirming transaction (read the tooltip)</source>
        <translation type="unfinished">For lavt gebyr kan føre til en transaksjon som aldri bekreftes (les verktøytips)</translation>
    </message>
    <message>
        <source>Confirmation time target:</source>
        <translation type="unfinished">Bekreftelsestidsmål:</translation>
    </message>
    <message>
        <source>Enable Replace-By-Fee</source>
        <translation type="unfinished">Aktiver Replace-By-Fee</translation>
    </message>
    <message>
        <source>With Replace-By-Fee (BIP-125) you can increase a transaction's fee after it is sent. Without this, a higher fee may be recommended to compensate for increased transaction delay risk.</source>
        <translation type="unfinished">Med Replace-By-Fee (BIP-125) kan du øke transaksjonens gebyr etter at den er sendt. Uten dette aktivert anbefales et høyere gebyr for å kompensere for risikoen for at transaksjonen blir forsinket.</translation>
    </message>
    <message>
        <source>Clear &amp;All</source>
        <translation>Fjern &amp;Alt</translation>
    </message>
    <message>
        <source>Balance:</source>
        <translation>Saldo:</translation>
    </message>
    <message>
        <source>Confirm the send action</source>
        <translation>Bekreft sending</translation>
    </message>
    <message>
        <source>Copy quantity</source>
        <translation type="unfinished">Kopiér mengde</translation>
    </message>
    <message>
        <source>Copy amount</source>
        <translation type="unfinished">Kopier beløp</translation>
    </message>
    <message>
        <source>Copy fee</source>
        <translation type="unfinished">Kopiér gebyr</translation>
    </message>
    <message>
        <source>Copy after fee</source>
        <translation type="unfinished">Kopiér totalt</translation>
    </message>
    <message>
        <source>Copy bytes</source>
        <translation type="unfinished">Kopiér bytes</translation>
    </message>
    <message>
        <source>Copy dust</source>
        <translation type="unfinished">Kopiér støv</translation>
    </message>
    <message>
        <source>Copy change</source>
        <translation type="unfinished">Kopier veksel</translation>
    </message>
    <message>
        <source>%1 (%2 blocks)</source>
        <translation type="unfinished">%1 (%2 blokker)</translation>
    </message>
    <message>
        <source>Cr&amp;eate Unsigned</source>
        <translation type="unfinished">Cr &amp; eate Usignert</translation>
    </message>
    <message>
        <source>%1 to %2</source>
        <translation type="unfinished">%1 til %2</translation>
    </message>
    <message>
        <source>Do you want to draft this transaction?</source>
        <translation type="unfinished">Vil du utarbeide denne transaksjonen?</translation>
    </message>
    <message>
        <source>Are you sure you want to send?</source>
        <translation type="unfinished">Er du sikker på at du vil sende?</translation>
    </message>
    <message>
        <source>Create Unsigned</source>
        <translation type="unfinished">Lag usignert</translation>
    </message>
    <message>
        <source>Sign failed</source>
        <translation type="unfinished">Signering feilet</translation>
    </message>
    <message>
        <source>Save Transaction Data</source>
        <translation type="unfinished">Lagre Transaksjonsdata</translation>
    </message>
    <message>
        <source>PSBT saved</source>
        <translation type="unfinished">PSBT lagret</translation>
    </message>
    <message>
        <source>or</source>
        <translation type="unfinished">eller</translation>
    </message>
    <message>
        <source>You can increase the fee later (signals Replace-By-Fee, BIP-125).</source>
        <translation type="unfinished">Du kan øke gebyret senere (signaliserer Replace-By-Fee, BIP-125).</translation>
    </message>
    <message>
        <source>Please, review your transaction proposal. This will produce a Partially Signed Bitcoin Transaction (PSBT) which you can save or copy and then sign with e.g. an offline %1 wallet, or a PSBT-compatible hardware wallet.</source>
        <translation type="unfinished">Se over ditt transaksjonsforslag. Dette kommer til å produsere en Delvis Signert Bitcoin Transaksjon (PSBT) som du kan lagre eller kopiere og så signere med f.eks. en offline %1 lommebok, eller en PSBT kompatibel hardware lommebok.</translation>
    </message>
    <message>
        <source>Please, review your transaction.</source>
        <translation type="unfinished">Vennligst se over transaksjonen din.</translation>
    </message>
    <message>
        <source>Transaction fee</source>
        <translation type="unfinished">Transaksjonsgebyr</translation>
    </message>
    <message>
        <source>Not signalling Replace-By-Fee, BIP-125.</source>
        <translation type="unfinished">Signaliserer ikke Replace-By-Fee, BIP-125</translation>
    </message>
    <message>
        <source>Total Amount</source>
        <translation type="unfinished">Totalbeløp</translation>
    </message>
    <message>
        <source>Confirm send coins</source>
        <translation type="unfinished">Bekreft forsendelse av mynter</translation>
    </message>
    <message>
        <source>Confirm transaction proposal</source>
        <translation type="unfinished">Bekreft transaksjonsforslaget</translation>
    </message>
    <message>
        <source>Watch-only balance:</source>
        <translation type="unfinished">Kun-observer balanse:</translation>
    </message>
    <message>
        <source>The recipient address is not valid. Please recheck.</source>
        <translation type="unfinished">Mottakeradressen er ikke gyldig. Sjekk den igjen.</translation>
    </message>
    <message>
        <source>The amount to pay must be larger than 0.</source>
        <translation type="unfinished">Betalingsbeløpet må være høyere enn 0.</translation>
    </message>
    <message>
        <source>The amount exceeds your balance.</source>
        <translation type="unfinished">Beløper overstiger saldo.</translation>
    </message>
    <message>
        <source>The total exceeds your balance when the %1 transaction fee is included.</source>
        <translation type="unfinished">Totalbeløpet overstiger saldo etter at %1-transaksjonsgebyret er lagt til.</translation>
    </message>
    <message>
        <source>Duplicate address found: addresses should only be used once each.</source>
        <translation type="unfinished">Gjenbruk av adresse funnet: Adresser skal kun brukes én gang hver.</translation>
    </message>
    <message>
        <source>Transaction creation failed!</source>
        <translation type="unfinished">Opprettelse av transaksjon mislyktes!</translation>
    </message>
    <message>
        <source>A fee higher than %1 is considered an absurdly high fee.</source>
        <translation type="unfinished">Et gebyr høyere enn %1 anses som absurd høyt.</translation>
    </message>
    <message>
        <source>Payment request expired.</source>
        <translation type="unfinished">Tidsavbrudd for betalingsforespørsel</translation>
    </message>
    <message numerus="yes">
        <source>Estimated to begin confirmation within %n block(s).</source>
        <translation>
            <numerusform />
            <numerusform />
        </translation>
    </message>
    <message>
<<<<<<< HEAD
        <source>Warning: Invalid Particl address</source>
        <translation>Advarsel Ugyldig particl-adresse</translation>
=======
        <source>Warning: Invalid Bitcoin address</source>
        <translation type="unfinished">Advarsel Ugyldig bitcoin-adresse</translation>
>>>>>>> d3bd5410
    </message>
    <message>
        <source>Warning: Unknown change address</source>
        <translation type="unfinished">Advarsel: Ukjent vekslingsadresse</translation>
    </message>
    <message>
        <source>Confirm custom change address</source>
        <translation type="unfinished">Bekreft egendefinert vekslingsadresse</translation>
    </message>
    <message>
        <source>The address you selected for change is not part of this wallet. Any or all funds in your wallet may be sent to this address. Are you sure?</source>
        <translation type="unfinished">Adressen du valgte for veksling er ikke en del av denne lommeboka. Alle verdiene i din lommebok vil bli sendt til denne adressen. Er du sikker?</translation>
    </message>
    <message>
        <source>(no label)</source>
        <translation type="unfinished">(ingen beskrivelse)</translation>
    </message>
</context>
<context>
    <name>SendCoinsEntry</name>
    <message>
        <source>A&amp;mount:</source>
        <translation>&amp;Beløp:</translation>
    </message>
    <message>
        <source>Pay &amp;To:</source>
        <translation>Betal &amp;Til:</translation>
    </message>
    <message>
        <source>&amp;Label:</source>
        <translation>&amp;Merkelapp:</translation>
    </message>
    <message>
        <source>Choose previously used address</source>
<<<<<<< HEAD
        <translation>Velg tidligere brukt adresse</translation>
    </message>
    <message>
        <source>The Particl address to send the payment to</source>
        <translation>Particl-adressen betalingen skal sendes til</translation>
=======
        <translation type="unfinished">Velg tidligere brukt adresse</translation>
>>>>>>> d3bd5410
    </message>
    <message>
        <source>The Bitcoin address to send the payment to</source>
        <translation type="unfinished">Bitcoin-adressen betalingen skal sendes til</translation>
    </message>
    <message>
        <source>Paste address from clipboard</source>
        <translation>Lim inn adresse fra utklippstavlen</translation>
    </message>
    <message>
        <source>Remove this entry</source>
        <translation type="unfinished">Fjern denne oppføringen</translation>
    </message>
    <message>
        <source>The amount to send in the selected unit</source>
        <translation type="unfinished">beløpet som skal sendes inn den valgte enheten.</translation>
    </message>
    <message>
<<<<<<< HEAD
        <source>The fee will be deducted from the amount being sent. The recipient will receive less particl than you enter in the amount field. If multiple recipients are selected, the fee is split equally.</source>
        <translation>Gebyret vil bli trukket fra beløpet som blir sendt. Mottakeren vil motta mindre particl enn det du skriver inn i beløpsfeltet. Hvis det er valgt flere mottakere, deles gebyret likt.</translation>
=======
        <source>The fee will be deducted from the amount being sent. The recipient will receive less bitcoins than you enter in the amount field. If multiple recipients are selected, the fee is split equally.</source>
        <translation type="unfinished">Gebyret vil bli trukket fra beløpet som blir sendt. Mottakeren vil motta mindre bitcoins enn det du skriver inn i beløpsfeltet. Hvis det er valgt flere mottakere, deles gebyret likt.</translation>
>>>>>>> d3bd5410
    </message>
    <message>
        <source>S&amp;ubtract fee from amount</source>
        <translation type="unfinished">T&amp;rekk fra gebyr fra beløp</translation>
    </message>
    <message>
        <source>Use available balance</source>
        <translation type="unfinished">Bruk tilgjengelig saldo</translation>
    </message>
    <message>
        <source>Message:</source>
        <translation type="unfinished">Melding:</translation>
    </message>
    <message>
        <source>This is an unauthenticated payment request.</source>
        <translation type="unfinished">Dette er en uautorisert betalingsetterspørring.</translation>
    </message>
    <message>
        <source>This is an authenticated payment request.</source>
        <translation type="unfinished">Dette er en autorisert betalingsetterspørring.</translation>
    </message>
    <message>
        <source>Enter a label for this address to add it to the list of used addresses</source>
        <translation type="unfinished">Skriv inn en merkelapp for denne adressen for å legge den til listen av brukte adresser</translation>
    </message>
    <message>
<<<<<<< HEAD
        <source>A message that was attached to the particl: URI which will be stored with the transaction for your reference. Note: This message will not be sent over the Particl network.</source>
        <translation>En melding som var tilknyttet particlen: URI vil bli lagret med transaksjonen for din oversikt. Denne meldingen vil ikke bli sendt over Particl-nettverket.</translation>
=======
        <source>A message that was attached to the bitcoin: URI which will be stored with the transaction for your reference. Note: This message will not be sent over the Bitcoin network.</source>
        <translation type="unfinished">En melding som var tilknyttet bitcoinen: URI vil bli lagret med transaksjonen for din oversikt. Denne meldingen vil ikke bli sendt over Bitcoin-nettverket.</translation>
>>>>>>> d3bd5410
    </message>
    <message>
        <source>Pay To:</source>
        <translation type="unfinished">Betal Til:</translation>
    </message>
    </context>
<context>
    <name>SignVerifyMessageDialog</name>
    <message>
        <source>Signatures - Sign / Verify a Message</source>
        <translation>Signaturer - Signer / Verifiser en Melding</translation>
    </message>
    <message>
        <source>&amp;Sign Message</source>
        <translation>&amp;Signer Melding</translation>
    </message>
    <message>
<<<<<<< HEAD
        <source>You can sign messages/agreements with your addresses to prove you can receive particl sent to them. Be careful not to sign anything vague or random, as phishing attacks may try to trick you into signing your identity over to them. Only sign fully-detailed statements you agree to.</source>
        <translation>Du kan signere meldinger/avtaler med adresser for å bevise at du kan motta particl sendt til dem. Vær forsiktig med å signere noe vagt eller tilfeldig, siden phishing-angrep kan prøve å lure deg til å signere din identitet over til dem. Bare signer fullt detaljerte utsagn som du er enig i.</translation>
    </message>
    <message>
        <source>The Particl address to sign the message with</source>
        <translation>Particl-adressen meldingen skal signeres med</translation>
=======
        <source>You can sign messages/agreements with your addresses to prove you can receive bitcoins sent to them. Be careful not to sign anything vague or random, as phishing attacks may try to trick you into signing your identity over to them. Only sign fully-detailed statements you agree to.</source>
        <translation type="unfinished">Du kan signere meldinger/avtaler med adresser for å bevise at du kan motta bitcoins sendt til dem. Vær forsiktig med å signere noe vagt eller tilfeldig, siden phishing-angrep kan prøve å lure deg til å signere din identitet over til dem. Bare signer fullt detaljerte utsagn som du er enig i.</translation>
    </message>
    <message>
        <source>The Bitcoin address to sign the message with</source>
        <translation type="unfinished">Bitcoin-adressen meldingen skal signeres med</translation>
>>>>>>> d3bd5410
    </message>
    <message>
        <source>Choose previously used address</source>
        <translation type="unfinished">Velg tidligere brukt adresse</translation>
    </message>
    <message>
        <source>Paste address from clipboard</source>
        <translation>Lim inn adresse fra utklippstavlen</translation>
    </message>
    <message>
        <source>Enter the message you want to sign here</source>
        <translation>Skriv inn meldingen du vil signere her</translation>
    </message>
    <message>
        <source>Signature</source>
        <translation>Signatur</translation>
    </message>
    <message>
        <source>Copy the current signature to the system clipboard</source>
        <translation>Kopier valgt signatur til utklippstavle</translation>
    </message>
    <message>
        <source>Sign the message to prove you own this Particl address</source>
        <translation>Signer meldingen for å bevise at du eier denne Particl-adressen</translation>
    </message>
    <message>
        <source>Sign &amp;Message</source>
        <translation>Signer &amp;Melding</translation>
    </message>
    <message>
        <source>Reset all sign message fields</source>
        <translation>Tilbakestill alle felter for meldingssignering</translation>
    </message>
    <message>
        <source>Clear &amp;All</source>
        <translation>Fjern &amp;Alt</translation>
    </message>
    <message>
        <source>&amp;Verify Message</source>
        <translation>&amp;Verifiser Melding</translation>
    </message>
    <message>
        <source>Enter the receiver's address, message (ensure you copy line breaks, spaces, tabs, etc. exactly) and signature below to verify the message. Be careful not to read more into the signature than what is in the signed message itself, to avoid being tricked by a man-in-the-middle attack. Note that this only proves the signing party receives with the address, it cannot prove sendership of any transaction!</source>
        <translation type="unfinished">Skriv inn mottakerens adresse, melding (forsikre deg om at du kopier linjeskift, mellomrom, faner osv. nøyaktig) og underskrift nedenfor for å bekrefte meldingen. Vær forsiktig så du ikke leser mer ut av signaturen enn hva som er i den signerte meldingen i seg selv, for å unngå å bli lurt av et man-in-the-middle-angrep. Merk at dette bare beviser at den som signerer kan motta med adressen, dette beviser ikke hvem som har sendt transaksjoner!</translation>
    </message>
    <message>
<<<<<<< HEAD
        <source>The Particl address the message was signed with</source>
        <translation>Particl-adressen meldingen ble signert med</translation>
=======
        <source>The Bitcoin address the message was signed with</source>
        <translation type="unfinished">Bitcoin-adressen meldingen ble signert med</translation>
>>>>>>> d3bd5410
    </message>
    <message>
        <source>The signed message to verify</source>
        <translation type="unfinished">Den signerte meldingen for å bekfrefte</translation>
    </message>
    <message>
        <source>The signature given when the message was signed</source>
        <translation type="unfinished">signaturen som ble gitt da meldingen ble signert</translation>
    </message>
    <message>
        <source>Verify the message to ensure it was signed with the specified Particl address</source>
        <translation>Verifiser meldingen for å være sikker på at den ble signert av den angitte Particl-adressen</translation>
    </message>
    <message>
        <source>Verify &amp;Message</source>
        <translation>Verifiser &amp;Melding</translation>
    </message>
    <message>
        <source>Reset all verify message fields</source>
        <translation>Tilbakestill alle felter for meldingsverifikasjon</translation>
    </message>
    <message>
        <source>Click "Sign Message" to generate signature</source>
        <translation type="unfinished">Klikk "Signer melding" for å generere signatur</translation>
    </message>
    <message>
        <source>The entered address is invalid.</source>
        <translation type="unfinished">Innskrevet adresse er ugyldig.</translation>
    </message>
    <message>
        <source>Please check the address and try again.</source>
        <translation type="unfinished">Sjekk adressen og prøv igjen.</translation>
    </message>
    <message>
        <source>The entered address does not refer to a key.</source>
        <translation type="unfinished">Innskrevet adresse refererer ikke til noen nøkkel.</translation>
    </message>
    <message>
        <source>Wallet unlock was cancelled.</source>
        <translation type="unfinished">Opplåsning av lommebok ble avbrutt.</translation>
    </message>
    <message>
        <source>No error</source>
        <translation type="unfinished">Ingen feil</translation>
    </message>
    <message>
        <source>Private key for the entered address is not available.</source>
        <translation type="unfinished">Privat nøkkel for den angitte adressen er ikke tilgjengelig.</translation>
    </message>
    <message>
        <source>Message signing failed.</source>
        <translation type="unfinished">Signering av melding feilet.</translation>
    </message>
    <message>
        <source>Message signed.</source>
        <translation type="unfinished">Melding signert.</translation>
    </message>
    <message>
        <source>The signature could not be decoded.</source>
        <translation type="unfinished">Signaturen kunne ikke dekodes.</translation>
    </message>
    <message>
        <source>Please check the signature and try again.</source>
        <translation type="unfinished">Sjekk signaturen og prøv igjen.</translation>
    </message>
    <message>
        <source>The signature did not match the message digest.</source>
        <translation type="unfinished">Signaturen samsvarer ikke med meldingsporteføljen.</translation>
    </message>
    <message>
        <source>Message verification failed.</source>
        <translation type="unfinished">Meldingsverifiseringen mislyktes.</translation>
    </message>
    <message>
        <source>Message verified.</source>
        <translation type="unfinished">Melding bekreftet.</translation>
    </message>
</context>
<context>
    <name>TransactionDesc</name>
    <message numerus="yes">
        <source>Open for %n more block(s)</source>
        <translation>
            <numerusform />
            <numerusform />
        </translation>
    </message>
    <message>
        <source>Open until %1</source>
        <translation type="unfinished">Åpen til %1</translation>
    </message>
    <message>
        <source>conflicted with a transaction with %1 confirmations</source>
        <translation type="unfinished">gikk ikke overens med en transaksjon med %1 bekreftelser</translation>
    </message>
    <message>
        <source>0/unconfirmed, %1</source>
        <translation type="unfinished">0/ubekreftet, %1</translation>
    </message>
    <message>
        <source>in memory pool</source>
        <translation type="unfinished">i hukommelsespulje</translation>
    </message>
    <message>
        <source>not in memory pool</source>
        <translation type="unfinished">ikke i hukommelsespulje</translation>
    </message>
    <message>
        <source>abandoned</source>
        <translation type="unfinished">forlatt</translation>
    </message>
    <message>
        <source>%1/unconfirmed</source>
        <translation type="unfinished">%1/ubekreftet</translation>
    </message>
    <message>
        <source>%1 confirmations</source>
        <translation type="unfinished">%1 bekreftelser</translation>
    </message>
    <message>
        <source>Date</source>
        <translation type="unfinished">Dato</translation>
    </message>
    <message>
        <source>Source</source>
        <translation type="unfinished">Kilde</translation>
    </message>
    <message>
        <source>Generated</source>
        <translation type="unfinished">Generert</translation>
    </message>
    <message>
        <source>From</source>
        <translation type="unfinished">Fra</translation>
    </message>
    <message>
        <source>unknown</source>
        <translation type="unfinished">ukjent</translation>
    </message>
    <message>
        <source>To</source>
        <translation type="unfinished">Til</translation>
    </message>
    <message>
        <source>own address</source>
        <translation type="unfinished">egen adresse</translation>
    </message>
    <message>
        <source>watch-only</source>
        <translation type="unfinished">kun oppsyn</translation>
    </message>
    <message>
        <source>label</source>
        <translation type="unfinished">merkelapp</translation>
    </message>
    <message>
        <source>Credit</source>
        <translation type="unfinished">Kreditt</translation>
    </message>
    <message numerus="yes">
        <source>matures in %n more block(s)</source>
        <translation>
            <numerusform />
            <numerusform />
        </translation>
    </message>
    <message>
        <source>not accepted</source>
        <translation type="unfinished">ikke akseptert</translation>
    </message>
    <message>
        <source>Debit</source>
        <translation type="unfinished">Debet</translation>
    </message>
    <message>
        <source>Total debit</source>
        <translation type="unfinished">Total debet</translation>
    </message>
    <message>
        <source>Total credit</source>
        <translation type="unfinished">Total kreditt</translation>
    </message>
    <message>
        <source>Transaction fee</source>
        <translation type="unfinished">Transaksjonsgebyr</translation>
    </message>
    <message>
        <source>Net amount</source>
        <translation type="unfinished">Nettobeløp</translation>
    </message>
    <message>
        <source>Message</source>
        <translation type="unfinished">Melding</translation>
    </message>
    <message>
        <source>Comment</source>
        <translation type="unfinished">Kommentar</translation>
    </message>
    <message>
        <source>Transaction ID</source>
        <translation type="unfinished">Transaksjons-ID</translation>
    </message>
    <message>
        <source>Transaction total size</source>
        <translation type="unfinished">Total transaksjonsstørrelse</translation>
    </message>
    <message>
        <source>Transaction virtual size</source>
        <translation type="unfinished">Virtuell transaksjonsstørrelse</translation>
    </message>
    <message>
        <source>Output index</source>
        <translation type="unfinished">Utdatainndeks</translation>
    </message>
    <message>
        <source> (Certificate was not verified)</source>
        <translation type="unfinished">(sertifikatet ble ikke bekreftet)</translation>
    </message>
    <message>
        <source>Merchant</source>
        <translation type="unfinished">Forretningsdrivende</translation>
    </message>
    <message>
        <source>Generated coins must mature %1 blocks before they can be spent. When you generated this block, it was broadcast to the network to be added to the block chain. If it fails to get into the chain, its state will change to "not accepted" and it won't be spendable. This may occasionally happen if another node generates a block within a few seconds of yours.</source>
<<<<<<< HEAD
        <translation>Genererte particl må modne %1 blokker før de kan brukes. Da du genererte denne blokken ble den kringkastet på nettverket for å bli lagt til i kjeden av blokker. Hvis den ikke kommer med i kjeden vil den endre seg til "ikke akseptert", og vil ikke kunne brukes. Dette vil noen ganger skje hvis en annen node genererer en blokk innen noen sekunder av din.</translation>
=======
        <translation type="unfinished">Genererte bitcoins må modne %1 blokker før de kan brukes. Da du genererte denne blokken ble den kringkastet på nettverket for å bli lagt til i kjeden av blokker. Hvis den ikke kommer med i kjeden vil den endre seg til "ikke akseptert", og vil ikke kunne brukes. Dette vil noen ganger skje hvis en annen node genererer en blokk innen noen sekunder av din.</translation>
>>>>>>> d3bd5410
    </message>
    <message>
        <source>Debug information</source>
        <translation type="unfinished">Feilrettingsinformasjon</translation>
    </message>
    <message>
        <source>Transaction</source>
        <translation type="unfinished">Transaksjon</translation>
    </message>
    <message>
        <source>Inputs</source>
        <translation type="unfinished">Inndata</translation>
    </message>
    <message>
        <source>Amount</source>
        <translation type="unfinished">Beløp</translation>
    </message>
    <message>
        <source>true</source>
        <translation type="unfinished">sant</translation>
    </message>
    <message>
        <source>false</source>
        <translation type="unfinished">usant</translation>
    </message>
</context>
<context>
    <name>TransactionDescDialog</name>
    <message>
        <source>This pane shows a detailed description of the transaction</source>
        <translation>Her vises en detaljert beskrivelse av transaksjonen</translation>
    </message>
    <message>
        <source>Details for %1</source>
        <translation type="unfinished">Detaljer for %1</translation>
    </message>
</context>
<context>
    <name>TransactionTableModel</name>
    <message>
        <source>Date</source>
        <translation type="unfinished">Dato</translation>
    </message>
    <message>
        <source>Label</source>
        <translation type="unfinished">Beskrivelse</translation>
    </message>
    <message numerus="yes">
        <source>Open for %n more block(s)</source>
        <translation>
            <numerusform />
            <numerusform />
        </translation>
    </message>
    <message>
        <source>Open until %1</source>
        <translation type="unfinished">Åpen til %1</translation>
    </message>
    <message>
        <source>Unconfirmed</source>
        <translation type="unfinished">Ubekreftet</translation>
    </message>
    <message>
        <source>Abandoned</source>
        <translation type="unfinished">Forlatt</translation>
    </message>
    <message>
        <source>Confirming (%1 of %2 recommended confirmations)</source>
        <translation type="unfinished">Bekrefter (%1 av %2 anbefalte bekreftelser)</translation>
    </message>
    <message>
        <source>Confirmed (%1 confirmations)</source>
        <translation type="unfinished">Bekreftet (%1 bekreftelser)</translation>
    </message>
    <message>
        <source>Conflicted</source>
        <translation type="unfinished">Gikk ikke overens</translation>
    </message>
    <message>
        <source>Immature (%1 confirmations, will be available after %2)</source>
        <translation type="unfinished">Umoden (%1 bekreftelser, vil være tilgjengelig etter %2)</translation>
    </message>
    <message>
        <source>Generated but not accepted</source>
        <translation type="unfinished">Generert, men ikke akseptert</translation>
    </message>
    <message>
        <source>Received with</source>
        <translation type="unfinished">Mottatt med</translation>
    </message>
    <message>
        <source>Received from</source>
        <translation type="unfinished">Mottatt fra</translation>
    </message>
    <message>
        <source>Sent to</source>
        <translation type="unfinished">Sendt til</translation>
    </message>
    <message>
        <source>Payment to yourself</source>
        <translation type="unfinished">Betaling til deg selv</translation>
    </message>
    <message>
        <source>Mined</source>
        <translation type="unfinished">Utvunnet</translation>
    </message>
    <message>
        <source>watch-only</source>
        <translation type="unfinished">kun oppsyn</translation>
    </message>
    <message>
        <source>(n/a)</source>
        <translation type="unfinished">(i/t)</translation>
    </message>
    <message>
        <source>(no label)</source>
        <translation type="unfinished">(ingen beskrivelse)</translation>
    </message>
    <message>
        <source>Transaction status. Hover over this field to show number of confirmations.</source>
        <translation type="unfinished">Transaksjonsstatus. Hold pekeren over dette feltet for å se antall bekreftelser.</translation>
    </message>
    <message>
        <source>Date and time that the transaction was received.</source>
        <translation type="unfinished">Dato og tid for mottak av transaksjonen.</translation>
    </message>
    <message>
        <source>Type of transaction.</source>
        <translation type="unfinished">Transaksjonstype.</translation>
    </message>
    <message>
        <source>Whether or not a watch-only address is involved in this transaction.</source>
        <translation type="unfinished">Hvorvidt en oppsynsadresse er involvert i denne transaksjonen.</translation>
    </message>
    <message>
        <source>User-defined intent/purpose of the transaction.</source>
        <translation type="unfinished">Brukerdefinert intensjon/hensikt med transaksjonen.</translation>
    </message>
    <message>
        <source>Amount removed from or added to balance.</source>
        <translation type="unfinished">Beløp fjernet eller lagt til saldo.</translation>
    </message>
</context>
<context>
    <name>TransactionView</name>
    <message>
        <source>All</source>
        <translation type="unfinished">Alt</translation>
    </message>
    <message>
        <source>Today</source>
        <translation type="unfinished">I dag</translation>
    </message>
    <message>
        <source>This week</source>
        <translation type="unfinished">Denne uka</translation>
    </message>
    <message>
        <source>This month</source>
        <translation type="unfinished">Denne måneden</translation>
    </message>
    <message>
        <source>Last month</source>
        <translation type="unfinished">Forrige måned</translation>
    </message>
    <message>
        <source>This year</source>
        <translation type="unfinished">Dette året</translation>
    </message>
    <message>
        <source>Received with</source>
        <translation type="unfinished">Mottatt med</translation>
    </message>
    <message>
        <source>Sent to</source>
        <translation type="unfinished">Sendt til</translation>
    </message>
    <message>
        <source>To yourself</source>
        <translation type="unfinished">Til deg selv</translation>
    </message>
    <message>
        <source>Mined</source>
        <translation type="unfinished">Utvunnet</translation>
    </message>
    <message>
        <source>Other</source>
        <translation type="unfinished">Andre</translation>
    </message>
    <message>
        <source>Enter address, transaction id, or label to search</source>
        <translation type="unfinished">Oppgi adresse, transaksjons-ID eller merkelapp for å søke</translation>
    </message>
    <message>
        <source>Min amount</source>
        <translation type="unfinished">Minimumsbeløp</translation>
    </message>
    <message>
        <source>Export Transaction History</source>
        <translation type="unfinished">Eksporter transaksjonshistorikk</translation>
    </message>
    <message>
        <source>Comma separated file</source>
        <extracomment>Expanded name of the CSV file format. See https://en.wikipedia.org/wiki/Comma-separated_values</extracomment>
        <translation type="unfinished">Kommaseparert fil</translation>
    </message>
    <message>
        <source>Confirmed</source>
        <translation type="unfinished">Bekreftet</translation>
    </message>
    <message>
        <source>Watch-only</source>
        <translation type="unfinished">Kun oppsyn</translation>
    </message>
    <message>
        <source>Date</source>
        <translation type="unfinished">Dato</translation>
    </message>
    <message>
        <source>Label</source>
        <translation type="unfinished">Beskrivelse</translation>
    </message>
    <message>
        <source>Address</source>
        <translation type="unfinished">Adresse</translation>
    </message>
    <message>
        <source>Exporting Failed</source>
        <translation type="unfinished">Eksporten feilet</translation>
    </message>
    <message>
        <source>There was an error trying to save the transaction history to %1.</source>
        <translation type="unfinished">En feil oppstod ved lagring av transaksjonshistorikk til %1.</translation>
    </message>
    <message>
        <source>Exporting Successful</source>
        <translation type="unfinished">Eksportert</translation>
    </message>
    <message>
        <source>The transaction history was successfully saved to %1.</source>
        <translation type="unfinished">Transaksjonshistorikken ble lagret til %1.</translation>
    </message>
    <message>
        <source>Range:</source>
        <translation type="unfinished">Rekkevidde:</translation>
    </message>
    <message>
        <source>to</source>
        <translation type="unfinished">til</translation>
    </message>
</context>
<context>
    <name>WalletFrame</name>
    <message>
        <source>No wallet has been loaded.
Go to File &gt; Open Wallet to load a wallet.
- OR -</source>
        <translation type="unfinished">Ingen lommebok har blitt lastet.
Gå til Fil &gt; Åpne lommebok for å laste en lommebok.
- ELLER -</translation>
    </message>
    <message>
        <source>Create a new wallet</source>
        <translation type="unfinished">Lag en ny lommebok</translation>
    </message>
</context>
<context>
    <name>WalletModel</name>
    <message>
        <source>Send Coins</source>
        <translation type="unfinished">Send Bitcoins</translation>
    </message>
    <message>
        <source>Fee bump error</source>
        <translation type="unfinished">Gebyrforhøyelsesfeil</translation>
    </message>
    <message>
        <source>Increasing transaction fee failed</source>
        <translation type="unfinished">Økning av transaksjonsgebyr mislyktes</translation>
    </message>
    <message>
        <source>Do you want to increase the fee?</source>
        <translation type="unfinished">Ønsker du å øke gebyret?</translation>
    </message>
    <message>
        <source>Do you want to draft a transaction with fee increase?</source>
        <translation type="unfinished">Vil du utarbeide en transaksjon med gebyrøkning?</translation>
    </message>
    <message>
        <source>Current fee:</source>
        <translation type="unfinished">Nåværede gebyr:</translation>
    </message>
    <message>
        <source>Increase:</source>
        <translation type="unfinished">Økning:</translation>
    </message>
    <message>
        <source>New fee:</source>
        <translation type="unfinished">Nytt gebyr:</translation>
    </message>
    <message>
        <source>Confirm fee bump</source>
        <translation type="unfinished">Bekreft gebyrøkning</translation>
    </message>
    <message>
        <source>Can't draft transaction.</source>
        <translation type="unfinished">Kan ikke utarbeide transaksjon.</translation>
    </message>
    <message>
        <source>PSBT copied</source>
        <translation type="unfinished">PSBT kopiert</translation>
    </message>
    <message>
        <source>Can't sign transaction.</source>
        <translation type="unfinished">Kan ikke signere transaksjon</translation>
    </message>
    <message>
        <source>Could not commit transaction</source>
        <translation type="unfinished">Kunne ikke sende inn transaksjon</translation>
    </message>
    <message>
        <source>default wallet</source>
        <translation type="unfinished">standard lommebok</translation>
    </message>
</context>
<context>
    <name>WalletView</name>
    <message>
        <source>&amp;Export</source>
        <translation type="unfinished">&amp;Eksport</translation>
    </message>
    <message>
        <source>Export the data in the current tab to a file</source>
        <translation type="unfinished">Eksporter data i den valgte fliken til en fil</translation>
    </message>
    <message>
        <source>Error</source>
        <translation type="unfinished">Feilmelding</translation>
    </message>
    <message>
        <source>Unable to decode PSBT from clipboard (invalid base64)</source>
        <translation type="unfinished">Klarte ikke å dekode PSBT fra utklippstavle (ugyldig base64)</translation>
    </message>
    <message>
        <source>Load Transaction Data</source>
        <translation type="unfinished">Last transaksjonsdata</translation>
    </message>
    <message>
        <source>Partially Signed Transaction (*.psbt)</source>
        <translation type="unfinished">Delvis signert transaksjon (*.psbt)</translation>
    </message>
    <message>
        <source>PSBT file must be smaller than 100 MiB</source>
        <translation type="unfinished">PSBT-fil må være mindre enn 100 MiB</translation>
    </message>
    <message>
        <source>Unable to decode PSBT</source>
        <translation type="unfinished">Klarte ikke å dekode PSBT</translation>
    </message>
    <message>
        <source>Backup Wallet</source>
        <translation type="unfinished">Sikkerhetskopier lommebok</translation>
    </message>
    <message>
        <source>Backup Failed</source>
        <translation type="unfinished">Sikkerhetskopiering mislyktes</translation>
    </message>
    <message>
        <source>There was an error trying to save the wallet data to %1.</source>
        <translation type="unfinished">Feil under forsøk på lagring av lommebokdata til %1</translation>
    </message>
    <message>
        <source>Backup Successful</source>
        <translation type="unfinished">Sikkerhetskopiert</translation>
    </message>
    <message>
        <source>The wallet data was successfully saved to %1.</source>
        <translation type="unfinished">Lommebokdata lagret til %1.</translation>
    </message>
    <message>
        <source>Cancel</source>
        <translation type="unfinished">Avbryt</translation>
    </message>
</context>
<context>
    <name>bitcoin-core</name>
    <message>
        <source>The %s developers</source>
        <translation type="unfinished">%s-utviklerne</translation>
    </message>
    <message>
        <source>%s corrupt. Try using the wallet tool bitcoin-wallet to salvage or restoring a backup.</source>
        <translation type="unfinished">%s korrupt. Prøv å bruk lommebokverktøyet bitcoin-wallet til å fikse det eller laste en backup.</translation>
    </message>
    <message>
        <source>-maxtxfee is set very high! Fees this large could be paid on a single transaction.</source>
        <translation type="unfinished">-maxtxfee er satt veldig høyt! Så stort gebyr kan bli betalt ved en enkelt transaksjon.</translation>
    </message>
    <message>
        <source>Cannot obtain a lock on data directory %s. %s is probably already running.</source>
        <translation type="unfinished">Kan ikke låse datamappen %s. %s kjører antagelig allerede.</translation>
    </message>
    <message>
        <source>Cannot provide specific connections and have addrman find outgoing connections at the same.</source>
        <translation type="unfinished">Kan ikke angi spesifikke tilkoblinger og ha addrman til å finne utgående tilkoblinger samtidig.</translation>
    </message>
    <message>
        <source>Distributed under the MIT software license, see the accompanying file %s or %s</source>
        <translation type="unfinished">Lisensiert MIT. Se tilhørende fil %s eller %s</translation>
    </message>
    <message>
        <source>Error reading %s! All keys read correctly, but transaction data or address book entries might be missing or incorrect.</source>
        <translation type="unfinished">Feil under lesing av %s! Alle nøkler har blitt lest rett, men transaksjonsdata eller adressebokoppføringer kan mangle eller være uriktige.</translation>
    </message>
    <message>
        <source>Error: Listening for incoming connections failed (listen returned error %s)</source>
        <translation type="unfinished">Feil: Lytting etter innkommende tilkoblinger feilet (lytting returnerte feil %s)</translation>
    </message>
    <message>
        <source>Fee estimation failed. Fallbackfee is disabled. Wait a few blocks or enable -fallbackfee.</source>
        <translation type="unfinished">Avgiftsberegning mislyktes. Fallbackfee er deaktivert. Vent et par blokker eller aktiver -fallbackfee.</translation>
    </message>
    <message>
        <source>Invalid amount for -maxtxfee=&lt;amount&gt;: '%s' (must be at least the minrelay fee of %s to prevent stuck transactions)</source>
        <translation type="unfinished">Ugyldig beløp for -maxtxfee=&lt;amount&gt;: '%s' (må være minst minimum relé gebyr på %s for å hindre fastlåste transaksjoner)</translation>
    </message>
    <message>
        <source>More than one onion bind address is provided. Using %s for the automatically created Tor onion service.</source>
        <translation type="unfinished">Mer enn en onion adresse har blitt gitt. Bruker %s for den automatisk lagde Tor onion tjenesten.</translation>
    </message>
    <message>
        <source>Please check that your computer's date and time are correct! If your clock is wrong, %s will not work properly.</source>
        <translation type="unfinished">Sjekk at din datamaskins dato og klokke er stilt rett! Hvis klokka er feil, vil ikke %s fungere ordentlig.</translation>
    </message>
    <message>
        <source>Please contribute if you find %s useful. Visit %s for further information about the software.</source>
        <translation type="unfinished">Bidra hvis du finner %s nyttig. Besøk %s for mer informasjon om programvaren.</translation>
    </message>
    <message>
        <source>Prune configured below the minimum of %d MiB.  Please use a higher number.</source>
        <translation type="unfinished">Beskjæringsmodus er konfigurert under minimum på %d MiB. Vennligst bruk et høyere nummer.</translation>
    </message>
    <message>
        <source>Prune: last wallet synchronisation goes beyond pruned data. You need to -reindex (download the whole blockchain again in case of pruned node)</source>
        <translation type="unfinished">Beskjæring: siste lommeboksynkronisering går utenfor beskjærte data. Du må bruke -reindex (laster ned hele blokkjeden igjen for beskjærte noder)</translation>
    </message>
    <message>
        <source>The block database contains a block which appears to be from the future. This may be due to your computer's date and time being set incorrectly. Only rebuild the block database if you are sure that your computer's date and time are correct</source>
        <translation type="unfinished">Blokkdatabasen inneholder en blokk som ser ut til å være fra fremtiden. Dette kan være fordi dato og tid på din datamaskin er satt feil. Gjenopprett kun blokkdatabasen når du er sikker på at dato og tid er satt riktig.</translation>
    </message>
    <message>
        <source>The transaction amount is too small to send after the fee has been deducted</source>
        <translation type="unfinished">Transaksjonsbeløpet er for lite til å sendes etter at gebyret er fratrukket</translation>
    </message>
    <message>
        <source>This error could occur if this wallet was not shutdown cleanly and was last loaded using a build with a newer version of Berkeley DB. If so, please use the software that last loaded this wallet</source>
        <translation type="unfinished">Denne feilen kan oppstå hvis denne lommeboken ikke ble avsluttet skikkelig og var sist lastet med en build som hadde en nyere versjon av Berkeley DB. Hvis det har skjedd, vær så snill å bruk softwaren som sist lastet denne lommeboken.</translation>
    </message>
    <message>
        <source>This is a pre-release test build - use at your own risk - do not use for mining or merchant applications</source>
        <translation type="unfinished">Dette er en testversjon i påvente av utgivelse - bruk på egen risiko - ikke for bruk til blokkutvinning eller i forretningsøyemed</translation>
    </message>
    <message>
        <source>This is the maximum transaction fee you pay (in addition to the normal fee) to prioritize partial spend avoidance over regular coin selection.</source>
        <translation type="unfinished">Dette er maksimum transaksjonsavgift du betaler (i tillegg til den normale avgiften) for å prioritere delvis betaling unngåelse over normal mynt seleksjon.</translation>
    </message>
    <message>
        <source>This is the transaction fee you may discard if change is smaller than dust at this level</source>
        <translation type="unfinished">Dette er transaksjonsgebyret du kan se bort fra hvis vekslepengene utgjør mindre enn støv på dette nivået</translation>
    </message>
    <message>
        <source>This is the transaction fee you may pay when fee estimates are not available.</source>
        <translation type="unfinished">Dette er transaksjonsgebyret du kan betale når gebyranslag ikke er tilgjengelige.</translation>
    </message>
    <message>
        <source>Total length of network version string (%i) exceeds maximum length (%i). Reduce the number or size of uacomments.</source>
        <translation type="unfinished">Total lengde av nettverks-versionstreng (%i) er over maks lengde (%i). Reduser tallet eller størrelsen av uacomments.</translation>
    </message>
    <message>
        <source>Unable to replay blocks. You will need to rebuild the database using -reindex-chainstate.</source>
        <translation type="unfinished">Kan ikke spille av blokker igjen. Du må bygge opp igjen databasen ved bruk av -reindex-chainstate.</translation>
    </message>
    <message>
        <source>Warning: We do not appear to fully agree with our peers! You may need to upgrade, or other nodes may need to upgrade.</source>
        <translation type="unfinished">Advarsel: Vi ser ikke ut til å være i full overenstemmelse med våre likemenn! Du kan trenge å oppgradere, eller andre noder kan trenge å oppgradere.</translation>
    </message>
    <message>
        <source>You need to rebuild the database using -reindex to go back to unpruned mode.  This will redownload the entire blockchain</source>
        <translation type="unfinished">Du må gjenoppbygge databasen ved hjelp av -reindex for å gå tilbake til ubeskåret modus. Dette vil laste ned hele blokkjeden på nytt.</translation>
    </message>
    <message>
        <source>%s is set very high!</source>
        <translation type="unfinished">%s er satt veldig høyt!</translation>
    </message>
    <message>
        <source>-maxmempool must be at least %d MB</source>
        <translation type="unfinished">-maxmempool må være minst %d MB</translation>
    </message>
    <message>
        <source>A fatal internal error occurred, see debug.log for details</source>
        <translation type="unfinished">En fatal intern feil oppstod, se debug.log for detaljer.</translation>
    </message>
    <message>
        <source>Cannot resolve -%s address: '%s'</source>
        <translation type="unfinished">Kunne ikke slå opp -%s-adresse: "%s"</translation>
    </message>
    <message>
        <source>Cannot set -peerblockfilters without -blockfilterindex.</source>
        <translation type="unfinished">Kan ikke sette -peerblockfilters uten -blockfilterindex</translation>
    </message>
    <message>
        <source>Change index out of range</source>
        <translation type="unfinished">Kjedeindeks utenfor rekkevidde</translation>
    </message>
    <message>
        <source>Copyright (C) %i-%i</source>
        <translation type="unfinished">Kopirett © %i-%i</translation>
    </message>
    <message>
        <source>Corrupted block database detected</source>
        <translation type="unfinished">Oppdaget korrupt blokkdatabase</translation>
    </message>
    <message>
        <source>Could not find asmap file %s</source>
        <translation type="unfinished">Kunne ikke finne asmap filen %s</translation>
    </message>
    <message>
        <source>Could not parse asmap file %s</source>
        <translation type="unfinished">Kunne ikke analysere asmap filen %s</translation>
    </message>
    <message>
        <source>Disk space is too low!</source>
        <translation type="unfinished">For lite diskplass!</translation>
    </message>
    <message>
        <source>Do you want to rebuild the block database now?</source>
        <translation type="unfinished">Ønsker du å gjenopprette blokkdatabasen nå?</translation>
    </message>
    <message>
        <source>Done loading</source>
        <translation type="unfinished">Ferdig med lasting</translation>
    </message>
    <message>
        <source>Error initializing block database</source>
        <translation type="unfinished">Feil under initialisering av blokkdatabase</translation>
    </message>
    <message>
        <source>Error initializing wallet database environment %s!</source>
        <translation type="unfinished">Feil under oppstart av lommeboken sitt databasemiljø %s!</translation>
    </message>
    <message>
        <source>Error loading %s</source>
        <translation type="unfinished">Feil ved lasting av %s</translation>
    </message>
    <message>
        <source>Error loading %s: Wallet corrupted</source>
        <translation type="unfinished">Feil under innlasting av %s: Skadet lommebok</translation>
    </message>
    <message>
        <source>Error loading %s: Wallet requires newer version of %s</source>
        <translation type="unfinished">Feil under innlasting av %s: Lommeboka krever nyere versjon av %s</translation>
    </message>
    <message>
        <source>Error loading block database</source>
        <translation type="unfinished">Feil ved lasting av blokkdatabase</translation>
    </message>
    <message>
        <source>Error opening block database</source>
        <translation type="unfinished">Feil under åpning av blokkdatabase</translation>
    </message>
    <message>
        <source>Error reading from database, shutting down.</source>
        <translation type="unfinished">Feil ved lesing fra database, stenger ned.</translation>
    </message>
    <message>
        <source>Error upgrading chainstate database</source>
        <translation type="unfinished">Feil ved oppgradering av kjedetilstandsdatabase</translation>
    </message>
    <message>
        <source>Error: Disk space is low for %s</source>
        <translation type="unfinished">Feil: Ikke nok ledig diskplass for %s</translation>
    </message>
    <message>
        <source>Error: Keypool ran out, please call keypoolrefill first</source>
        <translation type="unfinished">Feil: Keypool gikk tom, kall keypoolrefill først.</translation>
    </message>
    <message>
        <source>Failed to listen on any port. Use -listen=0 if you want this.</source>
        <translation type="unfinished">Kunne ikke lytte på noen port. Bruk -listen=0 hvis det er dette du vil.</translation>
    </message>
    <message>
        <source>Failed to rescan the wallet during initialization</source>
        <translation type="unfinished">Klarte ikke gå igjennom lommeboken under oppstart</translation>
    </message>
    <message>
        <source>Failed to verify database</source>
        <translation type="unfinished">Verifisering av database feilet</translation>
    </message>
    <message>
        <source>Fee rate (%s) is lower than the minimum fee rate setting (%s)</source>
        <translation type="unfinished">Avgiftsrate (%s) er lavere enn den minimume avgiftsrate innstillingen (%s)</translation>
    </message>
    <message>
        <source>Ignoring duplicate -wallet %s.</source>
        <translation type="unfinished">Ignorerer dupliserte -wallet %s.</translation>
    </message>
    <message>
        <source>Incorrect or no genesis block found. Wrong datadir for network?</source>
        <translation type="unfinished">Ugyldig eller ingen skaperblokk funnet. Feil datamappe for nettverk?</translation>
    </message>
    <message>
        <source>Initialization sanity check failed. %s is shutting down.</source>
        <translation type="unfinished">Sunnhetssjekk ved oppstart mislyktes. %s skrus av.</translation>
    </message>
    <message>
        <source>Insufficient funds</source>
        <translation type="unfinished">Utilstrekkelige midler</translation>
    </message>
    <message>
        <source>Invalid -onion address or hostname: '%s'</source>
        <translation type="unfinished">Ugyldig -onion adresse eller vertsnavn: "%s"</translation>
    </message>
    <message>
        <source>Invalid -proxy address or hostname: '%s'</source>
        <translation type="unfinished">Ugyldig -mellomtjeneradresse eller vertsnavn: "%s"</translation>
    </message>
    <message>
        <source>Invalid amount for -%s=&lt;amount&gt;: '%s'</source>
        <translation type="unfinished">Ugyldig beløp for -%s=&lt;amount&gt;: "%s"</translation>
    </message>
    <message>
        <source>Invalid amount for -discardfee=&lt;amount&gt;: '%s'</source>
        <translation type="unfinished">Ugyldig beløp for -discardfee=&lt;amount&gt;: "%s"</translation>
    </message>
    <message>
        <source>Invalid amount for -fallbackfee=&lt;amount&gt;: '%s'</source>
        <translation type="unfinished">Ugyldig beløp for -fallbackfee=&lt;amount&gt;: "%s"</translation>
    </message>
    <message>
        <source>Invalid amount for -paytxfee=&lt;amount&gt;: '%s' (must be at least %s)</source>
        <translation type="unfinished">Ugyldig beløp for -paytxfee=&lt;amount&gt;: '%s' (må være minst %s)</translation>
    </message>
    <message>
        <source>Invalid netmask specified in -whitelist: '%s'</source>
        <translation type="unfinished">Ugyldig nettmaske spesifisert i -whitelist: '%s'</translation>
    </message>
    <message>
        <source>Need to specify a port with -whitebind: '%s'</source>
        <translation type="unfinished">Må oppgi en port med -whitebind: '%s'</translation>
    </message>
    <message>
        <source>No proxy server specified. Use -proxy=&lt;ip&gt; or -proxy=&lt;ip:port&gt;.</source>
        <translation type="unfinished">Ingen proxyserver er spesifisert. Bruk -proxy=&lt;ip&gt; eller -proxy=&lt;ip:port&gt;.</translation>
    </message>
    <message>
        <source>Not enough file descriptors available.</source>
        <translation type="unfinished">For få fildeskriptorer tilgjengelig.</translation>
    </message>
    <message>
        <source>Prune cannot be configured with a negative value.</source>
        <translation type="unfinished">Beskjæringsmodus kan ikke konfigureres med en negativ verdi.</translation>
    </message>
    <message>
        <source>Prune mode is incompatible with -txindex.</source>
        <translation type="unfinished">Beskjæringsmodus er ikke kompatibel med -txindex.</translation>
    </message>
    <message>
        <source>Reducing -maxconnections from %d to %d, because of system limitations.</source>
        <translation type="unfinished">Reduserer -maxconnections fra %d til %d, pga. systembegrensninger.</translation>
    </message>
    <message>
        <source>Signing transaction failed</source>
        <translation type="unfinished">Signering av transaksjon feilet</translation>
    </message>
    <message>
        <source>Specified -walletdir "%s" does not exist</source>
        <translation type="unfinished">Oppgitt -walletdir "%s" eksisterer ikke</translation>
    </message>
    <message>
        <source>Specified -walletdir "%s" is a relative path</source>
        <translation type="unfinished">Oppgitt -walletdir "%s" er en relativ sti</translation>
    </message>
    <message>
        <source>Specified -walletdir "%s" is not a directory</source>
        <translation type="unfinished">Oppgitt -walletdir "%s" er ikke en katalog</translation>
    </message>
    <message>
        <source>The source code is available from %s.</source>
        <translation type="unfinished">Kildekoden er tilgjengelig fra %s.</translation>
    </message>
    <message>
        <source>The transaction amount is too small to pay the fee</source>
        <translation type="unfinished">Transaksjonsbeløpet er for lite til å betale gebyr</translation>
    </message>
    <message>
        <source>The wallet will avoid paying less than the minimum relay fee.</source>
        <translation type="unfinished">Lommeboka vil unngå å betale mindre enn minimumsstafettgebyret.</translation>
    </message>
    <message>
        <source>This is experimental software.</source>
        <translation type="unfinished">Dette er eksperimentell programvare.</translation>
    </message>
    <message>
        <source>This is the minimum transaction fee you pay on every transaction.</source>
        <translation type="unfinished">Dette er minimumsgebyret du betaler for hver transaksjon.</translation>
    </message>
    <message>
        <source>This is the transaction fee you will pay if you send a transaction.</source>
        <translation type="unfinished">Dette er transaksjonsgebyret du betaler som forsender av transaksjon.</translation>
    </message>
    <message>
        <source>Transaction amount too small</source>
        <translation type="unfinished">Transaksjonen er for liten</translation>
    </message>
    <message>
        <source>Transaction amounts must not be negative</source>
        <translation type="unfinished">Transaksjonsbeløpet kan ikke være negativt</translation>
    </message>
    <message>
        <source>Transaction has too long of a mempool chain</source>
        <translation type="unfinished">Transaksjonen har for lang hukommelsespuljekjede</translation>
    </message>
    <message>
        <source>Transaction must have at least one recipient</source>
        <translation type="unfinished">Transaksjonen må ha minst én mottaker</translation>
    </message>
    <message>
        <source>Transaction too large</source>
        <translation type="unfinished">Transaksjonen er for stor</translation>
    </message>
    <message>
        <source>Unable to bind to %s on this computer (bind returned error %s)</source>
        <translation type="unfinished">Kan ikke binde til %s på denne datamaskinen (binding returnerte feilen %s)</translation>
    </message>
    <message>
        <source>Unable to bind to %s on this computer. %s is probably already running.</source>
        <translation type="unfinished">Kan ikke binde til %s på denne datamaskinen. Sannsynligvis kjører %s allerede.</translation>
    </message>
    <message>
        <source>Unable to generate initial keys</source>
        <translation type="unfinished">Klarte ikke lage første nøkkel</translation>
    </message>
    <message>
        <source>Unable to generate keys</source>
        <translation type="unfinished">Klarte ikke å lage nøkkel</translation>
    </message>
    <message>
        <source>Unable to start HTTP server. See debug log for details.</source>
        <translation type="unfinished">Kunne ikke starte HTTP-tjener. Se feilrettingslogg for detaljer.</translation>
    </message>
    <message>
        <source>Unknown network specified in -onlynet: '%s'</source>
        <translation type="unfinished">Ukjent nettverk angitt i -onlynet '%s'</translation>
    </message>
    <message>
        <source>Unsupported logging category %s=%s.</source>
        <translation type="unfinished">Ustøttet loggingskategori %s=%s.</translation>
    </message>
    <message>
        <source>Upgrading UTXO database</source>
        <translation type="unfinished">Oppgraderer UTXO-database</translation>
    </message>
    <message>
        <source>Upgrading txindex database</source>
        <translation type="unfinished">Oppgraderer txindex databasen</translation>
    </message>
    <message>
        <source>User Agent comment (%s) contains unsafe characters.</source>
        <translation type="unfinished">User Agent kommentar (%s) inneholder utrygge tegn.</translation>
    </message>
    <message>
        <source>Wallet needed to be rewritten: restart %s to complete</source>
        <translation type="unfinished">Lommeboka må skrives om: Start %s på nytt for å fullføre</translation>
    </message>
</context>
</TS><|MERGE_RESOLUTION|>--- conflicted
+++ resolved
@@ -66,18 +66,13 @@
         <translation type="unfinished">Mottager adresser</translation>
     </message>
     <message>
-<<<<<<< HEAD
         <source>These are your Particl addresses for sending payments. Always check the amount and the receiving address before sending coins.</source>
-        <translation>Dette er dine Particl adresser for å sende  å sende betalinger. Husk å sjekke beløp og mottager adresser før du sender mynter.</translation>
-=======
-        <source>These are your Bitcoin addresses for sending payments. Always check the amount and the receiving address before sending coins.</source>
-        <translation type="unfinished">Dette er dine Bitcoin adresser for å sende  å sende betalinger. Husk å sjekke beløp og mottager adresser før du sender mynter.</translation>
-    </message>
-    <message>
-        <source>These are your Bitcoin addresses for receiving payments. Use the 'Create new receiving address' button in the receive tab to create new addresses.
+        <translation type="unfinished">Dette er dine Particl adresser for å sende  å sende betalinger. Husk å sjekke beløp og mottager adresser før du sender mynter.</translation>
+    </message>
+    <message>
+        <source>These are your Particl addresses for receiving payments. Use the 'Create new receiving address' button in the receive tab to create new addresses.
 Signing is only possible with addresses of the type 'legacy'.</source>
-        <translation type="unfinished">Dette er dine Bitcoin adresser for å motta betalinger. Bruk 'Lag ny mottaksadresse' knappen i motta tabben for å lage nye adresser. Signering er bare mulig for adresser av typen 'legacy'.</translation>
->>>>>>> d3bd5410
+        <translation type="unfinished">Dette er dine Particl adresser for å motta betalinger. Bruk 'Lag ny mottaksadresse' knappen i motta tabben for å lage nye adresser. Signering er bare mulig for adresser av typen 'legacy'.</translation>
     </message>
     <message>
         <source>&amp;Copy Address</source>
@@ -168,13 +163,8 @@
         <translation type="unfinished">Bekreft kryptering av lommeboken</translation>
     </message>
     <message>
-<<<<<<< HEAD
         <source>Warning: If you encrypt your wallet and lose your passphrase, you will &lt;b&gt;LOSE ALL OF YOUR PARTICL&lt;/b&gt;!</source>
-        <translation>Advarsel: Dersom du krypterer lommeboken og mister passordsetningen vil du &lt;b&gt;MISTE ALLE DINE PARTICL&lt;/b&gt;!</translation>
-=======
-        <source>Warning: If you encrypt your wallet and lose your passphrase, you will &lt;b&gt;LOSE ALL OF YOUR BITCOINS&lt;/b&gt;!</source>
-        <translation type="unfinished">Advarsel: Dersom du krypterer lommeboken og mister passordsetningen vil du &lt;b&gt;MISTE ALLE DINE BITCOIN&lt;/b&gt;!</translation>
->>>>>>> d3bd5410
+        <translation type="unfinished">Advarsel: Dersom du krypterer lommeboken og mister passordsetningen vil du &lt;b&gt;MISTE ALLE DINE PARTICL&lt;/b&gt;!</translation>
     </message>
     <message>
         <source>Are you sure you wish to encrypt your wallet?</source>
@@ -193,13 +183,8 @@
         <translation type="unfinished">Svriv inn den gamle passfrasen og den nye passordfrasen for lommeboken.</translation>
     </message>
     <message>
-<<<<<<< HEAD
         <source>Remember that encrypting your wallet cannot fully protect your particl from being stolen by malware infecting your computer.</source>
-        <translation>Husk at å kryptere lommeboken ikke vil beskytte dine particl fullstendig fra å bli stjålet av skadevare som infiserer datamaskinen din.</translation>
-=======
-        <source>Remember that encrypting your wallet cannot fully protect your bitcoins from being stolen by malware infecting your computer.</source>
-        <translation type="unfinished">Husk at å kryptere lommeboken ikke vil beskytte dine bitcoins fullstendig fra å bli stjålet av skadevare som infiserer datamaskinen din.</translation>
->>>>>>> d3bd5410
+        <translation type="unfinished">Husk at å kryptere lommeboken ikke vil beskytte dine particl fullstendig fra å bli stjålet av skadevare som infiserer datamaskinen din.</translation>
     </message>
     <message>
         <source>Wallet to be encrypted</source>
@@ -291,8 +276,8 @@
         <translation type="unfinished">Beløp</translation>
     </message>
     <message>
-        <source>Enter a Bitcoin address (e.g. %1)</source>
-        <translation type="unfinished">Oppgi en Bitcoin-adresse (f.eks. %1)</translation>
+        <source>Enter a Particl address (e.g. %1)</source>
+        <translation type="unfinished">Oppgi en Particl-adresse (f.eks. %1)</translation>
     </message>
     <message>
         <source>Internal</source>
@@ -469,37 +454,28 @@
         <translation>Krypter de private nøklene som tilhører lommeboken din</translation>
     </message>
     <message>
-<<<<<<< HEAD
+        <source>&amp;Backup Wallet…</source>
+        <translation type="unfinished">Lag &amp;Sikkerhetskopi av lommebok...</translation>
+    </message>
+    <message>
+        <source>&amp;Change Passphrase…</source>
+        <translation type="unfinished">&amp;Endre Adgangsfrase...</translation>
+    </message>
+    <message>
+        <source>Sign &amp;message…</source>
+        <translation type="unfinished">Signer &amp;melding...</translation>
+    </message>
+    <message>
         <source>Sign messages with your Particl addresses to prove you own them</source>
         <translation>Signer meldingene med Particl adresse for å bevise at diu eier dem</translation>
     </message>
     <message>
+        <source>&amp;Verify message…</source>
+        <translation type="unfinished">&amp;Verifiser melding...</translation>
+    </message>
+    <message>
         <source>Verify messages to ensure they were signed with specified Particl addresses</source>
         <translation>Verifiser meldinger for å sikre at de ble signert med en angitt Particl adresse</translation>
-=======
-        <source>&amp;Backup Wallet…</source>
-        <translation type="unfinished">Lag &amp;Sikkerhetskopi av lommebok...</translation>
-    </message>
-    <message>
-        <source>&amp;Change Passphrase…</source>
-        <translation type="unfinished">&amp;Endre Adgangsfrase...</translation>
-    </message>
-    <message>
-        <source>Sign &amp;message…</source>
-        <translation type="unfinished">Signer &amp;melding...</translation>
-    </message>
-    <message>
-        <source>Sign messages with your Bitcoin addresses to prove you own them</source>
-        <translation>Signer meldingene med Bitcoin adresse for å bevise at diu eier dem</translation>
-    </message>
-    <message>
-        <source>&amp;Verify message…</source>
-        <translation type="unfinished">&amp;Verifiser melding...</translation>
-    </message>
-    <message>
-        <source>Verify messages to ensure they were signed with specified Bitcoin addresses</source>
-        <translation>Verifiser meldinger for å sikre at de ble signert med en angitt Bitcoin adresse</translation>
->>>>>>> d3bd5410
     </message>
     <message>
         <source>&amp;Load PSBT from file…</source>
@@ -542,13 +518,8 @@
         <translation>Hjelpelinje for fliker</translation>
     </message>
     <message>
-<<<<<<< HEAD
-        <source>Request payments (generates QR codes and particl: URIs)</source>
-        <translation>Be om betalinger (genererer QR-koder og particl-URIer)</translation>
-=======
         <source>Syncing Headers (%1%)…</source>
         <translation type="unfinished">Synkroniserer blokkhoder (%1%)...</translation>
->>>>>>> d3bd5410
     </message>
     <message>
         <source>Synchronizing with network…</source>
@@ -562,23 +533,17 @@
         <source>Processing blocks on disk…</source>
         <translation type="unfinished">Behandler blokker på disken…</translation>
     </message>
-<<<<<<< HEAD
-    <message numerus="yes">
-        <source>%n active connection(s) to Particl network</source>
-        <translation><numerusform>%n aktiv tilkobling til Particl nettverket</numerusform><numerusform>%n aktive tilkoblinger til Particl nettverket</numerusform></translation>
-=======
     <message>
         <source>Reindexing blocks on disk…</source>
         <translation type="unfinished">Reindekserer blokker på disken...</translation>
->>>>>>> d3bd5410
     </message>
     <message>
         <source>Connecting to peers…</source>
         <translation type="unfinished">Kobler til likemannsnettverket...</translation>
     </message>
     <message>
-        <source>Request payments (generates QR codes and bitcoin: URIs)</source>
-        <translation type="unfinished">Be om betalinger (genererer QR-koder og bitcoin-URIer)</translation>
+        <source>Request payments (generates QR codes and particl: URIs)</source>
+        <translation type="unfinished">Be om betalinger (genererer QR-koder og particl-URIer)</translation>
     </message>
     <message>
         <source>Show the list of used sending addresses and labels</source>
@@ -632,12 +597,12 @@
         <translation>Oppdatert</translation>
     </message>
     <message>
-        <source>Load Partially Signed Bitcoin Transaction</source>
-        <translation type="unfinished">Last delvis signert Bitcoin transaksjon</translation>
-    </message>
-    <message>
-        <source>Load Partially Signed Bitcoin Transaction from clipboard</source>
-        <translation type="unfinished">Last Delvis Signert Bitcoin Transaksjon fra utklippstavle</translation>
+        <source>Load Partially Signed Particl Transaction</source>
+        <translation type="unfinished">Last delvis signert Particl transaksjon</translation>
+    </message>
+    <message>
+        <source>Load Partially Signed Particl Transaction from clipboard</source>
+        <translation type="unfinished">Last Delvis Signert Particl Transaksjon fra utklippstavle</translation>
     </message>
     <message>
         <source>Node window</source>
@@ -656,13 +621,8 @@
         <translation type="unfinished">&amp;Mottaker adresser</translation>
     </message>
     <message>
-<<<<<<< HEAD
         <source>Open a particl: URI</source>
-        <translation>Åpne en particl: URI</translation>
-=======
-        <source>Open a bitcoin: URI</source>
-        <translation type="unfinished">Åpne en bitcoin: URI</translation>
->>>>>>> d3bd5410
+        <translation type="unfinished">Åpne en particl: URI</translation>
     </message>
     <message>
         <source>Open Wallet</source>
@@ -681,12 +641,8 @@
         <translation type="unfinished">Lukk alle lommebøker</translation>
     </message>
     <message>
-<<<<<<< HEAD
         <source>Show the %1 help message to get a list with possible Particl command-line options</source>
-        <translation>Vis %1-hjelpemeldingen for å få en liste over mulige Particl-kommandolinjealternativer</translation>
-=======
-        <source>Show the %1 help message to get a list with possible Bitcoin command-line options</source>
-        <translation type="unfinished">Vis %1-hjelpemeldingen for å få en liste over mulige Bitcoin-kommandolinjealternativer</translation>
+        <translation type="unfinished">Vis %1-hjelpemeldingen for å få en liste over mulige Particl-kommandolinjealternativer</translation>
     </message>
     <message>
         <source>&amp;Mask values</source>
@@ -695,7 +651,6 @@
     <message>
         <source>Mask the values in the Overview tab</source>
         <translation type="unfinished">Masker verdiene i oversiktstabben</translation>
->>>>>>> d3bd5410
     </message>
     <message>
         <source>default wallet</source>
@@ -722,7 +677,7 @@
         <translation type="unfinished">%1-klient</translation>
     </message>
     <message numerus="yes">
-        <source>%n active connection(s) to Bitcoin network.</source>
+        <source>%n active connection(s) to Particl network.</source>
         <extracomment>A substring of the tooltip.</extracomment>
         <translation type="unfinished">
             <numerusform />
@@ -1091,13 +1046,8 @@
         <translation type="unfinished">Rediger utsendingsadresse</translation>
     </message>
     <message>
-<<<<<<< HEAD
         <source>The entered address "%1" is not a valid Particl address.</source>
-        <translation>Den angitte adressen "%1" er ikke en gyldig Particl-adresse.</translation>
-=======
-        <source>The entered address "%1" is not a valid Bitcoin address.</source>
-        <translation type="unfinished">Den angitte adressen "%1" er ikke en gyldig Bitcoin-adresse.</translation>
->>>>>>> d3bd5410
+        <translation type="unfinished">Den angitte adressen "%1" er ikke en gyldig Particl-adresse.</translation>
     </message>
     <message>
         <source>Address "%1" already exists as a receiving address with label "%2" and so cannot be added as a sending address.</source>
@@ -1158,8 +1108,8 @@
         </translation>
     </message>
     <message>
-        <source>%1 will download and store a copy of the Bitcoin block chain.</source>
-        <translation type="unfinished">%1 vil laste ned og lagre en kopi av Bitcoin blokkjeden.</translation>
+        <source>%1 will download and store a copy of the Particl block chain.</source>
+        <translation type="unfinished">%1 vil laste ned og lagre en kopi av Particl blokkjeden.</translation>
     </message>
     <message>
         <source>The wallet will also be stored in this directory.</source>
@@ -1213,29 +1163,8 @@
 <context>
     <name>HelpMessageDialog</name>
     <message>
-<<<<<<< HEAD
-        <source>Particl</source>
-        <translation>Particl</translation>
-    </message>
-    <message>
-        <source>Discard blocks after verification, except most recent %1 GB (prune)</source>
-        <translation>Kast blokker etter bekreftelse, bortsett fra de siste %1 GB (sviske)</translation>
-    </message>
-    <message>
-        <source>At least %1 GB of data will be stored in this directory, and it will grow over time.</source>
-        <translation>Minst %1 GB data vil bli lagret i denne mappen og den vil vokse over tid.</translation>
-    </message>
-    <message>
-        <source>Approximately %1 GB of data will be stored in this directory.</source>
-        <translation>Omtrent %1GB data vil bli lagret i denne mappen.</translation>
-    </message>
-    <message>
-        <source>%1 will download and store a copy of the Particl block chain.</source>
-        <translation>%1 vil laste ned og lagre en kopi av Particl blokkjeden.</translation>
-=======
         <source>version</source>
         <translation type="unfinished">versjon</translation>
->>>>>>> d3bd5410
     </message>
     <message>
         <source>About %1</source>
@@ -1260,21 +1189,12 @@
         <translation type="unfinished">Skjema</translation>
     </message>
     <message>
-<<<<<<< HEAD
         <source>Recent transactions may not yet be visible, and therefore your wallet's balance might be incorrect. This information will be correct once your wallet has finished synchronizing with the particl network, as detailed below.</source>
-        <translation>Det kan hende nylige transaksjoner ikke vises enda, og at lommeboksaldoen dermed blir uriktig. Denne informasjonen vil rette seg når synkronisering av lommeboka mot particl-nettverket er fullført, som anvist nedenfor.</translation>
+        <translation type="unfinished">Det kan hende nylige transaksjoner ikke vises enda, og at lommeboksaldoen dermed blir uriktig. Denne informasjonen vil rette seg når synkronisering av lommeboka mot particl-nettverket er fullført, som anvist nedenfor.</translation>
     </message>
     <message>
         <source>Attempting to spend particl that are affected by not-yet-displayed transactions will not be accepted by the network.</source>
-        <translation>Forsøk på å bruke particl som er påvirket av transaksjoner som ikke er vist enda godtas ikke av nettverket.</translation>
-=======
-        <source>Recent transactions may not yet be visible, and therefore your wallet's balance might be incorrect. This information will be correct once your wallet has finished synchronizing with the bitcoin network, as detailed below.</source>
-        <translation type="unfinished">Det kan hende nylige transaksjoner ikke vises enda, og at lommeboksaldoen dermed blir uriktig. Denne informasjonen vil rette seg når synkronisering av lommeboka mot bitcoin-nettverket er fullført, som anvist nedenfor.</translation>
-    </message>
-    <message>
-        <source>Attempting to spend bitcoins that are affected by not-yet-displayed transactions will not be accepted by the network.</source>
-        <translation type="unfinished">Forsøk på å bruke bitcoin som er påvirket av transaksjoner som ikke er vist enda godtas ikke av nettverket.</translation>
->>>>>>> d3bd5410
+        <translation type="unfinished">Forsøk på å bruke particl som er påvirket av transaksjoner som ikke er vist enda godtas ikke av nettverket.</translation>
     </message>
     <message>
         <source>Number of blocks left</source>
@@ -1308,28 +1228,8 @@
 <context>
     <name>OpenURIDialog</name>
     <message>
-<<<<<<< HEAD
         <source>Open particl URI</source>
-        <translation>Åpne particl URI</translation>
-    </message>
-    <message>
-        <source>URI:</source>
-        <translation>URI:</translation>
-    </message>
-</context>
-<context>
-    <name>OpenWalletActivity</name>
-    <message>
-        <source>Open wallet failed</source>
-        <translation>Åpne lommebok feilet</translation>
-    </message>
-    <message>
-        <source>Open wallet warning</source>
-        <translation>Advasel om åpen lommebok.</translation>
-=======
-        <source>Open bitcoin URI</source>
-        <translation type="unfinished">Åpne bitcoin URI</translation>
->>>>>>> d3bd5410
+        <translation type="unfinished">Åpne particl URI</translation>
     </message>
     </context>
 <context>
@@ -1443,13 +1343,8 @@
         <translation type="unfinished">Tillatt innkommend&amp;e tilkoblinger</translation>
     </message>
     <message>
-<<<<<<< HEAD
         <source>Connect to the Particl network through a SOCKS5 proxy.</source>
-        <translation>Koble til Particl-nettverket gjennom en SOCKS5 proxy.</translation>
-=======
-        <source>Connect to the Bitcoin network through a SOCKS5 proxy.</source>
-        <translation type="unfinished">Koble til Bitcoin-nettverket gjennom en SOCKS5 proxy.</translation>
->>>>>>> d3bd5410
+        <translation type="unfinished">Koble til Particl-nettverket gjennom en SOCKS5 proxy.</translation>
     </message>
     <message>
         <source>&amp;Connect through SOCKS5 proxy (default proxy):</source>
@@ -1512,8 +1407,8 @@
         <translation type="unfinished">Skal myntkontroll funksjoner vises eller ikke.</translation>
     </message>
     <message>
-        <source>Connect to the Bitcoin network through a separate SOCKS5 proxy for Tor onion services.</source>
-        <translation type="unfinished">Kobl til Bitcoin nettverket gjennom en separat SOCKS5 proxy for Tor onion tjenester. </translation>
+        <source>Connect to the Particl network through a separate SOCKS5 proxy for Tor onion services.</source>
+        <translation type="unfinished">Kobl til Particl nettverket gjennom en separat SOCKS5 proxy for Tor onion tjenester. </translation>
     </message>
     <message>
         <source>Use separate SOCKS&amp;5 proxy to reach peers via Tor onion services:</source>
@@ -1674,26 +1569,16 @@
         <translation type="unfinished">Lukk</translation>
     </message>
     <message>
-<<<<<<< HEAD
-        <source>Cannot start particl: click-to-pay handler</source>
-        <translation>Kan ikke starte particl: Klikk-og-betal håndterer</translation>
-=======
         <source>Failed to load transaction: %1</source>
         <translation type="unfinished">Lasting av transaksjon: %1 feilet</translation>
->>>>>>> d3bd5410
     </message>
     <message>
         <source>Failed to sign transaction: %1</source>
         <translation type="unfinished">Signering av transaksjon: %1 feilet</translation>
     </message>
     <message>
-<<<<<<< HEAD
-        <source>'particl://' is not a valid URI. Use 'particl:' instead.</source>
-        <translation>'particl: //' er ikke en gyldig URI. Bruk 'particl:' i stedet.</translation>
-=======
         <source>Could not sign any more inputs.</source>
         <translation type="unfinished">Kunne ikke signere flere inputs.</translation>
->>>>>>> d3bd5410
     </message>
     <message>
         <source>Signed %1 inputs, but more signatures are still required.</source>
@@ -1712,13 +1597,8 @@
         <translation type="unfinished">Kringkasting av transaksjon var vellykket! Transaksjon ID: %1</translation>
     </message>
     <message>
-<<<<<<< HEAD
-        <source>URI cannot be parsed! This can be caused by an invalid Particl address or malformed URI parameters.</source>
-        <translation>URI kan ikke fortolkes! Dette kan være forårsaket av en ugyldig particl-adresse eller feilformede URI-parametre.</translation>
-=======
         <source>Transaction broadcast failed: %1</source>
         <translation type="unfinished">Kringkasting av transaksjon feilet: %1</translation>
->>>>>>> d3bd5410
     </message>
     <message>
         <source>PSBT copied to clipboard.</source>
@@ -1753,13 +1633,8 @@
         <translation type="unfinished">eller</translation>
     </message>
     <message>
-<<<<<<< HEAD
-        <source>Enter a Particl address (e.g. %1)</source>
-        <translation>Oppgi en Particl-adresse (f.eks. %1)</translation>
-=======
         <source>Transaction has %1 unsigned inputs.</source>
         <translation type="unfinished">Transaksjon har %1 usignert inputs.</translation>
->>>>>>> d3bd5410
     </message>
     <message>
         <source>Transaction is missing some information about inputs.</source>
@@ -1793,20 +1668,20 @@
         <translation type="unfinished">Feil ved betalingsforespørsel</translation>
     </message>
     <message>
-        <source>Cannot start bitcoin: click-to-pay handler</source>
-        <translation type="unfinished">Kan ikke starte bitcoin: Klikk-og-betal håndterer</translation>
+        <source>Cannot start particl: click-to-pay handler</source>
+        <translation type="unfinished">Kan ikke starte particl: Klikk-og-betal håndterer</translation>
     </message>
     <message>
         <source>URI handling</source>
         <translation type="unfinished">URI-håndtering</translation>
     </message>
     <message>
-        <source>'bitcoin://' is not a valid URI. Use 'bitcoin:' instead.</source>
-        <translation type="unfinished">'bitcoin: //' er ikke en gyldig URI. Bruk 'bitcoin:' i stedet.</translation>
-    </message>
-    <message>
-        <source>URI cannot be parsed! This can be caused by an invalid Bitcoin address or malformed URI parameters.</source>
-        <translation type="unfinished">URI kan ikke fortolkes! Dette kan være forårsaket av en ugyldig bitcoin-adresse eller feilformede URI-parametre.</translation>
+        <source>'particl://' is not a valid URI. Use 'particl:' instead.</source>
+        <translation type="unfinished">'particl: //' er ikke en gyldig URI. Bruk 'particl:' i stedet.</translation>
+    </message>
+    <message>
+        <source>URI cannot be parsed! This can be caused by an invalid Particl address or malformed URI parameters.</source>
+        <translation type="unfinished">URI kan ikke fortolkes! Dette kan være forårsaket av en ugyldig particl-adresse eller feilformede URI-parametre.</translation>
     </message>
     <message>
         <source>Payment request file handling</source>
@@ -2172,13 +2047,8 @@
         <translation type="unfinished">&amp;Melding:</translation>
     </message>
     <message>
-<<<<<<< HEAD
         <source>An optional message to attach to the payment request, which will be displayed when the request is opened. Note: The message will not be sent with the payment over the Particl network.</source>
-        <translation>En valgfri melding å tilknytte betalingsetterspørringen, som vil bli vist når forespørselen er åpnet. Meldingen vil ikke bli sendt med betalingen over Particl-nettverket.</translation>
-=======
-        <source>An optional message to attach to the payment request, which will be displayed when the request is opened. Note: The message will not be sent with the payment over the Bitcoin network.</source>
-        <translation type="unfinished">En valgfri melding å tilknytte betalingsetterspørringen, som vil bli vist når forespørselen er åpnet. Meldingen vil ikke bli sendt med betalingen over Bitcoin-nettverket.</translation>
->>>>>>> d3bd5410
+        <translation type="unfinished">En valgfri melding å tilknytte betalingsetterspørringen, som vil bli vist når forespørselen er åpnet. Meldingen vil ikke bli sendt med betalingen over Particl-nettverket.</translation>
     </message>
     <message>
         <source>An optional label to associate with the new receiving address.</source>
@@ -2414,13 +2284,8 @@
         <translation type="unfinished">Skjul innstillinger for transaksjonsgebyr</translation>
     </message>
     <message>
-<<<<<<< HEAD
         <source>When there is less transaction volume than space in the blocks, miners as well as relaying nodes may enforce a minimum fee. Paying only this minimum fee is just fine, but be aware that this can result in a never confirming transaction once there is more demand for particl transactions than the network can process.</source>
-        <translation>Når det er mindre transaksjonsvolum enn plass i blokkene, kan gruvearbeidere så vel som videresende noder håndheve et minimumsgebyr. Å betale bare denne minsteavgiften er helt greit, men vær klar over at dette kan resultere i en aldri bekreftende transaksjon når det er større etterspørsel etter particl-transaksjoner enn nettverket kan behandle.</translation>
-=======
-        <source>When there is less transaction volume than space in the blocks, miners as well as relaying nodes may enforce a minimum fee. Paying only this minimum fee is just fine, but be aware that this can result in a never confirming transaction once there is more demand for bitcoin transactions than the network can process.</source>
-        <translation type="unfinished">Når det er mindre transaksjonsvolum enn plass i blokkene, kan gruvearbeidere så vel som videresende noder håndheve et minimumsgebyr. Å betale bare denne minsteavgiften er helt greit, men vær klar over at dette kan resultere i en aldri bekreftende transaksjon når det er større etterspørsel etter bitcoin-transaksjoner enn nettverket kan behandle.</translation>
->>>>>>> d3bd5410
+        <translation type="unfinished">Når det er mindre transaksjonsvolum enn plass i blokkene, kan gruvearbeidere så vel som videresende noder håndheve et minimumsgebyr. Å betale bare denne minsteavgiften er helt greit, men vær klar over at dette kan resultere i en aldri bekreftende transaksjon når det er større etterspørsel etter particl-transaksjoner enn nettverket kan behandle.</translation>
     </message>
     <message>
         <source>A too low fee might result in a never confirming transaction (read the tooltip)</source>
@@ -2523,8 +2388,8 @@
         <translation type="unfinished">Du kan øke gebyret senere (signaliserer Replace-By-Fee, BIP-125).</translation>
     </message>
     <message>
-        <source>Please, review your transaction proposal. This will produce a Partially Signed Bitcoin Transaction (PSBT) which you can save or copy and then sign with e.g. an offline %1 wallet, or a PSBT-compatible hardware wallet.</source>
-        <translation type="unfinished">Se over ditt transaksjonsforslag. Dette kommer til å produsere en Delvis Signert Bitcoin Transaksjon (PSBT) som du kan lagre eller kopiere og så signere med f.eks. en offline %1 lommebok, eller en PSBT kompatibel hardware lommebok.</translation>
+        <source>Please, review your transaction proposal. This will produce a Partially Signed Particl Transaction (PSBT) which you can save or copy and then sign with e.g. an offline %1 wallet, or a PSBT-compatible hardware wallet.</source>
+        <translation type="unfinished">Se over ditt transaksjonsforslag. Dette kommer til å produsere en Delvis Signert Particl Transaksjon (PSBT) som du kan lagre eller kopiere og så signere med f.eks. en offline %1 lommebok, eller en PSBT kompatibel hardware lommebok.</translation>
     </message>
     <message>
         <source>Please, review your transaction.</source>
@@ -2594,13 +2459,8 @@
         </translation>
     </message>
     <message>
-<<<<<<< HEAD
         <source>Warning: Invalid Particl address</source>
-        <translation>Advarsel Ugyldig particl-adresse</translation>
-=======
-        <source>Warning: Invalid Bitcoin address</source>
-        <translation type="unfinished">Advarsel Ugyldig bitcoin-adresse</translation>
->>>>>>> d3bd5410
+        <translation type="unfinished">Advarsel Ugyldig particl-adresse</translation>
     </message>
     <message>
         <source>Warning: Unknown change address</source>
@@ -2635,19 +2495,11 @@
     </message>
     <message>
         <source>Choose previously used address</source>
-<<<<<<< HEAD
-        <translation>Velg tidligere brukt adresse</translation>
+        <translation type="unfinished">Velg tidligere brukt adresse</translation>
     </message>
     <message>
         <source>The Particl address to send the payment to</source>
-        <translation>Particl-adressen betalingen skal sendes til</translation>
-=======
-        <translation type="unfinished">Velg tidligere brukt adresse</translation>
->>>>>>> d3bd5410
-    </message>
-    <message>
-        <source>The Bitcoin address to send the payment to</source>
-        <translation type="unfinished">Bitcoin-adressen betalingen skal sendes til</translation>
+        <translation type="unfinished">Particl-adressen betalingen skal sendes til</translation>
     </message>
     <message>
         <source>Paste address from clipboard</source>
@@ -2662,13 +2514,8 @@
         <translation type="unfinished">beløpet som skal sendes inn den valgte enheten.</translation>
     </message>
     <message>
-<<<<<<< HEAD
         <source>The fee will be deducted from the amount being sent. The recipient will receive less particl than you enter in the amount field. If multiple recipients are selected, the fee is split equally.</source>
-        <translation>Gebyret vil bli trukket fra beløpet som blir sendt. Mottakeren vil motta mindre particl enn det du skriver inn i beløpsfeltet. Hvis det er valgt flere mottakere, deles gebyret likt.</translation>
-=======
-        <source>The fee will be deducted from the amount being sent. The recipient will receive less bitcoins than you enter in the amount field. If multiple recipients are selected, the fee is split equally.</source>
-        <translation type="unfinished">Gebyret vil bli trukket fra beløpet som blir sendt. Mottakeren vil motta mindre bitcoins enn det du skriver inn i beløpsfeltet. Hvis det er valgt flere mottakere, deles gebyret likt.</translation>
->>>>>>> d3bd5410
+        <translation type="unfinished">Gebyret vil bli trukket fra beløpet som blir sendt. Mottakeren vil motta mindre particl enn det du skriver inn i beløpsfeltet. Hvis det er valgt flere mottakere, deles gebyret likt.</translation>
     </message>
     <message>
         <source>S&amp;ubtract fee from amount</source>
@@ -2695,13 +2542,8 @@
         <translation type="unfinished">Skriv inn en merkelapp for denne adressen for å legge den til listen av brukte adresser</translation>
     </message>
     <message>
-<<<<<<< HEAD
         <source>A message that was attached to the particl: URI which will be stored with the transaction for your reference. Note: This message will not be sent over the Particl network.</source>
-        <translation>En melding som var tilknyttet particlen: URI vil bli lagret med transaksjonen for din oversikt. Denne meldingen vil ikke bli sendt over Particl-nettverket.</translation>
-=======
-        <source>A message that was attached to the bitcoin: URI which will be stored with the transaction for your reference. Note: This message will not be sent over the Bitcoin network.</source>
-        <translation type="unfinished">En melding som var tilknyttet bitcoinen: URI vil bli lagret med transaksjonen for din oversikt. Denne meldingen vil ikke bli sendt over Bitcoin-nettverket.</translation>
->>>>>>> d3bd5410
+        <translation type="unfinished">En melding som var tilknyttet particlen: URI vil bli lagret med transaksjonen for din oversikt. Denne meldingen vil ikke bli sendt over Particl-nettverket.</translation>
     </message>
     <message>
         <source>Pay To:</source>
@@ -2719,21 +2561,12 @@
         <translation>&amp;Signer Melding</translation>
     </message>
     <message>
-<<<<<<< HEAD
         <source>You can sign messages/agreements with your addresses to prove you can receive particl sent to them. Be careful not to sign anything vague or random, as phishing attacks may try to trick you into signing your identity over to them. Only sign fully-detailed statements you agree to.</source>
-        <translation>Du kan signere meldinger/avtaler med adresser for å bevise at du kan motta particl sendt til dem. Vær forsiktig med å signere noe vagt eller tilfeldig, siden phishing-angrep kan prøve å lure deg til å signere din identitet over til dem. Bare signer fullt detaljerte utsagn som du er enig i.</translation>
+        <translation type="unfinished">Du kan signere meldinger/avtaler med adresser for å bevise at du kan motta particl sendt til dem. Vær forsiktig med å signere noe vagt eller tilfeldig, siden phishing-angrep kan prøve å lure deg til å signere din identitet over til dem. Bare signer fullt detaljerte utsagn som du er enig i.</translation>
     </message>
     <message>
         <source>The Particl address to sign the message with</source>
-        <translation>Particl-adressen meldingen skal signeres med</translation>
-=======
-        <source>You can sign messages/agreements with your addresses to prove you can receive bitcoins sent to them. Be careful not to sign anything vague or random, as phishing attacks may try to trick you into signing your identity over to them. Only sign fully-detailed statements you agree to.</source>
-        <translation type="unfinished">Du kan signere meldinger/avtaler med adresser for å bevise at du kan motta bitcoins sendt til dem. Vær forsiktig med å signere noe vagt eller tilfeldig, siden phishing-angrep kan prøve å lure deg til å signere din identitet over til dem. Bare signer fullt detaljerte utsagn som du er enig i.</translation>
-    </message>
-    <message>
-        <source>The Bitcoin address to sign the message with</source>
-        <translation type="unfinished">Bitcoin-adressen meldingen skal signeres med</translation>
->>>>>>> d3bd5410
+        <translation type="unfinished">Particl-adressen meldingen skal signeres med</translation>
     </message>
     <message>
         <source>Choose previously used address</source>
@@ -2780,13 +2613,8 @@
         <translation type="unfinished">Skriv inn mottakerens adresse, melding (forsikre deg om at du kopier linjeskift, mellomrom, faner osv. nøyaktig) og underskrift nedenfor for å bekrefte meldingen. Vær forsiktig så du ikke leser mer ut av signaturen enn hva som er i den signerte meldingen i seg selv, for å unngå å bli lurt av et man-in-the-middle-angrep. Merk at dette bare beviser at den som signerer kan motta med adressen, dette beviser ikke hvem som har sendt transaksjoner!</translation>
     </message>
     <message>
-<<<<<<< HEAD
         <source>The Particl address the message was signed with</source>
-        <translation>Particl-adressen meldingen ble signert med</translation>
-=======
-        <source>The Bitcoin address the message was signed with</source>
-        <translation type="unfinished">Bitcoin-adressen meldingen ble signert med</translation>
->>>>>>> d3bd5410
+        <translation type="unfinished">Particl-adressen meldingen ble signert med</translation>
     </message>
     <message>
         <source>The signed message to verify</source>
@@ -3011,11 +2839,7 @@
     </message>
     <message>
         <source>Generated coins must mature %1 blocks before they can be spent. When you generated this block, it was broadcast to the network to be added to the block chain. If it fails to get into the chain, its state will change to "not accepted" and it won't be spendable. This may occasionally happen if another node generates a block within a few seconds of yours.</source>
-<<<<<<< HEAD
-        <translation>Genererte particl må modne %1 blokker før de kan brukes. Da du genererte denne blokken ble den kringkastet på nettverket for å bli lagt til i kjeden av blokker. Hvis den ikke kommer med i kjeden vil den endre seg til "ikke akseptert", og vil ikke kunne brukes. Dette vil noen ganger skje hvis en annen node genererer en blokk innen noen sekunder av din.</translation>
-=======
-        <translation type="unfinished">Genererte bitcoins må modne %1 blokker før de kan brukes. Da du genererte denne blokken ble den kringkastet på nettverket for å bli lagt til i kjeden av blokker. Hvis den ikke kommer med i kjeden vil den endre seg til "ikke akseptert", og vil ikke kunne brukes. Dette vil noen ganger skje hvis en annen node genererer en blokk innen noen sekunder av din.</translation>
->>>>>>> d3bd5410
+        <translation type="unfinished">Genererte particl må modne %1 blokker før de kan brukes. Da du genererte denne blokken ble den kringkastet på nettverket for å bli lagt til i kjeden av blokker. Hvis den ikke kommer med i kjeden vil den endre seg til "ikke akseptert", og vil ikke kunne brukes. Dette vil noen ganger skje hvis en annen node genererer en blokk innen noen sekunder av din.</translation>
     </message>
     <message>
         <source>Debug information</source>
@@ -3286,7 +3110,7 @@
     <name>WalletModel</name>
     <message>
         <source>Send Coins</source>
-        <translation type="unfinished">Send Bitcoins</translation>
+        <translation type="unfinished">Send Particl</translation>
     </message>
     <message>
         <source>Fee bump error</source>
@@ -3407,8 +3231,8 @@
         <translation type="unfinished">%s-utviklerne</translation>
     </message>
     <message>
-        <source>%s corrupt. Try using the wallet tool bitcoin-wallet to salvage or restoring a backup.</source>
-        <translation type="unfinished">%s korrupt. Prøv å bruk lommebokverktøyet bitcoin-wallet til å fikse det eller laste en backup.</translation>
+        <source>%s corrupt. Try using the wallet tool particl-wallet to salvage or restoring a backup.</source>
+        <translation type="unfinished">%s korrupt. Prøv å bruk lommebokverktøyet particl-wallet til å fikse det eller laste en backup.</translation>
     </message>
     <message>
         <source>-maxtxfee is set very high! Fees this large could be paid on a single transaction.</source>
