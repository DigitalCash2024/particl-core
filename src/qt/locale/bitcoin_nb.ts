--- conflicted
+++ resolved
@@ -470,37 +470,32 @@
         <translation>Oppdatert</translation>
     </message>
     <message>
-<<<<<<< HEAD
+        <source>&amp;Sending addresses</source>
+        <translation>&amp;Utsendingsadresser</translation>
+    </message>
+    <message>
+        <source>&amp;Receiving addresses</source>
+        <translation>&amp;Mottaksadresser</translation>
+    </message>
+    <message>
+        <source>Open Wallet</source>
+        <translation>Åpne Lommebok</translation>
+    </message>
+    <message>
+        <source>Open a wallet</source>
+        <translation>Åpne en lommebok</translation>
+    </message>
+    <message>
+        <source>Close Wallet...</source>
+        <translation>Lukk Lommebok...</translation>
+    </message>
+    <message>
+        <source>Close wallet</source>
+        <translation>Lukk lommebok</translation>
+    </message>
+    <message>
         <source>Show the %1 help message to get a list with possible Particl command-line options</source>
         <translation>Vis %1 hjelpemeldingen for å få en liste med mulige Particl kommandolinjevalg.</translation>
-=======
-        <source>&amp;Sending addresses</source>
-        <translation>&amp;Utsendingsadresser</translation>
-    </message>
-    <message>
-        <source>&amp;Receiving addresses</source>
-        <translation>&amp;Mottaksadresser</translation>
-    </message>
-    <message>
-        <source>Open Wallet</source>
-        <translation>Åpne Lommebok</translation>
-    </message>
-    <message>
-        <source>Open a wallet</source>
-        <translation>Åpne en lommebok</translation>
-    </message>
-    <message>
-        <source>Close Wallet...</source>
-        <translation>Lukk Lommebok...</translation>
-    </message>
-    <message>
-        <source>Close wallet</source>
-        <translation>Lukk lommebok</translation>
-    </message>
-    <message>
-        <source>Show the %1 help message to get a list with possible Bitcoin command-line options</source>
-        <translation>Vis %1 hjelpemeldingen for å få en liste med mulige Bitcoin kommandolinjevalg.</translation>
->>>>>>> a6cba198
     </message>
     <message>
         <source>default wallet</source>
