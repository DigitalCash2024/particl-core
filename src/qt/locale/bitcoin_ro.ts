--- conflicted
+++ resolved
@@ -176,13 +176,6 @@
         <translation>Portofel criptat</translation>
     </message>
     <message>
-<<<<<<< HEAD
-        <source>%1 will close now to finish the encryption process. Remember that encrypting your wallet cannot fully protect your particl from being stolen by malware infecting your computer.</source>
-        <translation>%1 se va inchide pentru a termina procesul de criptare. Aduți aminte că prin criptarea portofelului tău virtual, nu îți poți proteja complet monedele virtuale de a fi furate când te-ai infectat cu un virus de tip malware pe calculatorul tau.</translation>
-    </message>
-    <message>
-=======
->>>>>>> 936ef73f
         <source>IMPORTANT: Any previous backups you have made of your wallet file should be replaced with the newly generated, encrypted wallet file. For security reasons, previous backups of the unencrypted wallet file will become useless as soon as you start using the new, encrypted wallet.</source>
         <translation>IMPORTANT: Fiecare backup anterior pe care l-ai facut portofelului tău virtual trebuie înlocuit cu cel nou. Din motive de securitate, backup-urile anteroiare făcute portofelului tău, care nu sunt criptate vor deveni inutilizabile și inutile când vei începe să utilizezi portofelul criptat.</translation>
     </message>
@@ -306,7 +299,7 @@
     </message>
     <message>
         <source>Send coins to a Particl address</source>
-        <translation>Trimite monedele către o adresă Particl.</translation>
+        <translation>Trimite monedele către o adresă Particl</translation>
     </message>
     <message>
         <source>Backup wallet to another location</source>
@@ -329,8 +322,8 @@
         <translation>&amp;Verifică mesajul...</translation>
     </message>
     <message>
-        <source>Particl.</source>
-        <translation>Particl.</translation>
+        <source>Particl</source>
+        <translation>Particl</translation>
     </message>
     <message>
         <source>&amp;Send</source>
@@ -620,8 +613,8 @@
         <translation>Alege un folder/director personalizat</translation>
     </message>
     <message>
-        <source>Particl.</source>
-        <translation>Particl.</translation>
+        <source>Particl</source>
+        <translation>Particl</translation>
     </message>
     <message>
         <source>At least %1 GB of data will be stored in this directory, and it will grow over time.</source>
