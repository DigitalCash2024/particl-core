--- conflicted
+++ resolved
@@ -66,17 +66,8 @@
         <translation>Adresa de primire</translation>
     </message>
     <message>
-<<<<<<< HEAD
         <source>These are your Particl addresses for sending payments. Always check the amount and the receiving address before sending coins.</source>
-        <translation>Acestea sunt adresele tale Particl pentru trimiterea plății. Verifică mereu suma și adresa de primire înainte de trimiterea monedelor.</translation>
-    </message>
-    <message>
-        <source>These are your Particl addresses for receiving payments. It is recommended to use a new receiving address for each transaction.</source>
-        <translation>Acestea sunt adresele tale Particl pentru primirea plăților. Este recomandată folosirea de noi adrese de primire pentru fiecare tranzacție.</translation>
-=======
-        <source>These are your Bitcoin addresses for sending payments. Always check the amount and the receiving address before sending coins.</source>
-        <translation>Acestea sunt adresele tale Bitcoin pentru efectuarea platilor. Intotdeauna verifica atent suma de plata si adresa beneficiarului inainte de a trimite monede.</translation>
->>>>>>> a54e52b4
+        <translation>Acestea sunt adresele tale Particl pentru efectuarea platilor. Intotdeauna verifica atent suma de plata si adresa beneficiarului inainte de a trimite monede.</translation>
     </message>
     <message>
         <source>&amp;Copy Address</source>
@@ -169,13 +160,8 @@
         <translation>Confirmaţi criptarea portofelului</translation>
     </message>
     <message>
-<<<<<<< HEAD
         <source>Warning: If you encrypt your wallet and lose your passphrase, you will &lt;b&gt;LOSE ALL OF YOUR PARTICL&lt;/b&gt;!</source>
-        <translation>Atenție: Dacă îți criptezi portofelul și uiți parola, îți vei &lt;b&gt; PIERDE TOȚI PARTICL&lt;/b&gt;!</translation>
-=======
-        <source>Warning: If you encrypt your wallet and lose your passphrase, you will &lt;b&gt;LOSE ALL OF YOUR BITCOINS&lt;/b&gt;!</source>
-        <translation>Atenţie: Dacă va criptati portofelul si ulterior pierdeti parola, &lt;b&gt;VEŢI PIERDE TOTI BITCOINII&lt;/b&gt;!</translation>
->>>>>>> a54e52b4
+        <translation>Atenţie: Dacă va criptati portofelul si ulterior pierdeti parola, &lt;b&gt;VEŢI PIERDE TOTI PARTICLII&lt;/b&gt;!</translation>
     </message>
     <message>
         <source>Are you sure you wish to encrypt your wallet?</source>
@@ -186,13 +172,6 @@
         <translation>Portofel criptat</translation>
     </message>
     <message>
-<<<<<<< HEAD
-        <source>%1 will close now to finish the encryption process. Remember that encrypting your wallet cannot fully protect your particl from being stolen by malware infecting your computer.</source>
-        <translation>%1 se va inchide pentru a termina procesul de criptare. Aduți aminte că prin criptarea portofelului tău virtual, nu îți poți proteja complet monedele virtuale de a fi furate când te-ai infectat cu un virus de tip malware pe calculatorul tau.</translation>
-    </message>
-    <message>
-=======
->>>>>>> a54e52b4
         <source>IMPORTANT: Any previous backups you have made of your wallet file should be replaced with the newly generated, encrypted wallet file. For security reasons, previous backups of the unencrypted wallet file will become useless as soon as you start using the new, encrypted wallet.</source>
         <translation>IMPORTANT: Orice copie de siguranţă făcută anterior portofelului dumneavoastră ar trebui înlocuită cu cea generată cel mai recent, fişier criptat al portofelului. Pentru siguranţă, copiile de siguranţă vechi ale portofelului ne-criptat vor deveni inutile imediat ce veţi începe folosirea noului fişier criptat al portofelului.</translation>
     </message>
@@ -343,13 +322,8 @@
         <translation>Proxy este&lt;b&gt;activat&lt;/b&gt;:%1</translation>
     </message>
     <message>
-<<<<<<< HEAD
         <source>Send coins to a Particl address</source>
-        <translation>Trimite monedele către o adresă Particl.</translation>
-=======
-        <source>Send coins to a Bitcoin address</source>
-        <translation>Trimite monede către o adresă Bitcoin</translation>
->>>>>>> a54e52b4
+        <translation>Trimite monede către o adresă Particl</translation>
     </message>
     <message>
         <source>Backup wallet to another location</source>
@@ -369,19 +343,7 @@
     </message>
     <message>
         <source>&amp;Verify message...</source>
-<<<<<<< HEAD
-        <translation>&amp;Verifică mesajul...</translation>
-    </message>
-    <message>
-        <source>Particl.</source>
-        <translation>Particl.</translation>
-    </message>
-    <message>
-        <source>Wallet</source>
-        <translation>Portofel</translation>
-=======
         <translation>&amp;Verifică mesaj...</translation>
->>>>>>> a54e52b4
     </message>
     <message>
         <source>&amp;Send</source>
@@ -404,21 +366,12 @@
         <translation>Criptează cheile private ale portofelului dvs.</translation>
     </message>
     <message>
-<<<<<<< HEAD
         <source>Sign messages with your Particl addresses to prove you own them</source>
-        <translation>Semnează mesajele cu adresa ta de Particl pentru a face dovada că îți aparțin.</translation>
+        <translation>Semnaţi mesaje cu adresa dvs. Particl pentru a dovedi că vă aparţin</translation>
     </message>
     <message>
         <source>Verify messages to ensure they were signed with specified Particl addresses</source>
-        <translation>Verifică mesajele cu scopul de a asigura faptul că au fost semnate cu adresa de Particl specificată.</translation>
-=======
-        <source>Sign messages with your Bitcoin addresses to prove you own them</source>
-        <translation>Semnaţi mesaje cu adresa dvs. Bitcoin pentru a dovedi că vă aparţin</translation>
-    </message>
-    <message>
-        <source>Verify messages to ensure they were signed with specified Bitcoin addresses</source>
-        <translation>Verificaţi mesaje pentru a vă asigura că au fost semnate cu adresa Bitcoin specificată</translation>
->>>>>>> a54e52b4
+        <translation>Verificaţi mesaje pentru a vă asigura că au fost semnate cu adresa Particl specificată</translation>
     </message>
     <message>
         <source>&amp;File</source>
@@ -437,13 +390,8 @@
         <translation>Bara de unelte</translation>
     </message>
     <message>
-<<<<<<< HEAD
         <source>Request payments (generates QR codes and particl: URIs)</source>
-        <translation>Cerere plată (generează coduri QR și particl: URIs)</translation>
-=======
-        <source>Request payments (generates QR codes and bitcoin: URIs)</source>
-        <translation>Cereţi plăţi (generează coduri QR şi bitcoin-uri: URls)</translation>
->>>>>>> a54e52b4
+        <translation>Cereţi plăţi (generează coduri QR şi particl-uri: URls)</translation>
     </message>
     <message>
         <source>Show the list of used sending addresses and labels</source>
@@ -454,21 +402,16 @@
         <translation>Arată lista de adrese pentru primire şi etichetele</translation>
     </message>
     <message>
-<<<<<<< HEAD
         <source>Open a particl: URI or payment request</source>
-        <translation>Deschide un particl: URI sau cerere de plată</translation>
-=======
-        <source>Open a bitcoin: URI or payment request</source>
-        <translation>Deschidere bitcoin: o adresa URI sau o cerere de plată</translation>
->>>>>>> a54e52b4
+        <translation>Deschidere particl: o adresa URI sau o cerere de plată</translation>
     </message>
     <message>
         <source>&amp;Command-line options</source>
         <translation>Opţiuni linie de &amp;comandă</translation>
     </message>
     <message numerus="yes">
-        <source>%n active connection(s) to Bitcoin network</source>
-        <translation><numerusform>%n conexiune activă către reţeaua Bitcoin</numerusform><numerusform>%n conexiuni active către reţeaua Bitcoin</numerusform><numerusform>%n de conexiuni active către reţeaua Bitcoin</numerusform></translation>
+        <source>%n active connection(s) to Particl network</source>
+        <translation><numerusform>%n conexiune activă către reţeaua Particl</numerusform><numerusform>%n conexiuni active către reţeaua Particl</numerusform><numerusform>%n de conexiuni active către reţeaua Particl</numerusform></translation>
     </message>
     <message>
         <source>Indexing blocks on disk...</source>
@@ -511,8 +454,8 @@
         <translation>Actualizat</translation>
     </message>
     <message>
-        <source>Show the %1 help message to get a list with possible Bitcoin command-line options</source>
-        <translation>Arată mesajul de ajutor %1 pentru a obţine o listă cu opţiunile posibile de linii de comandă Bitcoin</translation>
+        <source>Show the %1 help message to get a list with possible Particl command-line options</source>
+        <translation>Arată mesajul de ajutor %1 pentru a obţine o listă cu opţiunile posibile de linii de comandă Particl</translation>
     </message>
     <message>
         <source>default wallet</source>
@@ -603,8 +546,8 @@
         <translation>Portofelul este &lt;b&gt;criptat&lt;/b&gt; iar în momentul de faţă este &lt;b&gt;blocat&lt;/b&gt;</translation>
     </message>
     <message>
-        <source>A fatal error occurred. Bitcoin can no longer continue safely and will quit.</source>
-        <translation>A survenit o eroare fatală. Bitcoin nu mai poate continua în siguranţă şi se va opri.</translation>
+        <source>A fatal error occurred. Particl can no longer continue safely and will quit.</source>
+        <translation>A survenit o eroare fatală. Particl nu mai poate continua în siguranţă şi se va opri.</translation>
     </message>
 </context>
 <context>
@@ -799,8 +742,8 @@
         <translation>Editează adresa de trimitere</translation>
     </message>
     <message>
-        <source>The entered address "%1" is not a valid Bitcoin address.</source>
-        <translation>Adresa introdusă "%1" nu este o adresă Bitcoin validă.</translation>
+        <source>The entered address "%1" is not a valid Particl address.</source>
+        <translation>Adresa introdusă "%1" nu este o adresă Particl validă.</translation>
     </message>
     <message>
         <source>Address "%1" already exists as a receiving address with label "%2" and so cannot be added as a sending address.</source>
@@ -896,8 +839,8 @@
         <translation>Foloseşte un dosar de date personalizat:</translation>
     </message>
     <message>
-        <source>Particl.</source>
-        <translation>Particl.</translation>
+        <source>Particl</source>
+        <translation>Particl</translation>
     </message>
     <message>
         <source>At least %1 GB of data will be stored in this directory, and it will grow over time.</source>
@@ -908,8 +851,8 @@
         <translation>Aproximativ %1 GB de date vor fi stocate in acest director.</translation>
     </message>
     <message>
-        <source>%1 will download and store a copy of the Bitcoin block chain.</source>
-        <translation>%1 va descarca si stoca o copie a blockchainului Bitcoin</translation>
+        <source>%1 will download and store a copy of the Particl block chain.</source>
+        <translation>%1 va descarca si stoca o copie a blockchainului Particl</translation>
     </message>
     <message>
         <source>The wallet will also be stored in this directory.</source>
@@ -939,21 +882,16 @@
         <translation>Form</translation>
     </message>
     <message>
-<<<<<<< HEAD
         <source>Recent transactions may not yet be visible, and therefore your wallet's balance might be incorrect. This information will be correct once your wallet has finished synchronizing with the particl network, as detailed below.</source>
-        <translation>Posibil ca tranzacțiile recente să nu fie vizibile, încă, astfel bilanțul portofelului tău poate fi incorect. Aceste informații vor fi corecte o dată ce portofelul tău a încheiat sincronizarea cu rețeaua particl, conform descrierii de mai jos.</translation>
-=======
-        <source>Recent transactions may not yet be visible, and therefore your wallet's balance might be incorrect. This information will be correct once your wallet has finished synchronizing with the bitcoin network, as detailed below.</source>
-        <translation>Tranzactiile recente pot sa nu fie inca vizibile, de aceea balanta portofelului poate fi incorecta. Aceasta informatie va fi corecta de indata ce portofelul va fi complet sincronizat cu reteaua Bitcoin, asa cum este detaliat mai jos.</translation>
-    </message>
-    <message>
-        <source>Attempting to spend bitcoins that are affected by not-yet-displayed transactions will not be accepted by the network.</source>
-        <translation>Incercarea de a cheltui bitcoini care sunt afectati de tranzactii ce inca nu sunt afisate nu va fi acceptata de retea.</translation>
+        <translation>Tranzactiile recente pot sa nu fie inca vizibile, de aceea balanta portofelului poate fi incorecta. Aceasta informatie va fi corecta de indata ce portofelul va fi complet sincronizat cu reteaua Particl, asa cum este detaliat mai jos.</translation>
+    </message>
+    <message>
+        <source>Attempting to spend particl that are affected by not-yet-displayed transactions will not be accepted by the network.</source>
+        <translation>Incercarea de a cheltui particli care sunt afectati de tranzactii ce inca nu sunt afisate nu va fi acceptata de retea.</translation>
     </message>
     <message>
         <source>Number of blocks left</source>
         <translation>Numarul de blocuri ramase</translation>
->>>>>>> a54e52b4
     </message>
     <message>
         <source>Unknown...</source>
@@ -1129,8 +1067,8 @@
         <translation>Cheltuire rest neconfirmat</translation>
     </message>
     <message>
-        <source>Automatically open the Bitcoin client port on the router. This only works when your router supports UPnP and it is enabled.</source>
-        <translation>Deschide automat în router portul aferent clientului Bitcoin. Funcţionează doar dacă routerul duportă UPnP şi e activat.</translation>
+        <source>Automatically open the Particl client port on the router. This only works when your router supports UPnP and it is enabled.</source>
+        <translation>Deschide automat în router portul aferent clientului Particl. Funcţionează doar dacă routerul duportă UPnP şi e activat.</translation>
     </message>
     <message>
         <source>Map port using &amp;UPnP</source>
@@ -1145,8 +1083,8 @@
         <translation>Permite conexiuni de intrar&amp;e</translation>
     </message>
     <message>
-        <source>Connect to the Bitcoin network through a SOCKS5 proxy.</source>
-        <translation>Conectare la reţeaua Bitcoin printr-un proxy SOCKS.</translation>
+        <source>Connect to the Particl network through a SOCKS5 proxy.</source>
+        <translation>Conectare la reţeaua Particl printr-un proxy SOCKS.</translation>
     </message>
     <message>
         <source>&amp;Connect through SOCKS5 proxy (default proxy):</source>
@@ -1181,8 +1119,8 @@
         <translation>Tor</translation>
     </message>
     <message>
-        <source>Connect to the Bitcoin network through a separate SOCKS5 proxy for Tor hidden services.</source>
-        <translation>Conectare la reteaua Bitcoin printr-un proxy SOCKS5 separat pentru serviciile TOR ascunse.</translation>
+        <source>Connect to the Particl network through a separate SOCKS5 proxy for Tor hidden services.</source>
+        <translation>Conectare la reteaua Particl printr-un proxy SOCKS5 separat pentru serviciile TOR ascunse.</translation>
     </message>
     <message>
         <source>&amp;Window</source>
@@ -1218,7 +1156,7 @@
     </message>
     <message>
         <source>Choose the default subdivision unit to show in the interface and when sending coins.</source>
-        <translation>Alegeţi subdiviziunea folosită la afişarea interfeţei şi la trimiterea de bitcoin.</translation>
+        <translation>Alegeţi subdiviziunea folosită la afişarea interfeţei şi la trimiterea de particl.</translation>
     </message>
     <message>
         <source>Whether to show coin control features or not.</source>
@@ -1278,7 +1216,7 @@
     </message>
     <message>
         <source>The supplied proxy address is invalid.</source>
-        <translation>Adresa bitcoin pe care aţi specificat-o nu este validă.</translation>
+        <translation>Adresa particl pe care aţi specificat-o nu este validă.</translation>
     </message>
 </context>
 <context>
@@ -1288,8 +1226,8 @@
         <translation>Form</translation>
     </message>
     <message>
-        <source>The displayed information may be out of date. Your wallet automatically synchronizes with the Bitcoin network after a connection is established, but this process has not completed yet.</source>
-        <translation>Informaţiile afişate pot fi neactualizate. Portofelul dvs. se sincronizează automat cu reţeaua Bitcoin după ce o conexiune este stabilită, dar acest proces nu a fost finalizat încă.</translation>
+        <source>The displayed information may be out of date. Your wallet automatically synchronizes with the Particl network after a connection is established, but this process has not completed yet.</source>
+        <translation>Informaţiile afişate pot fi neactualizate. Portofelul dvs. se sincronizează automat cu reţeaua Particl după ce o conexiune este stabilită, dar acest proces nu a fost finalizat încă.</translation>
     </message>
     <message>
         <source>Watch-only:</source>
@@ -1363,16 +1301,16 @@
         <translation>Eroare la cererea de plată</translation>
     </message>
     <message>
-        <source>Cannot start bitcoin: click-to-pay handler</source>
-        <translation>Bitcoin nu poate porni: click-to-pay handler</translation>
+        <source>Cannot start particl: click-to-pay handler</source>
+        <translation>Particl nu poate porni: click-to-pay handler</translation>
     </message>
     <message>
         <source>URI handling</source>
         <translation>Gestionare URI</translation>
     </message>
     <message>
-        <source>'bitcoin://' is not a valid URI. Use 'bitcoin:' instead.</source>
-        <translation>'bitcoin://' nu este un URI valid. Folositi 'bitcoin:' in loc.</translation>
+        <source>'particl://' is not a valid URI. Use 'particl:' instead.</source>
+        <translation>'particl://' nu este un URI valid. Folositi 'particl:' in loc.</translation>
     </message>
     <message>
         <source>Payment request fetch URL is invalid: %1</source>
@@ -1383,8 +1321,8 @@
         <translation>Adresă pentru plată invalidă %1</translation>
     </message>
     <message>
-        <source>URI cannot be parsed! This can be caused by an invalid Bitcoin address or malformed URI parameters.</source>
-        <translation>URI nu poate fi analizat! Acest lucru poate fi cauzat de o adresă Bitcoin invalidă sau parametri URI deformaţi.</translation>
+        <source>URI cannot be parsed! This can be caused by an invalid Particl address or malformed URI parameters.</source>
+        <translation>URI nu poate fi analizat! Acest lucru poate fi cauzat de o adresă Particl invalidă sau parametri URI deformaţi.</translation>
     </message>
     <message>
         <source>Payment request file handling</source>
@@ -1485,8 +1423,8 @@
         <translation>Cantitate</translation>
     </message>
     <message>
-        <source>Enter a Bitcoin address (e.g. %1)</source>
-        <translation>Introduceţi o adresă Bitcoin (de exemplu %1)</translation>
+        <source>Enter a Particl address (e.g. %1)</source>
+        <translation>Introduceţi o adresă Particl (de exemplu %1)</translation>
     </message>
     <message>
         <source>%1 d</source>
@@ -1930,8 +1868,8 @@
         <translation>&amp;Mesaj:</translation>
     </message>
     <message>
-        <source>An optional message to attach to the payment request, which will be displayed when the request is opened. Note: The message will not be sent with the payment over the Bitcoin network.</source>
-        <translation>Un mesaj opţional de ataşat la cererea de plată, care va fi afişat cînd cererea este deschisă. Notă: Acest mesaj nu va fi trimis cu plata către reţeaua Bitcoin.</translation>
+        <source>An optional message to attach to the payment request, which will be displayed when the request is opened. Note: The message will not be sent with the payment over the Particl network.</source>
+        <translation>Un mesaj opţional de ataşat la cererea de plată, care va fi afişat cînd cererea este deschisă. Notă: Acest mesaj nu va fi trimis cu plata către reţeaua Particl.</translation>
     </message>
     <message>
         <source>An optional label to associate with the new receiving address.</source>
@@ -2335,8 +2273,8 @@
         <translation><numerusform>Se estimeaza inceperea confirmarii in %n bloc.</numerusform><numerusform>Se estimeaza inceperea confirmarii in %n blocuri.</numerusform><numerusform>Se estimeaza inceperea confirmarii in %n blocuri.</numerusform></translation>
     </message>
     <message>
-        <source>Warning: Invalid Bitcoin address</source>
-        <translation>Atenţie: Adresa bitcoin nevalidă!</translation>
+        <source>Warning: Invalid Particl address</source>
+        <translation>Atenţie: Adresa particl nevalidă!</translation>
     </message>
     <message>
         <source>Warning: Unknown change address</source>
@@ -2378,8 +2316,8 @@
         <translation>Aceasta este o tranzacţie normală.</translation>
     </message>
     <message>
-        <source>The Bitcoin address to send the payment to</source>
-        <translation>Adresa bitcoin către care se face plata</translation>
+        <source>The Particl address to send the payment to</source>
+        <translation>Adresa particl către care se face plata</translation>
     </message>
     <message>
         <source>Alt+A</source>
@@ -2398,8 +2336,8 @@
         <translation>Înlătură această intrare</translation>
     </message>
     <message>
-        <source>The fee will be deducted from the amount being sent. The recipient will receive less bitcoins than you enter in the amount field. If multiple recipients are selected, the fee is split equally.</source>
-        <translation>Taxa va fi scazuta in suma trimisa. Destinatarul va primi mai putini bitcoin decat ati specificat in campul sumei trimise. Daca au fost selectati mai multi destinatari, taxa se va imparti in mod egal.</translation>
+        <source>The fee will be deducted from the amount being sent. The recipient will receive less particl than you enter in the amount field. If multiple recipients are selected, the fee is split equally.</source>
+        <translation>Taxa va fi scazuta in suma trimisa. Destinatarul va primi mai putini particl decat ati specificat in campul sumei trimise. Daca au fost selectati mai multi destinatari, taxa se va imparti in mod egal.</translation>
     </message>
     <message>
         <source>S&amp;ubtract fee from amount</source>
@@ -2426,8 +2364,8 @@
         <translation>Introduceţi eticheta pentru ca această adresa să fie introdusă în lista de adrese folosite</translation>
     </message>
     <message>
-        <source>A message that was attached to the bitcoin: URI which will be stored with the transaction for your reference. Note: This message will not be sent over the Bitcoin network.</source>
-        <translation>un mesaj a fost ataşat la bitcoin: URI care va fi stocat cu tranzacţia pentru referinţa dvs. Notă: Acest mesaj nu va fi trimis către reţeaua bitcoin.</translation>
+        <source>A message that was attached to the particl: URI which will be stored with the transaction for your reference. Note: This message will not be sent over the Particl network.</source>
+        <translation>un mesaj a fost ataşat la particl: URI care va fi stocat cu tranzacţia pentru referinţa dvs. Notă: Acest mesaj nu va fi trimis către reţeaua particl.</translation>
     </message>
     <message>
         <source>Pay To:</source>
@@ -2471,11 +2409,11 @@
         <translation>&amp;Semnează mesaj</translation>
     </message>
     <message>
-        <source>You can sign messages/agreements with your addresses to prove you can receive bitcoins sent to them. Be careful not to sign anything vague or random, as phishing attacks may try to trick you into signing your identity over to them. Only sign fully-detailed statements you agree to.</source>
-        <translation>Puteţi semna mesaje/contracte cu adresele dvs. pentru a demostra ca puteti primi bitcoini trimisi la ele. Aveţi grijă să nu semnaţi nimic vag sau aleator, deoarece atacurile de tip phishing vă pot păcăli să le transferaţi identitatea. Semnaţi numai declaraţiile detaliate cu care sînteti de acord.</translation>
-    </message>
-    <message>
-        <source>The Bitcoin address to sign the message with</source>
+        <source>You can sign messages/agreements with your addresses to prove you can receive particl sent to them. Be careful not to sign anything vague or random, as phishing attacks may try to trick you into signing your identity over to them. Only sign fully-detailed statements you agree to.</source>
+        <translation>Puteţi semna mesaje/contracte cu adresele dvs. pentru a demostra ca puteti primi particli trimisi la ele. Aveţi grijă să nu semnaţi nimic vag sau aleator, deoarece atacurile de tip phishing vă pot păcăli să le transferaţi identitatea. Semnaţi numai declaraţiile detaliate cu care sînteti de acord.</translation>
+    </message>
+    <message>
+        <source>The Particl address to sign the message with</source>
         <translation>Adresa cu care semnaţi mesajul</translation>
     </message>
     <message>
@@ -2507,8 +2445,8 @@
         <translation>Copiază semnatura curentă în clipboard-ul sistemului</translation>
     </message>
     <message>
-        <source>Sign the message to prove you own this Bitcoin address</source>
-        <translation>Semnează mesajul pentru a dovedi ca deţineţi acestă adresă Bitcoin</translation>
+        <source>Sign the message to prove you own this Particl address</source>
+        <translation>Semnează mesajul pentru a dovedi ca deţineţi acestă adresă Particl</translation>
     </message>
     <message>
         <source>Sign &amp;Message</source>
@@ -2531,12 +2469,12 @@
         <translation>Introduceţi adresa de semnatură, mesajul (asiguraţi-vă că aţi copiat spaţiile, taburile etc. exact) şi semnatura dedesubt pentru a verifica mesajul. Aveţi grijă să nu citiţi mai mult în semnatură decît mesajul în sine, pentru a evita să fiţi păcăliţi de un atac de tip man-in-the-middle. De notat ca aceasta dovedeste doar ca semnatarul primeste odata cu adresa, nu dovedesta insa trimiterea vreunei tranzactii.</translation>
     </message>
     <message>
-        <source>The Bitcoin address the message was signed with</source>
-        <translation>Introduceţi o adresă Bitcoin</translation>
-    </message>
-    <message>
-        <source>Verify the message to ensure it was signed with the specified Bitcoin address</source>
-        <translation>Verificaţi mesajul pentru a vă asigura că a fost semnat cu adresa Bitcoin specificată</translation>
+        <source>The Particl address the message was signed with</source>
+        <translation>Introduceţi o adresă Particl</translation>
+    </message>
+    <message>
+        <source>Verify the message to ensure it was signed with the specified Particl address</source>
+        <translation>Verificaţi mesajul pentru a vă asigura că a fost semnat cu adresa Particl specificată</translation>
     </message>
     <message>
         <source>Verify &amp;Message</source>
@@ -3512,13 +3450,8 @@
         <translation>Aceasta este taxa de tranzactie pe care este posibil sa o platiti daca estimarile de taxe nu sunt disponibile.</translation>
     </message>
     <message>
-<<<<<<< HEAD
-        <source>Particl Core</source>
-        <translation>Particl Core</translation>
-=======
         <source>This product includes software developed by the OpenSSL Project for use in the OpenSSL Toolkit %s and cryptographic software written by Eric Young and UPnP software written by Thomas Bernard.</source>
         <translation>Acest produs include software dezvoltat de OpenSSL Project pentru a fi folosit in Toolkitul OpenSSL %s, software criptografic scris de Eric Young si software UPnP scris de Thomas Bernard. </translation>
->>>>>>> a54e52b4
     </message>
     <message>
         <source>Total length of network version string (%i) exceeds maximum length (%i). Reduce the number or size of uacomments.</source>
