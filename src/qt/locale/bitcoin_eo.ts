--- conflicted
+++ resolved
@@ -66,18 +66,13 @@
         <translation type="unfinished">Ricevaj adresoj</translation>
     </message>
     <message>
-<<<<<<< HEAD
         <source>These are your Particl addresses for sending payments. Always check the amount and the receiving address before sending coins.</source>
-        <translation>Jen viaj Bitmon-adresoj por sendi pagojn. Zorge kontrolu la sumon kaj la alsendan adreson antaŭ ol sendi.</translation>
-=======
-        <source>These are your Bitcoin addresses for sending payments. Always check the amount and the receiving address before sending coins.</source>
         <translation type="unfinished">Jen viaj Bitmon-adresoj por sendi pagojn. Zorge kontrolu la sumon kaj la alsendan adreson antaŭ ol sendi.</translation>
     </message>
     <message>
-        <source>These are your Bitcoin addresses for receiving payments. Use the 'Create new receiving address' button in the receive tab to create new addresses.
+        <source>These are your Particl addresses for receiving payments. Use the 'Create new receiving address' button in the receive tab to create new addresses.
 Signing is only possible with addresses of the type 'legacy'.</source>
         <translation type="unfinished">Jen viaj bitmonaj adresoj por ricevi pagojn. Estas konsilinde uzi apartan ricevan adreson por ĉiu transakcio.</translation>
->>>>>>> d3bd5410
     </message>
     <message>
         <source>&amp;Copy Address</source>
@@ -163,13 +158,8 @@
         <translation type="unfinished">Konfirmo de ĉifrado de la monujo</translation>
     </message>
     <message>
-<<<<<<< HEAD
         <source>Warning: If you encrypt your wallet and lose your passphrase, you will &lt;b&gt;LOSE ALL OF YOUR PARTICL&lt;/b&gt;!</source>
-        <translation>Atentu! Se vi ĉifras vian monujon kaj perdas la pasfrazon, vi &lt;b&gt;PERDOS LA TUTON DE VIA BITMONO&lt;b&gt;!</translation>
-=======
-        <source>Warning: If you encrypt your wallet and lose your passphrase, you will &lt;b&gt;LOSE ALL OF YOUR BITCOINS&lt;/b&gt;!</source>
         <translation type="unfinished">Atentu! Se vi ĉifras vian monujon kaj perdas la pasfrazon, vi &lt;b&gt;PERDOS LA TUTON DE VIA BITMONO&lt;b&gt;!</translation>
->>>>>>> d3bd5410
     </message>
     <message>
         <source>Are you sure you wish to encrypt your wallet?</source>
@@ -435,13 +425,8 @@
         <translation>Langeto-breto</translation>
     </message>
     <message>
-<<<<<<< HEAD
         <source>Request payments (generates QR codes and particl: URIs)</source>
-        <translation>Peti pagon (kreas QR-kodojn kaj URI-ojn kun prefikso particl:)</translation>
-=======
-        <source>Request payments (generates QR codes and bitcoin: URIs)</source>
-        <translation type="unfinished">Peti pagon (kreas QR-kodojn kaj URI-ojn kun prefikso bitcoin:)</translation>
->>>>>>> d3bd5410
+        <translation type="unfinished">Peti pagon (kreas QR-kodojn kaj URI-ojn kun prefikso particl:)</translation>
     </message>
     <message>
         <source>Show the list of used sending addresses and labels</source>
@@ -523,7 +508,7 @@
         <translation type="unfinished">Ĉefa Fenestro</translation>
     </message>
     <message numerus="yes">
-        <source>%n active connection(s) to Bitcoin network.</source>
+        <source>%n active connection(s) to Particl network.</source>
         <extracomment>A substring of the tooltip.</extracomment>
         <translation type="unfinished">
             <numerusform />
@@ -821,13 +806,8 @@
         <translation type="unfinished">Redakti adreson por sendi</translation>
     </message>
     <message>
-<<<<<<< HEAD
         <source>The entered address "%1" is not a valid Particl address.</source>
-        <translation>La adreso enigita "%1" ne estas valida Bitmon-adreso.</translation>
-=======
-        <source>The entered address "%1" is not a valid Bitcoin address.</source>
         <translation type="unfinished">La adreso enigita "%1" ne estas valida Bitmon-adreso.</translation>
->>>>>>> d3bd5410
     </message>
     <message>
         <source>Could not unlock wallet.</source>
@@ -864,7 +844,7 @@
 <context>
     <name>Intro</name>
     <message>
-        <source>Bitcoin</source>
+        <source>Particl</source>
         <translation type="unfinished">Bitmono</translation>
     </message>
     <message numerus="yes">
@@ -899,13 +879,8 @@
 <context>
     <name>HelpMessageDialog</name>
     <message>
-<<<<<<< HEAD
-        <source>Particl</source>
-        <translation>Bitmono</translation>
-=======
         <source>version</source>
         <translation type="unfinished">versio</translation>
->>>>>>> d3bd5410
     </message>
     <message>
         <source>About %1</source>
@@ -957,7 +932,7 @@
 <context>
     <name>OpenURIDialog</name>
     <message>
-        <source>Open bitcoin URI</source>
+        <source>Open particl URI</source>
         <translation type="unfinished">Malfermi na la URI de bitmono</translation>
     </message>
     </context>
@@ -1169,13 +1144,8 @@
         <translation type="unfinished">Eraro dum pagopeto</translation>
     </message>
     <message>
-<<<<<<< HEAD
         <source>Cannot start particl: click-to-pay handler</source>
-        <translation>Ne eblas lanĉi la ilon 'klaki-por-pagi'</translation>
-=======
-        <source>Cannot start bitcoin: click-to-pay handler</source>
         <translation type="unfinished">Ne eblas lanĉi la ilon 'klaki-por-pagi'</translation>
->>>>>>> d3bd5410
     </message>
     <message>
         <source>URI handling</source>
@@ -1624,13 +1594,8 @@
         </translation>
     </message>
     <message>
-<<<<<<< HEAD
         <source>Warning: Invalid Particl address</source>
-        <translation>Averto: Nevalida Bitmon-adreso</translation>
-=======
-        <source>Warning: Invalid Bitcoin address</source>
         <translation type="unfinished">Averto: Nevalida Bitmon-adreso</translation>
->>>>>>> d3bd5410
     </message>
     <message>
         <source>(no label)</source>
