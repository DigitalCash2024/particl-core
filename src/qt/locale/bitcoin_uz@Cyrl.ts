<TS version="2.1" language="uz@Cyrl">
<context>
    <name>AddressBookPage</name>
    <message>
        <source>Right-click to edit address or label</source>
        <translation type="unfinished">Манзил ёки ёрлиқни таҳрирлаш учун икки марта босинг</translation>
    </message>
    <message>
        <source>Create a new address</source>
        <translation>Янги манзил яратинг</translation>
    </message>
    <message>
        <source>&amp;New</source>
        <translation type="unfinished">&amp;Янги</translation>
    </message>
    <message>
        <source>Copy the currently selected address to the system clipboard</source>
        <translation>Жорий танланган манзилни тизим вақтинчалик хотирасига нусха кўчиринг</translation>
    </message>
    <message>
        <source>&amp;Copy</source>
        <translation type="unfinished">&amp;Нусха олиш</translation>
    </message>
    <message>
        <source>C&amp;lose</source>
        <translation type="unfinished">&amp;Ёпиш</translation>
    </message>
    <message>
        <source>Delete the currently selected address from the list</source>
        <translation>Жорий танланган манзилни рўйхатдан ўчириш</translation>
    </message>
    <message>
        <source>Enter address or label to search</source>
        <translation type="unfinished">Излаш учун манзил ёки ёрлиқни киритинг</translation>
    </message>
    <message>
        <source>Export the data in the current tab to a file</source>
        <translation>Жорий ички ойна ичидаги маълумотларни файлга экспорт қилиш</translation>
    </message>
    <message>
        <source>&amp;Export</source>
        <translation>&amp;Экспорт</translation>
    </message>
    <message>
        <source>&amp;Delete</source>
        <translation>&amp;Ўчириш</translation>
    </message>
    <message>
        <source>Choose the address to send coins to</source>
        <translation type="unfinished">Тангаларни жўнатиш учун манзилни танланг</translation>
    </message>
    <message>
        <source>Choose the address to receive coins with</source>
        <translation type="unfinished">Тангаларни қабул қилиш учун манзилни танланг</translation>
    </message>
    <message>
        <source>C&amp;hoose</source>
        <translation type="unfinished">&amp;Танлаш</translation>
    </message>
    <message>
        <source>Sending addresses</source>
        <translation type="unfinished">Жўнатиладиган манзиллар</translation>
    </message>
    <message>
        <source>Receiving addresses</source>
        <translation type="unfinished">Қабул қилинадиган манзиллар</translation>
    </message>
    <message>
<<<<<<< HEAD
        <source>These are your Particl addresses for sending payments. Always check the amount and the receiving address before sending coins.</source>
        <translation>Улар тўловларни жўнатиш учун сизнинг Particl манзилларингиз. Доимо тангаларни жўнатишдан олдин сумма ва қабул қилувчи манзилни текшириб кўринг. </translation>
=======
        <source>These are your Bitcoin addresses for sending payments. Always check the amount and the receiving address before sending coins.</source>
        <translation type="unfinished">Улар тўловларни жўнатиш учун сизнинг Bitcoin манзилларингиз. Доимо тангаларни жўнатишдан олдин сумма ва қабул қилувчи манзилни текшириб кўринг. </translation>
>>>>>>> d3bd5410
    </message>
    <message>
        <source>&amp;Copy Address</source>
        <translation type="unfinished">Манзилдан &amp;нусха олиш</translation>
    </message>
    <message>
        <source>Copy &amp;Label</source>
        <translation type="unfinished">Нусха олиш ва ёрлиқ</translation>
    </message>
    <message>
        <source>&amp;Edit</source>
        <translation type="unfinished">&amp;Таҳрирлаш</translation>
    </message>
    <message>
        <source>Export Address List</source>
        <translation type="unfinished">Манзил рўйхатини экспорт қилиш</translation>
    </message>
    <message>
        <source>There was an error trying to save the address list to %1. Please try again.</source>
        <extracomment>An error message. %1 is a stand-in argument for the name of the file we attempted to save to.</extracomment>
        <translation type="unfinished">Манзил рўйхатини %1.га сақлашда хатолик юз берди. Яна уриниб кўринг.</translation>
    </message>
    <message>
        <source>Exporting Failed</source>
        <translation type="unfinished">Экспорт қилиб бўлмади</translation>
    </message>
</context>
<context>
    <name>AddressTableModel</name>
    <message>
        <source>Label</source>
        <translation type="unfinished">Ёрлиқ</translation>
    </message>
    <message>
        <source>Address</source>
        <translation type="unfinished">Манзил</translation>
    </message>
    <message>
        <source>(no label)</source>
        <translation type="unfinished">(Ёрлиқ мавжуд эмас)</translation>
    </message>
</context>
<context>
    <name>AskPassphraseDialog</name>
    <message>
        <source>Passphrase Dialog</source>
        <translation>Махфий сўз ойнаси</translation>
    </message>
    <message>
        <source>Enter passphrase</source>
        <translation>Махфий сузни киритинг</translation>
    </message>
    <message>
        <source>New passphrase</source>
        <translation>Янги махфий суз</translation>
    </message>
    <message>
        <source>Repeat new passphrase</source>
        <translation>Янги махфий сузни такрорланг</translation>
    </message>
    <message>
        <source>Encrypt wallet</source>
        <translation type="unfinished">Ҳамённи қодлаш</translation>
    </message>
    <message>
        <source>This operation needs your wallet passphrase to unlock the wallet.</source>
        <translation type="unfinished">Ушбу операцияни амалга ошириш учун ҳамённи қулфдан чиқариш парол сўзини талаб қилади.</translation>
    </message>
    <message>
        <source>Unlock wallet</source>
        <translation type="unfinished">Ҳамённи қулфдан чиқариш</translation>
    </message>
    <message>
        <source>Change passphrase</source>
        <translation type="unfinished">Махфий сузни узгартириш</translation>
    </message>
    <message>
        <source>Confirm wallet encryption</source>
        <translation type="unfinished">Ҳамённи кодлашни тасдиқлаш</translation>
    </message>
    <message>
<<<<<<< HEAD
        <source>Warning: If you encrypt your wallet and lose your passphrase, you will &lt;b&gt;LOSE ALL OF YOUR PARTICL&lt;/b&gt;!</source>
        <translation>Диққат: Агар сиз ҳамёнингизни кодласангиз ва махфий сўзингизни унутсангиз, сиз &lt;b&gt;БАРЧА PARTICL ПУЛЛАРИНГИЗНИ ЙЎҚОТАСИЗ&lt;/b&gt;!</translation>
=======
        <source>Warning: If you encrypt your wallet and lose your passphrase, you will &lt;b&gt;LOSE ALL OF YOUR BITCOINS&lt;/b&gt;!</source>
        <translation type="unfinished">Диққат: Агар сиз ҳамёнингизни кодласангиз ва махфий сўзингизни унутсангиз, сиз &lt;b&gt;БАРЧА BITCOIN ПУЛЛАРИНГИЗНИ ЙЎҚОТАСИЗ&lt;/b&gt;!</translation>
>>>>>>> d3bd5410
    </message>
    <message>
        <source>Are you sure you wish to encrypt your wallet?</source>
        <translation type="unfinished">Ҳамёнингизни кодлашни ростдан хоҳлайсизми?</translation>
    </message>
    <message>
        <source>Wallet encrypted</source>
        <translation type="unfinished">Ҳамёни кодланган</translation>
    </message>
    <message>
        <source>IMPORTANT: Any previous backups you have made of your wallet file should be replaced with the newly generated, encrypted wallet file. For security reasons, previous backups of the unencrypted wallet file will become useless as soon as you start using the new, encrypted wallet.</source>
        <translation type="unfinished">МУҲИМ: Сиз қилган олдинги ҳамён файли заҳиралари янги яратилган, кодланган ҳамён файли билан алмаштирилиши керак. Хавфсизлик сабабларига кўра олдинги кодланган ҳамён файли заҳираси янги кодланган ҳамёндан фойдаланишингиз билан яроқсиз ҳолга келади.</translation>
    </message>
    <message>
        <source>Wallet encryption failed</source>
        <translation type="unfinished">Ҳамённи кодлаш амалга ошмади</translation>
    </message>
    <message>
        <source>Wallet encryption failed due to an internal error. Your wallet was not encrypted.</source>
        <translation type="unfinished">Ҳамённи кодлаш ташқи хато туфайли амалга ошмади. Ҳамёнингиз кодланмади.</translation>
    </message>
    <message>
        <source>The supplied passphrases do not match.</source>
        <translation type="unfinished">Киритилган пароллар мос келмади.</translation>
    </message>
    <message>
        <source>Wallet unlock failed</source>
        <translation type="unfinished">Ҳамённи қулфдан чиқариш амалга ошмади</translation>
    </message>
    <message>
        <source>The passphrase entered for the wallet decryption was incorrect.</source>
        <translation type="unfinished">Ҳамённи коддан чиқариш учун киритилган парол нотўғри.</translation>
    </message>
    <message>
        <source>Wallet passphrase was successfully changed.</source>
        <translation type="unfinished">Ҳамён пароли муваффақиятли алмаштирилди.</translation>
    </message>
    <message>
        <source>Warning: The Caps Lock key is on!</source>
        <translation type="unfinished">Диққат: Caps Lock тугмаси ёқилган!</translation>
    </message>
</context>
<context>
    <name>QObject</name>
    <message>
        <source>unknown</source>
        <translation type="unfinished">Номаълум</translation>
    </message>
    <message>
        <source>Amount</source>
        <translation type="unfinished">Миқдори</translation>
    </message>
    <message>
        <source>Enter a Bitcoin address (e.g. %1)</source>
        <translation type="unfinished">Bitcoin манзилини киритинг (масалан.  %1)</translation>
    </message>
    <message>
        <source>Inbound</source>
        <translation type="unfinished">Ички йўналиш</translation>
    </message>
    <message>
        <source>Outbound</source>
        <translation type="unfinished">Ташқи йўналиш</translation>
    </message>
    <message>
        <source>%1 m</source>
        <translation type="unfinished">%1 д</translation>
    </message>
    <message>
        <source>%1 s</source>
        <translation type="unfinished">%1 с</translation>
    </message>
    <message>
        <source>None</source>
        <translation type="unfinished">Йўқ</translation>
    </message>
    <message>
        <source>N/A</source>
        <translation type="unfinished">Тўғри келмайди</translation>
    </message>
    <message>
        <source>%1 ms</source>
        <translation type="unfinished">%1 мс</translation>
    </message>
    <message numerus="yes">
        <source>%n second(s)</source>
        <translation>
            <numerusform />
            <numerusform />
        </translation>
    </message>
    <message numerus="yes">
        <source>%n minute(s)</source>
        <translation>
            <numerusform />
            <numerusform />
        </translation>
    </message>
    <message numerus="yes">
        <source>%n hour(s)</source>
        <translation type="unfinished">
            <numerusform />
            <numerusform />
        </translation>
    </message>
    <message numerus="yes">
        <source>%n day(s)</source>
        <translation type="unfinished">
            <numerusform />
            <numerusform />
        </translation>
    </message>
    <message numerus="yes">
        <source>%n week(s)</source>
        <translation type="unfinished">
            <numerusform />
            <numerusform />
        </translation>
    </message>
    <message>
        <source>%1 and %2</source>
        <translation type="unfinished">%1 ва %2</translation>
    </message>
    <message numerus="yes">
        <source>%n year(s)</source>
        <translation type="unfinished">
            <numerusform />
            <numerusform />
        </translation>
    </message>
    <message>
        <source>%1 B</source>
        <translation type="unfinished">%1 Б</translation>
    </message>
    <message>
        <source>%1 MB</source>
        <translation type="unfinished">%1 МБ</translation>
    </message>
    <message>
        <source>%1 GB</source>
        <translation type="unfinished">%1 ГБ</translation>
    </message>
</context>
<context>
    <name>BitcoinGUI</name>
    <message>
        <source>&amp;Overview</source>
        <translation>&amp;Кўриб чиқиш</translation>
    </message>
    <message>
        <source>Show general overview of wallet</source>
        <translation>Ҳамённинг умумий кўринишини кўрсатиш</translation>
    </message>
    <message>
        <source>&amp;Transactions</source>
        <translation>&amp;Пул ўтказмалари</translation>
    </message>
    <message>
        <source>Browse transaction history</source>
        <translation>Пул ўтказмалари тарихини кўриш</translation>
    </message>
    <message>
        <source>E&amp;xit</source>
        <translation>Ч&amp;иқиш</translation>
    </message>
    <message>
        <source>Quit application</source>
        <translation>Иловадан чиқиш</translation>
    </message>
    <message>
        <source>About &amp;Qt</source>
        <translation>&amp;Qt ҳақида</translation>
    </message>
    <message>
        <source>Show information about Qt</source>
        <translation>Qt ҳақидаги маълумотларни кўрсатиш</translation>
    </message>
    <message>
<<<<<<< HEAD
        <source>&amp;Options...</source>
        <translation>&amp;Мосламалар...</translation>
    </message>
    <message>
        <source>&amp;Encrypt Wallet...</source>
        <translation>Ҳамённи &amp;кодлаш...</translation>
    </message>
    <message>
        <source>&amp;Backup Wallet...</source>
        <translation>Ҳамённи &amp;заҳиралаш...</translation>
    </message>
    <message>
        <source>&amp;Change Passphrase...</source>
        <translation>Махфий сўзни &amp;ўзгартириш...</translation>
    </message>
    <message>
        <source>Open &amp;URI...</source>
        <translation>Интернет манзилни очиш</translation>
    </message>
    <message>
        <source>Reindexing blocks on disk...</source>
        <translation>Дискдаги блоклар қайта индексланмоқда...</translation>
    </message>
    <message>
        <source>Send coins to a Particl address</source>
        <translation>Тангаларни Particl манзилига жўнатиш</translation>
=======
        <source>Send coins to a Bitcoin address</source>
        <translation>Тангаларни Bitcoin манзилига жўнатиш</translation>
>>>>>>> d3bd5410
    </message>
    <message>
        <source>Backup wallet to another location</source>
        <translation>Ҳамённи бошқа манзилга заҳиралаш</translation>
    </message>
    <message>
        <source>Change the passphrase used for wallet encryption</source>
        <translation>Паролни ўзгартириш ҳамённи кодлашда фойдаланилади</translation>
    </message>
    <message>
        <source>&amp;Send</source>
        <translation>&amp;Жўнатиш</translation>
    </message>
    <message>
        <source>&amp;Receive</source>
        <translation>&amp;Қабул қилиш</translation>
    </message>
    <message>
        <source>&amp;Show / Hide</source>
        <translation>&amp;Кўрсатиш / Яшириш</translation>
    </message>
    <message>
        <source>Show or hide the main Window</source>
        <translation>Асосий ойнани кўрсатиш ёки яшириш</translation>
    </message>
    <message>
        <source>Encrypt the private keys that belong to your wallet</source>
        <translation>Ҳамёнингизга тегишли махфий калитларни кодлаш</translation>
    </message>
    <message>
        <source>Sign messages with your Particl addresses to prove you own them</source>
        <translation>Particl манзилидан унинг эгаси эканлигингизни исботлаш учун хабарлар ёзинг</translation>
    </message>
    <message>
        <source>Verify messages to ensure they were signed with specified Particl addresses</source>
        <translation>Хабарларни махсус Particl манзилларингиз билан ёзилганлигига ишонч ҳосил қилиш учун уларни тасдиқланг</translation>
    </message>
    <message>
        <source>&amp;File</source>
        <translation>&amp;Файл</translation>
    </message>
    <message>
        <source>&amp;Settings</source>
        <translation>&amp; Созламалар</translation>
    </message>
    <message>
        <source>&amp;Help</source>
        <translation>&amp;Ёрдам</translation>
    </message>
    <message>
        <source>Tabs toolbar</source>
        <translation>Ички ойналар асбоблар панели</translation>
    </message>
    <message>
<<<<<<< HEAD
        <source>Request payments (generates QR codes and particl: URIs)</source>
        <translation>Тўловлар (QR кодлари ва particl ёрдамида яратишлар: URI’лар) сўраш</translation>
=======
        <source>Request payments (generates QR codes and bitcoin: URIs)</source>
        <translation type="unfinished">Тўловлар (QR кодлари ва bitcoin ёрдамида яратишлар: URI’лар) сўраш</translation>
>>>>>>> d3bd5410
    </message>
    <message>
        <source>Show the list of used sending addresses and labels</source>
        <translation type="unfinished">Фойдаланилган жўнатилган манзиллар ва ёрлиқлар рўйхатини кўрсатиш</translation>
    </message>
    <message>
        <source>Show the list of used receiving addresses and labels</source>
        <translation type="unfinished">Фойдаланилган қабул қилинган манзиллар ва ёрлиқлар рўйхатини кўрсатиш</translation>
    </message>
    <message>
        <source>&amp;Command-line options</source>
        <translation type="unfinished">&amp;Буйруқлар сатри мосламалари</translation>
    </message>
    <message numerus="yes">
<<<<<<< HEAD
        <source>%n active connection(s) to Particl network</source>
        <translation><numerusform>%n та Particl тармоғига фаол уланиш мавжуд</numerusform></translation>
=======
        <source>Processed %n block(s) of transaction history.</source>
        <translation>
            <numerusform />
            <numerusform />
        </translation>
>>>>>>> d3bd5410
    </message>
    <message>
        <source>%1 behind</source>
        <translation>%1 орқада</translation>
    </message>
    <message>
        <source>Last received block was generated %1 ago.</source>
        <translation>Сўнги қабул қилинган блок %1 олдин яратилган.</translation>
    </message>
    <message>
        <source>Transactions after this will not yet be visible.</source>
        <translation>Бундан кейинги пул ўтказмалари кўринмайдиган бўлади.</translation>
    </message>
    <message>
        <source>Error</source>
        <translation>Хатолик</translation>
    </message>
    <message>
        <source>Warning</source>
        <translation>Диққат</translation>
    </message>
    <message>
        <source>Information</source>
        <translation>Маълумот</translation>
    </message>
    <message>
        <source>Up to date</source>
        <translation>Янгиланган</translation>
    </message>
    <message>
        <source>&amp;Window</source>
        <translation type="unfinished">&amp;Ойна</translation>
    </message>
    <message>
        <source>Minimize</source>
        <translation type="unfinished">Камайтириш</translation>
    </message>
    <message numerus="yes">
        <source>%n active connection(s) to Bitcoin network.</source>
        <extracomment>A substring of the tooltip.</extracomment>
        <translation type="unfinished">
            <numerusform />
            <numerusform />
        </translation>
    </message>
    <message>
        <source>Sent transaction</source>
        <translation>Жўнатилган операция</translation>
    </message>
    <message>
        <source>Incoming transaction</source>
        <translation>Кирувчи операция</translation>
    </message>
    <message>
        <source>Wallet is &lt;b&gt;encrypted&lt;/b&gt; and currently &lt;b&gt;unlocked&lt;/b&gt;</source>
        <translation>Ҳамён &lt;b&gt;кодланган&lt;/b&gt; ва вақтинча &lt;b&gt;қулфдан чиқарилган&lt;/b&gt;</translation>
    </message>
    <message>
        <source>Wallet is &lt;b&gt;encrypted&lt;/b&gt; and currently &lt;b&gt;locked&lt;/b&gt;</source>
        <translation>Ҳамён &lt;b&gt;кодланган&lt;/b&gt; ва вақтинча &lt;b&gt;қулфланган&lt;/b&gt;</translation>
    </message>
    </context>
<context>
    <name>CoinControlDialog</name>
    <message>
        <source>Quantity:</source>
        <translation type="unfinished">Сони:</translation>
    </message>
    <message>
        <source>Bytes:</source>
        <translation type="unfinished">Байт:</translation>
    </message>
    <message>
        <source>Amount:</source>
        <translation type="unfinished">Миқдори:</translation>
    </message>
    <message>
        <source>Fee:</source>
        <translation type="unfinished">Солиқ:</translation>
    </message>
    <message>
        <source>Dust:</source>
        <translation type="unfinished">Ахлат қутиси:</translation>
    </message>
    <message>
        <source>After Fee:</source>
        <translation type="unfinished">Солиқдан сўнг:</translation>
    </message>
    <message>
        <source>Change:</source>
        <translation type="unfinished">Ўзгартириш:</translation>
    </message>
    <message>
        <source>(un)select all</source>
        <translation type="unfinished">барчасини танаш (бекор қилиш)</translation>
    </message>
    <message>
        <source>Tree mode</source>
        <translation type="unfinished">Дарахт усулида</translation>
    </message>
    <message>
        <source>List mode</source>
        <translation type="unfinished">Рўйхат усулида</translation>
    </message>
    <message>
        <source>Amount</source>
        <translation type="unfinished">Миқдори</translation>
    </message>
    <message>
        <source>Date</source>
        <translation type="unfinished">Сана</translation>
    </message>
    <message>
        <source>Confirmations</source>
        <translation type="unfinished">Тасдиқлашлар</translation>
    </message>
    <message>
        <source>Confirmed</source>
        <translation type="unfinished">Тасдиқланди</translation>
    </message>
    <message>
        <source>Copy amount</source>
        <translation type="unfinished">Кийматни нусхала</translation>
    </message>
    <message>
        <source>Copy quantity</source>
        <translation type="unfinished">Нусха сони</translation>
    </message>
    <message>
        <source>Copy fee</source>
        <translation type="unfinished">Нусха солиғи</translation>
    </message>
    <message>
        <source>Copy after fee</source>
        <translation type="unfinished">Нусха солиқдан сўнг</translation>
    </message>
    <message>
        <source>Copy bytes</source>
        <translation type="unfinished">Нусха байти</translation>
    </message>
    <message>
        <source>Copy dust</source>
        <translation type="unfinished">Нусха чангги</translation>
    </message>
    <message>
        <source>Copy change</source>
        <translation type="unfinished">Нусха қайтими</translation>
    </message>
    <message>
        <source>(%1 locked)</source>
        <translation type="unfinished">(%1 қулфланган)</translation>
    </message>
    <message>
        <source>yes</source>
        <translation type="unfinished">ҳа</translation>
    </message>
    <message>
        <source>no</source>
        <translation type="unfinished">йўқ</translation>
    </message>
    <message>
        <source>Can vary +/- %1 satoshi(s) per input.</source>
        <translation type="unfinished">Ҳар бир кирим +/- %1 сатоши(лар) билан ўзгариши мумкин.</translation>
    </message>
    <message>
        <source>(no label)</source>
        <translation type="unfinished">(Ёрлиқ мавжуд эмас)</translation>
    </message>
    <message>
        <source>change from %1 (%2)</source>
        <translation type="unfinished">%1 (%2)дан ўзгартириш</translation>
    </message>
    <message>
        <source>(change)</source>
        <translation type="unfinished">(ўзгартириш)</translation>
    </message>
</context>
<context>
    <name>CreateWalletDialog</name>
    <message>
        <source>Wallet</source>
        <translation type="unfinished">Ҳамён</translation>
    </message>
    </context>
<context>
    <name>EditAddressDialog</name>
    <message>
        <source>Edit Address</source>
        <translation>Манзилларни таҳрирлаш</translation>
    </message>
    <message>
        <source>&amp;Label</source>
        <translation>&amp;Ёрлик</translation>
    </message>
    <message>
        <source>The label associated with this address list entry</source>
        <translation type="unfinished">Ёрлиқ ушбу манзилар рўйхати ёзуви билан боғланган</translation>
    </message>
    <message>
        <source>The address associated with this address list entry. This can only be modified for sending addresses.</source>
        <translation type="unfinished">Манзил ушбу манзиллар рўйхати ёзуви билан боғланган. Уни фақат жўнатиладиган манзиллар учун ўзгартирса бўлади.</translation>
    </message>
    <message>
        <source>&amp;Address</source>
        <translation>&amp;Манзил</translation>
    </message>
    <message>
        <source>New sending address</source>
        <translation type="unfinished">Янги жунатилувчи манзил</translation>
    </message>
    <message>
        <source>Edit receiving address</source>
        <translation type="unfinished">Кабул килувчи манзилни тахрирлаш</translation>
    </message>
    <message>
        <source>Edit sending address</source>
        <translation type="unfinished">Жунатилувчи манзилни тахрирлаш</translation>
    </message>
    <message>
<<<<<<< HEAD
        <source>The entered address "%1" is not a valid Particl address.</source>
        <translation>Киритилган "%1" манзили тўғри Particl манзили эмас.</translation>
=======
        <source>The entered address "%1" is not a valid Bitcoin address.</source>
        <translation type="unfinished">Киритилган "%1" манзили тўғри Bitcoin манзили эмас.</translation>
>>>>>>> d3bd5410
    </message>
    <message>
        <source>Could not unlock wallet.</source>
        <translation type="unfinished">Ҳамён қулфдан чиқмади.</translation>
    </message>
    <message>
        <source>New key generation failed.</source>
        <translation type="unfinished">Янги калит яратиш амалга ошмади.</translation>
    </message>
</context>
<context>
    <name>FreespaceChecker</name>
    <message>
        <source>A new data directory will be created.</source>
        <translation>Янги маълумотлар директорияси яратилади.</translation>
    </message>
    <message>
        <source>name</source>
        <translation>номи</translation>
    </message>
    <message>
        <source>Directory already exists. Add %1 if you intend to create a new directory here.</source>
        <translation>Директория аллақачон мавжуд. Агар бу ерда янги директория яратмоқчи бўлсангиз, %1 қўшинг.</translation>
    </message>
    <message>
        <source>Path already exists, and is not a directory.</source>
        <translation>Йўл аллақачон мавжуд. У директория эмас.</translation>
    </message>
    <message>
        <source>Cannot create data directory here.</source>
        <translation>Маълумотлар директориясини бу ерда яратиб бўлмайди..</translation>
    </message>
</context>
<context>
    <name>Intro</name>
    <message numerus="yes">
        <source>(sufficient to restore backups %n day(s) old)</source>
        <extracomment>Explanatory text on the capability of the current prune target.</extracomment>
        <translation type="unfinished">
            <numerusform />
            <numerusform />
        </translation>
    </message>
    <message>
        <source>Error: Specified data directory "%1" cannot be created.</source>
        <translation type="unfinished">Хато: кўрсатилган "%1" маълумотлар директориясини яратиб бўлмайди.</translation>
    </message>
    <message>
        <source>Error</source>
        <translation>Хатолик</translation>
    </message>
    <message>
        <source>Welcome</source>
        <translation>Хуш келибсиз</translation>
    </message>
    <message>
        <source>Use the default data directory</source>
        <translation>Стандарт маълумотлар директориясидан фойдаланиш</translation>
    </message>
    <message>
        <source>Use a custom data directory:</source>
        <translation>Бошқа маълумотлар директориясида фойдаланинг:</translation>
    </message>
</context>
<context>
    <name>HelpMessageDialog</name>
    <message>
<<<<<<< HEAD
        <source>Particl</source>
        <translation>Particl</translation>
    </message>
    <message>
        <source>Error: Specified data directory "%1" cannot be created.</source>
        <translation>Хато: кўрсатилган "%1" маълумотлар директориясини яратиб бўлмайди.</translation>
=======
        <source>version</source>
        <translation type="unfinished">версияси</translation>
>>>>>>> d3bd5410
    </message>
    <message>
        <source>Command-line options</source>
        <translation type="unfinished">Буйруқлар сатри мосламалари</translation>
    </message>
</context>
<context>
    <name>ModalOverlay</name>
    <message>
        <source>Form</source>
        <translation type="unfinished">Шакл</translation>
    </message>
    <message>
        <source>Last block time</source>
        <translation type="unfinished">Сўнгги блок вақти</translation>
    </message>
    </context>
<context>
    <name>OptionsDialog</name>
    <message>
        <source>Options</source>
        <translation>Танламалар</translation>
    </message>
    <message>
        <source>&amp;Main</source>
        <translation>&amp;Асосий</translation>
    </message>
    <message>
        <source>Size of &amp;database cache</source>
        <translation type="unfinished">&amp;Маълумотлар базаси кеши</translation>
    </message>
    <message>
        <source>Number of script &amp;verification threads</source>
        <translation type="unfinished">Мавзуларни &amp;тўғрилаш скрипти миқдори</translation>
    </message>
    <message>
        <source>IP address of the proxy (e.g. IPv4: 127.0.0.1 / IPv6: ::1)</source>
        <translation type="unfinished">Прокси IP манзили (масалан: IPv4: 127.0.0.1 / IPv6: ::1)</translation>
    </message>
    <message>
        <source>&amp;Network</source>
        <translation>Тармоқ</translation>
    </message>
    <message>
        <source>W&amp;allet</source>
        <translation type="unfinished">Ҳамён</translation>
    </message>
    <message>
        <source>Proxy &amp;IP:</source>
        <translation>Прокси &amp;IP рақами:</translation>
    </message>
    <message>
        <source>&amp;Port:</source>
        <translation>&amp;Порт:</translation>
    </message>
    <message>
        <source>Port of the proxy (e.g. 9050)</source>
        <translation>Прокси порти (e.g. 9050)</translation>
    </message>
    <message>
        <source>&amp;Window</source>
        <translation>&amp;Ойна</translation>
    </message>
    <message>
        <source>Show only a tray icon after minimizing the window.</source>
        <translation>Ойна йиғилгандан сўнг фақат трэй нишончаси кўрсатилсин.</translation>
    </message>
    <message>
        <source>&amp;Minimize to the tray instead of the taskbar</source>
        <translation>Манзиллар панели ўрнига трэйни &amp;йиғиш</translation>
    </message>
    <message>
        <source>M&amp;inimize on close</source>
        <translation>Ёпишда й&amp;иғиш</translation>
    </message>
    <message>
        <source>&amp;Display</source>
        <translation>&amp;Кўрсатиш</translation>
    </message>
    <message>
        <source>User Interface &amp;language:</source>
        <translation>Фойдаланувчи интерфейси &amp;тили:</translation>
    </message>
    <message>
        <source>&amp;Unit to show amounts in:</source>
        <translation>Миқдорларни кўрсатиш учун &amp;қисм:</translation>
    </message>
    <message>
        <source>&amp;Cancel</source>
        <translation>&amp;Бекор қилиш</translation>
    </message>
    <message>
        <source>default</source>
        <translation>стандарт</translation>
    </message>
    <message>
        <source>none</source>
        <translation type="unfinished">йўқ</translation>
    </message>
    <message>
        <source>Confirm options reset</source>
        <translation>Тасдиқлаш танловларини рад қилиш</translation>
    </message>
    <message>
        <source>Client restart required to activate changes.</source>
        <translation type="unfinished">Ўзгаришлар амалга ошиши учун мижозни қайта ишга тушириш талаб қилинади.</translation>
    </message>
    <message>
        <source>Error</source>
        <translation type="unfinished">Хатолик</translation>
    </message>
    <message>
        <source>This change would require a client restart.</source>
        <translation type="unfinished">Ушбу ўзгариш мижозни қайтадан ишга туширишни талаб қилади.</translation>
    </message>
    <message>
        <source>The supplied proxy address is invalid.</source>
        <translation>Келтирилган прокси манзили ишламайди.</translation>
    </message>
</context>
<context>
    <name>OverviewPage</name>
    <message>
        <source>Form</source>
        <translation>Шакл</translation>
    </message>
    <message>
        <source>The displayed information may be out of date. Your wallet automatically synchronizes with the Particl network after a connection is established, but this process has not completed yet.</source>
        <translation>Кўрсатилган маълумот эскирган бўлиши мумкин. Ҳамёнингиз алоқа ўрнатилгандан сўнг Particl тармоқ билан автоматик тарзда синхронланади, аммо жараён ҳалигача тугалланмади.</translation>
    </message>
    <message>
        <source>Watch-only:</source>
        <translation type="unfinished">Фақат кўришга</translation>
    </message>
    <message>
        <source>Available:</source>
        <translation type="unfinished">Мавжуд:</translation>
    </message>
    <message>
        <source>Your current spendable balance</source>
        <translation>Жорий сарфланадиган балансингиз</translation>
    </message>
    <message>
        <source>Pending:</source>
        <translation type="unfinished">Кутилмоқда:</translation>
    </message>
    <message>
        <source>Total of transactions that have yet to be confirmed, and do not yet count toward the spendable balance</source>
        <translation>Жами ўтказмалар ҳозиргача тасдиқланган ва сафланадиган баланс томонга ҳали ҳам ҳисобланмади</translation>
    </message>
    <message>
        <source>Immature:</source>
        <translation>Тайёр эмас:</translation>
    </message>
    <message>
        <source>Mined balance that has not yet matured</source>
        <translation>Миналаштирилган баланс ҳалигача тайёр эмас</translation>
    </message>
    <message>
        <source>Balances</source>
        <translation type="unfinished">Баланслар</translation>
    </message>
    <message>
        <source>Total:</source>
        <translation>Жами:</translation>
    </message>
    <message>
        <source>Your current total balance</source>
        <translation>Жорий умумий балансингиз</translation>
    </message>
    <message>
        <source>Your current balance in watch-only addresses</source>
        <translation type="unfinished">Жорий балансингиз фақат кўринадиган манзилларда</translation>
    </message>
    <message>
        <source>Spendable:</source>
        <translation type="unfinished">Сарфланадиган:</translation>
    </message>
    <message>
        <source>Recent transactions</source>
        <translation type="unfinished">Сўнгги пул ўтказмалари</translation>
    </message>
    <message>
        <source>Unconfirmed transactions to watch-only addresses</source>
        <translation type="unfinished">Тасдиқланмаган ўтказмалар-фақат манзилларини кўриш</translation>
    </message>
    <message>
        <source>Current total balance in watch-only addresses</source>
        <translation type="unfinished">Жорий умумий баланс фақат кўринадиган манзилларда</translation>
    </message>
    </context>
<context>
    <name>PSBTOperationsDialog</name>
    <message>
        <source>or</source>
        <translation type="unfinished">ёки</translation>
    </message>
    </context>
<context>
    <name>PaymentServer</name>
    <message>
        <source>Payment request error</source>
        <translation type="unfinished">Тўлов сўрови хато</translation>
    </message>
    <message>
        <source>URI handling</source>
        <translation type="unfinished">URI осилиб қолмоқда</translation>
    </message>
    </context>
<context>
    <name>PeerTableModel</name>
    <message>
        <source>User Agent</source>
        <extracomment>Title of Peers Table column which contains the peer's User Agent string.</extracomment>
        <translation type="unfinished">Фойдаланувчи вакил</translation>
    </message>
    <message>
<<<<<<< HEAD
        <source>Amount</source>
        <translation>Миқдори</translation>
    </message>
    <message>
        <source>Enter a Particl address (e.g. %1)</source>
        <translation>Particl манзилини киритинг (масалан.  %1)</translation>
    </message>
    <message>
        <source>%1 m</source>
        <translation>%1 д</translation>
    </message>
    <message>
        <source>%1 s</source>
        <translation>%1 с</translation>
    </message>
    <message>
        <source>None</source>
        <translation>Йўқ</translation>
    </message>
    <message>
        <source>N/A</source>
        <translation>Тўғри келмайди</translation>
    </message>
    <message>
        <source>%1 ms</source>
        <translation>%1 мс</translation>
    </message>
    <message>
        <source>%1 and %2</source>
        <translation>%1 ва %2</translation>
    </message>
    <message>
        <source>%1 B</source>
        <translation>%1 Б</translation>
    </message>
    <message>
        <source>%1 KB</source>
        <translation>%1 КБ</translation>
    </message>
    <message>
        <source>%1 MB</source>
        <translation>%1 МБ</translation>
=======
        <source>Address</source>
        <extracomment>Title of Peers Table column which contains the IP/Onion/I2P address of the connected peer.</extracomment>
        <translation type="unfinished">Манзил</translation>
>>>>>>> d3bd5410
    </message>
    <message>
        <source>Type</source>
        <extracomment>Title of Peers Table column which describes the type of peer connection. The "type" describes why the connection exists.</extracomment>
        <translation type="unfinished">Тури</translation>
    </message>
    <message>
        <source>Network</source>
        <extracomment>Title of Peers Table column which states the network the peer connected through.</extracomment>
        <translation type="unfinished">Тармоқ</translation>
    </message>
</context>
<context>
    <name>QRImageWidget</name>
    <message>
        <source>&amp;Copy Image</source>
        <translation type="unfinished">Расмдан &amp;нусха олиш</translation>
    </message>
    <message>
        <source>Save QR Code</source>
        <translation type="unfinished">QR кодни сақлаш</translation>
    </message>
    </context>
<context>
    <name>RPCConsole</name>
    <message>
        <source>N/A</source>
        <translation>Тўғри келмайди</translation>
    </message>
    <message>
        <source>Client version</source>
        <translation>Мижоз номи</translation>
    </message>
    <message>
        <source>&amp;Information</source>
        <translation>&amp;Маълумот</translation>
    </message>
    <message>
        <source>General</source>
        <translation type="unfinished">Асосий</translation>
    </message>
    <message>
        <source>Startup time</source>
        <translation>Бошланиш вақти</translation>
    </message>
    <message>
        <source>Network</source>
        <translation>Тармоқ</translation>
    </message>
    <message>
        <source>Name</source>
        <translation type="unfinished">Ном</translation>
    </message>
    <message>
        <source>&amp;Peers</source>
        <translation type="unfinished">&amp;Уламлар</translation>
    </message>
    <message>
        <source>Select a peer to view detailed information.</source>
        <translation type="unfinished">Батафсил маълумотларни кўриш учун уламни танланг.</translation>
    </message>
    <message>
        <source>Version</source>
        <translation type="unfinished">Версия</translation>
    </message>
    <message>
        <source>User Agent</source>
        <translation type="unfinished">Фойдаланувчи вакил</translation>
    </message>
    <message>
        <source>Services</source>
        <translation type="unfinished">Хизматлар</translation>
    </message>
    <message>
        <source>Connection Time</source>
        <translation type="unfinished">Уланиш вақти</translation>
    </message>
    <message>
        <source>Last Send</source>
        <translation type="unfinished">Сўнгги жўнатилган</translation>
    </message>
    <message>
        <source>Last Receive</source>
        <translation type="unfinished">Сўнгги қабул қилинган</translation>
    </message>
    <message>
        <source>Ping Time</source>
        <translation type="unfinished">Ping вақти</translation>
    </message>
    <message>
        <source>Last block time</source>
        <translation>Сўнгги блок вақти</translation>
    </message>
    <message>
        <source>&amp;Open</source>
        <translation>&amp;Очиш</translation>
    </message>
    <message>
        <source>&amp;Console</source>
        <translation>&amp;Терминал</translation>
    </message>
    <message>
        <source>&amp;Network Traffic</source>
        <translation type="unfinished">&amp;Тармоқ трафиги</translation>
    </message>
    <message>
        <source>Totals</source>
        <translation type="unfinished">Жами</translation>
    </message>
    <message>
        <source>Debug log file</source>
        <translation>Тузатиш журнали файли</translation>
    </message>
    <message>
        <source>Clear console</source>
        <translation>Терминални тозалаш</translation>
    </message>
    <message>
        <source>In:</source>
        <translation type="unfinished">Ичига:</translation>
    </message>
    <message>
        <source>Out:</source>
        <translation type="unfinished">Ташқарига:</translation>
    </message>
    <message>
        <source>via %1</source>
        <translation type="unfinished">%1 орқали</translation>
    </message>
    <message>
        <source>Yes</source>
        <translation type="unfinished">Ҳа</translation>
    </message>
    <message>
        <source>No</source>
        <translation type="unfinished">Йўқ</translation>
    </message>
    <message>
        <source>To</source>
        <translation type="unfinished">Га</translation>
    </message>
    <message>
        <source>From</source>
        <translation type="unfinished">Дан</translation>
    </message>
    <message>
        <source>Unknown</source>
        <translation type="unfinished">Номаълум</translation>
    </message>
</context>
<context>
    <name>ReceiveCoinsDialog</name>
    <message>
        <source>&amp;Amount:</source>
        <translation type="unfinished">&amp;Миқдор:</translation>
    </message>
    <message>
        <source>&amp;Label:</source>
        <translation type="unfinished">&amp;Ёрлиқ:</translation>
    </message>
    <message>
        <source>&amp;Message:</source>
        <translation type="unfinished">&amp;Хабар:</translation>
    </message>
    <message>
        <source>An optional label to associate with the new receiving address.</source>
        <translation type="unfinished">Янги қабул қилинаётган манзил билан боғланган танланадиган ёрлиқ.</translation>
    </message>
    <message>
        <source>Use this form to request payments. All fields are &lt;b&gt;optional&lt;/b&gt;.</source>
        <translation type="unfinished">Ушбу сўровдан тўловларни сўраш учун фойдаланинг. Барча майдонлар &lt;b&gt;мажбурий эмас&lt;/b&gt;.</translation>
    </message>
    <message>
        <source>An optional amount to request. Leave this empty or zero to not request a specific amount.</source>
        <translation type="unfinished">Хоҳланган миқдор сўрови. Кўрсатилган миқдорни сўраш учун буни бўш ёки ноль қолдиринг.</translation>
    </message>
    <message>
        <source>Clear all fields of the form.</source>
        <translation type="unfinished">Шаклнинг барча майдончаларини тозалаш</translation>
    </message>
    <message>
        <source>Clear</source>
        <translation type="unfinished">Тозалаш</translation>
    </message>
    <message>
        <source>Requested payments history</source>
        <translation type="unfinished">Сўралган тўлов тарихи</translation>
    </message>
    <message>
        <source>Show the selected request (does the same as double clicking an entry)</source>
        <translation type="unfinished">Танланган сўровни кўрсатиш (икки марта босилганда ҳам бир хил амал бажарилсин)</translation>
    </message>
    <message>
        <source>Show</source>
        <translation type="unfinished">Кўрсатиш</translation>
    </message>
    <message>
        <source>Remove the selected entries from the list</source>
        <translation type="unfinished">Танланганларни рўйхатдан ўчириш</translation>
    </message>
    <message>
        <source>Remove</source>
        <translation type="unfinished">Ўчириш</translation>
    </message>
    <message>
        <source>Could not unlock wallet.</source>
        <translation type="unfinished">Ҳамён қулфдан чиқмади.</translation>
    </message>
    </context>
<context>
    <name>ReceiveRequestDialog</name>
    <message>
        <source>Amount:</source>
        <translation type="unfinished">Миқдори:</translation>
    </message>
    <message>
        <source>Message:</source>
        <translation type="unfinished">Хабар</translation>
    </message>
    <message>
        <source>Copy &amp;Address</source>
        <translation type="unfinished">Нусҳалаш &amp; Манзил</translation>
    </message>
    <message>
        <source>Payment information</source>
        <translation type="unfinished">Тўлов маълумоти</translation>
    </message>
    <message>
        <source>Request payment to %1</source>
        <translation type="unfinished"> %1 дан Тўловни сўраш</translation>
    </message>
</context>
<context>
    <name>RecentRequestsTableModel</name>
    <message>
        <source>Date</source>
        <translation type="unfinished">Сана</translation>
    </message>
    <message>
        <source>Label</source>
        <translation type="unfinished">Ёрлиқ</translation>
    </message>
    <message>
        <source>Message</source>
        <translation type="unfinished">Хабар</translation>
    </message>
    <message>
        <source>(no label)</source>
        <translation type="unfinished">(Ёрлиқ мавжуд эмас)</translation>
    </message>
    <message>
        <source>(no message)</source>
        <translation type="unfinished">(Хабар йўқ)</translation>
    </message>
    </context>
<context>
    <name>SendCoinsDialog</name>
    <message>
        <source>Send Coins</source>
        <translation>Тангаларни жунат</translation>
    </message>
    <message>
        <source>Coin Control Features</source>
        <translation type="unfinished">Танга бошқаруви ҳусусиятлари</translation>
    </message>
    <message>
        <source>automatically selected</source>
        <translation type="unfinished">автоматик тарзда танланган</translation>
    </message>
    <message>
        <source>Insufficient funds!</source>
        <translation type="unfinished">Кам миқдор</translation>
    </message>
    <message>
        <source>Quantity:</source>
        <translation type="unfinished">Сони:</translation>
    </message>
    <message>
        <source>Bytes:</source>
        <translation type="unfinished">Байт:</translation>
    </message>
    <message>
        <source>Amount:</source>
        <translation type="unfinished">Миқдори:</translation>
    </message>
    <message>
        <source>Fee:</source>
        <translation type="unfinished">Солиқ:</translation>
    </message>
    <message>
        <source>After Fee:</source>
        <translation type="unfinished">Солиқдан сўнг:</translation>
    </message>
    <message>
        <source>Change:</source>
        <translation type="unfinished">Ўзгартириш:</translation>
    </message>
    <message>
        <source>If this is activated, but the change address is empty or invalid, change will be sent to a newly generated address.</source>
        <translation type="unfinished">Агар бу фаоллаштирилса, аммо ўзгартирилган манзил бўл ёки нотўғри бўлса, ўзгариш янги яратилган манзилга жўнатилади.</translation>
    </message>
    <message>
        <source>Custom change address</source>
        <translation type="unfinished">Бошқа ўзгартирилган манзил</translation>
    </message>
    <message>
        <source>Transaction Fee:</source>
        <translation type="unfinished">Ўтказма тўлови</translation>
    </message>
    <message>
        <source>per kilobyte</source>
        <translation type="unfinished">Хар килобайтига</translation>
    </message>
    <message>
        <source>Recommended:</source>
        <translation type="unfinished">Тавсия этилган</translation>
    </message>
    <message>
        <source>Send to multiple recipients at once</source>
        <translation>Бирданига бир нечта қабул қилувчиларга жўнатиш</translation>
    </message>
    <message>
        <source>Clear all fields of the form.</source>
        <translation type="unfinished">Шаклнинг барча майдончаларини тозалаш</translation>
    </message>
    <message>
        <source>Dust:</source>
        <translation type="unfinished">Ахлат қутиси:</translation>
    </message>
    <message>
        <source>Clear &amp;All</source>
        <translation>Барчасини &amp; Тозалаш</translation>
    </message>
    <message>
        <source>Balance:</source>
        <translation>Баланс</translation>
    </message>
    <message>
        <source>Confirm the send action</source>
        <translation>Жўнатиш амалини тасдиқлаш</translation>
    </message>
    <message>
        <source>S&amp;end</source>
        <translation>Жў&amp;натиш</translation>
    </message>
    <message>
        <source>Copy quantity</source>
        <translation type="unfinished">Нусха сони</translation>
    </message>
    <message>
        <source>Copy amount</source>
        <translation type="unfinished">Кийматни нусхала</translation>
    </message>
    <message>
        <source>Copy fee</source>
        <translation type="unfinished">Нусха солиғи</translation>
    </message>
    <message>
        <source>Copy after fee</source>
        <translation type="unfinished">Нусха солиқдан сўнг</translation>
    </message>
    <message>
        <source>Copy bytes</source>
        <translation type="unfinished">Нусха байти</translation>
    </message>
    <message>
        <source>Copy dust</source>
        <translation type="unfinished">Нусха чангги</translation>
    </message>
    <message>
        <source>Copy change</source>
        <translation type="unfinished">Нусха қайтими</translation>
    </message>
    <message>
        <source>%1 to %2</source>
        <translation type="unfinished">%1 дан %2</translation>
    </message>
    <message>
        <source>Are you sure you want to send?</source>
        <translation type="unfinished">Жўнатишни хоҳлашингизга ишончингиз комилми?</translation>
    </message>
    <message>
        <source>or</source>
        <translation type="unfinished">ёки</translation>
    </message>
    <message>
        <source>Transaction fee</source>
        <translation type="unfinished">Ўтказма тўлови</translation>
    </message>
    <message>
        <source>Confirm send coins</source>
        <translation type="unfinished">Тангалар жўнаишни тасдиқлаш</translation>
    </message>
    <message>
        <source>The amount to pay must be larger than 0.</source>
        <translation type="unfinished">Тўлов миқдори 0. дан катта бўлиши керак. </translation>
    </message>
    <message numerus="yes">
        <source>Estimated to begin confirmation within %n block(s).</source>
        <translation>
            <numerusform />
            <numerusform />
        </translation>
    </message>
    <message>
<<<<<<< HEAD
        <source>Warning: Invalid Particl address</source>
        <translation>Диққат: Нотўғр Particl манзили</translation>
=======
        <source>Warning: Invalid Bitcoin address</source>
        <translation type="unfinished">Диққат: Нотўғр Bitcoin манзили</translation>
>>>>>>> d3bd5410
    </message>
    <message>
        <source>Warning: Unknown change address</source>
        <translation type="unfinished">Диққат: Номаълум ўзгариш манзили</translation>
    </message>
    <message>
        <source>(no label)</source>
        <translation type="unfinished">(Ёрлиқ мавжуд эмас)</translation>
    </message>
</context>
<context>
    <name>SendCoinsEntry</name>
    <message>
        <source>A&amp;mount:</source>
        <translation>&amp;Миқдори:</translation>
    </message>
    <message>
        <source>Pay &amp;To:</source>
        <translation>&amp;Тўлов олувчи:</translation>
    </message>
    <message>
        <source>&amp;Label:</source>
        <translation>&amp;Ёрлиқ:</translation>
    </message>
    <message>
        <source>Choose previously used address</source>
        <translation type="unfinished">Олдин фойдаланилган манзилни танла</translation>
    </message>
    <message>
        <source>Paste address from clipboard</source>
        <translation>Клипбоарддан манзилни қўйиш</translation>
    </message>
    <message>
        <source>Message:</source>
        <translation type="unfinished">Хабар</translation>
    </message>
    <message>
        <source>Pay To:</source>
        <translation type="unfinished">Тўлов олувчи:</translation>
    </message>
    </context>
<context>
    <name>SignVerifyMessageDialog</name>
    <message>
        <source>Choose previously used address</source>
        <translation type="unfinished">Олдин фойдаланилган манзилни танла</translation>
    </message>
    <message>
        <source>Paste address from clipboard</source>
        <translation>Клипбоарддан манзилни қўйиш</translation>
    </message>
    <message>
        <source>Signature</source>
        <translation>Имзо</translation>
    </message>
    <message>
        <source>Clear &amp;All</source>
        <translation>Барчасини &amp; Тозалаш</translation>
    </message>
    <message>
        <source>Message verified.</source>
        <translation type="unfinished">Хабар тасдиқланди.</translation>
    </message>
</context>
<context>
    <name>TransactionDesc</name>
    <message numerus="yes">
        <source>Open for %n more block(s)</source>
        <translation>
            <numerusform />
            <numerusform />
        </translation>
    </message>
    <message>
        <source>Open until %1</source>
        <translation type="unfinished">%1 гача очиш</translation>
    </message>
    <message>
        <source>%1/unconfirmed</source>
        <translation type="unfinished">%1/тасдиқланмади</translation>
    </message>
    <message>
        <source>%1 confirmations</source>
        <translation type="unfinished">%1 тасдиқлашлар</translation>
    </message>
    <message>
        <source>Date</source>
        <translation type="unfinished">Сана</translation>
    </message>
    <message>
        <source>Source</source>
        <translation type="unfinished">Манба</translation>
    </message>
    <message>
        <source>Generated</source>
        <translation type="unfinished">Яратилган</translation>
    </message>
    <message>
        <source>From</source>
        <translation type="unfinished">Дан</translation>
    </message>
    <message>
        <source>unknown</source>
        <translation type="unfinished">Номаълум</translation>
    </message>
    <message>
        <source>To</source>
        <translation type="unfinished">Га</translation>
    </message>
    <message>
        <source>own address</source>
        <translation type="unfinished">ўз манзили</translation>
    </message>
    <message>
        <source>label</source>
        <translation type="unfinished">ёрлиқ</translation>
    </message>
    <message>
        <source>Credit</source>
        <translation type="unfinished">Кредит (қарз)</translation>
    </message>
    <message numerus="yes">
        <source>matures in %n more block(s)</source>
        <translation>
            <numerusform />
            <numerusform />
        </translation>
    </message>
    <message>
        <source>not accepted</source>
        <translation type="unfinished">қабул қилинмади</translation>
    </message>
    <message>
        <source>Transaction fee</source>
        <translation type="unfinished">Ўтказма тўлови</translation>
    </message>
    <message>
        <source>Net amount</source>
        <translation type="unfinished">Умумий миқдор</translation>
    </message>
    <message>
        <source>Message</source>
        <translation type="unfinished">Хабар</translation>
    </message>
    <message>
        <source>Comment</source>
        <translation type="unfinished">Шарҳ</translation>
    </message>
    <message>
        <source>Transaction ID</source>
        <translation type="unfinished">ID</translation>
    </message>
    <message>
        <source>Merchant</source>
        <translation type="unfinished">Савдо</translation>
    </message>
    <message>
        <source>Transaction</source>
        <translation type="unfinished">Ўтказма</translation>
    </message>
    <message>
        <source>Amount</source>
        <translation type="unfinished">Миқдори</translation>
    </message>
    <message>
        <source>true</source>
        <translation type="unfinished">рост</translation>
    </message>
    <message>
        <source>false</source>
        <translation type="unfinished">ёлғон</translation>
    </message>
</context>
<context>
    <name>TransactionDescDialog</name>
    <message>
        <source>This pane shows a detailed description of the transaction</source>
        <translation>Ушбу ойна операциянинг батафсил таърифини кўрсатади</translation>
    </message>
    </context>
<context>
    <name>TransactionTableModel</name>
    <message>
        <source>Date</source>
        <translation type="unfinished">Сана</translation>
    </message>
    <message>
        <source>Type</source>
        <translation type="unfinished">Тури</translation>
    </message>
    <message>
        <source>Label</source>
        <translation type="unfinished">Ёрлиқ</translation>
    </message>
    <message numerus="yes">
        <source>Open for %n more block(s)</source>
        <translation>
            <numerusform />
            <numerusform />
        </translation>
    </message>
    <message>
        <source>Open until %1</source>
        <translation type="unfinished">%1 гача очиш</translation>
    </message>
    <message>
        <source>Unconfirmed</source>
        <translation type="unfinished">Тасдиқланмаган</translation>
    </message>
    <message>
        <source>Confirmed (%1 confirmations)</source>
        <translation type="unfinished">Тасдиқланди (%1 та тасдиқ)</translation>
    </message>
    <message>
        <source>Generated but not accepted</source>
        <translation type="unfinished">Яратилди, аммо қабул қилинмади</translation>
    </message>
    <message>
        <source>Received with</source>
        <translation type="unfinished">Ёрдамида қабул қилиш</translation>
    </message>
    <message>
        <source>Received from</source>
        <translation type="unfinished">Дан қабул қилиш</translation>
    </message>
    <message>
        <source>Sent to</source>
        <translation type="unfinished">Жўнатиш</translation>
    </message>
    <message>
        <source>Payment to yourself</source>
        <translation type="unfinished">Ўзингизга тўлов</translation>
    </message>
    <message>
        <source>Mined</source>
        <translation type="unfinished">Фойда</translation>
    </message>
    <message>
        <source>(n/a)</source>
        <translation type="unfinished">(қ/қ)</translation>
    </message>
    <message>
        <source>(no label)</source>
        <translation type="unfinished">(Ёрлиқ мавжуд эмас)</translation>
    </message>
    <message>
        <source>Transaction status. Hover over this field to show number of confirmations.</source>
        <translation type="unfinished">Ўтказма ҳолати. Ушбу майдон бўйлаб тасдиқлашлар сонини кўрсатиш.</translation>
    </message>
    <message>
        <source>Date and time that the transaction was received.</source>
        <translation type="unfinished">Ўтказма қабул қилинган сана ва вақт.</translation>
    </message>
    <message>
        <source>Type of transaction.</source>
        <translation type="unfinished">Пул ўтказмаси тури</translation>
    </message>
    <message>
        <source>Amount removed from or added to balance.</source>
        <translation type="unfinished">Миқдор ўчирилган ёки балансга қўшилган.</translation>
    </message>
</context>
<context>
    <name>TransactionView</name>
    <message>
        <source>All</source>
        <translation type="unfinished">Барча</translation>
    </message>
    <message>
        <source>Today</source>
        <translation type="unfinished">Бугун</translation>
    </message>
    <message>
        <source>This week</source>
        <translation type="unfinished">Шу ҳафта</translation>
    </message>
    <message>
        <source>This month</source>
        <translation type="unfinished">Шу ой</translation>
    </message>
    <message>
        <source>Last month</source>
        <translation type="unfinished">Ўтган хафта</translation>
    </message>
    <message>
        <source>This year</source>
        <translation type="unfinished">Шу йил</translation>
    </message>
    <message>
        <source>Received with</source>
        <translation type="unfinished">Ёрдамида қабул қилиш</translation>
    </message>
    <message>
        <source>Sent to</source>
        <translation type="unfinished">Жўнатиш</translation>
    </message>
    <message>
        <source>To yourself</source>
        <translation type="unfinished">Ўзингизга</translation>
    </message>
    <message>
        <source>Mined</source>
        <translation type="unfinished">Фойда</translation>
    </message>
    <message>
        <source>Other</source>
        <translation type="unfinished">Бошка</translation>
    </message>
    <message>
        <source>Min amount</source>
        <translation type="unfinished">Мин қиймат</translation>
    </message>
    <message>
        <source>Export Transaction History</source>
        <translation type="unfinished">Ўтказмалар тарихини экспорт қилиш</translation>
    </message>
    <message>
        <source>Confirmed</source>
        <translation type="unfinished">Тасдиқланди</translation>
    </message>
    <message>
        <source>Watch-only</source>
        <translation type="unfinished">Фақат кўришга</translation>
    </message>
    <message>
        <source>Date</source>
        <translation type="unfinished">Сана</translation>
    </message>
    <message>
        <source>Type</source>
        <translation type="unfinished">Тури</translation>
    </message>
    <message>
        <source>Label</source>
        <translation type="unfinished">Ёрлиқ</translation>
    </message>
    <message>
        <source>Address</source>
        <translation type="unfinished">Манзил</translation>
    </message>
    <message>
        <source>Exporting Failed</source>
        <translation type="unfinished">Экспорт қилиб бўлмади</translation>
    </message>
    <message>
        <source>The transaction history was successfully saved to %1.</source>
        <translation type="unfinished">Ўтказмалар тарихи %1 га муваффаққиятли сақланди.</translation>
    </message>
    <message>
        <source>Range:</source>
        <translation type="unfinished">Оралиқ:</translation>
    </message>
    <message>
        <source>to</source>
        <translation type="unfinished">Кимга</translation>
    </message>
</context>
<context>
    <name>WalletModel</name>
    <message>
        <source>Send Coins</source>
        <translation type="unfinished">Тангаларни жунат</translation>
    </message>
    </context>
<context>
    <name>WalletView</name>
    <message>
        <source>&amp;Export</source>
        <translation type="unfinished">&amp;Экспорт</translation>
    </message>
    <message>
        <source>Export the data in the current tab to a file</source>
        <translation type="unfinished">Жорий ички ойна ичидаги маълумотларни файлга экспорт қилиш</translation>
    </message>
    <message>
        <source>Error</source>
        <translation type="unfinished">Хатолик</translation>
    </message>
    </context>
<context>
    <name>bitcoin-core</name>
    <message>
        <source>Done loading</source>
        <translation type="unfinished">Юклаш тайёр</translation>
    </message>
    <message>
        <source>Insufficient funds</source>
        <translation type="unfinished">Кам миқдор</translation>
    </message>
    </context>
</TS><|MERGE_RESOLUTION|>--- conflicted
+++ resolved
@@ -66,13 +66,8 @@
         <translation type="unfinished">Қабул қилинадиган манзиллар</translation>
     </message>
     <message>
-<<<<<<< HEAD
         <source>These are your Particl addresses for sending payments. Always check the amount and the receiving address before sending coins.</source>
-        <translation>Улар тўловларни жўнатиш учун сизнинг Particl манзилларингиз. Доимо тангаларни жўнатишдан олдин сумма ва қабул қилувчи манзилни текшириб кўринг. </translation>
-=======
-        <source>These are your Bitcoin addresses for sending payments. Always check the amount and the receiving address before sending coins.</source>
-        <translation type="unfinished">Улар тўловларни жўнатиш учун сизнинг Bitcoin манзилларингиз. Доимо тангаларни жўнатишдан олдин сумма ва қабул қилувчи манзилни текшириб кўринг. </translation>
->>>>>>> d3bd5410
+        <translation type="unfinished">Улар тўловларни жўнатиш учун сизнинг Particl манзилларингиз. Доимо тангаларни жўнатишдан олдин сумма ва қабул қилувчи манзилни текшириб кўринг. </translation>
     </message>
     <message>
         <source>&amp;Copy Address</source>
@@ -154,13 +149,8 @@
         <translation type="unfinished">Ҳамённи кодлашни тасдиқлаш</translation>
     </message>
     <message>
-<<<<<<< HEAD
         <source>Warning: If you encrypt your wallet and lose your passphrase, you will &lt;b&gt;LOSE ALL OF YOUR PARTICL&lt;/b&gt;!</source>
-        <translation>Диққат: Агар сиз ҳамёнингизни кодласангиз ва махфий сўзингизни унутсангиз, сиз &lt;b&gt;БАРЧА PARTICL ПУЛЛАРИНГИЗНИ ЙЎҚОТАСИЗ&lt;/b&gt;!</translation>
-=======
-        <source>Warning: If you encrypt your wallet and lose your passphrase, you will &lt;b&gt;LOSE ALL OF YOUR BITCOINS&lt;/b&gt;!</source>
-        <translation type="unfinished">Диққат: Агар сиз ҳамёнингизни кодласангиз ва махфий сўзингизни унутсангиз, сиз &lt;b&gt;БАРЧА BITCOIN ПУЛЛАРИНГИЗНИ ЙЎҚОТАСИЗ&lt;/b&gt;!</translation>
->>>>>>> d3bd5410
+        <translation type="unfinished">Диққат: Агар сиз ҳамёнингизни кодласангиз ва махфий сўзингизни унутсангиз, сиз &lt;b&gt;БАРЧА PARTICL ПУЛЛАРИНГИЗНИ ЙЎҚОТАСИЗ&lt;/b&gt;!</translation>
     </message>
     <message>
         <source>Are you sure you wish to encrypt your wallet?</source>
@@ -214,8 +204,8 @@
         <translation type="unfinished">Миқдори</translation>
     </message>
     <message>
-        <source>Enter a Bitcoin address (e.g. %1)</source>
-        <translation type="unfinished">Bitcoin манзилини киритинг (масалан.  %1)</translation>
+        <source>Enter a Particl address (e.g. %1)</source>
+        <translation type="unfinished">Particl манзилини киритинг (масалан.  %1)</translation>
     </message>
     <message>
         <source>Inbound</source>
@@ -339,37 +329,8 @@
         <translation>Qt ҳақидаги маълумотларни кўрсатиш</translation>
     </message>
     <message>
-<<<<<<< HEAD
-        <source>&amp;Options...</source>
-        <translation>&amp;Мосламалар...</translation>
-    </message>
-    <message>
-        <source>&amp;Encrypt Wallet...</source>
-        <translation>Ҳамённи &amp;кодлаш...</translation>
-    </message>
-    <message>
-        <source>&amp;Backup Wallet...</source>
-        <translation>Ҳамённи &amp;заҳиралаш...</translation>
-    </message>
-    <message>
-        <source>&amp;Change Passphrase...</source>
-        <translation>Махфий сўзни &amp;ўзгартириш...</translation>
-    </message>
-    <message>
-        <source>Open &amp;URI...</source>
-        <translation>Интернет манзилни очиш</translation>
-    </message>
-    <message>
-        <source>Reindexing blocks on disk...</source>
-        <translation>Дискдаги блоклар қайта индексланмоқда...</translation>
-    </message>
-    <message>
         <source>Send coins to a Particl address</source>
         <translation>Тангаларни Particl манзилига жўнатиш</translation>
-=======
-        <source>Send coins to a Bitcoin address</source>
-        <translation>Тангаларни Bitcoin манзилига жўнатиш</translation>
->>>>>>> d3bd5410
     </message>
     <message>
         <source>Backup wallet to another location</source>
@@ -424,13 +385,8 @@
         <translation>Ички ойналар асбоблар панели</translation>
     </message>
     <message>
-<<<<<<< HEAD
         <source>Request payments (generates QR codes and particl: URIs)</source>
-        <translation>Тўловлар (QR кодлари ва particl ёрдамида яратишлар: URI’лар) сўраш</translation>
-=======
-        <source>Request payments (generates QR codes and bitcoin: URIs)</source>
-        <translation type="unfinished">Тўловлар (QR кодлари ва bitcoin ёрдамида яратишлар: URI’лар) сўраш</translation>
->>>>>>> d3bd5410
+        <translation type="unfinished">Тўловлар (QR кодлари ва particl ёрдамида яратишлар: URI’лар) сўраш</translation>
     </message>
     <message>
         <source>Show the list of used sending addresses and labels</source>
@@ -445,16 +401,11 @@
         <translation type="unfinished">&amp;Буйруқлар сатри мосламалари</translation>
     </message>
     <message numerus="yes">
-<<<<<<< HEAD
-        <source>%n active connection(s) to Particl network</source>
-        <translation><numerusform>%n та Particl тармоғига фаол уланиш мавжуд</numerusform></translation>
-=======
         <source>Processed %n block(s) of transaction history.</source>
         <translation>
             <numerusform />
             <numerusform />
         </translation>
->>>>>>> d3bd5410
     </message>
     <message>
         <source>%1 behind</source>
@@ -493,7 +444,7 @@
         <translation type="unfinished">Камайтириш</translation>
     </message>
     <message numerus="yes">
-        <source>%n active connection(s) to Bitcoin network.</source>
+        <source>%n active connection(s) to Particl network.</source>
         <extracomment>A substring of the tooltip.</extracomment>
         <translation type="unfinished">
             <numerusform />
@@ -674,13 +625,8 @@
         <translation type="unfinished">Жунатилувчи манзилни тахрирлаш</translation>
     </message>
     <message>
-<<<<<<< HEAD
         <source>The entered address "%1" is not a valid Particl address.</source>
-        <translation>Киритилган "%1" манзили тўғри Particl манзили эмас.</translation>
-=======
-        <source>The entered address "%1" is not a valid Bitcoin address.</source>
-        <translation type="unfinished">Киритилган "%1" манзили тўғри Bitcoin манзили эмас.</translation>
->>>>>>> d3bd5410
+        <translation type="unfinished">Киритилган "%1" манзили тўғри Particl манзили эмас.</translation>
     </message>
     <message>
         <source>Could not unlock wallet.</source>
@@ -748,17 +694,8 @@
 <context>
     <name>HelpMessageDialog</name>
     <message>
-<<<<<<< HEAD
-        <source>Particl</source>
-        <translation>Particl</translation>
-    </message>
-    <message>
-        <source>Error: Specified data directory "%1" cannot be created.</source>
-        <translation>Хато: кўрсатилган "%1" маълумотлар директориясини яратиб бўлмайди.</translation>
-=======
         <source>version</source>
         <translation type="unfinished">версияси</translation>
->>>>>>> d3bd5410
     </message>
     <message>
         <source>Command-line options</source>
@@ -976,54 +913,9 @@
         <translation type="unfinished">Фойдаланувчи вакил</translation>
     </message>
     <message>
-<<<<<<< HEAD
-        <source>Amount</source>
-        <translation>Миқдори</translation>
-    </message>
-    <message>
-        <source>Enter a Particl address (e.g. %1)</source>
-        <translation>Particl манзилини киритинг (масалан.  %1)</translation>
-    </message>
-    <message>
-        <source>%1 m</source>
-        <translation>%1 д</translation>
-    </message>
-    <message>
-        <source>%1 s</source>
-        <translation>%1 с</translation>
-    </message>
-    <message>
-        <source>None</source>
-        <translation>Йўқ</translation>
-    </message>
-    <message>
-        <source>N/A</source>
-        <translation>Тўғри келмайди</translation>
-    </message>
-    <message>
-        <source>%1 ms</source>
-        <translation>%1 мс</translation>
-    </message>
-    <message>
-        <source>%1 and %2</source>
-        <translation>%1 ва %2</translation>
-    </message>
-    <message>
-        <source>%1 B</source>
-        <translation>%1 Б</translation>
-    </message>
-    <message>
-        <source>%1 KB</source>
-        <translation>%1 КБ</translation>
-    </message>
-    <message>
-        <source>%1 MB</source>
-        <translation>%1 МБ</translation>
-=======
         <source>Address</source>
         <extracomment>Title of Peers Table column which contains the IP/Onion/I2P address of the connected peer.</extracomment>
         <translation type="unfinished">Манзил</translation>
->>>>>>> d3bd5410
     </message>
     <message>
         <source>Type</source>
@@ -1429,13 +1321,8 @@
         </translation>
     </message>
     <message>
-<<<<<<< HEAD
         <source>Warning: Invalid Particl address</source>
-        <translation>Диққат: Нотўғр Particl манзили</translation>
-=======
-        <source>Warning: Invalid Bitcoin address</source>
-        <translation type="unfinished">Диққат: Нотўғр Bitcoin манзили</translation>
->>>>>>> d3bd5410
+        <translation type="unfinished">Диққат: Нотўғр Particl манзили</translation>
     </message>
     <message>
         <source>Warning: Unknown change address</source>
