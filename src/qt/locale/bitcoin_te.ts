--- conflicted
+++ resolved
@@ -70,7 +70,7 @@
         <translation type="unfinished">ఇవి మీరు పంపే చెల్లింపుల బిట్‌కాయిన్ చిరునామాలు. నాణేలు పంపే ముందు ప్రతిసారి అందుకునే చిరునామా మరియు చెల్లింపు మొత్తం సరిచూసుకోండి.</translation>
     </message>
     <message>
-        <source>These are your Bitcoin addresses for receiving payments. Use the 'Create new receiving address' button in the receive tab to create new addresses.
+        <source>These are your Particl addresses for receiving payments. Use the 'Create new receiving address' button in the receive tab to create new addresses.
 Signing is only possible with addresses of the type 'legacy'.</source>
         <translation type="unfinished">చెల్లింపులను స్వీకరించడానికి ఇవి మీ బిట్‌కాయిన్ చిరునామాలు. కొత్త చిరునామాలను సృష్టించడానికి స్వీకరించే ట్యాబ్‌లోని 'కొత్త స్వీకరించే చిరునామాను సృష్టించు' బటన్‌ను ఉపయోగించండి. 'లెగసీ' రకం చిరునామాలతో మాత్రమే సంతకం చేయడం సాధ్యమవుతుంది.</translation>
     </message>
@@ -294,7 +294,7 @@
         <translation type="unfinished">మొత్తం</translation>
     </message>
     <message>
-        <source>Enter a Bitcoin address (e.g. %1)</source>
+        <source>Enter a Particl address (e.g. %1)</source>
         <translation type="unfinished">బిట్‌కాయిన్ చిరునామాను నమోదు చేయండి (ఉదా. %1)</translation>
     </message>
     <message>
@@ -630,15 +630,11 @@
         <translation type="unfinished">నెట్‌వర్క్ కార్యాచరణ నిలిపివేయబడింది.</translation>
     </message>
     <message>
-<<<<<<< HEAD
-        <source>Send coins to a Particl address</source>
-=======
         <source>Proxy is &lt;b&gt;enabled&lt;/b&gt;: %1</source>
         <translation type="unfinished">ప్రాక్సీ &lt;b&gt;ప్రారంభించబడింది&lt;/b&gt;: %1</translation>
     </message>
     <message>
-        <source>Send coins to a Bitcoin address</source>
->>>>>>> 0567787f
+        <source>Send coins to a Particl address</source>
         <translation type="unfinished">బిట్‌కాయిన్ చిరునామాకు నాణేలను పంపండి</translation>
     </message>
     <message>
@@ -677,22 +673,12 @@
         <source>&amp;Change Passphrase…</source>
         <translation type="unfinished">&amp;సంకేతపదం మార్చండి</translation>
     </message>
-<<<<<<< HEAD
-    <message numerus="yes">
-        <source>%n active connection(s) to Particl network.</source>
-        <extracomment>A substring of the tooltip.</extracomment>
-        <translation type="unfinished">
-            <numerusform />
-            <numerusform />
-        </translation>
-=======
     <message>
         <source>Sign &amp;message…</source>
         <translation type="unfinished">సంతకం &amp;సందేశం...</translation>
->>>>>>> 0567787f
-    </message>
-    <message>
-        <source>Sign messages with your Bitcoin addresses to prove you own them</source>
+    </message>
+    <message>
+        <source>Sign messages with your Particl addresses to prove you own them</source>
         <translation type="unfinished">మీ బిట్‌కాయిన్ చిరునామాలు మీ స్వంతమని నిరూపించుకోవడానికి వాటితో సందేశాలను సంతకం చేయండి</translation>
     </message>
     <message>
@@ -700,7 +686,7 @@
         <translation type="unfinished">&amp;సందేశాన్ని ధృవీకరించండి...</translation>
     </message>
     <message>
-        <source>Verify messages to ensure they were signed with specified Bitcoin addresses</source>
+        <source>Verify messages to ensure they were signed with specified Particl addresses</source>
         <translation type="unfinished">సందేశాలు పేర్కొన్న బిట్‌కాయిన్ చిరునామాలతో సంతకం చేసినట్లు నిర్ధారించుకోవడానికి వాటిని ధృవీకరించండి</translation>
     </message>
     <message>
@@ -716,13 +702,8 @@
         <translation type="unfinished">వాలెట్ ని మూసివేయి...</translation>
     </message>
     <message>
-<<<<<<< HEAD
-        <source>Particl</source>
-        <translation type="unfinished">బిట్కోయిన్</translation>
-=======
         <source>Create Wallet…</source>
         <translation type="unfinished">వాలెట్ ని సృష్టించండి...</translation>
->>>>>>> 0567787f
     </message>
     <message>
         <source>Close All Wallets…</source>
@@ -769,7 +750,7 @@
         <translation type="unfinished">తోటివారితో కలుస్తుంది…</translation>
     </message>
     <message>
-        <source>Request payments (generates QR codes and bitcoin: URIs)</source>
+        <source>Request payments (generates QR codes and particl: URIs)</source>
         <translation type="unfinished">చెల్లింపులను అభ్యర్థించండి (QR కోడ్‌లు మరియు బిట్‌కాయిన్‌లను ఉత్పత్తి చేస్తుంది: URIలు)</translation>
     </message>
     <message>
@@ -824,7 +805,7 @@
         <translation type="unfinished">తాజాగా ఉంది</translation>
     </message>
     <message>
-        <source>Load Partially Signed Bitcoin Transaction</source>
+        <source>Load Partially Signed Particl Transaction</source>
         <translation type="unfinished">పాక్షికంగా సంతకం చేసిన బిట్‌కాయిన్ లావాదేవీని లోడ్ చేయండి</translation>
     </message>
     <message>
@@ -832,7 +813,7 @@
         <translation type="unfinished">&amp;క్లిప్‌బోర్డ్ నుండి PSBTని లోడ్ చేయండి...</translation>
     </message>
     <message>
-        <source>Load Partially Signed Bitcoin Transaction from clipboard</source>
+        <source>Load Partially Signed Particl Transaction from clipboard</source>
         <translation type="unfinished">క్లిప్‌బోర్డ్ నుండి పాక్షికంగా సంతకం చేసిన బిట్‌కాయిన్ లావాదేవీని లోడ్ చేయండి</translation>
     </message>
     <message>
@@ -852,7 +833,7 @@
         <translation type="unfinished">&amp;చిరునామాలను స్వీకరిస్తోంది</translation>
     </message>
     <message>
-        <source>Open a bitcoin: URI</source>
+        <source>Open a particl: URI</source>
         <translation type="unfinished">బిట్‌కాయిన్‌ను తెరవండి: URI</translation>
     </message>
     <message>
@@ -912,7 +893,7 @@
         <translation type="unfinished">&amp;చూపించు</translation>
     </message>
     <message numerus="yes">
-        <source>%n active connection(s) to Bitcoin network.</source>
+        <source>%n active connection(s) to Particl network.</source>
         <extracomment>A substring of the tooltip.</extracomment>
         <translation type="unfinished">
             <numerusform>%n బిట్‌కాయిన్ నెట్‌వర్క్‌కు క్రియాశీల కనెక్షన్(లు).</numerusform>
@@ -1355,7 +1336,7 @@
         <translation type="unfinished">పంపే చిరునామాను సవరించండి</translation>
     </message>
     <message>
-        <source>The entered address "%1" is not a valid Bitcoin address.</source>
+        <source>The entered address "%1" is not a valid Particl address.</source>
         <translation type="unfinished">నమోదు చేసిన చిరునామా "%1" చెల్లుబాటు అయ్యే బిట్‌కాయిన్ చిరునామా కాదు.</translation>
     </message>
     <message>
@@ -1401,7 +1382,7 @@
 <context>
     <name>Intro</name>
     <message>
-        <source>Bitcoin</source>
+        <source>Particl</source>
         <translation type="unfinished">బిట్కోయిన్</translation>
     </message>
     <message>
@@ -1433,7 +1414,7 @@
         </translation>
     </message>
     <message>
-        <source>%1 will download and store a copy of the Bitcoin block chain.</source>
+        <source>%1 will download and store a copy of the Particl block chain.</source>
         <translation type="unfinished">%1 బిట్‌కాయిన్ బ్లాక్ చైన్ కాపీని డౌన్‌లోడ్ చేసి నిల్వ చేస్తుంది.</translation>
     </message>
     <message>
@@ -1549,7 +1530,7 @@
 <context>
     <name>OpenURIDialog</name>
     <message>
-        <source>Open bitcoin URI</source>
+        <source>Open particl URI</source>
         <translation type="unfinished">బిట్‌కాయిన్ URIని తెరవండి</translation>
     </message>
     <message>
@@ -1671,11 +1652,11 @@
         <translation type="unfinished">&amp;బాహ్య సంతకం స్క్రిప్ట్ మార్గం</translation>
     </message>
     <message>
-        <source>Full path to a Bitcoin Core compatible script (e.g. C:\Downloads\hwi.exe or /Users/you/Downloads/hwi.py). Beware: malware can steal your coins!</source>
+        <source>Full path to a Particl Core compatible script (e.g. C:\Downloads\hwi.exe or /Users/you/Downloads/hwi.py). Beware: malware can steal your coins!</source>
         <translation type="unfinished">బిట్‌కాయిన్ కోర్ అనుకూల స్క్రిప్ట్‌కి పూర్తి మార్గం (ఉదా. C:\Downloads\hwi.exe లేదా /Users/you/Downloads/hwi.py). జాగ్రత్త: మాల్వేర్ మీ నాణేలను దొంగిలించగలదు!</translation>
     </message>
     <message>
-        <source>Automatically open the Bitcoin client port on the router. This only works when your router supports UPnP and it is enabled.</source>
+        <source>Automatically open the Particl client port on the router. This only works when your router supports UPnP and it is enabled.</source>
         <translation type="unfinished">రౌటర్‌లో బిట్‌కాయిన్ క్లయింట్ పోర్ట్‌ను స్వయంచాలకంగా తెరవండి. ఇది మీ రూటర్ UPnPకి మద్దతు ఇచ్చినప్పుడు మరియు అది ప్రారంభించబడినప్పుడు మాత్రమే పని చేస్తుంది.</translation>
     </message>
     <message>
@@ -1695,7 +1676,7 @@
         <translation type="unfinished">&amp;ఇన్‌కమింగ్ కనెక్షన్‌లను అనుమతించండి</translation>
     </message>
     <message>
-        <source>Connect to the Bitcoin network through a SOCKS5 proxy.</source>
+        <source>Connect to the Particl network through a SOCKS5 proxy.</source>
         <translation type="unfinished">SOCKS5 ప్రాక్సీ ద్వారా బిట్‌కాయిన్ నెట్‌వర్క్‌కు కనెక్ట్ చేయండి.</translation>
     </message>
     <message>
@@ -1771,7 +1752,7 @@
         <translation type="unfinished">కాయిన్ కంట్రోల్ ఫీచర్‌లను చూపించాలా వద్దా.</translation>
     </message>
     <message>
-        <source>Connect to the Bitcoin network through a separate SOCKS5 proxy for Tor onion services.</source>
+        <source>Connect to the Particl network through a separate SOCKS5 proxy for Tor onion services.</source>
         <translation type="unfinished">Tor onion సేవల కోసం ప్రత్యేక SOCKS5 ప్రాక్సీ ద్వారా బిట్‌కాయిన్ నెట్‌వర్క్‌కు కనెక్ట్ చేయండి.</translation>
     </message>
     <message>
@@ -1865,7 +1846,7 @@
         <translation type="unfinished">రూపం</translation>
     </message>
     <message>
-        <source>The displayed information may be out of date. Your wallet automatically synchronizes with the Bitcoin network after a connection is established, but this process has not completed yet.</source>
+        <source>The displayed information may be out of date. Your wallet automatically synchronizes with the Particl network after a connection is established, but this process has not completed yet.</source>
         <translation type="unfinished">ప్రదర్శించబడిన సమాచారం పాతది కావచ్చు. కనెక్షన్ స్థాపించబడిన తర్వాత మీ వాలెట్ స్వయంచాలకంగా బిట్‌కాయిన్ నెట్‌వర్క్‌తో సమకాలీకరించబడుతుంది, కానీ ఈ ప్రక్రియ ఇంకా పూర్తి కాలేదు.</translation>
     </message>
     <message>
@@ -2072,7 +2053,7 @@
         <translation type="unfinished">చెల్లింపు అభ్యర్ధన లోపం</translation>
     </message>
     <message>
-        <source>Cannot start bitcoin: click-to-pay handler</source>
+        <source>Cannot start particl: click-to-pay handler</source>
         <translation type="unfinished">బిట్‌కాయిన్‌ను ప్రారంభించడం సాధ్యం కాదు: క్లిక్-టు-పే హ్యాండ్లర్</translation>
     </message>
     <message>
@@ -2080,11 +2061,11 @@
         <translation type="unfinished">URI నిర్వహణ</translation>
     </message>
     <message>
-        <source>'bitcoin://' is not a valid URI. Use 'bitcoin:' instead.</source>
-        <translation type="unfinished">'bitcoin://' చెల్లుబాటు అయ్యే URI కాదు. బదులుగా 'bitcoin:' ఉపయోగించండి.</translation>
-    </message>
-    <message>
-        <source>URI cannot be parsed! This can be caused by an invalid Bitcoin address or malformed URI parameters.</source>
+        <source>'particl://' is not a valid URI. Use 'particl:' instead.</source>
+        <translation type="unfinished">'particl://' చెల్లుబాటు అయ్యే URI కాదు. బదులుగా 'particl:' ఉపయోగించండి.</translation>
+    </message>
+    <message>
+        <source>URI cannot be parsed! This can be caused by an invalid Particl address or malformed URI parameters.</source>
         <translation type="unfinished">URI అన్వయించబడదు! ఇది చెల్లని బిట్‌కాయిన్ చిరునామా లేదా తప్పుగా రూపొందించబడిన URI పారామీటర్‌ల వల్ల సంభవించవచ్చు.</translation>
     </message>
     <message>
