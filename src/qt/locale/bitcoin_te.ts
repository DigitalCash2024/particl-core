--- conflicted
+++ resolved
@@ -1,281 +1,431 @@
-<TS language="te" version="2.1">
+<TS version="2.1" language="te">
 <context>
     <name>AddressBookPage</name>
     <message>
         <source>Right-click to edit address or label</source>
-        <translation>చిరునామా లేదా లేబుల్ సవరించడానికి రైట్-క్లిక్ చేయండి</translation>
+        <translation type="unfinished">చిరునామా లేదా లేబుల్ సవరించు -క్లిక్ చేయండి</translation>
     </message>
     <message>
         <source>Create a new address</source>
-        <translation>క్రొత్త చిరునామా సృష్టించండి</translation>
+        <translation type="unfinished">క్రొత్త చిరునామా సృష్టించు</translation>
     </message>
     <message>
         <source>&amp;New</source>
-        <translation>&amp;క్రొత్త</translation>
+        <translation type="unfinished">&amp;క్రొత్త</translation>
     </message>
     <message>
         <source>Copy the currently selected address to the system clipboard</source>
-        <translation>ప్రస్తుతం ఎంచుకున్న చిరునామాను సిస్టం క్లిప్ బోర్డుకు కాపీ చేయండి</translation>
+        <translation type="unfinished">ప్రస్తుతం ఎంచుకున్న చిరునామాను సిస్టం క్లిప్ బోర్డుకు కాపీ చేయండి</translation>
     </message>
     <message>
         <source>&amp;Copy</source>
-        <translation>&amp;కాపి</translation>
+        <translation type="unfinished">&amp;కాపి</translation>
     </message>
     <message>
         <source>C&amp;lose</source>
-        <translation>C&amp;కోల్పోవు</translation>
+        <translation type="unfinished">C&amp;కోల్పోవు</translation>
     </message>
     <message>
         <source>Delete the currently selected address from the list</source>
-        <translation>ప్రస్తుతం ఎంచుకున్న చిరునామా ను జాబితా నుండి తీసివేయండి</translation>
+        <translation type="unfinished">ప్రస్తుతం ఎంచుకున్న చిరునామా ను జాబితా నుండి తీసివేయండి</translation>
     </message>
     <message>
         <source>Enter address or label to search</source>
-        <translation>చిరునామా లేదా ఏదైనా పేరును వెతకండి</translation>
+        <translation type="unfinished">చిరునామా లేదా ఏదైనా పేరును వెతకండి</translation>
     </message>
     <message>
         <source>Export the data in the current tab to a file</source>
-        <translation>ప్రస్తుతం ఉన్న సమాచారాన్ని ఫైల్ లోనికి ఎగుమతి చేసుకోండి</translation>
+        <translation type="unfinished">ప్రస్తుతం ఉన్న సమాచారాన్ని ఫైల్ లోనికి ఎగుమతి చేసుకోండి</translation>
     </message>
     <message>
         <source>&amp;Export</source>
-        <translation>ఎగుమతి చేయండి</translation>
+        <translation type="unfinished">ఎగుమతి చేయండి</translation>
     </message>
     <message>
         <source>&amp;Delete</source>
-        <translation>తొలగించండి</translation>
+        <translation type="unfinished">తొలగించండి</translation>
     </message>
     <message>
         <source>Choose the address to send coins to</source>
-        <translation>కోయిన్స్ పంపుటకు చిరునామా ను ఎంచుకోండి</translation>
+        <translation type="unfinished">కోయిన్స్ పంపుటకు చిరునామా ను ఎంచుకోండి</translation>
     </message>
     <message>
         <source>Choose the address to receive coins with</source>
-        <translation>నాణెం అందుకోవటానికి చిరునామాను ఎంచుకోండి</translation>
+        <translation type="unfinished">నాణెం అందుకోవటానికి చిరునామాను ఎంచుకోండి</translation>
     </message>
     <message>
         <source>C&amp;hoose</source>
-        <translation>ఎంచుకోండి</translation>
+        <translation type="unfinished">ఎంచుకోండి</translation>
     </message>
     <message>
         <source>Sending addresses</source>
-        <translation>పంపించే చిరునామాలు</translation>
+        <translation type="unfinished">పంపించే చిరునామాలు</translation>
     </message>
     <message>
         <source>Receiving addresses</source>
-        <translation>అందుకునే చిరునామాలు</translation>
+        <translation type="unfinished">అందుకునే చిరునామాలు</translation>
     </message>
     <message>
         <source>These are your Particl addresses for sending payments. Always check the amount and the receiving address before sending coins.</source>
-        <translation>ఇవి మీరు పంపే చెల్లింపుల బిట్‌కాయిన్ చిరునామాలు. నాణేలు పంపే ముందు ప్రతిసారి అందుకునే చిరునామా మరియు చెల్లింపు మొత్తం సరిచూసుకోండి.</translation>
+        <translation type="unfinished">ఇవి మీరు పంపే చెల్లింపుల బిట్‌కాయిన్ చిరునామాలు. నాణేలు పంపే ముందు ప్రతిసారి అందుకునే చిరునామా మరియు చెల్లింపు మొత్తం సరిచూసుకోండి.</translation>
     </message>
     <message>
         <source>&amp;Copy Address</source>
-        <translation>చిరునామాను కాపీ చెయ్యండి</translation>
+        <translation type="unfinished">చిరునామాను కాపీ చెయ్యండి</translation>
     </message>
     <message>
         <source>Copy &amp;Label</source>
-        <translation>కాపీ &amp; ఉల్లాకు</translation>
+        <translation type="unfinished">కాపీ &amp; ఉల్లాకు</translation>
     </message>
     <message>
         <source>&amp;Edit</source>
-        <translation>సవరించు</translation>
+        <translation type="unfinished">సవరించు</translation>
     </message>
     <message>
         <source>Export Address List</source>
-        <translation>చిరునామా జాబితాను ఎగుమతి చేయండి</translation>
-    </message>
-    <message>
-        <source>Comma separated file (*.csv)</source>
-        <translation>కోమా వల్ల విభజించిన ఫైల్ (*.csv)</translation>
+        <translation type="unfinished">చిరునామా జాబితాను ఎగుమతి చేయండి</translation>
+    </message>
+    <message>
+        <source>There was an error trying to save the address list to %1. Please try again.</source>
+        <extracomment>An error message. %1 is a stand-in argument for the name of the file we attempted to save to.</extracomment>
+        <translation type="unfinished">చిరునామా పట్టికను %1 లోనికి ప్రోదుపరుచుటలో లోపము. మరుల ప్రయత్నించి చుడండి.</translation>
     </message>
     <message>
         <source>Exporting Failed</source>
-        <translation>ఎగుమతి విఫలమయ్యింది</translation>
-    </message>
-    <message>
-        <source>There was an error trying to save the address list to %1. Please try again.</source>
-        <translation>చిరునామా పట్టికను %1 లోనికి ప్రోదుపరుచుటలో లోపము. మరుల ప్రయత్నించి చుడండి.</translation>
+        <translation type="unfinished">ఎగుమతి విఫలమయ్యింది</translation>
     </message>
 </context>
 <context>
     <name>AddressTableModel</name>
     <message>
         <source>Label</source>
-        <translation>ఉల్లాకు</translation>
+        <translation type="unfinished">ఉల్లాకు</translation>
     </message>
     <message>
         <source>Address</source>
-        <translation>చిరునామా</translation>
+        <translation type="unfinished">చిరునామా</translation>
     </message>
     <message>
         <source>(no label)</source>
-        <translation>( ఉల్లాకు లేదు )</translation>
+        <translation type="unfinished">( ఉల్లాకు లేదు )</translation>
     </message>
 </context>
 <context>
     <name>AskPassphraseDialog</name>
     <message>
         <source>Passphrase Dialog</source>
-        <translation>సంకేతపదము డైలాగ్</translation>
+        <translation type="unfinished">సంకేతపదము డైలాగ్</translation>
     </message>
     <message>
         <source>Enter passphrase</source>
-        <translation>సంకేతపదము చేర్చండి</translation>
+        <translation type="unfinished">సంకేతపదము చేర్చండి</translation>
     </message>
     <message>
         <source>New passphrase</source>
-        <translation>క్రొత్త సంకేతపదము</translation>
+        <translation type="unfinished">క్రొత్త సంకేతపదము</translation>
     </message>
     <message>
         <source>Repeat new passphrase</source>
-        <translation>క్రొత్త సంకేతపదము మరలా ఇవ్వండి</translation>
+        <translation type="unfinished">క్రొత్త సంకేతపదము మరలా ఇవ్వండి</translation>
     </message>
     <message>
         <source>Show passphrase</source>
-        <translation>సంకేతపదమును చూపించు</translation>
+        <translation type="unfinished">సంకేతపదమును చూపించు</translation>
     </message>
     <message>
         <source>Encrypt wallet</source>
-        <translation>వాలెట్‌ను గుప్తీకరించండి</translation>
+        <translation type="unfinished">వాలెట్‌ను గుప్తీకరించండి</translation>
     </message>
     <message>
         <source>This operation needs your wallet passphrase to unlock the wallet.</source>
-        <translation>ఈ ఆపరేషన్‌కు వాలెట్‌ను అన్‌లాక్ చేయడానికి మీ వాలెట్ పాస్‌ఫ్రేజ్ అవసరం.</translation>
+        <translation type="unfinished">ఈ ఆపరేషన్‌కు వాలెట్‌ను అన్‌లాక్ చేయడానికి మీ వాలెట్ పాస్‌ఫ్రేజ్ అవసరం.</translation>
     </message>
     <message>
         <source>Unlock wallet</source>
-        <translation>వాలెట్ అన్లాక్</translation>
-    </message>
-    <message>
-        <source>This operation needs your wallet passphrase to decrypt the wallet.</source>
-        <translation>ఈ ఆపరేషన్‌కు వాలెట్‌ను డీక్రిప్ట్ చేయడానికి మీ వాలెట్ పాస్‌ఫ్రేజ్ అవసరం.</translation>
-    </message>
-    <message>
-        <source>Decrypt wallet</source>
-        <translation>డీక్రిప్ట్ వాలెట్</translation>
+        <translation type="unfinished">వాలెట్ అన్లాక్</translation>
     </message>
     <message>
         <source>Change passphrase</source>
-        <translation>పాస్‌ఫ్రేజ్‌ని మార్చండి</translation>
+        <translation type="unfinished">పాస్‌ఫ్రేజ్‌ని మార్చండి</translation>
     </message>
     <message>
         <source>Confirm wallet encryption</source>
-        <translation>వాలెట్ గుప్తీకరణను నిర్ధారించండి</translation>
+        <translation type="unfinished">వాలెట్ గుప్తీకరణను నిర్ధారించండి</translation>
     </message>
     <message>
         <source>Warning: If you encrypt your wallet and lose your passphrase, you will &lt;b&gt;LOSE ALL OF YOUR PARTICL&lt;/b&gt;!</source>
-        <translation>హెచ్చరిక: మీ జోలెని సంకేతపరిచి మీ సంకేతపదము కోల్పోతే, &lt;b&gt;మీ బిట్‌కాయిన్లు అన్నీ కోల్పోతారు&lt;/b&gt;</translation>
+        <translation type="unfinished">హెచ్చరిక: మీ జోలెని సంకేతపరిచి మీ సంకేతపదము కోల్పోతే, &lt;b&gt;మీ బిట్‌కాయిన్లు అన్నీ కోల్పోతారు&lt;/b&gt;</translation>
     </message>
     <message>
         <source>Are you sure you wish to encrypt your wallet?</source>
-        <translation>మీరు ఖచ్చితంగా మీ జోలెని సంకేతపరచాలని కోరుకుంటున్నారా?</translation>
+        <translation type="unfinished">మీరు ఖచ్చితంగా మీ జోలెని సంకేతపరచాలని కోరుకుంటున్నారా?</translation>
     </message>
     <message>
         <source>Wallet encrypted</source>
-        <translation>జోలె సంకేతపరబడింది</translation>
+        <translation type="unfinished">జోలె సంకేతపరబడింది</translation>
     </message>
     <message>
         <source>Enter the new passphrase for the wallet.&lt;br/&gt;Please use a passphrase of &lt;b&gt;ten or more random characters&lt;/b&gt;, or &lt;b&gt;eight or more words&lt;/b&gt;.</source>
-        <translation>వాలెట్ కోసం క్రొత్త పాస్‌ఫ్రేజ్‌ని నమోదు చేయండి.&lt;br/&gt; దయచేసి &lt;b&gt;పది లేదా అంతకంటే ఎక్కువ యాదృచ్ఛిక అక్షరాల&lt;/b&gt; పాస్‌ఫ్రేజ్‌ని లేదా &lt;b&gt;ఎనిమిది లేదా అంతకంటే ఎక్కువ పదాలను ఉపయోగించండి.&lt;/b&gt;</translation>
-    </message>
-    <message>
-        <source>Enter the old passphrase and new passphrase for the wallet.</source>
-        <translation>Enter the old passphrase and new passphrase for the wallet.</translation>
+        <translation type="unfinished">వాలెట్ కోసం క్రొత్త పాస్‌ఫ్రేజ్‌ని నమోదు చేయండి.&lt;br/&gt; దయచేసి &lt;b&gt;పది లేదా అంతకంటే ఎక్కువ యాదృచ్ఛిక అక్షరాల&lt;/b&gt; పాస్‌ఫ్రేజ్‌ని లేదా &lt;b&gt;ఎనిమిది లేదా అంతకంటే ఎక్కువ పదాలను ఉపయోగించండి.&lt;/b&gt;</translation>
     </message>
     <message>
         <source>Remember that encrypting your wallet cannot fully protect your particl from being stolen by malware infecting your computer.</source>
-        <translation>మీ వాలెట్‌ను గుప్తీకరించడం వల్ల మీ కంప్యూటర్‌కు హాని కలిగించే మాల్వేర్ దొంగిలించకుండా మీ బిట్‌కాయిన్‌లను పూర్తిగా రక్షించలేమని గుర్తుంచుకోండి.</translation>
+        <translation type="unfinished">మీ వాలెట్‌ను గుప్తీకరించడం వల్ల మీ కంప్యూటర్‌కు హాని కలిగించే మాల్వేర్ దొంగిలించకుండా మీ బిట్‌కాయిన్‌లను పూర్తిగా రక్షించలేమని గుర్తుంచుకోండి.</translation>
     </message>
     <message>
         <source>Wallet to be encrypted</source>
-        <translation>ఎన్క్రిప్ట్ చేయవలసిన వాలెట్</translation>
+        <translation type="unfinished">ఎన్క్రిప్ట్ చేయవలసిన వాలెట్</translation>
     </message>
     <message>
         <source>Your wallet is about to be encrypted. </source>
-        <translation>మీ వాలెట్ గుప్తీకరించబోతోంది.</translation>
+        <translation type="unfinished">మీ వాలెట్ గుప్తీకరించబోతోంది.</translation>
+    </message>
+    <message>
+        <source>Your wallet is now encrypted. </source>
+        <translation type="unfinished">cheraveyu chirunama</translation>
+    </message>
+    <message>
+        <source>IMPORTANT: Any previous backups you have made of your wallet file should be replaced with the newly generated, encrypted wallet file. For security reasons, previous backups of the unencrypted wallet file will become useless as soon as you start using the new, encrypted wallet.</source>
+        <translation type="unfinished">ముఖ్యమైనది: మీరు మీ వాలెట్ ఫైల్‌తో చేసిన మునుపటి బ్యాకప్‌లను కొత్తగా రూపొందించిన, గుప్తీకరించిన వాలెట్ ఫైల్‌తో భర్తీ చేయాలి. భద్రతా కారణాల దృష్ట్యా, మీరు క్రొత్త, గుప్తీకరించిన వాలెట్ ఉపయోగించడం ప్రారంభించిన వెంటనే గుప్తీకరించని వాలెట్ ఫైల్ యొక్క మునుపటి బ్యాకప్‌లు నిరుపయోగంగా మారతాయి.</translation>
     </message>
     <message>
         <source>Wallet encryption failed</source>
-        <translation>జోలె సంకేతపరచడం విఫలమయ్యింది</translation>
-    </message>
-    </context>
+        <translation type="unfinished">జోలె సంకేతపరచడం విఫలమయ్యింది</translation>
+    </message>
+    <message>
+        <source>Wallet encryption failed due to an internal error. Your wallet was not encrypted.</source>
+        <translation type="unfinished">lopali tappidam valla mee yokka wallet encryption samapthamu avaledu</translation>
+    </message>
+    <message>
+        <source>The supplied passphrases do not match.</source>
+        <translation type="unfinished">సరఫరా చేసిన పాస్‌ఫ్రేజ్‌లు సరిపోలడం లేదు.</translation>
+    </message>
+    <message>
+        <source>Wallet unlock failed</source>
+        <translation type="unfinished">వాలెట్ అన్‌లాక్ విఫలమైంది</translation>
+    </message>
+    <message>
+        <source>The passphrase entered for the wallet decryption was incorrect.</source>
+        <translation type="unfinished">వాలెట్ డిక్రిప్షన్ కోసం నమోదు చేసిన పాస్‌ఫ్రేజ్ తప్పు.</translation>
+    </message>
+    <message>
+        <source>Wallet passphrase was successfully changed.</source>
+        <translation type="unfinished">వాలెట్ పాస్‌ఫ్రేజ్ విజయవంతంగా మార్చబడింది.</translation>
+    </message>
+    <message>
+        <source>Warning: The Caps Lock key is on!</source>
+        <translation type="unfinished">హెచ్చరిక: క్యాప్స్ లాక్ కీ ఆన్‌లో ఉంది!</translation>
+    </message>
+</context>
 <context>
     <name>BanTableModel</name>
+    <message>
+        <source>IP/Netmask</source>
+        <translation type="unfinished">ఐపి/నెట్‌మాస్క్</translation>
+    </message>
+    <message>
+        <source>Banned Until</source>
+        <translation type="unfinished">వరకు నిషేధించబడింది</translation>
+    </message>
+</context>
+<context>
+    <name>QObject</name>
+    <message>
+        <source>unknown</source>
+        <translation type="unfinished">తెలియదు</translation>
+    </message>
+    <message>
+        <source>Amount</source>
+        <translation type="unfinished">మొత్తం</translation>
+    </message>
+    <message numerus="yes">
+        <source>%n second(s)</source>
+        <translation type="unfinished">
+            <numerusform />
+            <numerusform />
+        </translation>
+    </message>
+    <message numerus="yes">
+        <source>%n minute(s)</source>
+        <translation type="unfinished">
+            <numerusform />
+            <numerusform />
+        </translation>
+    </message>
+    <message numerus="yes">
+        <source>%n hour(s)</source>
+        <translation type="unfinished">
+            <numerusform />
+            <numerusform />
+        </translation>
+    </message>
+    <message numerus="yes">
+        <source>%n day(s)</source>
+        <translation type="unfinished">
+            <numerusform />
+            <numerusform />
+        </translation>
+    </message>
+    <message numerus="yes">
+        <source>%n week(s)</source>
+        <translation type="unfinished">
+            <numerusform />
+            <numerusform />
+        </translation>
+    </message>
+    <message numerus="yes">
+        <source>%n year(s)</source>
+        <translation type="unfinished">
+            <numerusform />
+            <numerusform />
+        </translation>
+    </message>
     </context>
 <context>
     <name>BitcoinGUI</name>
     <message>
+        <source>&amp;Overview</source>
+        <translation type="unfinished">&amp;అవలోకనం</translation>
+    </message>
+    <message>
+        <source>Show general overview of wallet</source>
+        <translation type="unfinished">జోలె యొక్క సాధారణ అవలోకనాన్ని చూపించు</translation>
+    </message>
+    <message>
+        <source>&amp;Transactions</source>
+        <translation type="unfinished">&amp;లావాదేవీలు</translation>
+    </message>
+    <message>
+        <source>Browse transaction history</source>
+        <translation type="unfinished">లావాదేవీ చరిత్రను బ్రౌజ్ చేయండి</translation>
+    </message>
+    <message>
         <source>E&amp;xit</source>
-        <translation>నిష్క్రమించు</translation>
+        <translation type="unfinished">నిష్క్రమించు</translation>
+    </message>
+    <message>
+        <source>Quit application</source>
+        <translation type="unfinished">అప్లికేషన్ నిష్క్రమణ </translation>
+    </message>
+    <message>
+        <source>&amp;About %1</source>
+        <translation type="unfinished">&amp;గురించి %1</translation>
+    </message>
+    <message>
+        <source>Show information about %1</source>
+        <translation type="unfinished">%1 గురించి సమాచారాన్ని చూపించు</translation>
+    </message>
+    <message>
+        <source>About &amp;Qt</source>
+        <translation type="unfinished">గురించి &amp; Qt</translation>
+    </message>
+    <message>
+        <source>Show information about Qt</source>
+        <translation type="unfinished">Qt గురించి సమాచారాన్ని చూపించు</translation>
+    </message>
+    <message>
+        <source>Modify configuration options for %1</source>
+        <translation type="unfinished">%1 కోసం కాన్ఫిగరేషన్ ఎంపికలను సవరించండి</translation>
+    </message>
+    <message>
+        <source>Create a new wallet</source>
+        <translation type="unfinished">&lt;div&gt;&lt;/div&gt;</translation>
+    </message>
+    <message>
+        <source>Wallet:</source>
+        <translation type="unfinished">ధనమును తీసుకొనిపోవు సంచి</translation>
+    </message>
+    <message>
+        <source>Network activity disabled.</source>
+        <extracomment>A substring of the tooltip.</extracomment>
+        <translation type="unfinished">నెట్‌వర్క్ కార్యాచరణ నిలిపివేయబడింది.</translation>
+    </message>
+    <message>
+        <source>Send coins to a Particl address</source>
+        <translation type="unfinished">బిట్‌కాయిన్ చిరునామాకు నాణేలను పంపండి</translation>
+    </message>
+    <message>
+        <source>Backup wallet to another location</source>
+        <translation type="unfinished">మరొక ప్రదేశానికి జోలెను బ్యాకప్ చెయండి</translation>
+    </message>
+    <message>
+        <source>Change the passphrase used for wallet encryption</source>
+        <translation type="unfinished">వాలెట్ గుప్తీకరణకు ఉపయోగించే పాస్‌ఫ్రేజ్‌ని మార్చండి</translation>
     </message>
     <message>
         <source>&amp;Send</source>
-        <translation>పంపు</translation>
+        <translation type="unfinished">పంపు</translation>
+    </message>
+    <message>
+        <source>&amp;Receive</source>
+        <translation type="unfinished">స్వీకరించండి</translation>
+    </message>
+    <message numerus="yes">
+        <source>Processed %n block(s) of transaction history.</source>
+        <translation type="unfinished">
+            <numerusform />
+            <numerusform />
+        </translation>
     </message>
     <message>
         <source>Error</source>
-        <translation>లోపం</translation>
+        <translation type="unfinished">లోపం</translation>
     </message>
     <message>
         <source>Warning</source>
-        <translation>హెచ్చరిక</translation>
+        <translation type="unfinished">హెచ్చరిక</translation>
     </message>
     <message>
         <source>Information</source>
-        <translation>వర్తమానము</translation>
+        <translation type="unfinished">వర్తమానము</translation>
     </message>
     <message>
         <source>Up to date</source>
-        <translation>తాజాగా ఉంది</translation>
-    </message>
-    <message>
-        <source>Connecting to peers...</source>
-        <translation>తోటివాళ్లతో అనుసంధానం కుదురుస్తుంది</translation>
+        <translation type="unfinished">తాజాగా ఉంది</translation>
+    </message>
+    <message numerus="yes">
+        <source>%n active connection(s) to Particl network.</source>
+        <extracomment>A substring of the tooltip.</extracomment>
+        <translation type="unfinished">
+            <numerusform />
+            <numerusform />
+        </translation>
     </message>
     </context>
 <context>
     <name>CoinControlDialog</name>
     <message>
         <source>Coin Selection</source>
-        <translation>నాణెం ఎంపిక</translation>
+        <translation type="unfinished">నాణెం ఎంపిక</translation>
     </message>
     <message>
         <source>Quantity:</source>
-        <translation>పరిమాణం</translation>
+        <translation type="unfinished">పరిమాణం</translation>
+    </message>
+    <message>
+        <source>Amount</source>
+        <translation type="unfinished">మొత్తం</translation>
     </message>
     <message>
         <source>Date</source>
-        <translation>తేదీ</translation>
+        <translation type="unfinished">తేదీ</translation>
     </message>
     <message>
         <source>(no label)</source>
-        <translation>( ఉల్లాకు లేదు )</translation>
-    </message>
-    </context>
-<context>
-    <name>CreateWalletActivity</name>
+        <translation type="unfinished">( ఉల్లాకు లేదు )</translation>
+    </message>
     </context>
 <context>
     <name>CreateWalletDialog</name>
-    </context>
-<context>
-    <name>EditAddressDialog</name>
-    </context>
-<context>
-    <name>FreespaceChecker</name>
-    </context>
-<context>
-    <name>HelpMessageDialog</name>
+    <message>
+        <source>Wallet</source>
+        <translation type="unfinished">వాలెట్</translation>
+    </message>
     </context>
 <context>
     <name>Intro</name>
     <message>
-<<<<<<< HEAD
         <source>Particl</source>
-        <translation>బిట్కోయిన్</translation>
-=======
-        <source>Bitcoin</source>
         <translation type="unfinished">బిట్కోయిన్</translation>
     </message>
     <message numerus="yes">
@@ -306,206 +456,182 @@
             <numerusform />
             <numerusform />
         </translation>
->>>>>>> 3f385c91
     </message>
     <message>
         <source>Error</source>
-        <translation>లోపం</translation>
-    </message>
-    </context>
-<context>
-    <name>ModalOverlay</name>
-    </context>
-<context>
-    <name>OpenURIDialog</name>
-    </context>
-<context>
-    <name>OpenWalletActivity</name>
+        <translation type="unfinished">లోపం</translation>
+    </message>
     </context>
 <context>
     <name>OptionsDialog</name>
     <message>
         <source>Error</source>
-        <translation>లోపం</translation>
-    </message>
-    </context>
-<context>
-    <name>OverviewPage</name>
-    </context>
-<context>
-    <name>PSBTOperationsDialog</name>
-    </context>
-<context>
-    <name>PaymentServer</name>
+        <translation type="unfinished">లోపం</translation>
+    </message>
     </context>
 <context>
     <name>PeerTableModel</name>
-    </context>
-<context>
-    <name>QObject</name>
+    <message>
+        <source>Address</source>
+        <extracomment>Title of Peers Table column which contains the IP/Onion/I2P address of the connected peer.</extracomment>
+        <translation type="unfinished">చిరునామా</translation>
+    </message>
+    </context>
+<context>
+    <name>RPCConsole</name>
+    <message>
+        <source>To</source>
+        <translation type="unfinished">కు</translation>
+    </message>
+    <message>
+        <source>From</source>
+        <translation type="unfinished">నుండి</translation>
+    </message>
+    </context>
+<context>
+    <name>ReceiveRequestDialog</name>
+    <message>
+        <source>Wallet:</source>
+        <translation type="unfinished">ధనమును తీసుకొనిపోవు సంచి</translation>
+    </message>
+    </context>
+<context>
+    <name>RecentRequestsTableModel</name>
+    <message>
+        <source>Date</source>
+        <translation type="unfinished">తేదీ</translation>
+    </message>
+    <message>
+        <source>Label</source>
+        <translation type="unfinished">ఉల్లాకు</translation>
+    </message>
+    <message>
+        <source>Message</source>
+        <translation type="unfinished">సందేశం</translation>
+    </message>
+    <message>
+        <source>(no label)</source>
+        <translation type="unfinished">( ఉల్లాకు లేదు )</translation>
+    </message>
+    </context>
+<context>
+    <name>SendCoinsDialog</name>
+    <message>
+        <source>Quantity:</source>
+        <translation type="unfinished">పరిమాణం</translation>
+    </message>
+    <message numerus="yes">
+        <source>Estimated to begin confirmation within %n block(s).</source>
+        <translation type="unfinished">
+            <numerusform />
+            <numerusform />
+        </translation>
+    </message>
+    <message>
+        <source>(no label)</source>
+        <translation type="unfinished">( ఉల్లాకు లేదు )</translation>
+    </message>
+</context>
+<context>
+    <name>TransactionDesc</name>
+    <message>
+        <source>Status</source>
+        <translation type="unfinished">స్థితి</translation>
+    </message>
+    <message>
+        <source>Date</source>
+        <translation type="unfinished">తేదీ</translation>
+    </message>
+    <message>
+        <source>From</source>
+        <translation type="unfinished">నుండి</translation>
+    </message>
     <message>
         <source>unknown</source>
-        <translation>తెలియదు</translation>
-    </message>
-</context>
-<context>
-    <name>QRImageWidget</name>
-    </context>
-<context>
-    <name>RPCConsole</name>
-    </context>
-<context>
-    <name>ReceiveCoinsDialog</name>
-    </context>
-<context>
-    <name>ReceiveRequestDialog</name>
-    </context>
-<context>
-    <name>RecentRequestsTableModel</name>
+        <translation type="unfinished">తెలియదు</translation>
+    </message>
+    <message>
+        <source>To</source>
+        <translation type="unfinished">కు</translation>
+    </message>
+    <message numerus="yes">
+        <source>matures in %n more block(s)</source>
+        <translation type="unfinished">
+            <numerusform />
+            <numerusform />
+        </translation>
+    </message>
+    <message>
+        <source>Message</source>
+        <translation type="unfinished">సందేశం</translation>
+    </message>
+    <message>
+        <source>Merchant</source>
+        <translation type="unfinished">వర్తకుడు</translation>
+    </message>
+    <message>
+        <source>Amount</source>
+        <translation type="unfinished">మొత్తం</translation>
+    </message>
+    </context>
+<context>
+    <name>TransactionTableModel</name>
     <message>
         <source>Date</source>
-        <translation>తేదీ</translation>
+        <translation type="unfinished">తేదీ</translation>
     </message>
     <message>
         <source>Label</source>
-        <translation>ఉల్లాకు</translation>
-    </message>
-    <message>
-        <source>Message</source>
-        <translation>సందేశం</translation>
+        <translation type="unfinished">ఉల్లాకు</translation>
     </message>
     <message>
         <source>(no label)</source>
-        <translation>( ఉల్లాకు లేదు )</translation>
-    </message>
-    </context>
-<context>
-    <name>SendCoinsDialog</name>
-    <message>
-        <source>Quantity:</source>
-        <translation>పరిమాణం</translation>
-    </message>
-    <message>
-        <source>(no label)</source>
-        <translation>( ఉల్లాకు లేదు )</translation>
-    </message>
-</context>
-<context>
-    <name>SendCoinsEntry</name>
-    </context>
-<context>
-    <name>ShutdownWindow</name>
-    </context>
-<context>
-    <name>SignVerifyMessageDialog</name>
-    </context>
-<context>
-    <name>TrafficGraphWidget</name>
-    </context>
-<context>
-    <name>TransactionDesc</name>
-    <message>
-        <source>Status</source>
-        <translation>స్థితి</translation>
-    </message>
+        <translation type="unfinished">( ఉల్లాకు లేదు )</translation>
+    </message>
+    </context>
+<context>
+    <name>TransactionView</name>
     <message>
         <source>Date</source>
-        <translation>తేదీ</translation>
-    </message>
-    <message>
-        <source>From</source>
-        <translation>నుండి</translation>
-    </message>
-    <message>
-        <source>unknown</source>
-        <translation>తెలియదు</translation>
-    </message>
-    <message>
-        <source>To</source>
-        <translation>కు</translation>
-    </message>
-    <message>
-        <source>Message</source>
-        <translation>సందేశం</translation>
-    </message>
-    <message>
-        <source>Merchant</source>
-        <translation>వర్తకుడు</translation>
-    </message>
-    </context>
-<context>
-    <name>TransactionDescDialog</name>
-    </context>
-<context>
-    <name>TransactionTableModel</name>
-    <message>
-        <source>Date</source>
-        <translation>తేదీ</translation>
+        <translation type="unfinished">తేదీ</translation>
     </message>
     <message>
         <source>Label</source>
-        <translation>ఉల్లాకు</translation>
-    </message>
-    <message>
-        <source>(no label)</source>
-        <translation>( ఉల్లాకు లేదు )</translation>
-    </message>
-    </context>
-<context>
-    <name>TransactionView</name>
-    <message>
-        <source>Comma separated file (*.csv)</source>
-        <translation>కోమా వల్ల విభజించిన ఫైల్ (*.csv)</translation>
-    </message>
-    <message>
-        <source>Date</source>
-        <translation>తేదీ</translation>
-    </message>
-    <message>
-        <source>Label</source>
-        <translation>ఉల్లాకు</translation>
+        <translation type="unfinished">ఉల్లాకు</translation>
     </message>
     <message>
         <source>Address</source>
-        <translation>చిరునామా</translation>
+        <translation type="unfinished">చిరునామా</translation>
     </message>
     <message>
         <source>ID</source>
-        <translation>గుర్తింపు</translation>
+        <translation type="unfinished">గుర్తింపు</translation>
     </message>
     <message>
         <source>Exporting Failed</source>
-        <translation>ఎగుమతి విఫలమయ్యింది</translation>
-    </message>
-    </context>
-<context>
-    <name>UnitDisplayStatusBarControl</name>
-    </context>
-<context>
-    <name>WalletController</name>
+        <translation type="unfinished">ఎగుమతి విఫలమయ్యింది</translation>
+    </message>
     </context>
 <context>
     <name>WalletFrame</name>
-    </context>
-<context>
-    <name>WalletModel</name>
+    <message>
+        <source>Create a new wallet</source>
+        <translation type="unfinished">&lt;div&gt;&lt;/div&gt;</translation>
+    </message>
+    <message>
+        <source>Error</source>
+        <translation type="unfinished">లోపం</translation>
+    </message>
     </context>
 <context>
     <name>WalletView</name>
     <message>
         <source>&amp;Export</source>
-        <translation>ఎగుమతి చేయండి</translation>
+        <translation type="unfinished">ఎగుమతి చేయండి</translation>
     </message>
     <message>
         <source>Export the data in the current tab to a file</source>
-        <translation>ప్రస్తుతం ఉన్న సమాచారాన్ని ఫైల్ లోనికి ఎగుమతి చేసుకోండి</translation>
-    </message>
-    <message>
-        <source>Error</source>
-        <translation>లోపం</translation>
-    </message>
-    </context>
-<context>
-    <name>bitcoin-core</name>
+        <translation type="unfinished">ప్రస్తుతం ఉన్న సమాచారాన్ని ఫైల్ లోనికి ఎగుమతి చేసుకోండి</translation>
+    </message>
     </context>
 </TS>