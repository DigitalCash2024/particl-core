<TS version="2.1" language="te">
<context>
    <name>AddressBookPage</name>
    <message>
        <source>Right-click to edit address or label</source>
        <translation type="unfinished">చిరునామా లేదా లేబుల్ సవరించు -క్లిక్ చేయండి</translation>
    </message>
    <message>
        <source>Create a new address</source>
        <translation>క్రొత్త చిరునామా సృష్టించు</translation>
    </message>
    <message>
        <source>&amp;New</source>
        <translation type="unfinished">&amp;క్రొత్త</translation>
    </message>
    <message>
        <source>Copy the currently selected address to the system clipboard</source>
        <translation>ప్రస్తుతం ఎంచుకున్న చిరునామాను సిస్టం క్లిప్ బోర్డుకు కాపీ చేయండి</translation>
    </message>
    <message>
        <source>&amp;Copy</source>
        <translation type="unfinished">&amp;కాపి</translation>
    </message>
    <message>
        <source>C&amp;lose</source>
        <translation type="unfinished">C&amp;కోల్పోవు</translation>
    </message>
    <message>
        <source>Delete the currently selected address from the list</source>
        <translation>ప్రస్తుతం ఎంచుకున్న చిరునామా ను జాబితా నుండి తీసివేయండి</translation>
    </message>
    <message>
        <source>Enter address or label to search</source>
        <translation type="unfinished">చిరునామా లేదా ఏదైనా పేరును వెతకండి</translation>
    </message>
    <message>
        <source>Export the data in the current tab to a file</source>
        <translation>ప్రస్తుతం ఉన్న సమాచారాన్ని ఫైల్ లోనికి ఎగుమతి చేసుకోండి</translation>
    </message>
    <message>
        <source>&amp;Export</source>
        <translation>ఎగుమతి చేయండి</translation>
    </message>
    <message>
        <source>&amp;Delete</source>
        <translation>తొలగించండి</translation>
    </message>
    <message>
        <source>Choose the address to send coins to</source>
        <translation type="unfinished">కోయిన్స్ పంపుటకు చిరునామా ను ఎంచుకోండి</translation>
    </message>
    <message>
        <source>Choose the address to receive coins with</source>
        <translation type="unfinished">నాణెం అందుకోవటానికి చిరునామాను ఎంచుకోండి</translation>
    </message>
    <message>
        <source>C&amp;hoose</source>
        <translation type="unfinished">ఎంచుకోండి</translation>
    </message>
    <message>
        <source>Sending addresses</source>
        <translation type="unfinished">పంపించే చిరునామాలు</translation>
    </message>
    <message>
        <source>Receiving addresses</source>
        <translation type="unfinished">అందుకునే చిరునామాలు</translation>
    </message>
    <message>
<<<<<<< HEAD
        <source>These are your Particl addresses for sending payments. Always check the amount and the receiving address before sending coins.</source>
        <translation>ఇవి మీరు పంపే చెల్లింపుల బిట్‌కాయిన్ చిరునామాలు. నాణేలు పంపే ముందు ప్రతిసారి అందుకునే చిరునామా మరియు చెల్లింపు మొత్తం సరిచూసుకోండి.</translation>
=======
        <source>These are your Bitcoin addresses for sending payments. Always check the amount and the receiving address before sending coins.</source>
        <translation type="unfinished">ఇవి మీరు పంపే చెల్లింపుల బిట్‌కాయిన్ చిరునామాలు. నాణేలు పంపే ముందు ప్రతిసారి అందుకునే చిరునామా మరియు చెల్లింపు మొత్తం సరిచూసుకోండి.</translation>
>>>>>>> d3bd5410
    </message>
    <message>
        <source>&amp;Copy Address</source>
        <translation type="unfinished">చిరునామాను కాపీ చెయ్యండి</translation>
    </message>
    <message>
        <source>Copy &amp;Label</source>
        <translation type="unfinished">కాపీ &amp; ఉల్లాకు</translation>
    </message>
    <message>
        <source>&amp;Edit</source>
        <translation type="unfinished">సవరించు</translation>
    </message>
    <message>
        <source>Export Address List</source>
        <translation type="unfinished">చిరునామా జాబితాను ఎగుమతి చేయండి</translation>
    </message>
    <message>
        <source>There was an error trying to save the address list to %1. Please try again.</source>
        <extracomment>An error message. %1 is a stand-in argument for the name of the file we attempted to save to.</extracomment>
        <translation type="unfinished">చిరునామా పట్టికను %1 లోనికి ప్రోదుపరుచుటలో లోపము. మరుల ప్రయత్నించి చుడండి.</translation>
    </message>
    <message>
        <source>Exporting Failed</source>
        <translation type="unfinished">ఎగుమతి విఫలమయ్యింది</translation>
    </message>
</context>
<context>
    <name>AddressTableModel</name>
    <message>
        <source>Label</source>
        <translation type="unfinished">ఉల్లాకు</translation>
    </message>
    <message>
        <source>Address</source>
        <translation type="unfinished">చిరునామా</translation>
    </message>
    <message>
        <source>(no label)</source>
        <translation type="unfinished">( ఉల్లాకు లేదు )</translation>
    </message>
</context>
<context>
    <name>AskPassphraseDialog</name>
    <message>
        <source>Passphrase Dialog</source>
        <translation>సంకేతపదము డైలాగ్</translation>
    </message>
    <message>
        <source>Enter passphrase</source>
        <translation>సంకేతపదము చేర్చండి</translation>
    </message>
    <message>
        <source>New passphrase</source>
        <translation>క్రొత్త సంకేతపదము</translation>
    </message>
    <message>
        <source>Repeat new passphrase</source>
        <translation>క్రొత్త సంకేతపదము మరలా ఇవ్వండి</translation>
    </message>
    <message>
        <source>Show passphrase</source>
        <translation type="unfinished">సంకేతపదమును చూపించు</translation>
    </message>
    <message>
        <source>Encrypt wallet</source>
        <translation type="unfinished">వాలెట్‌ను గుప్తీకరించండి</translation>
    </message>
    <message>
        <source>This operation needs your wallet passphrase to unlock the wallet.</source>
        <translation type="unfinished">ఈ ఆపరేషన్‌కు వాలెట్‌ను అన్‌లాక్ చేయడానికి మీ వాలెట్ పాస్‌ఫ్రేజ్ అవసరం.</translation>
    </message>
    <message>
        <source>Unlock wallet</source>
        <translation type="unfinished">వాలెట్ అన్లాక్</translation>
    </message>
    <message>
        <source>Change passphrase</source>
        <translation type="unfinished">పాస్‌ఫ్రేజ్‌ని మార్చండి</translation>
    </message>
    <message>
        <source>Confirm wallet encryption</source>
        <translation type="unfinished">వాలెట్ గుప్తీకరణను నిర్ధారించండి</translation>
    </message>
    <message>
<<<<<<< HEAD
        <source>Warning: If you encrypt your wallet and lose your passphrase, you will &lt;b&gt;LOSE ALL OF YOUR PARTICL&lt;/b&gt;!</source>
        <translation>హెచ్చరిక: మీ జోలెని సంకేతపరిచి మీ సంకేతపదము కోల్పోతే, &lt;b&gt;మీ బిట్‌కాయిన్లు అన్నీ కోల్పోతారు&lt;/b&gt;</translation>
=======
        <source>Warning: If you encrypt your wallet and lose your passphrase, you will &lt;b&gt;LOSE ALL OF YOUR BITCOINS&lt;/b&gt;!</source>
        <translation type="unfinished">హెచ్చరిక: మీ జోలెని సంకేతపరిచి మీ సంకేతపదము కోల్పోతే, &lt;b&gt;మీ బిట్‌కాయిన్లు అన్నీ కోల్పోతారు&lt;/b&gt;</translation>
>>>>>>> d3bd5410
    </message>
    <message>
        <source>Are you sure you wish to encrypt your wallet?</source>
        <translation type="unfinished">మీరు ఖచ్చితంగా మీ జోలెని సంకేతపరచాలని కోరుకుంటున్నారా?</translation>
    </message>
    <message>
        <source>Wallet encrypted</source>
        <translation type="unfinished">జోలె సంకేతపరబడింది</translation>
    </message>
    <message>
        <source>Enter the new passphrase for the wallet.&lt;br/&gt;Please use a passphrase of &lt;b&gt;ten or more random characters&lt;/b&gt;, or &lt;b&gt;eight or more words&lt;/b&gt;.</source>
        <translation type="unfinished">వాలెట్ కోసం క్రొత్త పాస్‌ఫ్రేజ్‌ని నమోదు చేయండి.&lt;br/&gt; దయచేసి &lt;b&gt;పది లేదా అంతకంటే ఎక్కువ యాదృచ్ఛిక అక్షరాల&lt;/b&gt; పాస్‌ఫ్రేజ్‌ని లేదా &lt;b&gt;ఎనిమిది లేదా అంతకంటే ఎక్కువ పదాలను ఉపయోగించండి.&lt;/b&gt;</translation>
    </message>
    <message>
<<<<<<< HEAD
        <source>Remember that encrypting your wallet cannot fully protect your particl from being stolen by malware infecting your computer.</source>
        <translation>మీ వాలెట్‌ను గుప్తీకరించడం వల్ల మీ కంప్యూటర్‌కు హాని కలిగించే మాల్వేర్ దొంగిలించకుండా మీ బిట్‌కాయిన్‌లను పూర్తిగా రక్షించలేమని గుర్తుంచుకోండి.</translation>
=======
        <source>Remember that encrypting your wallet cannot fully protect your bitcoins from being stolen by malware infecting your computer.</source>
        <translation type="unfinished">మీ వాలెట్‌ను గుప్తీకరించడం వల్ల మీ కంప్యూటర్‌కు హాని కలిగించే మాల్వేర్ దొంగిలించకుండా మీ బిట్‌కాయిన్‌లను పూర్తిగా రక్షించలేమని గుర్తుంచుకోండి.</translation>
>>>>>>> d3bd5410
    </message>
    <message>
        <source>Wallet to be encrypted</source>
        <translation type="unfinished">ఎన్క్రిప్ట్ చేయవలసిన వాలెట్</translation>
    </message>
    <message>
        <source>Your wallet is about to be encrypted. </source>
        <translation type="unfinished">మీ వాలెట్ గుప్తీకరించబోతోంది.</translation>
    </message>
    <message>
        <source>Your wallet is now encrypted. </source>
        <translation type="unfinished">cheraveyu chirunama</translation>
    </message>
    <message>
        <source>IMPORTANT: Any previous backups you have made of your wallet file should be replaced with the newly generated, encrypted wallet file. For security reasons, previous backups of the unencrypted wallet file will become useless as soon as you start using the new, encrypted wallet.</source>
        <translation type="unfinished">ముఖ్యమైనది: మీరు మీ వాలెట్ ఫైల్‌తో చేసిన మునుపటి బ్యాకప్‌లను కొత్తగా రూపొందించిన, గుప్తీకరించిన వాలెట్ ఫైల్‌తో భర్తీ చేయాలి. భద్రతా కారణాల దృష్ట్యా, మీరు క్రొత్త, గుప్తీకరించిన వాలెట్ ఉపయోగించడం ప్రారంభించిన వెంటనే గుప్తీకరించని వాలెట్ ఫైల్ యొక్క మునుపటి బ్యాకప్‌లు నిరుపయోగంగా మారతాయి.</translation>
    </message>
    <message>
        <source>Wallet encryption failed</source>
        <translation type="unfinished">జోలె సంకేతపరచడం విఫలమయ్యింది</translation>
    </message>
    <message>
        <source>Wallet encryption failed due to an internal error. Your wallet was not encrypted.</source>
        <translation type="unfinished">lopali tappidam valla mee yokka wallet encryption samapthamu avaledu</translation>
    </message>
    <message>
        <source>The supplied passphrases do not match.</source>
        <translation type="unfinished">సరఫరా చేసిన పాస్‌ఫ్రేజ్‌లు సరిపోలడం లేదు.</translation>
    </message>
    <message>
        <source>Wallet unlock failed</source>
        <translation type="unfinished">వాలెట్ అన్‌లాక్ విఫలమైంది</translation>
    </message>
    <message>
        <source>The passphrase entered for the wallet decryption was incorrect.</source>
        <translation type="unfinished">వాలెట్ డిక్రిప్షన్ కోసం నమోదు చేసిన పాస్‌ఫ్రేజ్ తప్పు.</translation>
    </message>
    <message>
        <source>Wallet passphrase was successfully changed.</source>
        <translation type="unfinished">వాలెట్ పాస్‌ఫ్రేజ్ విజయవంతంగా మార్చబడింది.</translation>
    </message>
    <message>
        <source>Warning: The Caps Lock key is on!</source>
        <translation type="unfinished">హెచ్చరిక: క్యాప్స్ లాక్ కీ ఆన్‌లో ఉంది!</translation>
    </message>
</context>
<context>
    <name>BanTableModel</name>
    <message>
        <source>IP/Netmask</source>
        <translation type="unfinished">ఐపి/నెట్‌మాస్క్</translation>
    </message>
    <message>
        <source>Banned Until</source>
        <translation type="unfinished">వరకు నిషేధించబడింది</translation>
    </message>
</context>
<context>
    <name>QObject</name>
    <message>
        <source>unknown</source>
        <translation type="unfinished">తెలియదు</translation>
    </message>
    <message>
        <source>Amount</source>
        <translation type="unfinished">మొత్తం</translation>
    </message>
    <message numerus="yes">
        <source>%n second(s)</source>
        <translation>
            <numerusform />
            <numerusform />
        </translation>
    </message>
    <message numerus="yes">
        <source>%n minute(s)</source>
        <translation>
            <numerusform />
            <numerusform />
        </translation>
    </message>
    <message numerus="yes">
        <source>%n hour(s)</source>
        <translation type="unfinished">
            <numerusform />
            <numerusform />
        </translation>
    </message>
    <message numerus="yes">
        <source>%n day(s)</source>
        <translation type="unfinished">
            <numerusform />
            <numerusform />
        </translation>
    </message>
    <message numerus="yes">
        <source>%n week(s)</source>
        <translation type="unfinished">
            <numerusform />
            <numerusform />
        </translation>
    </message>
    <message numerus="yes">
        <source>%n year(s)</source>
        <translation type="unfinished">
            <numerusform />
            <numerusform />
        </translation>
    </message>
    </context>
<context>
    <name>BitcoinGUI</name>
    <message>
        <source>&amp;Overview</source>
        <translation>&amp;అవలోకనం</translation>
    </message>
    <message>
        <source>Show general overview of wallet</source>
        <translation>జోలె యొక్క సాధారణ అవలోకనాన్ని చూపించు</translation>
    </message>
    <message>
        <source>&amp;Transactions</source>
        <translation>&amp;లావాదేవీలు</translation>
    </message>
    <message>
        <source>Browse transaction history</source>
        <translation>లావాదేవీ చరిత్రను బ్రౌజ్ చేయండి</translation>
    </message>
    <message>
        <source>E&amp;xit</source>
        <translation>నిష్క్రమించు</translation>
    </message>
    <message>
        <source>Quit application</source>
        <translation>అప్లికేషన్ నిష్క్రమణ </translation>
    </message>
    <message>
        <source>&amp;About %1</source>
        <translation type="unfinished">&amp;గురించి %1</translation>
    </message>
    <message>
        <source>Show information about %1</source>
        <translation type="unfinished">%1 గురించి సమాచారాన్ని చూపించు</translation>
    </message>
    <message>
        <source>About &amp;Qt</source>
        <translation>గురించి &amp; Qt</translation>
    </message>
    <message>
        <source>Show information about Qt</source>
        <translation>Qt గురించి సమాచారాన్ని చూపించు</translation>
    </message>
    <message>
        <source>Modify configuration options for %1</source>
        <translation type="unfinished">%1 కోసం కాన్ఫిగరేషన్ ఎంపికలను సవరించండి</translation>
    </message>
    <message>
        <source>Create a new wallet</source>
        <translation type="unfinished">&lt;div&gt;&lt;/div&gt;</translation>
    </message>
    <message>
        <source>Wallet:</source>
        <translation type="unfinished">ధనమును తీసుకొనిపోవు సంచి</translation>
    </message>
    <message>
        <source>Network activity disabled.</source>
        <extracomment>A substring of the tooltip.</extracomment>
        <translation type="unfinished">నెట్‌వర్క్ కార్యాచరణ నిలిపివేయబడింది.</translation>
    </message>
    <message>
        <source>Send coins to a Bitcoin address</source>
        <translation>బిట్‌కాయిన్ చిరునామాకు నాణేలను పంపండి</translation>
    </message>
    <message>
        <source>Backup wallet to another location</source>
        <translation>మరొక ప్రదేశానికి జోలెను బ్యాకప్ చెయండి</translation>
    </message>
    <message>
        <source>Change the passphrase used for wallet encryption</source>
        <translation>వాలెట్ గుప్తీకరణకు ఉపయోగించే పాస్‌ఫ్రేజ్‌ని మార్చండి</translation>
    </message>
    <message>
        <source>&amp;Send</source>
        <translation>పంపు</translation>
    </message>
    <message>
        <source>&amp;Receive</source>
        <translation>స్వీకరించండి</translation>
    </message>
    <message numerus="yes">
        <source>Processed %n block(s) of transaction history.</source>
        <translation>
            <numerusform />
            <numerusform />
        </translation>
    </message>
    <message>
        <source>Error</source>
        <translation>లోపం</translation>
    </message>
    <message>
        <source>Warning</source>
        <translation>హెచ్చరిక</translation>
    </message>
    <message>
        <source>Information</source>
        <translation>వర్తమానము</translation>
    </message>
    <message>
        <source>Up to date</source>
        <translation>తాజాగా ఉంది</translation>
    </message>
    <message numerus="yes">
        <source>%n active connection(s) to Bitcoin network.</source>
        <extracomment>A substring of the tooltip.</extracomment>
        <translation type="unfinished">
            <numerusform />
            <numerusform />
        </translation>
    </message>
    </context>
<context>
    <name>CoinControlDialog</name>
    <message>
        <source>Coin Selection</source>
        <translation type="unfinished">నాణెం ఎంపిక</translation>
    </message>
    <message>
        <source>Quantity:</source>
        <translation type="unfinished">పరిమాణం</translation>
    </message>
    <message>
        <source>Amount</source>
        <translation type="unfinished">మొత్తం</translation>
    </message>
    <message>
        <source>Date</source>
        <translation type="unfinished">తేదీ</translation>
    </message>
    <message>
        <source>(no label)</source>
        <translation type="unfinished">( ఉల్లాకు లేదు )</translation>
    </message>
    </context>
<context>
    <name>CreateWalletDialog</name>
    <message>
        <source>Wallet</source>
        <translation type="unfinished">వాలెట్</translation>
    </message>
    </context>
<context>
    <name>Intro</name>
    <message>
<<<<<<< HEAD
        <source>Particl</source>
        <translation>బిట్కోయిన్</translation>
=======
        <source>Bitcoin</source>
        <translation type="unfinished">బిట్కోయిన్</translation>
    </message>
    <message numerus="yes">
        <source>(sufficient to restore backups %n day(s) old)</source>
        <extracomment>Explanatory text on the capability of the current prune target.</extracomment>
        <translation type="unfinished">
            <numerusform />
            <numerusform />
        </translation>
>>>>>>> d3bd5410
    </message>
    <message>
        <source>Error</source>
        <translation>లోపం</translation>
    </message>
    </context>
<context>
    <name>OptionsDialog</name>
    <message>
        <source>Error</source>
        <translation type="unfinished">లోపం</translation>
    </message>
    </context>
<context>
    <name>PeerTableModel</name>
    <message>
        <source>Address</source>
        <extracomment>Title of Peers Table column which contains the IP/Onion/I2P address of the connected peer.</extracomment>
        <translation type="unfinished">చిరునామా</translation>
    </message>
    </context>
<context>
    <name>RPCConsole</name>
    <message>
        <source>To</source>
        <translation type="unfinished">కు</translation>
    </message>
    <message>
        <source>From</source>
        <translation type="unfinished">నుండి</translation>
    </message>
    </context>
<context>
    <name>ReceiveRequestDialog</name>
    <message>
        <source>Wallet:</source>
        <translation type="unfinished">ధనమును తీసుకొనిపోవు సంచి</translation>
    </message>
    </context>
<context>
    <name>RecentRequestsTableModel</name>
    <message>
        <source>Date</source>
        <translation type="unfinished">తేదీ</translation>
    </message>
    <message>
        <source>Label</source>
        <translation type="unfinished">ఉల్లాకు</translation>
    </message>
    <message>
        <source>Message</source>
        <translation type="unfinished">సందేశం</translation>
    </message>
    <message>
        <source>(no label)</source>
        <translation type="unfinished">( ఉల్లాకు లేదు )</translation>
    </message>
    </context>
<context>
    <name>SendCoinsDialog</name>
    <message>
        <source>Quantity:</source>
        <translation type="unfinished">పరిమాణం</translation>
    </message>
    <message numerus="yes">
        <source>Estimated to begin confirmation within %n block(s).</source>
        <translation>
            <numerusform />
            <numerusform />
        </translation>
    </message>
    <message>
        <source>(no label)</source>
        <translation type="unfinished">( ఉల్లాకు లేదు )</translation>
    </message>
</context>
<context>
    <name>TransactionDesc</name>
    <message numerus="yes">
        <source>Open for %n more block(s)</source>
        <translation>
            <numerusform />
            <numerusform />
        </translation>
    </message>
    <message>
        <source>Status</source>
        <translation type="unfinished">స్థితి</translation>
    </message>
    <message>
        <source>Date</source>
        <translation type="unfinished">తేదీ</translation>
    </message>
    <message>
        <source>From</source>
        <translation type="unfinished">నుండి</translation>
    </message>
    <message>
        <source>unknown</source>
        <translation type="unfinished">తెలియదు</translation>
    </message>
    <message>
        <source>To</source>
        <translation type="unfinished">కు</translation>
    </message>
    <message numerus="yes">
        <source>matures in %n more block(s)</source>
        <translation>
            <numerusform />
            <numerusform />
        </translation>
    </message>
    <message>
        <source>Message</source>
        <translation type="unfinished">సందేశం</translation>
    </message>
    <message>
        <source>Merchant</source>
        <translation type="unfinished">వర్తకుడు</translation>
    </message>
    <message>
        <source>Amount</source>
        <translation type="unfinished">మొత్తం</translation>
    </message>
    </context>
<context>
    <name>TransactionTableModel</name>
    <message>
        <source>Date</source>
        <translation type="unfinished">తేదీ</translation>
    </message>
    <message>
        <source>Label</source>
        <translation type="unfinished">ఉల్లాకు</translation>
    </message>
    <message numerus="yes">
        <source>Open for %n more block(s)</source>
        <translation>
            <numerusform />
            <numerusform />
        </translation>
    </message>
    <message>
        <source>(no label)</source>
        <translation type="unfinished">( ఉల్లాకు లేదు )</translation>
    </message>
    </context>
<context>
    <name>TransactionView</name>
    <message>
        <source>Date</source>
        <translation type="unfinished">తేదీ</translation>
    </message>
    <message>
        <source>Label</source>
        <translation type="unfinished">ఉల్లాకు</translation>
    </message>
    <message>
        <source>Address</source>
        <translation type="unfinished">చిరునామా</translation>
    </message>
    <message>
        <source>ID</source>
        <translation type="unfinished">గుర్తింపు</translation>
    </message>
    <message>
        <source>Exporting Failed</source>
        <translation type="unfinished">ఎగుమతి విఫలమయ్యింది</translation>
    </message>
    </context>
<context>
    <name>WalletFrame</name>
    <message>
        <source>Create a new wallet</source>
        <translation type="unfinished">&lt;div&gt;&lt;/div&gt;</translation>
    </message>
</context>
<context>
    <name>WalletView</name>
    <message>
        <source>&amp;Export</source>
        <translation type="unfinished">ఎగుమతి చేయండి</translation>
    </message>
    <message>
        <source>Export the data in the current tab to a file</source>
        <translation type="unfinished">ప్రస్తుతం ఉన్న సమాచారాన్ని ఫైల్ లోనికి ఎగుమతి చేసుకోండి</translation>
    </message>
    <message>
        <source>Error</source>
        <translation type="unfinished">లోపం</translation>
    </message>
    </context>
</TS><|MERGE_RESOLUTION|>--- conflicted
+++ resolved
@@ -66,13 +66,8 @@
         <translation type="unfinished">అందుకునే చిరునామాలు</translation>
     </message>
     <message>
-<<<<<<< HEAD
         <source>These are your Particl addresses for sending payments. Always check the amount and the receiving address before sending coins.</source>
-        <translation>ఇవి మీరు పంపే చెల్లింపుల బిట్‌కాయిన్ చిరునామాలు. నాణేలు పంపే ముందు ప్రతిసారి అందుకునే చిరునామా మరియు చెల్లింపు మొత్తం సరిచూసుకోండి.</translation>
-=======
-        <source>These are your Bitcoin addresses for sending payments. Always check the amount and the receiving address before sending coins.</source>
         <translation type="unfinished">ఇవి మీరు పంపే చెల్లింపుల బిట్‌కాయిన్ చిరునామాలు. నాణేలు పంపే ముందు ప్రతిసారి అందుకునే చిరునామా మరియు చెల్లింపు మొత్తం సరిచూసుకోండి.</translation>
->>>>>>> d3bd5410
     </message>
     <message>
         <source>&amp;Copy Address</source>
@@ -158,13 +153,8 @@
         <translation type="unfinished">వాలెట్ గుప్తీకరణను నిర్ధారించండి</translation>
     </message>
     <message>
-<<<<<<< HEAD
         <source>Warning: If you encrypt your wallet and lose your passphrase, you will &lt;b&gt;LOSE ALL OF YOUR PARTICL&lt;/b&gt;!</source>
-        <translation>హెచ్చరిక: మీ జోలెని సంకేతపరిచి మీ సంకేతపదము కోల్పోతే, &lt;b&gt;మీ బిట్‌కాయిన్లు అన్నీ కోల్పోతారు&lt;/b&gt;</translation>
-=======
-        <source>Warning: If you encrypt your wallet and lose your passphrase, you will &lt;b&gt;LOSE ALL OF YOUR BITCOINS&lt;/b&gt;!</source>
         <translation type="unfinished">హెచ్చరిక: మీ జోలెని సంకేతపరిచి మీ సంకేతపదము కోల్పోతే, &lt;b&gt;మీ బిట్‌కాయిన్లు అన్నీ కోల్పోతారు&lt;/b&gt;</translation>
->>>>>>> d3bd5410
     </message>
     <message>
         <source>Are you sure you wish to encrypt your wallet?</source>
@@ -179,13 +169,8 @@
         <translation type="unfinished">వాలెట్ కోసం క్రొత్త పాస్‌ఫ్రేజ్‌ని నమోదు చేయండి.&lt;br/&gt; దయచేసి &lt;b&gt;పది లేదా అంతకంటే ఎక్కువ యాదృచ్ఛిక అక్షరాల&lt;/b&gt; పాస్‌ఫ్రేజ్‌ని లేదా &lt;b&gt;ఎనిమిది లేదా అంతకంటే ఎక్కువ పదాలను ఉపయోగించండి.&lt;/b&gt;</translation>
     </message>
     <message>
-<<<<<<< HEAD
         <source>Remember that encrypting your wallet cannot fully protect your particl from being stolen by malware infecting your computer.</source>
-        <translation>మీ వాలెట్‌ను గుప్తీకరించడం వల్ల మీ కంప్యూటర్‌కు హాని కలిగించే మాల్వేర్ దొంగిలించకుండా మీ బిట్‌కాయిన్‌లను పూర్తిగా రక్షించలేమని గుర్తుంచుకోండి.</translation>
-=======
-        <source>Remember that encrypting your wallet cannot fully protect your bitcoins from being stolen by malware infecting your computer.</source>
         <translation type="unfinished">మీ వాలెట్‌ను గుప్తీకరించడం వల్ల మీ కంప్యూటర్‌కు హాని కలిగించే మాల్వేర్ దొంగిలించకుండా మీ బిట్‌కాయిన్‌లను పూర్తిగా రక్షించలేమని గుర్తుంచుకోండి.</translation>
->>>>>>> d3bd5410
     </message>
     <message>
         <source>Wallet to be encrypted</source>
@@ -356,7 +341,7 @@
         <translation type="unfinished">నెట్‌వర్క్ కార్యాచరణ నిలిపివేయబడింది.</translation>
     </message>
     <message>
-        <source>Send coins to a Bitcoin address</source>
+        <source>Send coins to a Particl address</source>
         <translation>బిట్‌కాయిన్ చిరునామాకు నాణేలను పంపండి</translation>
     </message>
     <message>
@@ -399,7 +384,7 @@
         <translation>తాజాగా ఉంది</translation>
     </message>
     <message numerus="yes">
-        <source>%n active connection(s) to Bitcoin network.</source>
+        <source>%n active connection(s) to Particl network.</source>
         <extracomment>A substring of the tooltip.</extracomment>
         <translation type="unfinished">
             <numerusform />
@@ -440,11 +425,7 @@
 <context>
     <name>Intro</name>
     <message>
-<<<<<<< HEAD
         <source>Particl</source>
-        <translation>బిట్కోయిన్</translation>
-=======
-        <source>Bitcoin</source>
         <translation type="unfinished">బిట్కోయిన్</translation>
     </message>
     <message numerus="yes">
@@ -454,7 +435,6 @@
             <numerusform />
             <numerusform />
         </translation>
->>>>>>> d3bd5410
     </message>
     <message>
         <source>Error</source>
