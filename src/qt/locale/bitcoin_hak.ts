--- conflicted
+++ resolved
@@ -318,7 +318,7 @@
         <translation type="unfinished">金额</translation>
     </message>
     <message>
-        <source>Enter a Bitcoin address (e.g. %1)</source>
+        <source>Enter a Particl address (e.g. %1)</source>
         <translation type="unfinished">请输入一个比特币地址 (例如 %1)</translation>
     </message>
     <message>
@@ -1447,19 +1447,11 @@
         <translation type="unfinished">窗体</translation>
     </message>
     <message>
-<<<<<<< HEAD
         <source>Recent transactions may not yet be visible, and therefore your wallet's balance might be incorrect. This information will be correct once your wallet has finished synchronizing with the particl network, as detailed below.</source>
         <translation type="unfinished">近期交易可能尚未显示，因此当前余额可能不准确。以上信息将在与比特币网络完全同步后更正。详情如下</translation>
     </message>
     <message>
         <source>Attempting to spend particl that are affected by not-yet-displayed transactions will not be accepted by the network.</source>
-=======
-        <source>Recent transactions may not yet be visible, and therefore your wallet's balance might be incorrect. This information will be correct once your wallet has finished synchronizing with the bitcoin network, as detailed below.</source>
-        <translation type="unfinished">近期交易可能尚未显示，因此当前余额可能不准确。以上信息将在与比特币网络完全同步后更正。详情如下</translation>
-    </message>
-    <message>
-        <source>Attempting to spend bitcoins that are affected by not-yet-displayed transactions will not be accepted by the network.</source>
->>>>>>> 98005b6a
         <translation type="unfinished">尝试使用受未可见交易影响的余额将不被网络接受。</translation>
     </message>
     <message>
@@ -1674,7 +1666,7 @@
         <translation type="unfinished">外部签名器脚本路径(&amp;E)</translation>
     </message>
     <message>
-        <source>Automatically open the Bitcoin client port on the router. This only works when your router supports UPnP and it is enabled.</source>
+        <source>Automatically open the Particl client port on the router. This only works when your router supports UPnP and it is enabled.</source>
         <translation type="unfinished">自动在路由器中为比特币客户端打开端口。只有当您的路由器开启了 UPnP 选项时此功能才会有用。</translation>
     </message>
     <message>
@@ -1682,7 +1674,7 @@
         <translation type="unfinished">使用 &amp;UPnP 映射端口</translation>
     </message>
     <message>
-        <source>Automatically open the Bitcoin client port on the router. This only works when your router supports NAT-PMP and it is enabled. The external port could be random.</source>
+        <source>Automatically open the Particl client port on the router. This only works when your router supports NAT-PMP and it is enabled. The external port could be random.</source>
         <translation type="unfinished">自动在路由器中为比特币客户端打开端口。只有当您的路由器支持 NAT-PMP 功能并开启它，这个功能才会正常工作。外边端口可以是随机的。</translation>
     </message>
     <message>
@@ -1774,15 +1766,11 @@
         <translation type="unfinished">第三方交易网址(&amp;T)</translation>
     </message>
     <message>
-<<<<<<< HEAD
-        <source>Connect to the Particl network through a separate SOCKS5 proxy for Tor onion services.</source>
-=======
         <source>Whether to show coin control features or not.</source>
         <translation type="unfinished">是否显示手动选币功能。</translation>
     </message>
     <message>
-        <source>Connect to the Bitcoin network through a separate SOCKS5 proxy for Tor onion services.</source>
->>>>>>> 98005b6a
+        <source>Connect to the Particl network through a separate SOCKS5 proxy for Tor onion services.</source>
         <translation type="unfinished">连接比特币网络时专门为Tor onion服务使用另一个 SOCKS5 代理。</translation>
     </message>
     <message>
@@ -2077,8 +2065,8 @@
         <translation type="unfinished">支付请求出错</translation>
     </message>
     <message>
-        <source>Cannot start bitcoin: click-to-pay handler</source>
-        <translation type="unfinished">无法启动 bitcoin: 协议的“一键支付”处理程序</translation>
+        <source>Cannot start particl: click-to-pay handler</source>
+        <translation type="unfinished">无法启动 particl: 协议的“一键支付”处理程序</translation>
     </message>
     <message>
         <source>URI handling</source>
@@ -2990,7 +2978,7 @@
 附注：因为矿工费是按字节计费的，所以如果费率是“每kvB支付100聪”，那么对于一笔500虚拟字节 (1kvB的一半) 的交易，最终将只会产生50聪的矿工费。（译注：这里就是提醒单位是字节，而不是千字节，如果搞错的话，矿工费会过低，导致交易长时间无法确认，或者压根无法发出）</translation>
     </message>
     <message>
-        <source>When there is less transaction volume than space in the blocks, miners as well as relaying nodes may enforce a minimum fee. Paying only this minimum fee is just fine, but be aware that this can result in a never confirming transaction once there is more demand for bitcoin transactions than the network can process.</source>
+        <source>When there is less transaction volume than space in the blocks, miners as well as relaying nodes may enforce a minimum fee. Paying only this minimum fee is just fine, but be aware that this can result in a never confirming transaction once there is more demand for particl transactions than the network can process.</source>
         <translation type="unfinished">當交易量小於可用區塊空間時，礦工和節點可能會執行最低手續費率限制。 以這個最低費率來支付手續費也是可以的，但請注意，一旦交易需求超出比特幣網路能處理的限度，你的交易可能永遠無法確認。</translation>
     </message>
     <message>
@@ -3058,14 +3046,9 @@
         <translation type="unfinished">%1 (%2个块)</translation>
     </message>
     <message>
-<<<<<<< HEAD
-        <source>Creates a Partially Signed Particl Transaction (PSBT) for use with e.g. an offline %1 wallet, or a PSBT-compatible hardware wallet.</source>
-        <translation type="unfinished">创建一个“部分签名比特币交易”（PSBT），以用于诸如离线%1钱包，或是兼容PSBT的硬件钱包这类用途。</translation>
-=======
         <source>Sign on device</source>
         <extracomment>"device" usually means a hardware wallet.</extracomment>
         <translation type="unfinished">在設備上簽證</translation>
->>>>>>> 98005b6a
     </message>
     <message>
         <source>Connect your hardware wallet first.</source>
@@ -3081,7 +3064,7 @@
         <translation type="unfinished">创建未签名交易(&amp;E)</translation>
     </message>
     <message>
-        <source>Creates a Partially Signed Bitcoin Transaction (PSBT) for use with e.g. an offline %1 wallet, or a PSBT-compatible hardware wallet.</source>
+        <source>Creates a Partially Signed Particl Transaction (PSBT) for use with e.g. an offline %1 wallet, or a PSBT-compatible hardware wallet.</source>
         <translation type="unfinished">创建一个“部分签名比特币交易”（PSBT），以用于诸如离线%1钱包，或是兼容PSBT的硬件钱包这类用途。</translation>
     </message>
     <message>
@@ -3233,9 +3216,6 @@
         <translation type="unfinished">付給(&amp;T):</translation>
     </message>
     <message>
-<<<<<<< HEAD
-        <source>The Particl address to send the payment to</source>
-=======
         <source>&amp;Label:</source>
         <translation type="unfinished">标签(&amp;L):</translation>
     </message>
@@ -3244,8 +3224,7 @@
         <translation type="unfinished">选择以前用过的地址</translation>
     </message>
     <message>
-        <source>The Bitcoin address to send the payment to</source>
->>>>>>> 98005b6a
+        <source>The Particl address to send the payment to</source>
         <translation type="unfinished">將支付發送到的比特幣地址給</translation>
     </message>
     <message>
@@ -3261,7 +3240,7 @@
         <translation type="unfinished">用被选单位表示的待发送金额</translation>
     </message>
     <message>
-        <source>The fee will be deducted from the amount being sent. The recipient will receive less bitcoins than you enter in the amount field. If multiple recipients are selected, the fee is split equally.</source>
+        <source>The fee will be deducted from the amount being sent. The recipient will receive less particl than you enter in the amount field. If multiple recipients are selected, the fee is split equally.</source>
         <translation type="unfinished">交易费将从发送金额中扣除。接收人收到的比特币将会比您在金额框中输入的更少。如果选中了多个收件人，交易费平分。</translation>
     </message>
     <message>
@@ -3311,7 +3290,7 @@
         <translation type="unfinished">您可以使用您的地址簽名訊息/協議，以證明您可以接收發送給他們的比特幣。但是請小心，不要簽名語意含糊不清，或隨機產生的內容，因為釣魚式詐騙可能會用騙你簽名的手法來冒充是你。只有簽名您同意的詳細內容。</translation>
     </message>
     <message>
-        <source>The Bitcoin address to sign the message with</source>
+        <source>The Particl address to sign the message with</source>
         <translation type="unfinished">用来对消息签名的地址</translation>
     </message>
     <message>
@@ -3355,15 +3334,11 @@
         <translation type="unfinished">消息验证(&amp;V)</translation>
     </message>
     <message>
-<<<<<<< HEAD
-        <source>The Particl address the message was signed with</source>
-=======
         <source>Enter the receiver's address, message (ensure you copy line breaks, spaces, tabs, etc. exactly) and signature below to verify the message. Be careful not to read more into the signature than what is in the signed message itself, to avoid being tricked by a man-in-the-middle attack. Note that this only proves the signing party receives with the address, it cannot prove sendership of any transaction!</source>
         <translation type="unfinished">请在下面输入接收者地址、消息（确保换行符、空格符、制表符等完全相同）和签名以验证消息。请仔细核对签名信息，以提防中间人攻击。请注意，这只是证明接收方可以用这个地址签名，它不能证明任何交易的发送人身份！</translation>
     </message>
     <message>
-        <source>The Bitcoin address the message was signed with</source>
->>>>>>> 98005b6a
+        <source>The Particl address the message was signed with</source>
         <translation type="unfinished">用来签名消息的地址</translation>
     </message>
     <message>
@@ -4079,17 +4054,12 @@
         <translation type="unfinished">错误: 转储文件格式不正确。得到是"%s"，而预期本应得到的是 "format"。</translation>
     </message>
     <message>
-<<<<<<< HEAD
+        <source>Error: Dumpfile identifier record is incorrect. Got "%s", expected "%s".</source>
+        <translation type="unfinished">错误: 转储文件标识符记录不正确。得到的是 "%s"，而预期本应得到的是 "%s"。</translation>
+    </message>
+    <message>
         <source>Error: Dumpfile version is not supported. This version of particl-wallet only supports version 1 dumpfiles. Got dumpfile with version %s</source>
         <translation type="unfinished">错误: 转储文件版本不被支持。这个版本的 particl-wallet 只支持版本为 1 的转储文件。得到的转储文件版本却是%s</translation>
-=======
-        <source>Error: Dumpfile identifier record is incorrect. Got "%s", expected "%s".</source>
-        <translation type="unfinished">错误: 转储文件标识符记录不正确。得到的是 "%s"，而预期本应得到的是 "%s"。</translation>
-    </message>
-    <message>
-        <source>Error: Dumpfile version is not supported. This version of bitcoin-wallet only supports version 1 dumpfiles. Got dumpfile with version %s</source>
-        <translation type="unfinished">错误: 转储文件版本不被支持。这个版本的 bitcoin-wallet 只支持版本为 1 的转储文件。得到的转储文件版本却是%s</translation>
->>>>>>> 98005b6a
     </message>
     <message>
         <source>Error: Legacy wallets only support the "legacy", "p2sh-segwit", and "bech32" address types</source>
