--- conflicted
+++ resolved
@@ -70,7 +70,7 @@
         <translation>اینها آدرس‌های شما برای ارسال وجوه هستند. همیشه قبل از ارسال، مقدار و آدرس گیرنده را بررسی کنید.</translation>
     </message>
     <message>
-        <source>These are your Bitcoin addresses for receiving payments. Use the 'Create new receiving address' button in the receive tab to create new addresses.</source>
+        <source>These are your Particl addresses for receiving payments. Use the 'Create new receiving address' button in the receive tab to create new addresses.</source>
         <translation>اینها آدرس بیت کوین های دریافتی شما می باشدند. در تب دریافت از دکمه 'ایحاد آدرس جدید' برای ساخت آدرس جدید استفاده نمائید.</translation>
     </message>
     <message>
@@ -499,7 +499,7 @@
         <translation>ادرس درسافت</translation>
     </message>
     <message>
-        <source>Open a bitcoin: URI</source>
+        <source>Open a particl: URI</source>
         <translation>بارک کردن یک بیت‌کوین: URI</translation>
     </message>
     <message>
@@ -1097,15 +1097,11 @@
         <translation>حرفه‌ای</translation>
     </message>
     <message>
-<<<<<<< HEAD
-        <source>Automatically open the Particl client port on the router. This only works when your router supports UPnP and it is enabled.</source>
-=======
         <source>Enable coin &amp;control features</source>
         <translation>فعال کردن قابلیت سکه و کنترل</translation>
     </message>
     <message>
-        <source>Automatically open the Bitcoin client port on the router. This only works when your router supports UPnP and it is enabled.</source>
->>>>>>> a4bc4c1f
+        <source>Automatically open the Particl client port on the router. This only works when your router supports UPnP and it is enabled.</source>
         <translation>باز کردن خودکار درگاه شبکهٔ بیت‌کوین روی روترها. تنها زمانی کار می‌کند که روتر از پروتکل UPnP پشتیبانی کند و این پروتکل فعال باشد.</translation>
     </message>
     <message>
