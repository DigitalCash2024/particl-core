<TS language="fa" version="2.1">
<context>
    <name>AddressBookPage</name>
    <message>
        <source>Right-click to edit address or label</source>
        <translation>برای ویرایش آدرس یا برچسب کلیک راست کنید</translation>
    </message>
    <message>
        <source>Create a new address</source>
        <translation>ساختن یک نشانی تازه</translation>
    </message>
    <message>
        <source>&amp;New</source>
        <translation>جدید</translation>
    </message>
    <message>
        <source>Copy the currently selected address to the system clipboard</source>
        <translation>کپی‌کردن آدرس انتخاب‌شده به حافظهٔ کلیپ‌بورد سیستم</translation>
    </message>
    <message>
        <source>&amp;Copy</source>
        <translation>کپی</translation>
    </message>
    <message>
        <source>C&amp;lose</source>
        <translation>بستن</translation>
    </message>
    <message>
        <source>Delete the currently selected address from the list</source>
        <translation>حذف آدرس های انتخاب شده از لیست</translation>
    </message>
    <message>
        <source>Enter address or label to search</source>
        <translation>آدرس یا برچسب را برای جستجو وارد کنید</translation>
    </message>
    <message>
        <source>Export the data in the current tab to a file</source>
        <translation>صدور داده نوار جاری به یک فایل</translation>
    </message>
    <message>
        <source>&amp;Export</source>
        <translation>صدور</translation>
    </message>
    <message>
        <source>&amp;Delete</source>
        <translation>حذف</translation>
    </message>
    <message>
        <source>Choose the address to send coins to</source>
        <translation>آدرس برای ارسال کوین‌ها را انتخاب کنید</translation>
    </message>
    <message>
        <source>Choose the address to receive coins with</source>
        <translation>انتخاب آدرس جهت دریافت سکه‌ها با آن</translation>
    </message>
    <message>
        <source>C&amp;hoose</source>
        <translation>انتخاب</translation>
    </message>
    <message>
        <source>Sending addresses</source>
        <translation>آدرس‌های فرستنده</translation>
    </message>
    <message>
        <source>Receiving addresses</source>
        <translation>آدرس‌های گیرنده</translation>
    </message>
    <message>
        <source>These are your Particl addresses for sending payments. Always check the amount and the receiving address before sending coins.</source>
        <translation>اینها آدرس‌های شما برای ارسال وجوه هستند. همیشه قبل از ارسال، مقدار و آدرس گیرنده را بررسی کنید.</translation>
    </message>
    <message>
        <source>These are your Particl addresses for receiving payments. Use the 'Create new receiving address' button in the receive tab to create new addresses.
Signing is only possible with addresses of the type 'legacy'.</source>
        <translation>این‌ها نشانی‌های بیت‌کوین شما برای دریافت پرداختی‌ها است. از دکمهٔ «ساختن نشانی دریافت تازه» در زبانهٔ دریافت برای ساخت نشانی جدید استفاده کنید.

امضا کردن تنها با یک نشانی از گونهٔ میراث امکان‌پذیر است.</translation>
    </message>
    <message>
        <source>&amp;Copy Address</source>
        <translation>تکثیر نشانی</translation>
    </message>
    <message>
        <source>Copy &amp;Label</source>
        <translation>تکثیر برچسب</translation>
    </message>
    <message>
        <source>&amp;Edit</source>
        <translation>ویرایش</translation>
    </message>
    <message>
        <source>Export Address List</source>
        <translation>برون‌بری فهرست نشانی</translation>
    </message>
    <message>
        <source>Comma separated file (*.csv)</source>
        <translation>فایل جدا شده با ویرگول (*.csv)</translation>
    </message>
    <message>
        <source>Exporting Failed</source>
        <translation>برون‌بری شکست خورد</translation>
    </message>
    <message>
        <source>There was an error trying to save the address list to %1. Please try again.</source>
        <translation>خطایی به هنگام ذخیره لیست آدرس در %1 رخ داده است. لطفا دوباره تلاش کنید.</translation>
    </message>
</context>
<context>
    <name>AddressTableModel</name>
    <message>
        <source>Label</source>
        <translation>برچسب</translation>
    </message>
    <message>
        <source>Address</source>
        <translation>آدرس</translation>
    </message>
    <message>
        <source>(no label)</source>
        <translation>(بدون برچسب)</translation>
    </message>
</context>
<context>
    <name>AskPassphraseDialog</name>
    <message>
        <source>Passphrase Dialog</source>
        <translation>دیالوگ رمزعبور</translation>
    </message>
    <message>
        <source>Enter passphrase</source>
        <translation>عبارت عبور را وارد کنید</translation>
    </message>
    <message>
        <source>New passphrase</source>
        <translation>عبارت عبور تازه را وارد کنید</translation>
    </message>
    <message>
        <source>Repeat new passphrase</source>
        <translation>عبارت عبور تازه را دوباره وارد کنید</translation>
    </message>
    <message>
        <source>Show passphrase</source>
        <translation>نمایش عبارت عبور</translation>
    </message>
    <message>
        <source>Encrypt wallet</source>
        <translation>رمزنگاری کیف پول</translation>
    </message>
    <message>
        <source>This operation needs your wallet passphrase to unlock the wallet.</source>
        <translation>این عملیات برای باز کردن قفل کیف پول به عبارت عبور کیف پول شما نیاز دارد.
 </translation>
    </message>
    <message>
        <source>Unlock wallet</source>
        <translation>قفل کیف پول را باز کنید
 </translation>
    </message>
    <message>
        <source>This operation needs your wallet passphrase to decrypt the wallet.</source>
        <translation>این عملیات برای رمزگشایی کیف پول به عبارت عبور کیف پول شما نیاز دارد.
 </translation>
    </message>
    <message>
        <source>Decrypt wallet</source>
        <translation>رمزگشایی کیف پول</translation>
    </message>
    <message>
        <source>Change passphrase</source>
        <translation>تغییر رمزعبور</translation>
    </message>
    <message>
        <source>Confirm wallet encryption</source>
        <translation>تایید رمزگذاری کیف پول</translation>
    </message>
    <message>
<<<<<<< HEAD
        <source>Warning: If you encrypt your wallet and lose your passphrase, you will &lt;b&gt;LOSE ALL OF YOUR PARTICL&lt;/b&gt;!</source>
        <translation>اخطار: اگر کیف‌پول خود را رمزگذاری کرده و رمز خود را فراموش کنید، شما &lt;b&gt;تمام بیت‌کوین‌های خود را از دست خواهید داد&lt;/b&gt;!</translation>
=======
        <source>Warning: If you encrypt your wallet and lose your passphrase, you will &lt;b&gt;LOSE ALL OF YOUR BITCOINS&lt;/b&gt;!</source>
        <translation>هشدار: اگر کیف پول خود را رمزگذاری کنید و عبارت خود را گام کنید ، این کار را انجام می دهید &lt;b&gt;تمام کویت های خود را از دست &lt;/b&gt;استفاده کنید!
</translation>
>>>>>>> 97d35006
    </message>
    <message>
        <source>Are you sure you wish to encrypt your wallet?</source>
        <translation>آیا مطمئن هستید که می خواهید کیف پول خود را رمزگذاری کنید؟
 </translation>
    </message>
    <message>
        <source>Wallet encrypted</source>
        <translation>کیف پول رمزگذاری شده است</translation>
    </message>
    <message>
        <source>Enter the new passphrase for the wallet.&lt;br/&gt;Please use a passphrase of &lt;b&gt;ten or more random characters&lt;/b&gt;, or &lt;b&gt;eight or more words&lt;/b&gt;.</source>
        <translation>برای کیف پول خود یک رمز جدید وارد نمائید&lt;br/&gt;لطفاً رمز کیف پول انتخابی را بدین گونه بسازید&lt;b&gt;انتخاب ده ویا بیشتر کاراکتر تصادفی&lt;/b&gt; یا &lt;b&gt; حداقل هشت کلمه&lt;/b&gt;</translation>
    </message>
    <message>
        <source>Enter the old passphrase and new passphrase for the wallet.</source>
        <translation>رمز عبور قدیمی و رمز عبور جدید کیف پول خود را وارد کنید.</translation>
    </message>
    <message>
<<<<<<< HEAD
        <source>Remember that encrypting your wallet cannot fully protect your particl from being stolen by malware infecting your computer.</source>
        <translation>والت رمز بندی شد . 
یاد داشته باشید که پنجره رمز شده نمی تواند کلا از سرقت نرم افزارهای مخرب محافظ کند</translation>
=======
        <source>Remember that encrypting your wallet cannot fully protect your bitcoins from being stolen by malware infecting your computer.</source>
        <translation>به یاد داشته باشید که رمزگذاری کیف پول شما نمی تواند به طور کامل از سرقت بیت کوین شما در اثر آلوده شدن رایانه به بدافزار محافظت کند.
 </translation>
>>>>>>> 97d35006
    </message>
    <message>
        <source>Wallet to be encrypted</source>
        <translation>کیف پول رمز نگاری شده است</translation>
    </message>
    <message>
        <source>Your wallet is about to be encrypted. </source>
        <translation>کیف پول شما در حال رمز نگاری می باشد.</translation>
    </message>
    <message>
        <source>Your wallet is now encrypted. </source>
        <translation>کیف پول شما اکنون رمزنگاری گردیده است.</translation>
    </message>
    <message>
        <source>IMPORTANT: Any previous backups you have made of your wallet file should be replaced with the newly generated, encrypted wallet file. For security reasons, previous backups of the unencrypted wallet file will become useless as soon as you start using the new, encrypted wallet.</source>
        <translation>مهم: پشتیبان گیری قبلی که از پرونده کیف پول خود انجام داده اید باید با پرونده کیف پول رمزگذاری شده تازه ایجاد شده جایگزین شود. به دلایل امنیتی ، به محض شروع استفاده از کیف پول رمزگذاری شده جدید ، پشتیبان گیری قبلی از پرونده کیف پول رمزگذاری نشده فایده ای نخواهد داشت.
 </translation>
    </message>
    <message>
        <source>Wallet encryption failed</source>
        <translation>رمزگذاری کیف پول انجام نشد
 </translation>
    </message>
    <message>
        <source>Wallet encryption failed due to an internal error. Your wallet was not encrypted.</source>
        <translation>رمزگذاری کیف پول به دلیل خطای داخلی انجام نشد. کیف پول شما رمزگذاری نشده است.
 </translation>
    </message>
    <message>
        <source>The supplied passphrases do not match.</source>
        <translation>رمزهای واردشده تطابق ندارند.</translation>
    </message>
    <message>
        <source>Wallet unlock failed</source>
        <translation>باز کردن قفل کیف پول انجام نشد
 </translation>
    </message>
    <message>
        <source>The passphrase entered for the wallet decryption was incorrect.</source>
        <translation>عبارت عبور وارد شده برای رمزگشایی کیف پول نادرست است.
 </translation>
    </message>
    <message>
        <source>Wallet decryption failed</source>
        <translation>رمزگشایی کیف پول ناموفق بود
 </translation>
    </message>
    <message>
        <source>Wallet passphrase was successfully changed.</source>
        <translation>عبارت عبور کیف پول با موفقیت تغییر کرد.
 </translation>
    </message>
    <message>
        <source>Warning: The Caps Lock key is on!</source>
        <translation>هشدار: کلید کلاه قفل  روشن است!
 </translation>
    </message>
</context>
<context>
    <name>BanTableModel</name>
    <message>
        <source>IP/Netmask</source>
        <translation>آی پی/نت ماسک</translation>
    </message>
    <message>
        <source>Banned Until</source>
        <translation>مسدودشده تا</translation>
    </message>
</context>
<context>
    <name>BitcoinGUI</name>
    <message>
        <source>Sign &amp;message...</source>
        <translation>ثبت &amp;پیام</translation>
    </message>
    <message>
        <source>Synchronizing with network...</source>
        <translation>به روز رسانی با شبکه...</translation>
    </message>
    <message>
        <source>&amp;Overview</source>
        <translation>بازبینی</translation>
    </message>
    <message>
        <source>Show general overview of wallet</source>
        <translation>نمایش کلی کیف پول
 </translation>
    </message>
    <message>
        <source>&amp;Transactions</source>
        <translation>تراکنش</translation>
    </message>
    <message>
        <source>Browse transaction history</source>
        <translation>تاریخچه تراکنش را باز کن</translation>
    </message>
    <message>
        <source>E&amp;xit</source>
        <translation>خروج</translation>
    </message>
    <message>
        <source>Quit application</source>
        <translation>از "درخواست نامه"/ application خارج شو</translation>
    </message>
    <message>
        <source>&amp;About %1</source>
        <translation>&amp;درباره %1</translation>
    </message>
    <message>
        <source>Show information about %1</source>
        <translation>نمایش اطلاعات درباره %1</translation>
    </message>
    <message>
        <source>About &amp;Qt</source>
        <translation>درباره Qt</translation>
    </message>
    <message>
        <source>Show information about Qt</source>
        <translation>نمایش اطلاعات درباره Qt</translation>
    </message>
    <message>
        <source>&amp;Options...</source>
        <translation>انتخاب ها</translation>
    </message>
    <message>
        <source>Modify configuration options for %1</source>
        <translation>اصلاح انتخاب ها برای پیکربندی %1</translation>
    </message>
    <message>
        <source>&amp;Encrypt Wallet...</source>
        <translation>رمزگذاری کیف پول</translation>
    </message>
    <message>
        <source>&amp;Backup Wallet...</source>
        <translation>&amp; "پشتیبان" انتخاب کیف پول ...</translation>
    </message>
    <message>
        <source>&amp;Change Passphrase...</source>
        <translation>تغییر رمز/پَس فرِیز</translation>
    </message>
    <message>
        <source>Open &amp;URI...</source>
        <translation>بازکردن آدرس...</translation>
    </message>
    <message>
        <source>Create Wallet...</source>
        <translation>ایجاد کیف پول ...
 </translation>
    </message>
    <message>
        <source>Create a new wallet</source>
        <translation>کیف پول جدیدی ایجاد کنید
 </translation>
    </message>
    <message>
        <source>Wallet:</source>
        <translation>کیف پول:</translation>
    </message>
    <message>
        <source>Click to disable network activity.</source>
        <translation>برای غیرفعال‌کردن فعالیت شبکه کلیک کنید.</translation>
    </message>
    <message>
        <source>Network activity disabled.</source>
        <translation>فعالیت شبکه غیرفعال شد.</translation>
    </message>
    <message>
        <source>Click to enable network activity again.</source>
        <translation>برای فعال‌کردن فعالیت شبکه کلیک کنید.</translation>
    </message>
    <message>
        <source>Syncing Headers (%1%)...</source>
        <translation>درحال همگام‌سازی هدرها (%1%)…</translation>
    </message>
    <message>
        <source>Reindexing blocks on disk...</source>
        <translation>فهرست‌بندی نمایه بلاک‌ها…</translation>
    </message>
    <message>
        <source>Proxy is &lt;b&gt;enabled&lt;/b&gt;: %1</source>
        <translation>پراکسی &lt;br&gt;فعال شده است: %1&lt;/br&gt;</translation>
    </message>
    <message>
        <source>Send coins to a Particl address</source>
        <translation>ارسال کوین به آدرس بیت کوین</translation>
    </message>
    <message>
        <source>Backup wallet to another location</source>
        <translation>پشتیبان گیری از کیف پول به مکان دیگر
 </translation>
    </message>
    <message>
        <source>Change the passphrase used for wallet encryption</source>
        <translation>رمز عبور مربوط به رمزگذاریِ کیف پول  را تغییر دهید</translation>
    </message>
    <message>
        <source>&amp;Verify message...</source>
        <translation>&amp; تأیید پیام ...
 </translation>
    </message>
    <message>
        <source>&amp;Send</source>
        <translation>ارسال</translation>
    </message>
    <message>
        <source>&amp;Receive</source>
        <translation>دریافت</translation>
    </message>
    <message>
        <source>&amp;Show / Hide</source>
        <translation>نمایش/ عدم نمایش</translation>
    </message>
    <message>
        <source>Show or hide the main Window</source>
        <translation>نمایش یا عدم نمایش پنجره اصلی</translation>
    </message>
    <message>
        <source>Encrypt the private keys that belong to your wallet</source>
        <translation>کلیدهای خصوصی متعلق به کیف پول شما را رمزگذاری کنید
 </translation>
    </message>
    <message>
        <source>Sign messages with your Particl addresses to prove you own them</source>
        <translation>پیام‌ها را با آدرس بیت‌کوین خود امضا کنید تا مالکیت آن‌ها را اثبات کنید</translation>
    </message>
    <message>
<<<<<<< HEAD
        <source>Verify messages to ensure they were signed with specified Particl addresses</source>
        <translation>پیام‌ها را تائید کنید تا از امضاشدن آن‌ها با آدرس بیت‌کوین مطمئن شوید</translation>
=======
        <source>Verify messages to ensure they were signed with specified Bitcoin addresses</source>
        <translation>پیام ها را تأیید کنید تا مطمئن شوید با آدرس های مشخص شده بیت کوین امضا شده اند
 </translation>
>>>>>>> 97d35006
    </message>
    <message>
        <source>&amp;File</source>
        <translation>فایل</translation>
    </message>
    <message>
        <source>&amp;Settings</source>
        <translation>تنظیمات</translation>
    </message>
    <message>
        <source>&amp;Help</source>
        <translation>راهنما</translation>
    </message>
    <message>
        <source>Tabs toolbar</source>
        <translation>نوار ابزار</translation>
    </message>
    <message>
        <source>Request payments (generates QR codes and particl: URIs)</source>
        <translation>درخواست پرداخت (ساخت کد QR و بیت‌کوین: URIs)</translation>
    </message>
    <message>
        <source>Show the list of used sending addresses and labels</source>
        <translation>نمایش لیست آدرس‌ها و لیبل‌های ارسالی استفاده شده</translation>
    </message>
    <message>
        <source>Show the list of used receiving addresses and labels</source>
        <translation>نمایش لیست آدرس‌ها و لیبل‌های دریافتی استفاده شده</translation>
    </message>
    <message>
        <source>&amp;Command-line options</source>
        <translation>گزینه های خط فرمان</translation>
    </message>
    <message numerus="yes">
<<<<<<< HEAD
        <source>%n active connection(s) to Particl network</source>
        <translation><numerusform>%n ارتباط فعال به شبکه بیت‌کوین</numerusform><numerusform>%n ارتباط فعال به شبکه بیت‌کوین</numerusform></translation>
=======
        <source>%n active connection(s) to Bitcoin network</source>
        <translation><numerusform>%n ارتباط فعال به شبکه بیت‌کوین</numerusform><numerusform>٪ n اتصال فعال به شبکه Bitcoin
 </numerusform></translation>
>>>>>>> 97d35006
    </message>
    <message>
        <source>Indexing blocks on disk...</source>
        <translation>فهرست‌بندی نمایه بلاک‌ها…</translation>
    </message>
    <message>
        <source>Processing blocks on disk...</source>
        <translation>پردازش نمایه بلاک‌ها…</translation>
    </message>
    <message numerus="yes">
        <source>Processed %n block(s) of transaction history.</source>
        <translation><numerusform>%n بلاک از تاریخچه تراکنش، پردازش شد.</numerusform><numerusform>%n بلاک از تاریخچه تراکنش، پردازش شد.</numerusform></translation>
    </message>
    <message>
        <source>%1 behind</source>
        <translation>%1 قبل</translation>
    </message>
    <message>
        <source>Last received block was generated %1 ago.</source>
        <translation>آخرین بلاک دریافت شده تولید شده در %1 قبل.</translation>
    </message>
    <message>
        <source>Transactions after this will not yet be visible.</source>
        <translation>تراکنش‌های بعد از این تراکنش هنوز در دسترس نیستند.</translation>
    </message>
    <message>
        <source>Error</source>
        <translation>خطا</translation>
    </message>
    <message>
        <source>Warning</source>
        <translation>هشدار</translation>
    </message>
    <message>
        <source>Information</source>
        <translation>اطلاعات</translation>
    </message>
    <message>
        <source>Up to date</source>
        <translation>به روز</translation>
    </message>
    <message>
        <source>&amp;Load PSBT from file...</source>
        <translation>&amp;Load PSBT from file...</translation>
    </message>
    <message>
        <source>Load Partially Signed Particl Transaction</source>
        <translation>Load Partially Signed Particl Transaction</translation>
    </message>
    <message>
        <source>Load PSBT from clipboard...</source>
        <translation>Load PSBT from clipboard...</translation>
    </message>
    <message>
        <source>Load Partially Signed Particl Transaction from clipboard</source>
        <translation>Load Partially Signed Particl Transaction from clipboard</translation>
    </message>
    <message>
        <source>Node window</source>
        <translation>پنجره گره</translation>
    </message>
    <message>
        <source>Open node debugging and diagnostic console</source>
        <translation>باز کردن کنسول دی باگ و تشخیص گره</translation>
    </message>
    <message>
        <source>&amp;Sending addresses</source>
        <translation>ادرس ارسال</translation>
    </message>
    <message>
        <source>&amp;Receiving addresses</source>
        <translation>ادرس درسافت</translation>
    </message>
    <message>
        <source>Open a particl: URI</source>
        <translation>بارک کردن یک بیت‌کوین: URI</translation>
    </message>
    <message>
        <source>Open Wallet</source>
        <translation>کیف پول را باز کنید
 </translation>
    </message>
    <message>
        <source>Open a wallet</source>
        <translation>کیف پول را باز کنید
 </translation>
    </message>
    <message>
        <source>Close Wallet...</source>
        <translation>بستن کیف پول...</translation>
    </message>
    <message>
        <source>Close wallet</source>
        <translation>کیف پول را ببندید</translation>
    </message>
    <message>
        <source>Close All Wallets...</source>
        <translation>همه‌ی کیف پول‌ها را ببند...</translation>
    </message>
    <message>
        <source>Close all wallets</source>
        <translation>همه‌ی کیف پول‌ها را ببند</translation>
    </message>
    <message>
        <source>&amp;Mask values</source>
        <translation>&amp;Mask values</translation>
    </message>
    <message>
        <source>Mask the values in the Overview tab</source>
        <translation>Mask the values in the Overview tab</translation>
    </message>
    <message>
        <source>default wallet</source>
        <translation>کیف پول پیش فرض
 </translation>
    </message>
    <message>
        <source>No wallets available</source>
        <translation>هیچ کیف پولی در دسترس نمی باشد</translation>
    </message>
    <message>
        <source>&amp;Window</source>
        <translation>پنجره</translation>
    </message>
    <message>
        <source>Minimize</source>
        <translation>به حداقل رساندن</translation>
    </message>
    <message>
        <source>Zoom</source>
        <translation>بزرگنمایی</translation>
    </message>
    <message>
        <source>Main Window</source>
        <translation>پنجره اصلی</translation>
    </message>
    <message>
        <source>%1 client</source>
        <translation>کلاینت: %1</translation>
    </message>
    <message>
        <source>Connecting to peers...</source>
        <translation>در حال اتصال به همتاهای شبکه...</translation>
    </message>
    <message>
        <source>Catching up...</source>
        <translation>در حال روزآمد سازی..</translation>
    </message>
    <message>
        <source>Error: %1</source>
        <translation>خطا: %1</translation>
    </message>
    <message>
        <source>Warning: %1</source>
        <translation>هشدار: %1</translation>
    </message>
    <message>
        <source>Date: %1
</source>
        <translation>تاریخ: %1
</translation>
    </message>
    <message>
        <source>Amount: %1
</source>
        <translation>مبلغ: %1
</translation>
    </message>
    <message>
        <source>Wallet: %1
</source>
        <translation>کیف پول: %1
</translation>
    </message>
    <message>
        <source>Type: %1
</source>
        <translation>نوع: %1
</translation>
    </message>
    <message>
        <source>Label: %1
</source>
        <translation>برچسب: %1
</translation>
    </message>
    <message>
        <source>Address: %1
</source>
        <translation>آدرس: %1
</translation>
    </message>
    <message>
        <source>Sent transaction</source>
        <translation>تراکنش ارسالی</translation>
    </message>
    <message>
        <source>Incoming transaction</source>
        <translation>تراکنش دریافتی</translation>
    </message>
    <message>
        <source>HD key generation is &lt;b&gt;enabled&lt;/b&gt;</source>
        <translation>تولید کلید HD &lt;b&gt;فعال است&lt;/b&gt;</translation>
    </message>
    <message>
        <source>HD key generation is &lt;b&gt;disabled&lt;/b&gt;</source>
        <translation>تولید کلید HD &lt;b&gt; غیر فعال است&lt;/b&gt;</translation>
    </message>
    <message>
        <source>Private key &lt;b&gt;disabled&lt;/b&gt;</source>
        <translation>کلید خصوصی &lt;b&gt;غیر فعال &lt;/b&gt;</translation>
    </message>
    <message>
        <source>Wallet is &lt;b&gt;encrypted&lt;/b&gt; and currently &lt;b&gt;unlocked&lt;/b&gt;</source>
        <translation>کیف پول است &lt;b&gt; رمزگذاری شده &lt;/b&gt; و در حال حاضر &lt;b&gt; تفسیر شده است &lt;/b&gt;
 </translation>
    </message>
    <message>
        <source>Wallet is &lt;b&gt;encrypted&lt;/b&gt; and currently &lt;b&gt;locked&lt;/b&gt;</source>
        <translation>کیف پول است &lt;b&gt; رمزگذاری شده &lt;/b&gt; و در حال حاضر &lt;b&gt; تفسیر شده &lt;/b&gt;
 </translation>
    </message>
    <message>
        <source>Original message:</source>
        <translation>پیام اصلی:</translation>
    </message>
    <message>
        <source>A fatal error occurred. %1 can no longer continue safely and will quit.</source>
        <translation>A fatal error occurred. %1 can no longer continue safely and will quit.</translation>
    </message>
</context>
<context>
    <name>CoinControlDialog</name>
    <message>
        <source>Coin Selection</source>
        <translation>انتخاب سکه
 </translation>
    </message>
    <message>
        <source>Quantity:</source>
        <translation>مقدار</translation>
    </message>
    <message>
        <source>Bytes:</source>
        <translation>بایت ها:</translation>
    </message>
    <message>
        <source>Amount:</source>
        <translation>میزان وجه:</translation>
    </message>
    <message>
        <source>Fee:</source>
        <translation>هزینه</translation>
    </message>
    <message>
        <source>Dust:</source>
        <translation>گرد و غبار با داست:</translation>
    </message>
    <message>
        <source>After Fee:</source>
        <translation>بعد از احتساب کارمزد</translation>
    </message>
    <message>
        <source>Change:</source>
        <translation>تغییر</translation>
    </message>
    <message>
        <source>(un)select all</source>
        <translation>(عدم)انتخاب همه</translation>
    </message>
    <message>
        <source>Tree mode</source>
        <translation>حالت درختی</translation>
    </message>
    <message>
        <source>List mode</source>
        <translation>حالت لیستی</translation>
    </message>
    <message>
        <source>Amount</source>
        <translation>میزان</translation>
    </message>
    <message>
        <source>Received with label</source>
        <translation>دریافت شده با برچسب</translation>
    </message>
    <message>
        <source>Received with address</source>
        <translation>دریافت شده با آدرس</translation>
    </message>
    <message>
        <source>Date</source>
        <translation>تاریخ</translation>
    </message>
    <message>
        <source>Confirmations</source>
        <translation>تاییدیه</translation>
    </message>
    <message>
        <source>Confirmed</source>
        <translation>تایید شده</translation>
    </message>
    <message>
        <source>Copy address</source>
        <translation>کپی آدرس</translation>
    </message>
    <message>
        <source>Copy label</source>
        <translation>کپی برچسب</translation>
    </message>
    <message>
        <source>Copy amount</source>
        <translation>کپی مقدار</translation>
    </message>
    <message>
        <source>Copy transaction ID</source>
        <translation>کپی شناسه تراکنش</translation>
    </message>
    <message>
        <source>Lock unspent</source>
        <translation>قفل کردن خرج نشده ها</translation>
    </message>
    <message>
        <source>Unlock unspent</source>
        <translation>بازکردن قفل خرج نشده ها</translation>
    </message>
    <message>
        <source>Copy quantity</source>
        <translation>کپی مقدار</translation>
    </message>
    <message>
        <source>Copy fee</source>
        <translation>کپی هزینه</translation>
    </message>
    <message>
        <source>Copy after fee</source>
        <translation>کپی کردن بعد از احتساب کارمزد</translation>
    </message>
    <message>
        <source>Copy bytes</source>
        <translation>کپی کردن بایت ها</translation>
    </message>
    <message>
        <source>Copy dust</source>
        <translation>کپی کردن داست:</translation>
    </message>
    <message>
        <source>Copy change</source>
        <translation>کپی کردن تغییر</translation>
    </message>
    <message>
        <source>(%1 locked)</source>
        <translation>(قفل شده است %1)</translation>
    </message>
    <message>
        <source>yes</source>
        <translation>بله</translation>
    </message>
    <message>
        <source>no</source>
        <translation>خیر</translation>
    </message>
    <message>
        <source>This label turns red if any recipient receives an amount smaller than the current dust threshold.</source>
        <translation>اگر هر گیرنده مقداری کمتر آستانه فعلی دریافت کند از این لیبل قرمز می‌شود.</translation>
    </message>
    <message>
        <source>(no label)</source>
        <translation>(برچسب ندارد)</translation>
    </message>
    <message>
        <source>change from %1 (%2)</source>
        <translation>تغییر از %1 (%2)</translation>
    </message>
    <message>
        <source>(change)</source>
        <translation>(تغییر)</translation>
    </message>
</context>
<context>
    <name>CreateWalletActivity</name>
    <message>
        <source>Creating Wallet &lt;b&gt;%1&lt;/b&gt;...</source>
        <translation>در حال ایجاد کیف پول &lt;b&gt; %1&lt;/b&gt;...</translation>
    </message>
    <message>
        <source>Create wallet failed</source>
        <translation>کیف پول "ایجاد" نشد
 </translation>
    </message>
    <message>
        <source>Create wallet warning</source>
        <translation>هشدار کیف پول ایجاد کنید
 </translation>
    </message>
</context>
<context>
    <name>CreateWalletDialog</name>
    <message>
        <source>Create Wallet</source>
        <translation>ایجاد کیف پول
 </translation>
    </message>
    <message>
        <source>Wallet</source>
        <translation>کیف پول</translation>
    </message>
    <message>
        <source>Wallet Name</source>
        <translation>نام کیف پول</translation>
    </message>
    <message>
        <source>Encrypt the wallet. The wallet will be encrypted with a passphrase of your choice.</source>
        <translation>کیف پول را رمز نگاری نمائید. کیف پول با کلمات رمز انتخاب خودتان رمز نگاری خواهد شد</translation>
    </message>
    <message>
        <source>Encrypt Wallet</source>
        <translation>رمز نگاری کیف پول</translation>
    </message>
    <message>
        <source>Advanced Options</source>
        <translation>گزینه‌های پیشرفته</translation>
    </message>
    <message>
        <source>Disable private keys for this wallet. Wallets with private keys disabled will have no private keys and cannot have an HD seed or imported private keys. This is ideal for watch-only wallets.</source>
        <translation>غیر فعال کردن کلیدهای خصوصی برای این کیف پول. کیف پول هایی با کلید های خصوصی غیر فعال هیچ کلید خصوصی نداشته و نمیتوانند HD داشته باشند و یا کلید های خصوصی دارد شدنی داشته باشند. این کیف پول ها صرفاً برای رصد مناسب هستند.</translation>
    </message>
    <message>
        <source>Disable Private Keys</source>
        <translation>غیر فعال کردن کلیدهای خصوصی</translation>
    </message>
    <message>
        <source>Make a blank wallet. Blank wallets do not initially have private keys or scripts. Private keys and addresses can be imported, or an HD seed can be set, at a later time.</source>
        <translation>یک کیف پول خالی درست کنید. کیف پول های خالی در ابتدا کلید یا اسکریپت خصوصی ندارند. کلیدها و آدرسهای خصوصی می توانند وارد شوند یا بذر HD را می توان بعداً تنظیم نمود.</translation>
    </message>
    <message>
        <source>Make Blank Wallet</source>
        <translation>ساخت کیف پول خالی</translation>
    </message>
    <message>
        <source>Use descriptors for scriptPubKey management</source>
        <translation>Use descriptors for scriptPubKey management</translation>
    </message>
    <message>
        <source>Descriptor Wallet</source>
        <translation>Descriptor Wallet</translation>
    </message>
    <message>
        <source>Create</source>
        <translation>ایجاد</translation>
    </message>
    <message>
        <source>Compiled without sqlite support (required for descriptor wallets)</source>
        <translation>Compiled without sqlite support (required for descriptor wallets)</translation>
    </message>
</context>
<context>
    <name>EditAddressDialog</name>
    <message>
        <source>Edit Address</source>
        <translation>ویرایش حساب</translation>
    </message>
    <message>
        <source>&amp;Label</source>
        <translation>برچسب</translation>
    </message>
    <message>
        <source>The label associated with this address list entry</source>
        <translation>برچسب مرتبط با لیست آدرس ورودی</translation>
    </message>
    <message>
        <source>The address associated with this address list entry. This can only be modified for sending addresses.</source>
        <translation>برچسب مرتبط با لیست آدرس ورودی می باشد. این می تواند فقط  برای آدرس های ارسالی اصلاح شود.</translation>
    </message>
    <message>
        <source>&amp;Address</source>
        <translation>آدرس</translation>
    </message>
    <message>
        <source>New sending address</source>
        <translation>آدرس ارسالی جدید</translation>
    </message>
    <message>
        <source>Edit receiving address</source>
        <translation>ویرایش آدرس دریافتی</translation>
    </message>
    <message>
        <source>Edit sending address</source>
        <translation>ویرایش آدرس ارسالی</translation>
    </message>
    <message>
        <source>The entered address "%1" is not a valid Particl address.</source>
        <translation>آدرس وارد شده "%1" آدرس معتبر بیت کوین نیست.</translation>
    </message>
    <message>
        <source>Address "%1" already exists as a receiving address with label "%2" and so cannot be added as a sending address.</source>
        <translation>Address "%1" already exists as a receiving address with label "%2" and so cannot be added as a sending address.</translation>
    </message>
    <message>
        <source>The entered address "%1" is already in the address book with label "%2".</source>
        <translation>آدرس وارد شده "%1" در حال حاظر در دفترچه آدرس ها موجود است با برچسب "%2" .</translation>
    </message>
    <message>
        <source>Could not unlock wallet.</source>
        <translation>نمیتوان کیف پول را باز کرد.</translation>
    </message>
    <message>
        <source>New key generation failed.</source>
        <translation>تولید کلید جدید به خطا انجامید.</translation>
    </message>
</context>
<context>
    <name>FreespaceChecker</name>
    <message>
        <source>A new data directory will be created.</source>
        <translation>پوشه داده جدید ساخته خواهد شد</translation>
    </message>
    <message>
        <source>name</source>
        <translation>نام</translation>
    </message>
    <message>
        <source>Path already exists, and is not a directory.</source>
        <translation>مسیر داده شده موجود است و به یک پوشه اشاره نمی‌کند.</translation>
    </message>
    <message>
        <source>Cannot create data directory here.</source>
        <translation>نمی توانید فهرست داده را در اینجا ایجاد کنید.
 </translation>
    </message>
</context>
<context>
    <name>HelpMessageDialog</name>
    <message>
        <source>version</source>
        <translation>نسخه</translation>
    </message>
    <message>
        <source>About %1</source>
        <translation>حدود %1</translation>
    </message>
    <message>
        <source>Command-line options</source>
        <translation>گزینه های خط-فرمان</translation>
    </message>
</context>
<context>
    <name>Intro</name>
    <message>
        <source>Welcome</source>
        <translation>خوش آمدید</translation>
    </message>
    <message>
        <source>Welcome to %1.</source>
        <translation>به %1 خوش آمدید.</translation>
    </message>
    <message>
        <source>As this is the first time the program is launched, you can choose where %1 will store its data.</source>
        <translation>از آنجا که اولین مرتبه این برنامه اجرا می‌شود، شما می‌توانید محل ذخیره داده‌های %1 را انتخاب نمایید.</translation>
    </message>
    <message>
        <source>When you click OK, %1 will begin to download and process the full %4 block chain (%2GB) starting with the earliest transactions in %3 when %4 initially launched.</source>
        <translation>When you click OK, %1 will begin to download and process the full %4 block chain (%2GB) starting with the earliest transactions in %3 when %4 initially launched.</translation>
    </message>
    <message>
        <source>Reverting this setting requires re-downloading the entire blockchain. It is faster to download the full chain first and prune it later. Disables some advanced features.</source>
        <translation>Reverting this setting requires re-downloading the entire blockchain. It is faster to download the full chain first and prune it later. Disables some advanced features.</translation>
    </message>
    <message>
        <source>This initial synchronisation is very demanding, and may expose hardware problems with your computer that had previously gone unnoticed. Each time you run %1, it will continue downloading where it left off.</source>
        <translation>This initial synchronisation is very demanding, and may expose hardware problems with your computer that had previously gone unnoticed. Each time you run %1, it will continue downloading where it left off.</translation>
    </message>
    <message>
        <source>If you have chosen to limit block chain storage (pruning), the historical data must still be downloaded and processed, but will be deleted afterward to keep your disk usage low.</source>
        <translation>اگر تصمیم بگیرید که فضای ذخیره سازی زنجیره بلوک (هرس) را محدود کنید ، داده های تاریخی باید بارگیری و پردازش شود ، اما اگر آن را حذف کنید ، اگر شما دیسک کم استفاده کنید.
 </translation>
    </message>
    <message>
        <source>Use the default data directory</source>
        <translation>از فهرست داده شده پیش استفاده کنید
 </translation>
    </message>
    <message>
        <source>Use a custom data directory:</source>
        <translation>استفاده کردن از پوشه داده مخصوص:</translation>
    </message>
    <message>
        <source>Particl</source>
        <translation>بیت کوین</translation>
    </message>
    <message>
        <source>Discard blocks after verification, except most recent %1 GB (prune)</source>
        <translation>Discard blocks after verification, except most recent %1 GB (prune)</translation>
    </message>
    <message>
        <source>At least %1 GB of data will be stored in this directory, and it will grow over time.</source>
        <translation>حداقل %1 گیگابایت اطلاعات در این شاخه ذخیره خواهد شد، که به مرور زمان افزایش خواهد یافت.</translation>
    </message>
    <message>
        <source>Approximately %1 GB of data will be stored in this directory.</source>
        <translation>تقریبا %1 گیگابایت داده در این شاخه ذخیره خواهد شد.</translation>
    </message>
    <message>
        <source>%1 will download and store a copy of the Particl block chain.</source>
        <translation>%1 will download and store a copy of the Particl block chain.</translation>
    </message>
    <message>
        <source>The wallet will also be stored in this directory.</source>
        <translation>کیف پول هم در همین دایرکتوری ذخیره می‌شود.</translation>
    </message>
    <message>
        <source>Error: Specified data directory "%1" cannot be created.</source>
        <translation>خطا: نمی‌توان پوشه‌ای برای داده‌ها در «%1» ایجاد کرد.</translation>
    </message>
    <message>
        <source>Error</source>
        <translation>خطا</translation>
    </message>
    <message numerus="yes">
        <source>%n GB of free space available</source>
        <translation><numerusform>%n گیگابایت از فضای موچود است</numerusform><numerusform>%n گیگابایت از فضای موچود است</numerusform></translation>
    </message>
    <message numerus="yes">
        <source>(of %n GB needed)</source>
        <translation><numerusform>(از %n گیگابایت مورد نیاز)</numerusform><numerusform>(از %n گیگابایت مورد نیاز)</numerusform></translation>
    </message>
    <message numerus="yes">
        <source>(%n GB needed for full chain)</source>
        <translation><numerusform>(%n GB needed for full chain)</numerusform><numerusform>(%n GB needed for full chain)</numerusform></translation>
    </message>
</context>
<context>
    <name>ModalOverlay</name>
    <message>
        <source>Form</source>
        <translation>فرم</translation>
    </message>
    <message>
<<<<<<< HEAD
        <source>Recent transactions may not yet be visible, and therefore your wallet's balance might be incorrect. This information will be correct once your wallet has finished synchronizing with the particl network, as detailed below.</source>
        <translation>Recent transactions may not yet be visible, and therefore your wallet's balance might be incorrect. This information will be correct once your wallet has finished synchronizing with the particl network, as detailed below.</translation>
=======
        <source>Recent transactions may not yet be visible, and therefore your wallet's balance might be incorrect. This information will be correct once your wallet has finished synchronizing with the bitcoin network, as detailed below.</source>
        <translation>معاملات اخیر ممکن است هنوز قابل مشاهده نباشند ، بنابراین ممکن است موجودی کیف پول شما نادرست باشد. به محض اینکه همگام سازی کیف پول شما با شبکه بیت کوین به پایان رسید ، این اطلاعات درست خواهد بود ، همانطور که در زیر توضیح داده شده است.
 </translation>
>>>>>>> 97d35006
    </message>
    <message>
        <source>Attempting to spend particl that are affected by not-yet-displayed transactions will not be accepted by the network.</source>
        <translation>Attempting to spend particl that are affected by not-yet-displayed transactions will not be accepted by the network.</translation>
    </message>
    <message>
        <source>Number of blocks left</source>
        <translation>تعداد بلوک‌های باقیمانده</translation>
    </message>
    <message>
        <source>Unknown...</source>
        <translation>ناشناس...</translation>
    </message>
    <message>
        <source>Last block time</source>
        <translation>زمان آخرین بلوک</translation>
    </message>
    <message>
        <source>Progress</source>
        <translation>پیشرفت</translation>
    </message>
    <message>
        <source>Progress increase per hour</source>
        <translation>سرعت افزایش پیشرفت بر ساعت</translation>
    </message>
    <message>
        <source>calculating...</source>
        <translation>در حال محاسبه...</translation>
    </message>
    <message>
        <source>Estimated time left until synced</source>
        <translation>زمان تقریبی باقی‌مانده تا همگام شدن</translation>
    </message>
    <message>
        <source>Hide</source>
        <translation>پنهان کردن</translation>
    </message>
    <message>
        <source>Esc</source>
        <translation>خروج</translation>
    </message>
    <message>
        <source>%1 is currently syncing.  It will download headers and blocks from peers and validate them until reaching the tip of the block chain.</source>
        <translation>%1 is currently syncing.  It will download headers and blocks from peers and validate them until reaching the tip of the block chain.</translation>
    </message>
    <message>
        <source>Unknown. Syncing Headers (%1, %2%)...</source>
        <translation>Unknown. Syncing Headers (%1, %2%)...</translation>
    </message>
</context>
<context>
    <name>OpenURIDialog</name>
    <message>
        <source>Open particl URI</source>
        <translation>Open particl URI</translation>
    </message>
    <message>
        <source>URI:</source>
        <translation>آدرس:</translation>
    </message>
</context>
<context>
    <name>OpenWalletActivity</name>
    <message>
        <source>Open wallet failed</source>
        <translation>بازکردن کیف پول به مشکل خورده است</translation>
    </message>
    <message>
        <source>Open wallet warning</source>
        <translation>هشدار باز کردن کیف پول</translation>
    </message>
    <message>
        <source>default wallet</source>
        <translation>کیف پول پیش فرض
 </translation>
    </message>
    <message>
        <source>Opening Wallet &lt;b&gt;%1&lt;/b&gt;...</source>
        <translation>&lt;b&gt; افتتاح کیف پول &lt;/b&gt; %1</translation>
    </message>
</context>
<context>
    <name>OptionsDialog</name>
    <message>
        <source>Options</source>
        <translation>گزینه ها</translation>
    </message>
    <message>
        <source>&amp;Main</source>
        <translation>&amp;اصلی</translation>
    </message>
    <message>
        <source>Automatically start %1 after logging in to the system.</source>
        <translation>اجرای خودکار %1 بعد زمان ورود به سیستم.</translation>
    </message>
    <message>
        <source>Size of &amp;database cache</source>
        <translation>اندازه کش پایگاه داده.</translation>
    </message>
    <message>
        <source>Number of script &amp;verification threads</source>
        <translation>Number of script &amp;verification threads</translation>
    </message>
    <message>
        <source>IP address of the proxy (e.g. IPv4: 127.0.0.1 / IPv6: ::1)</source>
        <translation>IP address of the proxy (e.g. IPv4: 127.0.0.1 / IPv6: ::1)</translation>
    </message>
    <message>
        <source>Shows if the supplied default SOCKS5 proxy is used to reach peers via this network type.</source>
        <translation>Shows if the supplied default SOCKS5 proxy is used to reach peers via this network type.</translation>
    </message>
    <message>
        <source>Hide the icon from the system tray.</source>
        <translation>نماد را از سینی سیستم پنهان کنید.
 </translation>
    </message>
    <message>
        <source>&amp;Hide tray icon</source>
        <translation>&amp; پنهان کردن نماد سینی
 </translation>
    </message>
    <message>
        <source>Minimize instead of exit the application when the window is closed. When this option is enabled, the application will be closed only after selecting Exit in the menu.</source>
        <translation>Minimize instead of exit the application when the window is closed. When this option is enabled, the application will be closed only after selecting Exit in the menu.</translation>
    </message>
    <message>
        <source>Open the %1 configuration file from the working directory.</source>
        <translation>Open the %1 configuration file from the working directory.</translation>
    </message>
    <message>
        <source>Open Configuration File</source>
        <translation>بازکردن فایل پیکربندی</translation>
    </message>
    <message>
        <source>Reset all client options to default.</source>
        <translation>تمام گزینه های مشتری را به طور پیش فرض بازنشانی کنید.
 </translation>
    </message>
    <message>
        <source>&amp;Reset Options</source>
        <translation>تنظیم مجدد گزینه ها</translation>
    </message>
    <message>
        <source>&amp;Network</source>
        <translation>شبکه</translation>
    </message>
    <message>
        <source>Disables some advanced features but all blocks will still be fully validated. Reverting this setting requires re-downloading the entire blockchain. Actual disk usage may be somewhat higher.</source>
        <translation>برخی از ویژگی های پیشرفته را غیرفعال می کند ، اما تمام بلوک ها هنوز به طور کامل تأیید می شوند. برگرداندن این تنظیم نیاز به بارگیری مجدد کل بلاکچین دارد. ممکن است استفاده واقعی از دیسک تا حدودی بیشتر باشد.
 </translation>
    </message>
    <message>
        <source>Prune &amp;block storage to</source>
        <translation>Prune &amp;block storage to</translation>
    </message>
    <message>
        <source>GB</source>
        <translation>گیگابایت</translation>
    </message>
    <message>
        <source>Reverting this setting requires re-downloading the entire blockchain.</source>
        <translation>Reverting this setting requires re-downloading the entire blockchain.</translation>
    </message>
    <message>
        <source>MiB</source>
        <translation>MiB</translation>
    </message>
    <message>
        <source>(0 = auto, &lt;0 = leave that many cores free)</source>
        <translation>(0 = auto, &lt;0 = leave that many cores free)</translation>
    </message>
    <message>
        <source>W&amp;allet</source>
        <translation>کیف پول</translation>
    </message>
    <message>
        <source>Expert</source>
        <translation>حرفه‌ای</translation>
    </message>
    <message>
        <source>Enable coin &amp;control features</source>
        <translation>فعال کردن قابلیت سکه و کنترل</translation>
    </message>
    <message>
        <source>If you disable the spending of unconfirmed change, the change from a transaction cannot be used until that transaction has at least one confirmation. This also affects how your balance is computed.</source>
        <translation>If you disable the spending of unconfirmed change, the change from a transaction cannot be used until that transaction has at least one confirmation. This also affects how your balance is computed.</translation>
    </message>
    <message>
        <source>&amp;Spend unconfirmed change</source>
        <translation>&amp;Spend unconfirmed change</translation>
    </message>
    <message>
        <source>Automatically open the Particl client port on the router. This only works when your router supports UPnP and it is enabled.</source>
        <translation>باز کردن خودکار درگاه شبکهٔ بیت‌کوین روی روترها. تنها زمانی کار می‌کند که روتر از پروتکل UPnP پشتیبانی کند و این پروتکل فعال باشد.</translation>
    </message>
    <message>
        <source>Map port using &amp;UPnP</source>
        <translation>نگاشت درگاه شبکه با استفاده از پروتکل &amp;UPnP</translation>
    </message>
    <message>
        <source>Accept connections from outside.</source>
        <translation>پذیرفتن اتصال شدن از بیرون</translation>
    </message>
    <message>
        <source>Allow incomin&amp;g connections</source>
        <translation>اجازه دادن به ارتباطات ورودی</translation>
    </message>
    <message>
        <source>Connect to the Particl network through a SOCKS5 proxy.</source>
        <translation>Connect to the Particl network through a SOCKS5 proxy.</translation>
    </message>
    <message>
        <source>&amp;Connect through SOCKS5 proxy (default proxy):</source>
        <translation>&amp;Connect through SOCKS5 proxy (default proxy):</translation>
    </message>
    <message>
        <source>Proxy &amp;IP:</source>
        <translation>پراکسی و آی‌پی:</translation>
    </message>
    <message>
        <source>&amp;Port:</source>
        <translation>پورت:</translation>
    </message>
    <message>
        <source>Port of the proxy (e.g. 9050)</source>
        <translation>بندر پروکسی (به عنوان مثال 9050)
 </translation>
    </message>
    <message>
        <source>Used for reaching peers via:</source>
        <translation>برای دسترسی به همسالان از طریق:
 </translation>
    </message>
    <message>
        <source>IPv4</source>
        <translation>IPv4</translation>
    </message>
    <message>
        <source>IPv6</source>
        <translation>IPv6</translation>
    </message>
    <message>
        <source>Tor</source>
        <translation>شبکه Tor</translation>
    </message>
    <message>
        <source>&amp;Window</source>
        <translation>پنجره</translation>
    </message>
    <message>
        <source>Show only a tray icon after minimizing the window.</source>
        <translation>تنها بعد از کوچک کردن پنجره، tray icon را نشان بده.</translation>
    </message>
    <message>
        <source>&amp;Minimize to the tray instead of the taskbar</source>
        <translation>&amp;کوچک کردن به سینی به‌جای نوار وظیفه</translation>
    </message>
    <message>
        <source>M&amp;inimize on close</source>
        <translation>کوچک کردن &amp;در زمان بسته شدن</translation>
    </message>
    <message>
        <source>&amp;Display</source>
        <translation>نمایش</translation>
    </message>
    <message>
        <source>User Interface &amp;language:</source>
        <translation>زبان واسط کاربری:</translation>
    </message>
    <message>
        <source>&amp;Unit to show amounts in:</source>
        <translation>واحد نمایشگر مقادیر:</translation>
    </message>
    <message>
        <source>Choose the default subdivision unit to show in the interface and when sending coins.</source>
        <translation>واحد تقسیم پیش فرض را برای نشان دادن در رابط کاربری و هنگام ارسال سکه انتخاب کنید.
 </translation>
    </message>
    <message>
        <source>Whether to show coin control features or not.</source>
        <translation>آیا ویژگی های کنترل سکه را نشان می دهد یا خیر.
 </translation>
    </message>
    <message>
        <source>Connect to the Particl network through a separate SOCKS5 proxy for Tor onion services.</source>
        <translation>Connect to the Particl network through a separate SOCKS5 proxy for Tor onion services.</translation>
    </message>
    <message>
        <source>Use separate SOCKS&amp;5 proxy to reach peers via Tor onion services:</source>
        <translation>Use separate SOCKS&amp;5 proxy to reach peers via Tor onion services:</translation>
    </message>
    <message>
        <source>&amp;Third party transaction URLs</source>
        <translation>URLهای تراکنش شخص ثالث</translation>
    </message>
    <message>
        <source>Options set in this dialog are overridden by the command line or in the configuration file:</source>
        <translation>Options set in this dialog are overridden by the command line or in the configuration file:</translation>
    </message>
    <message>
        <source>&amp;OK</source>
        <translation>تایید</translation>
    </message>
    <message>
        <source>&amp;Cancel</source>
        <translation>لغو</translation>
    </message>
    <message>
        <source>default</source>
        <translation>پیش فرض</translation>
    </message>
    <message>
        <source>none</source>
        <translation>خالی</translation>
    </message>
    <message>
        <source>Confirm options reset</source>
        <translation>باز نشانی گزینه ها را تأیید کنید
  </translation>
    </message>
    <message>
        <source>Client restart required to activate changes.</source>
        <translation>کلاینت نیازمند ریست شدن است برای فعال کردن تغییرات</translation>
    </message>
    <message>
        <source>Client will be shut down. Do you want to proceed?</source>
        <translation>کلاینت خاموش خواهد شد.آیا میخواهید ادامه دهید؟</translation>
    </message>
    <message>
        <source>Configuration options</source>
        <translation>تنظیمات پیکربندی</translation>
    </message>
    <message>
        <source>The configuration file is used to specify advanced user options which override GUI settings. Additionally, any command-line options will override this configuration file.</source>
        <translation>از پرونده پیکربندی برای انتخاب گزینه های کاربر پیشرفته استفاده می شود که تنظیمات ونک را نادیده می شود. بعلاوه ، هر گزینه خط فرمان این پرونده پیکربندی را لغو می کند. 

 </translation>
    </message>
    <message>
        <source>Error</source>
        <translation>خطا</translation>
    </message>
    <message>
        <source>The configuration file could not be opened.</source>
        <translation>فایل پیکربندی قادر به بازشدن نبود.</translation>
    </message>
    <message>
        <source>This change would require a client restart.</source>
        <translation>تغییرات منوط به ریست کاربر است.</translation>
    </message>
    <message>
        <source>The supplied proxy address is invalid.</source>
        <translation>آدرس پراکسی ارائه شده نامعتبر است.</translation>
    </message>
</context>
<context>
    <name>OverviewPage</name>
    <message>
        <source>Form</source>
        <translation>فرم</translation>
    </message>
    <message>
<<<<<<< HEAD
        <source>The displayed information may be out of date. Your wallet automatically synchronizes with the Particl network after a connection is established, but this process has not completed yet.</source>
        <translation>اطلاعات نمایش داده شده ممکن است روزآمد نباشد. wallet شما به صورت خودکار بعد از برقراری اتصال با شبکه particl به روز می شود اما این فرایند هنوز تکمیل نشده است.</translation>
=======
        <source>The displayed information may be out of date. Your wallet automatically synchronizes with the Bitcoin network after a connection is established, but this process has not completed yet.</source>
        <translation>اطلاعات نمایش داده شده ممکن است قدیمی باشد. کیف پول شما پس از برقراری اتصال به طور خودکار با شبکه Bitcoin همگام سازی می شود ، اما این روند هنوز کامل نشده است.
 </translation>
>>>>>>> 97d35006
    </message>
    <message>
        <source>Watch-only:</source>
        <translation>فقط قابل-مشاهده:</translation>
    </message>
    <message>
        <source>Available:</source>
        <translation>در دسترس:</translation>
    </message>
    <message>
        <source>Your current spendable balance</source>
        <translation>موجودی قابل خرج در الان</translation>
    </message>
    <message>
        <source>Pending:</source>
        <translation>در حال انتظار:</translation>
    </message>
    <message>
        <source>Total of transactions that have yet to be confirmed, and do not yet count toward the spendable balance</source>
        <translation>تعداد تراکنشهایی که نیاز به تایید دارند و هنوز در مانده حساب جاری شما به حساب نیامده اند</translation>
    </message>
    <message>
        <source>Immature:</source>
        <translation>نارسیده:</translation>
    </message>
    <message>
        <source>Mined balance that has not yet matured</source>
        <translation>موجودی استخراج شده هنوز کامل نشده است</translation>
    </message>
    <message>
        <source>Balances</source>
        <translation>موجودی ها</translation>
    </message>
    <message>
        <source>Total:</source>
        <translation>کل:</translation>
    </message>
    <message>
        <source>Your current total balance</source>
        <translation>موجودی شما در همین لحظه</translation>
    </message>
    <message>
        <source>Your current balance in watch-only addresses</source>
        <translation>موجودی شما در همین لحظه در آدرس های Watch only Addresses</translation>
    </message>
    <message>
        <source>Spendable:</source>
        <translation>قابل مصرف:</translation>
    </message>
    <message>
        <source>Recent transactions</source>
        <translation>تراکنش های اخیر</translation>
    </message>
    <message>
        <source>Unconfirmed transactions to watch-only addresses</source>
        <translation>تراکنش های تایید نشده به آدرس های فقط قابل مشاهده watch-only</translation>
    </message>
    <message>
        <source>Mined balance in watch-only addresses that has not yet matured</source>
        <translation>موجودی استخراج شده در آدرس های فقط قابل مشاهده هنوز کامل نشده است</translation>
    </message>
    <message>
        <source>Current total balance in watch-only addresses</source>
        <translation>Current total balance in watch-only addresses</translation>
    </message>
    <message>
        <source>Privacy mode activated for the Overview tab. To unmask the values, uncheck Settings-&gt;Mask values.</source>
        <translation>Privacy mode activated for the Overview tab. To unmask the values, uncheck Settings-&gt;Mask values.</translation>
    </message>
</context>
<context>
    <name>PSBTOperationsDialog</name>
    <message>
        <source>Dialog</source>
        <translation>تگفتگو</translation>
    </message>
    <message>
        <source>Sign Tx</source>
        <translation>Sign Tx</translation>
    </message>
    <message>
        <source>Broadcast Tx</source>
        <translation>Broadcast Tx</translation>
    </message>
    <message>
        <source>Copy to Clipboard</source>
        <translation>کپی کردن</translation>
    </message>
    <message>
        <source>Save...</source>
        <translation>ذخیره...</translation>
    </message>
    <message>
        <source>Close</source>
        <translation>بستن</translation>
    </message>
    <message>
        <source>Failed to load transaction: %1</source>
        <translation>Failed to load transaction: %1</translation>
    </message>
    <message>
        <source>Failed to sign transaction: %1</source>
        <translation>Failed to sign transaction: %1</translation>
    </message>
    <message>
        <source>Could not sign any more inputs.</source>
        <translation>Could not sign any more inputs.</translation>
    </message>
    <message>
        <source>Signed %1 inputs, but more signatures are still required.</source>
        <translation>Signed %1 inputs, but more signatures are still required.</translation>
    </message>
    <message>
        <source>Signed transaction successfully. Transaction is ready to broadcast.</source>
        <translation>Signed transaction successfully. Transaction is ready to broadcast.</translation>
    </message>
    <message>
        <source>Unknown error processing transaction.</source>
        <translation>مشکل نامشخصی در پردازش عملیات رخ داده.</translation>
    </message>
    <message>
        <source>Transaction broadcast successfully! Transaction ID: %1</source>
        <translation>Transaction broadcast successfully! Transaction ID: %1</translation>
    </message>
    <message>
        <source>Transaction broadcast failed: %1</source>
        <translation>Transaction broadcast failed: %1</translation>
    </message>
    <message>
        <source>PSBT copied to clipboard.</source>
        <translation>PSBT copied to clipboard.</translation>
    </message>
    <message>
        <source>Save Transaction Data</source>
        <translation>ذخیره اطلاعات عملیات</translation>
    </message>
    <message>
        <source>Partially Signed Transaction (Binary) (*.psbt)</source>
        <translation>Partially Signed Transaction (Binary) (*.psbt)</translation>
    </message>
    <message>
        <source>PSBT saved to disk.</source>
        <translation>PSBT saved to disk.</translation>
    </message>
    <message>
        <source> * Sends %1 to %2</source>
        <translation> * Sends %1 to %2</translation>
    </message>
    <message>
        <source>Unable to calculate transaction fee or total transaction amount.</source>
        <translation>Unable to calculate transaction fee or total transaction amount.</translation>
    </message>
    <message>
        <source>Pays transaction fee: </source>
        <translation>Pays transaction fee: </translation>
    </message>
    <message>
        <source>Total Amount</source>
        <translation>میزان کل</translation>
    </message>
    <message>
        <source>or</source>
        <translation>یا</translation>
    </message>
    <message>
        <source>Transaction has %1 unsigned inputs.</source>
        <translation>Transaction has %1 unsigned inputs.</translation>
    </message>
    <message>
        <source>Transaction is missing some information about inputs.</source>
        <translation>Transaction is missing some information about inputs.</translation>
    </message>
    <message>
        <source>Transaction still needs signature(s).</source>
        <translation>عملیات هنوز به امضا(ها) نیاز دارد.</translation>
    </message>
    <message>
        <source>(But this wallet cannot sign transactions.)</source>
        <translation>(اما این کیف پول نمی تواند معاملات را امضا کند.)
 </translation>
    </message>
    <message>
        <source>(But this wallet does not have the right keys.)</source>
        <translation>(But this wallet does not have the right keys.)</translation>
    </message>
    <message>
        <source>Transaction is fully signed and ready for broadcast.</source>
        <translation>Transaction is fully signed and ready for broadcast.</translation>
    </message>
    <message>
        <source>Transaction status is unknown.</source>
        <translation>وضعیت عملیات نامشخص است.</translation>
    </message>
</context>
<context>
    <name>PaymentServer</name>
    <message>
        <source>Payment request error</source>
        <translation>درخواست پرداخت با خطا مواجه شد</translation>
    </message>
    <message>
<<<<<<< HEAD
        <source>Cannot start particl: click-to-pay handler</source>
        <translation>نمی‌توان بیت‌کوین را اجرا کرد: کنترل‌کنندهٔ کلیک-و-پرداخت</translation>
=======
        <source>Cannot start bitcoin: click-to-pay handler</source>
        <translation>نمی توان بیت کوین را شروع کرد: کنترل کننده کلیک برای پرداخت
 </translation>
>>>>>>> 97d35006
    </message>
    <message>
        <source>URI handling</source>
        <translation>مدیریت URI</translation>
    </message>
    <message>
        <source>'particl://' is not a valid URI. Use 'particl:' instead.</source>
        <translation>'particl://' is not a valid URI. Use 'particl:' instead.</translation>
    </message>
    <message>
        <source>Cannot process payment request because BIP70 is not supported.</source>
        <translation>درخواست پرداخت قابل پردازش نیست زیرا BIP70 پشتیبانی نمی شود.
 </translation>
    </message>
    <message>
        <source>Due to widespread security flaws in BIP70 it's strongly recommended that any merchant instructions to switch wallets be ignored.</source>
        <translation>Due to widespread security flaws in BIP70 it's strongly recommended that any merchant instructions to switch wallets be ignored.</translation>
    </message>
    <message>
        <source>If you are receiving this error you should request the merchant provide a BIP21 compatible URI.</source>
        <translation>اگر این خطا را دریافت می کنید باید از بازرگان بخواهید یک URI سازگار با BIP21 ارائه دهد.
 </translation>
    </message>
    <message>
        <source>Invalid payment address %1</source>
        <translation>آدرس پرداخت نامعتبر %1</translation>
    </message>
    <message>
        <source>URI cannot be parsed! This can be caused by an invalid Particl address or malformed URI parameters.</source>
        <translation>URI cannot be parsed! This can be caused by an invalid Particl address or malformed URI parameters.</translation>
    </message>
    <message>
        <source>Payment request file handling</source>
        <translation>درحال پردازش درخواست پرداخت</translation>
    </message>
</context>
<context>
    <name>PeerTableModel</name>
    <message>
        <source>User Agent</source>
        <translation>نماینده کاربر</translation>
    </message>
    <message>
        <source>Node/Service</source>
        <translation>گره/خدمت</translation>
    </message>
    <message>
        <source>NodeId</source>
        <translation>شناسه گره</translation>
    </message>
    <message>
        <source>Ping</source>
        <translation>پینگ</translation>
    </message>
    <message>
        <source>Sent</source>
        <translation>فرستاده شد</translation>
    </message>
    <message>
        <source>Received</source>
        <translation>دریافت شد</translation>
    </message>
</context>
<context>
    <name>QObject</name>
    <message>
        <source>Amount</source>
        <translation>میزان</translation>
    </message>
    <message>
        <source>Enter a Particl address (e.g. %1)</source>
        <translation>آدرس بیت کوین را وارد کنید (به طور مثال %1)</translation>
    </message>
    <message>
        <source>%1 d</source>
        <translation>%1 روز قبل</translation>
    </message>
    <message>
        <source>%1 h</source>
        <translation>%1 ساعت قبل</translation>
    </message>
    <message>
        <source>%1 m</source>
        <translation>%1 دقیقه قبل</translation>
    </message>
    <message>
        <source>%1 s</source>
        <translation>%1 ثانیه قبل</translation>
    </message>
    <message>
        <source>None</source>
        <translation>هیچ کدام</translation>
    </message>
    <message>
        <source>N/A</source>
        <translation>موجود نیست</translation>
    </message>
    <message>
        <source>%1 ms</source>
        <translation>%1 میلی ثانیه</translation>
    </message>
    <message numerus="yes">
        <source>%n second(s)</source>
        <translation><numerusform>%n ثانیه</numerusform><numerusform>%n ثانیه</numerusform></translation>
    </message>
    <message numerus="yes">
        <source>%n minute(s)</source>
        <translation><numerusform>%n دقیقه</numerusform><numerusform>%n دقیقه</numerusform></translation>
    </message>
    <message numerus="yes">
        <source>%n hour(s)</source>
        <translation><numerusform>%n ساعت</numerusform><numerusform>%n ساعت</numerusform></translation>
    </message>
    <message numerus="yes">
        <source>%n day(s)</source>
        <translation><numerusform>%n روز</numerusform><numerusform>%n روز</numerusform></translation>
    </message>
    <message numerus="yes">
        <source>%n week(s)</source>
        <translation><numerusform>%n هفته</numerusform><numerusform>%n هفته</numerusform></translation>
    </message>
    <message>
        <source>%1 and %2</source>
        <translation>%1 و %2</translation>
    </message>
    <message numerus="yes">
        <source>%n year(s)</source>
        <translation><numerusform>%n سال</numerusform><numerusform>%n سال</numerusform></translation>
    </message>
    <message>
        <source>%1 B</source>
        <translation>%1 بایت</translation>
    </message>
    <message>
        <source>%1 KB</source>
        <translation>%1 کیلوبایت</translation>
    </message>
    <message>
        <source>%1 MB</source>
        <translation>%1 مگابایت</translation>
    </message>
    <message>
        <source>%1 GB</source>
        <translation>%1 گیگابایت</translation>
    </message>
    <message>
        <source>Error: Specified data directory "%1" does not exist.</source>
        <translation>خطا: پوشهٔ مشخص شده برای داده‌ها در «%1» وجود ندارد.</translation>
    </message>
    <message>
        <source>Error: Cannot parse configuration file: %1.</source>
        <translation>Error: Cannot parse configuration file: %1.</translation>
    </message>
    <message>
        <source>Error: %1</source>
        <translation>خطا: %1</translation>
    </message>
    <message>
        <source>Error initializing settings: %1</source>
        <translation>Error initializing settings: %1</translation>
    </message>
    <message>
        <source>%1 didn't yet exit safely...</source>
        <translation>%1 به درستی بسته نشد</translation>
    </message>
    <message>
        <source>unknown</source>
        <translation>ناشناس</translation>
    </message>
</context>
<context>
    <name>QRImageWidget</name>
    <message>
        <source>&amp;Save Image...</source>
        <translation>&amp;ذخیره کردن Image...</translation>
    </message>
    <message>
        <source>&amp;Copy Image</source>
        <translation>&amp;کپی کردن image</translation>
    </message>
    <message>
        <source>Resulting URI too long, try to reduce the text for label / message.</source>
        <translation>URL ایجاد شده خیلی طولانی است. سعی کنید طول برچسب و یا پیام را کمتر کنید.</translation>
    </message>
    <message>
        <source>Error encoding URI into QR Code.</source>
        <translation>خطا در تبدیل نشانی اینترنتی به صورت کد QR.</translation>
    </message>
    <message>
        <source>QR code support not available.</source>
        <translation>پستیبانی از QR کد در دسترس نیست.</translation>
    </message>
    <message>
        <source>Save QR Code</source>
        <translation>ذحیره کردن Qr Code</translation>
    </message>
    <message>
        <source>PNG Image (*.png)</source>
        <translation>تصویر با فرمت PNG انتخاب(*.png)</translation>
    </message>
</context>
<context>
    <name>RPCConsole</name>
    <message>
        <source>N/A</source>
        <translation>موجود نیست</translation>
    </message>
    <message>
        <source>Client version</source>
        <translation>ویرایش کنسول RPC</translation>
    </message>
    <message>
        <source>&amp;Information</source>
        <translation>&amp;اطلاعات</translation>
    </message>
    <message>
        <source>General</source>
        <translation>عمومی</translation>
    </message>
    <message>
        <source>Using BerkeleyDB version</source>
        <translation>استفاده از نسخه پایگاه‌داده برکلی</translation>
    </message>
    <message>
        <source>Datadir</source>
        <translation>پوشه داده Datadir</translation>
    </message>
    <message>
        <source>To specify a non-default location of the data directory use the '%1' option.</source>
        <translation>To specify a non-default location of the data directory use the '%1' option.</translation>
    </message>
    <message>
        <source>Blocksdir</source>
        <translation>فولدر بلاکها</translation>
    </message>
    <message>
        <source>To specify a non-default location of the blocks directory use the '%1' option.</source>
        <translation>To specify a non-default location of the blocks directory use the '%1' option.</translation>
    </message>
    <message>
        <source>Startup time</source>
        <translation>زمان آغاز به کار</translation>
    </message>
    <message>
        <source>Network</source>
        <translation>شبکه</translation>
    </message>
    <message>
        <source>Name</source>
        <translation>نام</translation>
    </message>
    <message>
        <source>Number of connections</source>
        <translation>تعداد اتصال</translation>
    </message>
    <message>
        <source>Block chain</source>
        <translation>زنجیره مجموعه تراکنش ها</translation>
    </message>
    <message>
        <source>Memory Pool</source>
        <translation>استخر حافظه</translation>
    </message>
    <message>
        <source>Current number of transactions</source>
        <translation>تعداد تراکنش ها در حال حاضر</translation>
    </message>
    <message>
        <source>Memory usage</source>
        <translation>استفاده از حافظه
 </translation>
    </message>
    <message>
        <source>Wallet: </source>
        <translation>کیف پول:</translation>
    </message>
    <message>
        <source>(none)</source>
        <translation>(هیچ کدام)</translation>
    </message>
    <message>
        <source>&amp;Reset</source>
        <translation>&amp;ریست کردن</translation>
    </message>
    <message>
        <source>Received</source>
        <translation>دریافت شد</translation>
    </message>
    <message>
        <source>Sent</source>
        <translation>فرستاده شد</translation>
    </message>
    <message>
        <source>&amp;Peers</source>
        <translation>&amp;همتاها</translation>
    </message>
    <message>
        <source>Banned peers</source>
        <translation>همتاهای بن شده</translation>
    </message>
    <message>
        <source>Select a peer to view detailed information.</source>
        <translation>انتخاب همتا یا جفت برای جزییات اطلاعات</translation>
    </message>
    <message>
        <source>Direction</source>
        <translation>مسیر</translation>
    </message>
    <message>
        <source>Version</source>
        <translation>نسخه</translation>
    </message>
    <message>
        <source>Starting Block</source>
        <translation>بلاک اولیه</translation>
    </message>
    <message>
        <source>Synced Headers</source>
        <translation>Synced Headers</translation>
    </message>
    <message>
        <source>Synced Blocks</source>
        <translation>بلاک‌های همگام‌سازی‌ شده</translation>
    </message>
    <message>
        <source>The mapped Autonomous System used for diversifying peer selection.</source>
        <translation>سیستم خودمختار نگاشت شده برای متنوع سازی انتخاب همتا استفاده می شود.
 </translation>
    </message>
    <message>
        <source>Mapped AS</source>
        <translation>Mapped AS</translation>
    </message>
    <message>
        <source>User Agent</source>
        <translation>نماینده کاربر</translation>
    </message>
    <message>
        <source>Node window</source>
        <translation>پنجره گره</translation>
    </message>
    <message>
        <source>Current block height</source>
        <translation>ارتفاع فعلی بلوک</translation>
    </message>
    <message>
        <source>Decrease font size</source>
        <translation>کاهش دادن اندازه فونت</translation>
    </message>
    <message>
        <source>Increase font size</source>
        <translation>افزایش دادن اندازه فونت</translation>
    </message>
    <message>
        <source>Permissions</source>
        <translation>Permissions</translation>
    </message>
    <message>
        <source>Services</source>
        <translation>خدمات</translation>
    </message>
    <message>
        <source>Connection Time</source>
        <translation>زمان اتصال</translation>
    </message>
    <message>
        <source>Last Send</source>
        <translation>آخرین ارسال</translation>
    </message>
    <message>
        <source>Last Receive</source>
        <translation>آخرین دریافت</translation>
    </message>
    <message>
        <source>Ping Time</source>
        <translation>مدت زمان پینگ</translation>
    </message>
    <message>
        <source>The duration of a currently outstanding ping.</source>
        <translation>The duration of a currently outstanding ping.</translation>
    </message>
    <message>
        <source>Ping Wait</source>
        <translation>انتظار پینگ</translation>
    </message>
    <message>
        <source>Min Ping</source>
        <translation>حداقل پینگ</translation>
    </message>
    <message>
        <source>Time Offset</source>
        <translation>Time Offset</translation>
    </message>
    <message>
        <source>Last block time</source>
        <translation>زمان آخرین بلوک</translation>
    </message>
    <message>
        <source>&amp;Open</source>
        <translation>&amp;بازکردن</translation>
    </message>
    <message>
        <source>&amp;Console</source>
        <translation>&amp;کنسول</translation>
    </message>
    <message>
        <source>&amp;Network Traffic</source>
        <translation>&amp;شلوغی شبکه</translation>
    </message>
    <message>
        <source>Totals</source>
        <translation>جمع کل ها</translation>
    </message>
    <message>
        <source>In:</source>
        <translation>به یا داخل:</translation>
    </message>
    <message>
        <source>Out:</source>
        <translation>خارج شده:</translation>
    </message>
    <message>
        <source>Debug log file</source>
        <translation>فایلِ لاگِ اشکال زدایی</translation>
    </message>
    <message>
        <source>Clear console</source>
        <translation>پاک کردن کنسول</translation>
    </message>
    <message>
        <source>1 &amp;hour</source>
        <translation>1 &amp;ساعت</translation>
    </message>
    <message>
        <source>1 &amp;day</source>
        <translation>1 &amp;روز</translation>
    </message>
    <message>
        <source>1 &amp;week</source>
        <translation>1 &amp;هفته</translation>
    </message>
    <message>
        <source>1 &amp;year</source>
        <translation>1 &amp;سال</translation>
    </message>
    <message>
        <source>&amp;Disconnect</source>
        <translation>&amp;قطع شدن</translation>
    </message>
    <message>
        <source>Ban for</source>
        <translation>بن یا بن شده برای</translation>
    </message>
    <message>
        <source>&amp;Unban</source>
        <translation>&amp;خارج کردن از بن</translation>
    </message>
    <message>
        <source>Welcome to the %1 RPC console.</source>
        <translation>Welcome to the %1 RPC console.</translation>
    </message>
    <message>
        <source>Use up and down arrows to navigate history, and %1 to clear screen.</source>
        <translation>Use up and down arrows to navigate history, and %1 to clear screen.</translation>
    </message>
    <message>
        <source>Type %1 for an overview of available commands.</source>
        <translation>Type %1 for an overview of available commands.</translation>
    </message>
    <message>
        <source>For more information on using this console type %1.</source>
        <translation>For more information on using this console type %1.</translation>
    </message>
    <message>
        <source>WARNING: Scammers have been active, telling users to type commands here, stealing their wallet contents. Do not use this console without fully understanding the ramifications of a command.</source>
        <translation>هشدار: کلاهبرداران فعال بوده و به کاربران می گویند که دستورات را در اینجا تایپ کرده و محتوای کیف پول آنها را سرقت کنند. بدون درک کامل پیامدهای یک دستور از این کنسول استفاده نکنید.
 </translation>
    </message>
    <message>
        <source>Network activity disabled</source>
        <translation>فعالیت شبکه غیر فعال شد</translation>
    </message>
    <message>
        <source>Executing command without any wallet</source>
        <translation>Executing command without any wallet</translation>
    </message>
    <message>
        <source>(node id: %1)</source>
        <translation>(شناسه گره: %1)</translation>
    </message>
    <message>
        <source>never</source>
        <translation>هیچ وقت</translation>
    </message>
    <message>
        <source>Inbound</source>
        <translation>Inbound</translation>
    </message>
    <message>
        <source>Outbound</source>
        <translation>Outbound</translation>
    </message>
    <message>
        <source>Unknown</source>
        <translation>ناشناس یا نامعلوم</translation>
    </message>
</context>
<context>
    <name>ReceiveCoinsDialog</name>
    <message>
        <source>&amp;Amount:</source>
        <translation>میزان وجه:</translation>
    </message>
    <message>
        <source>&amp;Label:</source>
        <translation>برچسب:</translation>
    </message>
    <message>
        <source>&amp;Message:</source>
        <translation>پیام:</translation>
    </message>
    <message>
<<<<<<< HEAD
        <source>An optional message to attach to the payment request, which will be displayed when the request is opened. Note: The message will not be sent with the payment over the Particl network.</source>
        <translation>An optional message to attach to the payment request, which will be displayed when the request is opened. Note: The message will not be sent with the payment over the Particl network.</translation>
=======
        <source>An optional message to attach to the payment request, which will be displayed when the request is opened. Note: The message will not be sent with the payment over the Bitcoin network.</source>
        <translation>یک پیام اختیاری برای پیوست به درخواست پرداخت ، که با باز شدن درخواست نمایش داده می شود. توجه: پیام با پرداخت از طریق شبکه بیت کوین ارسال نمی شود.
 </translation>
>>>>>>> 97d35006
    </message>
    <message>
        <source>An optional label to associate with the new receiving address.</source>
        <translation>یک برچسب اختیاری برای ارتباط با آدرس دریافت کننده جدید.
 </translation>
    </message>
    <message>
        <source>Use this form to request payments. All fields are &lt;b&gt;optional&lt;/b&gt;.</source>
        <translation>برای درخواست پرداخت از این فرم استفاده کنید. همه زمینه ها &lt;b&gt; اختیاری &lt;/b&gt;.
 </translation>
    </message>
    <message>
        <source>An optional amount to request. Leave this empty or zero to not request a specific amount.</source>
        <translation>مبلغ اختیاری برای درخواست این را خالی یا صفر بگذارید تا مبلغ مشخصی درخواست نشود.
 </translation>
    </message>
    <message>
        <source>An optional label to associate with the new receiving address (used by you to identify an invoice).  It is also attached to the payment request.</source>
        <translation>یک برچسب اختیاری برای ارتباط با آدرس دریافت کننده جدید (استفاده شده توسط شما برای شناسایی فاکتور). همچنین به درخواست پرداخت پیوست می شود.
 </translation>
    </message>
    <message>
        <source>An optional message that is attached to the payment request and may be displayed to the sender.</source>
        <translation>پیام اختیاری که به درخواست پرداخت پیوست شده و ممکن است برای فرستنده نمایش داده شود.
 </translation>
    </message>
    <message>
        <source>&amp;Create new receiving address</source>
        <translation>&amp; ایجاد آدرس دریافت جدید
 </translation>
    </message>
    <message>
        <source>Clear all fields of the form.</source>
        <translation>پاک کردن تمامی گزینه های این فرم</translation>
    </message>
    <message>
        <source>Clear</source>
        <translation>پاک کردن</translation>
    </message>
    <message>
        <source>Native segwit addresses (aka Bech32 or BIP-173) reduce your transaction fees later on and offer better protection against typos, but old wallets don't support them. When unchecked, an address compatible with older wallets will be created instead.</source>
        <translation>Native segwit addresses (aka Bech32 or BIP-173) reduce your transaction fees later on and offer better protection against typos, but old wallets don't support them. When unchecked, an address compatible with older wallets will be created instead.</translation>
    </message>
    <message>
        <source>Generate native segwit (Bech32) address</source>
        <translation>Generate native segwit (Bech32) address</translation>
    </message>
    <message>
        <source>Requested payments history</source>
        <translation>تاریخچه پرداخت های درخواست شده</translation>
    </message>
    <message>
        <source>Show the selected request (does the same as double clicking an entry)</source>
        <translation>نمایش درخواست انتخاب شده (همانند دوبار کلیک کردن بر روی ورودی)
 </translation>
    </message>
    <message>
        <source>Show</source>
        <translation>نمایش</translation>
    </message>
    <message>
        <source>Remove the selected entries from the list</source>
        <translation>حذف ورودی های انتخاب‌شده از لیست</translation>
    </message>
    <message>
        <source>Remove</source>
        <translation>حذف</translation>
    </message>
    <message>
        <source>Copy URI</source>
        <translation>کپی کردن آدرس URL</translation>
    </message>
    <message>
        <source>Copy label</source>
        <translation>کپی برچسب</translation>
    </message>
    <message>
        <source>Copy message</source>
        <translation>کپی کردن پیام</translation>
    </message>
    <message>
        <source>Copy amount</source>
        <translation>کپی مقدار</translation>
    </message>
    <message>
        <source>Could not unlock wallet.</source>
        <translation>نمیتوان کیف پول را باز کرد.</translation>
    </message>
    <message>
        <source>Could not generate new %1 address</source>
        <translation>Could not generate new %1 address</translation>
    </message>
</context>
<context>
    <name>ReceiveRequestDialog</name>
    <message>
        <source>Request payment to ...</source>
        <translation>درخواست پرداخت به ...
 </translation>
    </message>
    <message>
        <source>Address:</source>
        <translation>آدرس‌ها:</translation>
    </message>
    <message>
        <source>Amount:</source>
        <translation>میزان وجه:</translation>
    </message>
    <message>
        <source>Label:</source>
        <translation>برچسب:</translation>
    </message>
    <message>
        <source>Message:</source>
        <translation>پیام:</translation>
    </message>
    <message>
        <source>Wallet:</source>
        <translation>کیف پول:</translation>
    </message>
    <message>
        <source>Copy &amp;URI</source>
        <translation>کپی کردن &amp;آدرس URL</translation>
    </message>
    <message>
        <source>Copy &amp;Address</source>
        <translation>کپی آدرس</translation>
    </message>
    <message>
        <source>&amp;Save Image...</source>
        <translation>&amp;ذخیره کردن تصویر...</translation>
    </message>
    <message>
        <source>Request payment to %1</source>
        <translation>درخواست پرداخت به %1</translation>
    </message>
    <message>
        <source>Payment information</source>
        <translation>اطلاعات پرداخت</translation>
    </message>
</context>
<context>
    <name>RecentRequestsTableModel</name>
    <message>
        <source>Date</source>
        <translation>تاریخ</translation>
    </message>
    <message>
        <source>Label</source>
        <translation>برچسب</translation>
    </message>
    <message>
        <source>Message</source>
        <translation>پیام</translation>
    </message>
    <message>
        <source>(no label)</source>
        <translation>(برچسب ندارد)</translation>
    </message>
    <message>
        <source>(no message)</source>
        <translation>(بدون پیام)</translation>
    </message>
    <message>
        <source>(no amount requested)</source>
        <translation>(هیچ درخواست پرداخت وجود ندارد)</translation>
    </message>
    <message>
        <source>Requested</source>
        <translation>درخواست شده</translation>
    </message>
</context>
<context>
    <name>SendCoinsDialog</name>
    <message>
        <source>Send Coins</source>
        <translation>سکه های ارسالی</translation>
    </message>
    <message>
        <source>Coin Control Features</source>
        <translation>ویژگی های کنترل سکه
 </translation>
    </message>
    <message>
        <source>Inputs...</source>
        <translation>ورودی‌ها...</translation>
    </message>
    <message>
        <source>automatically selected</source>
        <translation>به صورت خودکار انتخاب شده</translation>
    </message>
    <message>
        <source>Insufficient funds!</source>
        <translation>وجوه ناکافی</translation>
    </message>
    <message>
        <source>Quantity:</source>
        <translation>مقدار</translation>
    </message>
    <message>
        <source>Bytes:</source>
        <translation>بایت ها:</translation>
    </message>
    <message>
        <source>Amount:</source>
        <translation>میزان وجه:</translation>
    </message>
    <message>
        <source>Fee:</source>
        <translation>هزینه</translation>
    </message>
    <message>
        <source>After Fee:</source>
        <translation>بعد از احتساب کارمزد</translation>
    </message>
    <message>
        <source>Change:</source>
        <translation>تغییر</translation>
    </message>
    <message>
        <source>If this is activated, but the change address is empty or invalid, change will be sent to a newly generated address.</source>
        <translation>If this is activated, but the change address is empty or invalid, change will be sent to a newly generated address.</translation>
    </message>
    <message>
        <source>Custom change address</source>
        <translation>تغییر آدرس مخصوص</translation>
    </message>
    <message>
        <source>Transaction Fee:</source>
        <translation>کارمزد تراکنش:</translation>
    </message>
    <message>
        <source>Choose...</source>
        <translation>انتخاب...</translation>
    </message>
    <message>
        <source>Using the fallbackfee can result in sending a transaction that will take several hours or days (or never) to confirm. Consider choosing your fee manually or wait until you have validated the complete chain.</source>
        <translation>Using the fallbackfee can result in sending a transaction that will take several hours or days (or never) to confirm. Consider choosing your fee manually or wait until you have validated the complete chain.</translation>
    </message>
    <message>
        <source>Warning: Fee estimation is currently not possible.</source>
        <translation>هشدار:تخمین کارمزد در حال حاضر امکان پذیر نیست.</translation>
    </message>
    <message>
        <source>Specify a custom fee per kB (1,000 bytes) of the transaction's virtual size.

Note:  Since the fee is calculated on a per-byte basis, a fee of "100 satoshis per kB" for a transaction size of 500 bytes (half of 1 kB) would ultimately yield a fee of only 50 satoshis.</source>
        <translation>مشخص کردن هزینه کارمزد مخصوص به ازاری کیلوبایت(1,000 بایت) حجم مجازی تراکنش

توجه: از آن جایی که کارمزد بر اساس هر بایت محاسبه میشود,هزینه کارمزد"100 ساتوشی بر کیلو بایت"برای تراکنش با حجم 500 بایت(نصف 1 کیلوبایت) کارمزد فقط اندازه 50 ساتوشی خواهد بود.</translation>
    </message>
    <message>
        <source>per kilobyte</source>
        <translation>به ازای هر کیلوبایت</translation>
    </message>
    <message>
        <source>Hide</source>
        <translation>پنهان کردن</translation>
    </message>
    <message>
        <source>Recommended:</source>
        <translation>پیشنهاد شده:</translation>
    </message>
    <message>
        <source>Custom:</source>
        <translation>سفارشی:</translation>
    </message>
    <message>
        <source>(Smart fee not initialized yet. This usually takes a few blocks...)</source>
        <translation>(مقداردهی کارمزد هوشمند هنوز مشخص نشده است.این کارمزد معمولا به اندازه چند بلاک طول میکشد...)</translation>
    </message>
    <message>
        <source>Send to multiple recipients at once</source>
        <translation>ارسال همزمان به گیرنده های متعدد</translation>
    </message>
    <message>
        <source>Add &amp;Recipient</source>
        <translation>اضافه کردن &amp;گیرنده</translation>
    </message>
    <message>
        <source>Clear all fields of the form.</source>
        <translation>پاک کردن تمامی گزینه های این فرم</translation>
    </message>
    <message>
        <source>Dust:</source>
        <translation>گرد و غبار یا داست:</translation>
    </message>
    <message>
        <source>Hide transaction fee settings</source>
        <translation>تنظیمات مخفی کردن کارمزد عملیات</translation>
    </message>
    <message>
        <source>When there is less transaction volume than space in the blocks, miners as well as relaying nodes may enforce a minimum fee. Paying only this minimum fee is just fine, but be aware that this can result in a never confirming transaction once there is more demand for particl transactions than the network can process.</source>
        <translation>When there is less transaction volume than space in the blocks, miners as well as relaying nodes may enforce a minimum fee. Paying only this minimum fee is just fine, but be aware that this can result in a never confirming transaction once there is more demand for particl transactions than the network can process.</translation>
    </message>
    <message>
        <source>A too low fee might result in a never confirming transaction (read the tooltip)</source>
        <translation>A too low fee might result in a never confirming transaction (read the tooltip)</translation>
    </message>
    <message>
        <source>Confirmation time target:</source>
        <translation>هدف زمانی تایید شدن:</translation>
    </message>
    <message>
        <source>Enable Replace-By-Fee</source>
        <translation>فعال کردن جایگذاری دوباره از کارمزد</translation>
    </message>
    <message>
        <source>With Replace-By-Fee (BIP-125) you can increase a transaction's fee after it is sent. Without this, a higher fee may be recommended to compensate for increased transaction delay risk.</source>
        <translation>با Replace-By-Fee (BIP-125) می توانید هزینه معامله را پس از ارسال آن افزایش دهید. بدون این ، ممکن است هزینه بیشتری برای جبران افزایش خطر تاخیر در معامله پیشنهاد شود.
 </translation>
    </message>
    <message>
        <source>Clear &amp;All</source>
        <translation>پاک کردن همه</translation>
    </message>
    <message>
        <source>Balance:</source>
        <translation>مانده حساب:</translation>
    </message>
    <message>
        <source>Confirm the send action</source>
        <translation>تایید عملیات ارسال</translation>
    </message>
    <message>
        <source>S&amp;end</source>
        <translation>و ارسال</translation>
    </message>
    <message>
        <source>Copy quantity</source>
        <translation>کپی مقدار</translation>
    </message>
    <message>
        <source>Copy amount</source>
        <translation>کپی مقدار</translation>
    </message>
    <message>
        <source>Copy fee</source>
        <translation>کپی هزینه</translation>
    </message>
    <message>
        <source>Copy after fee</source>
        <translation>کپی کردن بعد از احتساب کارمزد</translation>
    </message>
    <message>
        <source>Copy bytes</source>
        <translation>کپی کردن بایت ها</translation>
    </message>
    <message>
        <source>Copy dust</source>
        <translation>کپی کردن داست:</translation>
    </message>
    <message>
        <source>Copy change</source>
        <translation>کپی کردن تغییر</translation>
    </message>
    <message>
        <source>%1 (%2 blocks)</source>
        <translation>%1(%2 بلاک ها)</translation>
    </message>
    <message>
        <source>Cr&amp;eate Unsigned</source>
        <translation>Cr&amp;eate Unsigned</translation>
    </message>
    <message>
<<<<<<< HEAD
        <source>Creates a Partially Signed Particl Transaction (PSBT) for use with e.g. an offline %1 wallet, or a PSBT-compatible hardware wallet.</source>
        <translation>Creates a Partially Signed Particl Transaction (PSBT) for use with e.g. an offline %1 wallet, or a PSBT-compatible hardware wallet.</translation>
    </message>
    <message>
        <source> from wallet '%1'</source>
        <translation> from wallet '%1'</translation>
    </message>
    <message>
=======
>>>>>>> 97d35006
        <source>%1 to '%2'</source>
        <translation>%1 to '%2'</translation>
    </message>
    <message>
        <source>%1 to %2</source>
        <translation>%1 به %2</translation>
    </message>
    <message>
        <source>Do you want to draft this transaction?</source>
        <translation>Do you want to draft this transaction?</translation>
    </message>
    <message>
        <source>Are you sure you want to send?</source>
        <translation>آیا برای ارسال کردن یا فرستادن مطمئن هستید؟</translation>
    </message>
    <message>
        <source>Create Unsigned</source>
        <translation>Create Unsigned</translation>
    </message>
    <message>
        <source>Save Transaction Data</source>
        <translation>ذخیره اطلاعات عملیات</translation>
    </message>
    <message>
        <source>Partially Signed Transaction (Binary) (*.psbt)</source>
        <translation>Partially Signed Transaction (Binary) (*.psbt)</translation>
    </message>
    <message>
        <source>PSBT saved</source>
        <translation>PSBT saved</translation>
    </message>
    <message>
        <source>or</source>
        <translation>یا</translation>
    </message>
    <message>
        <source>You can increase the fee later (signals Replace-By-Fee, BIP-125).</source>
        <translation>تو میتوانی بعدا هزینه کارمزد را افزایش بدی(signals Replace-By-Fee, BIP-125)</translation>
    </message>
    <message>
        <source>Please, review your transaction proposal. This will produce a Partially Signed Particl Transaction (PSBT) which you can save or copy and then sign with e.g. an offline %1 wallet, or a PSBT-compatible hardware wallet.</source>
        <translation>Please, review your transaction proposal. This will produce a Partially Signed Particl Transaction (PSBT) which you can save or copy and then sign with e.g. an offline %1 wallet, or a PSBT-compatible hardware wallet.</translation>
    </message>
    <message>
        <source>Please, review your transaction.</source>
        <translation>لطفا,تراکنش خود را بازبینی کنید.</translation>
    </message>
    <message>
        <source>Transaction fee</source>
        <translation>کارمزد تراکنش</translation>
    </message>
    <message>
        <source>Not signalling Replace-By-Fee, BIP-125.</source>
        <translation>Not signalling Replace-By-Fee, BIP-125.</translation>
    </message>
    <message>
        <source>Total Amount</source>
        <translation>میزان کل</translation>
    </message>
    <message>
        <source>To review recipient list click "Show Details..."</source>
        <translation>To review recipient list click "Show Details..."</translation>
    </message>
    <message>
        <source>Confirm send coins</source>
        <translation>تایید کردن ارسال کوین ها</translation>
    </message>
    <message>
        <source>Confirm transaction proposal</source>
        <translation>پیشنهاد معامله را تأیید کنید
  </translation>
    </message>
    <message>
        <source>Send</source>
        <translation>ارسال</translation>
    </message>
    <message>
        <source>Watch-only balance:</source>
        <translation>Watch-only balance:</translation>
    </message>
    <message>
        <source>The recipient address is not valid. Please recheck.</source>
        <translation>آدرس گیرنده نامعتبر است.لطفا دوباره چک یا بررسی کنید.</translation>
    </message>
    <message>
        <source>The amount to pay must be larger than 0.</source>
        <translation>مبلغ پرداختی باید بیشتر از 0 باشد.
 </translation>
    </message>
    <message>
        <source>The amount exceeds your balance.</source>
        <translation>این میزان پول بیشتر از موجودی شما است.</translation>
    </message>
    <message>
        <source>The total exceeds your balance when the %1 transaction fee is included.</source>
        <translation>این میزان بیشتر از موجودی شما است وقتی که کارمزد تراکنش %1 باشد.</translation>
    </message>
    <message>
        <source>Duplicate address found: addresses should only be used once each.</source>
        <translation>آدرس تکراری یافت شد:آدرس ها باید فقط یک بار استفاده شوند.</translation>
    </message>
    <message>
        <source>Transaction creation failed!</source>
        <translation>ایجاد تراکنش با خطا مواجه شد!</translation>
    </message>
    <message>
        <source>A fee higher than %1 is considered an absurdly high fee.</source>
        <translation>کارمزد بیشتر از %1 است,این یعنی کارمزد خیلی زیادی در نظر گرفته شده است.</translation>
    </message>
    <message>
        <source>Payment request expired.</source>
        <translation>درخواست پرداخت منقضی شد یا تاریخ آن گذشت.</translation>
    </message>
    <message numerus="yes">
        <source>Estimated to begin confirmation within %n block(s).</source>
        <translation><numerusform>تایید شدن تخمین زده شده تراکنش برابر است با: %n بلاک.</numerusform><numerusform>تایید شدن تخمین زده شده تراکنش برابر است با: %n بلاک.</numerusform></translation>
    </message>
    <message>
        <source>Warning: Invalid Particl address</source>
        <translation>هشدار: آدرس بیت کوین نامعتبر</translation>
    </message>
    <message>
        <source>Warning: Unknown change address</source>
        <translation>هشدار:تغییر آدرس نامعلوم</translation>
    </message>
    <message>
        <source>Confirm custom change address</source>
        <translation>تایید کردن تغییر آدرس سفارشی</translation>
    </message>
    <message>
        <source>The address you selected for change is not part of this wallet. Any or all funds in your wallet may be sent to this address. Are you sure?</source>
        <translation>این آدرس که شما انتخاب کرده اید بخشی از کیف پول شما نیست.هر یا همه دارایی های شما در این کیف پول به این آدرس ارسال خواهد شد.آیا مطمئن هستید؟</translation>
    </message>
    <message>
        <source>(no label)</source>
        <translation>(برچسب ندارد)</translation>
    </message>
</context>
<context>
    <name>SendCoinsEntry</name>
    <message>
        <source>A&amp;mount:</source>
        <translation>میزان وجه</translation>
    </message>
    <message>
        <source>Pay &amp;To:</source>
        <translation>پرداخت به:
 </translation>
    </message>
    <message>
        <source>&amp;Label:</source>
        <translation>برچسب:</translation>
    </message>
    <message>
        <source>Choose previously used address</source>
        <translation>انتخاب آدرس قبلا استفاده شده</translation>
    </message>
    <message>
<<<<<<< HEAD
        <source>The Particl address to send the payment to</source>
        <translation>آدرس بیت کوین برای ارسال پرداحت به آن</translation>
=======
        <source>The Bitcoin address to send the payment to</source>
        <translation>آدرس Bitcoin برای ارسال پرداخت به
 </translation>
>>>>>>> 97d35006
    </message>
    <message>
        <source>Alt+A</source>
        <translation>Alt+A</translation>
    </message>
    <message>
        <source>Paste address from clipboard</source>
        <translation>استفاده از آدرس کلیپ بورد</translation>
    </message>
    <message>
        <source>Alt+P</source>
        <translation>Alt+P</translation>
    </message>
    <message>
        <source>Remove this entry</source>
        <translation>پاک کردن این ورودی</translation>
    </message>
    <message>
        <source>The amount to send in the selected unit</source>
        <translation>The amount to send in the selected unit</translation>
    </message>
    <message>
        <source>The fee will be deducted from the amount being sent. The recipient will receive less particl than you enter in the amount field. If multiple recipients are selected, the fee is split equally.</source>
        <translation>The fee will be deducted from the amount being sent. The recipient will receive less particl than you enter in the amount field. If multiple recipients are selected, the fee is split equally.</translation>
    </message>
    <message>
        <source>S&amp;ubtract fee from amount</source>
        <translation>S&amp;ubtract fee from amount</translation>
    </message>
    <message>
        <source>Use available balance</source>
        <translation>استفاده از موجودی حساب</translation>
    </message>
    <message>
        <source>Message:</source>
        <translation>پیام:</translation>
    </message>
    <message>
        <source>This is an unauthenticated payment request.</source>
        <translation>این یک درخواست پرداخت غیرمجاز است.
 </translation>
    </message>
    <message>
        <source>This is an authenticated payment request.</source>
        <translation>این یک درخواست پرداخت معتبر است.
 </translation>
    </message>
    <message>
        <source>Enter a label for this address to add it to the list of used addresses</source>
        <translation>Enter a label for this address to add it to the list of used addresses</translation>
    </message>
    <message>
        <source>A message that was attached to the particl: URI which will be stored with the transaction for your reference. Note: This message will not be sent over the Particl network.</source>
        <translation>A message that was attached to the particl: URI which will be stored with the transaction for your reference. Note: This message will not be sent over the Particl network.</translation>
    </message>
    <message>
        <source>Pay To:</source>
        <translation>پرداخت کردن</translation>
    </message>
    <message>
        <source>Memo:</source>
        <translation>یادداشت:</translation>
    </message>
</context>
<context>
    <name>ShutdownWindow</name>
    <message>
        <source>%1 is shutting down...</source>
        <translation>در حال خاموش شدن %1...</translation>
    </message>
    <message>
        <source>Do not shut down the computer until this window disappears.</source>
        <translation>تا پیش از بسته شدن این پنجره کامپیوتر خود را خاموش نکنید.</translation>
    </message>
</context>
<context>
    <name>SignVerifyMessageDialog</name>
    <message>
        <source>Signatures - Sign / Verify a Message</source>
        <translation>امضا - امضاء کردن / تأیید کنید یک پیام</translation>
    </message>
    <message>
        <source>&amp;Sign Message</source>
        <translation>&amp;ثبت پیام</translation>
    </message>
    <message>
        <source>You can sign messages/agreements with your addresses to prove you can receive particl sent to them. Be careful not to sign anything vague or random, as phishing attacks may try to trick you into signing your identity over to them. Only sign fully-detailed statements you agree to.</source>
        <translation>You can sign messages/agreements with your addresses to prove you can receive particl sent to them. Be careful not to sign anything vague or random, as phishing attacks may try to trick you into signing your identity over to them. Only sign fully-detailed statements you agree to.</translation>
    </message>
    <message>
        <source>The Particl address to sign the message with</source>
        <translation>نشانی بیت‌کوین برای امضاء پیغام با آن</translation>
    </message>
    <message>
        <source>Choose previously used address</source>
        <translation>انتخاب آدرس قبلا استفاده شده</translation>
    </message>
    <message>
        <source>Alt+A</source>
        <translation>Alt+A</translation>
    </message>
    <message>
        <source>Paste address from clipboard</source>
        <translation>آدرس را بر کلیپ بورد کپی کنید</translation>
    </message>
    <message>
        <source>Alt+P</source>
        <translation>Alt+P</translation>
    </message>
    <message>
        <source>Enter the message you want to sign here</source>
        <translation>پیامی که می خواهید امضا کنید را اینجا وارد کنید</translation>
    </message>
    <message>
        <source>Signature</source>
        <translation>امضا</translation>
    </message>
    <message>
        <source>Copy the current signature to the system clipboard</source>
        <translation>جریان را کپی کنید امضا به سیستم کلیپ بورد</translation>
    </message>
    <message>
        <source>Sign the message to prove you own this Particl address</source>
        <translation>پیام را امضا کنید تا ثابت کنید این آدرس بیت‌کوین متعلق به شماست</translation>
    </message>
    <message>
        <source>Sign &amp;Message</source>
        <translation>ثبت &amp;پیام</translation>
    </message>
    <message>
        <source>Reset all sign message fields</source>
        <translation>تنظیم مجدد همه امضاء کردن زمینه های پیام</translation>
    </message>
    <message>
        <source>Clear &amp;All</source>
        <translation>پاک کردن همه</translation>
    </message>
    <message>
        <source>&amp;Verify Message</source>
        <translation>&amp; تأیید پیام</translation>
    </message>
    <message>
        <source>Enter the receiver's address, message (ensure you copy line breaks, spaces, tabs, etc. exactly) and signature below to verify the message. Be careful not to read more into the signature than what is in the signed message itself, to avoid being tricked by a man-in-the-middle attack. Note that this only proves the signing party receives with the address, it cannot prove sendership of any transaction!</source>
        <translation>Enter the receiver's address, message (ensure you copy line breaks, spaces, tabs, etc. exactly) and signature below to verify the message. Be careful not to read more into the signature than what is in the signed message itself, to avoid being tricked by a man-in-the-middle attack. Note that this only proves the signing party receives with the address, it cannot prove sendership of any transaction!</translation>
    </message>
    <message>
        <source>The Particl address the message was signed with</source>
        <translation>نشانی بیت‌کوین که پیغام با آن امضاء شده</translation>
    </message>
    <message>
        <source>The signed message to verify</source>
        <translation>پیام امضا شده برای تأیید
 </translation>
    </message>
    <message>
        <source>The signature given when the message was signed</source>
        <translation>The signature given when the message was signed</translation>
    </message>
    <message>
<<<<<<< HEAD
        <source>Verify the message to ensure it was signed with the specified Particl address</source>
        <translation>پیام را تایید کنید تا مطمئن شوید که توسط آدرس بیت‌کوین مشخص شده امضا شده است.</translation>
=======
        <source>Verify the message to ensure it was signed with the specified Bitcoin address</source>
        <translation>پیام را تأیید کنید تا مطمئن شوید با آدرس Bitcoin مشخص شده امضا شده است
 </translation>
>>>>>>> 97d35006
    </message>
    <message>
        <source>Verify &amp;Message</source>
        <translation>تأیید و پیام دهید
 </translation>
    </message>
    <message>
        <source>Reset all verify message fields</source>
        <translation>بازنشانی تمام فیلدهای پیام</translation>
    </message>
    <message>
        <source>Click "Sign Message" to generate signature</source>
        <translation>برای تولید امضا "Sign Message" و یا "ثبت پیام" را کلیک کنید</translation>
    </message>
    <message>
        <source>The entered address is invalid.</source>
        <translation>آدرس وارد شده نامعتبر است.</translation>
    </message>
    <message>
        <source>Please check the address and try again.</source>
        <translation>لطفا ادرس را بررسی کرده و دوباره امتحان کنید.
 </translation>
    </message>
    <message>
        <source>The entered address does not refer to a key.</source>
        <translation>نشانی وارد شده به هیچ کلیدی اشاره نمی‌کند.</translation>
    </message>
    <message>
        <source>Wallet unlock was cancelled.</source>
        <translation>باز کردن قفل کیف پول لغو شد.
 </translation>
    </message>
    <message>
        <source>No error</source>
        <translation>بدون خطا</translation>
    </message>
    <message>
        <source>Private key for the entered address is not available.</source>
        <translation>کلید خصوصی برای نشانی وارد شده در دسترس نیست.</translation>
    </message>
    <message>
        <source>Message signing failed.</source>
        <translation>امضای پیام با شکست مواجه شد.</translation>
    </message>
    <message>
        <source>Message signed.</source>
        <translation>پیام ثبت شده</translation>
    </message>
    <message>
        <source>The signature could not be decoded.</source>
        <translation>امضا نمی‌تواند کدگشایی شود.</translation>
    </message>
    <message>
        <source>Please check the signature and try again.</source>
        <translation>لطفاً امضا را بررسی نموده و دوباره تلاش کنید.</translation>
    </message>
    <message>
        <source>The signature did not match the message digest.</source>
        <translation>این امضا با حرفو پیام همخوانی ندارد</translation>
    </message>
    <message>
        <source>Message verification failed.</source>
        <translation>پیام شما با خطا مواجه شد</translation>
    </message>
    <message>
        <source>Message verified.</source>
        <translation>پیام شما تایید شد</translation>
    </message>
</context>
<context>
    <name>TrafficGraphWidget</name>
    <message>
        <source>KB/s</source>
        <translation>کیلو بایت بر ثانیه</translation>
    </message>
</context>
<context>
    <name>TransactionDesc</name>
    <message numerus="yes">
        <source>Open for %n more block(s)</source>
        <translation><numerusform>Open for %n more block</numerusform><numerusform>Open for %n more blocks</numerusform></translation>
    </message>
    <message>
        <source>Open until %1</source>
        <translation>باز تا %1</translation>
    </message>
    <message>
        <source>conflicted with a transaction with %1 confirmations</source>
        <translation>conflicted with a transaction with %1 confirmations</translation>
    </message>
    <message>
        <source>0/unconfirmed, %1</source>
        <translation>0/unconfirmed, %1</translation>
    </message>
    <message>
        <source>in memory pool</source>
        <translation>in memory pool</translation>
    </message>
    <message>
        <source>not in memory pool</source>
        <translation>not in memory pool</translation>
    </message>
    <message>
        <source>abandoned</source>
        <translation>رها شده</translation>
    </message>
    <message>
        <source>%1/unconfirmed</source>
        <translation>%1/تأیید نشده</translation>
    </message>
    <message>
        <source>%1 confirmations</source>
        <translation>%1 تأییدیه</translation>
    </message>
    <message>
        <source>Status</source>
        <translation>وضعیت</translation>
    </message>
    <message>
        <source>Date</source>
        <translation>تاریخ</translation>
    </message>
    <message>
        <source>Source</source>
        <translation>منبع</translation>
    </message>
    <message>
        <source>Generated</source>
        <translation>تولید شده</translation>
    </message>
    <message>
        <source>From</source>
        <translation>از</translation>
    </message>
    <message>
        <source>unknown</source>
        <translation>ناشناس</translation>
    </message>
    <message>
        <source>To</source>
        <translation>به</translation>
    </message>
    <message>
        <source>own address</source>
        <translation>آدرس خود</translation>
    </message>
    <message>
        <source>watch-only</source>
        <translation>فقط-با قابلیت دیدن</translation>
    </message>
    <message>
        <source>label</source>
        <translation>برچسب</translation>
    </message>
    <message>
        <source>Credit</source>
        <translation>اعتبار</translation>
    </message>
    <message numerus="yes">
        <source>matures in %n more block(s)</source>
        <translation><numerusform>matures in %n more block</numerusform><numerusform>matures in %n more blocks</numerusform></translation>
    </message>
    <message>
        <source>not accepted</source>
        <translation>قبول نشده</translation>
    </message>
    <message>
        <source>Debit</source>
        <translation>اعتبار</translation>
    </message>
    <message>
        <source>Total debit</source>
        <translation>Total debit</translation>
    </message>
    <message>
        <source>Total credit</source>
        <translation>تمامی اعتبار</translation>
    </message>
    <message>
        <source>Transaction fee</source>
        <translation>کارمزد تراکنش</translation>
    </message>
    <message>
        <source>Net amount</source>
        <translation>میزان وجه دقیق</translation>
    </message>
    <message>
        <source>Message</source>
        <translation>پیام</translation>
    </message>
    <message>
        <source>Comment</source>
        <translation>کامنت</translation>
    </message>
    <message>
        <source>Transaction ID</source>
        <translation>شناسه تراکنش</translation>
    </message>
    <message>
        <source>Transaction total size</source>
        <translation>حجم کل تراکنش</translation>
    </message>
    <message>
        <source>Transaction virtual size</source>
        <translation>Transaction virtual size</translation>
    </message>
    <message>
        <source>Output index</source>
        <translation>Output index</translation>
    </message>
    <message>
        <source> (Certificate was not verified)</source>
        <translation> (Certificate was not verified)</translation>
    </message>
    <message>
        <source>Merchant</source>
        <translation>بازرگان</translation>
    </message>
    <message>
        <source>Debug information</source>
        <translation>اطلاعات اشکال زدایی
  </translation>
    </message>
    <message>
        <source>Transaction</source>
        <translation>تراکنش</translation>
    </message>
    <message>
        <source>Inputs</source>
        <translation>ورودی ها</translation>
    </message>
    <message>
        <source>Amount</source>
        <translation>میزان وجه:</translation>
    </message>
    <message>
        <source>true</source>
        <translation>درست</translation>
    </message>
    <message>
        <source>false</source>
        <translation>نادرست</translation>
    </message>
</context>
<context>
    <name>TransactionDescDialog</name>
    <message>
        <source>This pane shows a detailed description of the transaction</source>
        <translation>این بخش جزئیات تراکنش را نشان می دهد</translation>
    </message>
    <message>
        <source>Details for %1</source>
        <translation>جزییات %1</translation>
    </message>
</context>
<context>
    <name>TransactionTableModel</name>
    <message>
        <source>Date</source>
        <translation>تاریخ</translation>
    </message>
    <message>
        <source>Type</source>
        <translation>نوع</translation>
    </message>
    <message>
        <source>Label</source>
        <translation>برچسب</translation>
    </message>
    <message numerus="yes">
        <source>Open for %n more block(s)</source>
        <translation><numerusform>Open for %n more block</numerusform><numerusform>Open for %n more blocks</numerusform></translation>
    </message>
    <message>
        <source>Open until %1</source>
        <translation>باز تا %1</translation>
    </message>
    <message>
        <source>Unconfirmed</source>
        <translation>تایید نشده</translation>
    </message>
    <message>
        <source>Abandoned</source>
        <translation>رهاشده</translation>
    </message>
    <message>
        <source>Confirming (%1 of %2 recommended confirmations)</source>
        <translation>Confirming (%1 of %2 recommended confirmations)</translation>
    </message>
    <message>
        <source>Confirmed (%1 confirmations)</source>
        <translation>تأیید شده (%1 تأییدیه)</translation>
    </message>
    <message>
        <source>Conflicted</source>
        <translation>Conflicted</translation>
    </message>
    <message>
        <source>Generated but not accepted</source>
        <translation>تولید شده ولی هنوز قبول نشده است</translation>
    </message>
    <message>
        <source>Received with</source>
        <translation>دریافت شده با</translation>
    </message>
    <message>
        <source>Received from</source>
        <translation>دریافت شده از</translation>
    </message>
    <message>
        <source>Sent to</source>
        <translation>ارسال شده به</translation>
    </message>
    <message>
        <source>Payment to yourself</source>
        <translation>پرداخت به خود</translation>
    </message>
    <message>
        <source>Mined</source>
        <translation>استخراج شده</translation>
    </message>
    <message>
        <source>watch-only</source>
        <translation>فقط-با قابلیت دیدن</translation>
    </message>
    <message>
        <source>(n/a)</source>
        <translation>(موجود نیست)</translation>
    </message>
    <message>
        <source>(no label)</source>
        <translation>(برچسب ندارد)</translation>
    </message>
    <message>
        <source>Transaction status. Hover over this field to show number of confirmations.</source>
        <translation>وضعیت تراکنش. نشانگر را روی این فیلد نگه دارید تا تعداد تأییدیه‌ها نشان داده شود.</translation>
    </message>
    <message>
        <source>Date and time that the transaction was received.</source>
        <translation>تاریخ و زمان تراکنش دریافت شده است</translation>
    </message>
    <message>
        <source>Type of transaction.</source>
        <translation>نوع تراکنش.</translation>
    </message>
    <message>
        <source>Whether or not a watch-only address is involved in this transaction.</source>
        <translation>Whether or not a watch-only address is involved in this transaction.</translation>
    </message>
    <message>
        <source>User-defined intent/purpose of the transaction.</source>
        <translation>User-defined intent/purpose of the transaction.</translation>
    </message>
    <message>
        <source>Amount removed from or added to balance.</source>
        <translation>میزان وجه کم شده یا اضافه شده به حساب</translation>
    </message>
</context>
<context>
    <name>TransactionView</name>
    <message>
        <source>All</source>
        <translation>همه</translation>
    </message>
    <message>
        <source>Today</source>
        <translation>امروز</translation>
    </message>
    <message>
        <source>This week</source>
        <translation>این هفته</translation>
    </message>
    <message>
        <source>This month</source>
        <translation>این ماه</translation>
    </message>
    <message>
        <source>Last month</source>
        <translation>ماه گذشته</translation>
    </message>
    <message>
        <source>This year</source>
        <translation>امسال یا این سال</translation>
    </message>
    <message>
        <source>Range...</source>
        <translation>دامنه...</translation>
    </message>
    <message>
        <source>Received with</source>
        <translation>گرفته شده با</translation>
    </message>
    <message>
        <source>Sent to</source>
        <translation>ارسال شده به</translation>
    </message>
    <message>
        <source>To yourself</source>
        <translation>به خودت</translation>
    </message>
    <message>
        <source>Mined</source>
        <translation>استخراج شده</translation>
    </message>
    <message>
        <source>Other</source>
        <translation>بقیه</translation>
    </message>
    <message>
        <source>Enter address, transaction id, or label to search</source>
        <translation>وارد کردن آدرس,شناسه تراکنش, یا برچسب برای جست و جو</translation>
    </message>
    <message>
        <source>Min amount</source>
        <translation>حداقل میزان وجه</translation>
    </message>
    <message>
        <source>Abandon transaction</source>
        <translation>تراکنش را رها نمائید.</translation>
    </message>
    <message>
        <source>Increase transaction fee</source>
        <translation>افزایش کارمزد تراکنش</translation>
    </message>
    <message>
        <source>Copy address</source>
        <translation>کپی آدرس</translation>
    </message>
    <message>
        <source>Copy label</source>
        <translation>کپی برچسب</translation>
    </message>
    <message>
        <source>Copy amount</source>
        <translation>کپی مقدار</translation>
    </message>
    <message>
        <source>Copy transaction ID</source>
        <translation>کپی شناسه تراکنش</translation>
    </message>
    <message>
        <source>Copy raw transaction</source>
        <translation>معامله اولیه را کپی نمائید.</translation>
    </message>
    <message>
        <source>Copy full transaction details</source>
        <translation>کپی کردن تمامی اطلاعات تراکنش</translation>
    </message>
    <message>
        <source>Edit label</source>
        <translation>ویرایش کردن برچسب</translation>
    </message>
    <message>
        <source>Show transaction details</source>
        <translation>نشان دادن جرییات تراکنش</translation>
    </message>
    <message>
        <source>Export Transaction History</source>
        <translation>خارج کردن یا بالا بردن سابقه تراکنش ها</translation>
    </message>
    <message>
        <source>Comma separated file (*.csv)</source>
        <translation>فایل سی اس وی (*.csv)</translation>
    </message>
    <message>
        <source>Confirmed</source>
        <translation>تایید شده</translation>
    </message>
    <message>
        <source>Watch-only</source>
        <translation>رصد</translation>
    </message>
    <message>
        <source>Date</source>
        <translation>تاریخ</translation>
    </message>
    <message>
        <source>Type</source>
        <translation>نوع</translation>
    </message>
    <message>
        <source>Label</source>
        <translation>برچسب</translation>
    </message>
    <message>
        <source>Address</source>
        <translation>آدرس</translation>
    </message>
    <message>
        <source>ID</source>
        <translation>شناسه</translation>
    </message>
    <message>
        <source>Exporting Failed</source>
        <translation>گرفتن خروجی به مشکل خورد</translation>
    </message>
    <message>
        <source>There was an error trying to save the transaction history to %1.</source>
        <translation>There was an error trying to save the transaction history to %1.</translation>
    </message>
    <message>
        <source>Exporting Successful</source>
        <translation>خارج کردن موفقیت آمیز بود Exporting</translation>
    </message>
    <message>
        <source>The transaction history was successfully saved to %1.</source>
        <translation>The transaction history was successfully saved to %1.</translation>
    </message>
    <message>
        <source>Range:</source>
        <translation>دامنه:</translation>
    </message>
    <message>
        <source>to</source>
        <translation>به</translation>
    </message>
</context>
<context>
    <name>UnitDisplayStatusBarControl</name>
    <message>
        <source>Unit to show amounts in. Click to select another unit.</source>
        <translation>Unit to show amounts in. Click to select another unit.</translation>
    </message>
</context>
<context>
    <name>WalletController</name>
    <message>
        <source>Close wallet</source>
        <translation>کیف پول را ببندید</translation>
    </message>
    <message>
        <source>Are you sure you wish to close the wallet &lt;i&gt;%1&lt;/i&gt;?</source>
        <translation>آیا برای بستن کیف پول مطمئن هستید&lt;i&gt; %1 &lt;/i&gt; ؟</translation>
    </message>
    <message>
        <source>Closing the wallet for too long can result in having to resync the entire chain if pruning is enabled.</source>
        <translation>Closing the wallet for too long can result in having to resync the entire chain if pruning is enabled.</translation>
    </message>
    <message>
        <source>Close all wallets</source>
        <translation>همه‌ی کیف پول‌ها را ببند</translation>
    </message>
    <message>
        <source>Are you sure you wish to close all wallets?</source>
        <translation>Are you sure you wish to close all wallets?</translation>
    </message>
</context>
<context>
    <name>WalletFrame</name>
    <message>
        <source>No wallet has been loaded.
Go to File &gt; Open Wallet to load a wallet.
- OR -</source>
        <translation>No wallet has been loaded.
Go to File &gt; Open Wallet to load a wallet.
- OR -</translation>
    </message>
    <message>
        <source>Create a new wallet</source>
        <translation>کیف پول جدیدی ایجاد کنید
 </translation>
    </message>
</context>
<context>
    <name>WalletModel</name>
    <message>
        <source>Send Coins</source>
        <translation>ارسال کوین ها یا سکه ها</translation>
    </message>
    <message>
        <source>Fee bump error</source>
        <translation>Fee bump error</translation>
    </message>
    <message>
        <source>Increasing transaction fee failed</source>
        <translation>افزایش کارمزد تراکنش با خطا مواجه شد</translation>
    </message>
    <message>
        <source>Do you want to increase the fee?</source>
        <translation>آیا میخواهید اندازه کارمزد را افزایش دهید؟</translation>
    </message>
    <message>
        <source>Do you want to draft a transaction with fee increase?</source>
        <translation>Do you want to draft a transaction with fee increase?</translation>
    </message>
    <message>
        <source>Current fee:</source>
        <translation>کارمزد الان:</translation>
    </message>
    <message>
        <source>Increase:</source>
        <translation>افزایش دادن:</translation>
    </message>
    <message>
        <source>New fee:</source>
        <translation>کارمزد جدید:</translation>
    </message>
    <message>
        <source>Confirm fee bump</source>
        <translation>Confirm fee bump</translation>
    </message>
    <message>
        <source>Can't draft transaction.</source>
        <translation>Can't draft transaction.</translation>
    </message>
    <message>
        <source>PSBT copied</source>
        <translation>PSBT کپی شد</translation>
    </message>
    <message>
        <source>Can't sign transaction.</source>
        <translation>نمیتوان تراکنش را ثبت کرد</translation>
    </message>
    <message>
        <source>Could not commit transaction</source>
        <translation>Could not commit transaction</translation>
    </message>
    <message>
        <source>default wallet</source>
        <translation>کیف پول پیش فرض
 </translation>
    </message>
</context>
<context>
    <name>WalletView</name>
    <message>
        <source>&amp;Export</source>
        <translation>&amp;صدور</translation>
    </message>
    <message>
        <source>Export the data in the current tab to a file</source>
        <translation>صدور داده نوار جاری به یک فایل</translation>
    </message>
    <message>
        <source>Error</source>
        <translation>خطا</translation>
    </message>
    <message>
        <source>Unable to decode PSBT from clipboard (invalid base64)</source>
        <translation>Unable to decode PSBT from clipboard (invalid base64)</translation>
    </message>
    <message>
        <source>Load Transaction Data</source>
        <translation>Load Transaction Data</translation>
    </message>
    <message>
        <source>Partially Signed Transaction (*.psbt)</source>
        <translation>Partially Signed Transaction (*.psbt)</translation>
    </message>
    <message>
        <source>PSBT file must be smaller than 100 MiB</source>
        <translation>PSBT file must be smaller than 100 MiB</translation>
    </message>
    <message>
        <source>Unable to decode PSBT</source>
        <translation>Unable to decode PSBT</translation>
    </message>
    <message>
        <source>Backup Wallet</source>
        <translation>کیف پول پشتیبان
 </translation>
    </message>
    <message>
        <source>Wallet Data (*.dat)</source>
        <translation>دادهٔ کیف پول (*.dat)</translation>
    </message>
    <message>
        <source>Backup Failed</source>
        <translation>پشتیبان گیری انجام نشد
 </translation>
    </message>
    <message>
        <source>Backup Successful</source>
        <translation>پشتیبان گیری موفقیت آمیز است
 </translation>
    </message>
    <message>
        <source>Cancel</source>
        <translation>لغو</translation>
    </message>
</context>
<context>
    <name>bitcoin-core</name>
    <message>
        <source>Distributed under the MIT software license, see the accompanying file %s or %s</source>
        <translation>Distributed under the MIT software license, see the accompanying file %s or %s</translation>
    </message>
    <message>
        <source>Prune configured below the minimum of %d MiB.  Please use a higher number.</source>
        <translation>Prune configured below the minimum of %d MiB.  Please use a higher number.</translation>
    </message>
    <message>
        <source>Prune: last wallet synchronisation goes beyond pruned data. You need to -reindex (download the whole blockchain again in case of pruned node)</source>
        <translation>هرس: آخرین هماهنگی کیف پول فراتر از داده های هرس شده است. شما باید دوباره -exe کنید (در صورت گره هرس شده دوباره کل بلاکچین را بارگیری کنید)
 </translation>
    </message>
    <message>
        <source>Pruning blockstore...</source>
        <translation>Pruning blockstore...</translation>
    </message>
    <message>
        <source>Unable to start HTTP server. See debug log for details.</source>
        <translation>سرور HTTP راه اندازی نمی شود. برای جزئیات به گزارش اشکال زدایی مراجعه کنید.
 </translation>
    </message>
    <message>
        <source>The %s developers</source>
        <translation>%s توسعه دهندگان</translation>
    </message>
    <message>
        <source>Cannot obtain a lock on data directory %s. %s is probably already running.</source>
        <translation>Cannot obtain a lock on data directory %s. %s is probably already running.</translation>
    </message>
    <message>
        <source>Cannot provide specific connections and have addrman find outgoing connections at the same.</source>
        <translation>Cannot provide specific connections and have addrman find outgoing connections at the same.</translation>
    </message>
    <message>
        <source>Error reading %s! All keys read correctly, but transaction data or address book entries might be missing or incorrect.</source>
        <translation>Error reading %s! All keys read correctly, but transaction data or address book entries might be missing or incorrect.</translation>
    </message>
    <message>
        <source>More than one onion bind address is provided. Using %s for the automatically created Tor onion service.</source>
        <translation>More than one onion bind address is provided. Using %s for the automatically created Tor onion service.</translation>
    </message>
    <message>
        <source>Please check that your computer's date and time are correct! If your clock is wrong, %s will not work properly.</source>
        <translation>Please check that your computer's date and time are correct! If your clock is wrong, %s will not work properly.</translation>
    </message>
    <message>
        <source>Please contribute if you find %s useful. Visit %s for further information about the software.</source>
        <translation>Please contribute if you find %s useful. Visit %s for further information about the software.</translation>
    </message>
    <message>
        <source>SQLiteDatabase: Failed to prepare the statement to fetch sqlite wallet schema version: %s</source>
        <translation>SQLiteDatabase: Failed to prepare the statement to fetch sqlite wallet schema version: %s</translation>
    </message>
    <message>
        <source>SQLiteDatabase: Failed to prepare the statement to fetch the application id: %s</source>
        <translation>SQLiteDatabase: Failed to prepare the statement to fetch the application id: %s</translation>
    </message>
    <message>
        <source>SQLiteDatabase: Unknown sqlite wallet schema version %d. Only version %d is supported</source>
        <translation>SQLiteDatabase: Unknown sqlite wallet schema version %d. Only version %d is supported</translation>
    </message>
    <message>
        <source>The block database contains a block which appears to be from the future. This may be due to your computer's date and time being set incorrectly. Only rebuild the block database if you are sure that your computer's date and time are correct</source>
        <translation>The block database contains a block which appears to be from the future. This may be due to your computer's date and time being set incorrectly. Only rebuild the block database if you are sure that your computer's date and time are correct</translation>
    </message>
    <message>
        <source>This is a pre-release test build - use at your own risk - do not use for mining or merchant applications</source>
        <translation>این یک نسخه ی آزمایشی است - با مسئولیت خودتان از آن استفاده کنید -  آن را در معدن و بازرگانی بکار نگیرید.</translation>
    </message>
    <message>
        <source>This is the transaction fee you may discard if change is smaller than dust at this level</source>
        <translation>This is the transaction fee you may discard if change is smaller than dust at this level</translation>
    </message>
    <message>
        <source>Unable to replay blocks. You will need to rebuild the database using -reindex-chainstate.</source>
        <translation>Unable to replay blocks. You will need to rebuild the database using -reindex-chainstate.</translation>
    </message>
    <message>
        <source>Unable to rewind the database to a pre-fork state. You will need to redownload the blockchain</source>
        <translation>Unable to rewind the database to a pre-fork state. You will need to redownload the blockchain</translation>
    </message>
    <message>
        <source>Warning: The network does not appear to fully agree! Some miners appear to be experiencing issues.</source>
        <translation>Warning: The network does not appear to fully agree! Some miners appear to be experiencing issues.</translation>
    </message>
    <message>
        <source>Warning: We do not appear to fully agree with our peers! You may need to upgrade, or other nodes may need to upgrade.</source>
        <translation>هشدار: به نظر نمی رسد ما کاملاً با همسالان خود موافق هستیم! ممکن است به ارتقا نیاز داشته باشید یا گره های دیگر به ارتقا نیاز دارند.
 </translation>
    </message>
    <message>
        <source>-maxmempool must be at least %d MB</source>
        <translation>-maxmempool must be at least %d MB</translation>
    </message>
    <message>
        <source>Cannot resolve -%s address: '%s'</source>
        <translation>Cannot resolve -%s address: '%s'</translation>
    </message>
    <message>
        <source>Change index out of range</source>
        <translation>تغییر دادن اندیس خارج از دامنه</translation>
    </message>
    <message>
        <source>Config setting for %s only applied on %s network when in [%s] section.</source>
        <translation>Config setting for %s only applied on %s network when in [%s] section.</translation>
    </message>
    <message>
        <source>Copyright (C) %i-%i</source>
        <translation>کپی رایت (C) %i-%i</translation>
    </message>
    <message>
        <source>Corrupted block database detected</source>
        <translation>یک پایگاه داده ی بلوک خراب یافت شد</translation>
    </message>
    <message>
        <source>Could not find asmap file %s</source>
        <translation>Could not find asmap file %s</translation>
    </message>
    <message>
        <source>Could not parse asmap file %s</source>
        <translation>Could not parse asmap file %s</translation>
    </message>
    <message>
        <source>Do you want to rebuild the block database now?</source>
        <translation>آیا میخواهید الان پایگاه داده بلاک را بازسازی کنید؟</translation>
    </message>
    <message>
        <source>Error initializing block database</source>
        <translation>خطا در آماده سازی پایگاه داده ی بلوک</translation>
    </message>
    <message>
        <source>Error initializing wallet database environment %s!</source>
        <translation>Error initializing wallet database environment %s!</translation>
    </message>
    <message>
        <source>Error loading %s</source>
        <translation>خطا بازگذاری %s</translation>
    </message>
    <message>
        <source>Error loading %s: Private keys can only be disabled during creation</source>
        <translation>Error loading %s: Private keys can only be disabled during creation</translation>
    </message>
    <message>
        <source>Error loading %s: Wallet requires newer version of %s</source>
        <translation>Error loading %s: Wallet requires newer version of %s</translation>
    </message>
    <message>
        <source>Error loading block database</source>
        <translation>خطا در بارگذاری پایگاه داده بلاک block</translation>
    </message>
    <message>
        <source>Error opening block database</source>
        <translation>خطا در بازکردن پایگاه داده بلاک block</translation>
    </message>
    <message>
        <source>Failed to listen on any port. Use -listen=0 if you want this.</source>
        <translation>شنیدن هر گونه درگاه انجام پذیر نیست. ازlisten=0  برای اینکار استفاده کیند.</translation>
    </message>
    <message>
        <source>Failed to rescan the wallet during initialization</source>
        <translation>در هنگام مقداردهی اولیه ، مجدداً اسکن کیف پول انجام نشد
 </translation>
    </message>
    <message>
        <source>Failed to verify database</source>
        <translation>Failed to verify database</translation>
    </message>
    <message>
        <source>Ignoring duplicate -wallet %s.</source>
        <translation>Ignoring duplicate -wallet %s.</translation>
    </message>
    <message>
        <source>Importing...</source>
        <translation>در حال وارد کردن...</translation>
    </message>
    <message>
        <source>Incorrect or no genesis block found. Wrong datadir for network?</source>
        <translation>Incorrect or no genesis block found. Wrong datadir for network?</translation>
    </message>
    <message>
        <source>Initialization sanity check failed. %s is shutting down.</source>
        <translation>Initialization sanity check failed. %s is shutting down.</translation>
    </message>
    <message>
        <source>Invalid P2P permission: '%s'</source>
        <translation>Invalid P2P permission: '%s'</translation>
    </message>
    <message>
        <source>Invalid amount for -%s=&lt;amount&gt;: '%s'</source>
        <translation>میزان نامعتبر برای  -%s=&lt;amount&gt;: '%s'</translation>
    </message>
    <message>
        <source>Invalid amount for -discardfee=&lt;amount&gt;: '%s'</source>
        <translation>Invalid amount for -discardfee=&lt;amount&gt;: '%s'</translation>
    </message>
    <message>
        <source>Invalid amount for -fallbackfee=&lt;amount&gt;: '%s'</source>
        <translation>Invalid amount for -fallbackfee=&lt;amount&gt;: '%s'</translation>
    </message>
    <message>
        <source>SQLiteDatabase: Failed to execute statement to verify database: %s</source>
        <translation>SQLiteDatabase: Failed to execute statement to verify database: %s</translation>
    </message>
    <message>
        <source>SQLiteDatabase: Failed to fetch sqlite wallet schema version: %s</source>
        <translation>SQLiteDatabase: Failed to fetch sqlite wallet schema version: %s</translation>
    </message>
    <message>
        <source>SQLiteDatabase: Failed to fetch the application id: %s</source>
        <translation>SQLiteDatabase: Failed to fetch the application id: %s</translation>
    </message>
    <message>
        <source>SQLiteDatabase: Failed to prepare statement to verify database: %s</source>
        <translation>SQLiteDatabase: Failed to prepare statement to verify database: %s</translation>
    </message>
    <message>
        <source>SQLiteDatabase: Failed to read database verification error: %s</source>
        <translation>SQLiteDatabase: Failed to read database verification error: %s</translation>
    </message>
    <message>
        <source>SQLiteDatabase: Unexpected application id. Expected %u, got %u</source>
        <translation>SQLiteDatabase: Unexpected application id. Expected %u, got %u</translation>
    </message>
    <message>
        <source>Specified blocks directory "%s" does not exist.</source>
        <translation>Specified blocks directory "%s" does not exist.</translation>
    </message>
    <message>
        <source>Unknown address type '%s'</source>
        <translation>Unknown address type '%s'</translation>
    </message>
    <message>
        <source>Unknown change type '%s'</source>
        <translation>Unknown change type '%s'</translation>
    </message>
    <message>
        <source>Upgrading txindex database</source>
        <translation>ارتقا دادن پایگاه داده اندیس تراکنش ها یا txindex</translation>
    </message>
    <message>
        <source>Loading P2P addresses...</source>
        <translation>در حال بارگذاری آدرس های همتا-به-همتا یا P2P</translation>
    </message>
    <message>
        <source>Loading banlist...</source>
        <translation>در حال بارگذاری لیست بن...</translation>
    </message>
    <message>
        <source>Not enough file descriptors available.</source>
        <translation>توصیفگرهای فایل به اندازه کافی در دسترس نیست</translation>
    </message>
    <message>
        <source>Prune cannot be configured with a negative value.</source>
        <translation>Prune cannot be configured with a negative value.</translation>
    </message>
    <message>
        <source>Prune mode is incompatible with -txindex.</source>
        <translation>Prune mode is incompatible with -txindex.</translation>
    </message>
    <message>
        <source>Replaying blocks...</source>
        <translation>در حال بازبینی بلوک‌ها...</translation>
    </message>
    <message>
        <source>Rewinding blocks...</source>
        <translation>Rewinding blocks...</translation>
    </message>
    <message>
        <source>The source code is available from %s.</source>
        <translation>سورس کد موجود است از %s.</translation>
    </message>
    <message>
        <source>Transaction fee and change calculation failed</source>
        <translation>Transaction fee and change calculation failed</translation>
    </message>
    <message>
        <source>Unable to bind to %s on this computer. %s is probably already running.</source>
        <translation>Unable to bind to %s on this computer. %s is probably already running.</translation>
    </message>
    <message>
        <source>Unable to generate keys</source>
        <translation>نمیتوان کلید ها را تولید کرد</translation>
    </message>
    <message>
        <source>Unsupported logging category %s=%s.</source>
        <translation>Unsupported logging category %s=%s.</translation>
    </message>
    <message>
        <source>Upgrading UTXO database</source>
        <translation>ارتقا دادن پایگاه داده UTXO</translation>
    </message>
    <message>
        <source>User Agent comment (%s) contains unsafe characters.</source>
        <translation>User Agent comment (%s) contains unsafe characters.</translation>
    </message>
    <message>
        <source>Verifying blocks...</source>
        <translation>در حال تایید کردن بلاک ها...</translation>
    </message>
    <message>
        <source>Error: Listening for incoming connections failed (listen returned error %s)</source>
        <translation>Error: Listening for incoming connections failed (listen returned error %s)</translation>
    </message>
    <message>
        <source>%s corrupt. Try using the wallet tool particl-wallet to salvage or restoring a backup.</source>
        <translation>%s corrupt. Try using the wallet tool particl-wallet to salvage or restoring a backup.</translation>
    </message>
    <message>
        <source>Cannot upgrade a non HD split wallet without upgrading to support pre split keypool. Please use version 169900 or no version specified.</source>
        <translation>Cannot upgrade a non HD split wallet without upgrading to support pre split keypool. Please use version 169900 or no version specified.</translation>
    </message>
    <message>
        <source>Invalid amount for -maxtxfee=&lt;amount&gt;: '%s' (must be at least the minrelay fee of %s to prevent stuck transactions)</source>
        <translation>Invalid amount for -maxtxfee=&lt;amount&gt;: '%s' (must be at least the minrelay fee of %s to prevent stuck transactions)</translation>
    </message>
    <message>
        <source>The transaction amount is too small to send after the fee has been deducted</source>
        <translation>مبلغ معامله برای ارسال پس از کسر هزینه بسیار ناچیز است
 </translation>
    </message>
    <message>
        <source>This error could occur if this wallet was not shutdown cleanly and was last loaded using a build with a newer version of Berkeley DB. If so, please use the software that last loaded this wallet</source>
        <translation>This error could occur if this wallet was not shutdown cleanly and was last loaded using a build with a newer version of Berkeley DB. If so, please use the software that last loaded this wallet</translation>
    </message>
    <message>
        <source>This is the maximum transaction fee you pay (in addition to the normal fee) to prioritize partial spend avoidance over regular coin selection.</source>
        <translation>This is the maximum transaction fee you pay (in addition to the normal fee) to prioritize partial spend avoidance over regular coin selection.</translation>
    </message>
    <message>
        <source>Transaction needs a change address, but we can't generate it. Please call keypoolrefill first.</source>
        <translation>Transaction needs a change address, but we can't generate it. Please call keypoolrefill first.</translation>
    </message>
    <message>
        <source>You need to rebuild the database using -reindex to go back to unpruned mode.  This will redownload the entire blockchain</source>
        <translation>You need to rebuild the database using -reindex to go back to unpruned mode.  This will redownload the entire blockchain</translation>
    </message>
    <message>
        <source>A fatal internal error occurred, see debug.log for details</source>
        <translation>A fatal internal error occurred, see debug.log for details</translation>
    </message>
    <message>
        <source>Cannot set -peerblockfilters without -blockfilterindex.</source>
        <translation>Cannot set -peerblockfilters without -blockfilterindex.</translation>
    </message>
    <message>
        <source>Disk space is too low!</source>
        <translation>Disk space is too low!</translation>
    </message>
    <message>
        <source>Error reading from database, shutting down.</source>
        <translation>خواندن از پایگاه داده با خطا مواجه شد,در حال خاموش شدن.</translation>
    </message>
    <message>
        <source>Error upgrading chainstate database</source>
        <translation>خطا در بارگذاری پایگاه داده ها</translation>
    </message>
    <message>
        <source>Error: Keypool ran out, please call keypoolrefill first</source>
        <translation>Error: Keypool ran out, please call keypoolrefill first</translation>
    </message>
    <message>
        <source>Fee rate (%s) is lower than the minimum fee rate setting (%s)</source>
        <translation>Fee rate (%s) is lower than the minimum fee rate setting (%s)</translation>
    </message>
    <message>
        <source>Invalid -onion address or hostname: '%s'</source>
        <translation>Invalid -onion address or hostname: '%s'</translation>
    </message>
    <message>
        <source>Invalid -proxy address or hostname: '%s'</source>
        <translation>آدرس پراکسی یا هاست نامعتبر: ' %s'</translation>
    </message>
    <message>
        <source>Invalid amount for -paytxfee=&lt;amount&gt;: '%s' (must be at least %s)</source>
        <translation>Invalid amount for -paytxfee=&lt;amount&gt;: '%s' (must be at least %s)</translation>
    </message>
    <message>
        <source>Invalid netmask specified in -whitelist: '%s'</source>
        <translation>Invalid netmask specified in -whitelist: '%s'</translation>
    </message>
    <message>
        <source>Need to specify a port with -whitebind: '%s'</source>
        <translation>Need to specify a port with -whitebind: '%s'</translation>
    </message>
    <message>
        <source>No proxy server specified. Use -proxy=&lt;ip&gt; or -proxy=&lt;ip:port&gt;.</source>
        <translation>No proxy server specified. Use -proxy=&lt;ip&gt; or -proxy=&lt;ip:port&gt;.</translation>
    </message>
    <message>
        <source>Prune mode is incompatible with -blockfilterindex.</source>
        <translation>Prune mode is incompatible with -blockfilterindex.</translation>
    </message>
    <message>
        <source>Reducing -maxconnections from %d to %d, because of system limitations.</source>
        <translation>Reducing -maxconnections from %d to %d, because of system limitations.</translation>
    </message>
    <message>
        <source>Section [%s] is not recognized.</source>
        <translation>Section [%s] is not recognized.</translation>
    </message>
    <message>
        <source>Signing transaction failed</source>
        <translation>ثبت تراکنش با خطا مواجه شد</translation>
    </message>
    <message>
        <source>Specified -walletdir "%s" does not exist</source>
        <translation>Specified -walletdir "%s" does not exist</translation>
    </message>
    <message>
        <source>Specified -walletdir "%s" is a relative path</source>
        <translation>Specified -walletdir "%s" is a relative path</translation>
    </message>
    <message>
        <source>Specified -walletdir "%s" is not a directory</source>
        <translation>Specified -walletdir "%s" is not a directory</translation>
    </message>
    <message>
        <source>The specified config file %s does not exist
</source>
        <translation>The specified config file %s does not exist
</translation>
    </message>
    <message>
        <source>The transaction amount is too small to pay the fee</source>
        <translation>مبلغ معامله برای پرداخت هزینه بسیار ناچیز است
 </translation>
    </message>
    <message>
        <source>This is experimental software.</source>
        <translation>این یک نرم افزار تجربی است.</translation>
    </message>
    <message>
        <source>Transaction amount too small</source>
        <translation>حجم تراکنش خیلی کم است</translation>
    </message>
    <message>
        <source>Transaction too large</source>
        <translation>حجم تراکنش خیلی زیاد است</translation>
    </message>
    <message>
        <source>Unable to bind to %s on this computer (bind returned error %s)</source>
        <translation>Unable to bind to %s on this computer (bind returned error %s)</translation>
    </message>
    <message>
        <source>Unable to create the PID file '%s': %s</source>
        <translation>Unable to create the PID file '%s': %s</translation>
    </message>
    <message>
        <source>Unable to generate initial keys</source>
        <translation>نمیتوان کلید های اولیه را تولید کرد.</translation>
    </message>
    <message>
        <source>Unknown -blockfilterindex value %s.</source>
        <translation>Unknown -blockfilterindex value %s.</translation>
    </message>
    <message>
        <source>Verifying wallet(s)...</source>
        <translation>در حال تایید شدن کیف پول(ها)...</translation>
    </message>
    <message>
        <source>Warning: unknown new rules activated (versionbit %i)</source>
        <translation>هشدار: قوانین جدید ناشناخته‌ای فعال شده‌اند (نسخه‌بیت %i)</translation>
    </message>
    <message>
        <source>-maxtxfee is set very high! Fees this large could be paid on a single transaction.</source>
        <translation>-maxtxfee is set very high! Fees this large could be paid on a single transaction.</translation>
    </message>
    <message>
        <source>This is the transaction fee you may pay when fee estimates are not available.</source>
        <translation>این است هزینه معامله ممکن است پرداخت چه زمانی هزینه تخمین در دسترس نیست</translation>
    </message>
    <message>
        <source>Total length of network version string (%i) exceeds maximum length (%i). Reduce the number or size of uacomments.</source>
        <translation>Total length of network version string (%i) exceeds maximum length (%i). Reduce the number or size of uacomments.</translation>
    </message>
    <message>
        <source>%s is set very high!</source>
        <translation>%s بسیار بزرگ انتخاب شده است.</translation>
    </message>
    <message>
        <source>Starting network threads...</source>
        <translation>ایجاد نخ‌های شبکه ...</translation>
    </message>
    <message>
        <source>The wallet will avoid paying less than the minimum relay fee.</source>
        <translation>کیف پول از پرداخت کمتر از حداقل هزینه رله جلوگیری خواهد کرد.
 </translation>
    </message>
    <message>
        <source>This is the minimum transaction fee you pay on every transaction.</source>
        <translation>این حداقل هزینه معامله ای است که شما در هر معامله پرداخت می کنید.
 </translation>
    </message>
    <message>
        <source>This is the transaction fee you will pay if you send a transaction.</source>
        <translation>این هزینه تراکنش است که در صورت ارسال معامله پرداخت خواهید کرد.
 </translation>
    </message>
    <message>
        <source>Transaction amounts must not be negative</source>
        <translation>مقدار تراکنش نمی‌تواند منفی باشد.</translation>
    </message>
    <message>
        <source>Transaction has too long of a mempool chain</source>
        <translation>معاملات بسیار طولانی از یک زنجیره ممپول است
 </translation>
    </message>
    <message>
        <source>Transaction must have at least one recipient</source>
        <translation>تراکنش باید حداقل یک دریافت کننده داشته باشد</translation>
    </message>
    <message>
        <source>Unknown network specified in -onlynet: '%s'</source>
        <translation>شبکه مشخص شده غیرقابل شناسایی در onlynet: '%s'</translation>
    </message>
    <message>
        <source>Insufficient funds</source>
        <translation>وجوه ناکافی</translation>
    </message>
    <message>
        <source>Fee estimation failed. Fallbackfee is disabled. Wait a few blocks or enable -fallbackfee.</source>
        <translation>Fee estimation failed. Fallbackfee is disabled. Wait a few blocks or enable -fallbackfee.</translation>
    </message>
    <message>
        <source>Warning: Private keys detected in wallet {%s} with disabled private keys</source>
        <translation>هشدار: کلید های خصوصی در کیف پول شما شناسایی شده است { %s} به همراه کلید های خصوصی غیر فعال</translation>
    </message>
    <message>
        <source>Cannot write to data directory '%s'; check permissions.</source>
        <translation>نمیتواند پوشه داده ها را بنویسد ' %s';دسترسی ها را بررسی کنید.</translation>
    </message>
    <message>
        <source>Loading block index...</source>
        <translation>لود شدن نمایه بلاکها..</translation>
    </message>
    <message>
        <source>Loading wallet...</source>
        <translation>در حال بارگیری کیف پول ...
 </translation>
    </message>
    <message>
        <source>Cannot downgrade wallet</source>
        <translation>کاهش کیفیت کیف پول امکان پذیر نیست
 </translation>
    </message>
    <message>
        <source>Rescanning...</source>
        <translation>اسکنِ دوباره...</translation>
    </message>
    <message>
        <source>Done loading</source>
        <translation>اتمام لود شدن</translation>
    </message>
</context>
</TS><|MERGE_RESOLUTION|>--- conflicted
+++ resolved
@@ -174,14 +174,9 @@
         <translation>تایید رمزگذاری کیف پول</translation>
     </message>
     <message>
-<<<<<<< HEAD
         <source>Warning: If you encrypt your wallet and lose your passphrase, you will &lt;b&gt;LOSE ALL OF YOUR PARTICL&lt;/b&gt;!</source>
-        <translation>اخطار: اگر کیف‌پول خود را رمزگذاری کرده و رمز خود را فراموش کنید، شما &lt;b&gt;تمام بیت‌کوین‌های خود را از دست خواهید داد&lt;/b&gt;!</translation>
-=======
-        <source>Warning: If you encrypt your wallet and lose your passphrase, you will &lt;b&gt;LOSE ALL OF YOUR BITCOINS&lt;/b&gt;!</source>
         <translation>هشدار: اگر کیف پول خود را رمزگذاری کنید و عبارت خود را گام کنید ، این کار را انجام می دهید &lt;b&gt;تمام کویت های خود را از دست &lt;/b&gt;استفاده کنید!
 </translation>
->>>>>>> 97d35006
     </message>
     <message>
         <source>Are you sure you wish to encrypt your wallet?</source>
@@ -201,15 +196,9 @@
         <translation>رمز عبور قدیمی و رمز عبور جدید کیف پول خود را وارد کنید.</translation>
     </message>
     <message>
-<<<<<<< HEAD
         <source>Remember that encrypting your wallet cannot fully protect your particl from being stolen by malware infecting your computer.</source>
-        <translation>والت رمز بندی شد . 
-یاد داشته باشید که پنجره رمز شده نمی تواند کلا از سرقت نرم افزارهای مخرب محافظ کند</translation>
-=======
-        <source>Remember that encrypting your wallet cannot fully protect your bitcoins from being stolen by malware infecting your computer.</source>
         <translation>به یاد داشته باشید که رمزگذاری کیف پول شما نمی تواند به طور کامل از سرقت بیت کوین شما در اثر آلوده شدن رایانه به بدافزار محافظت کند.
  </translation>
->>>>>>> 97d35006
     </message>
     <message>
         <source>Wallet to be encrypted</source>
@@ -436,14 +425,9 @@
         <translation>پیام‌ها را با آدرس بیت‌کوین خود امضا کنید تا مالکیت آن‌ها را اثبات کنید</translation>
     </message>
     <message>
-<<<<<<< HEAD
         <source>Verify messages to ensure they were signed with specified Particl addresses</source>
-        <translation>پیام‌ها را تائید کنید تا از امضاشدن آن‌ها با آدرس بیت‌کوین مطمئن شوید</translation>
-=======
-        <source>Verify messages to ensure they were signed with specified Bitcoin addresses</source>
         <translation>پیام ها را تأیید کنید تا مطمئن شوید با آدرس های مشخص شده بیت کوین امضا شده اند
  </translation>
->>>>>>> 97d35006
     </message>
     <message>
         <source>&amp;File</source>
@@ -478,14 +462,9 @@
         <translation>گزینه های خط فرمان</translation>
     </message>
     <message numerus="yes">
-<<<<<<< HEAD
         <source>%n active connection(s) to Particl network</source>
-        <translation><numerusform>%n ارتباط فعال به شبکه بیت‌کوین</numerusform><numerusform>%n ارتباط فعال به شبکه بیت‌کوین</numerusform></translation>
-=======
-        <source>%n active connection(s) to Bitcoin network</source>
-        <translation><numerusform>%n ارتباط فعال به شبکه بیت‌کوین</numerusform><numerusform>٪ n اتصال فعال به شبکه Bitcoin
+        <translation><numerusform>%n ارتباط فعال به شبکه بیت‌کوین</numerusform><numerusform>٪ n اتصال فعال به شبکه Particl
  </numerusform></translation>
->>>>>>> 97d35006
     </message>
     <message>
         <source>Indexing blocks on disk...</source>
@@ -1124,14 +1103,9 @@
         <translation>فرم</translation>
     </message>
     <message>
-<<<<<<< HEAD
         <source>Recent transactions may not yet be visible, and therefore your wallet's balance might be incorrect. This information will be correct once your wallet has finished synchronizing with the particl network, as detailed below.</source>
-        <translation>Recent transactions may not yet be visible, and therefore your wallet's balance might be incorrect. This information will be correct once your wallet has finished synchronizing with the particl network, as detailed below.</translation>
-=======
-        <source>Recent transactions may not yet be visible, and therefore your wallet's balance might be incorrect. This information will be correct once your wallet has finished synchronizing with the bitcoin network, as detailed below.</source>
         <translation>معاملات اخیر ممکن است هنوز قابل مشاهده نباشند ، بنابراین ممکن است موجودی کیف پول شما نادرست باشد. به محض اینکه همگام سازی کیف پول شما با شبکه بیت کوین به پایان رسید ، این اطلاعات درست خواهد بود ، همانطور که در زیر توضیح داده شده است.
  </translation>
->>>>>>> 97d35006
     </message>
     <message>
         <source>Attempting to spend particl that are affected by not-yet-displayed transactions will not be accepted by the network.</source>
@@ -1494,14 +1468,9 @@
         <translation>فرم</translation>
     </message>
     <message>
-<<<<<<< HEAD
         <source>The displayed information may be out of date. Your wallet automatically synchronizes with the Particl network after a connection is established, but this process has not completed yet.</source>
-        <translation>اطلاعات نمایش داده شده ممکن است روزآمد نباشد. wallet شما به صورت خودکار بعد از برقراری اتصال با شبکه particl به روز می شود اما این فرایند هنوز تکمیل نشده است.</translation>
-=======
-        <source>The displayed information may be out of date. Your wallet automatically synchronizes with the Bitcoin network after a connection is established, but this process has not completed yet.</source>
-        <translation>اطلاعات نمایش داده شده ممکن است قدیمی باشد. کیف پول شما پس از برقراری اتصال به طور خودکار با شبکه Bitcoin همگام سازی می شود ، اما این روند هنوز کامل نشده است.
- </translation>
->>>>>>> 97d35006
+        <translation>اطلاعات نمایش داده شده ممکن است قدیمی باشد. کیف پول شما پس از برقراری اتصال به طور خودکار با شبکه Particl همگام سازی می شود ، اما این روند هنوز کامل نشده است.
+ </translation>
     </message>
     <message>
         <source>Watch-only:</source>
@@ -1703,14 +1672,9 @@
         <translation>درخواست پرداخت با خطا مواجه شد</translation>
     </message>
     <message>
-<<<<<<< HEAD
         <source>Cannot start particl: click-to-pay handler</source>
-        <translation>نمی‌توان بیت‌کوین را اجرا کرد: کنترل‌کنندهٔ کلیک-و-پرداخت</translation>
-=======
-        <source>Cannot start bitcoin: click-to-pay handler</source>
         <translation>نمی توان بیت کوین را شروع کرد: کنترل کننده کلیک برای پرداخت
  </translation>
->>>>>>> 97d35006
     </message>
     <message>
         <source>URI handling</source>
@@ -2233,14 +2197,9 @@
         <translation>پیام:</translation>
     </message>
     <message>
-<<<<<<< HEAD
         <source>An optional message to attach to the payment request, which will be displayed when the request is opened. Note: The message will not be sent with the payment over the Particl network.</source>
-        <translation>An optional message to attach to the payment request, which will be displayed when the request is opened. Note: The message will not be sent with the payment over the Particl network.</translation>
-=======
-        <source>An optional message to attach to the payment request, which will be displayed when the request is opened. Note: The message will not be sent with the payment over the Bitcoin network.</source>
         <translation>یک پیام اختیاری برای پیوست به درخواست پرداخت ، که با باز شدن درخواست نمایش داده می شود. توجه: پیام با پرداخت از طریق شبکه بیت کوین ارسال نمی شود.
  </translation>
->>>>>>> 97d35006
     </message>
     <message>
         <source>An optional label to associate with the new receiving address.</source>
@@ -2606,17 +2565,6 @@
         <translation>Cr&amp;eate Unsigned</translation>
     </message>
     <message>
-<<<<<<< HEAD
-        <source>Creates a Partially Signed Particl Transaction (PSBT) for use with e.g. an offline %1 wallet, or a PSBT-compatible hardware wallet.</source>
-        <translation>Creates a Partially Signed Particl Transaction (PSBT) for use with e.g. an offline %1 wallet, or a PSBT-compatible hardware wallet.</translation>
-    </message>
-    <message>
-        <source> from wallet '%1'</source>
-        <translation> from wallet '%1'</translation>
-    </message>
-    <message>
-=======
->>>>>>> 97d35006
         <source>%1 to '%2'</source>
         <translation>%1 to '%2'</translation>
     </message>
@@ -2775,14 +2723,9 @@
         <translation>انتخاب آدرس قبلا استفاده شده</translation>
     </message>
     <message>
-<<<<<<< HEAD
         <source>The Particl address to send the payment to</source>
-        <translation>آدرس بیت کوین برای ارسال پرداحت به آن</translation>
-=======
-        <source>The Bitcoin address to send the payment to</source>
-        <translation>آدرس Bitcoin برای ارسال پرداخت به
- </translation>
->>>>>>> 97d35006
+        <translation>آدرس Particl برای ارسال پرداخت به
+ </translation>
     </message>
     <message>
         <source>Alt+A</source>
@@ -2942,14 +2885,9 @@
         <translation>The signature given when the message was signed</translation>
     </message>
     <message>
-<<<<<<< HEAD
         <source>Verify the message to ensure it was signed with the specified Particl address</source>
-        <translation>پیام را تایید کنید تا مطمئن شوید که توسط آدرس بیت‌کوین مشخص شده امضا شده است.</translation>
-=======
-        <source>Verify the message to ensure it was signed with the specified Bitcoin address</source>
-        <translation>پیام را تأیید کنید تا مطمئن شوید با آدرس Bitcoin مشخص شده امضا شده است
- </translation>
->>>>>>> 97d35006
+        <translation>پیام را تأیید کنید تا مطمئن شوید با آدرس Particl مشخص شده امضا شده است
+ </translation>
     </message>
     <message>
         <source>Verify &amp;Message</source>
