<TS language="fa" version="2.1">
<context>
    <name>AddressBookPage</name>
    <message>
        <source>Right-click to edit address or label</source>
        <translation>برای ویرایش آدرس یا برچسب روی آن راست کلیک کنید</translation>
    </message>
    <message>
        <source>Create a new address</source>
        <translation>ساخت یک آدرس جدید</translation>
    </message>
    <message>
        <source>&amp;New</source>
        <translation>جدید</translation>
    </message>
    <message>
        <source>Copy the currently selected address to the system clipboard</source>
        <translation>کپی کردن آدرس  انتخاب شده به حافظه  کلیپ بورد سیستم</translation>
    </message>
    <message>
        <source>&amp;Copy</source>
        <translation>کپی</translation>
    </message>
    <message>
        <source>C&amp;lose</source>
        <translation>بستن</translation>
    </message>
    <message>
        <source>Delete the currently selected address from the list</source>
        <translation>حذف آدرس های انتخاب شده از لیست</translation>
    </message>
    <message>
        <source>Enter address or label to search</source>
        <translation>آدرس یا برچسب را برای جستجو وارد کنید</translation>
    </message>
    <message>
        <source>Export the data in the current tab to a file</source>
        <translation>صدور داده نوار جاری به یک فایل</translation>
    </message>
    <message>
        <source>&amp;Export</source>
        <translation>صدور</translation>
    </message>
    <message>
        <source>&amp;Delete</source>
        <translation>حذف</translation>
    </message>
    <message>
        <source>Choose the address to send coins to</source>
        <translation>آدرس برای ارسال کوین‌ها را انتخاب کنید</translation>
    </message>
    <message>
        <source>Choose the address to receive coins with</source>
        <translation>انتخاب آدرس جهت دریافت سکه‌ها با آن</translation>
    </message>
    <message>
        <source>C&amp;hoose</source>
        <translation>انتخاب</translation>
    </message>
    <message>
        <source>Sending addresses</source>
        <translation>آدرس‌های فرستنده</translation>
    </message>
    <message>
        <source>Receiving addresses</source>
        <translation>آدرس‌های گیرنده</translation>
    </message>
    <message>
        <source>These are your Particl addresses for sending payments. Always check the amount and the receiving address before sending coins.</source>
        <translation>اینها آدرس‌های شما برای ارسال وجوه هستند. همیشه قبل از ارسال، مقدار و آدرس گیرنده را بررسی کنید.</translation>
    </message>
    <message>
        <source>These are your Bitcoin addresses for receiving payments. Use the 'Create new receiving address' button in the receive tab to create new addresses.</source>
        <translation>اینها آدرس بیت کوین های دریافتی شما می باشدند. در تب دریافت از دکمه 'ایحاد آدرس جدید' برای ساخت آدرس جدید استفاده نمائید.</translation>
    </message>
    <message>
        <source>&amp;Copy Address</source>
        <translation>کپی آدرس</translation>
    </message>
    <message>
        <source>Copy &amp;Label</source>
        <translation>کپی برچسب</translation>
    </message>
    <message>
        <source>&amp;Edit</source>
        <translation>ویرایش</translation>
    </message>
    <message>
        <source>Export Address List</source>
        <translation>از فهرست آدرس خروجی گرفته شود</translation>
    </message>
    <message>
        <source>Comma separated file (*.csv)</source>
        <translation>فایل سی اس وی (*.csv)</translation>
    </message>
    <message>
        <source>Exporting Failed</source>
        <translation>گرفتن خروجی به مشکل خورد</translation>
    </message>
    <message>
        <source>There was an error trying to save the address list to %1. Please try again.</source>
        <translation>خطایی به هنگام ذخیره لیست آدرس در %1 رخ داده است. لطفا دوباره تلاش کنید.</translation>
    </message>
</context>
<context>
    <name>AddressTableModel</name>
    <message>
        <source>Label</source>
        <translation>برچسب</translation>
    </message>
    <message>
        <source>Address</source>
        <translation>آدرس</translation>
    </message>
    <message>
        <source>(no label)</source>
        <translation>(برچسب ندارد)</translation>
    </message>
</context>
<context>
    <name>AskPassphraseDialog</name>
    <message>
        <source>Passphrase Dialog</source>
        <translation>دیالوگ رمزعبور</translation>
    </message>
    <message>
        <source>Enter passphrase</source>
        <translation>رمز/پَس فرِیز را وارد کنید</translation>
    </message>
    <message>
        <source>New passphrase</source>
        <translation>رمز/پَس فرِیز جدید را وارد کنید</translation>
    </message>
    <message>
        <source>Repeat new passphrase</source>
        <translation>رمز/پَس فرِیز را دوباره وارد کنید</translation>
    </message>
    <message>
        <source>Show passphrase</source>
        <translation>نمایش رمز</translation>
    </message>
    <message>
        <source>Encrypt wallet</source>
        <translation>رمزگذاری کیف پول</translation>
    </message>
    <message>
        <source>This operation needs your wallet passphrase to unlock the wallet.</source>
        <translation>این عملیات نیاز به رمز کیف ‌پول شما دارد تا کیف پول باز شود</translation>
    </message>
    <message>
        <source>Unlock wallet</source>
        <translation>بازکردن کیف ‌پول</translation>
    </message>
    <message>
        <source>This operation needs your wallet passphrase to decrypt the wallet.</source>
        <translation>برای انجام این عملیات، باید رمز کیف‌پول را وارد کنید.</translation>
    </message>
    <message>
        <source>Decrypt wallet</source>
        <translation>رمزگشایی کیف پول</translation>
    </message>
    <message>
        <source>Change passphrase</source>
        <translation>تغییر رمزعبور</translation>
    </message>
    <message>
        <source>Confirm wallet encryption</source>
        <translation>تایید رمزگذاری کیف پول</translation>
    </message>
    <message>
        <source>Warning: If you encrypt your wallet and lose your passphrase, you will &lt;b&gt;LOSE ALL OF YOUR PARTICL&lt;/b&gt;!</source>
        <translation>اخطار: اگر کیف‌پول خود را رمزگذاری کرده و رمز خود را فراموش کنید، شما &lt;b&gt;تمام بیت‌کوین‌های خود را از دست خواهید داد&lt;/b&gt;!</translation>
    </message>
    <message>
        <source>Are you sure you wish to encrypt your wallet?</source>
        <translation>آیا از رمزگذاری کیف ‌پول خود اطمینان دارید؟</translation>
    </message>
    <message>
        <source>Wallet encrypted</source>
        <translation>کیف پول رمزگذاری شده است</translation>
    </message>
    <message>
<<<<<<< HEAD
        <source>Remember that encrypting your wallet cannot fully protect your particl from being stolen by malware infecting your computer.</source>
=======
        <source>Enter the new passphrase for the wallet.&lt;br/&gt;Please use a passphrase of &lt;b&gt;ten or more random characters&lt;/b&gt;, or &lt;b&gt;eight or more words&lt;/b&gt;.</source>
        <translation>برای کیف پول خود یک رمز جدید وارد نمائید&lt;br/&gt;لطفاً رمز کیف پول انتخابی را بدین گونه بسازید&lt;b&gt;انتخاب ده ویا بیشتر کاراکتر تصادفی&lt;/b&gt; یا &lt;b&gt; حداقل هشت کلمه&lt;/b&gt;</translation>
    </message>
    <message>
        <source>Enter the old passphrase and new passphrase for the wallet.</source>
        <translation>رمز عبور قدیمی و رمز عبور جدید کیف پول خود را وارد کنید.</translation>
    </message>
    <message>
        <source>Remember that encrypting your wallet cannot fully protect your bitcoins from being stolen by malware infecting your computer.</source>
>>>>>>> 4f807348
        <translation>والت رمز بندی شد . 
یاد داشته باشید که پنجره رمز شده نمی تواند کلا از سرقت نرم افزارهای مخرب محافظ کند</translation>
    </message>
    <message>
        <source>Wallet to be encrypted</source>
        <translation>کیف پول رمز نگاری شده است</translation>
    </message>
    <message>
        <source>Your wallet is about to be encrypted. </source>
        <translation>کیف پول شما در حال رمز نگاری می باشد.</translation>
    </message>
    <message>
        <source>Your wallet is now encrypted. </source>
        <translation>کیف پول شما اکنون رمزنگاری گردیده است.</translation>
    </message>
    <message>
        <source>IMPORTANT: Any previous backups you have made of your wallet file should be replaced with the newly generated, encrypted wallet file. For security reasons, previous backups of the unencrypted wallet file will become useless as soon as you start using the new, encrypted wallet.</source>
        <translation>مهم: هر بک‌آپ قبلی که از کیف‌پول خود گرفته‌اید، با نسخه‌ی جدید رمزنگاری‌شده جایگزین خواهد شد. به دلایل امنیتی، پس از رمزنگاری کیف‌پول، بک‌آپ‌های قدیمی شما بلااستفاده خواهد شد.</translation>
    </message>
    <message>
        <source>Wallet encryption failed</source>
        <translation>خطا در رمزنگاری کیف‌پول</translation>
    </message>
    <message>
        <source>Wallet encryption failed due to an internal error. Your wallet was not encrypted.</source>
        <translation>رمزگذاری به علت خطای داخلی تایید نشد. کیف‌پول شما رمزگذاری نشد.</translation>
    </message>
    <message>
        <source>The supplied passphrases do not match.</source>
        <translation>رمزهای واردشده تطابق ندارند.</translation>
    </message>
    <message>
        <source>Wallet unlock failed</source>
        <translation>خطا در بازکردن کیف‌پول</translation>
    </message>
    <message>
        <source>The passphrase entered for the wallet decryption was incorrect.</source>
        <translation>رمز واردشده برای رمزگشایی کیف‌پول اشتباه است.</translation>
    </message>
    <message>
        <source>Wallet decryption failed</source>
        <translation>خطا در رمزگشایی کیف‌پول</translation>
    </message>
    <message>
        <source>Wallet passphrase was successfully changed.</source>
        <translation>رمز کیف‌پول با موفقیت تغییر یافت.</translation>
    </message>
    <message>
        <source>Warning: The Caps Lock key is on!</source>
        <translation>اخطار: کلید Caps Lock فعال است!</translation>
    </message>
</context>
<context>
    <name>BanTableModel</name>
    <message>
        <source>IP/Netmask</source>
        <translation>آی پی/نت ماسک</translation>
    </message>
    <message>
        <source>Banned Until</source>
        <translation>مسدودشده تا</translation>
    </message>
</context>
<context>
    <name>BitcoinGUI</name>
    <message>
        <source>Sign &amp;message...</source>
        <translation>ثبت &amp;پیام</translation>
    </message>
    <message>
        <source>Synchronizing with network...</source>
        <translation>به روز رسانی با شبکه...</translation>
    </message>
    <message>
        <source>&amp;Overview</source>
        <translation>بازبینی</translation>
    </message>
    <message>
        <source>Show general overview of wallet</source>
        <translation>نمای کلی از wallet را نشان بده</translation>
    </message>
    <message>
        <source>&amp;Transactions</source>
        <translation>تراکنش</translation>
    </message>
    <message>
        <source>Browse transaction history</source>
        <translation>تاریخچه تراکنش را باز کن</translation>
    </message>
    <message>
        <source>E&amp;xit</source>
        <translation>خروج</translation>
    </message>
    <message>
        <source>Quit application</source>
        <translation>از "درخواست نامه"/ application خارج شو</translation>
    </message>
    <message>
        <source>&amp;About %1</source>
        <translation>&amp;درباره %1</translation>
    </message>
    <message>
        <source>Show information about %1</source>
        <translation>نمایش اطلاعات درباره %1</translation>
    </message>
    <message>
        <source>About &amp;Qt</source>
        <translation>درباره Qt</translation>
    </message>
    <message>
        <source>Show information about Qt</source>
        <translation>نمایش اطلاعات درباره Qt</translation>
    </message>
    <message>
        <source>&amp;Options...</source>
        <translation>انتخاب ها</translation>
    </message>
    <message>
        <source>Modify configuration options for %1</source>
        <translation>اصلاح انتخاب ها برای پیکربندی %1</translation>
    </message>
    <message>
        <source>&amp;Encrypt Wallet...</source>
        <translation>رمزگذاری کیف پول</translation>
    </message>
    <message>
        <source>&amp;Backup Wallet...</source>
        <translation>تهیه نسخه پشتیبان از کیف پول</translation>
    </message>
    <message>
        <source>&amp;Change Passphrase...</source>
        <translation>تغییر رمز/پَس فرِیز</translation>
    </message>
    <message>
        <source>Open &amp;URI...</source>
        <translation>بازکردن آدرس...</translation>
    </message>
    <message>
        <source>Create Wallet...</source>
        <translation>ایجاد کیف پول</translation>
    </message>
    <message>
        <source>Create a new wallet</source>
        <translation>ساخت کیف پول جدید</translation>
    </message>
    <message>
        <source>Wallet:</source>
        <translation>کیف پول:</translation>
    </message>
    <message>
        <source>Click to disable network activity.</source>
        <translation>برای غیرفعال‌کردن فعالیت شبکه کلیک کنید.</translation>
    </message>
    <message>
        <source>Network activity disabled.</source>
        <translation>فعالیت شبکه غیرفعال شد.</translation>
    </message>
    <message>
        <source>Click to enable network activity again.</source>
        <translation>برای فعال‌کردن فعالیت شبکه کلیک کنید.</translation>
    </message>
    <message>
        <source>Syncing Headers (%1%)...</source>
        <translation>درحال همگام‌سازی هدرها (%1%)…</translation>
    </message>
    <message>
        <source>Reindexing blocks on disk...</source>
        <translation>فهرست‌بندی نمایه بلاک‌ها…</translation>
    </message>
    <message>
        <source>Proxy is &lt;b&gt;enabled&lt;/b&gt;: %1</source>
        <translation>پراکسی &lt;br&gt;فعال شده است: %1&lt;/br&gt;</translation>
    </message>
    <message>
        <source>Send coins to a Particl address</source>
        <translation>ارسال کوین به آدرس بیت کوین</translation>
    </message>
    <message>
        <source>Backup wallet to another location</source>
        <translation>گرفتن نسخه پیشتیبان در آدرسی دیگر</translation>
    </message>
    <message>
        <source>Change the passphrase used for wallet encryption</source>
        <translation>رمز عبور مربوط به رمزگذاریِ کیف پول  را تغییر دهید</translation>
    </message>
    <message>
        <source>&amp;Verify message...</source>
        <translation>تایید پیام</translation>
    </message>
    <message>
        <source>&amp;Send</source>
        <translation>ارسال</translation>
    </message>
    <message>
        <source>&amp;Receive</source>
        <translation>دریافت</translation>
    </message>
    <message>
        <source>&amp;Show / Hide</source>
        <translation>نمایش/ عدم نمایش</translation>
    </message>
    <message>
        <source>Show or hide the main Window</source>
        <translation>نمایش یا عدم نمایش پنجره اصلی</translation>
    </message>
    <message>
        <source>Encrypt the private keys that belong to your wallet</source>
        <translation>رمزنگاری کلیدهای شخصی متعلق به کیف‌پول</translation>
    </message>
    <message>
        <source>Sign messages with your Particl addresses to prove you own them</source>
        <translation>پیام‌ها را با آدرس بیت‌کوین خود امضا کنید تا مالکیت آن‌ها را اثبات کنید</translation>
    </message>
    <message>
        <source>Verify messages to ensure they were signed with specified Particl addresses</source>
        <translation>پیام‌ها را تائید کنید تا از امضاشدن آن‌ها با آدرس بیت‌کوین مطمئن شوید</translation>
    </message>
    <message>
        <source>&amp;File</source>
        <translation>فایل</translation>
    </message>
    <message>
        <source>&amp;Settings</source>
        <translation>تنظیمات</translation>
    </message>
    <message>
        <source>&amp;Help</source>
        <translation>راهنما</translation>
    </message>
    <message>
        <source>Tabs toolbar</source>
        <translation>نوار ابزار</translation>
    </message>
    <message>
        <source>Request payments (generates QR codes and particl: URIs)</source>
        <translation>درخواست پرداخت (ساخت کد QR و بیت‌کوین: URIs)</translation>
    </message>
    <message>
        <source>Show the list of used sending addresses and labels</source>
        <translation>نمایش لیست آدرس‌ها و لیبل‌های ارسالی استفاده شده</translation>
    </message>
    <message>
        <source>Show the list of used receiving addresses and labels</source>
        <translation>نمایش لیست آدرس‌ها و لیبل‌های دریافتی استفاده شده</translation>
    </message>
    <message>
        <source>&amp;Command-line options</source>
        <translation>گزینه های خط فرمان</translation>
    </message>
    <message numerus="yes">
        <source>%n active connection(s) to Particl network</source>
        <translation><numerusform>%n ارتباط فعال به شبکه بیت‌کوین</numerusform><numerusform>%n ارتباط فعال به شبکه بیت‌کوین</numerusform></translation>
    </message>
    <message>
        <source>Indexing blocks on disk...</source>
        <translation>فهرست‌بندی نمایه بلاک‌ها…</translation>
    </message>
    <message>
        <source>Processing blocks on disk...</source>
        <translation>پردازش نمایه بلاک‌ها…</translation>
    </message>
    <message numerus="yes">
        <source>Processed %n block(s) of transaction history.</source>
        <translation><numerusform>%n بلاک از تاریخچه تراکنش، پردازش شد.</numerusform><numerusform>%n بلاک از تاریخچه تراکنش، پردازش شد.</numerusform></translation>
    </message>
    <message>
        <source>%1 behind</source>
        <translation>%1 قبل</translation>
    </message>
    <message>
        <source>Last received block was generated %1 ago.</source>
        <translation>آخرین بلاک دریافت شده تولید شده در %1 قبل.</translation>
    </message>
    <message>
        <source>Transactions after this will not yet be visible.</source>
        <translation>تراکنش‌های بعد از این تراکنش هنوز در دسترس نیستند.</translation>
    </message>
    <message>
        <source>Error</source>
        <translation>خطا</translation>
    </message>
    <message>
        <source>Warning</source>
        <translation>هشدار</translation>
    </message>
    <message>
        <source>Information</source>
        <translation>اطلاعات</translation>
    </message>
    <message>
        <source>Up to date</source>
        <translation>به روز</translation>
    </message>
    <message>
        <source>Node window</source>
        <translation>پنجره گره</translation>
    </message>
    <message>
        <source>Open node debugging and diagnostic console</source>
        <translation>باز کردن کنسول دی باگ و تشخیص گره</translation>
    </message>
    <message>
        <source>&amp;Sending addresses</source>
        <translation>ادرس ارسال</translation>
    </message>
    <message>
        <source>&amp;Receiving addresses</source>
        <translation>ادرس درسافت</translation>
    </message>
    <message>
        <source>Open a bitcoin: URI</source>
        <translation>بارک کردن یک بیت‌کوین: URI</translation>
    </message>
    <message>
        <source>Open Wallet</source>
        <translation>باز کردن حساب</translation>
    </message>
    <message>
        <source>Open a wallet</source>
        <translation>باز کردن یک حساب</translation>
    </message>
    <message>
        <source>Close Wallet...</source>
        <translation>بستن کیف پول...</translation>
    </message>
    <message>
        <source>Close wallet</source>
        <translation>کیف پول را ببندید</translation>
    </message>
    <message>
        <source>default wallet</source>
        <translation>کیف پول پیش‌فرض</translation>
    </message>
    <message>
        <source>No wallets available</source>
        <translation>هیچ کیف پولی در دسترس نمی باشد</translation>
    </message>
    <message>
        <source>&amp;Window</source>
        <translation>پنجره</translation>
    </message>
    <message>
        <source>Minimize</source>
        <translation>به حداقل رساندن</translation>
    </message>
    <message>
        <source>Zoom</source>
        <translation>بزرگنمایی</translation>
    </message>
    <message>
        <source>Main Window</source>
        <translation>پنجره اصلی</translation>
    </message>
    <message>
        <source>%1 client</source>
        <translation>کلاینت: %1</translation>
    </message>
    <message>
        <source>Connecting to peers...</source>
        <translation>در حال اتصال به همتاهای شبکه...</translation>
    </message>
    <message>
        <source>Catching up...</source>
        <translation>در حال روزآمد سازی..</translation>
    </message>
    <message>
        <source>Error: %1</source>
        <translation>خطا: %1</translation>
    </message>
    <message>
        <source>Warning: %1</source>
        <translation>هشدار: %1</translation>
    </message>
    <message>
        <source>Date: %1
</source>
        <translation>تاریخ: %1
</translation>
    </message>
    <message>
        <source>Amount: %1
</source>
        <translation>مبلغ: %1
</translation>
    </message>
    <message>
        <source>Wallet: %1
</source>
        <translation>کیف پول: %1
</translation>
    </message>
    <message>
        <source>Type: %1
</source>
        <translation>نوع: %1
</translation>
    </message>
    <message>
        <source>Label: %1
</source>
        <translation>برچسب: %1
</translation>
    </message>
    <message>
        <source>Address: %1
</source>
        <translation>آدرس: %1
</translation>
    </message>
    <message>
        <source>Sent transaction</source>
        <translation>تراکنش ارسالی</translation>
    </message>
    <message>
        <source>Incoming transaction</source>
        <translation>تراکنش دریافتی</translation>
    </message>
    <message>
        <source>HD key generation is &lt;b&gt;enabled&lt;/b&gt;</source>
        <translation>تولید کلید HD &lt;b&gt;فعال است&lt;/b&gt;</translation>
    </message>
    <message>
        <source>HD key generation is &lt;b&gt;disabled&lt;/b&gt;</source>
        <translation>تولید کلید HD &lt;b&gt; غیر فعال است&lt;/b&gt;</translation>
    </message>
    <message>
        <source>Private key &lt;b&gt;disabled&lt;/b&gt;</source>
        <translation>کلید خصوصی &lt;b&gt;غیر فعال &lt;/b&gt;</translation>
    </message>
    <message>
        <source>Wallet is &lt;b&gt;encrypted&lt;/b&gt; and currently &lt;b&gt;unlocked&lt;/b&gt;</source>
        <translation>wallet رمزگذاری شد و در حال حاضر از حالت قفل در آمده است</translation>
    </message>
    <message>
        <source>Wallet is &lt;b&gt;encrypted&lt;/b&gt; and currently &lt;b&gt;locked&lt;/b&gt;</source>
        <translation>wallet رمزگذاری شد و در حال حاضر قفل است</translation>
    </message>
    <message>
        <source>A fatal error occurred. Particl can no longer continue safely and will quit.</source>
        <translation>خطای بحرانی رخ داده است. بیتکوین دیگر به صورت ایمن قادر به ادامه دادن نمی‌باشد و خارج خواهد شد.</translation>
    </message>
</context>
<context>
    <name>CoinControlDialog</name>
    <message>
        <source>Coin Selection</source>
        <translation>انتخاب کوین</translation>
    </message>
    <message>
        <source>Quantity:</source>
        <translation>مقدار</translation>
    </message>
    <message>
        <source>Bytes:</source>
        <translation>بایت ها:</translation>
    </message>
    <message>
        <source>Amount:</source>
        <translation>میزان وجه:</translation>
    </message>
    <message>
        <source>Fee:</source>
        <translation>هزینه</translation>
    </message>
    <message>
        <source>Dust:</source>
        <translation>گرد و غبار با داست:</translation>
    </message>
    <message>
        <source>After Fee:</source>
        <translation>بعد از احتساب کارمزد</translation>
    </message>
    <message>
        <source>Change:</source>
        <translation>تغییر</translation>
    </message>
    <message>
        <source>(un)select all</source>
        <translation>(عدم)انتخاب همه</translation>
    </message>
    <message>
        <source>Tree mode</source>
        <translation>حالت درختی</translation>
    </message>
    <message>
        <source>List mode</source>
        <translation>حالت لیستی</translation>
    </message>
    <message>
        <source>Amount</source>
        <translation>میزان</translation>
    </message>
    <message>
        <source>Received with label</source>
        <translation>دریافت شده با برچسب</translation>
    </message>
    <message>
        <source>Received with address</source>
        <translation>دریافت شده با آدرس</translation>
    </message>
    <message>
        <source>Date</source>
        <translation>تاریخ</translation>
    </message>
    <message>
        <source>Confirmations</source>
        <translation>تاییدیه</translation>
    </message>
    <message>
        <source>Confirmed</source>
        <translation>تایید شده</translation>
    </message>
    <message>
        <source>Copy address</source>
        <translation>کپی آدرس</translation>
    </message>
    <message>
        <source>Copy label</source>
        <translation>کپی برچسب</translation>
    </message>
    <message>
        <source>Copy amount</source>
        <translation>کپی مقدار</translation>
    </message>
    <message>
        <source>Copy transaction ID</source>
        <translation>کپی شناسه تراکنش</translation>
    </message>
    <message>
        <source>Lock unspent</source>
        <translation>قفل کردن خرج نشده ها</translation>
    </message>
    <message>
        <source>Unlock unspent</source>
        <translation>بازکردن قفل خرج نشده ها</translation>
    </message>
    <message>
        <source>Copy quantity</source>
        <translation>کپی مقدار</translation>
    </message>
    <message>
        <source>Copy fee</source>
        <translation>کپی هزینه</translation>
    </message>
    <message>
        <source>Copy after fee</source>
        <translation>کپی کردن بعد از احتساب کارمزد</translation>
    </message>
    <message>
        <source>Copy bytes</source>
        <translation>کپی کردن بایت ها</translation>
    </message>
    <message>
        <source>Copy dust</source>
        <translation>کپی کردن داست:</translation>
    </message>
    <message>
        <source>Copy change</source>
        <translation>کپی کردن تغییر</translation>
    </message>
    <message>
        <source>(%1 locked)</source>
        <translation>(قفل شده است %1)</translation>
    </message>
    <message>
        <source>yes</source>
        <translation>بله</translation>
    </message>
    <message>
        <source>no</source>
        <translation>خیر</translation>
    </message>
    <message>
        <source>This label turns red if any recipient receives an amount smaller than the current dust threshold.</source>
        <translation>اگر هر گیرنده مقداری کمتر آستانه فعلی دریافت کند از این لیبل قرمز می‌شود.</translation>
    </message>
    <message>
        <source>(no label)</source>
        <translation>(برچسب ندارد)</translation>
    </message>
    <message>
        <source>change from %1 (%2)</source>
        <translation>تغییر از %1 (%2)</translation>
    </message>
    <message>
        <source>(change)</source>
        <translation>(تغییر)</translation>
    </message>
</context>
<context>
    <name>CreateWalletActivity</name>
    <message>
        <source>Creating Wallet &lt;b&gt;%1&lt;/b&gt;...</source>
        <translation>در حال ایجاد کیف پول &lt;b&gt; %1&lt;/b&gt;...</translation>
    </message>
    <message>
        <source>Create wallet failed</source>
        <translation>کیف پول ایجاد نگردید</translation>
    </message>
    <message>
        <source>Create wallet warning</source>
        <translation>هشدار ایجاد کیف پول</translation>
    </message>
</context>
<context>
    <name>CreateWalletDialog</name>
    <message>
        <source>Create Wallet</source>
        <translation>ایجاد کیف پول</translation>
    </message>
    <message>
        <source>Wallet Name</source>
        <translation>نام کیف پول</translation>
    </message>
    <message>
        <source>Encrypt the wallet. The wallet will be encrypted with a passphrase of your choice.</source>
        <translation>کیف پول را رمز نگاری نمائید. کیف پول با کلمات رمز انتخاب خودتان رمز نگاری خواهد شد</translation>
    </message>
    <message>
        <source>Encrypt Wallet</source>
        <translation>رمز نگاری کیف پول</translation>
    </message>
    <message>
        <source>Disable private keys for this wallet. Wallets with private keys disabled will have no private keys and cannot have an HD seed or imported private keys. This is ideal for watch-only wallets.</source>
        <translation>غیر فعال کردن کلیدهای خصوصی برای این کیف پول. کیف پول هایی با کلید های خصوصی غیر فعال هیچ کلید خصوصی نداشته و نمیتوانند HD داشته باشند و یا کلید های خصوصی دارد شدنی داشته باشند. این کیف پول ها صرفاً برای رصد مناسب هستند.</translation>
    </message>
    <message>
        <source>Disable Private Keys</source>
        <translation>غیر فعال کردن کلیدهای خصوصی</translation>
    </message>
    <message>
        <source>Make a blank wallet. Blank wallets do not initially have private keys or scripts. Private keys and addresses can be imported, or an HD seed can be set, at a later time.</source>
        <translation>یک کیف پول خالی درست کنید. کیف پول های خالی در ابتدا کلید یا اسکریپت خصوصی ندارند. کلیدها و آدرسهای خصوصی می توانند وارد شوند یا بذر HD را می توان بعداً تنظیم نمود.</translation>
    </message>
    <message>
        <source>Make Blank Wallet</source>
        <translation>ساخت کیف پول خالی</translation>
    </message>
    <message>
        <source>Create</source>
        <translation>ایجاد</translation>
    </message>
</context>
<context>
    <name>EditAddressDialog</name>
    <message>
        <source>Edit Address</source>
        <translation>ویرایش حساب</translation>
    </message>
    <message>
        <source>&amp;Label</source>
        <translation>برچسب</translation>
    </message>
    <message>
        <source>The label associated with this address list entry</source>
        <translation>برچسب مرتبط با لیست آدرس ورودی</translation>
    </message>
    <message>
        <source>The address associated with this address list entry. This can only be modified for sending addresses.</source>
        <translation>برچسب مرتبط با لیست آدرس ورودی می باشد. این می تواند فقط  برای آدرس های ارسالی اصلاح شود.</translation>
    </message>
    <message>
        <source>&amp;Address</source>
        <translation>آدرس</translation>
    </message>
    <message>
        <source>New sending address</source>
        <translation>آدرس ارسالی جدید</translation>
    </message>
    <message>
        <source>Edit receiving address</source>
        <translation>ویرایش آدرس دریافتی</translation>
    </message>
    <message>
        <source>Edit sending address</source>
        <translation>ویرایش آدرس ارسالی</translation>
    </message>
    <message>
        <source>The entered address "%1" is not a valid Particl address.</source>
        <translation>آدرس وارد شده "%1" آدرس معتبر بیت کوین نیست.</translation>
    </message>
    <message>
        <source>The entered address "%1" is already in the address book with label "%2".</source>
        <translation>آدرس وارد شده "%1" در حال حاظر در دفترچه آدرس ها موجود است با برچسب "%2" .</translation>
    </message>
    <message>
        <source>Could not unlock wallet.</source>
        <translation>نمیتوان کیف پول را باز کرد.</translation>
    </message>
    <message>
        <source>New key generation failed.</source>
        <translation>تولید کلید جدید به خطا انجامید.</translation>
    </message>
</context>
<context>
    <name>FreespaceChecker</name>
    <message>
        <source>A new data directory will be created.</source>
        <translation>پوشه داده جدید ساخته خواهد شد</translation>
    </message>
    <message>
        <source>name</source>
        <translation>نام</translation>
    </message>
    <message>
        <source>Directory already exists. Add %1 if you intend to create a new directory here.</source>
        <translation>این پوشه در حال حاضر وجود دارد. اگر می‌خواهید یک دایرکتوری جدید در این‌جا ایجاد کنید، %1 را اضافه کنید.</translation>
    </message>
    <message>
        <source>Path already exists, and is not a directory.</source>
        <translation>مسیر داده شده موجود است و به یک پوشه اشاره نمی‌کند.</translation>
    </message>
    <message>
        <source>Cannot create data directory here.</source>
        <translation>نمیتوان در اینجا پوشه داده ساخت.</translation>
    </message>
</context>
<context>
    <name>HelpMessageDialog</name>
    <message>
        <source>version</source>
        <translation>نسخه</translation>
    </message>
    <message>
        <source>About %1</source>
        <translation>حدود %1</translation>
    </message>
    <message>
        <source>Command-line options</source>
        <translation>گزینه های خط-فرمان</translation>
    </message>
</context>
<context>
    <name>Intro</name>
    <message>
        <source>Welcome</source>
        <translation>خوش آمدید</translation>
    </message>
    <message>
        <source>Welcome to %1.</source>
        <translation>به %1 خوش آمدید.</translation>
    </message>
    <message>
        <source>As this is the first time the program is launched, you can choose where %1 will store its data.</source>
        <translation>از آنجا که اولین مرتبه این برنامه اجرا می‌شود، شما می‌توانید محل ذخیره داده‌های %1 را انتخاب نمایید.</translation>
    </message>
    <message>
        <source>Use the default data directory</source>
        <translation>استفاده کردن از پوشه داده پیشفرض</translation>
    </message>
    <message>
        <source>Use a custom data directory:</source>
        <translation>استفاده کردن از پوشه داده مخصوص:</translation>
    </message>
    <message>
        <source>Particl</source>
        <translation>بیت کوین</translation>
    </message>
    <message>
        <source>At least %1 GB of data will be stored in this directory, and it will grow over time.</source>
        <translation>حداقل %1 گیگابایت اطلاعات در این شاخه ذخیره خواهد شد، که به مرور زمان افزایش خواهد یافت.</translation>
    </message>
    <message>
        <source>Approximately %1 GB of data will be stored in this directory.</source>
        <translation>تقریبا %1 گیگابایت داده در این شاخه ذخیره خواهد شد.</translation>
    </message>
    <message>
        <source>The wallet will also be stored in this directory.</source>
        <translation>کیف پول هم در همین دایرکتوری ذخیره می‌شود.</translation>
    </message>
    <message>
        <source>Error</source>
        <translation>خطا</translation>
    </message>
    <message numerus="yes">
        <source>%n GB of free space available</source>
        <translation><numerusform>%n گیگابایت از فضای موچود است</numerusform><numerusform>%n گیگابایت از فضای موچود است</numerusform></translation>
    </message>
    <message numerus="yes">
        <source>(of %n GB needed)</source>
        <translation><numerusform>(از %n گیگابایت مورد نیاز)</numerusform><numerusform>(از %n گیگابایت مورد نیاز)</numerusform></translation>
    </message>
    </context>
<context>
    <name>ModalOverlay</name>
    <message>
        <source>Form</source>
        <translation>فرم</translation>
    </message>
    <message>
        <source>Number of blocks left</source>
        <translation>تعداد بلوک‌های باقیمانده</translation>
    </message>
    <message>
        <source>Unknown...</source>
        <translation>ناشناس...</translation>
    </message>
    <message>
        <source>Last block time</source>
        <translation>زمان آخرین بلوک</translation>
    </message>
    <message>
        <source>Progress</source>
        <translation>پیشرفت</translation>
    </message>
    <message>
        <source>Progress increase per hour</source>
        <translation>سرعت افزایش پیشرفت بر ساعت</translation>
    </message>
    <message>
        <source>calculating...</source>
        <translation>در حال محاسبه...</translation>
    </message>
    <message>
        <source>Estimated time left until synced</source>
        <translation>زمان تقریبی باقی‌مانده تا همگام شدن</translation>
    </message>
    <message>
        <source>Hide</source>
        <translation>پنهان کردن</translation>
    </message>
    </context>
<context>
    <name>OpenURIDialog</name>
    <message>
        <source>URI:</source>
        <translation>آدرس:</translation>
    </message>
</context>
<context>
    <name>OpenWalletActivity</name>
    <message>
        <source>Open wallet warning</source>
        <translation>هشدار باز کردن کیف پول</translation>
    </message>
    <message>
        <source>default wallet</source>
        <translation>کیف پول پیش‌فرض</translation>
    </message>
    </context>
<context>
    <name>OptionsDialog</name>
    <message>
        <source>Options</source>
        <translation>گزینه ها</translation>
    </message>
    <message>
        <source>&amp;Main</source>
        <translation>&amp;اصلی</translation>
    </message>
    <message>
        <source>Automatically start %1 after logging in to the system.</source>
        <translation>اجرای خودکار %1 بعد زمان ورود به سیستم.</translation>
    </message>
    <message>
        <source>Size of &amp;database cache</source>
        <translation>اندازه کش پایگاه داده.</translation>
    </message>
    <message>
        <source>&amp;Hide tray icon</source>
        <translation>مخفی کردن ایکون
</translation>
    </message>
    <message>
        <source>Open Configuration File</source>
        <translation>بازکردن فایل پیکربندی</translation>
    </message>
    <message>
        <source>Reset all client options to default.</source>
        <translation>ریست تمامی تنظیمات کلاینت به پیشفرض</translation>
    </message>
    <message>
        <source>&amp;Reset Options</source>
        <translation>تنظیم مجدد گزینه ها</translation>
    </message>
    <message>
        <source>&amp;Network</source>
        <translation>شبکه</translation>
    </message>
    <message>
        <source>GB</source>
        <translation>گیگابایت</translation>
    </message>
    <message>
        <source>MiB</source>
        <translation>MiB</translation>
    </message>
    <message>
        <source>W&amp;allet</source>
        <translation>کیف پول</translation>
    </message>
    <message>
        <source>Expert</source>
        <translation>حرفه‌ای</translation>
    </message>
    <message>
        <source>Automatically open the Particl client port on the router. This only works when your router supports UPnP and it is enabled.</source>
        <translation>باز کردن خودکار درگاه شبکهٔ بیت‌کوین روی روترها. تنها زمانی کار می‌کند که روتر از پروتکل UPnP پشتیبانی کند و این پروتکل فعال باشد.</translation>
    </message>
    <message>
        <source>Map port using &amp;UPnP</source>
        <translation>نگاشت درگاه شبکه با استفاده از پروتکل &amp;UPnP</translation>
    </message>
    <message>
        <source>Accept connections from outside.</source>
        <translation>پذیرفتن اتصال شدن از بیرون</translation>
    </message>
    <message>
        <source>Allow incomin&amp;g connections</source>
        <translation>اجازه دادن به ارتباطات ورودی</translation>
    </message>
    <message>
        <source>Proxy &amp;IP:</source>
        <translation>پراکسی و آی‌پی:</translation>
    </message>
    <message>
        <source>&amp;Port:</source>
        <translation>پورت:</translation>
    </message>
    <message>
        <source>Port of the proxy (e.g. 9050)</source>
        <translation>پورت پراکسی (مثال ۹۰۵۰)</translation>
    </message>
    <message>
        <source>IPv4</source>
        <translation>IPv4</translation>
    </message>
    <message>
        <source>IPv6</source>
        <translation>IPv6</translation>
    </message>
    <message>
        <source>Tor</source>
        <translation>شبکه Tor</translation>
    </message>
    <message>
        <source>Connect to the Particl network through a separate SOCKS5 proxy for Tor hidden services.</source>
        <translation>اتصال به شبکه بیت کوین با استفاده از پراکسی SOCKS5 برای استفاده از سرویس مخفی تور</translation>
    </message>
    <message>
        <source>&amp;Window</source>
        <translation>پنجره</translation>
    </message>
    <message>
        <source>Show only a tray icon after minimizing the window.</source>
        <translation>تنها بعد از کوچک کردن پنجره، tray icon را نشان بده.</translation>
    </message>
    <message>
        <source>&amp;Minimize to the tray instead of the taskbar</source>
        <translation>&amp;کوچک کردن به سینی به‌جای نوار وظیفه</translation>
    </message>
    <message>
        <source>M&amp;inimize on close</source>
        <translation>کوچک کردن &amp;در زمان بسته شدن</translation>
    </message>
    <message>
        <source>&amp;Display</source>
        <translation>نمایش</translation>
    </message>
    <message>
        <source>User Interface &amp;language:</source>
        <translation>زبان واسط کاربری:</translation>
    </message>
    <message>
        <source>&amp;Unit to show amounts in:</source>
        <translation>واحد نمایشگر مقادیر:</translation>
    </message>
    <message>
        <source>Choose the default subdivision unit to show in the interface and when sending coins.</source>
        <translation>انتخاب واحد پول مورد استفاده برای نمایش در پنجره‌ها و برای ارسال سکه.</translation>
    </message>
    <message>
        <source>Whether to show coin control features or not.</source>
        <translation>که امکانات کنترل کوین‌ها نشان داده شود یا نه.</translation>
    </message>
    <message>
        <source>&amp;Third party transaction URLs</source>
        <translation>URLهای تراکنش شخص ثالث</translation>
    </message>
    <message>
        <source>&amp;OK</source>
        <translation>تایید</translation>
    </message>
    <message>
        <source>&amp;Cancel</source>
        <translation>لغو</translation>
    </message>
    <message>
        <source>default</source>
        <translation>پیش فرض</translation>
    </message>
    <message>
        <source>none</source>
        <translation>خالی</translation>
    </message>
    <message>
        <source>Confirm options reset</source>
        <translation>تایید ریست تنظیمات</translation>
    </message>
    <message>
        <source>Client restart required to activate changes.</source>
        <translation>کلاینت نیازمند ریست شدن است برای فعال کردن تغییرات</translation>
    </message>
    <message>
        <source>Client will be shut down. Do you want to proceed?</source>
        <translation>کلاینت خاموش خواهد شد.آیا میخواهید ادامه دهید؟</translation>
    </message>
    <message>
        <source>Configuration options</source>
        <translation>تنظیمات پیکربندی</translation>
    </message>
    <message>
        <source>Error</source>
        <translation>خطا</translation>
    </message>
    <message>
        <source>The configuration file could not be opened.</source>
        <translation>فایل پیکربندی قادر به بازشدن نبود.</translation>
    </message>
    <message>
        <source>This change would require a client restart.</source>
        <translation>تغییرات منوط به ریست کاربر است.</translation>
    </message>
    <message>
        <source>The supplied proxy address is invalid.</source>
        <translation>آدرس پراکسی ارائه شده نامعتبر است.</translation>
    </message>
</context>
<context>
    <name>OverviewPage</name>
    <message>
        <source>Form</source>
        <translation>فرم</translation>
    </message>
    <message>
        <source>The displayed information may be out of date. Your wallet automatically synchronizes with the Particl network after a connection is established, but this process has not completed yet.</source>
        <translation>اطلاعات نمایش داده شده ممکن است روزآمد نباشد. wallet شما به صورت خودکار بعد از برقراری اتصال با شبکه particl به روز می شود اما این فرایند هنوز تکمیل نشده است.</translation>
    </message>
    <message>
        <source>Watch-only:</source>
        <translation>فقط قابل-مشاهده:</translation>
    </message>
    <message>
        <source>Available:</source>
        <translation>در دسترس:</translation>
    </message>
    <message>
        <source>Your current spendable balance</source>
        <translation>موجودی قابل خرج در الان</translation>
    </message>
    <message>
        <source>Pending:</source>
        <translation>در حال انتظار:</translation>
    </message>
    <message>
        <source>Total of transactions that have yet to be confirmed, and do not yet count toward the spendable balance</source>
        <translation>تعداد تراکنشهایی که نیاز به تایید دارند و هنوز در مانده حساب جاری شما به حساب نیامده اند</translation>
    </message>
    <message>
        <source>Immature:</source>
        <translation>نارسیده:</translation>
    </message>
    <message>
        <source>Mined balance that has not yet matured</source>
        <translation>موجودی استخراج شده هنوز کامل نشده است</translation>
    </message>
    <message>
        <source>Balances</source>
        <translation>موجودی ها</translation>
    </message>
    <message>
        <source>Total:</source>
        <translation>کل:</translation>
    </message>
    <message>
        <source>Your current total balance</source>
        <translation>موجودی شما در همین لحظه</translation>
    </message>
    <message>
        <source>Your current balance in watch-only addresses</source>
        <translation>موجودی شما در همین لحظه در آدرس های Watch only Addresses</translation>
    </message>
    <message>
        <source>Spendable:</source>
        <translation>قابل مصرف:</translation>
    </message>
    <message>
        <source>Recent transactions</source>
        <translation>تراکنش های اخیر</translation>
    </message>
    <message>
        <source>Unconfirmed transactions to watch-only addresses</source>
        <translation>تراکنش های تایید نشده به آدرس های فقط قابل مشاهده watch-only</translation>
    </message>
    <message>
        <source>Mined balance in watch-only addresses that has not yet matured</source>
        <translation>موجودی استخراج شده در آدرس های فقط قابل مشاهده هنوز کامل نشده است</translation>
    </message>
    </context>
<context>
    <name>PaymentServer</name>
    <message>
        <source>Payment request error</source>
        <translation>درخواست پرداخت با خطا مواجه شد</translation>
    </message>
    <message>
        <source>Cannot start particl: click-to-pay handler</source>
        <translation>نمی‌توان بیت‌کوین را اجرا کرد: کنترل‌کنندهٔ کلیک-و-پرداخت</translation>
    </message>
    <message>
        <source>URI handling</source>
        <translation>مدیریت URI</translation>
    </message>
    <message>
        <source>Invalid payment address %1</source>
        <translation>آدرس پرداخت نامعتبر %1</translation>
    </message>
    <message>
        <source>Payment request file handling</source>
        <translation>درحال پردازش درخواست پرداخت</translation>
    </message>
</context>
<context>
    <name>PeerTableModel</name>
    <message>
        <source>User Agent</source>
        <translation>نماینده کاربر</translation>
    </message>
    <message>
        <source>Node/Service</source>
        <translation>گره/خدمت</translation>
    </message>
    <message>
        <source>NodeId</source>
        <translation>شناسه گره</translation>
    </message>
    <message>
        <source>Ping</source>
        <translation>پینگ</translation>
    </message>
    <message>
        <source>Sent</source>
        <translation>فرستاده شد</translation>
    </message>
    <message>
        <source>Received</source>
        <translation>دریافت شد</translation>
    </message>
</context>
<context>
    <name>QObject</name>
    <message>
        <source>Amount</source>
        <translation>میزان</translation>
    </message>
    <message>
        <source>Enter a Particl address (e.g. %1)</source>
        <translation>آدرس بیت کوین را وارد کنید (به طور مثال %1)</translation>
    </message>
    <message>
        <source>%1 d</source>
        <translation>%1 روز قبل</translation>
    </message>
    <message>
        <source>%1 h</source>
        <translation>%1 ساعت قبل</translation>
    </message>
    <message>
        <source>%1 m</source>
        <translation>%1 دقیقه قبل</translation>
    </message>
    <message>
        <source>%1 s</source>
        <translation>%1 ثانیه قبل</translation>
    </message>
    <message>
        <source>None</source>
        <translation>هیچ کدام</translation>
    </message>
    <message>
        <source>N/A</source>
        <translation>موجود نیست</translation>
    </message>
    <message>
        <source>%1 ms</source>
        <translation>%1 میلی ثانیه</translation>
    </message>
    <message numerus="yes">
        <source>%n second(s)</source>
        <translation><numerusform>%n ثانیه</numerusform><numerusform>%n ثانیه</numerusform></translation>
    </message>
    <message numerus="yes">
        <source>%n minute(s)</source>
        <translation><numerusform>%n دقیقه</numerusform><numerusform>%n دقیقه</numerusform></translation>
    </message>
    <message numerus="yes">
        <source>%n hour(s)</source>
        <translation><numerusform>%n ساعت</numerusform><numerusform>%n ساعت</numerusform></translation>
    </message>
    <message numerus="yes">
        <source>%n day(s)</source>
        <translation><numerusform>%n روز</numerusform><numerusform>%n روز</numerusform></translation>
    </message>
    <message numerus="yes">
        <source>%n week(s)</source>
        <translation><numerusform>%n هفته</numerusform><numerusform>%n هفته</numerusform></translation>
    </message>
    <message>
        <source>%1 and %2</source>
        <translation>%1 و %2</translation>
    </message>
    <message numerus="yes">
        <source>%n year(s)</source>
        <translation><numerusform>%n سال</numerusform><numerusform>%n سال</numerusform></translation>
    </message>
    <message>
        <source>%1 B</source>
        <translation>%1 بایت</translation>
    </message>
    <message>
        <source>%1 KB</source>
        <translation>%1 کیلوبایت</translation>
    </message>
    <message>
        <source>%1 MB</source>
        <translation>%1 مگابایت</translation>
    </message>
    <message>
        <source>%1 GB</source>
        <translation>%1 گیگابایت</translation>
    </message>
    <message>
        <source>Error: Specified data directory "%1" does not exist.</source>
        <translation>خطا: پوشهٔ مشخص شده برای داده‌ها در «%1» وجود ندارد.</translation>
    </message>
    <message>
        <source>Error: %1</source>
        <translation>خطا: %1</translation>
    </message>
    <message>
        <source>%1 didn't yet exit safely...</source>
        <translation>%1 به درستی بسته نشد</translation>
    </message>
    <message>
        <source>unknown</source>
        <translation>ناشناس</translation>
    </message>
</context>
<context>
    <name>QRImageWidget</name>
    <message>
        <source>&amp;Save Image...</source>
        <translation>&amp;ذخیره کردن Image...</translation>
    </message>
    <message>
        <source>&amp;Copy Image</source>
        <translation>&amp;کپی کردن image</translation>
    </message>
    <message>
        <source>Resulting URI too long, try to reduce the text for label / message.</source>
        <translation>URL ایجاد شده خیلی طولانی است. سعی کنید طول برچسب و یا پیام را کمتر کنید.</translation>
    </message>
    <message>
        <source>Error encoding URI into QR Code.</source>
        <translation>خطا در تبدیل نشانی اینترنتی به صورت کد QR.</translation>
    </message>
    <message>
        <source>QR code support not available.</source>
        <translation>پستیبانی از QR کد در دسترس نیست.</translation>
    </message>
    <message>
        <source>Save QR Code</source>
        <translation>ذحیره کردن Qr Code</translation>
    </message>
    <message>
        <source>PNG Image (*.png)</source>
        <translation>تصویر با فرمت PNG انتخاب(*.png)</translation>
    </message>
</context>
<context>
    <name>RPCConsole</name>
    <message>
        <source>N/A</source>
        <translation>موجود نیست</translation>
    </message>
    <message>
        <source>Client version</source>
        <translation>ویرایش کنسول RPC</translation>
    </message>
    <message>
        <source>&amp;Information</source>
        <translation>&amp;اطلاعات</translation>
    </message>
    <message>
        <source>General</source>
        <translation>عمومی</translation>
    </message>
    <message>
        <source>Using BerkeleyDB version</source>
        <translation>استفاده از نسخه پایگاه‌داده برکلی</translation>
    </message>
    <message>
        <source>Datadir</source>
        <translation>پوشه داده Datadir</translation>
    </message>
    <message>
        <source>Blocksdir</source>
        <translation>فولدر بلاکها</translation>
    </message>
    <message>
        <source>Startup time</source>
        <translation>زمان آغاز به کار</translation>
    </message>
    <message>
        <source>Network</source>
        <translation>شبکه</translation>
    </message>
    <message>
        <source>Name</source>
        <translation>نام</translation>
    </message>
    <message>
        <source>Number of connections</source>
        <translation>تعداد اتصال</translation>
    </message>
    <message>
        <source>Block chain</source>
        <translation>زنجیره مجموعه تراکنش ها</translation>
    </message>
    <message>
        <source>Current number of blocks</source>
        <translation>تعداد زنجیره های حاضر</translation>
    </message>
    <message>
        <source>Memory Pool</source>
        <translation>استخر حافظه</translation>
    </message>
    <message>
        <source>Current number of transactions</source>
        <translation>تعداد تراکنش ها در حال حاضر</translation>
    </message>
    <message>
        <source>Memory usage</source>
        <translation>حافظه استفاده شده</translation>
    </message>
    <message>
        <source>Wallet: </source>
        <translation>کیف پول:</translation>
    </message>
    <message>
        <source>(none)</source>
        <translation>(هیچ کدام)</translation>
    </message>
    <message>
        <source>&amp;Reset</source>
        <translation>&amp;ریست کردن</translation>
    </message>
    <message>
        <source>Received</source>
        <translation>دریافت شد</translation>
    </message>
    <message>
        <source>Sent</source>
        <translation>فرستاده شد</translation>
    </message>
    <message>
        <source>&amp;Peers</source>
        <translation>&amp;همتاها</translation>
    </message>
    <message>
        <source>Banned peers</source>
        <translation>همتاهای بن شده</translation>
    </message>
    <message>
        <source>Select a peer to view detailed information.</source>
        <translation>انتخاب همتا یا جفت برای جزییات اطلاعات</translation>
    </message>
    <message>
        <source>Whitelisted</source>
        <translation>لیست سفید شده یا لیست سالم WhiteList</translation>
    </message>
    <message>
        <source>Direction</source>
        <translation>مسیر</translation>
    </message>
    <message>
        <source>Version</source>
        <translation>نسخه</translation>
    </message>
    <message>
        <source>Starting Block</source>
        <translation>بلاک اولیه</translation>
    </message>
    <message>
        <source>Synced Blocks</source>
        <translation>بلاک‌های همگام‌سازی‌ شده</translation>
    </message>
    <message>
        <source>User Agent</source>
        <translation>نماینده کاربر</translation>
    </message>
    <message>
        <source>Node window</source>
        <translation>پنجره گره</translation>
    </message>
    <message>
        <source>Decrease font size</source>
        <translation>کاهش دادن اندازه فونت</translation>
    </message>
    <message>
        <source>Increase font size</source>
        <translation>افزایش دادن اندازه فونت</translation>
    </message>
    <message>
        <source>Services</source>
        <translation>خدمات</translation>
    </message>
    <message>
        <source>Connection Time</source>
        <translation>زمان اتصال</translation>
    </message>
    <message>
        <source>Last Send</source>
        <translation>آخرین ارسال</translation>
    </message>
    <message>
        <source>Last Receive</source>
        <translation>آخرین دریافت</translation>
    </message>
    <message>
        <source>Ping Time</source>
        <translation>مدت زمان پینگ</translation>
    </message>
    <message>
        <source>Ping Wait</source>
        <translation>انتظار پینگ</translation>
    </message>
    <message>
        <source>Min Ping</source>
        <translation>حداقل پینگ</translation>
    </message>
    <message>
        <source>Last block time</source>
        <translation>زمان آخرین بلوک</translation>
    </message>
    <message>
        <source>&amp;Open</source>
        <translation>&amp;بازکردن</translation>
    </message>
    <message>
        <source>&amp;Console</source>
        <translation>&amp;کنسول</translation>
    </message>
    <message>
        <source>&amp;Network Traffic</source>
        <translation>&amp;شلوغی شبکه</translation>
    </message>
    <message>
        <source>Totals</source>
        <translation>جمع کل ها</translation>
    </message>
    <message>
        <source>In:</source>
        <translation>به یا داخل:</translation>
    </message>
    <message>
        <source>Out:</source>
        <translation>خارج شده:</translation>
    </message>
    <message>
        <source>Debug log file</source>
        <translation>فایلِ لاگِ اشکال زدایی</translation>
    </message>
    <message>
        <source>Clear console</source>
        <translation>پاک کردن کنسول</translation>
    </message>
    <message>
        <source>1 &amp;hour</source>
        <translation>1 &amp;ساعت</translation>
    </message>
    <message>
        <source>1 &amp;day</source>
        <translation>1 &amp;روز</translation>
    </message>
    <message>
        <source>1 &amp;week</source>
        <translation>1 &amp;هفته</translation>
    </message>
    <message>
        <source>1 &amp;year</source>
        <translation>1 &amp;سال</translation>
    </message>
    <message>
        <source>&amp;Disconnect</source>
        <translation>&amp;قطع شدن</translation>
    </message>
    <message>
        <source>Ban for</source>
        <translation>بن یا بن شده برای</translation>
    </message>
    <message>
        <source>&amp;Unban</source>
        <translation>&amp;خارج کردن از بن</translation>
    </message>
    <message>
        <source>Network activity disabled</source>
        <translation>فعالیت شبکه غیر فعال شد</translation>
    </message>
    <message>
        <source>(node id: %1)</source>
        <translation>(شناسه گره: %1)</translation>
    </message>
    <message>
        <source>via %1</source>
        <translation>با %1</translation>
    </message>
    <message>
        <source>never</source>
        <translation>هیچ وقت</translation>
    </message>
    <message>
        <source>Yes</source>
        <translation>بله</translation>
    </message>
    <message>
        <source>No</source>
        <translation>خیر</translation>
    </message>
    <message>
        <source>Unknown</source>
        <translation>ناشناس یا نامعلوم</translation>
    </message>
</context>
<context>
    <name>ReceiveCoinsDialog</name>
    <message>
        <source>&amp;Amount:</source>
        <translation>میزان وجه:</translation>
    </message>
    <message>
        <source>&amp;Label:</source>
        <translation>برچسب:</translation>
    </message>
    <message>
        <source>&amp;Message:</source>
        <translation>پیام:</translation>
    </message>
    <message>
        <source>Use this form to request payments. All fields are &lt;b&gt;optional&lt;/b&gt;.</source>
        <translation>از این فرم استفاده کنید برای درخواست پرداخت ها.تمامی گزینه ها &lt;b&gt;اختیاری&lt;/b&gt;هستند.</translation>
    </message>
    <message>
        <source>Clear all fields of the form.</source>
        <translation>پاک کردن تمامی گزینه های این فرم</translation>
    </message>
    <message>
        <source>Clear</source>
        <translation>پاک کردن</translation>
    </message>
    <message>
        <source>Requested payments history</source>
        <translation>تاریخچه پرداخت های درخواست شده</translation>
    </message>
    <message>
        <source>Show</source>
        <translation>نمایش</translation>
    </message>
    <message>
        <source>Remove the selected entries from the list</source>
        <translation>حذف ورودی های انتخاب‌شده از لیست</translation>
    </message>
    <message>
        <source>Remove</source>
        <translation>حذف</translation>
    </message>
    <message>
        <source>Copy URI</source>
        <translation>کپی کردن آدرس URL</translation>
    </message>
    <message>
        <source>Copy label</source>
        <translation>کپی برچسب</translation>
    </message>
    <message>
        <source>Copy message</source>
        <translation>کپی کردن پیام</translation>
    </message>
    <message>
        <source>Copy amount</source>
        <translation>کپی مقدار</translation>
    </message>
</context>
<context>
    <name>ReceiveRequestDialog</name>
    <message>
        <source>QR Code</source>
        <translation>کی یو آر کد Qr Code</translation>
    </message>
    <message>
        <source>Copy &amp;URI</source>
        <translation>کپی کردن &amp;آدرس URL</translation>
    </message>
    <message>
        <source>Copy &amp;Address</source>
        <translation>کپی آدرس</translation>
    </message>
    <message>
        <source>&amp;Save Image...</source>
        <translation>&amp;ذخیره کردن تصویر...</translation>
    </message>
    <message>
        <source>Request payment to %1</source>
        <translation>درخواست پرداخت به %1</translation>
    </message>
    <message>
        <source>Payment information</source>
        <translation>اطلاعات پرداخت</translation>
    </message>
    <message>
        <source>URI</source>
        <translation>آدرس URL</translation>
    </message>
    <message>
        <source>Address</source>
        <translation>آدرس</translation>
    </message>
    <message>
        <source>Amount</source>
        <translation>میزان وجه:</translation>
    </message>
    <message>
        <source>Label</source>
        <translation>برچسب</translation>
    </message>
    <message>
        <source>Message</source>
        <translation>پیام</translation>
    </message>
    <message>
        <source>Wallet</source>
        <translation>کیف پول</translation>
    </message>
</context>
<context>
    <name>RecentRequestsTableModel</name>
    <message>
        <source>Date</source>
        <translation>تاریخ</translation>
    </message>
    <message>
        <source>Label</source>
        <translation>برچسب</translation>
    </message>
    <message>
        <source>Message</source>
        <translation>پیام</translation>
    </message>
    <message>
        <source>(no label)</source>
        <translation>(برچسب ندارد)</translation>
    </message>
    <message>
        <source>(no message)</source>
        <translation>(بدون پیام)</translation>
    </message>
    <message>
        <source>(no amount requested)</source>
        <translation>(هیچ درخواست پرداخت وجود ندارد)</translation>
    </message>
    <message>
        <source>Requested</source>
        <translation>درخواست شده</translation>
    </message>
</context>
<context>
    <name>SendCoinsDialog</name>
    <message>
        <source>Send Coins</source>
        <translation>سکه های ارسالی</translation>
    </message>
    <message>
        <source>Coin Control Features</source>
        <translation>قابلیت های کنترل کوین</translation>
    </message>
    <message>
        <source>Inputs...</source>
        <translation>ورودی‌ها...</translation>
    </message>
    <message>
        <source>automatically selected</source>
        <translation>به صورت خودکار انتخاب شده</translation>
    </message>
    <message>
        <source>Insufficient funds!</source>
        <translation>وجوه ناکافی</translation>
    </message>
    <message>
        <source>Quantity:</source>
        <translation>مقدار</translation>
    </message>
    <message>
        <source>Bytes:</source>
        <translation>بایت ها:</translation>
    </message>
    <message>
        <source>Amount:</source>
        <translation>میزان وجه:</translation>
    </message>
    <message>
        <source>Fee:</source>
        <translation>هزینه</translation>
    </message>
    <message>
        <source>After Fee:</source>
        <translation>بعد از احتساب کارمزد</translation>
    </message>
    <message>
        <source>Change:</source>
        <translation>تغییر</translation>
    </message>
    <message>
        <source>Custom change address</source>
        <translation>تغییر آدرس مخصوص</translation>
    </message>
    <message>
        <source>Transaction Fee:</source>
        <translation>کارمزد تراکنش:</translation>
    </message>
    <message>
        <source>Choose...</source>
        <translation>انتخاب...</translation>
    </message>
    <message>
        <source>Warning: Fee estimation is currently not possible.</source>
        <translation>هشدار:تخمین کارمزد در حال حاضر امکان پذیر نیست.</translation>
    </message>
    <message>
        <source>Specify a custom fee per kB (1,000 bytes) of the transaction's virtual size.

Note:  Since the fee is calculated on a per-byte basis, a fee of "100 satoshis per kB" for a transaction size of 500 bytes (half of 1 kB) would ultimately yield a fee of only 50 satoshis.</source>
        <translation>مشخص کردن هزینه کارمزد مخصوص به ازاری کیلوبایت(1,000 بایت) حجم مجازی تراکنش

توجه: از آن جایی که کارمزد بر اساس هر بایت محاسبه میشود,هزینه کارمزد"100 ساتوشی بر کیلو بایت"برای تراکنش با حجم 500 بایت(نصف 1 کیلوبایت) کارمزد فقط اندازه 50 ساتوشی خواهد بود.</translation>
    </message>
    <message>
        <source>per kilobyte</source>
        <translation>به ازای هر کیلوبایت</translation>
    </message>
    <message>
        <source>Hide</source>
        <translation>پنهان کردن</translation>
    </message>
    <message>
        <source>Recommended:</source>
        <translation>پیشنهاد شده:</translation>
    </message>
    <message>
        <source>Custom:</source>
        <translation>سفارشی:</translation>
    </message>
    <message>
        <source>(Smart fee not initialized yet. This usually takes a few blocks...)</source>
        <translation>(مقداردهی کارمزد هوشمند هنوز مشخص نشده است.این کارمزد معمولا به اندازه چند بلاک طول میکشد...)</translation>
    </message>
    <message>
        <source>Send to multiple recipients at once</source>
        <translation>ارسال همزمان به گیرنده های متعدد</translation>
    </message>
    <message>
        <source>Add &amp;Recipient</source>
        <translation>اضافه کردن &amp;گیرنده</translation>
    </message>
    <message>
        <source>Clear all fields of the form.</source>
        <translation>پاک کردن تمامی گزینه های این فرم</translation>
    </message>
    <message>
        <source>Dust:</source>
        <translation>گرد و غبار یا داست:</translation>
    </message>
    <message>
        <source>Confirmation time target:</source>
        <translation>هدف زمانی تایید شدن:</translation>
    </message>
    <message>
        <source>Enable Replace-By-Fee</source>
        <translation>فعال کردن جایگذاری دوباره از کارمزد</translation>
    </message>
    <message>
        <source>Clear &amp;All</source>
        <translation>پاک کردن همه</translation>
    </message>
    <message>
        <source>Balance:</source>
        <translation>مانده حساب:</translation>
    </message>
    <message>
        <source>Confirm the send action</source>
        <translation>تایید عملیات ارسال</translation>
    </message>
    <message>
        <source>S&amp;end</source>
        <translation>و ارسال</translation>
    </message>
    <message>
        <source>Copy quantity</source>
        <translation>کپی مقدار</translation>
    </message>
    <message>
        <source>Copy amount</source>
        <translation>کپی مقدار</translation>
    </message>
    <message>
        <source>Copy fee</source>
        <translation>کپی هزینه</translation>
    </message>
    <message>
        <source>Copy after fee</source>
        <translation>کپی کردن بعد از احتساب کارمزد</translation>
    </message>
    <message>
        <source>Copy bytes</source>
        <translation>کپی کردن بایت ها</translation>
    </message>
    <message>
        <source>Copy dust</source>
        <translation>کپی کردن داست:</translation>
    </message>
    <message>
        <source>Copy change</source>
        <translation>کپی کردن تغییر</translation>
    </message>
    <message>
        <source>%1 (%2 blocks)</source>
        <translation>%1(%2 بلاک ها)</translation>
    </message>
    <message>
        <source>%1 to %2</source>
        <translation>%1 به %2</translation>
    </message>
    <message>
        <source>Are you sure you want to send?</source>
        <translation>آیا برای ارسال کردن یا فرستادن مطمئن هستید؟</translation>
    </message>
    <message>
        <source>or</source>
        <translation>یا</translation>
    </message>
    <message>
        <source>You can increase the fee later (signals Replace-By-Fee, BIP-125).</source>
        <translation>تو میتوانی بعدا هزینه کارمزد را افزایش بدی(signals Replace-By-Fee, BIP-125)</translation>
    </message>
    <message>
        <source>Please, review your transaction.</source>
        <translation>لطفا,تراکنش خود را بازبینی کنید.</translation>
    </message>
    <message>
        <source>Transaction fee</source>
        <translation>کارمزد تراکنش</translation>
    </message>
    <message>
        <source>Total Amount</source>
        <translation>میزان کل</translation>
    </message>
    <message>
        <source>Confirm send coins</source>
        <translation>تایید کردن ارسال کوین ها</translation>
    </message>
    <message>
        <source>PSBT copied</source>
        <translation>PSBT کپی شد</translation>
    </message>
    <message>
        <source>The recipient address is not valid. Please recheck.</source>
        <translation>آدرس گیرنده نامعتبر است.لطفا دوباره چک یا بررسی کنید.</translation>
    </message>
    <message>
        <source>The amount to pay must be larger than 0.</source>
        <translation>میزان پولی کخ پرداخت می کنید باید بزرگتر از 0 باشد.</translation>
    </message>
    <message>
        <source>The amount exceeds your balance.</source>
        <translation>این میزان پول بیشتر از موجودی شما است.</translation>
    </message>
    <message>
        <source>The total exceeds your balance when the %1 transaction fee is included.</source>
        <translation>این میزان بیشتر از موجودی شما است وقتی که کارمزد تراکنش %1 باشد.</translation>
    </message>
    <message>
        <source>Duplicate address found: addresses should only be used once each.</source>
        <translation>آدرس تکراری یافت شد:آدرس ها باید فقط یک بار استفاده شوند.</translation>
    </message>
    <message>
        <source>Transaction creation failed!</source>
        <translation>ایجاد تراکنش با خطا مواجه شد!</translation>
    </message>
    <message>
        <source>A fee higher than %1 is considered an absurdly high fee.</source>
        <translation>کارمزد بیشتر از %1 است,این یعنی کارمزد خیلی زیادی در نظر گرفته شده است.</translation>
    </message>
    <message>
        <source>Payment request expired.</source>
        <translation>درخواست پرداخت منقضی شد یا تاریخ آن گذشت.</translation>
    </message>
    <message numerus="yes">
        <source>Estimated to begin confirmation within %n block(s).</source>
        <translation><numerusform>تایید شدن تخمین زده شده تراکنش برابر است با: %n بلاک.</numerusform><numerusform>تایید شدن تخمین زده شده تراکنش برابر است با: %n بلاک.</numerusform></translation>
    </message>
    <message>
        <source>Warning: Invalid Particl address</source>
        <translation>هشدار: آدرس بیت کوین نامعتبر</translation>
    </message>
    <message>
        <source>Warning: Unknown change address</source>
        <translation>هشدار:تغییر آدرس نامعلوم</translation>
    </message>
    <message>
        <source>Confirm custom change address</source>
        <translation>تایید کردن تغییر آدرس سفارشی</translation>
    </message>
    <message>
        <source>The address you selected for change is not part of this wallet. Any or all funds in your wallet may be sent to this address. Are you sure?</source>
        <translation>این آدرس که شما انتخاب کرده اید بخشی از کیف پول شما نیست.هر یا همه دارایی های شما در این کیف پول به این آدرس ارسال خواهد شد.آیا مطمئن هستید؟</translation>
    </message>
    <message>
        <source>(no label)</source>
        <translation>(برچسب ندارد)</translation>
    </message>
</context>
<context>
    <name>SendCoinsEntry</name>
    <message>
        <source>A&amp;mount:</source>
        <translation>میزان وجه</translation>
    </message>
    <message>
        <source>Pay &amp;To:</source>
        <translation>پرداخت به:</translation>
    </message>
    <message>
        <source>&amp;Label:</source>
        <translation>برچسب:</translation>
    </message>
    <message>
        <source>Choose previously used address</source>
        <translation>انتخاب آدرس قبلا استفاده شده</translation>
    </message>
    <message>
        <source>The Particl address to send the payment to</source>
        <translation>آدرس بیت کوین برای ارسال پرداحت به آن</translation>
    </message>
    <message>
        <source>Alt+A</source>
        <translation>Alt+A</translation>
    </message>
    <message>
        <source>Paste address from clipboard</source>
        <translation>استفاده از آدرس کلیپ بورد</translation>
    </message>
    <message>
        <source>Alt+P</source>
        <translation>Alt+P</translation>
    </message>
    <message>
        <source>Remove this entry</source>
        <translation>پاک کردن این ورودی</translation>
    </message>
    <message>
        <source>Use available balance</source>
        <translation>استفاده از موجودی حساب</translation>
    </message>
    <message>
        <source>Message:</source>
        <translation>پیام:</translation>
    </message>
    <message>
        <source>Pay To:</source>
        <translation>پرداخت به:</translation>
    </message>
    <message>
        <source>Memo:</source>
        <translation>یادداشت:</translation>
    </message>
</context>
<context>
    <name>ShutdownWindow</name>
    <message>
        <source>%1 is shutting down...</source>
        <translation>در حال خاموش شدن %1...</translation>
    </message>
    <message>
        <source>Do not shut down the computer until this window disappears.</source>
        <translation>تا پیش از بسته شدن این پنجره کامپیوتر خود را خاموش نکنید.</translation>
    </message>
</context>
<context>
    <name>SignVerifyMessageDialog</name>
    <message>
        <source>Signatures - Sign / Verify a Message</source>
        <translation>امضاها -ثبت/تایید پیام</translation>
    </message>
    <message>
        <source>&amp;Sign Message</source>
        <translation>&amp;ثبت پیام</translation>
    </message>
    <message>
        <source>The Particl address to sign the message with</source>
        <translation>نشانی بیت‌کوین برای امضاء پیغام با آن</translation>
    </message>
    <message>
        <source>Choose previously used address</source>
        <translation>انتخاب آدرس قبلا استفاده شده</translation>
    </message>
    <message>
        <source>Alt+A</source>
        <translation>Alt+A</translation>
    </message>
    <message>
        <source>Paste address from clipboard</source>
        <translation>آدرس را بر کلیپ بورد کپی کنید</translation>
    </message>
    <message>
        <source>Alt+P</source>
        <translation>Alt+P</translation>
    </message>
    <message>
        <source>Enter the message you want to sign here</source>
        <translation>پیامی که می خواهید امضا کنید را اینجا وارد کنید</translation>
    </message>
    <message>
        <source>Signature</source>
        <translation>امضا</translation>
    </message>
    <message>
        <source>Copy the current signature to the system clipboard</source>
        <translation>امضای فعلی را به حافظهٔ سیستم کپی کن</translation>
    </message>
    <message>
        <source>Sign the message to prove you own this Particl address</source>
        <translation>پیام را امضا کنید تا ثابت کنید این آدرس بیت‌کوین متعلق به شماست</translation>
    </message>
    <message>
        <source>Sign &amp;Message</source>
        <translation>ثبت &amp;پیام</translation>
    </message>
    <message>
        <source>Reset all sign message fields</source>
        <translation>بازنشانی تمام فیلدهای پیام</translation>
    </message>
    <message>
        <source>Clear &amp;All</source>
        <translation>پاک کردن همه</translation>
    </message>
    <message>
        <source>&amp;Verify Message</source>
        <translation>تایید پیام</translation>
    </message>
    <message>
        <source>The Particl address the message was signed with</source>
        <translation>نشانی بیت‌کوین که پیغام با آن امضاء شده</translation>
    </message>
    <message>
        <source>Verify the message to ensure it was signed with the specified Particl address</source>
        <translation>پیام را تایید کنید تا مطمئن شوید که توسط آدرس بیت‌کوین مشخص شده امضا شده است.</translation>
    </message>
    <message>
        <source>Verify &amp;Message</source>
        <translation>تایید پیام</translation>
    </message>
    <message>
        <source>Reset all verify message fields</source>
        <translation>بازنشانی تمام فیلدهای پیام</translation>
    </message>
    <message>
        <source>Click "Sign Message" to generate signature</source>
        <translation>برای تولید امضا "Sign Message" و یا "ثبت پیام" را کلیک کنید</translation>
    </message>
    <message>
        <source>The entered address is invalid.</source>
        <translation>آدرس وارد شده نامعتبر است.</translation>
    </message>
    <message>
        <source>Please check the address and try again.</source>
        <translation>لطفاً آدرس را بررسی کرده و دوباره تلاش کنید.
</translation>
    </message>
    <message>
        <source>The entered address does not refer to a key.</source>
        <translation>نشانی وارد شده به هیچ کلیدی اشاره نمی‌کند.</translation>
    </message>
    <message>
        <source>Wallet unlock was cancelled.</source>
        <translation>قفل‌گشابی کیف‌پول لغو شد.</translation>
    </message>
    <message>
        <source>Private key for the entered address is not available.</source>
        <translation>کلید خصوصی برای نشانی وارد شده در دسترس نیست.</translation>
    </message>
    <message>
        <source>Message signing failed.</source>
        <translation>امضای پیام با شکست مواجه شد.</translation>
    </message>
    <message>
        <source>Message signed.</source>
        <translation>پیام ثبت شده</translation>
    </message>
    <message>
        <source>The signature could not be decoded.</source>
        <translation>امضا نمی‌تواند کدگشایی شود.</translation>
    </message>
    <message>
        <source>Please check the signature and try again.</source>
        <translation>لطفاً امضا را بررسی نموده و دوباره تلاش کنید.</translation>
    </message>
    <message>
        <source>The signature did not match the message digest.</source>
        <translation>این امضا با حرفو پیام همخوانی ندارد</translation>
    </message>
    <message>
        <source>Message verification failed.</source>
        <translation>پیام شما با خطا مواجه شد</translation>
    </message>
    <message>
        <source>Message verified.</source>
        <translation>پیام شما تایید شد</translation>
    </message>
</context>
<context>
    <name>TrafficGraphWidget</name>
    <message>
        <source>KB/s</source>
        <translation>کیلو بایت بر ثانیه</translation>
    </message>
</context>
<context>
    <name>TransactionDesc</name>
    <message>
        <source>Open until %1</source>
        <translation>باز تا %1</translation>
    </message>
    <message>
        <source>%1/unconfirmed</source>
        <translation>%1/تأیید نشده</translation>
    </message>
    <message>
        <source>%1 confirmations</source>
        <translation>%1 تأییدیه</translation>
    </message>
    <message>
        <source>Status</source>
        <translation>وضعیت</translation>
    </message>
    <message>
        <source>Date</source>
        <translation>تاریخ</translation>
    </message>
    <message>
        <source>Source</source>
        <translation>منبع</translation>
    </message>
    <message>
        <source>Generated</source>
        <translation>تولید شده</translation>
    </message>
    <message>
        <source>From</source>
        <translation>از</translation>
    </message>
    <message>
        <source>unknown</source>
        <translation>ناشناس</translation>
    </message>
    <message>
        <source>To</source>
        <translation>به</translation>
    </message>
    <message>
        <source>own address</source>
        <translation>آدرس خود</translation>
    </message>
    <message>
        <source>watch-only</source>
        <translation>فقط-با قابلیت دیدن</translation>
    </message>
    <message>
        <source>label</source>
        <translation>برچسب</translation>
    </message>
    <message>
        <source>Credit</source>
        <translation>اعتبار</translation>
    </message>
    <message>
        <source>not accepted</source>
        <translation>قبول نشده</translation>
    </message>
    <message>
        <source>Debit</source>
        <translation>اعتبار</translation>
    </message>
    <message>
        <source>Total credit</source>
        <translation>تمامی اعتبار</translation>
    </message>
    <message>
        <source>Transaction fee</source>
        <translation>کارمزد تراکنش</translation>
    </message>
    <message>
        <source>Net amount</source>
        <translation>میزان وجه دقیق</translation>
    </message>
    <message>
        <source>Message</source>
        <translation>پیام</translation>
    </message>
    <message>
        <source>Comment</source>
        <translation>کامنت</translation>
    </message>
    <message>
        <source>Transaction ID</source>
        <translation>شناسه تراکنش</translation>
    </message>
    <message>
        <source>Transaction total size</source>
        <translation>حجم کل تراکنش</translation>
    </message>
    <message>
        <source>Debug information</source>
        <translation>اطلاعات دی باگ Debug</translation>
    </message>
    <message>
        <source>Transaction</source>
        <translation>تراکنش</translation>
    </message>
    <message>
        <source>Inputs</source>
        <translation>ورودی ها</translation>
    </message>
    <message>
        <source>Amount</source>
        <translation>میزان وجه:</translation>
    </message>
    <message>
        <source>true</source>
        <translation>درست</translation>
    </message>
    <message>
        <source>false</source>
        <translation>نادرست</translation>
    </message>
</context>
<context>
    <name>TransactionDescDialog</name>
    <message>
        <source>This pane shows a detailed description of the transaction</source>
        <translation>این بخش جزئیات تراکنش را نشان می دهد</translation>
    </message>
    <message>
        <source>Details for %1</source>
        <translation>جزییات %1</translation>
    </message>
</context>
<context>
    <name>TransactionTableModel</name>
    <message>
        <source>Date</source>
        <translation>تاریخ</translation>
    </message>
    <message>
        <source>Type</source>
        <translation>نوع</translation>
    </message>
    <message>
        <source>Label</source>
        <translation>برچسب</translation>
    </message>
    <message>
        <source>Open until %1</source>
        <translation>باز تا %1</translation>
    </message>
    <message>
        <source>Unconfirmed</source>
        <translation>تایید نشده</translation>
    </message>
    <message>
        <source>Confirmed (%1 confirmations)</source>
        <translation>تأیید شده (%1 تأییدیه)</translation>
    </message>
    <message>
        <source>Generated but not accepted</source>
        <translation>تولید شده ولی هنوز قبول نشده است</translation>
    </message>
    <message>
        <source>Received with</source>
        <translation>دریافت شده با</translation>
    </message>
    <message>
        <source>Received from</source>
        <translation>دریافت شده از</translation>
    </message>
    <message>
        <source>Sent to</source>
        <translation>ارسال شده به</translation>
    </message>
    <message>
        <source>Payment to yourself</source>
        <translation>پرداخت به خود</translation>
    </message>
    <message>
        <source>Mined</source>
        <translation>استخراج شده</translation>
    </message>
    <message>
        <source>watch-only</source>
        <translation>فقط-با قابلیت دیدن</translation>
    </message>
    <message>
        <source>(n/a)</source>
        <translation>(موجود نیست)</translation>
    </message>
    <message>
        <source>(no label)</source>
        <translation>(برچسب ندارد)</translation>
    </message>
    <message>
        <source>Transaction status. Hover over this field to show number of confirmations.</source>
        <translation>وضعیت تراکنش. نشانگر را روی این فیلد نگه دارید تا تعداد تأییدیه‌ها نشان داده شود.</translation>
    </message>
    <message>
        <source>Date and time that the transaction was received.</source>
        <translation>تاریخ و زمان تراکنش دریافت شده است</translation>
    </message>
    <message>
        <source>Type of transaction.</source>
        <translation>نوع تراکنش.</translation>
    </message>
    <message>
        <source>Amount removed from or added to balance.</source>
        <translation>میزان وجه کم شده یا اضافه شده به حساب</translation>
    </message>
</context>
<context>
    <name>TransactionView</name>
    <message>
        <source>All</source>
        <translation>همه</translation>
    </message>
    <message>
        <source>Today</source>
        <translation>امروز</translation>
    </message>
    <message>
        <source>This week</source>
        <translation>این هفته</translation>
    </message>
    <message>
        <source>This month</source>
        <translation>این ماه</translation>
    </message>
    <message>
        <source>Last month</source>
        <translation>ماه گذشته</translation>
    </message>
    <message>
        <source>This year</source>
        <translation>امسال یا این سال</translation>
    </message>
    <message>
        <source>Range...</source>
        <translation>دامنه...</translation>
    </message>
    <message>
        <source>Received with</source>
        <translation>گرفته شده با</translation>
    </message>
    <message>
        <source>Sent to</source>
        <translation>ارسال شده به</translation>
    </message>
    <message>
        <source>To yourself</source>
        <translation>به خودت</translation>
    </message>
    <message>
        <source>Mined</source>
        <translation>استخراج شده</translation>
    </message>
    <message>
        <source>Other</source>
        <translation>بقیه</translation>
    </message>
    <message>
        <source>Enter address, transaction id, or label to search</source>
        <translation>وارد کردن آدرس,شناسه تراکنش, یا برچسب برای جست و جو</translation>
    </message>
    <message>
        <source>Min amount</source>
        <translation>حداقل میزان وجه</translation>
    </message>
    <message>
        <source>Abandon transaction</source>
        <translation>تراکنش را رها نمائید.</translation>
    </message>
    <message>
        <source>Increase transaction fee</source>
        <translation>افزایش کارمزد تراکنش</translation>
    </message>
    <message>
        <source>Copy address</source>
        <translation>کپی آدرس</translation>
    </message>
    <message>
        <source>Copy label</source>
        <translation>کپی برچسب</translation>
    </message>
    <message>
        <source>Copy amount</source>
        <translation>کپی مقدار</translation>
    </message>
    <message>
        <source>Copy transaction ID</source>
        <translation>کپی شناسه تراکنش</translation>
    </message>
    <message>
        <source>Copy raw transaction</source>
        <translation>معامله اولیه را کپی نمائید.</translation>
    </message>
    <message>
        <source>Copy full transaction details</source>
        <translation>کپی کردن تمامی اطلاعات تراکنش</translation>
    </message>
    <message>
        <source>Edit label</source>
        <translation>ویرایش کردن برچسب</translation>
    </message>
    <message>
        <source>Show transaction details</source>
        <translation>نشان دادن جرییات تراکنش</translation>
    </message>
    <message>
        <source>Export Transaction History</source>
        <translation>خارج کردن یا بالا بردن سابقه تراکنش ها</translation>
    </message>
    <message>
        <source>Comma separated file (*.csv)</source>
        <translation>فایل سی اس وی (*.csv)</translation>
    </message>
    <message>
        <source>Confirmed</source>
        <translation>تایید شده</translation>
    </message>
    <message>
        <source>Watch-only</source>
        <translation>رصد</translation>
    </message>
    <message>
        <source>Date</source>
        <translation>تاریخ</translation>
    </message>
    <message>
        <source>Type</source>
        <translation>نوع</translation>
    </message>
    <message>
        <source>Label</source>
        <translation>برچسب</translation>
    </message>
    <message>
        <source>Address</source>
        <translation>آدرس</translation>
    </message>
    <message>
        <source>ID</source>
        <translation>شناسه</translation>
    </message>
    <message>
        <source>Exporting Failed</source>
        <translation>گرفتن خروجی به مشکل خورد</translation>
    </message>
    <message>
        <source>Exporting Successful</source>
        <translation>خارج کردن موفقیت آمیز بود Exporting</translation>
    </message>
    <message>
        <source>Range:</source>
        <translation>دامنه:</translation>
    </message>
    <message>
        <source>to</source>
        <translation>به</translation>
    </message>
</context>
<context>
    <name>UnitDisplayStatusBarControl</name>
    </context>
<context>
    <name>WalletController</name>
    <message>
        <source>Close wallet</source>
        <translation>کیف پول را ببندید</translation>
    </message>
    <message>
        <source>Are you sure you wish to close the wallet &lt;i&gt;%1&lt;/i&gt;?</source>
        <translation>آیا برای بستن کیف پول مطمئن هستید&lt;i&gt; %1 &lt;/i&gt; ؟</translation>
    </message>
    </context>
<context>
    <name>WalletFrame</name>
    <message>
        <source>No wallet has been loaded.</source>
        <translation>کیف‌پولی بارگذاری نشد.</translation>
    </message>
</context>
<context>
    <name>WalletModel</name>
    <message>
        <source>Send Coins</source>
        <translation>ارسال کوین ها یا سکه ها</translation>
    </message>
    <message>
        <source>Increasing transaction fee failed</source>
        <translation>افزایش کارمزد تراکنش با خطا مواجه شد</translation>
    </message>
    <message>
        <source>Do you want to increase the fee?</source>
        <translation>آیا میخواهید اندازه کارمزد را افزایش دهید؟</translation>
    </message>
    <message>
        <source>Current fee:</source>
        <translation>کارمزد الان:</translation>
    </message>
    <message>
        <source>Increase:</source>
        <translation>افزایش دادن:</translation>
    </message>
    <message>
        <source>New fee:</source>
        <translation>کارمزد جدید:</translation>
    </message>
    <message>
        <source>PSBT copied</source>
        <translation>PSBT کپی شد</translation>
    </message>
    <message>
        <source>Can't sign transaction.</source>
        <translation>نمیتوان تراکنش را ثبت کرد</translation>
    </message>
    <message>
        <source>default wallet</source>
        <translation>کیف پول پیش‌فرض</translation>
    </message>
</context>
<context>
    <name>WalletView</name>
    <message>
        <source>&amp;Export</source>
        <translation>&amp;صدور</translation>
    </message>
    <message>
        <source>Export the data in the current tab to a file</source>
        <translation>صدور داده نوار جاری به یک فایل</translation>
    </message>
    <message>
        <source>Backup Wallet</source>
        <translation>بازیابی یا پشتیبان گیری کیف پول</translation>
    </message>
    <message>
        <source>Wallet Data (*.dat)</source>
        <translation>دادهٔ کیف پول (*.dat)</translation>
    </message>
    <message>
        <source>Backup Failed</source>
        <translation>بازیابی یا پشتیبان گیری با خطا مواجه شد</translation>
    </message>
    <message>
        <source>Backup Successful</source>
        <translation>بازیابی یا  پشتیبان گیری موفقیت آمیز بود.</translation>
    </message>
    <message>
        <source>Cancel</source>
        <translation>لغو</translation>
    </message>
</context>
<context>
    <name>bitcoin-core</name>
    <message>
        <source>The %s developers</source>
        <translation>%s توسعه دهندگان</translation>
    </message>
    <message>
        <source>This is a pre-release test build - use at your own risk - do not use for mining or merchant applications</source>
        <translation>این یک نسخه ی آزمایشی است - با مسئولیت خودتان از آن استفاده کنید -  آن را در معدن و بازرگانی بکار نگیرید.</translation>
    </message>
    <message>
        <source>Change index out of range</source>
        <translation>تغییر دادن اندیس خارج از دامنه</translation>
    </message>
    <message>
        <source>Copyright (C) %i-%i</source>
        <translation>کپی رایت (C) %i-%i</translation>
    </message>
    <message>
        <source>Corrupted block database detected</source>
        <translation>یک پایگاه داده ی بلوک خراب یافت شد</translation>
    </message>
    <message>
        <source>Do you want to rebuild the block database now?</source>
        <translation>آیا میخواهید الان پایگاه داده بلاک را بازسازی کنید؟</translation>
    </message>
    <message>
        <source>Error initializing block database</source>
        <translation>خطا در آماده سازی پایگاه داده ی بلوک</translation>
    </message>
    <message>
        <source>Error loading %s</source>
        <translation>خطا بازگذاری %s</translation>
    </message>
    <message>
        <source>Error loading block database</source>
        <translation>خطا در بارگذاری پایگاه داده بلاک block</translation>
    </message>
    <message>
        <source>Error opening block database</source>
        <translation>خطا در بازکردن پایگاه داده بلاک block</translation>
    </message>
    <message>
        <source>Failed to listen on any port. Use -listen=0 if you want this.</source>
        <translation>شنیدن هر گونه درگاه انجام پذیر نیست. ازlisten=0  برای اینکار استفاده کیند.</translation>
    </message>
    <message>
        <source>Importing...</source>
        <translation>در حال وارد کردن...</translation>
    </message>
    <message>
        <source>Invalid amount for -%s=&lt;amount&gt;: '%s'</source>
        <translation>میزان نامعتبر برای  -%s=&lt;amount&gt;: '%s'</translation>
    </message>
    <message>
        <source>Upgrading txindex database</source>
        <translation>ارتقا دادن پایگاه داده اندیس تراکنش ها یا txindex</translation>
    </message>
    <message>
        <source>Loading P2P addresses...</source>
        <translation>در حال بارگذاری آدرس های همتا-به-همتا یا P2P</translation>
    </message>
    <message>
        <source>Loading banlist...</source>
        <translation>در حال بارگذاری لیست بن...</translation>
    </message>
    <message>
        <source>Not enough file descriptors available.</source>
        <translation>توصیفگرهای فایل به اندازه کافی در دسترس نیست</translation>
    </message>
    <message>
        <source>The source code is available from %s.</source>
        <translation>سورس کد موجود است از %s.</translation>
    </message>
    <message>
        <source>Unable to generate keys</source>
        <translation>نمیتوان کلید ها را تولید کرد</translation>
    </message>
    <message>
        <source>Upgrading UTXO database</source>
        <translation>ارتقا دادن پایگاه داده UTXO</translation>
    </message>
    <message>
        <source>Verifying blocks...</source>
        <translation>در حال تایید کردن بلاک ها...</translation>
    </message>
    <message>
        <source>The transaction amount is too small to send after the fee has been deducted</source>
        <translation>مبلغ تراکنش کمتر از آن است که پس از کسر هزینه  تراکنش قابل ارسال باشد</translation>
    </message>
    <message>
        <source>Error reading from database, shutting down.</source>
        <translation>خواندن از پایگاه داده با خطا مواجه شد,در حال خاموش شدن.</translation>
    </message>
    <message>
        <source>Invalid -proxy address or hostname: '%s'</source>
        <translation>آدرس پراکسی یا هاست نامعتبر: ' %s'</translation>
    </message>
    <message>
        <source>Signing transaction failed</source>
        <translation>ثبت تراکنش با خطا مواجه شد</translation>
    </message>
    <message>
        <source>The transaction amount is too small to pay the fee</source>
        <translation>حجم تراکنش بسیار کم است برای پرداخت کارمزد</translation>
    </message>
    <message>
        <source>This is experimental software.</source>
        <translation>این یک نرم افزار تجربی است.</translation>
    </message>
    <message>
        <source>Transaction amount too small</source>
        <translation>حجم تراکنش خیلی کم است</translation>
    </message>
    <message>
        <source>Transaction too large</source>
        <translation>حجم تراکنش خیلی زیاد است</translation>
    </message>
    <message>
        <source>Unable to generate initial keys</source>
        <translation>نمیتوان کلید های اولیه را تولید کرد.</translation>
    </message>
    <message>
        <source>Verifying wallet(s)...</source>
        <translation>در حال تایید شدن کیف پول(ها)...</translation>
    </message>
    <message>
        <source>Warning: unknown new rules activated (versionbit %i)</source>
        <translation>هشدار: قوانین جدید ناشناخته‌ای فعال شده‌اند (نسخه‌بیت %i)</translation>
    </message>
    <message>
        <source>Zapping all transactions from wallet...</source>
        <translation>تراکنش بیش از حد طولانی از یک زنجیر مهر و موم شده است
</translation>
    </message>
    <message>
        <source>This is the transaction fee you may pay when fee estimates are not available.</source>
        <translation>این هزینه تراکنشی است که در صورت عدم وجود هزینه تخمینی، پرداخت می کنید.</translation>
    </message>
    <message>
        <source>%s is set very high!</source>
        <translation>%s بسیار بزرگ انتخاب شده است.</translation>
    </message>
    <message>
        <source>Starting network threads...</source>
        <translation>ایجاد نخ‌های شبکه ...</translation>
    </message>
    <message>
        <source>This is the minimum transaction fee you pay on every transaction.</source>
        <translation>این کمترین فی تراکنش است که در هر تراکنش پرداخت می‌نمایید.</translation>
    </message>
    <message>
        <source>Transaction amounts must not be negative</source>
        <translation>مقدار تراکنش نمی‌تواند منفی باشد.</translation>
    </message>
    <message>
        <source>Transaction has too long of a mempool chain</source>
        <translation>تراکنش بیش از حد طولانی از یک زنجیر مهر و موم شده است
</translation>
    </message>
    <message>
        <source>Transaction must have at least one recipient</source>
        <translation>تراکنش باید حداقل یک دریافت کننده داشته باشد</translation>
    </message>
    <message>
        <source>Unknown network specified in -onlynet: '%s'</source>
        <translation>شبکه مشخص شده غیرقابل شناسایی در onlynet: '%s'</translation>
    </message>
    <message>
        <source>Insufficient funds</source>
        <translation>وجوه ناکافی</translation>
    </message>
    <message>
        <source>Warning: Private keys detected in wallet {%s} with disabled private keys</source>
        <translation>هشدار: کلید های خصوصی در کیف پول شما شناسایی شده است { %s} به همراه کلید های خصوصی غیر فعال</translation>
    </message>
    <message>
        <source>Cannot write to data directory '%s'; check permissions.</source>
        <translation>نمیتواند پوشه داده ها را بنویسد ' %s';دسترسی ها را بررسی کنید.</translation>
    </message>
    <message>
        <source>Loading block index...</source>
        <translation>لود شدن نمایه بلاکها..</translation>
    </message>
    <message>
        <source>Loading wallet...</source>
        <translation>wallet در حال لود شدن است...</translation>
    </message>
    <message>
        <source>Cannot downgrade wallet</source>
        <translation>قابلیت برگشت به نسخه قبلی برای wallet امکان پذیر نیست</translation>
    </message>
    <message>
        <source>Rescanning...</source>
        <translation>اسکنِ دوباره...</translation>
    </message>
    <message>
        <source>Done loading</source>
        <translation>اتمام لود شدن</translation>
    </message>
</context>
</TS><|MERGE_RESOLUTION|>--- conflicted
+++ resolved
@@ -70,7 +70,7 @@
         <translation>اینها آدرس‌های شما برای ارسال وجوه هستند. همیشه قبل از ارسال، مقدار و آدرس گیرنده را بررسی کنید.</translation>
     </message>
     <message>
-        <source>These are your Bitcoin addresses for receiving payments. Use the 'Create new receiving address' button in the receive tab to create new addresses.</source>
+        <source>These are your Particl addresses for receiving payments. Use the 'Create new receiving address' button in the receive tab to create new addresses.</source>
         <translation>اینها آدرس بیت کوین های دریافتی شما می باشدند. در تب دریافت از دکمه 'ایحاد آدرس جدید' برای ساخت آدرس جدید استفاده نمائید.</translation>
     </message>
     <message>
@@ -180,9 +180,6 @@
         <translation>کیف پول رمزگذاری شده است</translation>
     </message>
     <message>
-<<<<<<< HEAD
-        <source>Remember that encrypting your wallet cannot fully protect your particl from being stolen by malware infecting your computer.</source>
-=======
         <source>Enter the new passphrase for the wallet.&lt;br/&gt;Please use a passphrase of &lt;b&gt;ten or more random characters&lt;/b&gt;, or &lt;b&gt;eight or more words&lt;/b&gt;.</source>
         <translation>برای کیف پول خود یک رمز جدید وارد نمائید&lt;br/&gt;لطفاً رمز کیف پول انتخابی را بدین گونه بسازید&lt;b&gt;انتخاب ده ویا بیشتر کاراکتر تصادفی&lt;/b&gt; یا &lt;b&gt; حداقل هشت کلمه&lt;/b&gt;</translation>
     </message>
@@ -191,8 +188,7 @@
         <translation>رمز عبور قدیمی و رمز عبور جدید کیف پول خود را وارد کنید.</translation>
     </message>
     <message>
-        <source>Remember that encrypting your wallet cannot fully protect your bitcoins from being stolen by malware infecting your computer.</source>
->>>>>>> 4f807348
+        <source>Remember that encrypting your wallet cannot fully protect your particl from being stolen by malware infecting your computer.</source>
         <translation>والت رمز بندی شد . 
 یاد داشته باشید که پنجره رمز شده نمی تواند کلا از سرقت نرم افزارهای مخرب محافظ کند</translation>
     </message>
@@ -503,7 +499,7 @@
         <translation>ادرس درسافت</translation>
     </message>
     <message>
-        <source>Open a bitcoin: URI</source>
+        <source>Open a particl: URI</source>
         <translation>بارک کردن یک بیت‌کوین: URI</translation>
     </message>
     <message>
