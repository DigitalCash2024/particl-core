<TS language="fa" version="2.1">
<context>
    <name>AddressBookPage</name>
    <message>
        <source>Right-click to edit address or label</source>
        <translation>برای ویرایش آدرس یا برچسب روی آن راست کلیک کنید</translation>
    </message>
    <message>
        <source>Create a new address</source>
        <translation>گشایش آدرس جدید</translation>
    </message>
    <message>
        <source>&amp;New</source>
        <translation>جدید</translation>
    </message>
    <message>
        <source>Copy the currently selected address to the system clipboard</source>
        <translation>کپی کردن حساب انتخاب شده به حافظه سیستم - کلیپ بورد</translation>
    </message>
    <message>
        <source>&amp;Copy</source>
        <translation>کپی</translation>
    </message>
    <message>
        <source>C&amp;lose</source>
        <translation>بستن</translation>
    </message>
    <message>
        <source>Delete the currently selected address from the list</source>
        <translation>حذف آدرس های انتخاب شده از لیست</translation>
    </message>
    <message>
        <source>Enter address or label to search</source>
        <translation>آدرس یا برچسب را برای جستجو وارد کنید</translation>
    </message>
    <message>
        <source>Export the data in the current tab to a file</source>
        <translation>صدور داده نوار جاری به یک فایل</translation>
    </message>
    <message>
        <source>&amp;Export</source>
        <translation>صدور</translation>
    </message>
    <message>
        <source>&amp;Delete</source>
        <translation>حذف</translation>
    </message>
    <message>
        <source>Choose the address to send coins to</source>
        <translation>آدرس برای ارسال کوین‌ها را انتخاب کنید</translation>
    </message>
    <message>
        <source>Choose the address to receive coins with</source>
        <translation>انتخاب آدرس جهت دریافت سکه‌ها با آن</translation>
    </message>
    <message>
        <source>C&amp;hoose</source>
        <translation>انتخاب</translation>
    </message>
    <message>
        <source>Sending addresses</source>
        <translation>آدرس‌های فرستنده</translation>
    </message>
    <message>
        <source>Receiving addresses</source>
        <translation>آدرس‌های گیرنده</translation>
    </message>
    <message>
        <source>These are your Particl addresses for sending payments. Always check the amount and the receiving address before sending coins.</source>
        <translation>اینها آدرس‌های شما برای ارسال وجوه هستند. همیشه قبل از ارسال، مقدار و آدرس گیرنده را بررسی کنید.</translation>
    </message>
    <message>
        <source>&amp;Copy Address</source>
        <translation>کپی آدرس</translation>
    </message>
    <message>
        <source>Copy &amp;Label</source>
        <translation>کپی برچسب</translation>
    </message>
    <message>
        <source>&amp;Edit</source>
        <translation>ویرایش</translation>
    </message>
    <message>
        <source>Export Address List</source>
        <translation>از فهرست آدرس خروجی گرفته شود</translation>
    </message>
    <message>
        <source>Comma separated file (*.csv)</source>
        <translation>فایل سی اس وی (*.csv)</translation>
    </message>
    <message>
        <source>Exporting Failed</source>
        <translation>گرفتن خروجی به مشکل خورد</translation>
    </message>
    <message>
        <source>There was an error trying to save the address list to %1. Please try again.</source>
        <translation>خطایی به هنگام ذخیره لیست آدرس در %1 رخ داده است. لطفا دوباره تلاش کنید.</translation>
    </message>
</context>
<context>
    <name>AddressTableModel</name>
    <message>
        <source>Label</source>
        <translation>برچسب</translation>
    </message>
    <message>
        <source>Address</source>
        <translation>آدرس</translation>
    </message>
    <message>
        <source>(no label)</source>
        <translation>(برچسب ندارد)</translation>
    </message>
</context>
<context>
    <name>AskPassphraseDialog</name>
    <message>
        <source>Passphrase Dialog</source>
        <translation>دیالوگ رمزعبور</translation>
    </message>
    <message>
        <source>Enter passphrase</source>
        <translation>رمز/پَس فرِیز را وارد کنید</translation>
    </message>
    <message>
        <source>New passphrase</source>
        <translation>رمز/پَس فرِیز جدید را وارد کنید</translation>
    </message>
    <message>
        <source>Repeat new passphrase</source>
        <translation>رمز/پَس فرِیز را دوباره وارد کنید</translation>
    </message>
    <message>
        <source>Encrypt wallet</source>
        <translation>رمزگذاری کیف پول</translation>
    </message>
    <message>
        <source>This operation needs your wallet passphrase to unlock the wallet.</source>
        <translation>برای انجام این عملیات، باید رمز کیف‌پول را وارد کنید.</translation>
    </message>
    <message>
        <source>Unlock wallet</source>
        <translation>بازکردن کیف‌پول</translation>
    </message>
    <message>
        <source>This operation needs your wallet passphrase to decrypt the wallet.</source>
        <translation>برای انجام این عملیات، باید رمز کیف‌پول را وارد کنید.</translation>
    </message>
    <message>
        <source>Decrypt wallet</source>
        <translation>رمزگشایی کیف پول</translation>
    </message>
    <message>
        <source>Change passphrase</source>
        <translation>تغییر رمزعبور</translation>
    </message>
    <message>
        <source>Confirm wallet encryption</source>
        <translation>تایید رمزگذاری کیف پول</translation>
    </message>
    <message>
        <source>Warning: If you encrypt your wallet and lose your passphrase, you will &lt;b&gt;LOSE ALL OF YOUR PARTICL&lt;/b&gt;!</source>
        <translation>اخطار: اگر کیف‌پول خود را رمزگذاری کرده و رمز خود را فراموش کنید، شما &lt;b&gt;تمام بیت‌کوین‌های خود را از دست خواهید داد&lt;/b&gt;!</translation>
    </message>
    <message>
        <source>Are you sure you wish to encrypt your wallet?</source>
        <translation>آیا از رمزگذاری کیف‌پول خود اطمینان دارید؟</translation>
    </message>
    <message>
        <source>Wallet encrypted</source>
        <translation>کیف پول رمزگذاری شده است</translation>
    </message>
    <message>
        <source>Remember that encrypting your wallet cannot fully protect your particl from being stolen by malware infecting your computer.</source>
        <translation>والت رمز بندی شد . 
یاد داشته باشید که پنجره رمز شده نمی تواند کلا از سرقت نرم افزارهای مخرب محافظ کند</translation>
    </message>
    <message>
        <source>IMPORTANT: Any previous backups you have made of your wallet file should be replaced with the newly generated, encrypted wallet file. For security reasons, previous backups of the unencrypted wallet file will become useless as soon as you start using the new, encrypted wallet.</source>
        <translation>مهم: هر بک‌آپ قبلی که از کیف‌پول خود گرفته‌اید، با نسخه‌ی جدید رمزنگاری‌شده جایگزین خواهد شد. به دلایل امنیتی، پس از رمزنگاری کیف‌پول، بک‌آپ‌های قدیمی شما بلااستفاده خواهد شد.</translation>
    </message>
    <message>
        <source>Wallet encryption failed</source>
        <translation>خطا در رمزنگاری کیف‌پول</translation>
    </message>
    <message>
        <source>Wallet encryption failed due to an internal error. Your wallet was not encrypted.</source>
        <translation>رمزگذاری به علت خطای داخلی تایید نشد. کیف‌پول شما رمزگذاری نشد.</translation>
    </message>
    <message>
        <source>The supplied passphrases do not match.</source>
        <translation>رمزهای واردشده تطابق ندارند.</translation>
    </message>
    <message>
        <source>Wallet unlock failed</source>
        <translation>خطا در بازکردن کیف‌پول</translation>
    </message>
    <message>
        <source>The passphrase entered for the wallet decryption was incorrect.</source>
        <translation>رمز واردشده برای رمزگشایی کیف‌پول اشتباه است.</translation>
    </message>
    <message>
        <source>Wallet decryption failed</source>
        <translation>خطا در رمزگشایی کیف‌پول</translation>
    </message>
    <message>
        <source>Wallet passphrase was successfully changed.</source>
        <translation>رمز کیف‌پول با موفقیت تغییر یافت.</translation>
    </message>
    <message>
        <source>Warning: The Caps Lock key is on!</source>
        <translation>اخطار: کلید Caps Lock فعال است!</translation>
    </message>
</context>
<context>
    <name>BanTableModel</name>
    <message>
        <source>IP/Netmask</source>
        <translation>آی پی/نت ماسک</translation>
    </message>
    <message>
        <source>Banned Until</source>
        <translation>مسدودشده تا</translation>
    </message>
</context>
<context>
    <name>BitcoinGUI</name>
    <message>
        <source>Sign &amp;message...</source>
        <translation>ثبت &amp;پیام</translation>
    </message>
    <message>
        <source>Synchronizing with network...</source>
        <translation>به روز رسانی با شبکه...</translation>
    </message>
    <message>
        <source>&amp;Overview</source>
        <translation>بازبینی</translation>
    </message>
    <message>
        <source>Show general overview of wallet</source>
        <translation>نمای کلی از wallet را نشان بده</translation>
    </message>
    <message>
        <source>&amp;Transactions</source>
        <translation>تراکنش</translation>
    </message>
    <message>
        <source>Browse transaction history</source>
        <translation>تاریخچه تراکنش را باز کن</translation>
    </message>
    <message>
        <source>E&amp;xit</source>
        <translation>خروج</translation>
    </message>
    <message>
        <source>Quit application</source>
        <translation>از "درخواست نامه"/ application خارج شو</translation>
    </message>
    <message>
        <source>&amp;About %1</source>
        <translation>&amp;درباره %1</translation>
    </message>
    <message>
        <source>Show information about %1</source>
        <translation>نمایش اطلاعات درباره %1</translation>
    </message>
    <message>
        <source>About &amp;Qt</source>
        <translation>درباره Qt</translation>
    </message>
    <message>
        <source>Show information about Qt</source>
        <translation>نمایش اطلاعات درباره Qt</translation>
    </message>
    <message>
        <source>&amp;Options...</source>
        <translation>انتخاب ها</translation>
    </message>
    <message>
        <source>Modify configuration options for %1</source>
        <translation>اصلاح انتخاب ها برای پیکربندی %1</translation>
    </message>
    <message>
        <source>&amp;Encrypt Wallet...</source>
        <translation>رمزگذاری کیف پول</translation>
    </message>
    <message>
        <source>&amp;Backup Wallet...</source>
        <translation>تهیه نسخه پشتیبان از کیف پول</translation>
    </message>
    <message>
        <source>&amp;Change Passphrase...</source>
        <translation>تغییر رمز/پَس فرِیز</translation>
    </message>
    <message>
        <source>Open &amp;URI...</source>
        <translation>بازکردن آدرس...</translation>
    </message>
    <message>
        <source>Wallet:</source>
        <translation>کیف پول:</translation>
    </message>
    <message>
        <source>Click to disable network activity.</source>
        <translation>برای غیرفعال‌کردن فعالیت شبکه کلیک کنید.</translation>
    </message>
    <message>
        <source>Network activity disabled.</source>
        <translation>فعالیت شبکه غیرفعال شد.</translation>
    </message>
    <message>
        <source>Click to enable network activity again.</source>
        <translation>برای فعال‌کردن فعالیت شبکه کلیک کنید.</translation>
    </message>
    <message>
        <source>Syncing Headers (%1%)...</source>
        <translation>درحال همگام‌سازی هدرها (%1%)…</translation>
    </message>
    <message>
        <source>Reindexing blocks on disk...</source>
        <translation>فهرست‌بندی نمایه بلاک‌ها…</translation>
    </message>
    <message>
        <source>Proxy is &lt;b&gt;enabled&lt;/b&gt;: %1</source>
        <translation>پراکسی &lt;br&gt;فعال شده است: %1&lt;/br&gt;</translation>
    </message>
    <message>
        <source>Send coins to a Particl address</source>
        <translation>ارسال کوین به آدرس بیت کوین</translation>
    </message>
    <message>
        <source>Backup wallet to another location</source>
        <translation>گرفتن نسخه پیشتیبان در آدرسی دیگر</translation>
    </message>
    <message>
        <source>Change the passphrase used for wallet encryption</source>
        <translation>رمز عبور مربوط به رمزگذاریِ کیف پول  را تغییر دهید</translation>
    </message>
    <message>
        <source>&amp;Verify message...</source>
        <translation>تایید پیام</translation>
    </message>
    <message>
        <source>&amp;Send</source>
        <translation>ارسال</translation>
    </message>
    <message>
        <source>&amp;Receive</source>
        <translation>دریافت</translation>
    </message>
    <message>
        <source>&amp;Show / Hide</source>
        <translation>نمایش/ عدم نمایش</translation>
    </message>
    <message>
        <source>Show or hide the main Window</source>
        <translation>نمایش یا عدم نمایش پنجره اصلی</translation>
    </message>
    <message>
        <source>Encrypt the private keys that belong to your wallet</source>
        <translation>رمزنگاری کلیدهای شخصی متعلق به کیف‌پول</translation>
    </message>
    <message>
        <source>Sign messages with your Particl addresses to prove you own them</source>
        <translation>پیام‌ها را با آدرس بیت‌کوین خود امضا کنید تا مالکیت آن‌ها را اثبات کنید</translation>
    </message>
    <message>
        <source>Verify messages to ensure they were signed with specified Particl addresses</source>
        <translation>پیام‌ها را تائید کنید تا از امضاشدن آن‌ها با آدرس بیت‌کوین مطمئن شوید</translation>
    </message>
    <message>
        <source>&amp;File</source>
        <translation>فایل</translation>
    </message>
    <message>
        <source>&amp;Settings</source>
        <translation>تنظیمات</translation>
    </message>
    <message>
        <source>&amp;Help</source>
        <translation>راهنما</translation>
    </message>
    <message>
        <source>Tabs toolbar</source>
        <translation>نوار ابزار</translation>
    </message>
    <message>
        <source>Request payments (generates QR codes and particl: URIs)</source>
        <translation>درخواست پرداخت (ساخت کد QR و بیت‌کوین: URIs)</translation>
    </message>
    <message>
        <source>Show the list of used sending addresses and labels</source>
        <translation>نمایش لیست آدرس‌ها و لیبل‌های ارسالی استفاده شده</translation>
    </message>
    <message>
        <source>Show the list of used receiving addresses and labels</source>
        <translation>نمایش لیست آدرس‌ها و لیبل‌های دریافتی استفاده شده</translation>
    </message>
    <message>
<<<<<<< HEAD
        <source>Open a particl: URI or payment request</source>
        <translation>بازکردن بیت‌کوین: آدرس یا درخواست پرداخت</translation>
    </message>
    <message>
=======
>>>>>>> ff53433f
        <source>&amp;Command-line options</source>
        <translation>گزینه های خط فرمان</translation>
    </message>
    <message numerus="yes">
        <source>%n active connection(s) to Particl network</source>
        <translation><numerusform>%n ارتباط فعال به شبکه بیت‌کوین</numerusform><numerusform>%n ارتباط فعال به شبکه بیت‌کوین</numerusform></translation>
    </message>
    <message>
        <source>Indexing blocks on disk...</source>
        <translation>فهرست‌بندی نمایه بلاک‌ها…</translation>
    </message>
    <message>
        <source>Processing blocks on disk...</source>
        <translation>پردازش نمایه بلاک‌ها…</translation>
    </message>
    <message numerus="yes">
        <source>Processed %n block(s) of transaction history.</source>
        <translation><numerusform>%n بلاک از تاریخچه تراکنش، پردازش شد.</numerusform><numerusform>%n بلاک از تاریخچه تراکنش، پردازش شد.</numerusform></translation>
    </message>
    <message>
        <source>%1 behind</source>
        <translation>%1 قبل</translation>
    </message>
    <message>
        <source>Last received block was generated %1 ago.</source>
        <translation>آخرین بلاک دریافت شده تولید شده در %1 قبل.</translation>
    </message>
    <message>
        <source>Transactions after this will not yet be visible.</source>
        <translation>تراکنش‌های بعد از این تراکنش هنوز در دسترس نیستند.</translation>
    </message>
    <message>
        <source>Error</source>
        <translation>خطا</translation>
    </message>
    <message>
        <source>Warning</source>
        <translation>هشدار</translation>
    </message>
    <message>
        <source>Information</source>
        <translation>اطلاعات</translation>
    </message>
    <message>
        <source>Up to date</source>
        <translation>به روز</translation>
    </message>
    <message>
        <source>&amp;Sending addresses</source>
        <translation>ادرس ارسال</translation>
    </message>
    <message>
        <source>&amp;Receiving addresses</source>
        <translation>ادرس درسافت</translation>
    </message>
    <message>
        <source>Open Wallet</source>
        <translation>باز کردن حساب</translation>
    </message>
    <message>
        <source>Open a wallet</source>
        <translation>باز کردن یک حساب</translation>
    </message>
    <message>
        <source>default wallet</source>
        <translation>کیف پول پیش‌فرض</translation>
    </message>
    <message>
        <source>&amp;Window</source>
        <translation>پنجره</translation>
    </message>
    <message>
        <source>Zoom</source>
        <translation>بزرگنمایی</translation>
    </message>
    <message>
        <source>Main Window</source>
        <translation>پنجره اصلی</translation>
    </message>
    <message>
        <source>%1 client</source>
        <translation>کلاینت: %1</translation>
    </message>
    <message>
        <source>Connecting to peers...</source>
        <translation>در حال اتصال به همتاهای شبکه...</translation>
    </message>
    <message>
        <source>Catching up...</source>
        <translation>در حال روزآمد سازی..</translation>
    </message>
    <message>
        <source>Error: %1</source>
        <translation>خطا: %1</translation>
    </message>
    <message>
        <source>Date: %1
</source>
        <translation>تاریخ: %1
</translation>
    </message>
    <message>
        <source>Amount: %1
</source>
        <translation>مبلغ: %1
</translation>
    </message>
    <message>
        <source>Wallet: %1
</source>
        <translation>کیف پول: %1
</translation>
    </message>
    <message>
        <source>Type: %1
</source>
        <translation>نوع: %1
</translation>
    </message>
    <message>
        <source>Label: %1
</source>
        <translation>برچسب: %1
</translation>
    </message>
    <message>
        <source>Address: %1
</source>
        <translation>آدرس: %1
</translation>
    </message>
    <message>
        <source>Sent transaction</source>
        <translation>تراکنش ارسالی</translation>
    </message>
    <message>
        <source>Incoming transaction</source>
        <translation>تراکنش دریافتی</translation>
    </message>
    <message>
        <source>Wallet is &lt;b&gt;encrypted&lt;/b&gt; and currently &lt;b&gt;unlocked&lt;/b&gt;</source>
        <translation>wallet رمزگذاری شد و در حال حاضر از حالت قفل در آمده است</translation>
    </message>
    <message>
        <source>Wallet is &lt;b&gt;encrypted&lt;/b&gt; and currently &lt;b&gt;locked&lt;/b&gt;</source>
        <translation>wallet رمزگذاری شد و در حال حاضر قفل است</translation>
    </message>
    <message>
        <source>A fatal error occurred. Particl can no longer continue safely and will quit.</source>
        <translation>خطای بحرانی رخ داده است. بیتکوین دیگر به صورت ایمن قادر به ادامه دادن نمی‌باشد و خارج خواهد شد.</translation>
    </message>
</context>
<context>
    <name>CoinControlDialog</name>
    <message>
        <source>Coin Selection</source>
        <translation>انتخاب کوین</translation>
    </message>
    <message>
        <source>Quantity:</source>
        <translation>مقدار</translation>
    </message>
    <message>
        <source>Bytes:</source>
        <translation>بایت ها:</translation>
    </message>
    <message>
        <source>Amount:</source>
        <translation>میزان وجه:</translation>
    </message>
    <message>
        <source>Fee:</source>
        <translation>هزینه</translation>
    </message>
    <message>
        <source>Dust:</source>
        <translation>گرد و غبار با داست:</translation>
    </message>
    <message>
        <source>After Fee:</source>
        <translation>بعد از احتساب کارمزد</translation>
    </message>
    <message>
        <source>Change:</source>
        <translation>تغییر</translation>
    </message>
    <message>
        <source>(un)select all</source>
        <translation>(عدم)انتخاب همه</translation>
    </message>
    <message>
        <source>Tree mode</source>
        <translation>حالت درختی</translation>
    </message>
    <message>
        <source>List mode</source>
        <translation>حالت لیستی</translation>
    </message>
    <message>
        <source>Amount</source>
        <translation>میزان</translation>
    </message>
    <message>
        <source>Received with label</source>
        <translation>دریافت شده با برچسب</translation>
    </message>
    <message>
        <source>Received with address</source>
        <translation>دریافت شده با آدرس</translation>
    </message>
    <message>
        <source>Date</source>
        <translation>تاریخ</translation>
    </message>
    <message>
        <source>Confirmations</source>
        <translation>تاییدیه</translation>
    </message>
    <message>
        <source>Confirmed</source>
        <translation>تایید شده</translation>
    </message>
    <message>
        <source>Copy address</source>
        <translation>کپی آدرس</translation>
    </message>
    <message>
        <source>Copy label</source>
        <translation>کپی برچسب</translation>
    </message>
    <message>
        <source>Copy amount</source>
        <translation>کپی مقدار</translation>
    </message>
    <message>
        <source>Copy transaction ID</source>
        <translation>کپی شناسه تراکنش</translation>
    </message>
    <message>
        <source>Lock unspent</source>
        <translation>قفل کردن خرج نشده ها</translation>
    </message>
    <message>
        <source>Unlock unspent</source>
        <translation>بازکردن قفل خرج نشده ها</translation>
    </message>
    <message>
        <source>Copy quantity</source>
        <translation>کپی مقدار</translation>
    </message>
    <message>
        <source>Copy fee</source>
        <translation>کپی هزینه</translation>
    </message>
    <message>
        <source>Copy after fee</source>
        <translation>کپی کردن بعد از احتساب کارمزد</translation>
    </message>
    <message>
        <source>Copy bytes</source>
        <translation>کپی کردن بایت ها</translation>
    </message>
    <message>
        <source>Copy dust</source>
        <translation>کپی کردن داست:</translation>
    </message>
    <message>
        <source>Copy change</source>
        <translation>کپی کردن تغییر</translation>
    </message>
    <message>
        <source>(%1 locked)</source>
        <translation>(قفل شده است %1)</translation>
    </message>
    <message>
        <source>yes</source>
        <translation>بله</translation>
    </message>
    <message>
        <source>no</source>
        <translation>خیر</translation>
    </message>
    <message>
        <source>(no label)</source>
        <translation>(برچسب ندارد)</translation>
    </message>
    <message>
        <source>change from %1 (%2)</source>
        <translation>تغییر از %1 (%2)</translation>
    </message>
    <message>
        <source>(change)</source>
        <translation>(تغییر)</translation>
    </message>
</context>
<context>
    <name>CreateWalletActivity</name>
    </context>
<context>
    <name>CreateWalletDialog</name>
    </context>
<context>
    <name>EditAddressDialog</name>
    <message>
        <source>Edit Address</source>
        <translation>ویرایش حساب</translation>
    </message>
    <message>
        <source>&amp;Label</source>
        <translation>برچسب</translation>
    </message>
    <message>
        <source>&amp;Address</source>
        <translation>آدرس</translation>
    </message>
    <message>
        <source>New sending address</source>
        <translation>آدرس ارسالی جدید</translation>
    </message>
    <message>
        <source>Edit receiving address</source>
        <translation>ویرایش آدرس دریافتی</translation>
    </message>
    <message>
        <source>Edit sending address</source>
        <translation>ویرایش آدرس ارسالی</translation>
    </message>
    <message>
        <source>The entered address "%1" is not a valid Particl address.</source>
        <translation>آدرس وارد شده "%1" آدرس معتبر بیت کوین نیست.</translation>
    </message>
    <message>
        <source>The entered address "%1" is already in the address book with label "%2".</source>
        <translation>آدرس وارد شده "%1" در حال حاظر در دفترچه آدرس ها موجود است با برچسب "%2" .</translation>
    </message>
    <message>
        <source>Could not unlock wallet.</source>
        <translation>نمیتوان کیف پول را باز کرد.</translation>
    </message>
    <message>
        <source>New key generation failed.</source>
        <translation>تولید کلید جدید به خطا انجامید.</translation>
    </message>
</context>
<context>
    <name>FreespaceChecker</name>
    <message>
        <source>A new data directory will be created.</source>
        <translation>پوشه داده جدید ساخته خواهد شد</translation>
    </message>
    <message>
        <source>name</source>
        <translation>نام</translation>
    </message>
    <message>
        <source>Directory already exists. Add %1 if you intend to create a new directory here.</source>
        <translation>این پوشه در حال حاضر وجود دارد. اگر می‌خواهید یک دایرکتوری جدید در این‌جا ایجاد کنید، %1 را اضافه کنید.</translation>
    </message>
    <message>
        <source>Path already exists, and is not a directory.</source>
        <translation>مسیر داده شده موجود است و به یک پوشه اشاره نمی‌کند.</translation>
    </message>
    <message>
        <source>Cannot create data directory here.</source>
        <translation>نمیتوان در اینجا پوشه داده ساخت.</translation>
    </message>
</context>
<context>
    <name>HelpMessageDialog</name>
    <message>
        <source>version</source>
        <translation>نسخه</translation>
    </message>
    <message>
        <source>About %1</source>
        <translation>حدود %1</translation>
    </message>
    <message>
        <source>Command-line options</source>
        <translation>گزینه های خط-فرمان</translation>
    </message>
</context>
<context>
    <name>Intro</name>
    <message>
        <source>Welcome</source>
        <translation>خوش آمدید</translation>
    </message>
    <message>
        <source>Welcome to %1.</source>
        <translation>به %1 خوش آمدید.</translation>
    </message>
    <message>
        <source>As this is the first time the program is launched, you can choose where %1 will store its data.</source>
        <translation>از آنجا که اولین مرتبه این برنامه اجرا می‌شود، شما می‌توانید محل ذخیره داده‌های %1 را انتخاب نمایید.</translation>
    </message>
    <message>
        <source>Use the default data directory</source>
        <translation>استفاده کردن از پوشه داده پیشفرض</translation>
    </message>
    <message>
        <source>Use a custom data directory:</source>
        <translation>استفاده کردن از پوشه داده مخصوص:</translation>
    </message>
    <message>
        <source>Particl</source>
        <translation>بیت کوین</translation>
    </message>
    <message>
        <source>At least %1 GB of data will be stored in this directory, and it will grow over time.</source>
        <translation>حداقل %1 گیگابایت اطلاعات در این شاخه ذخیره خواهد شد، که به مرور زمان افزایش خواهد یافت.</translation>
    </message>
    <message>
        <source>Approximately %1 GB of data will be stored in this directory.</source>
        <translation>تقریبا %1 گیگابایت داده در این شاخه ذخیره خواهد شد.</translation>
    </message>
    <message>
        <source>The wallet will also be stored in this directory.</source>
        <translation>کیف پول هم در همین دایرکتوری ذخیره می‌شود.</translation>
    </message>
    <message>
        <source>Error</source>
        <translation>خطا</translation>
    </message>
    <message numerus="yes">
        <source>%n GB of free space available</source>
        <translation><numerusform>%n گیگابایت از فضای موچود است</numerusform><numerusform>%n گیگابایت از فضای موچود است</numerusform></translation>
    </message>
    <message numerus="yes">
        <source>(of %n GB needed)</source>
        <translation><numerusform>(از %n گیگابایت مورد نیاز)</numerusform><numerusform>(از %n گیگابایت مورد نیاز)</numerusform></translation>
    </message>
    </context>
<context>
    <name>ModalOverlay</name>
    <message>
        <source>Form</source>
        <translation>فرم</translation>
    </message>
    <message>
        <source>Number of blocks left</source>
        <translation>تعداد بلوک‌های باقیمانده</translation>
    </message>
    <message>
        <source>Unknown...</source>
        <translation>ناشناس...</translation>
    </message>
    <message>
        <source>Last block time</source>
        <translation>زمان آخرین بلوک</translation>
    </message>
    <message>
        <source>Progress</source>
        <translation>پیشرفت</translation>
    </message>
    <message>
        <source>Progress increase per hour</source>
        <translation>سرعت افزایش پیشرفت بر ساعت</translation>
    </message>
    <message>
        <source>calculating...</source>
        <translation>در حال محاسبه...</translation>
    </message>
    <message>
        <source>Estimated time left until synced</source>
        <translation>زمان تقریبی باقی‌مانده تا همگام شدن</translation>
    </message>
    <message>
        <source>Hide</source>
        <translation>پنهان کردن</translation>
    </message>
    </context>
<context>
    <name>OpenURIDialog</name>
    <message>
        <source>URI:</source>
        <translation>آدرس:</translation>
    </message>
</context>
<context>
    <name>OpenWalletActivity</name>
    <message>
        <source>default wallet</source>
        <translation>کیف پول پیش‌فرض</translation>
    </message>
    </context>
<context>
    <name>OptionsDialog</name>
    <message>
        <source>Options</source>
        <translation>گزینه ها</translation>
    </message>
    <message>
        <source>&amp;Main</source>
        <translation>&amp;اصلی</translation>
    </message>
    <message>
        <source>Automatically start %1 after logging in to the system.</source>
        <translation>اجرای خودکار %1 بعد زمان ورود به سیستم.</translation>
    </message>
    <message>
        <source>Size of &amp;database cache</source>
        <translation>اندازه کش پایگاه داده.</translation>
    </message>
    <message>
        <source>&amp;Hide tray icon</source>
        <translation>مخفی کردن ایکون
</translation>
    </message>
    <message>
        <source>Open Configuration File</source>
        <translation>بازکردن فایل پیکربندی</translation>
    </message>
    <message>
        <source>Reset all client options to default.</source>
        <translation>ریست تمامی تنظیمات کلاینت به پیشفرض</translation>
    </message>
    <message>
        <source>&amp;Reset Options</source>
        <translation>تنظیم مجدد گزینه ها</translation>
    </message>
    <message>
        <source>&amp;Network</source>
        <translation>شبکه</translation>
    </message>
    <message>
        <source>GB</source>
        <translation>گیگابایت</translation>
    </message>
    <message>
        <source>W&amp;allet</source>
        <translation>کیف پول</translation>
    </message>
    <message>
        <source>Expert</source>
        <translation>حرفه‌ای</translation>
    </message>
    <message>
        <source>Automatically open the Particl client port on the router. This only works when your router supports UPnP and it is enabled.</source>
        <translation>باز کردن خودکار درگاه شبکهٔ بیت‌کوین روی روترها. تنها زمانی کار می‌کند که روتر از پروتکل UPnP پشتیبانی کند و این پروتکل فعال باشد.</translation>
    </message>
    <message>
        <source>Map port using &amp;UPnP</source>
        <translation>نگاشت درگاه شبکه با استفاده از پروتکل &amp;UPnP</translation>
    </message>
    <message>
        <source>Accept connections from outside.</source>
        <translation>پذیرفتن اتصال شدن از بیرون</translation>
    </message>
    <message>
        <source>Allow incomin&amp;g connections</source>
        <translation>اجازه دادن به ارتباطات ورودی</translation>
    </message>
    <message>
        <source>Proxy &amp;IP:</source>
        <translation>پراکسی و آی‌پی:</translation>
    </message>
    <message>
        <source>&amp;Port:</source>
        <translation>پورت:</translation>
    </message>
    <message>
        <source>Port of the proxy (e.g. 9050)</source>
        <translation>پورت پراکسی (مثال ۹۰۵۰)</translation>
    </message>
    <message>
        <source>IPv4</source>
        <translation>IPv4</translation>
    </message>
    <message>
        <source>IPv6</source>
        <translation>IPv6</translation>
    </message>
    <message>
        <source>Tor</source>
        <translation>شبکه Tor</translation>
    </message>
    <message>
        <source>Connect to the Particl network through a separate SOCKS5 proxy for Tor hidden services.</source>
        <translation>اتصال به شبکه بیت کوین با استفاده از پراکسی SOCKS5 برای استفاده از سرویس مخفی تور</translation>
    </message>
    <message>
        <source>&amp;Window</source>
        <translation>پنجره</translation>
    </message>
    <message>
        <source>Show only a tray icon after minimizing the window.</source>
        <translation>تنها بعد از کوچک کردن پنجره، tray icon را نشان بده.</translation>
    </message>
    <message>
        <source>&amp;Minimize to the tray instead of the taskbar</source>
        <translation>&amp;کوچک کردن به سینی به‌جای نوار وظیفه</translation>
    </message>
    <message>
        <source>M&amp;inimize on close</source>
        <translation>کوچک کردن &amp;در زمان بسته شدن</translation>
    </message>
    <message>
        <source>&amp;Display</source>
        <translation>نمایش</translation>
    </message>
    <message>
        <source>User Interface &amp;language:</source>
        <translation>زبان واسط کاربری:</translation>
    </message>
    <message>
        <source>&amp;Unit to show amounts in:</source>
        <translation>واحد نمایشگر مقادیر:</translation>
    </message>
    <message>
        <source>Choose the default subdivision unit to show in the interface and when sending coins.</source>
        <translation>انتخاب واحد پول مورد استفاده برای نمایش در پنجره‌ها و برای ارسال سکه.</translation>
    </message>
    <message>
        <source>Whether to show coin control features or not.</source>
        <translation>که امکانات کنترل کوین‌ها نشان داده شود یا نه.</translation>
    </message>
    <message>
        <source>&amp;Third party transaction URLs</source>
        <translation>URLهای تراکنش شخص ثالث</translation>
    </message>
    <message>
        <source>&amp;OK</source>
        <translation>تایید</translation>
    </message>
    <message>
        <source>&amp;Cancel</source>
        <translation>لغو</translation>
    </message>
    <message>
        <source>default</source>
        <translation>پیش فرض</translation>
    </message>
    <message>
        <source>none</source>
        <translation>خالی</translation>
    </message>
    <message>
        <source>Confirm options reset</source>
        <translation>تایید ریست تنظیمات</translation>
    </message>
    <message>
        <source>Client restart required to activate changes.</source>
        <translation>کلاینت نیازمند ریست شدن است برای فعال کردن تغییرات</translation>
    </message>
    <message>
        <source>Client will be shut down. Do you want to proceed?</source>
        <translation>کلاینت خاموش خواهد شد.آیا میخواهید ادامه دهید؟</translation>
    </message>
    <message>
        <source>Configuration options</source>
        <translation>تنظیمات پیکربندی</translation>
    </message>
    <message>
        <source>Error</source>
        <translation>خطا</translation>
    </message>
    <message>
        <source>The configuration file could not be opened.</source>
        <translation>فایل پیکربندی قادر به بازشدن نبود.</translation>
    </message>
    <message>
        <source>This change would require a client restart.</source>
        <translation>تغییرات منوط به ریست کاربر است.</translation>
    </message>
    <message>
        <source>The supplied proxy address is invalid.</source>
        <translation>آدرس پراکسی ارائه شده نامعتبر است.</translation>
    </message>
</context>
<context>
    <name>OverviewPage</name>
    <message>
        <source>Form</source>
        <translation>فرم</translation>
    </message>
    <message>
        <source>The displayed information may be out of date. Your wallet automatically synchronizes with the Particl network after a connection is established, but this process has not completed yet.</source>
        <translation>اطلاعات نمایش داده شده ممکن است روزآمد نباشد. wallet شما به صورت خودکار بعد از برقراری اتصال با شبکه particl به روز می شود اما این فرایند هنوز تکمیل نشده است.</translation>
    </message>
    <message>
        <source>Watch-only:</source>
        <translation>فقط قابل-مشاهده:</translation>
    </message>
    <message>
        <source>Available:</source>
        <translation>در دسترس:</translation>
    </message>
    <message>
        <source>Your current spendable balance</source>
        <translation>موجودی قابل خرج در الان</translation>
    </message>
    <message>
        <source>Pending:</source>
        <translation>در حال انتظار:</translation>
    </message>
    <message>
        <source>Total of transactions that have yet to be confirmed, and do not yet count toward the spendable balance</source>
        <translation>تعداد تراکنشهایی که نیاز به تایید دارند و هنوز در مانده حساب جاری شما به حساب نیامده اند</translation>
    </message>
    <message>
        <source>Immature:</source>
        <translation>نارسیده:</translation>
    </message>
    <message>
        <source>Mined balance that has not yet matured</source>
        <translation>موجودی استخراج شده هنوز کامل نشده است</translation>
    </message>
    <message>
        <source>Balances</source>
        <translation>موجودی ها</translation>
    </message>
    <message>
        <source>Total:</source>
        <translation>کل:</translation>
    </message>
    <message>
        <source>Your current total balance</source>
        <translation>موجودی شما در همین لحظه</translation>
    </message>
    <message>
        <source>Your current balance in watch-only addresses</source>
        <translation>موجودی شما در همین لحظه در آدرس های Watch only Addresses</translation>
    </message>
    <message>
        <source>Spendable:</source>
        <translation>قابل مصرف:</translation>
    </message>
    <message>
        <source>Recent transactions</source>
        <translation>تراکنش های اخیر</translation>
    </message>
    <message>
        <source>Unconfirmed transactions to watch-only addresses</source>
        <translation>تراکنش های تایید نشده به آدرس های فقط قابل مشاهده watch-only</translation>
    </message>
    <message>
        <source>Mined balance in watch-only addresses that has not yet matured</source>
        <translation>موجودی استخراج شده در آدرس های فقط قابل مشاهده هنوز کامل نشده است</translation>
    </message>
    </context>
<context>
    <name>PaymentServer</name>
    <message>
        <source>Payment request error</source>
        <translation>درخواست پرداخت با خطا مواجه شد</translation>
    </message>
    <message>
        <source>Cannot start bitcoin: click-to-pay handler</source>
        <translation>نمی‌توان بیت‌کوین را اجرا کرد: کنترل‌کنندهٔ کلیک-و-پرداخت</translation>
    </message>
    <message>
        <source>URI handling</source>
        <translation>مدیریت URI</translation>
    </message>
    <message>
        <source>Invalid payment address %1</source>
        <translation>آدرس پرداخت نامعتبر %1</translation>
    </message>
    <message>
        <source>Payment request file handling</source>
        <translation>درحال پردازش درخواست پرداخت</translation>
    </message>
</context>
<context>
    <name>PeerTableModel</name>
    <message>
        <source>Node/Service</source>
        <translation>گره/خدمت</translation>
    </message>
    <message>
        <source>NodeId</source>
        <translation>شناسه گره</translation>
    </message>
    <message>
        <source>Ping</source>
        <translation>پینگ</translation>
    </message>
    <message>
        <source>Sent</source>
        <translation>فرستاده شد</translation>
    </message>
    <message>
        <source>Received</source>
        <translation>دریافت شد</translation>
    </message>
</context>
<context>
    <name>QObject</name>
    <message>
        <source>Amount</source>
        <translation>میزان</translation>
    </message>
    <message>
        <source>Enter a Particl address (e.g. %1)</source>
        <translation>آدرس بیت کوین را وارد کنید (به طور مثال %1)</translation>
    </message>
    <message>
        <source>%1 d</source>
        <translation>%1 روز قبل</translation>
    </message>
    <message>
        <source>%1 h</source>
        <translation>%1 ساعت قبل</translation>
    </message>
    <message>
        <source>%1 m</source>
        <translation>%1 دقیقه قبل</translation>
    </message>
    <message>
        <source>%1 s</source>
        <translation>%1 ثانیه قبل</translation>
    </message>
    <message>
        <source>None</source>
        <translation>هیچ کدام</translation>
    </message>
    <message>
        <source>N/A</source>
        <translation>موجود نیست</translation>
    </message>
    <message>
        <source>%1 ms</source>
        <translation>%1 میلی ثانیه</translation>
    </message>
    <message numerus="yes">
        <source>%n second(s)</source>
        <translation><numerusform>%n ثانیه</numerusform><numerusform>%n ثانیه</numerusform></translation>
    </message>
    <message numerus="yes">
        <source>%n minute(s)</source>
        <translation><numerusform>%n دقیقه</numerusform><numerusform>%n دقیقه</numerusform></translation>
    </message>
    <message numerus="yes">
        <source>%n hour(s)</source>
        <translation><numerusform>%n ساعت</numerusform><numerusform>%n ساعت</numerusform></translation>
    </message>
    <message numerus="yes">
        <source>%n day(s)</source>
        <translation><numerusform>%n روز</numerusform><numerusform>%n روز</numerusform></translation>
    </message>
    <message numerus="yes">
        <source>%n week(s)</source>
        <translation><numerusform>%n هفته</numerusform><numerusform>%n هفته</numerusform></translation>
    </message>
    <message>
        <source>%1 and %2</source>
        <translation>%1 و %2</translation>
    </message>
    <message numerus="yes">
        <source>%n year(s)</source>
        <translation><numerusform>%n سال</numerusform><numerusform>%n سال</numerusform></translation>
    </message>
    <message>
        <source>%1 B</source>
        <translation>%1 بایت</translation>
    </message>
    <message>
        <source>%1 KB</source>
        <translation>%1 کیلوبایت</translation>
    </message>
    <message>
        <source>%1 MB</source>
        <translation>%1 مگابایت</translation>
    </message>
    <message>
        <source>%1 GB</source>
        <translation>%1 گیگابایت</translation>
    </message>
    <message>
        <source>Error: Specified data directory "%1" does not exist.</source>
        <translation>خطا: پوشهٔ مشخص شده برای داده‌ها در «%1» وجود ندارد.</translation>
    </message>
    <message>
        <source>Error: %1</source>
        <translation>خطا: %1</translation>
    </message>
    <message>
        <source>unknown</source>
        <translation>ناشناس</translation>
    </message>
</context>
<context>
    <name>QRImageWidget</name>
    <message>
        <source>&amp;Save Image...</source>
        <translation>&amp;ذخیره کردن Image...</translation>
    </message>
    <message>
        <source>&amp;Copy Image</source>
        <translation>&amp;کپی کردن image</translation>
    </message>
    <message>
        <source>Resulting URI too long, try to reduce the text for label / message.</source>
        <translation>URL ایجاد شده خیلی طولانی است. سعی کنید طول برچسب و یا پیام را کمتر کنید.</translation>
    </message>
    <message>
        <source>Error encoding URI into QR Code.</source>
        <translation>خطا در تبدیل نشانی اینترنتی به صورت کد QR.</translation>
    </message>
    <message>
        <source>Save QR Code</source>
        <translation>ذحیره کردن Qr Code</translation>
    </message>
    <message>
        <source>PNG Image (*.png)</source>
        <translation>تصویر با فرمت PNG انتخاب(*.png)</translation>
    </message>
</context>
<context>
    <name>RPCConsole</name>
    <message>
        <source>N/A</source>
        <translation>موجود نیست</translation>
    </message>
    <message>
        <source>Client version</source>
        <translation>ویرایش کنسول RPC</translation>
    </message>
    <message>
        <source>&amp;Information</source>
        <translation>&amp;اطلاعات</translation>
    </message>
    <message>
        <source>General</source>
        <translation>عمومی</translation>
    </message>
    <message>
        <source>Datadir</source>
        <translation>پوشه داده Datadir</translation>
    </message>
    <message>
        <source>Startup time</source>
        <translation>زمان آغاز به کار</translation>
    </message>
    <message>
        <source>Network</source>
        <translation>شبکه</translation>
    </message>
    <message>
        <source>Name</source>
        <translation>نام</translation>
    </message>
    <message>
        <source>Number of connections</source>
        <translation>تعداد اتصال</translation>
    </message>
    <message>
        <source>Block chain</source>
        <translation>زنجیره مجموعه تراکنش ها</translation>
    </message>
    <message>
        <source>Current number of blocks</source>
        <translation>تعداد زنجیره های حاضر</translation>
    </message>
    <message>
        <source>Memory Pool</source>
        <translation>استخر حافظه</translation>
    </message>
    <message>
        <source>Current number of transactions</source>
        <translation>تعداد تراکنش ها در حال حاضر</translation>
    </message>
    <message>
        <source>Memory usage</source>
        <translation>حافظه استفاده شده</translation>
    </message>
    <message>
        <source>Wallet: </source>
        <translation>کیف پول:</translation>
    </message>
    <message>
        <source>(none)</source>
        <translation>(هیچ کدام)</translation>
    </message>
    <message>
        <source>&amp;Reset</source>
        <translation>&amp;ریست کردن</translation>
    </message>
    <message>
        <source>Received</source>
        <translation>دریافت شد</translation>
    </message>
    <message>
        <source>Sent</source>
        <translation>فرستاده شد</translation>
    </message>
    <message>
        <source>&amp;Peers</source>
        <translation>&amp;همتاها</translation>
    </message>
    <message>
        <source>Banned peers</source>
        <translation>همتاهای بن شده</translation>
    </message>
    <message>
        <source>Select a peer to view detailed information.</source>
        <translation>انتخاب همتا یا جفت برای جزییات اطلاعات</translation>
    </message>
    <message>
        <source>Whitelisted</source>
        <translation>لیست سفید شده یا لیست سالم WhiteList</translation>
    </message>
    <message>
        <source>Direction</source>
        <translation>مسیر</translation>
    </message>
    <message>
        <source>Version</source>
        <translation>نسخه</translation>
    </message>
    <message>
        <source>Synced Blocks</source>
        <translation>بلاک‌های همگام‌سازی‌ شده</translation>
    </message>
    <message>
        <source>Decrease font size</source>
        <translation>کاهش دادن اندازه فونت</translation>
    </message>
    <message>
        <source>Increase font size</source>
        <translation>افزایش دادن اندازه فونت</translation>
    </message>
    <message>
        <source>Services</source>
        <translation>خدمات</translation>
    </message>
    <message>
        <source>Connection Time</source>
        <translation>زمان اتصال</translation>
    </message>
    <message>
        <source>Last Send</source>
        <translation>آخرین ارسال</translation>
    </message>
    <message>
        <source>Last Receive</source>
        <translation>آخرین دریافت</translation>
    </message>
    <message>
        <source>Ping Time</source>
        <translation>مدت زمان پینگ</translation>
    </message>
    <message>
        <source>Ping Wait</source>
        <translation>انتظار پینگ</translation>
    </message>
    <message>
        <source>Min Ping</source>
        <translation>حداقل پینگ</translation>
    </message>
    <message>
        <source>Last block time</source>
        <translation>زمان آخرین بلوک</translation>
    </message>
    <message>
        <source>&amp;Open</source>
        <translation>&amp;بازکردن</translation>
    </message>
    <message>
        <source>&amp;Console</source>
        <translation>&amp;کنسول</translation>
    </message>
    <message>
        <source>&amp;Network Traffic</source>
        <translation>&amp;شلوغی شبکه</translation>
    </message>
    <message>
        <source>Totals</source>
        <translation>جمع کل ها</translation>
    </message>
    <message>
        <source>In:</source>
        <translation>به یا داخل:</translation>
    </message>
    <message>
        <source>Out:</source>
        <translation>خارج شده:</translation>
    </message>
    <message>
        <source>Debug log file</source>
        <translation>فایلِ لاگِ اشکال زدایی</translation>
    </message>
    <message>
        <source>Clear console</source>
        <translation>پاک کردن کنسول</translation>
    </message>
    <message>
        <source>1 &amp;hour</source>
        <translation>1 &amp;ساعت</translation>
    </message>
    <message>
        <source>1 &amp;day</source>
        <translation>1 &amp;روز</translation>
    </message>
    <message>
        <source>1 &amp;week</source>
        <translation>1 &amp;هفته</translation>
    </message>
    <message>
        <source>1 &amp;year</source>
        <translation>1 &amp;سال</translation>
    </message>
    <message>
        <source>&amp;Disconnect</source>
        <translation>&amp;قطع شدن</translation>
    </message>
    <message>
        <source>Ban for</source>
        <translation>بن یا بن شده برای</translation>
    </message>
    <message>
        <source>&amp;Unban</source>
        <translation>&amp;خارج کردن از بن</translation>
    </message>
    <message>
        <source>Network activity disabled</source>
        <translation>فعالیت شبکه غیر فعال شد</translation>
    </message>
    <message>
        <source>(node id: %1)</source>
        <translation>(شناسه گره: %1)</translation>
    </message>
    <message>
        <source>via %1</source>
        <translation>با %1</translation>
    </message>
    <message>
        <source>never</source>
        <translation>هیچ وقت</translation>
    </message>
    <message>
        <source>Yes</source>
        <translation>بله</translation>
    </message>
    <message>
        <source>No</source>
        <translation>خیر</translation>
    </message>
    <message>
        <source>Unknown</source>
        <translation>ناشناس یا نامعلوم</translation>
    </message>
</context>
<context>
    <name>ReceiveCoinsDialog</name>
    <message>
        <source>&amp;Amount:</source>
        <translation>میزان وجه:</translation>
    </message>
    <message>
        <source>&amp;Label:</source>
        <translation>برچسب:</translation>
    </message>
    <message>
        <source>&amp;Message:</source>
        <translation>پیام:</translation>
    </message>
    <message>
        <source>Use this form to request payments. All fields are &lt;b&gt;optional&lt;/b&gt;.</source>
        <translation>از این فرم استفاده کنید برای درخواست پرداخت ها.تمامی گزینه ها &lt;b&gt;اختیاری&lt;/b&gt;هستند.</translation>
    </message>
    <message>
        <source>Clear all fields of the form.</source>
        <translation>پاک کردن تمامی گزینه های این فرم</translation>
    </message>
    <message>
        <source>Clear</source>
        <translation>پاک کردن</translation>
    </message>
    <message>
        <source>Requested payments history</source>
        <translation>تاریخچه پرداخت های درخواست شده</translation>
    </message>
    <message>
        <source>Show</source>
        <translation>نمایش</translation>
    </message>
    <message>
        <source>Remove the selected entries from the list</source>
        <translation>حذف ورودی های انتخاب‌شده از لیست</translation>
    </message>
    <message>
        <source>Remove</source>
        <translation>حذف</translation>
    </message>
    <message>
        <source>Copy URI</source>
        <translation>کپی کردن آدرس URL</translation>
    </message>
    <message>
        <source>Copy label</source>
        <translation>کپی برچسب</translation>
    </message>
    <message>
        <source>Copy message</source>
        <translation>کپی کردن پیام</translation>
    </message>
    <message>
        <source>Copy amount</source>
        <translation>کپی مقدار</translation>
    </message>
</context>
<context>
    <name>ReceiveRequestDialog</name>
    <message>
        <source>QR Code</source>
        <translation>کی یو آر کد Qr Code</translation>
    </message>
    <message>
        <source>Copy &amp;URI</source>
        <translation>کپی کردن &amp;آدرس URL</translation>
    </message>
    <message>
        <source>Copy &amp;Address</source>
        <translation>کپی آدرس</translation>
    </message>
    <message>
        <source>&amp;Save Image...</source>
        <translation>&amp;ذخیره کردن تصویر...</translation>
    </message>
    <message>
        <source>Request payment to %1</source>
        <translation>درخواست پرداخت به %1</translation>
    </message>
    <message>
        <source>Payment information</source>
        <translation>اطلاعات پرداخت</translation>
    </message>
    <message>
        <source>URI</source>
        <translation>آدرس URL</translation>
    </message>
    <message>
        <source>Address</source>
        <translation>آدرس</translation>
    </message>
    <message>
        <source>Amount</source>
        <translation>میزان وجه:</translation>
    </message>
    <message>
        <source>Label</source>
        <translation>برچسب</translation>
    </message>
    <message>
        <source>Message</source>
        <translation>پیام</translation>
    </message>
    <message>
        <source>Wallet</source>
        <translation>کیف پول</translation>
    </message>
</context>
<context>
    <name>RecentRequestsTableModel</name>
    <message>
        <source>Date</source>
        <translation>تاریخ</translation>
    </message>
    <message>
        <source>Label</source>
        <translation>برچسب</translation>
    </message>
    <message>
        <source>Message</source>
        <translation>پیام</translation>
    </message>
    <message>
        <source>(no label)</source>
        <translation>(برچسب ندارد)</translation>
    </message>
    <message>
        <source>(no message)</source>
        <translation>(بدون پیام)</translation>
    </message>
    <message>
        <source>(no amount requested)</source>
        <translation>(هیچ درخواست پرداخت وجود ندارد)</translation>
    </message>
    <message>
        <source>Requested</source>
        <translation>درخواست شده</translation>
    </message>
</context>
<context>
    <name>SendCoinsDialog</name>
    <message>
        <source>Send Coins</source>
        <translation>سکه های ارسالی</translation>
    </message>
    <message>
        <source>Coin Control Features</source>
        <translation>قابلیت های کنترل کوین</translation>
    </message>
    <message>
        <source>Inputs...</source>
        <translation>ورودی‌ها...</translation>
    </message>
    <message>
        <source>automatically selected</source>
        <translation>به صورت خودکار انتخاب شده</translation>
    </message>
    <message>
        <source>Insufficient funds!</source>
        <translation>وجوه ناکافی</translation>
    </message>
    <message>
        <source>Quantity:</source>
        <translation>مقدار</translation>
    </message>
    <message>
        <source>Bytes:</source>
        <translation>بایت ها:</translation>
    </message>
    <message>
        <source>Amount:</source>
        <translation>میزان وجه:</translation>
    </message>
    <message>
        <source>Fee:</source>
        <translation>هزینه</translation>
    </message>
    <message>
        <source>After Fee:</source>
        <translation>بعد از احتساب کارمزد</translation>
    </message>
    <message>
        <source>Change:</source>
        <translation>تغییر</translation>
    </message>
    <message>
        <source>Custom change address</source>
        <translation>تغییر آدرس مخصوص</translation>
    </message>
    <message>
        <source>Transaction Fee:</source>
        <translation>کارمزد تراکنش:</translation>
    </message>
    <message>
        <source>Choose...</source>
        <translation>انتخاب...</translation>
    </message>
    <message>
        <source>Warning: Fee estimation is currently not possible.</source>
        <translation>هشدار:تخمین کارمزد در حال حاضر امکان پذیر نیست.</translation>
    </message>
    <message>
        <source>Specify a custom fee per kB (1,000 bytes) of the transaction's virtual size.

Note:  Since the fee is calculated on a per-byte basis, a fee of "100 satoshis per kB" for a transaction size of 500 bytes (half of 1 kB) would ultimately yield a fee of only 50 satoshis.</source>
        <translation>مشخص کردن هزینه کارمزد مخصوص به ازاری کیلوبایت(1,000 بایت) حجم مجازی تراکنش

توجه: از آن جایی که کارمزد بر اساس هر بایت محاسبه میشود,هزینه کارمزد"100 ساتوشی بر کیلو بایت"برای تراکنش با حجم 500 بایت(نصف 1 کیلوبایت) کارمزد فقط اندازه 50 ساتوشی خواهد بود.</translation>
    </message>
    <message>
        <source>per kilobyte</source>
        <translation>به ازای هر کیلوبایت</translation>
    </message>
    <message>
        <source>Hide</source>
        <translation>پنهان کردن</translation>
    </message>
    <message>
        <source>Recommended:</source>
        <translation>پیشنهاد شده:</translation>
    </message>
    <message>
        <source>Custom:</source>
        <translation>سفارشی:</translation>
    </message>
    <message>
        <source>(Smart fee not initialized yet. This usually takes a few blocks...)</source>
        <translation>(مقداردهی کارمزد هوشمند هنوز مشخص نشده است.این کارمزد معمولا به اندازه چند بلاک طول میکشد...)</translation>
    </message>
    <message>
        <source>Send to multiple recipients at once</source>
        <translation>ارسال همزمان به گیرنده های متعدد</translation>
    </message>
    <message>
        <source>Add &amp;Recipient</source>
        <translation>اضافه کردن &amp;گیرنده</translation>
    </message>
    <message>
        <source>Clear all fields of the form.</source>
        <translation>پاک کردن تمامی گزینه های این فرم</translation>
    </message>
    <message>
        <source>Dust:</source>
        <translation>گرد و غبار یا داست:</translation>
    </message>
    <message>
        <source>Confirmation time target:</source>
        <translation>هدف زمانی تایید شدن:</translation>
    </message>
    <message>
        <source>Enable Replace-By-Fee</source>
        <translation>فعال کردن جایگذاری دوباره از کارمزد</translation>
    </message>
    <message>
        <source>Clear &amp;All</source>
        <translation>پاک کردن همه</translation>
    </message>
    <message>
        <source>Balance:</source>
        <translation>مانده حساب:</translation>
    </message>
    <message>
        <source>Confirm the send action</source>
        <translation>تایید عملیات ارسال</translation>
    </message>
    <message>
        <source>S&amp;end</source>
        <translation>و ارسال</translation>
    </message>
    <message>
        <source>Copy quantity</source>
        <translation>کپی مقدار</translation>
    </message>
    <message>
        <source>Copy amount</source>
        <translation>کپی مقدار</translation>
    </message>
    <message>
        <source>Copy fee</source>
        <translation>کپی هزینه</translation>
    </message>
    <message>
        <source>Copy after fee</source>
        <translation>کپی کردن بعد از احتساب کارمزد</translation>
    </message>
    <message>
        <source>Copy bytes</source>
        <translation>کپی کردن بایت ها</translation>
    </message>
    <message>
        <source>Copy dust</source>
        <translation>کپی کردن داست:</translation>
    </message>
    <message>
        <source>Copy change</source>
        <translation>کپی کردن تغییر</translation>
    </message>
    <message>
        <source>%1 (%2 blocks)</source>
        <translation>%1(%2 بلاک ها)</translation>
    </message>
    <message>
        <source>%1 to %2</source>
        <translation>%1 به %2</translation>
    </message>
    <message>
        <source>Are you sure you want to send?</source>
        <translation>آیا برای ارسال کردن یا فرستادن مطمئن هستید؟</translation>
    </message>
    <message>
        <source>or</source>
        <translation>یا</translation>
    </message>
    <message>
        <source>You can increase the fee later (signals Replace-By-Fee, BIP-125).</source>
        <translation>تو میتوانی بعدا هزینه کارمزد را افزایش بدی(signals Replace-By-Fee, BIP-125)</translation>
    </message>
    <message>
        <source>Please, review your transaction.</source>
        <translation>لطفا,تراکنش خود را بازبینی کنید.</translation>
    </message>
    <message>
        <source>Transaction fee</source>
        <translation>کارمزد تراکنش</translation>
    </message>
    <message>
        <source>Total Amount</source>
        <translation>میزان کل</translation>
    </message>
    <message>
        <source>Confirm send coins</source>
        <translation>تایید کردن ارسال کوین ها</translation>
    </message>
    <message>
        <source>The recipient address is not valid. Please recheck.</source>
        <translation>آدرس گیرنده نامعتبر است.لطفا دوباره چک یا بررسی کنید.</translation>
    </message>
    <message>
        <source>The amount to pay must be larger than 0.</source>
        <translation>میزان پولی کخ پرداخت می کنید باید بزرگتر از 0 باشد.</translation>
    </message>
    <message>
        <source>The amount exceeds your balance.</source>
        <translation>این میزان پول بیشتر از موجودی شما است.</translation>
    </message>
    <message>
        <source>The total exceeds your balance when the %1 transaction fee is included.</source>
        <translation>این میزان بیشتر از موجودی شما است وقتی که کارمزد تراکنش %1 باشد.</translation>
    </message>
    <message>
        <source>Duplicate address found: addresses should only be used once each.</source>
        <translation>آدرس تکراری یافت شد:آدرس ها باید فقط یک بار استفاده شوند.</translation>
    </message>
    <message>
        <source>Transaction creation failed!</source>
        <translation>ایجاد تراکنش با خطا مواجه شد!</translation>
    </message>
    <message>
        <source>A fee higher than %1 is considered an absurdly high fee.</source>
        <translation>کارمزد بیشتر از %1 است,این یعنی کارمزد خیلی زیادی در نظر گرفته شده است.</translation>
    </message>
    <message>
        <source>Payment request expired.</source>
        <translation>درخواست پرداخت منقضی شد یا تاریخ آن گذشت.</translation>
    </message>
    <message numerus="yes">
        <source>Estimated to begin confirmation within %n block(s).</source>
        <translation><numerusform>تایید شدن تخمین زده شده تراکنش برابر است با: %n بلاک.</numerusform><numerusform>تایید شدن تخمین زده شده تراکنش برابر است با: %n بلاک.</numerusform></translation>
    </message>
    <message>
        <source>Warning: Invalid Particl address</source>
        <translation>هشدار: آدرس بیت کوین نامعتبر</translation>
    </message>
    <message>
        <source>Warning: Unknown change address</source>
        <translation>هشدار:تغییر آدرس نامعلوم</translation>
    </message>
    <message>
        <source>Confirm custom change address</source>
        <translation>تایید کردن تغییر آدرس سفارشی</translation>
    </message>
    <message>
        <source>The address you selected for change is not part of this wallet. Any or all funds in your wallet may be sent to this address. Are you sure?</source>
        <translation>این آدرس که شما انتخاب کرده اید بخشی از کیف پول شما نیست.هر یا همه دارایی های شما در این کیف پول به این آدرس ارسال خواهد شد.آیا مطمئن هستید؟</translation>
    </message>
    <message>
        <source>(no label)</source>
        <translation>(برچسب ندارد)</translation>
    </message>
</context>
<context>
    <name>SendCoinsEntry</name>
    <message>
        <source>A&amp;mount:</source>
        <translation>میزان وجه</translation>
    </message>
    <message>
        <source>Pay &amp;To:</source>
        <translation>پرداخت به:</translation>
    </message>
    <message>
        <source>&amp;Label:</source>
        <translation>برچسب:</translation>
    </message>
    <message>
        <source>Choose previously used address</source>
        <translation>انتخاب آدرس قبلا استفاده شده</translation>
    </message>
    <message>
<<<<<<< HEAD
        <source>This is a normal payment.</source>
        <translation>این پرداحت,عادی هست.</translation>
    </message>
    <message>
        <source>The Particl address to send the payment to</source>
=======
        <source>The Bitcoin address to send the payment to</source>
>>>>>>> ff53433f
        <translation>آدرس بیت کوین برای ارسال پرداحت به آن</translation>
    </message>
    <message>
        <source>Alt+A</source>
        <translation>Alt+A</translation>
    </message>
    <message>
        <source>Paste address from clipboard</source>
        <translation>استفاده از آدرس کلیپ بورد</translation>
    </message>
    <message>
        <source>Alt+P</source>
        <translation>Alt+P</translation>
    </message>
    <message>
        <source>Remove this entry</source>
        <translation>پاک کردن این ورودی</translation>
    </message>
    <message>
        <source>Use available balance</source>
        <translation>استفاده از موجودی حساب</translation>
    </message>
    <message>
        <source>Message:</source>
        <translation>پیام:</translation>
    </message>
    <message>
        <source>Pay To:</source>
        <translation>پرداخت به:</translation>
    </message>
    <message>
        <source>Memo:</source>
        <translation>یادداشت:</translation>
    </message>
</context>
<context>
    <name>ShutdownWindow</name>
    <message>
        <source>%1 is shutting down...</source>
        <translation>در حال خاموش شدن %1...</translation>
    </message>
    <message>
        <source>Do not shut down the computer until this window disappears.</source>
        <translation>تا پیش از بسته شدن این پنجره کامپیوتر خود را خاموش نکنید.</translation>
    </message>
</context>
<context>
    <name>SignVerifyMessageDialog</name>
    <message>
        <source>Signatures - Sign / Verify a Message</source>
        <translation>امضاها -ثبت/تایید پیام</translation>
    </message>
    <message>
        <source>&amp;Sign Message</source>
        <translation>&amp;ثبت پیام</translation>
    </message>
    <message>
        <source>The Particl address to sign the message with</source>
        <translation>نشانی بیت‌کوین برای امضاء پیغام با آن</translation>
    </message>
    <message>
        <source>Choose previously used address</source>
        <translation>انتخاب آدرس قبلا استفاده شده</translation>
    </message>
    <message>
        <source>Alt+A</source>
        <translation>Alt+A</translation>
    </message>
    <message>
        <source>Paste address from clipboard</source>
        <translation>آدرس را بر کلیپ بورد کپی کنید</translation>
    </message>
    <message>
        <source>Alt+P</source>
        <translation>Alt+P</translation>
    </message>
    <message>
        <source>Enter the message you want to sign here</source>
        <translation>پیامی که می خواهید امضا کنید را اینجا وارد کنید</translation>
    </message>
    <message>
        <source>Signature</source>
        <translation>امضا</translation>
    </message>
    <message>
        <source>Copy the current signature to the system clipboard</source>
        <translation>امضای فعلی را به حافظهٔ سیستم کپی کن</translation>
    </message>
    <message>
        <source>Sign the message to prove you own this Particl address</source>
        <translation>پیام را امضا کنید تا ثابت کنید این آدرس بیت‌کوین متعلق به شماست</translation>
    </message>
    <message>
        <source>Sign &amp;Message</source>
        <translation>ثبت &amp;پیام</translation>
    </message>
    <message>
        <source>Reset all sign message fields</source>
        <translation>بازنشانی تمام فیلدهای پیام</translation>
    </message>
    <message>
        <source>Clear &amp;All</source>
        <translation>پاک کردن همه</translation>
    </message>
    <message>
        <source>&amp;Verify Message</source>
        <translation>تایید پیام</translation>
    </message>
    <message>
        <source>The Particl address the message was signed with</source>
        <translation>نشانی بیت‌کوین که پیغام با آن امضاء شده</translation>
    </message>
    <message>
        <source>Verify the message to ensure it was signed with the specified Particl address</source>
        <translation>پیام را تایید کنید تا مطمئن شوید که توسط آدرس بیت‌کوین مشخص شده امضا شده است.</translation>
    </message>
    <message>
        <source>Verify &amp;Message</source>
        <translation>تایید پیام</translation>
    </message>
    <message>
        <source>Reset all verify message fields</source>
        <translation>بازنشانی تمام فیلدهای پیام</translation>
    </message>
    <message>
        <source>Click "Sign Message" to generate signature</source>
        <translation>برای تولید امضا "Sign Message" و یا "ثبت پیام" را کلیک کنید</translation>
    </message>
    <message>
        <source>The entered address is invalid.</source>
        <translation>آدرس وارد شده نامعتبر است.</translation>
    </message>
    <message>
        <source>Please check the address and try again.</source>
        <translation>لطفاً آدرس را بررسی کرده و دوباره تلاش کنید.
</translation>
    </message>
    <message>
        <source>The entered address does not refer to a key.</source>
        <translation>نشانی وارد شده به هیچ کلیدی اشاره نمی‌کند.</translation>
    </message>
    <message>
        <source>Wallet unlock was cancelled.</source>
        <translation>قفل‌گشابی کیف‌پول لغو شد.</translation>
    </message>
    <message>
        <source>Private key for the entered address is not available.</source>
        <translation>کلید خصوصی برای نشانی وارد شده در دسترس نیست.</translation>
    </message>
    <message>
        <source>Message signing failed.</source>
        <translation>امضای پیام با شکست مواجه شد.</translation>
    </message>
    <message>
        <source>Message signed.</source>
        <translation>پیام ثبت شده</translation>
    </message>
    <message>
        <source>The signature could not be decoded.</source>
        <translation>امضا نمی‌تواند کدگشایی شود.</translation>
    </message>
    <message>
        <source>Please check the signature and try again.</source>
        <translation>لطفاً امضا را بررسی نموده و دوباره تلاش کنید.</translation>
    </message>
    <message>
        <source>The signature did not match the message digest.</source>
        <translation>این امضا با حرفو پیام همخوانی ندارد</translation>
    </message>
    <message>
        <source>Message verification failed.</source>
        <translation>پیام شما با خطا مواجه شد</translation>
    </message>
    <message>
        <source>Message verified.</source>
        <translation>پیام شما تایید شد</translation>
    </message>
</context>
<context>
    <name>TrafficGraphWidget</name>
    <message>
        <source>KB/s</source>
        <translation>کیلو بایت بر ثانیه</translation>
    </message>
</context>
<context>
    <name>TransactionDesc</name>
    <message>
        <source>Open until %1</source>
        <translation>باز تا %1</translation>
    </message>
    <message>
        <source>%1/unconfirmed</source>
        <translation>%1/تأیید نشده</translation>
    </message>
    <message>
        <source>%1 confirmations</source>
        <translation>%1 تأییدیه</translation>
    </message>
    <message>
        <source>Status</source>
        <translation>وضعیت</translation>
    </message>
    <message>
        <source>Date</source>
        <translation>تاریخ</translation>
    </message>
    <message>
        <source>Source</source>
        <translation>منبع</translation>
    </message>
    <message>
        <source>Generated</source>
        <translation>تولید شده</translation>
    </message>
    <message>
        <source>From</source>
        <translation>از</translation>
    </message>
    <message>
        <source>unknown</source>
        <translation>ناشناس</translation>
    </message>
    <message>
        <source>To</source>
        <translation>به</translation>
    </message>
    <message>
        <source>own address</source>
        <translation>آدرس خود</translation>
    </message>
    <message>
        <source>watch-only</source>
        <translation>فقط-با قابلیت دیدن</translation>
    </message>
    <message>
        <source>label</source>
        <translation>برچسب</translation>
    </message>
    <message>
        <source>Credit</source>
        <translation>اعتبار</translation>
    </message>
    <message>
        <source>not accepted</source>
        <translation>قبول نشده</translation>
    </message>
    <message>
        <source>Debit</source>
        <translation>اعتبار</translation>
    </message>
    <message>
        <source>Total credit</source>
        <translation>تمامی اعتبار</translation>
    </message>
    <message>
        <source>Transaction fee</source>
        <translation>کارمزد تراکنش</translation>
    </message>
    <message>
        <source>Net amount</source>
        <translation>میزان وجه دقیق</translation>
    </message>
    <message>
        <source>Message</source>
        <translation>پیام</translation>
    </message>
    <message>
        <source>Comment</source>
        <translation>کامنت</translation>
    </message>
    <message>
        <source>Transaction ID</source>
        <translation>شناسه تراکنش</translation>
    </message>
    <message>
        <source>Transaction total size</source>
        <translation>حجم کل تراکنش</translation>
    </message>
    <message>
        <source>Debug information</source>
        <translation>اطلاعات دی باگ Debug</translation>
    </message>
    <message>
        <source>Transaction</source>
        <translation>تراکنش</translation>
    </message>
    <message>
        <source>Inputs</source>
        <translation>ورودی ها</translation>
    </message>
    <message>
        <source>Amount</source>
        <translation>میزان وجه:</translation>
    </message>
    <message>
        <source>true</source>
        <translation>درست</translation>
    </message>
    <message>
        <source>false</source>
        <translation>نادرست</translation>
    </message>
</context>
<context>
    <name>TransactionDescDialog</name>
    <message>
        <source>This pane shows a detailed description of the transaction</source>
        <translation>این بخش جزئیات تراکنش را نشان می دهد</translation>
    </message>
    <message>
        <source>Details for %1</source>
        <translation>جزییات %1</translation>
    </message>
</context>
<context>
    <name>TransactionTableModel</name>
    <message>
        <source>Date</source>
        <translation>تاریخ</translation>
    </message>
    <message>
        <source>Type</source>
        <translation>نوع</translation>
    </message>
    <message>
        <source>Label</source>
        <translation>برچسب</translation>
    </message>
    <message>
        <source>Open until %1</source>
        <translation>باز تا %1</translation>
    </message>
    <message>
        <source>Unconfirmed</source>
        <translation>تایید نشده</translation>
    </message>
    <message>
        <source>Confirmed (%1 confirmations)</source>
        <translation>تأیید شده (%1 تأییدیه)</translation>
    </message>
    <message>
        <source>Generated but not accepted</source>
        <translation>تولید شده ولی هنوز قبول نشده است</translation>
    </message>
    <message>
        <source>Received with</source>
        <translation>دریافت شده با</translation>
    </message>
    <message>
        <source>Received from</source>
        <translation>دریافت شده از</translation>
    </message>
    <message>
        <source>Sent to</source>
        <translation>ارسال شده به</translation>
    </message>
    <message>
        <source>Payment to yourself</source>
        <translation>پرداخت به خود</translation>
    </message>
    <message>
        <source>Mined</source>
        <translation>استخراج شده</translation>
    </message>
    <message>
        <source>watch-only</source>
        <translation>فقط-با قابلیت دیدن</translation>
    </message>
    <message>
        <source>(n/a)</source>
        <translation>(موجود نیست)</translation>
    </message>
    <message>
        <source>(no label)</source>
        <translation>(برچسب ندارد)</translation>
    </message>
    <message>
        <source>Transaction status. Hover over this field to show number of confirmations.</source>
        <translation>وضعیت تراکنش. نشانگر را روی این فیلد نگه دارید تا تعداد تأییدیه‌ها نشان داده شود.</translation>
    </message>
    <message>
        <source>Date and time that the transaction was received.</source>
        <translation>تاریخ و زمان تراکنش دریافت شده است</translation>
    </message>
    <message>
        <source>Type of transaction.</source>
        <translation>نوع تراکنش.</translation>
    </message>
    <message>
        <source>Amount removed from or added to balance.</source>
        <translation>میزان وجه کم شده یا اضافه شده به حساب</translation>
    </message>
</context>
<context>
    <name>TransactionView</name>
    <message>
        <source>All</source>
        <translation>همه</translation>
    </message>
    <message>
        <source>Today</source>
        <translation>امروز</translation>
    </message>
    <message>
        <source>This week</source>
        <translation>این هفته</translation>
    </message>
    <message>
        <source>This month</source>
        <translation>این ماه</translation>
    </message>
    <message>
        <source>Last month</source>
        <translation>ماه گذشته</translation>
    </message>
    <message>
        <source>This year</source>
        <translation>امسال یا این سال</translation>
    </message>
    <message>
        <source>Range...</source>
        <translation>دامنه...</translation>
    </message>
    <message>
        <source>Received with</source>
        <translation>گرفته شده با</translation>
    </message>
    <message>
        <source>Sent to</source>
        <translation>ارسال شده به</translation>
    </message>
    <message>
        <source>To yourself</source>
        <translation>به خودت</translation>
    </message>
    <message>
        <source>Mined</source>
        <translation>استخراج شده</translation>
    </message>
    <message>
        <source>Other</source>
        <translation>بقیه</translation>
    </message>
    <message>
        <source>Enter address, transaction id, or label to search</source>
        <translation>وارد کردن آدرس,شناسه تراکنش, یا برچسب برای جست و جو</translation>
    </message>
    <message>
        <source>Min amount</source>
        <translation>حداقل میزان وجه</translation>
    </message>
    <message>
        <source>Increase transaction fee</source>
        <translation>افزایش کارمزد تراکنش</translation>
    </message>
    <message>
        <source>Copy address</source>
        <translation>کپی آدرس</translation>
    </message>
    <message>
        <source>Copy label</source>
        <translation>کپی برچسب</translation>
    </message>
    <message>
        <source>Copy amount</source>
        <translation>کپی مقدار</translation>
    </message>
    <message>
        <source>Copy transaction ID</source>
        <translation>کپی شناسه تراکنش</translation>
    </message>
    <message>
        <source>Copy full transaction details</source>
        <translation>کپی کردن تمامی اطلاعات تراکنش</translation>
    </message>
    <message>
        <source>Edit label</source>
        <translation>ویرایش کردن برچسب</translation>
    </message>
    <message>
        <source>Show transaction details</source>
        <translation>نشان دادن جرییات تراکنش</translation>
    </message>
    <message>
        <source>Export Transaction History</source>
        <translation>خارج کردن یا بالا بردن سابقه تراکنش ها</translation>
    </message>
    <message>
        <source>Comma separated file (*.csv)</source>
        <translation>فایل سی اس وی (*.csv)</translation>
    </message>
    <message>
        <source>Confirmed</source>
        <translation>تایید شده</translation>
    </message>
    <message>
        <source>Date</source>
        <translation>تاریخ</translation>
    </message>
    <message>
        <source>Type</source>
        <translation>نوع</translation>
    </message>
    <message>
        <source>Label</source>
        <translation>برچسب</translation>
    </message>
    <message>
        <source>Address</source>
        <translation>آدرس</translation>
    </message>
    <message>
        <source>ID</source>
        <translation>شناسه</translation>
    </message>
    <message>
        <source>Exporting Failed</source>
        <translation>گرفتن خروجی به مشکل خورد</translation>
    </message>
    <message>
        <source>Exporting Successful</source>
        <translation>خارج کردن موفقیت آمیز بود Exporting</translation>
    </message>
    <message>
        <source>Range:</source>
        <translation>دامنه:</translation>
    </message>
    <message>
        <source>to</source>
        <translation>به</translation>
    </message>
</context>
<context>
    <name>UnitDisplayStatusBarControl</name>
    </context>
<context>
    <name>WalletController</name>
    </context>
<context>
    <name>WalletFrame</name>
    <message>
        <source>No wallet has been loaded.</source>
        <translation>کیف‌پولی بارگذاری نشد.</translation>
    </message>
</context>
<context>
    <name>WalletModel</name>
    <message>
        <source>Send Coins</source>
        <translation>ارسال کوین ها یا سکه ها</translation>
    </message>
    <message>
        <source>Increasing transaction fee failed</source>
        <translation>افزایش کارمزد تراکنش با خطا مواجه شد</translation>
    </message>
    <message>
        <source>Do you want to increase the fee?</source>
        <translation>آیا میخواهید اندازه کارمزد را افزایش دهید؟</translation>
    </message>
    <message>
        <source>Current fee:</source>
        <translation>کارمزد الان:</translation>
    </message>
    <message>
        <source>Increase:</source>
        <translation>افزایش دادن:</translation>
    </message>
    <message>
        <source>New fee:</source>
        <translation>کارمزد جدید:</translation>
    </message>
    <message>
        <source>Can't sign transaction.</source>
        <translation>نمیتوان تراکنش را ثبت کرد</translation>
    </message>
    <message>
        <source>default wallet</source>
        <translation>کیف پول پیش‌فرض</translation>
    </message>
</context>
<context>
    <name>WalletView</name>
    <message>
        <source>&amp;Export</source>
        <translation>&amp;صدور</translation>
    </message>
    <message>
        <source>Export the data in the current tab to a file</source>
        <translation>صدور داده نوار جاری به یک فایل</translation>
    </message>
    <message>
        <source>Backup Wallet</source>
        <translation>بازیابی یا پشتیبان گیری کیف پول</translation>
    </message>
    <message>
        <source>Wallet Data (*.dat)</source>
        <translation>دادهٔ کیف پول (*.dat)</translation>
    </message>
    <message>
        <source>Backup Failed</source>
        <translation>بازیابی یا پشتیبان گیری با خطا مواجه شد</translation>
    </message>
    <message>
        <source>Backup Successful</source>
        <translation>بازیابی یا  پشتیبان گیری موفقیت آمیز بود.</translation>
    </message>
    <message>
        <source>Cancel</source>
        <translation>لغو</translation>
    </message>
</context>
<context>
    <name>bitcoin-core</name>
    <message>
        <source>The %s developers</source>
        <translation>%s توسعه دهندگان</translation>
    </message>
    <message>
        <source>This is a pre-release test build - use at your own risk - do not use for mining or merchant applications</source>
        <translation>این یک نسخه ی آزمایشی است - با مسئولیت خودتان از آن استفاده کنید -  آن را در معدن و بازرگانی بکار نگیرید.</translation>
    </message>
    <message>
        <source>Change index out of range</source>
        <translation>تغییر دادن اندیس خارج از دامنه</translation>
    </message>
    <message>
        <source>Copyright (C) %i-%i</source>
        <translation>کپی رایت (C) %i-%i</translation>
    </message>
    <message>
        <source>Corrupted block database detected</source>
        <translation>یک پایگاه داده ی بلوک خراب یافت شد</translation>
    </message>
    <message>
        <source>Do you want to rebuild the block database now?</source>
        <translation>آیا میخواهید الان پایگاه داده بلاک را بازسازی کنید؟</translation>
    </message>
    <message>
        <source>Error initializing block database</source>
        <translation>خطا در آماده سازی پایگاه داده ی بلوک</translation>
    </message>
    <message>
        <source>Error loading %s</source>
        <translation>خطا بازگذاری %s</translation>
    </message>
    <message>
        <source>Error loading block database</source>
        <translation>خطا در بارگذاری پایگاه داده بلاک block</translation>
    </message>
    <message>
        <source>Error opening block database</source>
        <translation>خطا در بازکردن پایگاه داده بلاک block</translation>
    </message>
    <message>
        <source>Failed to listen on any port. Use -listen=0 if you want this.</source>
        <translation>شنیدن هر گونه درگاه انجام پذیر نیست. ازlisten=0  برای اینکار استفاده کیند.</translation>
    </message>
    <message>
        <source>Importing...</source>
        <translation>در حال وارد کردن...</translation>
    </message>
    <message>
        <source>Invalid amount for -%s=&lt;amount&gt;: '%s'</source>
        <translation>میزان نامعتبر برای  -%s=&lt;amount&gt;: '%s'</translation>
    </message>
    <message>
        <source>Upgrading txindex database</source>
        <translation>ارتقا دادن پایگاه داده اندیس تراکنش ها یا txindex</translation>
    </message>
    <message>
        <source>Loading P2P addresses...</source>
        <translation>در حال بارگذاری آدرس های همتا-به-همتا یا P2P</translation>
    </message>
    <message>
        <source>Loading banlist...</source>
        <translation>در حال بارگذاری لیست بن...</translation>
    </message>
    <message>
        <source>Not enough file descriptors available.</source>
        <translation>توصیفگرهای فایل به اندازه کافی در دسترس نیست</translation>
    </message>
    <message>
        <source>The source code is available from %s.</source>
        <translation>سورس کد موجود است از %s.</translation>
    </message>
    <message>
        <source>Unable to generate keys</source>
        <translation>نمیتوان کلید ها را تولید کرد</translation>
    </message>
    <message>
        <source>Upgrading UTXO database</source>
        <translation>ارتقا دادن پایگاه داده UTXO</translation>
    </message>
    <message>
        <source>Verifying blocks...</source>
        <translation>در حال تایید کردن بلاک ها...</translation>
    </message>
    <message>
        <source>The transaction amount is too small to send after the fee has been deducted</source>
        <translation>مبلغ تراکنش کمتر از آن است که پس از کسر هزینه  تراکنش قابل ارسال باشد</translation>
    </message>
    <message>
        <source>Error reading from database, shutting down.</source>
        <translation>خواندن از پایگاه داده با خطا مواجه شد,در حال خاموش شدن.</translation>
    </message>
    <message>
        <source>Invalid -proxy address or hostname: '%s'</source>
        <translation>آدرس پراکسی یا هاست نامعتبر: ' %s'</translation>
    </message>
    <message>
        <source>Signing transaction failed</source>
        <translation>ثبت تراکنش با خطا مواجه شد</translation>
    </message>
    <message>
        <source>The transaction amount is too small to pay the fee</source>
        <translation>حجم تراکنش بسیار کم است برای پرداخت کارمزد</translation>
    </message>
    <message>
        <source>This is experimental software.</source>
        <translation>این یک نرم افزار تجربی است.</translation>
    </message>
    <message>
        <source>Transaction amount too small</source>
        <translation>حجم تراکنش خیلی کم است</translation>
    </message>
    <message>
        <source>Transaction too large</source>
        <translation>حجم تراکنش خیلی زیاد است</translation>
    </message>
    <message>
        <source>Unable to generate initial keys</source>
        <translation>نمیتوان کلید های اولیه را تولید کرد.</translation>
    </message>
    <message>
        <source>Verifying wallet(s)...</source>
        <translation>در حال تایید شدن کیف پول(ها)...</translation>
    </message>
    <message>
        <source>Warning: unknown new rules activated (versionbit %i)</source>
        <translation>هشدار: قوانین جدید ناشناخته‌ای فعال شده‌اند (نسخه‌بیت %i)</translation>
    </message>
    <message>
        <source>Zapping all transactions from wallet...</source>
        <translation>تراکنش بیش از حد طولانی از یک زنجیر مهر و موم شده است
</translation>
    </message>
    <message>
        <source>This is the transaction fee you may pay when fee estimates are not available.</source>
        <translation>این هزینه تراکنشی است که در صورت عدم وجود هزینه تخمینی، پرداخت می کنید.</translation>
    </message>
    <message>
        <source>%s is set very high!</source>
        <translation>%s بسیار بزرگ انتخاب شده است.</translation>
    </message>
    <message>
        <source>Starting network threads...</source>
        <translation>ایجاد نخ‌های شبکه ...</translation>
    </message>
    <message>
        <source>This is the minimum transaction fee you pay on every transaction.</source>
        <translation>این کمترین فی تراکنش است که در هر تراکنش پرداخت می‌نمایید.</translation>
    </message>
    <message>
        <source>Transaction amounts must not be negative</source>
        <translation>مقدار تراکنش نمی‌تواند منفی باشد.</translation>
    </message>
    <message>
        <source>Transaction has too long of a mempool chain</source>
        <translation>تراکنش بیش از حد طولانی از یک زنجیر مهر و موم شده است
</translation>
    </message>
    <message>
        <source>Transaction must have at least one recipient</source>
        <translation>تراکنش باید حداقل یک دریافت کننده داشته باشد</translation>
    </message>
    <message>
        <source>Unknown network specified in -onlynet: '%s'</source>
        <translation>شبکه مشخص شده غیرقابل شناسایی در onlynet: '%s'</translation>
    </message>
    <message>
        <source>Insufficient funds</source>
        <translation>وجوه ناکافی</translation>
    </message>
    <message>
        <source>Warning: Private keys detected in wallet {%s} with disabled private keys</source>
        <translation>هشدار: کلید های خصوصی در کیف پول شما شناسایی شده است { %s} به همراه کلید های خصوصی غیر فعال</translation>
    </message>
    <message>
        <source>Cannot write to data directory '%s'; check permissions.</source>
        <translation>نمیتواند پوشه داده ها را بنویسد ' %s';دسترسی ها را بررسی کنید.</translation>
    </message>
    <message>
        <source>Loading block index...</source>
        <translation>لود شدن نمایه بلاکها..</translation>
    </message>
    <message>
        <source>Loading wallet...</source>
        <translation>wallet در حال لود شدن است...</translation>
    </message>
    <message>
        <source>Cannot downgrade wallet</source>
        <translation>قابلیت برگشت به نسخه قبلی برای wallet امکان پذیر نیست</translation>
    </message>
    <message>
        <source>Rescanning...</source>
        <translation>اسکنِ دوباره...</translation>
    </message>
    <message>
        <source>Done loading</source>
        <translation>اتمام لود شدن</translation>
    </message>
</context>
</TS><|MERGE_RESOLUTION|>--- conflicted
+++ resolved
@@ -399,13 +399,6 @@
         <translation>نمایش لیست آدرس‌ها و لیبل‌های دریافتی استفاده شده</translation>
     </message>
     <message>
-<<<<<<< HEAD
-        <source>Open a particl: URI or payment request</source>
-        <translation>بازکردن بیت‌کوین: آدرس یا درخواست پرداخت</translation>
-    </message>
-    <message>
-=======
->>>>>>> ff53433f
         <source>&amp;Command-line options</source>
         <translation>گزینه های خط فرمان</translation>
     </message>
@@ -1154,7 +1147,7 @@
         <translation>درخواست پرداخت با خطا مواجه شد</translation>
     </message>
     <message>
-        <source>Cannot start bitcoin: click-to-pay handler</source>
+        <source>Cannot start particl: click-to-pay handler</source>
         <translation>نمی‌توان بیت‌کوین را اجرا کرد: کنترل‌کنندهٔ کلیک-و-پرداخت</translation>
     </message>
     <message>
@@ -1961,15 +1954,7 @@
         <translation>انتخاب آدرس قبلا استفاده شده</translation>
     </message>
     <message>
-<<<<<<< HEAD
-        <source>This is a normal payment.</source>
-        <translation>این پرداحت,عادی هست.</translation>
-    </message>
-    <message>
         <source>The Particl address to send the payment to</source>
-=======
-        <source>The Bitcoin address to send the payment to</source>
->>>>>>> ff53433f
         <translation>آدرس بیت کوین برای ارسال پرداحت به آن</translation>
     </message>
     <message>
