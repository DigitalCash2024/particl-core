--- conflicted
+++ resolved
@@ -163,13 +163,8 @@
         <translation type="unfinished">تایید رمزگذاری کیف پول</translation>
     </message>
     <message>
-<<<<<<< HEAD
         <source>Warning: If you encrypt your wallet and lose your passphrase, you will &lt;b&gt;LOSE ALL OF YOUR PARTICL&lt;/b&gt;!</source>
-        <translation type="unfinished">هشدار: اگر کیف پول خود را رمزگذاری کنید و عبارت خود را گام کنید ، این کار را انجام می دهید &lt;b&gt;تمام کویت های خود را از دست &lt;/b&gt;استفاده کنید!
-=======
-        <source>Warning: If you encrypt your wallet and lose your passphrase, you will &lt;b&gt;LOSE ALL OF YOUR BITCOINS&lt;/b&gt;!</source>
         <translation type="unfinished">هشدار: اگر کیف پول خود را رمزگذاری کنید و عبارت خود را گم کنید ، &lt;b&gt;تمام کویت های خود را از دست &lt;/b&gt;خواهید داد!
->>>>>>> 0567787f
 </translation>
     </message>
     <message>
@@ -1131,7 +1126,7 @@
         <source>%n active connection(s) to Particl network.</source>
         <extracomment>A substring of the tooltip.</extracomment>
         <translation type="unfinished">
-            <numerusform>%n active connection(s) to Bitcoin network.</numerusform>
+            <numerusform>%n active connection(s) to Particl network.</numerusform>
         </translation>
     </message>
     <message>
