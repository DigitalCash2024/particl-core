<TS language="fa" version="2.1">
<context>
<<<<<<< HEAD
    <name>AddressBookPage</name>
    <message>
        <source>Right-click to edit address or label</source>
        <translation>برای ویرایش آدرس یا برچسب روی آن راست کلیک کنید</translation>
    </message>
    <message>
        <source>Create a new address</source>
        <translation>ایجاد یک آدرس جدید</translation>
    </message>
    <message>
        <source>&amp;New</source>
        <translation>جدید</translation>
    </message>
    <message>
        <source>Copy the currently selected address to the system clipboard</source>
        <translation>کپی کردن آدرس  انتخاب شده به حافظه  کلیپ بورد سیستم</translation>
    </message>
    <message>
        <source>&amp;Copy</source>
        <translation>کپی</translation>
    </message>
    <message>
        <source>C&amp;lose</source>
        <translation>بستن</translation>
    </message>
    <message>
        <source>Delete the currently selected address from the list</source>
        <translation>حذف آدرس های انتخاب شده از لیست</translation>
    </message>
    <message>
        <source>Enter address or label to search</source>
        <translation>آدرس یا برچسب را برای جستجو وارد کنید</translation>
    </message>
    <message>
        <source>Export the data in the current tab to a file</source>
        <translation>صدور داده نوار جاری به یک فایل</translation>
    </message>
    <message>
        <source>&amp;Export</source>
        <translation>صدور</translation>
    </message>
    <message>
        <source>&amp;Delete</source>
        <translation>حذف</translation>
    </message>
    <message>
        <source>Choose the address to send coins to</source>
        <translation>آدرس برای ارسال کوین‌ها را انتخاب کنید</translation>
    </message>
    <message>
        <source>Choose the address to receive coins with</source>
        <translation>انتخاب آدرس جهت دریافت سکه‌ها با آن</translation>
    </message>
    <message>
        <source>C&amp;hoose</source>
        <translation>انتخاب</translation>
    </message>
    <message>
        <source>Sending addresses</source>
        <translation>آدرس‌های فرستنده</translation>
    </message>
    <message>
        <source>Receiving addresses</source>
        <translation>آدرس‌های گیرنده</translation>
    </message>
    <message>
        <source>These are your Particl addresses for sending payments. Always check the amount and the receiving address before sending coins.</source>
        <translation>اینها آدرس‌های شما برای ارسال وجوه هستند. همیشه قبل از ارسال، مقدار و آدرس گیرنده را بررسی کنید.</translation>
    </message>
    <message>
        <source>&amp;Copy Address</source>
        <translation>کپی آدرس</translation>
    </message>
    <message>
        <source>Copy &amp;Label</source>
        <translation>کپی برچسب</translation>
    </message>
    <message>
        <source>&amp;Edit</source>
        <translation>ویرایش</translation>
    </message>
    <message>
        <source>Export Address List</source>
        <translation>از فهرست آدرس خروجی گرفته شود</translation>
    </message>
    <message>
        <source>Comma separated file (*.csv)</source>
        <translation>فایل سی اس وی (*.csv)</translation>
    </message>
    <message>
        <source>Exporting Failed</source>
        <translation>گرفتن خروجی به مشکل خورد</translation>
    </message>
    <message>
        <source>There was an error trying to save the address list to %1. Please try again.</source>
        <translation>خطایی به هنگام ذخیره لیست آدرس در %1 رخ داده است. لطفا دوباره تلاش کنید.</translation>
    </message>
</context>
<context>
    <name>AddressTableModel</name>
    <message>
        <source>Label</source>
        <translation>برچسب</translation>
    </message>
    <message>
        <source>Address</source>
        <translation>آدرس</translation>
    </message>
    <message>
        <source>(no label)</source>
        <translation>(برچسب ندارد)</translation>
    </message>
</context>
<context>
    <name>AskPassphraseDialog</name>
    <message>
        <source>Passphrase Dialog</source>
        <translation>دیالوگ رمزعبور</translation>
    </message>
    <message>
        <source>Enter passphrase</source>
        <translation>رمز/پَس فرِیز را وارد کنید</translation>
    </message>
    <message>
        <source>New passphrase</source>
        <translation>رمز/پَس فرِیز جدید را وارد کنید</translation>
    </message>
    <message>
        <source>Repeat new passphrase</source>
        <translation>رمز/پَس فرِیز را دوباره وارد کنید</translation>
    </message>
    <message>
        <source>Show passphrase</source>
        <translation>نمایش رمز</translation>
    </message>
    <message>
        <source>Encrypt wallet</source>
        <translation>رمزگذاری کیف پول</translation>
    </message>
    <message>
        <source>This operation needs your wallet passphrase to unlock the wallet.</source>
        <translation>این عملیات نیاز به رمز کیف ‌پول شما دارد تا کیف پول باز شود</translation>
    </message>
    <message>
        <source>Unlock wallet</source>
        <translation>بازکردن کیف ‌پول</translation>
    </message>
    <message>
        <source>This operation needs your wallet passphrase to decrypt the wallet.</source>
        <translation>برای انجام این عملیات، باید رمز کیف‌پول را وارد کنید.</translation>
    </message>
    <message>
        <source>Decrypt wallet</source>
        <translation>رمزگشایی کیف پول</translation>
    </message>
    <message>
        <source>Change passphrase</source>
        <translation>تغییر رمزعبور</translation>
    </message>
    <message>
        <source>Confirm wallet encryption</source>
        <translation>تایید رمزگذاری کیف پول</translation>
    </message>
    <message>
        <source>Warning: If you encrypt your wallet and lose your passphrase, you will &lt;b&gt;LOSE ALL OF YOUR PARTICL&lt;/b&gt;!</source>
        <translation>اخطار: اگر کیف‌پول خود را رمزگذاری کرده و رمز خود را فراموش کنید، شما &lt;b&gt;تمام بیت‌کوین‌های خود را از دست خواهید داد&lt;/b&gt;!</translation>
    </message>
    <message>
        <source>Are you sure you wish to encrypt your wallet?</source>
        <translation>آیا از رمزگذاری کیف ‌پول خود اطمینان دارید؟</translation>
    </message>
    <message>
        <source>Wallet encrypted</source>
        <translation>کیف پول رمزگذاری شده است</translation>
    </message>
    <message>
        <source>Enter the new passphrase for the wallet.&lt;br/&gt;Please use a passphrase of &lt;b&gt;ten or more random characters&lt;/b&gt;, or &lt;b&gt;eight or more words&lt;/b&gt;.</source>
        <translation>برای کیف پول خود یک رمز جدید وارد نمائید&lt;br/&gt;لطفاً رمز کیف پول انتخابی را بدین گونه بسازید&lt;b&gt;انتخاب ده ویا بیشتر کاراکتر تصادفی&lt;/b&gt; یا &lt;b&gt; حداقل هشت کلمه&lt;/b&gt;</translation>
    </message>
    <message>
        <source>Enter the old passphrase and new passphrase for the wallet.</source>
        <translation>رمز عبور قدیمی و رمز عبور جدید کیف پول خود را وارد کنید.</translation>
    </message>
    <message>
        <source>Remember that encrypting your wallet cannot fully protect your particl from being stolen by malware infecting your computer.</source>
        <translation>والت رمز بندی شد . 
یاد داشته باشید که پنجره رمز شده نمی تواند کلا از سرقت نرم افزارهای مخرب محافظ کند</translation>
    </message>
    <message>
        <source>Wallet to be encrypted</source>
        <translation>کیف پول رمز نگاری شده است</translation>
    </message>
    <message>
=======
    <name>AskPassphraseDialog</name>
    <message>
>>>>>>> 44d8b13c
        <source>Your wallet is about to be encrypted. </source>
        <translation>کیف پول شما در حال رمز نگاری می باشد.</translation>
    </message>
    <message>
        <source>Your wallet is now encrypted. </source>
        <translation>کیف پول شما اکنون رمزنگاری گردیده است.</translation>
    </message>
    <message>
        <source>IMPORTANT: Any previous backups you have made of your wallet file should be replaced with the newly generated, encrypted wallet file. For security reasons, previous backups of the unencrypted wallet file will become useless as soon as you start using the new, encrypted wallet.</source>
        <translation>مهم: هر بک‌آپ قبلی که از کیف‌پول خود گرفته‌اید، با نسخه‌ی جدید رمزنگاری‌شده جایگزین خواهد شد. به دلایل امنیتی، پس از رمزنگاری کیف‌پول، بک‌آپ‌های قدیمی شما بلااستفاده خواهد شد.</translation>
    </message>
    <message>
        <source>Wallet encryption failed</source>
        <translation>خطا در رمزنگاری کیف‌پول</translation>
    </message>
    <message>
        <source>Wallet encryption failed due to an internal error. Your wallet was not encrypted.</source>
        <translation>رمزگذاری به علت خطای داخلی تایید نشد. کیف‌پول شما رمزگذاری نشد.</translation>
    </message>
    <message>
        <source>The supplied passphrases do not match.</source>
        <translation>رمزهای واردشده تطابق ندارند.</translation>
    </message>
    <message>
        <source>Wallet unlock failed</source>
        <translation>خطا در بازکردن کیف‌پول</translation>
    </message>
    <message>
        <source>The passphrase entered for the wallet decryption was incorrect.</source>
        <translation>رمز واردشده برای رمزگشایی کیف‌پول اشتباه است.</translation>
    </message>
    <message>
        <source>Wallet decryption failed</source>
        <translation>خطا در رمزگشایی کیف‌پول</translation>
    </message>
    <message>
<<<<<<< HEAD
        <source>Wallet passphrase was successfully changed.</source>
        <translation>رمز کیف‌پول با موفقیت تغییر یافت.</translation>
    </message>
    <message>
=======
>>>>>>> 44d8b13c
        <source>Warning: The Caps Lock key is on!</source>
        <translation>اخطار: کلید Caps Lock فعال است!</translation>
    </message>
</context>
<context>
    <name>BanTableModel</name>
    <message>
        <source>IP/Netmask</source>
        <translation>آی پی/نت ماسک</translation>
    </message>
    <message>
        <source>Banned Until</source>
        <translation>مسدودشده تا</translation>
    </message>
</context>
<context>
<<<<<<< HEAD
    <name>BitcoinGUI</name>
=======
    <name>QObject</name>
    <message>
        <source>Do you want to reset settings to default values, or to abort without making changes?</source>
        <extracomment>Explanatory text shown on startup when the settings file cannot be read. Prompts user to make a choice between resetting or aborting.</extracomment>
        <translation type="unfinished">آیا می خواهید تنظیمات را به مقادیر پیش فرض بازنشانی کنید یا بدون ایجاد تغییرات لغو کنید؟</translation>
    </message>
    <message>
        <source>A fatal error occurred. Check that settings file is writable, or try running with -nosettings.</source>
        <extracomment>Explanatory text shown on startup when the settings file could not be written. Prompts user to check that we have the ability to write to the file. Explains that the user has the option of running without a settings file.</extracomment>
        <translation type="unfinished">یک خطای مرگبار رخ داد.  بررسی کنید که فایل تنظیمات قابل نوشتن باشد یا سعی کنید با -nosettings اجرا کنید.</translation>
    </message>
    <message>
        <source>Error: %1</source>
        <translation type="unfinished">خطا: %1</translation>
    </message>
    <message>
        <source>%1 didn't yet exit safely…</source>
        <translation type="unfinished">%1 هنوز به صورت ایمن بیرون نرفته است...</translation>
    </message>
    <message>
        <source>unknown</source>
        <translation type="unfinished">ناشناس</translation>
    </message>
    <message>
        <source>Enter a Bitcoin address (e.g. %1)</source>
        <translation type="unfinished">آدرس بیت کوین را وارد کنید (به طور مثال %1)</translation>
    </message>
    <message>
        <source>Unroutable</source>
        <translation type="unfinished">غیرقابل برنامه ریزی</translation>
    </message>
    <message>
        <source>Onion</source>
        <comment>network name</comment>
        <extracomment>Name of Tor network in peer info</extracomment>
        <translation type="unfinished">persian</translation>
    </message>
    <message>
        <source>Full Relay</source>
        <extracomment>Peer connection type that relays all network information.</extracomment>
        <translation type="unfinished">رله کامل</translation>
    </message>
    <message>
        <source>Block Relay</source>
        <extracomment>Peer connection type that relays network information about blocks and not transactions or addresses.</extracomment>
        <translation type="unfinished">رله بلوک</translation>
    </message>
    <message>
        <source>Manual</source>
        <extracomment>Peer connection type established manually through one of several methods.</extracomment>
        <translation type="unfinished">دستی </translation>
    </message>
    <message>
        <source>Feeler</source>
        <extracomment>Short-lived peer connection type that tests the aliveness of known addresses.</extracomment>
        <translation type="unfinished">دیده بان</translation>
    </message>
    <message>
        <source>Address Fetch</source>
        <extracomment>Short-lived peer connection type that solicits known addresses from a peer.</extracomment>
        <translation type="unfinished">فهرست نشانی‌ها</translation>
    </message>
    <message>
        <source>%1 d</source>
        <translation type="unfinished">%1 روز قبل</translation>
    </message>
    <message>
        <source>%1 h</source>
        <translation type="unfinished">%1 ساعت قبل</translation>
    </message>
    <message>
        <source>%1 m</source>
        <translation type="unfinished">%1 دقیقه قبل</translation>
    </message>
    <message>
        <source>%1 s</source>
        <translation type="unfinished">%1 ثانیه قبل</translation>
    </message>
    <message>
        <source>None</source>
        <translation type="unfinished">هیچ کدام</translation>
    </message>
    <message>
        <source>N/A</source>
        <translation type="unfinished">موجود نیست</translation>
    </message>
    <message>
        <source>%1 ms</source>
        <translation type="unfinished">%1 میلی ثانیه</translation>
    </message>
    <message numerus="yes">
        <source>%n second(s)</source>
        <translation type="unfinished">
            <numerusform>%n second(s)</numerusform>
        </translation>
    </message>
    <message numerus="yes">
        <source>%n minute(s)</source>
        <translation type="unfinished">
            <numerusform>%n minute(s)</numerusform>
        </translation>
    </message>
    <message numerus="yes">
        <source>%n hour(s)</source>
        <translation type="unfinished">
            <numerusform>%n hour(s)</numerusform>
        </translation>
    </message>
    <message numerus="yes">
        <source>%n day(s)</source>
        <translation type="unfinished">
            <numerusform>%n day(s)</numerusform>
        </translation>
    </message>
    <message numerus="yes">
        <source>%n week(s)</source>
        <translation type="unfinished">
            <numerusform>%n week(s)</numerusform>
        </translation>
    </message>
    <message>
        <source>%1 and %2</source>
        <translation type="unfinished">%1 و %2</translation>
    </message>
    <message numerus="yes">
        <source>%n year(s)</source>
        <translation type="unfinished">
            <numerusform>%n year(s)</numerusform>
        </translation>
    </message>
    <message>
        <source>%1 B</source>
        <translation type="unfinished">%1 بایت</translation>
    </message>
    <message>
        <source>%1 kB</source>
        <translation type="unfinished">%1کیلوبایت</translation>
    </message>
>>>>>>> 44d8b13c
    <message>
        <source>Sign &amp;message...</source>
        <translation>ثبت &amp;پیام</translation>
    </message>
    <message>
        <source>Synchronizing with network...</source>
        <translation>به روز رسانی با شبکه...</translation>
    </message>
    <message>
        <source>&amp;Overview</source>
        <translation>بازبینی</translation>
    </message>
    <message>
        <source>Show general overview of wallet</source>
        <translation>نمای کلی از wallet را نشان بده</translation>
    </message>
    <message>
        <source>&amp;Transactions</source>
        <translation>تراکنش</translation>
    </message>
    <message>
        <source>Browse transaction history</source>
        <translation>تاریخچه تراکنش را باز کن</translation>
    </message>
    <message>
        <source>E&amp;xit</source>
        <translation>خروج</translation>
    </message>
    <message>
        <source>Quit application</source>
        <translation>از "درخواست نامه"/ application خارج شو</translation>
    </message>
    <message>
        <source>&amp;About %1</source>
        <translation>&amp;درباره %1</translation>
    </message>
    <message>
        <source>Show information about %1</source>
        <translation>نمایش اطلاعات درباره %1</translation>
    </message>
    <message>
        <source>About &amp;Qt</source>
        <translation>درباره Qt</translation>
    </message>
    <message>
        <source>Show information about Qt</source>
        <translation>نمایش اطلاعات درباره Qt</translation>
    </message>
    <message>
        <source>&amp;Options...</source>
        <translation>انتخاب ها</translation>
    </message>
    <message>
        <source>Modify configuration options for %1</source>
        <translation>اصلاح انتخاب ها برای پیکربندی %1</translation>
    </message>
    <message>
        <source>&amp;Encrypt Wallet...</source>
        <translation>رمزگذاری کیف پول</translation>
    </message>
    <message>
        <source>&amp;Backup Wallet...</source>
        <translation>تهیه نسخه پشتیبان از کیف پول</translation>
    </message>
    <message>
        <source>&amp;Change Passphrase...</source>
        <translation>تغییر رمز/پَس فرِیز</translation>
    </message>
    <message>
        <source>Open &amp;URI...</source>
        <translation>بازکردن آدرس...</translation>
    </message>
    <message>
        <source>Create Wallet...</source>
        <translation>ایجاد کیف پول</translation>
    </message>
    <message>
        <source>Create a new wallet</source>
        <translation>ساخت کیف پول جدید</translation>
    </message>
    <message>
        <source>Wallet:</source>
        <translation>کیف پول:</translation>
    </message>
    <message>
        <source>Click to disable network activity.</source>
        <translation>برای غیرفعال‌کردن فعالیت شبکه کلیک کنید.</translation>
    </message>
    <message>
        <source>Network activity disabled.</source>
        <translation>فعالیت شبکه غیرفعال شد.</translation>
    </message>
    <message>
        <source>Click to enable network activity again.</source>
        <translation>برای فعال‌کردن فعالیت شبکه کلیک کنید.</translation>
    </message>
    <message>
        <source>Syncing Headers (%1%)...</source>
        <translation>درحال همگام‌سازی هدرها (%1%)…</translation>
    </message>
    <message>
        <source>Reindexing blocks on disk...</source>
        <translation>فهرست‌بندی نمایه بلاک‌ها…</translation>
    </message>
    <message>
        <source>Proxy is &lt;b&gt;enabled&lt;/b&gt;: %1</source>
        <translation>پراکسی &lt;br&gt;فعال شده است: %1&lt;/br&gt;</translation>
    </message>
    <message>
        <source>Send coins to a Particl address</source>
        <translation>ارسال کوین به آدرس بیت کوین</translation>
    </message>
    <message>
        <source>Backup wallet to another location</source>
        <translation>گرفتن نسخه پیشتیبان در آدرسی دیگر</translation>
    </message>
    <message>
        <source>Change the passphrase used for wallet encryption</source>
        <translation>رمز عبور مربوط به رمزگذاریِ کیف پول  را تغییر دهید</translation>
    </message>
    <message>
        <source>&amp;Verify message...</source>
        <translation>تایید پیام</translation>
    </message>
    <message>
        <source>&amp;Send</source>
        <translation>ارسال</translation>
    </message>
    <message>
        <source>&amp;Receive</source>
        <translation>دریافت</translation>
    </message>
    <message>
        <source>&amp;Show / Hide</source>
        <translation>نمایش/ عدم نمایش</translation>
    </message>
    <message>
        <source>Show or hide the main Window</source>
        <translation>نمایش یا عدم نمایش پنجره اصلی</translation>
    </message>
    <message>
        <source>Encrypt the private keys that belong to your wallet</source>
        <translation>رمزنگاری کلیدهای شخصی متعلق به کیف‌پول</translation>
    </message>
    <message>
        <source>Sign messages with your Particl addresses to prove you own them</source>
        <translation>پیام‌ها را با آدرس بیت‌کوین خود امضا کنید تا مالکیت آن‌ها را اثبات کنید</translation>
    </message>
    <message>
        <source>Verify messages to ensure they were signed with specified Particl addresses</source>
        <translation>پیام‌ها را تائید کنید تا از امضاشدن آن‌ها با آدرس بیت‌کوین مطمئن شوید</translation>
    </message>
    <message>
        <source>&amp;File</source>
        <translation>فایل</translation>
    </message>
    <message>
        <source>&amp;Settings</source>
        <translation>تنظیمات</translation>
    </message>
    <message>
        <source>&amp;Help</source>
        <translation>راهنما</translation>
    </message>
    <message>
        <source>Tabs toolbar</source>
        <translation>نوار ابزار</translation>
    </message>
    <message>
        <source>Request payments (generates QR codes and particl: URIs)</source>
        <translation>درخواست پرداخت (ساخت کد QR و بیت‌کوین: URIs)</translation>
    </message>
    <message>
        <source>Show the list of used sending addresses and labels</source>
        <translation>نمایش لیست آدرس‌ها و لیبل‌های ارسالی استفاده شده</translation>
    </message>
    <message>
        <source>Show the list of used receiving addresses and labels</source>
        <translation>نمایش لیست آدرس‌ها و لیبل‌های دریافتی استفاده شده</translation>
    </message>
    <message>
        <source>&amp;Command-line options</source>
        <translation>گزینه های خط فرمان</translation>
    </message>
    <message numerus="yes">
        <source>%n active connection(s) to Particl network</source>
        <translation><numerusform>%n ارتباط فعال به شبکه بیت‌کوین</numerusform><numerusform>%n ارتباط فعال به شبکه بیت‌کوین</numerusform></translation>
    </message>
    <message>
        <source>Indexing blocks on disk...</source>
        <translation>فهرست‌بندی نمایه بلاک‌ها…</translation>
    </message>
    <message>
        <source>Processing blocks on disk...</source>
        <translation>پردازش نمایه بلاک‌ها…</translation>
    </message>
    <message numerus="yes">
        <source>Processed %n block(s) of transaction history.</source>
        <translation><numerusform>%n بلاک از تاریخچه تراکنش، پردازش شد.</numerusform><numerusform>%n بلاک از تاریخچه تراکنش، پردازش شد.</numerusform></translation>
    </message>
    <message>
        <source>%1 behind</source>
        <translation>%1 قبل</translation>
    </message>
    <message>
        <source>Last received block was generated %1 ago.</source>
        <translation>آخرین بلاک دریافت شده تولید شده در %1 قبل.</translation>
    </message>
    <message>
        <source>Transactions after this will not yet be visible.</source>
        <translation>تراکنش‌های بعد از این تراکنش هنوز در دسترس نیستند.</translation>
    </message>
    <message>
        <source>Error</source>
        <translation>خطا</translation>
    </message>
    <message>
        <source>Warning</source>
        <translation>هشدار</translation>
    </message>
    <message>
        <source>Information</source>
        <translation>اطلاعات</translation>
    </message>
    <message>
        <source>Up to date</source>
        <translation>به روز</translation>
    </message>
    <message>
        <source>Node window</source>
        <translation>پنجره گره</translation>
    </message>
    <message>
        <source>Open node debugging and diagnostic console</source>
        <translation>باز کردن کنسول دی باگ و تشخیص گره</translation>
    </message>
    <message>
        <source>&amp;Sending addresses</source>
        <translation>ادرس ارسال</translation>
    </message>
    <message>
        <source>&amp;Receiving addresses</source>
        <translation>ادرس درسافت</translation>
    </message>
    <message>
        <source>Open a particl: URI</source>
        <translation>بارک کردن یک بیت‌کوین: URI</translation>
    </message>
    <message>
        <source>Open Wallet</source>
        <translation>باز کردن حساب</translation>
    </message>
    <message>
        <source>Open a wallet</source>
        <translation>باز کردن یک حساب</translation>
    </message>
    <message>
        <source>Close Wallet...</source>
        <translation>بستن کیف پول...</translation>
    </message>
    <message>
        <source>Close wallet</source>
        <translation>کیف پول را ببندید</translation>
    </message>
    <message>
        <source>Close All Wallets...</source>
        <translation>همه‌ی کیف پول‌ها را ببند...</translation>
    </message>
    <message>
        <source>Close all wallets</source>
        <translation>همه‌ی کیف پول‌ها را ببند</translation>
    </message>
    <message>
        <source>default wallet</source>
        <translation>کیف پول پیش‌فرض</translation>
    </message>
    <message>
        <source>No wallets available</source>
        <translation>هیچ کیف پولی در دسترس نمی باشد</translation>
    </message>
    <message>
        <source>&amp;Window</source>
        <translation>پنجره</translation>
    </message>
    <message>
        <source>Minimize</source>
        <translation>به حداقل رساندن</translation>
    </message>
    <message>
        <source>Zoom</source>
        <translation>بزرگنمایی</translation>
    </message>
    <message>
        <source>Main Window</source>
        <translation>پنجره اصلی</translation>
    </message>
    <message>
        <source>%1 client</source>
<<<<<<< HEAD
        <translation>کلاینت: %1</translation>
=======
        <translation type="unfinished">کلاینت: %1</translation>
    </message>
    <message>
        <source>&amp;Hide</source>
        <translation type="unfinished">مخفی کن</translation>
    </message>
    <message numerus="yes">
        <source>%n active connection(s) to Bitcoin network.</source>
        <extracomment>A substring of the tooltip.</extracomment>
        <translation type="unfinished">
            <numerusform>%n active connection(s) to Bitcoin network.</numerusform>
        </translation>
    </message>
    <message>
        <source>Click for more actions.</source>
        <extracomment>A substring of the tooltip. "More actions" are available via the context menu.</extracomment>
        <translation type="unfinished">برای عملیات‌های بیشتر کلیک کنید.</translation>
>>>>>>> 44d8b13c
    </message>
    <message>
        <source>Connecting to peers...</source>
        <translation>در حال اتصال به همتاهای شبکه...</translation>
    </message>
    <message>
        <source>Catching up...</source>
        <translation>در حال روزآمد سازی..</translation>
    </message>
    <message>
        <source>Error: %1</source>
        <translation>خطا: %1</translation>
    </message>
    <message>
        <source>Warning: %1</source>
        <translation>هشدار: %1</translation>
    </message>
    <message>
        <source>Date: %1
</source>
        <translation>تاریخ: %1
</translation>
    </message>
    <message>
        <source>Amount: %1
</source>
        <translation>مبلغ: %1
</translation>
    </message>
    <message>
        <source>Wallet: %1
</source>
        <translation>کیف پول: %1
</translation>
    </message>
    <message>
        <source>Type: %1
</source>
        <translation>نوع: %1
</translation>
    </message>
    <message>
        <source>Label: %1
</source>
        <translation>برچسب: %1
</translation>
    </message>
    <message>
        <source>Address: %1
</source>
        <translation>آدرس: %1
</translation>
    </message>
    <message>
        <source>Sent transaction</source>
        <translation>تراکنش ارسالی</translation>
    </message>
    <message>
        <source>Incoming transaction</source>
        <translation>تراکنش دریافتی</translation>
    </message>
    <message>
        <source>HD key generation is &lt;b&gt;enabled&lt;/b&gt;</source>
        <translation>تولید کلید HD &lt;b&gt;فعال است&lt;/b&gt;</translation>
    </message>
    <message>
        <source>HD key generation is &lt;b&gt;disabled&lt;/b&gt;</source>
        <translation>تولید کلید HD &lt;b&gt; غیر فعال است&lt;/b&gt;</translation>
    </message>
    <message>
        <source>Private key &lt;b&gt;disabled&lt;/b&gt;</source>
        <translation>کلید خصوصی &lt;b&gt;غیر فعال &lt;/b&gt;</translation>
    </message>
    <message>
        <source>Wallet is &lt;b&gt;encrypted&lt;/b&gt; and currently &lt;b&gt;unlocked&lt;/b&gt;</source>
        <translation>wallet رمزگذاری شد و در حال حاضر از حالت قفل در آمده است</translation>
    </message>
    <message>
        <source>Wallet is &lt;b&gt;encrypted&lt;/b&gt; and currently &lt;b&gt;locked&lt;/b&gt;</source>
        <translation>wallet رمزگذاری شد و در حال حاضر قفل است</translation>
    </message>
    <message>
        <source>Original message:</source>
        <translation>پیام اصلی:</translation>
    </message>
    </context>
<context>
    <name>CoinControlDialog</name>
    <message>
        <source>Coin Selection</source>
        <translation>انتخاب کوین</translation>
    </message>
    <message>
        <source>Quantity:</source>
        <translation>مقدار</translation>
    </message>
    <message>
        <source>Bytes:</source>
        <translation>بایت ها:</translation>
    </message>
    <message>
        <source>Amount:</source>
        <translation>میزان وجه:</translation>
    </message>
    <message>
        <source>Fee:</source>
        <translation>هزینه</translation>
    </message>
    <message>
<<<<<<< HEAD
        <source>Dust:</source>
        <translation>گرد و غبار با داست:</translation>
    </message>
    <message>
=======
>>>>>>> 44d8b13c
        <source>After Fee:</source>
        <translation>بعد از احتساب کارمزد</translation>
    </message>
    <message>
        <source>Change:</source>
        <translation>تغییر</translation>
    </message>
    <message>
<<<<<<< HEAD
        <source>(un)select all</source>
        <translation>(عدم)انتخاب همه</translation>
    </message>
    <message>
        <source>Tree mode</source>
        <translation>حالت درختی</translation>
    </message>
    <message>
=======
>>>>>>> 44d8b13c
        <source>List mode</source>
        <translation>حالت لیستی</translation>
    </message>
    <message>
<<<<<<< HEAD
        <source>Amount</source>
        <translation>میزان</translation>
    </message>
    <message>
        <source>Received with label</source>
        <translation>دریافت شده با برچسب</translation>
    </message>
    <message>
        <source>Received with address</source>
        <translation>دریافت شده با آدرس</translation>
    </message>
    <message>
        <source>Date</source>
        <translation>تاریخ</translation>
    </message>
    <message>
        <source>Confirmations</source>
        <translation>تاییدیه</translation>
    </message>
    <message>
        <source>Confirmed</source>
        <translation>تایید شده</translation>
    </message>
    <message>
        <source>Copy address</source>
        <translation>کپی آدرس</translation>
=======
        <source>&amp;Copy address</source>
        <translation type="unfinished">تکثیر نشانی</translation>
>>>>>>> 44d8b13c
    </message>
    <message>
        <source>Copy label</source>
        <translation>کپی برچسب</translation>
    </message>
    <message>
        <source>Copy amount</source>
        <translation>کپی مقدار</translation>
    </message>
    <message>
        <source>Copy transaction ID</source>
        <translation>کپی شناسه تراکنش</translation>
    </message>
    <message>
        <source>Lock unspent</source>
        <translation>قفل کردن خرج نشده ها</translation>
    </message>
    <message>
        <source>Unlock unspent</source>
        <translation>بازکردن قفل خرج نشده ها</translation>
    </message>
    <message>
        <source>Copy quantity</source>
        <translation>کپی مقدار</translation>
    </message>
    <message>
        <source>Copy fee</source>
        <translation>کپی هزینه</translation>
    </message>
    <message>
        <source>Copy after fee</source>
        <translation>کپی کردن بعد از احتساب کارمزد</translation>
    </message>
    <message>
        <source>Copy bytes</source>
        <translation>کپی کردن بایت ها</translation>
    </message>
    <message>
<<<<<<< HEAD
        <source>Copy dust</source>
        <translation>کپی کردن داست:</translation>
    </message>
    <message>
=======
>>>>>>> 44d8b13c
        <source>Copy change</source>
        <translation>کپی کردن تغییر</translation>
    </message>
    <message>
        <source>(%1 locked)</source>
        <translation>(قفل شده است %1)</translation>
    </message>
    <message>
<<<<<<< HEAD
        <source>yes</source>
        <translation>بله</translation>
    </message>
    <message>
        <source>no</source>
        <translation>خیر</translation>
    </message>
    <message>
        <source>This label turns red if any recipient receives an amount smaller than the current dust threshold.</source>
        <translation>اگر هر گیرنده مقداری کمتر آستانه فعلی دریافت کند از این لیبل قرمز می‌شود.</translation>
    </message>
    <message>
        <source>(no label)</source>
        <translation>(برچسب ندارد)</translation>
    </message>
    <message>
=======
>>>>>>> 44d8b13c
        <source>change from %1 (%2)</source>
        <translation>تغییر از %1 (%2)</translation>
    </message>
    <message>
        <source>(change)</source>
        <translation>(تغییر)</translation>
    </message>
</context>
<context>
    <name>CreateWalletActivity</name>
    <message>
        <source>Creating Wallet &lt;b&gt;%1&lt;/b&gt;...</source>
        <translation>در حال ایجاد کیف پول &lt;b&gt; %1&lt;/b&gt;...</translation>
    </message>
    <message>
        <source>Create wallet failed</source>
        <translation>کیف پول ایجاد نگردید</translation>
    </message>
    <message>
        <source>Create wallet warning</source>
        <translation>هشدار ایجاد کیف پول</translation>
    </message>
</context>
<context>
    <name>CreateWalletDialog</name>
    <message>
        <source>Create Wallet</source>
        <translation>ایجاد کیف پول</translation>
    </message>
    <message>
        <source>Wallet Name</source>
        <translation>نام کیف پول</translation>
    </message>
    <message>
        <source>Encrypt the wallet. The wallet will be encrypted with a passphrase of your choice.</source>
        <translation>کیف پول را رمز نگاری نمائید. کیف پول با کلمات رمز انتخاب خودتان رمز نگاری خواهد شد</translation>
    </message>
    <message>
        <source>Encrypt Wallet</source>
        <translation>رمز نگاری کیف پول</translation>
    </message>
    <message>
        <source>Disable private keys for this wallet. Wallets with private keys disabled will have no private keys and cannot have an HD seed or imported private keys. This is ideal for watch-only wallets.</source>
        <translation>غیر فعال کردن کلیدهای خصوصی برای این کیف پول. کیف پول هایی با کلید های خصوصی غیر فعال هیچ کلید خصوصی نداشته و نمیتوانند HD داشته باشند و یا کلید های خصوصی دارد شدنی داشته باشند. این کیف پول ها صرفاً برای رصد مناسب هستند.</translation>
    </message>
    <message>
        <source>Disable Private Keys</source>
        <translation>غیر فعال کردن کلیدهای خصوصی</translation>
    </message>
    <message>
        <source>Make a blank wallet. Blank wallets do not initially have private keys or scripts. Private keys and addresses can be imported, or an HD seed can be set, at a later time.</source>
        <translation>یک کیف پول خالی درست کنید. کیف پول های خالی در ابتدا کلید یا اسکریپت خصوصی ندارند. کلیدها و آدرسهای خصوصی می توانند وارد شوند یا بذر HD را می توان بعداً تنظیم نمود.</translation>
    </message>
    <message>
        <source>Make Blank Wallet</source>
        <translation>ساخت کیف پول خالی</translation>
    </message>
    <message>
        <source>Create</source>
        <translation>ایجاد</translation>
    </message>
</context>
<context>
    <name>EditAddressDialog</name>
    <message>
        <source>Edit Address</source>
        <translation>ویرایش حساب</translation>
    </message>
    <message>
        <source>&amp;Label</source>
        <translation>برچسب</translation>
    </message>
    <message>
        <source>The label associated with this address list entry</source>
        <translation>برچسب مرتبط با لیست آدرس ورودی</translation>
    </message>
    <message>
        <source>The address associated with this address list entry. This can only be modified for sending addresses.</source>
        <translation>برچسب مرتبط با لیست آدرس ورودی می باشد. این می تواند فقط  برای آدرس های ارسالی اصلاح شود.</translation>
    </message>
    <message>
        <source>&amp;Address</source>
        <translation>آدرس</translation>
    </message>
    <message>
        <source>New sending address</source>
        <translation>آدرس ارسالی جدید</translation>
    </message>
    <message>
        <source>Edit receiving address</source>
        <translation>ویرایش آدرس دریافتی</translation>
    </message>
    <message>
        <source>Edit sending address</source>
        <translation>ویرایش آدرس ارسالی</translation>
    </message>
    <message>
        <source>The entered address "%1" is not a valid Particl address.</source>
        <translation>آدرس وارد شده "%1" آدرس معتبر بیت کوین نیست.</translation>
    </message>
    <message>
        <source>The entered address "%1" is already in the address book with label "%2".</source>
        <translation>آدرس وارد شده "%1" در حال حاظر در دفترچه آدرس ها موجود است با برچسب "%2" .</translation>
    </message>
    <message>
        <source>Could not unlock wallet.</source>
        <translation>نمیتوان کیف پول را باز کرد.</translation>
    </message>
    <message>
        <source>New key generation failed.</source>
        <translation>تولید کلید جدید به خطا انجامید.</translation>
    </message>
</context>
<context>
    <name>FreespaceChecker</name>
    <message>
        <source>A new data directory will be created.</source>
        <translation>پوشه داده جدید ساخته خواهد شد</translation>
    </message>
    <message>
        <source>name</source>
        <translation>نام</translation>
    </message>
    <message>
        <source>Directory already exists. Add %1 if you intend to create a new directory here.</source>
        <translation>این پوشه در حال حاضر وجود دارد. اگر می‌خواهید یک دایرکتوری جدید در این‌جا ایجاد کنید، %1 را اضافه کنید.</translation>
    </message>
    <message>
        <source>Path already exists, and is not a directory.</source>
        <translation>مسیر داده شده موجود است و به یک پوشه اشاره نمی‌کند.</translation>
    </message>
    <message>
        <source>Cannot create data directory here.</source>
        <translation>نمیتوان در اینجا پوشه داده ساخت.</translation>
    </message>
</context>
<context>
    <name>HelpMessageDialog</name>
    <message>
        <source>version</source>
        <translation>نسخه</translation>
    </message>
    <message>
        <source>About %1</source>
        <translation>حدود %1</translation>
    </message>
    <message>
        <source>Command-line options</source>
        <translation>گزینه های خط-فرمان</translation>
    </message>
</context>
<context>
    <name>Intro</name>
    <message>
        <source>Welcome</source>
        <translation>خوش آمدید</translation>
    </message>
    <message>
        <source>Welcome to %1.</source>
        <translation>به %1 خوش آمدید.</translation>
    </message>
    <message>
        <source>As this is the first time the program is launched, you can choose where %1 will store its data.</source>
        <translation>از آنجا که اولین مرتبه این برنامه اجرا می‌شود، شما می‌توانید محل ذخیره داده‌های %1 را انتخاب نمایید.</translation>
    </message>
    <message>
        <source>Use the default data directory</source>
        <translation>استفاده کردن از پوشه داده پیشفرض</translation>
    </message>
    <message>
        <source>Use a custom data directory:</source>
        <translation>استفاده کردن از پوشه داده مخصوص:</translation>
    </message>
    <message>
        <source>Particl</source>
        <translation>بیت کوین</translation>
    </message>
    <message>
        <source>At least %1 GB of data will be stored in this directory, and it will grow over time.</source>
        <translation>حداقل %1 گیگابایت اطلاعات در این شاخه ذخیره خواهد شد، که به مرور زمان افزایش خواهد یافت.</translation>
    </message>
    <message>
        <source>Approximately %1 GB of data will be stored in this directory.</source>
        <translation>تقریبا %1 گیگابایت داده در این شاخه ذخیره خواهد شد.</translation>
    </message>
    <message>
        <source>The wallet will also be stored in this directory.</source>
        <translation>کیف پول هم در همین دایرکتوری ذخیره می‌شود.</translation>
    </message>
    <message>
        <source>Error: Specified data directory "%1" cannot be created.</source>
        <translation>خطا: نمی‌توان پوشه‌ای برای داده‌ها در «%1» ایجاد کرد.</translation>
    </message>
    <message>
        <source>Error</source>
        <translation>خطا</translation>
    </message>
    <message numerus="yes">
        <source>%n GB of free space available</source>
        <translation><numerusform>%n گیگابایت از فضای موچود است</numerusform><numerusform>%n گیگابایت از فضای موچود است</numerusform></translation>
    </message>
    <message numerus="yes">
        <source>(of %n GB needed)</source>
        <translation><numerusform>(از %n گیگابایت مورد نیاز)</numerusform><numerusform>(از %n گیگابایت مورد نیاز)</numerusform></translation>
    </message>
    </context>
<context>
    <name>ModalOverlay</name>
    <message>
        <source>Form</source>
        <translation>فرم</translation>
    </message>
    <message>
        <source>Number of blocks left</source>
        <translation>تعداد بلوک‌های باقیمانده</translation>
    </message>
    <message>
        <source>Unknown...</source>
        <translation>ناشناس...</translation>
    </message>
    <message>
        <source>Last block time</source>
        <translation>زمان آخرین بلوک</translation>
    </message>
    <message>
        <source>Progress</source>
        <translation>پیشرفت</translation>
    </message>
    <message>
        <source>Progress increase per hour</source>
        <translation>سرعت افزایش پیشرفت بر ساعت</translation>
    </message>
    <message>
        <source>calculating...</source>
        <translation>در حال محاسبه...</translation>
    </message>
    <message>
        <source>Estimated time left until synced</source>
        <translation>زمان تقریبی باقی‌مانده تا همگام شدن</translation>
    </message>
    <message>
        <source>Hide</source>
        <translation>پنهان کردن</translation>
    </message>
    <message>
        <source>Esc</source>
        <translation>خروج</translation>
    </message>
    </context>
<context>
    <name>OpenURIDialog</name>
    <message>
        <source>URI:</source>
        <translation>آدرس:</translation>
    </message>
</context>
<context>
    <name>OpenWalletActivity</name>
    <message>
        <source>Open wallet failed</source>
        <translation>بازکردن کیف پول به مشکل خورده است</translation>
    </message>
    <message>
        <source>Open wallet warning</source>
        <translation>هشدار باز کردن کیف پول</translation>
    </message>
    <message>
        <source>default wallet</source>
        <translation>کیف پول پیش‌فرض</translation>
    </message>
    </context>
<context>
    <name>OptionsDialog</name>
    <message>
        <source>Options</source>
        <translation>گزینه ها</translation>
    </message>
    <message>
        <source>&amp;Main</source>
        <translation>&amp;اصلی</translation>
    </message>
    <message>
        <source>Automatically start %1 after logging in to the system.</source>
        <translation>اجرای خودکار %1 بعد زمان ورود به سیستم.</translation>
    </message>
    <message>
        <source>Size of &amp;database cache</source>
        <translation>اندازه کش پایگاه داده.</translation>
    </message>
    <message>
        <source>&amp;Hide tray icon</source>
        <translation>مخفی کردن ایکون
</translation>
    </message>
    <message>
        <source>Open Configuration File</source>
        <translation>بازکردن فایل پیکربندی</translation>
    </message>
    <message>
        <source>Reset all client options to default.</source>
        <translation>ریست تمامی تنظیمات کلاینت به پیشفرض</translation>
    </message>
    <message>
        <source>&amp;Reset Options</source>
        <translation>تنظیم مجدد گزینه ها</translation>
    </message>
    <message>
        <source>&amp;Network</source>
        <translation>شبکه</translation>
    </message>
    <message>
        <source>GB</source>
        <translation>گیگابایت</translation>
    </message>
    <message>
        <source>MiB</source>
        <translation>MiB</translation>
    </message>
    <message>
        <source>W&amp;allet</source>
        <translation>کیف پول</translation>
    </message>
    <message>
        <source>Expert</source>
        <translation>حرفه‌ای</translation>
    </message>
    <message>
        <source>Enable coin &amp;control features</source>
        <translation>فعال کردن قابلیت سکه و کنترل</translation>
    </message>
    <message>
        <source>Automatically open the Particl client port on the router. This only works when your router supports UPnP and it is enabled.</source>
        <translation>باز کردن خودکار درگاه شبکهٔ بیت‌کوین روی روترها. تنها زمانی کار می‌کند که روتر از پروتکل UPnP پشتیبانی کند و این پروتکل فعال باشد.</translation>
    </message>
    <message>
        <source>Map port using &amp;UPnP</source>
        <translation>نگاشت درگاه شبکه با استفاده از پروتکل &amp;UPnP</translation>
    </message>
    <message>
        <source>Accept connections from outside.</source>
        <translation>پذیرفتن اتصال شدن از بیرون</translation>
    </message>
    <message>
        <source>Allow incomin&amp;g connections</source>
        <translation>اجازه دادن به ارتباطات ورودی</translation>
    </message>
    <message>
        <source>Proxy &amp;IP:</source>
        <translation>پراکسی و آی‌پی:</translation>
    </message>
    <message>
        <source>&amp;Port:</source>
        <translation>پورت:</translation>
    </message>
    <message>
        <source>Port of the proxy (e.g. 9050)</source>
        <translation>پورت پراکسی (مثال ۹۰۵۰)</translation>
    </message>
    <message>
        <source>IPv4</source>
        <translation>IPv4</translation>
    </message>
    <message>
        <source>IPv6</source>
        <translation>IPv6</translation>
    </message>
    <message>
        <source>Tor</source>
        <translation>شبکه Tor</translation>
    </message>
    <message>
        <source>&amp;Window</source>
        <translation>پنجره</translation>
    </message>
    <message>
        <source>Show only a tray icon after minimizing the window.</source>
        <translation>تنها بعد از کوچک کردن پنجره، tray icon را نشان بده.</translation>
    </message>
    <message>
        <source>&amp;Minimize to the tray instead of the taskbar</source>
        <translation>&amp;کوچک کردن به سینی به‌جای نوار وظیفه</translation>
    </message>
    <message>
        <source>M&amp;inimize on close</source>
        <translation>کوچک کردن &amp;در زمان بسته شدن</translation>
    </message>
    <message>
        <source>&amp;Display</source>
        <translation>نمایش</translation>
    </message>
    <message>
        <source>User Interface &amp;language:</source>
        <translation>زبان واسط کاربری:</translation>
    </message>
    <message>
        <source>&amp;Unit to show amounts in:</source>
        <translation>واحد نمایشگر مقادیر:</translation>
    </message>
    <message>
        <source>Choose the default subdivision unit to show in the interface and when sending coins.</source>
        <translation>انتخاب واحد پول مورد استفاده برای نمایش در پنجره‌ها و برای ارسال سکه.</translation>
    </message>
    <message>
        <source>Whether to show coin control features or not.</source>
        <translation>که امکانات کنترل کوین‌ها نشان داده شود یا نه.</translation>
    </message>
    <message>
        <source>&amp;Third party transaction URLs</source>
        <translation>URLهای تراکنش شخص ثالث</translation>
    </message>
    <message>
        <source>&amp;OK</source>
        <translation>تایید</translation>
    </message>
    <message>
        <source>&amp;Cancel</source>
        <translation>لغو</translation>
    </message>
    <message>
        <source>default</source>
        <translation>پیش فرض</translation>
    </message>
    <message>
        <source>none</source>
        <translation>خالی</translation>
    </message>
    <message>
        <source>Confirm options reset</source>
        <translation>تایید ریست تنظیمات</translation>
    </message>
    <message>
        <source>Client restart required to activate changes.</source>
        <translation>کلاینت نیازمند ریست شدن است برای فعال کردن تغییرات</translation>
    </message>
    <message>
        <source>Client will be shut down. Do you want to proceed?</source>
        <translation>کلاینت خاموش خواهد شد.آیا میخواهید ادامه دهید؟</translation>
    </message>
    <message>
        <source>Configuration options</source>
        <translation>تنظیمات پیکربندی</translation>
    </message>
    <message>
        <source>Error</source>
        <translation>خطا</translation>
    </message>
    <message>
        <source>The configuration file could not be opened.</source>
        <translation>فایل پیکربندی قادر به بازشدن نبود.</translation>
    </message>
    <message>
        <source>This change would require a client restart.</source>
        <translation>تغییرات منوط به ریست کاربر است.</translation>
    </message>
    <message>
        <source>The supplied proxy address is invalid.</source>
        <translation>آدرس پراکسی ارائه شده نامعتبر است.</translation>
    </message>
</context>
<context>
    <name>OverviewPage</name>
    <message>
        <source>Form</source>
        <translation>فرم</translation>
    </message>
    <message>
        <source>The displayed information may be out of date. Your wallet automatically synchronizes with the Particl network after a connection is established, but this process has not completed yet.</source>
        <translation>اطلاعات نمایش داده شده ممکن است روزآمد نباشد. wallet شما به صورت خودکار بعد از برقراری اتصال با شبکه particl به روز می شود اما این فرایند هنوز تکمیل نشده است.</translation>
    </message>
    <message>
        <source>Watch-only:</source>
        <translation>فقط قابل-مشاهده:</translation>
    </message>
    <message>
        <source>Available:</source>
        <translation>در دسترس:</translation>
    </message>
    <message>
        <source>Your current spendable balance</source>
        <translation>موجودی قابل خرج در الان</translation>
    </message>
    <message>
        <source>Pending:</source>
        <translation>در حال انتظار:</translation>
    </message>
    <message>
        <source>Total of transactions that have yet to be confirmed, and do not yet count toward the spendable balance</source>
        <translation>تعداد تراکنشهایی که نیاز به تایید دارند و هنوز در مانده حساب جاری شما به حساب نیامده اند</translation>
    </message>
    <message>
        <source>Immature:</source>
        <translation>نارسیده:</translation>
    </message>
    <message>
        <source>Mined balance that has not yet matured</source>
        <translation>موجودی استخراج شده هنوز کامل نشده است</translation>
    </message>
    <message>
        <source>Balances</source>
        <translation>موجودی ها</translation>
    </message>
    <message>
        <source>Total:</source>
        <translation>کل:</translation>
    </message>
    <message>
        <source>Your current total balance</source>
        <translation>موجودی شما در همین لحظه</translation>
    </message>
    <message>
        <source>Your current balance in watch-only addresses</source>
        <translation>موجودی شما در همین لحظه در آدرس های Watch only Addresses</translation>
    </message>
    <message>
        <source>Spendable:</source>
        <translation>قابل مصرف:</translation>
    </message>
    <message>
        <source>Recent transactions</source>
        <translation>تراکنش های اخیر</translation>
    </message>
    <message>
        <source>Unconfirmed transactions to watch-only addresses</source>
        <translation>تراکنش های تایید نشده به آدرس های فقط قابل مشاهده watch-only</translation>
    </message>
    <message>
        <source>Mined balance in watch-only addresses that has not yet matured</source>
        <translation>موجودی استخراج شده در آدرس های فقط قابل مشاهده هنوز کامل نشده است</translation>
    </message>
    </context>
<context>
    <name>PSBTOperationsDialog</name>
    <message>
        <source>Dialog</source>
        <translation>تگفتگو</translation>
    </message>
    <message>
        <source>Copy to Clipboard</source>
        <translation>کپی کردن</translation>
    </message>
    <message>
        <source>Save...</source>
        <translation>ذخیره...</translation>
    </message>
    <message>
        <source>Close</source>
        <translation>بستن</translation>
    </message>
    <message>
        <source>Unknown error processing transaction.</source>
        <translation>مشکل نامشخصی در پردازش عملیات رخ داده.</translation>
    </message>
    <message>
        <source>Save Transaction Data</source>
        <translation>ذخیره اطلاعات عملیات</translation>
    </message>
    <message>
        <source>own address</source>
        <translation type="unfinished">آدرس خود</translation>
    </message>
    <message>
        <source>Total Amount</source>
        <translation>میزان کل</translation>
    </message>
    <message>
        <source>or</source>
        <translation>یا</translation>
    </message>
    <message>
        <source>Transaction still needs signature(s).</source>
        <translation>عملیات هنوز به امضا(ها) نیاز دارد.</translation>
    </message>
    <message>
        <source>(But this wallet cannot sign transactions.)</source>
        <translation>(اما این کیف‌‌پول نمی‌تواند عملیات‌ها را امضا کند.)</translation>
    </message>
    <message>
        <source>Transaction status is unknown.</source>
        <translation>وضعیت عملیات نامشخص است.</translation>
    </message>
</context>
<context>
    <name>PaymentServer</name>
    <message>
        <source>Payment request error</source>
        <translation>درخواست پرداخت با خطا مواجه شد</translation>
    </message>
    <message>
        <source>Cannot start particl: click-to-pay handler</source>
        <translation>نمی‌توان بیت‌کوین را اجرا کرد: کنترل‌کنندهٔ کلیک-و-پرداخت</translation>
    </message>
    <message>
        <source>URI handling</source>
        <translation>مدیریت URI</translation>
    </message>
    <message>
        <source>Invalid payment address %1</source>
        <translation>آدرس پرداخت نامعتبر %1</translation>
    </message>
    <message>
        <source>Payment request file handling</source>
        <translation>درحال پردازش درخواست پرداخت</translation>
    </message>
</context>
<context>
    <name>PeerTableModel</name>
    <message>
        <source>User Agent</source>
        <translation>نماینده کاربر</translation>
    </message>
    <message>
        <source>Node/Service</source>
        <translation>گره/خدمت</translation>
    </message>
    <message>
        <source>NodeId</source>
        <translation>شناسه گره</translation>
    </message>
    <message>
        <source>Ping</source>
        <translation>پینگ</translation>
    </message>
    <message>
        <source>Sent</source>
        <translation>فرستاده شد</translation>
    </message>
    <message>
        <source>Received</source>
        <translation>دریافت شد</translation>
    </message>
</context>
<context>
    <name>QObject</name>
    <message>
        <source>Amount</source>
        <translation>میزان</translation>
    </message>
    <message>
        <source>Enter a Particl address (e.g. %1)</source>
        <translation>آدرس بیت کوین را وارد کنید (به طور مثال %1)</translation>
    </message>
    <message>
        <source>%1 d</source>
        <translation>%1 روز قبل</translation>
    </message>
    <message>
<<<<<<< HEAD
        <source>%1 h</source>
        <translation>%1 ساعت قبل</translation>
    </message>
    <message>
        <source>%1 m</source>
        <translation>%1 دقیقه قبل</translation>
=======
        <source>Type</source>
        <extracomment>Title of Peers Table column which describes the type of peer connection. The "type" describes why the connection exists.</extracomment>
        <translation type="unfinished">نوع</translation>
>>>>>>> 44d8b13c
    </message>
    <message>
        <source>%1 s</source>
        <translation>%1 ثانیه قبل</translation>
    </message>
    <message>
        <source>None</source>
        <translation>هیچ کدام</translation>
    </message>
    <message>
        <source>N/A</source>
        <translation>موجود نیست</translation>
    </message>
    <message>
        <source>%1 ms</source>
        <translation>%1 میلی ثانیه</translation>
    </message>
    <message numerus="yes">
        <source>%n second(s)</source>
        <translation><numerusform>%n ثانیه</numerusform><numerusform>%n ثانیه</numerusform></translation>
    </message>
    <message numerus="yes">
        <source>%n minute(s)</source>
        <translation><numerusform>%n دقیقه</numerusform><numerusform>%n دقیقه</numerusform></translation>
    </message>
    <message numerus="yes">
        <source>%n hour(s)</source>
        <translation><numerusform>%n ساعت</numerusform><numerusform>%n ساعت</numerusform></translation>
    </message>
    <message numerus="yes">
        <source>%n day(s)</source>
        <translation><numerusform>%n روز</numerusform><numerusform>%n روز</numerusform></translation>
    </message>
    <message numerus="yes">
        <source>%n week(s)</source>
        <translation><numerusform>%n هفته</numerusform><numerusform>%n هفته</numerusform></translation>
    </message>
    <message>
        <source>%1 and %2</source>
        <translation>%1 و %2</translation>
    </message>
    <message numerus="yes">
        <source>%n year(s)</source>
        <translation><numerusform>%n سال</numerusform><numerusform>%n سال</numerusform></translation>
    </message>
    <message>
        <source>%1 B</source>
        <translation>%1 بایت</translation>
    </message>
    <message>
        <source>%1 KB</source>
        <translation>%1 کیلوبایت</translation>
    </message>
    <message>
        <source>%1 MB</source>
        <translation>%1 مگابایت</translation>
    </message>
    <message>
        <source>%1 GB</source>
        <translation>%1 گیگابایت</translation>
    </message>
    <message>
        <source>Error: Specified data directory "%1" does not exist.</source>
        <translation>خطا: پوشهٔ مشخص شده برای داده‌ها در «%1» وجود ندارد.</translation>
    </message>
    <message>
        <source>Error: %1</source>
        <translation>خطا: %1</translation>
    </message>
    <message>
        <source>%1 didn't yet exit safely...</source>
        <translation>%1 به درستی بسته نشد</translation>
    </message>
    <message>
        <source>unknown</source>
        <translation>ناشناس</translation>
    </message>
</context>
<context>
    <name>QRImageWidget</name>
    <message>
        <source>&amp;Save Image...</source>
        <translation>&amp;ذخیره کردن Image...</translation>
    </message>
    <message>
        <source>&amp;Copy Image</source>
        <translation>&amp;کپی کردن image</translation>
    </message>
    <message>
        <source>Resulting URI too long, try to reduce the text for label / message.</source>
        <translation>URL ایجاد شده خیلی طولانی است. سعی کنید طول برچسب و یا پیام را کمتر کنید.</translation>
    </message>
    <message>
        <source>Error encoding URI into QR Code.</source>
        <translation>خطا در تبدیل نشانی اینترنتی به صورت کد QR.</translation>
    </message>
    <message>
        <source>QR code support not available.</source>
        <translation>پستیبانی از QR کد در دسترس نیست.</translation>
    </message>
    <message>
        <source>Save QR Code</source>
        <translation>ذحیره کردن Qr Code</translation>
    </message>
    <message>
        <source>PNG Image (*.png)</source>
        <translation>تصویر با فرمت PNG انتخاب(*.png)</translation>
    </message>
</context>
<context>
    <name>RPCConsole</name>
    <message>
        <source>N/A</source>
        <translation>موجود نیست</translation>
    </message>
    <message>
        <source>Client version</source>
        <translation>ویرایش کنسول RPC</translation>
    </message>
    <message>
        <source>&amp;Information</source>
        <translation>&amp;اطلاعات</translation>
    </message>
    <message>
        <source>General</source>
        <translation>عمومی</translation>
    </message>
    <message>
        <source>Using BerkeleyDB version</source>
        <translation>استفاده از نسخه پایگاه‌داده برکلی</translation>
    </message>
    <message>
        <source>Datadir</source>
        <translation>پوشه داده Datadir</translation>
    </message>
    <message>
        <source>Blocksdir</source>
        <translation>فولدر بلاکها</translation>
    </message>
    <message>
        <source>Startup time</source>
        <translation>زمان آغاز به کار</translation>
    </message>
    <message>
        <source>Network</source>
        <translation>شبکه</translation>
    </message>
    <message>
        <source>Name</source>
        <translation>نام</translation>
    </message>
    <message>
        <source>Number of connections</source>
        <translation>تعداد اتصال</translation>
    </message>
    <message>
        <source>Block chain</source>
        <translation>زنجیره مجموعه تراکنش ها</translation>
    </message>
    <message>
        <source>Memory Pool</source>
        <translation>استخر حافظه</translation>
    </message>
    <message>
        <source>Current number of transactions</source>
        <translation>تعداد تراکنش ها در حال حاضر</translation>
    </message>
    <message>
        <source>Memory usage</source>
        <translation>حافظه استفاده شده</translation>
    </message>
    <message>
        <source>Wallet: </source>
        <translation>کیف پول:</translation>
    </message>
    <message>
        <source>(none)</source>
        <translation>(هیچ کدام)</translation>
    </message>
    <message>
        <source>&amp;Reset</source>
        <translation>&amp;ریست کردن</translation>
    </message>
    <message>
        <source>Received</source>
        <translation>دریافت شد</translation>
    </message>
    <message>
        <source>Sent</source>
        <translation>فرستاده شد</translation>
    </message>
    <message>
        <source>&amp;Peers</source>
        <translation>&amp;همتاها</translation>
    </message>
    <message>
        <source>Banned peers</source>
        <translation>همتاهای بن شده</translation>
    </message>
    <message>
        <source>Select a peer to view detailed information.</source>
        <translation>انتخاب همتا یا جفت برای جزییات اطلاعات</translation>
    </message>
    <message>
        <source>Direction</source>
        <translation>مسیر</translation>
    </message>
    <message>
        <source>Version</source>
        <translation>نسخه</translation>
    </message>
    <message>
        <source>Starting Block</source>
        <translation>بلاک اولیه</translation>
    </message>
    <message>
        <source>Synced Blocks</source>
        <translation>بلاک‌های همگام‌سازی‌ شده</translation>
    </message>
    <message>
        <source>User Agent</source>
        <translation>نماینده کاربر</translation>
    </message>
    <message>
        <source>Node window</source>
        <translation>پنجره گره</translation>
    </message>
    <message>
        <source>Current block height</source>
        <translation>ارتفاع فعلی بلوک</translation>
    </message>
    <message>
        <source>Decrease font size</source>
        <translation>کاهش دادن اندازه فونت</translation>
    </message>
    <message>
        <source>Increase font size</source>
        <translation>افزایش دادن اندازه فونت</translation>
    </message>
    <message>
        <source>Services</source>
        <translation>خدمات</translation>
    </message>
    <message>
        <source>Connection Time</source>
        <translation>زمان اتصال</translation>
    </message>
    <message>
        <source>Last Send</source>
        <translation>آخرین ارسال</translation>
    </message>
    <message>
        <source>Last Receive</source>
        <translation>آخرین دریافت</translation>
    </message>
    <message>
        <source>Ping Time</source>
        <translation>مدت زمان پینگ</translation>
    </message>
    <message>
        <source>Ping Wait</source>
        <translation>انتظار پینگ</translation>
    </message>
    <message>
        <source>Min Ping</source>
        <translation>حداقل پینگ</translation>
    </message>
    <message>
        <source>Last block time</source>
        <translation>زمان آخرین بلوک</translation>
    </message>
    <message>
        <source>&amp;Open</source>
        <translation>&amp;بازکردن</translation>
    </message>
    <message>
        <source>&amp;Console</source>
        <translation>&amp;کنسول</translation>
    </message>
    <message>
        <source>&amp;Network Traffic</source>
        <translation>&amp;شلوغی شبکه</translation>
    </message>
    <message>
        <source>Totals</source>
        <translation>جمع کل ها</translation>
    </message>
    <message>
        <source>In:</source>
        <translation>به یا داخل:</translation>
    </message>
    <message>
        <source>Out:</source>
        <translation>خارج شده:</translation>
    </message>
    <message>
        <source>Debug log file</source>
        <translation>فایلِ لاگِ اشکال زدایی</translation>
    </message>
    <message>
        <source>Clear console</source>
        <translation>پاک کردن کنسول</translation>
    </message>
    <message>
        <source>1 &amp;hour</source>
        <translation>1 &amp;ساعت</translation>
    </message>
    <message>
        <source>1 &amp;day</source>
        <translation>1 &amp;روز</translation>
    </message>
    <message>
        <source>1 &amp;week</source>
        <translation>1 &amp;هفته</translation>
    </message>
    <message>
        <source>1 &amp;year</source>
        <translation>1 &amp;سال</translation>
    </message>
    <message>
        <source>&amp;Disconnect</source>
        <translation>&amp;قطع شدن</translation>
    </message>
    <message>
        <source>Ban for</source>
        <translation>بن یا بن شده برای</translation>
    </message>
    <message>
        <source>&amp;Unban</source>
        <translation>&amp;خارج کردن از بن</translation>
    </message>
    <message>
        <source>Network activity disabled</source>
        <translation>فعالیت شبکه غیر فعال شد</translation>
    </message>
    <message>
        <source>(node id: %1)</source>
        <translation>(شناسه گره: %1)</translation>
    </message>
    <message>
        <source>via %1</source>
        <translation>با %1</translation>
    </message>
    <message>
        <source>never</source>
        <translation>هیچ وقت</translation>
    </message>
    <message>
        <source>Unknown</source>
        <translation>ناشناس یا نامعلوم</translation>
    </message>
</context>
<context>
    <name>ReceiveCoinsDialog</name>
    <message>
        <source>&amp;Amount:</source>
        <translation>میزان وجه:</translation>
    </message>
    <message>
        <source>&amp;Label:</source>
        <translation>برچسب:</translation>
    </message>
    <message>
        <source>&amp;Message:</source>
        <translation>پیام:</translation>
    </message>
    <message>
        <source>Use this form to request payments. All fields are &lt;b&gt;optional&lt;/b&gt;.</source>
        <translation>از این فرم استفاده کنید برای درخواست پرداخت ها.تمامی گزینه ها &lt;b&gt;اختیاری&lt;/b&gt;هستند.</translation>
    </message>
    <message>
        <source>Clear all fields of the form.</source>
        <translation>پاک کردن تمامی گزینه های این فرم</translation>
    </message>
    <message>
        <source>Clear</source>
        <translation>پاک کردن</translation>
    </message>
    <message>
        <source>Requested payments history</source>
        <translation>تاریخچه پرداخت های درخواست شده</translation>
    </message>
    <message>
        <source>Show</source>
        <translation>نمایش</translation>
    </message>
    <message>
        <source>Remove the selected entries from the list</source>
        <translation>حذف ورودی های انتخاب‌شده از لیست</translation>
    </message>
    <message>
        <source>Remove</source>
        <translation>حذف</translation>
    </message>
    <message>
        <source>Copy URI</source>
        <translation>کپی کردن آدرس URL</translation>
    </message>
    <message>
        <source>Copy label</source>
        <translation>کپی برچسب</translation>
    </message>
    <message>
        <source>Copy message</source>
        <translation>کپی کردن پیام</translation>
    </message>
    <message>
<<<<<<< HEAD
        <source>Copy amount</source>
        <translation>کپی مقدار</translation>
=======
        <source>Copy &amp;amount</source>
        <translation type="unfinished">روگرفت م&amp;قدار</translation>
    </message>
    <message>
        <source>Not recommended due to higher fees and less protection against typos.</source>
        <translation type="unfinished">به دلیل کارمزد زیاد و محافظت کمتر در برابر خطای تایپی پیشنهاد نمی‌شود</translation>
    </message>
    <message>
        <source>Generates an address compatible with older wallets.</source>
        <translation type="unfinished">آدرس سازگار با کیف‌پول‌های قدیمی‌تر تولید می‌کند</translation>
    </message>
    <message>
        <source>Generates a native segwit address (BIP-173). Some old wallets don't support it.</source>
        <translation type="unfinished">یک آدرس سگویت بومی (BIP-173) ایجاد کنید.
برخی از کیف پول های قدیمی از آن پشتیبانی نمی کنند.</translation>
    </message>
    <message>
        <source>Bech32m (Taproot)</source>
        <translation type="unfinished">Bech32m (تپ‌روت)</translation>
>>>>>>> 44d8b13c
    </message>
    <message>
        <source>Bech32m (BIP-350) is an upgrade to Bech32, wallet support is still limited.</source>
        <translation type="unfinished">Bech32m(BIP-350) یک آپدیت برای Bech32 است، پشتیبانی کیف پول هنوز محدود شده است.</translation>
    </message>
    <message>
        <source>Could not unlock wallet.</source>
        <translation>نمیتوان کیف پول را باز کرد.</translation>
    </message>
    </context>
<context>
    <name>ReceiveRequestDialog</name>
    <message>
        <source>Request payment to ...</source>
        <translation>درخواست واریز به ...</translation>
    </message>
    <message>
        <source>Address:</source>
        <translation>آدرس‌ها:</translation>
    </message>
    <message>
        <source>Amount:</source>
        <translation>میزان وجه:</translation>
    </message>
    <message>
        <source>Label:</source>
        <translation>برچسب:</translation>
    </message>
    <message>
        <source>Message:</source>
        <translation>پیام:</translation>
    </message>
    <message>
        <source>Wallet:</source>
        <translation>کیف پول:</translation>
    </message>
    <message>
        <source>Copy &amp;URI</source>
        <translation>کپی کردن &amp;آدرس URL</translation>
    </message>
    <message>
        <source>Copy &amp;Address</source>
        <translation>کپی آدرس</translation>
    </message>
    <message>
        <source>&amp;Save Image...</source>
        <translation>&amp;ذخیره کردن تصویر...</translation>
    </message>
    <message>
        <source>Request payment to %1</source>
        <translation>درخواست پرداخت به %1</translation>
    </message>
    <message>
        <source>Payment information</source>
        <translation>اطلاعات پرداخت</translation>
    </message>
</context>
<context>
    <name>RecentRequestsTableModel</name>
    <message>
<<<<<<< HEAD
        <source>Date</source>
        <translation>تاریخ</translation>
    </message>
    <message>
        <source>Label</source>
        <translation>برچسب</translation>
    </message>
    <message>
=======
>>>>>>> 44d8b13c
        <source>Message</source>
        <translation>پیام</translation>
    </message>
    <message>
<<<<<<< HEAD
        <source>(no label)</source>
        <translation>(برچسب ندارد)</translation>
    </message>
    <message>
=======
>>>>>>> 44d8b13c
        <source>(no message)</source>
        <translation>(بدون پیام)</translation>
    </message>
    <message>
        <source>(no amount requested)</source>
        <translation>(هیچ درخواست پرداخت وجود ندارد)</translation>
    </message>
    <message>
        <source>Requested</source>
        <translation>درخواست شده</translation>
    </message>
</context>
<context>
    <name>SendCoinsDialog</name>
    <message>
        <source>Send Coins</source>
        <translation>سکه های ارسالی</translation>
    </message>
    <message>
        <source>Coin Control Features</source>
        <translation>قابلیت های کنترل کوین</translation>
    </message>
    <message>
        <source>Inputs...</source>
        <translation>ورودی‌ها...</translation>
    </message>
    <message>
        <source>automatically selected</source>
        <translation>به صورت خودکار انتخاب شده</translation>
    </message>
    <message>
        <source>Insufficient funds!</source>
        <translation>وجوه ناکافی</translation>
    </message>
    <message>
<<<<<<< HEAD
        <source>Quantity:</source>
        <translation>مقدار</translation>
    </message>
    <message>
=======
>>>>>>> 44d8b13c
        <source>Bytes:</source>
        <translation>بایت ها:</translation>
    </message>
    <message>
        <source>Amount:</source>
        <translation>میزان وجه:</translation>
    </message>
    <message>
        <source>Fee:</source>
        <translation>هزینه</translation>
    </message>
    <message>
        <source>After Fee:</source>
        <translation>بعد از احتساب کارمزد</translation>
    </message>
    <message>
        <source>Change:</source>
        <translation>تغییر</translation>
    </message>
    <message>
        <source>Custom change address</source>
        <translation>تغییر آدرس مخصوص</translation>
    </message>
    <message>
        <source>Transaction Fee:</source>
        <translation>کارمزد تراکنش:</translation>
    </message>
    <message>
        <source>Choose...</source>
        <translation>انتخاب...</translation>
    </message>
    <message>
        <source>Warning: Fee estimation is currently not possible.</source>
        <translation>هشدار:تخمین کارمزد در حال حاضر امکان پذیر نیست.</translation>
    </message>
    <message>
        <source>Specify a custom fee per kB (1,000 bytes) of the transaction's virtual size.

Note:  Since the fee is calculated on a per-byte basis, a fee of "100 satoshis per kB" for a transaction size of 500 bytes (half of 1 kB) would ultimately yield a fee of only 50 satoshis.</source>
        <translation>مشخص کردن هزینه کارمزد مخصوص به ازاری کیلوبایت(1,000 بایت) حجم مجازی تراکنش

توجه: از آن جایی که کارمزد بر اساس هر بایت محاسبه میشود,هزینه کارمزد"100 ساتوشی بر کیلو بایت"برای تراکنش با حجم 500 بایت(نصف 1 کیلوبایت) کارمزد فقط اندازه 50 ساتوشی خواهد بود.</translation>
    </message>
    <message>
        <source>per kilobyte</source>
        <translation>به ازای هر کیلوبایت</translation>
    </message>
    <message>
        <source>Hide</source>
        <translation>پنهان کردن</translation>
    </message>
    <message>
        <source>Recommended:</source>
        <translation>پیشنهاد شده:</translation>
    </message>
    <message>
        <source>Custom:</source>
        <translation>سفارشی:</translation>
    </message>
    <message>
        <source>(Smart fee not initialized yet. This usually takes a few blocks...)</source>
        <translation>(مقداردهی کارمزد هوشمند هنوز مشخص نشده است.این کارمزد معمولا به اندازه چند بلاک طول میکشد...)</translation>
    </message>
    <message>
        <source>Send to multiple recipients at once</source>
        <translation>ارسال همزمان به گیرنده های متعدد</translation>
    </message>
    <message>
        <source>Add &amp;Recipient</source>
        <translation>اضافه کردن &amp;گیرنده</translation>
    </message>
    <message>
        <source>Clear all fields of the form.</source>
        <translation>پاک کردن تمامی گزینه های این فرم</translation>
    </message>
    <message>
<<<<<<< HEAD
        <source>Dust:</source>
        <translation>گرد و غبار یا داست:</translation>
=======
        <source>Choose…</source>
        <translation type="unfinished">انتخاب کنید...</translation>
>>>>>>> 44d8b13c
    </message>
    <message>
        <source>Hide transaction fee settings</source>
        <translation>تنظیمات مخفی کردن کارمزد عملیات</translation>
    </message>
    <message>
        <source>Confirmation time target:</source>
        <translation>هدف زمانی تایید شدن:</translation>
    </message>
    <message>
        <source>Enable Replace-By-Fee</source>
        <translation>فعال کردن جایگذاری دوباره از کارمزد</translation>
    </message>
    <message>
        <source>Clear &amp;All</source>
        <translation>پاک کردن همه</translation>
    </message>
    <message>
        <source>Balance:</source>
        <translation>مانده حساب:</translation>
    </message>
    <message>
        <source>Confirm the send action</source>
        <translation>تایید عملیات ارسال</translation>
    </message>
    <message>
        <source>S&amp;end</source>
<<<<<<< HEAD
        <translation>و ارسال</translation>
=======
        <translation type="unfinished">و ارسال</translation>
    </message>
    <message>
        <source>Copy quantity</source>
        <translation type="unfinished">کپی مقدار</translation>
    </message>
    <message>
        <source>Copy fee</source>
        <translation type="unfinished">کپی هزینه</translation>
    </message>
    <message>
        <source>Copy after fee</source>
        <translation type="unfinished">کپی کردن بعد از احتساب کارمزد</translation>
    </message>
    <message>
        <source>Copy bytes</source>
        <translation type="unfinished">کپی کردن بایت ها</translation>
    </message>
    <message>
        <source>Copy change</source>
        <translation type="unfinished">کپی کردن تغییر</translation>
    </message>
    <message>
        <source>%1 (%2 blocks)</source>
        <translation type="unfinished">%1(%2 بلاک ها)</translation>
>>>>>>> 44d8b13c
    </message>
    <message>
        <source>Copy quantity</source>
        <translation>کپی مقدار</translation>
    </message>
    <message>
        <source>Copy amount</source>
        <translation>کپی مقدار</translation>
    </message>
    <message>
        <source>Copy fee</source>
        <translation>کپی هزینه</translation>
    </message>
    <message>
        <source>Copy after fee</source>
        <translation>کپی کردن بعد از احتساب کارمزد</translation>
    </message>
    <message>
        <source>Copy bytes</source>
        <translation>کپی کردن بایت ها</translation>
    </message>
    <message>
        <source>Copy dust</source>
        <translation>کپی کردن داست:</translation>
    </message>
    <message>
        <source>Copy change</source>
        <translation>کپی کردن تغییر</translation>
    </message>
    <message>
        <source>%1 (%2 blocks)</source>
        <translation>%1(%2 بلاک ها)</translation>
    </message>
    <message>
        <source>%1 to %2</source>
        <translation>%1 به %2</translation>
    </message>
    <message>
        <source>Are you sure you want to send?</source>
        <translation>آیا برای ارسال کردن یا فرستادن مطمئن هستید؟</translation>
    </message>
    <message>
        <source>Save Transaction Data</source>
        <translation>ذخیره اطلاعات عملیات</translation>
    </message>
    <message>
        <source>or</source>
        <translation>یا</translation>
    </message>
    <message>
        <source>You can increase the fee later (signals Replace-By-Fee, BIP-125).</source>
        <translation>تو میتوانی بعدا هزینه کارمزد را افزایش بدی(signals Replace-By-Fee, BIP-125)</translation>
    </message>
    <message>
        <source>Please, review your transaction.</source>
        <translation>لطفا,تراکنش خود را بازبینی کنید.</translation>
    </message>
    <message>
        <source>Transaction fee</source>
        <translation>کارمزد تراکنش</translation>
    </message>
    <message>
        <source>Total Amount</source>
        <translation>میزان کل</translation>
    </message>
    <message>
<<<<<<< HEAD
        <source>Confirm send coins</source>
        <translation>تایید کردن ارسال کوین ها</translation>
=======
        <source>Unsigned Transaction</source>
        <comment>PSBT copied</comment>
        <extracomment>Caption of "PSBT has been copied" messagebox</extracomment>
        <translation type="unfinished">تراکنش امضا نشده</translation>
    </message>
    <message>
        <source>The PSBT has been copied to the clipboard. You can also save it.</source>
        <translation type="unfinished">تراکنش بیت کوین با امضای جزئی (PSBT) در کلیپ بورد کپی شده است. همچنین شما می‌توانید آن را ذخیره کنید.</translation>
    </message>
    <message>
        <source>PSBT saved to disk</source>
        <translation type="unfinished">فایل PSBT در دیسک ذخیره شد</translation>
>>>>>>> 44d8b13c
    </message>
    <message>
        <source>Send</source>
        <translation>ارسال</translation>
    </message>
    <message>
        <source>The recipient address is not valid. Please recheck.</source>
        <translation>آدرس گیرنده نامعتبر است.لطفا دوباره چک یا بررسی کنید.</translation>
    </message>
    <message>
        <source>The amount to pay must be larger than 0.</source>
        <translation>میزان پولی کخ پرداخت می کنید باید بزرگتر از 0 باشد.</translation>
    </message>
    <message>
        <source>The amount exceeds your balance.</source>
        <translation>این میزان پول بیشتر از موجودی شما است.</translation>
    </message>
    <message>
        <source>The total exceeds your balance when the %1 transaction fee is included.</source>
        <translation>این میزان بیشتر از موجودی شما است وقتی که کارمزد تراکنش %1 باشد.</translation>
    </message>
    <message>
        <source>Duplicate address found: addresses should only be used once each.</source>
        <translation>آدرس تکراری یافت شد:آدرس ها باید فقط یک بار استفاده شوند.</translation>
    </message>
    <message>
        <source>Transaction creation failed!</source>
        <translation>ایجاد تراکنش با خطا مواجه شد!</translation>
    </message>
    <message>
        <source>A fee higher than %1 is considered an absurdly high fee.</source>
        <translation>کارمزد بیشتر از %1 است,این یعنی کارمزد خیلی زیادی در نظر گرفته شده است.</translation>
    </message>
    <message>
        <source>Payment request expired.</source>
        <translation>درخواست پرداخت منقضی شد یا تاریخ آن گذشت.</translation>
    </message>
    <message>
        <source>%1/kvB</source>
        <translation type="unfinished">%1 kvB</translation>
    </message>
    <message numerus="yes">
        <source>Estimated to begin confirmation within %n block(s).</source>
        <translation><numerusform>تایید شدن تخمین زده شده تراکنش برابر است با: %n بلاک.</numerusform><numerusform>تایید شدن تخمین زده شده تراکنش برابر است با: %n بلاک.</numerusform></translation>
    </message>
    <message>
        <source>Warning: Invalid Particl address</source>
        <translation>هشدار: آدرس بیت کوین نامعتبر</translation>
    </message>
    <message>
        <source>Warning: Unknown change address</source>
        <translation>هشدار:تغییر آدرس نامعلوم</translation>
    </message>
    <message>
        <source>Confirm custom change address</source>
        <translation>تایید کردن تغییر آدرس سفارشی</translation>
    </message>
    <message>
        <source>The address you selected for change is not part of this wallet. Any or all funds in your wallet may be sent to this address. Are you sure?</source>
        <translation>این آدرس که شما انتخاب کرده اید بخشی از کیف پول شما نیست.هر یا همه دارایی های شما در این کیف پول به این آدرس ارسال خواهد شد.آیا مطمئن هستید؟</translation>
    </message>
<<<<<<< HEAD
    <message>
        <source>(no label)</source>
        <translation>(برچسب ندارد)</translation>
    </message>
</context>
=======
    </context>
>>>>>>> 44d8b13c
<context>
    <name>SendCoinsEntry</name>
    <message>
        <source>A&amp;mount:</source>
        <translation>میزان وجه</translation>
    </message>
    <message>
        <source>Pay &amp;To:</source>
        <translation>پرداخت به:</translation>
    </message>
    <message>
        <source>&amp;Label:</source>
        <translation>برچسب:</translation>
    </message>
    <message>
        <source>Choose previously used address</source>
        <translation>انتخاب آدرس قبلا استفاده شده</translation>
    </message>
    <message>
        <source>The Particl address to send the payment to</source>
        <translation>آدرس بیت کوین برای ارسال پرداحت به آن</translation>
    </message>
    <message>
        <source>Alt+A</source>
        <translation>Alt+A</translation>
    </message>
    <message>
        <source>Paste address from clipboard</source>
        <translation>استفاده از آدرس کلیپ بورد</translation>
    </message>
    <message>
        <source>Alt+P</source>
        <translation>Alt+P</translation>
    </message>
    <message>
        <source>Remove this entry</source>
        <translation>پاک کردن این ورودی</translation>
    </message>
    <message>
        <source>Use available balance</source>
        <translation>استفاده از موجودی حساب</translation>
    </message>
    <message>
        <source>Message:</source>
        <translation>پیام:</translation>
    </message>
    <message>
        <source>Pay To:</source>
        <translation>پرداخت به:</translation>
    </message>
    <message>
        <source>Memo:</source>
        <translation>یادداشت:</translation>
    </message>
</context>
<context>
    <name>ShutdownWindow</name>
    <message>
        <source>%1 is shutting down...</source>
        <translation>در حال خاموش شدن %1...</translation>
    </message>
    <message>
        <source>Do not shut down the computer until this window disappears.</source>
        <translation>تا پیش از بسته شدن این پنجره کامپیوتر خود را خاموش نکنید.</translation>
    </message>
</context>
<context>
    <name>SignVerifyMessageDialog</name>
    <message>
        <source>Signatures - Sign / Verify a Message</source>
        <translation>امضاها -ثبت/تایید پیام</translation>
    </message>
    <message>
        <source>&amp;Sign Message</source>
        <translation>&amp;ثبت پیام</translation>
    </message>
    <message>
        <source>The Particl address to sign the message with</source>
        <translation>نشانی بیت‌کوین برای امضاء پیغام با آن</translation>
    </message>
    <message>
        <source>Choose previously used address</source>
        <translation>انتخاب آدرس قبلا استفاده شده</translation>
    </message>
    <message>
        <source>Alt+A</source>
        <translation>Alt+A</translation>
    </message>
    <message>
        <source>Paste address from clipboard</source>
        <translation>آدرس را بر کلیپ بورد کپی کنید</translation>
    </message>
    <message>
        <source>Alt+P</source>
        <translation>Alt+P</translation>
    </message>
    <message>
        <source>Enter the message you want to sign here</source>
        <translation>پیامی که می خواهید امضا کنید را اینجا وارد کنید</translation>
    </message>
    <message>
        <source>Signature</source>
        <translation>امضا</translation>
    </message>
    <message>
        <source>Copy the current signature to the system clipboard</source>
        <translation>امضای فعلی را به حافظهٔ سیستم کپی کن</translation>
    </message>
    <message>
        <source>Sign the message to prove you own this Particl address</source>
        <translation>پیام را امضا کنید تا ثابت کنید این آدرس بیت‌کوین متعلق به شماست</translation>
    </message>
    <message>
        <source>Sign &amp;Message</source>
        <translation>ثبت &amp;پیام</translation>
    </message>
    <message>
        <source>Reset all sign message fields</source>
        <translation>بازنشانی تمام فیلدهای پیام</translation>
    </message>
    <message>
        <source>Clear &amp;All</source>
        <translation>پاک کردن همه</translation>
    </message>
    <message>
        <source>&amp;Verify Message</source>
        <translation>تایید پیام</translation>
    </message>
    <message>
        <source>The Particl address the message was signed with</source>
        <translation>نشانی بیت‌کوین که پیغام با آن امضاء شده</translation>
    </message>
    <message>
        <source>Verify the message to ensure it was signed with the specified Particl address</source>
        <translation>پیام را تایید کنید تا مطمئن شوید که توسط آدرس بیت‌کوین مشخص شده امضا شده است.</translation>
    </message>
    <message>
        <source>Verify &amp;Message</source>
        <translation>تایید پیام</translation>
    </message>
    <message>
        <source>Reset all verify message fields</source>
        <translation>بازنشانی تمام فیلدهای پیام</translation>
    </message>
    <message>
        <source>Click "Sign Message" to generate signature</source>
        <translation>برای تولید امضا "Sign Message" و یا "ثبت پیام" را کلیک کنید</translation>
    </message>
    <message>
        <source>The entered address is invalid.</source>
        <translation>آدرس وارد شده نامعتبر است.</translation>
    </message>
    <message>
        <source>Please check the address and try again.</source>
        <translation>لطفاً آدرس را بررسی کرده و دوباره تلاش کنید.
</translation>
    </message>
    <message>
        <source>The entered address does not refer to a key.</source>
        <translation>نشانی وارد شده به هیچ کلیدی اشاره نمی‌کند.</translation>
    </message>
    <message>
        <source>Wallet unlock was cancelled.</source>
        <translation>قفل‌گشابی کیف‌پول لغو شد.</translation>
    </message>
    <message>
        <source>No error</source>
        <translation>بدون خطا</translation>
    </message>
    <message>
        <source>Private key for the entered address is not available.</source>
        <translation>کلید خصوصی برای نشانی وارد شده در دسترس نیست.</translation>
    </message>
    <message>
        <source>Message signing failed.</source>
        <translation>امضای پیام با شکست مواجه شد.</translation>
    </message>
    <message>
        <source>Message signed.</source>
        <translation>پیام ثبت شده</translation>
    </message>
    <message>
        <source>The signature could not be decoded.</source>
        <translation>امضا نمی‌تواند کدگشایی شود.</translation>
    </message>
    <message>
        <source>Please check the signature and try again.</source>
        <translation>لطفاً امضا را بررسی نموده و دوباره تلاش کنید.</translation>
    </message>
    <message>
        <source>The signature did not match the message digest.</source>
        <translation>این امضا با حرفو پیام همخوانی ندارد</translation>
    </message>
    <message>
        <source>Message verification failed.</source>
        <translation>پیام شما با خطا مواجه شد</translation>
    </message>
    <message>
        <source>Message verified.</source>
        <translation>پیام شما تایید شد</translation>
    </message>
</context>
<context>
    <name>TrafficGraphWidget</name>
    <message>
        <source>KB/s</source>
        <translation>کیلو بایت بر ثانیه</translation>
    </message>
</context>
<context>
    <name>TransactionDesc</name>
    <message>
        <source>Open until %1</source>
        <translation>باز تا %1</translation>
    </message>
    <message>
        <source>abandoned</source>
        <translation>رها شده</translation>
    </message>
    <message>
        <source>%1/unconfirmed</source>
        <translation>%1/تأیید نشده</translation>
    </message>
    <message>
        <source>%1 confirmations</source>
        <translation>%1 تأییدیه</translation>
    </message>
    <message>
        <source>Status</source>
        <translation>وضعیت</translation>
    </message>
    <message>
<<<<<<< HEAD
        <source>Date</source>
        <translation>تاریخ</translation>
    </message>
    <message>
=======
>>>>>>> 44d8b13c
        <source>Source</source>
        <translation>منبع</translation>
    </message>
    <message>
        <source>Generated</source>
        <translation>تولید شده</translation>
    </message>
    <message>
        <source>From</source>
        <translation>از</translation>
    </message>
    <message>
        <source>unknown</source>
        <translation>ناشناس</translation>
    </message>
    <message>
        <source>To</source>
        <translation>به</translation>
    </message>
    <message>
        <source>own address</source>
        <translation>آدرس خود</translation>
    </message>
    <message>
        <source>watch-only</source>
        <translation>فقط-با قابلیت دیدن</translation>
    </message>
    <message>
        <source>label</source>
        <translation>برچسب</translation>
    </message>
    <message>
        <source>Credit</source>
        <translation>اعتبار</translation>
    </message>
    <message>
        <source>not accepted</source>
        <translation>قبول نشده</translation>
    </message>
    <message>
        <source>Debit</source>
        <translation>اعتبار</translation>
    </message>
    <message>
        <source>Total credit</source>
        <translation>تمامی اعتبار</translation>
    </message>
    <message>
        <source>Transaction fee</source>
        <translation>کارمزد تراکنش</translation>
    </message>
    <message>
        <source>Net amount</source>
        <translation>میزان وجه دقیق</translation>
    </message>
    <message>
        <source>Message</source>
        <translation>پیام</translation>
    </message>
    <message>
        <source>Comment</source>
        <translation>کامنت</translation>
    </message>
    <message>
        <source>Transaction ID</source>
        <translation>شناسه تراکنش</translation>
    </message>
    <message>
        <source>Transaction total size</source>
        <translation>حجم کل تراکنش</translation>
    </message>
    <message>
        <source>Merchant</source>
        <translation>بازرگان</translation>
    </message>
    <message>
        <source>Debug information</source>
        <translation>اطلاعات دی باگ Debug</translation>
    </message>
    <message>
        <source>Transaction</source>
        <translation>تراکنش</translation>
    </message>
    <message>
        <source>Inputs</source>
        <translation>ورودی ها</translation>
    </message>
    <message>
<<<<<<< HEAD
        <source>Amount</source>
        <translation>میزان وجه:</translation>
    </message>
    <message>
=======
>>>>>>> 44d8b13c
        <source>true</source>
        <translation>درست</translation>
    </message>
    <message>
        <source>false</source>
        <translation>نادرست</translation>
    </message>
</context>
<context>
    <name>TransactionDescDialog</name>
    <message>
        <source>This pane shows a detailed description of the transaction</source>
        <translation>این بخش جزئیات تراکنش را نشان می دهد</translation>
    </message>
    <message>
        <source>Details for %1</source>
        <translation>جزییات %1</translation>
    </message>
</context>
<context>
    <name>TransactionTableModel</name>
    <message>
<<<<<<< HEAD
        <source>Date</source>
        <translation>تاریخ</translation>
    </message>
    <message>
=======
>>>>>>> 44d8b13c
        <source>Type</source>
        <translation>نوع</translation>
    </message>
    <message>
<<<<<<< HEAD
        <source>Label</source>
        <translation>برچسب</translation>
    </message>
    <message>
        <source>Open until %1</source>
        <translation>باز تا %1</translation>
    </message>
    <message>
=======
>>>>>>> 44d8b13c
        <source>Unconfirmed</source>
        <translation>تایید نشده</translation>
    </message>
    <message>
        <source>Abandoned</source>
        <translation>رهاشده</translation>
    </message>
    <message>
        <source>Confirmed (%1 confirmations)</source>
        <translation>تأیید شده (%1 تأییدیه)</translation>
    </message>
    <message>
        <source>Generated but not accepted</source>
        <translation>تولید شده ولی هنوز قبول نشده است</translation>
    </message>
    <message>
        <source>Received with</source>
        <translation>دریافت شده با</translation>
    </message>
    <message>
        <source>Received from</source>
        <translation>دریافت شده از</translation>
    </message>
    <message>
        <source>Sent to</source>
        <translation>ارسال شده به</translation>
    </message>
    <message>
<<<<<<< HEAD
        <source>Payment to yourself</source>
        <translation>پرداخت به خود</translation>
    </message>
    <message>
=======
>>>>>>> 44d8b13c
        <source>Mined</source>
        <translation>استخراج شده</translation>
    </message>
    <message>
        <source>watch-only</source>
        <translation>فقط-با قابلیت دیدن</translation>
    </message>
    <message>
        <source>(n/a)</source>
        <translation>(موجود نیست)</translation>
    </message>
    <message>
<<<<<<< HEAD
        <source>(no label)</source>
        <translation>(برچسب ندارد)</translation>
    </message>
    <message>
=======
>>>>>>> 44d8b13c
        <source>Transaction status. Hover over this field to show number of confirmations.</source>
        <translation>وضعیت تراکنش. نشانگر را روی این فیلد نگه دارید تا تعداد تأییدیه‌ها نشان داده شود.</translation>
    </message>
    <message>
        <source>Date and time that the transaction was received.</source>
        <translation>تاریخ و زمان تراکنش دریافت شده است</translation>
    </message>
    <message>
        <source>Type of transaction.</source>
        <translation>نوع تراکنش.</translation>
    </message>
    <message>
        <source>Amount removed from or added to balance.</source>
        <translation>میزان وجه کم شده یا اضافه شده به حساب</translation>
    </message>
</context>
<context>
    <name>TransactionView</name>
    <message>
        <source>All</source>
        <translation>همه</translation>
    </message>
    <message>
        <source>Today</source>
        <translation>امروز</translation>
    </message>
    <message>
        <source>This week</source>
        <translation>این هفته</translation>
    </message>
    <message>
        <source>This month</source>
        <translation>این ماه</translation>
    </message>
    <message>
        <source>Last month</source>
        <translation>ماه گذشته</translation>
    </message>
    <message>
        <source>This year</source>
        <translation>امسال یا این سال</translation>
    </message>
    <message>
        <source>Range...</source>
        <translation>دامنه...</translation>
    </message>
    <message>
        <source>Received with</source>
        <translation>گرفته شده با</translation>
    </message>
    <message>
        <source>Sent to</source>
        <translation>ارسال شده به</translation>
    </message>
    <message>
<<<<<<< HEAD
        <source>To yourself</source>
        <translation>به خودت</translation>
    </message>
    <message>
=======
>>>>>>> 44d8b13c
        <source>Mined</source>
        <translation>استخراج شده</translation>
    </message>
    <message>
        <source>Other</source>
        <translation>بقیه</translation>
    </message>
    <message>
        <source>Enter address, transaction id, or label to search</source>
        <translation>وارد کردن آدرس,شناسه تراکنش, یا برچسب برای جست و جو</translation>
    </message>
    <message>
        <source>Min amount</source>
        <translation>حداقل میزان وجه</translation>
    </message>
    <message>
        <source>Abandon transaction</source>
        <translation>تراکنش را رها نمائید.</translation>
    </message>
    <message>
        <source>Increase transaction fee</source>
        <translation>افزایش کارمزد تراکنش</translation>
    </message>
    <message>
        <source>Copy address</source>
        <translation>کپی آدرس</translation>
    </message>
    <message>
        <source>Copy label</source>
        <translation>کپی برچسب</translation>
    </message>
    <message>
        <source>Copy amount</source>
        <translation>کپی مقدار</translation>
    </message>
    <message>
        <source>Copy transaction ID</source>
        <translation>کپی شناسه تراکنش</translation>
    </message>
    <message>
        <source>Copy raw transaction</source>
        <translation>معامله اولیه را کپی نمائید.</translation>
    </message>
    <message>
        <source>Copy full transaction details</source>
        <translation>کپی کردن تمامی اطلاعات تراکنش</translation>
    </message>
    <message>
        <source>Edit label</source>
        <translation>ویرایش کردن برچسب</translation>
    </message>
    <message>
        <source>Show transaction details</source>
        <translation>نشان دادن جرییات تراکنش</translation>
    </message>
    <message>
        <source>Export Transaction History</source>
        <translation>خارج کردن یا بالا بردن سابقه تراکنش ها</translation>
    </message>
    <message>
<<<<<<< HEAD
        <source>Comma separated file (*.csv)</source>
        <translation>فایل سی اس وی (*.csv)</translation>
    </message>
    <message>
        <source>Confirmed</source>
        <translation>تایید شده</translation>
    </message>
    <message>
=======
>>>>>>> 44d8b13c
        <source>Watch-only</source>
        <translation>رصد</translation>
    </message>
    <message>
<<<<<<< HEAD
        <source>Date</source>
        <translation>تاریخ</translation>
    </message>
    <message>
=======
>>>>>>> 44d8b13c
        <source>Type</source>
        <translation>نوع</translation>
    </message>
    <message>
<<<<<<< HEAD
        <source>Label</source>
        <translation>برچسب</translation>
    </message>
    <message>
        <source>Address</source>
        <translation>آدرس</translation>
    </message>
    <message>
=======
>>>>>>> 44d8b13c
        <source>ID</source>
        <translation>شناسه</translation>
    </message>
    <message>
<<<<<<< HEAD
        <source>Exporting Failed</source>
        <translation>گرفتن خروجی به مشکل خورد</translation>
    </message>
    <message>
=======
>>>>>>> 44d8b13c
        <source>Exporting Successful</source>
        <translation>خارج کردن موفقیت آمیز بود Exporting</translation>
    </message>
    <message>
        <source>Range:</source>
        <translation>دامنه:</translation>
    </message>
    <message>
        <source>to</source>
        <translation>به</translation>
    </message>
</context>
<context>
    <name>UnitDisplayStatusBarControl</name>
    </context>
<context>
    <name>WalletController</name>
    <message>
        <source>Close wallet</source>
        <translation>کیف پول را ببندید</translation>
    </message>
    <message>
        <source>Are you sure you wish to close the wallet &lt;i&gt;%1&lt;/i&gt;?</source>
        <translation>آیا برای بستن کیف پول مطمئن هستید&lt;i&gt; %1 &lt;/i&gt; ؟</translation>
    </message>
    <message>
        <source>Close all wallets</source>
        <translation>همه‌ی کیف پول‌ها را ببند</translation>
    </message>
    </context>
<context>
    <name>WalletFrame</name>
    <message>
        <source>Create a new wallet</source>
        <translation>ساخت کیف پول جدید</translation>
    </message>
</context>
<context>
    <name>WalletModel</name>
    <message>
        <source>Send Coins</source>
        <translation>ارسال کوین ها یا سکه ها</translation>
    </message>
    <message>
        <source>Increasing transaction fee failed</source>
        <translation>افزایش کارمزد تراکنش با خطا مواجه شد</translation>
    </message>
    <message>
        <source>Do you want to increase the fee?</source>
        <translation>آیا میخواهید اندازه کارمزد را افزایش دهید؟</translation>
    </message>
    <message>
        <source>Current fee:</source>
        <translation>کارمزد الان:</translation>
    </message>
    <message>
        <source>Increase:</source>
        <translation>افزایش دادن:</translation>
    </message>
    <message>
        <source>New fee:</source>
        <translation>کارمزد جدید:</translation>
    </message>
    <message>
        <source>PSBT copied</source>
        <translation>PSBT کپی شد</translation>
    </message>
    <message>
        <source>Can't sign transaction.</source>
        <translation>نمیتوان تراکنش را ثبت کرد</translation>
    </message>
    <message>
        <source>default wallet</source>
        <translation>کیف پول پیش‌فرض</translation>
    </message>
</context>
<context>
    <name>WalletView</name>
    <message>
<<<<<<< HEAD
        <source>&amp;Export</source>
        <translation>&amp;صدور</translation>
    </message>
    <message>
        <source>Export the data in the current tab to a file</source>
        <translation>صدور داده نوار جاری به یک فایل</translation>
    </message>
    <message>
        <source>Error</source>
        <translation>خطا</translation>
    </message>
    <message>
=======
>>>>>>> 44d8b13c
        <source>Backup Wallet</source>
        <translation>بازیابی یا پشتیبان گیری کیف پول</translation>
    </message>
    <message>
        <source>Wallet Data (*.dat)</source>
        <translation>دادهٔ کیف پول (*.dat)</translation>
    </message>
    <message>
        <source>Backup Failed</source>
        <translation>بازیابی یا پشتیبان گیری با خطا مواجه شد</translation>
    </message>
    <message>
        <source>Backup Successful</source>
        <translation>بازیابی یا  پشتیبان گیری موفقیت آمیز بود.</translation>
    </message>
    <message>
        <source>Cancel</source>
        <translation>لغو</translation>
    </message>
</context>
<context>
    <name>bitcoin-core</name>
    <message>
        <source>The %s developers</source>
<<<<<<< HEAD
        <translation>%s توسعه دهندگان</translation>
=======
        <translation type="unfinished">%s توسعه دهندگان</translation>
    </message>
    <message>
        <source>%s request to listen on port %u. This port is considered "bad" and thus it is unlikely that any peer will connect to it. See doc/p2p-bad-ports.md for details and a full list.</source>
        <translation type="unfinished">%sدرخواست گوش دادن به پورت %u. این پورت به عنوان پورت "بد" در نظر  گرفته شده بنابراین بعید است که یک همتا به آن متصل شود. برای مشاهده جزییات و دیدن فهرست کامل فایل doc/p2p-bad-ports.md را مشاهده کنید.</translation>
    </message>
    <message>
        <source>Cannot downgrade wallet from version %i to version %i. Wallet version unchanged.</source>
        <translation type="unfinished">نمی توان کیف پول را از نسخه %i به نسخه %i کاهش داد.  نسخه کیف پول بدون تغییر</translation>
    </message>
    <message>
        <source>Cannot upgrade a non HD split wallet from version %i to version %i without upgrading to support pre-split keypool. Please use version %i or no version specified.</source>
        <translation type="unfinished">نمی توان یک کیف پول تقسیم غیر HD را از نسخه %i به نسخه %i بدون ارتقا برای پشتیبانی از دسته کلید از پیش تقسیم ارتقا داد.  لطفا از نسخه %i یا بدون نسخه مشخص شده استفاده کنید.</translation>
    </message>
    <message>
        <source>Disk space for %s may not accommodate the block files. Approximately %u GB of data will be stored in this directory.</source>
        <translation type="unfinished">فضای دیسک برای %s ممکن است فایل های بلوک را در خود جای ندهد.  تقریبا %u گیگابایت داده در این فهرست ذخیره خواهد شد</translation>
    </message>
    <message>
        <source>Error loading wallet. Wallet requires blocks to be downloaded, and software does not currently support loading wallets while blocks are being downloaded out of order when using assumeutxo snapshots. Wallet should be able to load successfully after node sync reaches height %s</source>
        <translation type="unfinished">خطا در بارگیری کیف پول. کیف پول برای بارگیری به بلوک‌ها نیاز دارد، و نرم‌افزار در حال حاضر از بارگیری کیف پول‌ها پشتیبانی نمی‌کند،  استفاده از تصاویر گره ( نود ) های کامل جدیدی که تأیید های قدیمی را به تعویق می اندازند، باعث می‌شود بلوک ها بدون نظم دانلود شود. بارگیری کامل اطلاعات کیف پول فقط پس از اینکه همگام‌سازی گره به ارتفاع %s رسید، امکان پذیر است.</translation>
    </message>
    <message>
        <source>Error reading %s! Transaction data may be missing or incorrect. Rescanning wallet.</source>
        <translation type="unfinished">خطا در خواندن %s!  داده‌های تراکنش ممکن است گم یا نادرست باشد.  در حال اسکن مجدد کیف پول</translation>
    </message>
    <message>
        <source>Error: Dumpfile format record is incorrect. Got "%s", expected "format".</source>
        <translation type="unfinished">خطا: رکورد قالب Dumpfile نادرست است.  دریافت شده، "%s" "مورد انتظار".</translation>
    </message>
    <message>
        <source>Error: Dumpfile identifier record is incorrect. Got "%s", expected "%s".</source>
        <translation type="unfinished">خطا: رکورد شناسه Dumpfile نادرست است. دریافت "%s"، انتظار می رود "%s".</translation>
    </message>
    <message>
        <source>Error: Dumpfile version is not supported. This version of bitcoin-wallet only supports version 1 dumpfiles. Got dumpfile with version %s</source>
        <translation type="unfinished">خطا: نسخه Dumpfile پشتیبانی نمی شود.  این نسخه کیف پول بیت کوین فقط از فایل های dumpfiles نسخه 1 پشتیبانی می کند.  Dumpfile با نسخه %s دریافت شد</translation>
    </message>
    <message>
        <source>Error: Legacy wallets only support the "legacy", "p2sh-segwit", and "bech32" address types</source>
        <translation type="unfinished">خطا: کیف پول های قدیمی فقط از انواع آدرس "legacy"، "p2sh-segwit" و "bech32" پشتیبانی می کنند.</translation>
    </message>
    <message>
        <source>Error: Unable to produce descriptors for this legacy wallet. Make sure to provide the wallet's passphrase if it is encrypted.</source>
        <translation type="unfinished">خطا: امکان تولید جزئیات برای این کیف پول نوع legacy وجود ندارد. در صورتی که کیف پول رمزگذاری شده است،  مطمئن شوید که عبارت عبور آن را درست وارد کرده‌اید.</translation>
    </message>
    <message>
        <source>File %s already exists. If you are sure this is what you want, move it out of the way first.</source>
        <translation type="unfinished">فایل %s از قبل موجود میباشد.  اگر مطمئن هستید که این همان چیزی است که می خواهید، ابتدا آن را از مسیر خارج کنید.</translation>
    </message>
    <message>
        <source>Invalid or corrupt peers.dat (%s). If you believe this is a bug, please report it to %s. As a workaround, you can move the file (%s) out of the way (rename, move, or delete) to have a new one created on the next start.</source>
        <translation type="unfinished">peers.dat نامعتبر یا فاسد (%s).  اگر فکر می کنید این یک اشکال است، لطفاً آن را به %s گزارش دهید.  به عنوان یک راه حل، می توانید فایل (%s) را از مسیر خود خارج کنید (تغییر نام، انتقال یا حذف کنید) تا در شروع بعدی یک فایل جدید ایجاد شود.</translation>
    </message>
    <message>
        <source>No dump file provided. To use createfromdump, -dumpfile=&lt;filename&gt; must be provided.</source>
        <translation type="unfinished">هیچ فایل دامپی ارائه نشده است.  برای استفاده از createfromdump، باید -dumpfile=&lt;filename&gt; ارائه شود.</translation>
    </message>
    <message>
        <source>No dump file provided. To use dump, -dumpfile=&lt;filename&gt; must be provided.</source>
        <translation type="unfinished">هیچ فایل دامپی ارائه نشده است.  برای استفاده از dump، -dumpfile=&lt;filename&gt; باید ارائه شود.</translation>
    </message>
    <message>
        <source>No wallet file format provided. To use createfromdump, -format=&lt;format&gt; must be provided.</source>
        <translation type="unfinished">هیچ فرمت فایل کیف پول ارائه نشده است. برای استفاده از createfromdump باید -format=&lt;format&gt; ارائه شود.</translation>
    </message>
    <message>
        <source>Prune: last wallet synchronisation goes beyond pruned data. You need to -reindex (download the whole blockchain again in case of pruned node)</source>
        <translation type="unfinished">هرس: آخرین هماهنگی کیف پول فراتر از داده های هرس شده است. شما باید دوباره -exe کنید (در صورت گره هرس شده دوباره کل بلاکچین را بارگیری کنید)
 </translation>
    </message>
    <message>
        <source>The transaction amount is too small to send after the fee has been deducted</source>
        <translation type="unfinished">مبلغ معامله برای ارسال پس از کسر هزینه بسیار ناچیز است
 </translation>
>>>>>>> 44d8b13c
    </message>
    <message>
        <source>This is a pre-release test build - use at your own risk - do not use for mining or merchant applications</source>
        <translation>این یک نسخه ی آزمایشی است - با مسئولیت خودتان از آن استفاده کنید -  آن را در معدن و بازرگانی بکار نگیرید.</translation>
    </message>
    <message>
        <source>Change index out of range</source>
        <translation>تغییر دادن اندیس خارج از دامنه</translation>
    </message>
    <message>
        <source>Copyright (C) %i-%i</source>
        <translation>کپی رایت (C) %i-%i</translation>
    </message>
    <message>
        <source>Corrupted block database detected</source>
        <translation>یک پایگاه داده ی بلوک خراب یافت شد</translation>
    </message>
    <message>
        <source>Do you want to rebuild the block database now?</source>
        <translation>آیا میخواهید الان پایگاه داده بلاک را بازسازی کنید؟</translation>
    </message>
    <message>
        <source>Error initializing block database</source>
        <translation>خطا در آماده سازی پایگاه داده ی بلوک</translation>
    </message>
    <message>
        <source>Error loading %s</source>
        <translation>خطا بازگذاری %s</translation>
    </message>
    <message>
        <source>Error loading block database</source>
        <translation>خطا در بارگذاری پایگاه داده بلاک block</translation>
    </message>
    <message>
        <source>Error opening block database</source>
        <translation>خطا در بازکردن پایگاه داده بلاک block</translation>
    </message>
    <message>
        <source>Failed to listen on any port. Use -listen=0 if you want this.</source>
        <translation>شنیدن هر گونه درگاه انجام پذیر نیست. ازlisten=0  برای اینکار استفاده کیند.</translation>
    </message>
    <message>
        <source>Importing...</source>
        <translation>در حال وارد کردن...</translation>
    </message>
    <message>
        <source>Invalid amount for -%s=&lt;amount&gt;: '%s'</source>
        <translation>میزان نامعتبر برای  -%s=&lt;amount&gt;: '%s'</translation>
    </message>
    <message>
        <source>Upgrading txindex database</source>
        <translation>ارتقا دادن پایگاه داده اندیس تراکنش ها یا txindex</translation>
    </message>
    <message>
        <source>Loading P2P addresses...</source>
        <translation>در حال بارگذاری آدرس های همتا-به-همتا یا P2P</translation>
    </message>
    <message>
        <source>Loading banlist...</source>
        <translation>در حال بارگذاری لیست بن...</translation>
    </message>
    <message>
        <source>Not enough file descriptors available.</source>
        <translation>توصیفگرهای فایل به اندازه کافی در دسترس نیست</translation>
    </message>
    <message>
        <source>Replaying blocks...</source>
        <translation>در حال بازبینی بلوک‌ها...</translation>
    </message>
    <message>
        <source>The source code is available from %s.</source>
        <translation>سورس کد موجود است از %s.</translation>
    </message>
    <message>
        <source>Unable to generate keys</source>
        <translation>نمیتوان کلید ها را تولید کرد</translation>
    </message>
    <message>
        <source>Upgrading UTXO database</source>
        <translation>ارتقا دادن پایگاه داده UTXO</translation>
    </message>
    <message>
        <source>Verifying blocks...</source>
        <translation>در حال تایید کردن بلاک ها...</translation>
    </message>
    <message>
        <source>The transaction amount is too small to send after the fee has been deducted</source>
        <translation>مبلغ تراکنش کمتر از آن است که پس از کسر هزینه  تراکنش قابل ارسال باشد</translation>
    </message>
    <message>
        <source>Error reading from database, shutting down.</source>
        <translation>خواندن از پایگاه داده با خطا مواجه شد,در حال خاموش شدن.</translation>
    </message>
    <message>
        <source>Error upgrading chainstate database</source>
        <translation>خطا در بارگذاری پایگاه داده ها</translation>
    </message>
    <message>
        <source>Invalid -proxy address or hostname: '%s'</source>
        <translation>آدرس پراکسی یا هاست نامعتبر: ' %s'</translation>
    </message>
    <message>
        <source>Signing transaction failed</source>
        <translation>ثبت تراکنش با خطا مواجه شد</translation>
    </message>
    <message>
        <source>The transaction amount is too small to pay the fee</source>
        <translation>حجم تراکنش بسیار کم است برای پرداخت کارمزد</translation>
    </message>
    <message>
        <source>This is experimental software.</source>
        <translation>این یک نرم افزار تجربی است.</translation>
    </message>
    <message>
        <source>Transaction amount too small</source>
        <translation>حجم تراکنش خیلی کم است</translation>
    </message>
    <message>
        <source>Transaction too large</source>
        <translation>حجم تراکنش خیلی زیاد است</translation>
    </message>
    <message>
        <source>Unable to generate initial keys</source>
        <translation>نمیتوان کلید های اولیه را تولید کرد.</translation>
    </message>
    <message>
        <source>Verifying wallet(s)...</source>
        <translation>در حال تایید شدن کیف پول(ها)...</translation>
    </message>
    <message>
        <source>Warning: unknown new rules activated (versionbit %i)</source>
        <translation>هشدار: قوانین جدید ناشناخته‌ای فعال شده‌اند (نسخه‌بیت %i)</translation>
    </message>
    <message>
        <source>This is the transaction fee you may pay when fee estimates are not available.</source>
        <translation>این هزینه تراکنشی است که در صورت عدم وجود هزینه تخمینی، پرداخت می کنید.</translation>
    </message>
    <message>
        <source>%s is set very high!</source>
        <translation>%s بسیار بزرگ انتخاب شده است.</translation>
    </message>
    <message>
        <source>Starting network threads...</source>
        <translation>ایجاد نخ‌های شبکه ...</translation>
    </message>
    <message>
        <source>This is the minimum transaction fee you pay on every transaction.</source>
        <translation>این کمترین فی تراکنش است که در هر تراکنش پرداخت می‌نمایید.</translation>
    </message>
    <message>
        <source>Transaction amounts must not be negative</source>
        <translation>مقدار تراکنش نمی‌تواند منفی باشد.</translation>
    </message>
    <message>
        <source>Transaction has too long of a mempool chain</source>
        <translation>تراکنش بیش از حد طولانی از یک زنجیر مهر و موم شده است
</translation>
    </message>
    <message>
        <source>Transaction must have at least one recipient</source>
        <translation>تراکنش باید حداقل یک دریافت کننده داشته باشد</translation>
    </message>
    <message>
        <source>Unknown network specified in -onlynet: '%s'</source>
        <translation>شبکه مشخص شده غیرقابل شناسایی در onlynet: '%s'</translation>
    </message>
    <message>
        <source>Insufficient funds</source>
        <translation>وجوه ناکافی</translation>
    </message>
    <message>
        <source>Warning: Private keys detected in wallet {%s} with disabled private keys</source>
        <translation>هشدار: کلید های خصوصی در کیف پول شما شناسایی شده است { %s} به همراه کلید های خصوصی غیر فعال</translation>
    </message>
    <message>
        <source>Cannot write to data directory '%s'; check permissions.</source>
        <translation>نمیتواند پوشه داده ها را بنویسد ' %s';دسترسی ها را بررسی کنید.</translation>
    </message>
    <message>
        <source>Loading block index...</source>
        <translation>لود شدن نمایه بلاکها..</translation>
    </message>
    <message>
        <source>Loading wallet...</source>
        <translation>wallet در حال لود شدن است...</translation>
    </message>
    <message>
        <source>Cannot downgrade wallet</source>
        <translation>قابلیت برگشت به نسخه قبلی برای wallet امکان پذیر نیست</translation>
    </message>
    <message>
        <source>Rescanning...</source>
        <translation>اسکنِ دوباره...</translation>
    </message>
    <message>
        <source>Done loading</source>
        <translation>اتمام لود شدن</translation>
    </message>
</context>
</TS><|MERGE_RESOLUTION|>--- conflicted
+++ resolved
@@ -1,265 +1,84 @@
-<TS language="fa" version="2.1">
-<context>
-<<<<<<< HEAD
-    <name>AddressBookPage</name>
-    <message>
-        <source>Right-click to edit address or label</source>
-        <translation>برای ویرایش آدرس یا برچسب روی آن راست کلیک کنید</translation>
-    </message>
-    <message>
-        <source>Create a new address</source>
-        <translation>ایجاد یک آدرس جدید</translation>
-    </message>
-    <message>
-        <source>&amp;New</source>
-        <translation>جدید</translation>
-    </message>
-    <message>
-        <source>Copy the currently selected address to the system clipboard</source>
-        <translation>کپی کردن آدرس  انتخاب شده به حافظه  کلیپ بورد سیستم</translation>
-    </message>
-    <message>
-        <source>&amp;Copy</source>
-        <translation>کپی</translation>
-    </message>
-    <message>
-        <source>C&amp;lose</source>
-        <translation>بستن</translation>
-    </message>
-    <message>
-        <source>Delete the currently selected address from the list</source>
-        <translation>حذف آدرس های انتخاب شده از لیست</translation>
-    </message>
-    <message>
-        <source>Enter address or label to search</source>
-        <translation>آدرس یا برچسب را برای جستجو وارد کنید</translation>
-    </message>
-    <message>
-        <source>Export the data in the current tab to a file</source>
-        <translation>صدور داده نوار جاری به یک فایل</translation>
-    </message>
-    <message>
-        <source>&amp;Export</source>
-        <translation>صدور</translation>
-    </message>
-    <message>
-        <source>&amp;Delete</source>
-        <translation>حذف</translation>
-    </message>
-    <message>
-        <source>Choose the address to send coins to</source>
-        <translation>آدرس برای ارسال کوین‌ها را انتخاب کنید</translation>
-    </message>
-    <message>
-        <source>Choose the address to receive coins with</source>
-        <translation>انتخاب آدرس جهت دریافت سکه‌ها با آن</translation>
-    </message>
-    <message>
-        <source>C&amp;hoose</source>
-        <translation>انتخاب</translation>
-    </message>
-    <message>
-        <source>Sending addresses</source>
-        <translation>آدرس‌های فرستنده</translation>
-    </message>
-    <message>
-        <source>Receiving addresses</source>
-        <translation>آدرس‌های گیرنده</translation>
-    </message>
-    <message>
-        <source>These are your Particl addresses for sending payments. Always check the amount and the receiving address before sending coins.</source>
-        <translation>اینها آدرس‌های شما برای ارسال وجوه هستند. همیشه قبل از ارسال، مقدار و آدرس گیرنده را بررسی کنید.</translation>
-    </message>
-    <message>
-        <source>&amp;Copy Address</source>
-        <translation>کپی آدرس</translation>
-    </message>
-    <message>
-        <source>Copy &amp;Label</source>
-        <translation>کپی برچسب</translation>
-    </message>
-    <message>
-        <source>&amp;Edit</source>
-        <translation>ویرایش</translation>
-    </message>
-    <message>
-        <source>Export Address List</source>
-        <translation>از فهرست آدرس خروجی گرفته شود</translation>
-    </message>
-    <message>
-        <source>Comma separated file (*.csv)</source>
-        <translation>فایل سی اس وی (*.csv)</translation>
-    </message>
-    <message>
-        <source>Exporting Failed</source>
-        <translation>گرفتن خروجی به مشکل خورد</translation>
-    </message>
-    <message>
-        <source>There was an error trying to save the address list to %1. Please try again.</source>
-        <translation>خطایی به هنگام ذخیره لیست آدرس در %1 رخ داده است. لطفا دوباره تلاش کنید.</translation>
+<TS version="2.1" language="fa">
+<context>
+    <name>AskPassphraseDialog</name>
+    <message>
+        <source>Your wallet is about to be encrypted. </source>
+        <translation type="unfinished">کیف پول شما در حال رمزگذاری ست.</translation>
+    </message>
+    <message>
+        <source>Your wallet is now encrypted. </source>
+        <translation type="unfinished">کیف پول شما اکنون رمزگذاری شد.</translation>
+    </message>
+    <message>
+        <source>IMPORTANT: Any previous backups you have made of your wallet file should be replaced with the newly generated, encrypted wallet file. For security reasons, previous backups of the unencrypted wallet file will become useless as soon as you start using the new, encrypted wallet.</source>
+        <translation type="unfinished">مهم: پشتیبان گیری قبلی که از پرونده کیف پول خود انجام داده اید باید با پرونده کیف پول رمزگذاری شده تازه ایجاد شده جایگزین شود. به دلایل امنیتی ، به محض شروع استفاده از کیف پول رمزگذاری شده جدید ، پشتیبان گیری قبلی از پرونده کیف پول رمزگذاری نشده فایده ای نخواهد داشت.
+ </translation>
+    </message>
+    <message>
+        <source>Wallet encryption failed</source>
+        <translation type="unfinished">رمزگذاری کیف پول انجام نشد
+ </translation>
+    </message>
+    <message>
+        <source>Wallet encryption failed due to an internal error. Your wallet was not encrypted.</source>
+        <translation type="unfinished">رمزگذاری کیف پول به دلیل خطای داخلی انجام نشد. کیف پول شما رمزگذاری نشده است.
+ </translation>
+    </message>
+    <message>
+        <source>The supplied passphrases do not match.</source>
+        <translation type="unfinished">رمزهای واردشده تطابق ندارند.</translation>
+    </message>
+    <message>
+        <source>Wallet unlock failed</source>
+        <translation type="unfinished">باز کردن قفل کیف پول انجام نشد
+ </translation>
+    </message>
+    <message>
+        <source>The passphrase entered for the wallet decryption was incorrect.</source>
+        <translation type="unfinished">عبارت عبور وارد شده برای رمزگشایی کیف پول نادرست است.
+ </translation>
+    </message>
+    <message>
+        <source>The passphrase entered for the wallet decryption is incorrect. It contains a null character (ie - a zero byte). If the passphrase was set with a version of this software prior to 25.0, please try again with only the characters up to — but not including — the first null character. If this is successful, please set a new passphrase to avoid this issue in the future.</source>
+        <translation type="unfinished">عبارت عبور وارد شده برای رمزگشایی کیف پول نادرست است. این شامل یک کاراکتر تهی (به معنی صفر بایت) است.  اگر عبارت عبور را در نسخه ای از این نرم افزار که قدیمی تر نسخه 25.0 است تنظیم کرده اید ، لطفا عبارت را تا آنجایی که اولین کاراکتر تهی قرار دارد امتحان کنید ( خود کاراکتر تهی را درج نکنید ) و دوباره امتحان کنید. اگر این کار موفقیت آمیز بود ، لطفا یک عبارت عبور جدید تنظیم کنید تا دوباره به این مشکل بر نخورید.</translation>
+    </message>
+    <message>
+        <source>Warning: The Caps Lock key is on!</source>
+        <translation type="unfinished">هشدار: کلید کلاه قفل  روشن است!
+ </translation>
     </message>
 </context>
 <context>
-    <name>AddressTableModel</name>
-    <message>
-        <source>Label</source>
-        <translation>برچسب</translation>
-    </message>
-    <message>
-        <source>Address</source>
-        <translation>آدرس</translation>
-    </message>
-    <message>
-        <source>(no label)</source>
-        <translation>(برچسب ندارد)</translation>
+    <name>BanTableModel</name>
+    <message>
+        <source>IP/Netmask</source>
+        <translation type="unfinished">آی پی/نت ماسک</translation>
+    </message>
+    <message>
+        <source>Banned Until</source>
+        <translation type="unfinished">مسدودشده تا</translation>
     </message>
 </context>
 <context>
-    <name>AskPassphraseDialog</name>
-    <message>
-        <source>Passphrase Dialog</source>
-        <translation>دیالوگ رمزعبور</translation>
-    </message>
-    <message>
-        <source>Enter passphrase</source>
-        <translation>رمز/پَس فرِیز را وارد کنید</translation>
-    </message>
-    <message>
-        <source>New passphrase</source>
-        <translation>رمز/پَس فرِیز جدید را وارد کنید</translation>
-    </message>
-    <message>
-        <source>Repeat new passphrase</source>
-        <translation>رمز/پَس فرِیز را دوباره وارد کنید</translation>
-    </message>
-    <message>
-        <source>Show passphrase</source>
-        <translation>نمایش رمز</translation>
-    </message>
-    <message>
-        <source>Encrypt wallet</source>
-        <translation>رمزگذاری کیف پول</translation>
-    </message>
-    <message>
-        <source>This operation needs your wallet passphrase to unlock the wallet.</source>
-        <translation>این عملیات نیاز به رمز کیف ‌پول شما دارد تا کیف پول باز شود</translation>
-    </message>
-    <message>
-        <source>Unlock wallet</source>
-        <translation>بازکردن کیف ‌پول</translation>
-    </message>
-    <message>
-        <source>This operation needs your wallet passphrase to decrypt the wallet.</source>
-        <translation>برای انجام این عملیات، باید رمز کیف‌پول را وارد کنید.</translation>
-    </message>
-    <message>
-        <source>Decrypt wallet</source>
-        <translation>رمزگشایی کیف پول</translation>
-    </message>
-    <message>
-        <source>Change passphrase</source>
-        <translation>تغییر رمزعبور</translation>
-    </message>
-    <message>
-        <source>Confirm wallet encryption</source>
-        <translation>تایید رمزگذاری کیف پول</translation>
-    </message>
-    <message>
-        <source>Warning: If you encrypt your wallet and lose your passphrase, you will &lt;b&gt;LOSE ALL OF YOUR PARTICL&lt;/b&gt;!</source>
-        <translation>اخطار: اگر کیف‌پول خود را رمزگذاری کرده و رمز خود را فراموش کنید، شما &lt;b&gt;تمام بیت‌کوین‌های خود را از دست خواهید داد&lt;/b&gt;!</translation>
-    </message>
-    <message>
-        <source>Are you sure you wish to encrypt your wallet?</source>
-        <translation>آیا از رمزگذاری کیف ‌پول خود اطمینان دارید؟</translation>
-    </message>
-    <message>
-        <source>Wallet encrypted</source>
-        <translation>کیف پول رمزگذاری شده است</translation>
-    </message>
-    <message>
-        <source>Enter the new passphrase for the wallet.&lt;br/&gt;Please use a passphrase of &lt;b&gt;ten or more random characters&lt;/b&gt;, or &lt;b&gt;eight or more words&lt;/b&gt;.</source>
-        <translation>برای کیف پول خود یک رمز جدید وارد نمائید&lt;br/&gt;لطفاً رمز کیف پول انتخابی را بدین گونه بسازید&lt;b&gt;انتخاب ده ویا بیشتر کاراکتر تصادفی&lt;/b&gt; یا &lt;b&gt; حداقل هشت کلمه&lt;/b&gt;</translation>
-    </message>
-    <message>
-        <source>Enter the old passphrase and new passphrase for the wallet.</source>
-        <translation>رمز عبور قدیمی و رمز عبور جدید کیف پول خود را وارد کنید.</translation>
-    </message>
-    <message>
-        <source>Remember that encrypting your wallet cannot fully protect your particl from being stolen by malware infecting your computer.</source>
-        <translation>والت رمز بندی شد . 
-یاد داشته باشید که پنجره رمز شده نمی تواند کلا از سرقت نرم افزارهای مخرب محافظ کند</translation>
-    </message>
-    <message>
-        <source>Wallet to be encrypted</source>
-        <translation>کیف پول رمز نگاری شده است</translation>
-    </message>
-    <message>
-=======
-    <name>AskPassphraseDialog</name>
-    <message>
->>>>>>> 44d8b13c
-        <source>Your wallet is about to be encrypted. </source>
-        <translation>کیف پول شما در حال رمز نگاری می باشد.</translation>
-    </message>
-    <message>
-        <source>Your wallet is now encrypted. </source>
-        <translation>کیف پول شما اکنون رمزنگاری گردیده است.</translation>
-    </message>
-    <message>
-        <source>IMPORTANT: Any previous backups you have made of your wallet file should be replaced with the newly generated, encrypted wallet file. For security reasons, previous backups of the unencrypted wallet file will become useless as soon as you start using the new, encrypted wallet.</source>
-        <translation>مهم: هر بک‌آپ قبلی که از کیف‌پول خود گرفته‌اید، با نسخه‌ی جدید رمزنگاری‌شده جایگزین خواهد شد. به دلایل امنیتی، پس از رمزنگاری کیف‌پول، بک‌آپ‌های قدیمی شما بلااستفاده خواهد شد.</translation>
-    </message>
-    <message>
-        <source>Wallet encryption failed</source>
-        <translation>خطا در رمزنگاری کیف‌پول</translation>
-    </message>
-    <message>
-        <source>Wallet encryption failed due to an internal error. Your wallet was not encrypted.</source>
-        <translation>رمزگذاری به علت خطای داخلی تایید نشد. کیف‌پول شما رمزگذاری نشد.</translation>
-    </message>
-    <message>
-        <source>The supplied passphrases do not match.</source>
-        <translation>رمزهای واردشده تطابق ندارند.</translation>
-    </message>
-    <message>
-        <source>Wallet unlock failed</source>
-        <translation>خطا در بازکردن کیف‌پول</translation>
-    </message>
-    <message>
-        <source>The passphrase entered for the wallet decryption was incorrect.</source>
-        <translation>رمز واردشده برای رمزگشایی کیف‌پول اشتباه است.</translation>
-    </message>
-    <message>
-        <source>Wallet decryption failed</source>
-        <translation>خطا در رمزگشایی کیف‌پول</translation>
-    </message>
-    <message>
-<<<<<<< HEAD
-        <source>Wallet passphrase was successfully changed.</source>
-        <translation>رمز کیف‌پول با موفقیت تغییر یافت.</translation>
-    </message>
-    <message>
-=======
->>>>>>> 44d8b13c
-        <source>Warning: The Caps Lock key is on!</source>
-        <translation>اخطار: کلید Caps Lock فعال است!</translation>
+    <name>BitcoinApplication</name>
+    <message>
+        <source>Settings file %1 might be corrupt or invalid.</source>
+        <translation type="unfinished">فایل تنظیمات %1 ممکن است خراب یا نامعتبر باشد.</translation>
+    </message>
+    <message>
+        <source>Runaway exception</source>
+        <translation type="unfinished">استثناء فراری (این استثناء نشان دهنده این است که هسته بیتکوین نتوانست چیزی را در کیف(والت) بنویسد.)</translation>
+    </message>
+    <message>
+        <source>Internal error</source>
+        <translation type="unfinished">مشکل داخلی</translation>
+    </message>
+    <message>
+        <source>An internal error occurred. %1 will attempt to continue safely. This is an unexpected bug which can be reported as described below.</source>
+        <translation type="unfinished">یک ارور داخلی رخ داده است. %1 تلاش خواهد کرد تا با امنیت ادامه دهد. این یک باگ غیر منتظره است که میتواند به صورت شرح شده در زیر این متن گزارش شود.</translation>
     </message>
 </context>
 <context>
-    <name>BanTableModel</name>
-    <message>
-        <source>IP/Netmask</source>
-        <translation>آی پی/نت ماسک</translation>
-    </message>
-    <message>
-        <source>Banned Until</source>
-        <translation>مسدودشده تا</translation>
-    </message>
-</context>
-<context>
-<<<<<<< HEAD
-    <name>BitcoinGUI</name>
-=======
     <name>QObject</name>
     <message>
         <source>Do you want to reset settings to default values, or to abort without making changes?</source>
@@ -284,7 +103,7 @@
         <translation type="unfinished">ناشناس</translation>
     </message>
     <message>
-        <source>Enter a Bitcoin address (e.g. %1)</source>
+        <source>Enter a Particl address (e.g. %1)</source>
         <translation type="unfinished">آدرس بیت کوین را وارد کنید (به طور مثال %1)</translation>
     </message>
     <message>
@@ -398,308 +217,339 @@
         <source>%1 kB</source>
         <translation type="unfinished">%1کیلوبایت</translation>
     </message>
->>>>>>> 44d8b13c
-    <message>
-        <source>Sign &amp;message...</source>
-        <translation>ثبت &amp;پیام</translation>
-    </message>
-    <message>
-        <source>Synchronizing with network...</source>
-        <translation>به روز رسانی با شبکه...</translation>
-    </message>
+    <message>
+        <source>%1 MB</source>
+        <translation type="unfinished">%1 مگابایت</translation>
+    </message>
+    <message>
+        <source>%1 GB</source>
+        <translation type="unfinished">%1 گیگابایت</translation>
+    </message>
+</context>
+<context>
+    <name>BitcoinGUI</name>
     <message>
         <source>&amp;Overview</source>
-        <translation>بازبینی</translation>
+        <translation type="unfinished">بازبینی</translation>
     </message>
     <message>
         <source>Show general overview of wallet</source>
-        <translation>نمای کلی از wallet را نشان بده</translation>
+        <translation type="unfinished">نمایش کلی کیف پول
+ </translation>
     </message>
     <message>
         <source>&amp;Transactions</source>
-        <translation>تراکنش</translation>
+        <translation type="unfinished">تراکنش</translation>
     </message>
     <message>
         <source>Browse transaction history</source>
-        <translation>تاریخچه تراکنش را باز کن</translation>
+        <translation type="unfinished">تاریخچه تراکنش را باز کن</translation>
     </message>
     <message>
         <source>E&amp;xit</source>
-        <translation>خروج</translation>
+        <translation type="unfinished">خروج</translation>
     </message>
     <message>
         <source>Quit application</source>
-        <translation>از "درخواست نامه"/ application خارج شو</translation>
+        <translation type="unfinished">از "درخواست نامه"/ application خارج شو</translation>
     </message>
     <message>
         <source>&amp;About %1</source>
-        <translation>&amp;درباره %1</translation>
+        <translation type="unfinished">&amp;درباره %1</translation>
     </message>
     <message>
         <source>Show information about %1</source>
-        <translation>نمایش اطلاعات درباره %1</translation>
+        <translation type="unfinished">نمایش اطلاعات درباره %1</translation>
     </message>
     <message>
         <source>About &amp;Qt</source>
-        <translation>درباره Qt</translation>
+        <translation type="unfinished">درباره Qt</translation>
     </message>
     <message>
         <source>Show information about Qt</source>
-        <translation>نمایش اطلاعات درباره Qt</translation>
-    </message>
-    <message>
-        <source>&amp;Options...</source>
-        <translation>انتخاب ها</translation>
+        <translation type="unfinished">نمایش اطلاعات درباره Qt</translation>
     </message>
     <message>
         <source>Modify configuration options for %1</source>
-        <translation>اصلاح انتخاب ها برای پیکربندی %1</translation>
-    </message>
-    <message>
-        <source>&amp;Encrypt Wallet...</source>
-        <translation>رمزگذاری کیف پول</translation>
-    </message>
-    <message>
-        <source>&amp;Backup Wallet...</source>
-        <translation>تهیه نسخه پشتیبان از کیف پول</translation>
-    </message>
-    <message>
-        <source>&amp;Change Passphrase...</source>
-        <translation>تغییر رمز/پَس فرِیز</translation>
-    </message>
-    <message>
-        <source>Open &amp;URI...</source>
-        <translation>بازکردن آدرس...</translation>
-    </message>
-    <message>
-        <source>Create Wallet...</source>
-        <translation>ایجاد کیف پول</translation>
+        <translation type="unfinished">اصلاح انتخاب ها برای پیکربندی %1</translation>
     </message>
     <message>
         <source>Create a new wallet</source>
-        <translation>ساخت کیف پول جدید</translation>
-    </message>
-    <message>
-        <source>Wallet:</source>
-        <translation>کیف پول:</translation>
-    </message>
-    <message>
-        <source>Click to disable network activity.</source>
-        <translation>برای غیرفعال‌کردن فعالیت شبکه کلیک کنید.</translation>
+        <translation type="unfinished">کیف پول جدیدی ایجاد کنید
+ </translation>
+    </message>
+    <message>
+        <source>&amp;Minimize</source>
+        <translation type="unfinished">&amp;به حداقل رساندن</translation>
     </message>
     <message>
         <source>Network activity disabled.</source>
-        <translation>فعالیت شبکه غیرفعال شد.</translation>
-    </message>
-    <message>
-        <source>Click to enable network activity again.</source>
-        <translation>برای فعال‌کردن فعالیت شبکه کلیک کنید.</translation>
-    </message>
-    <message>
-        <source>Syncing Headers (%1%)...</source>
-        <translation>درحال همگام‌سازی هدرها (%1%)…</translation>
-    </message>
-    <message>
-        <source>Reindexing blocks on disk...</source>
-        <translation>فهرست‌بندی نمایه بلاک‌ها…</translation>
+        <extracomment>A substring of the tooltip.</extracomment>
+        <translation type="unfinished">فعالیت شبکه غیرفعال شد.</translation>
     </message>
     <message>
         <source>Proxy is &lt;b&gt;enabled&lt;/b&gt;: %1</source>
-        <translation>پراکسی &lt;br&gt;فعال شده است: %1&lt;/br&gt;</translation>
+        <translation type="unfinished">پراکسی &lt;br&gt;فعال شده است: %1&lt;/br&gt;</translation>
     </message>
     <message>
         <source>Send coins to a Particl address</source>
-        <translation>ارسال کوین به آدرس بیت کوین</translation>
+        <translation type="unfinished">ارسال کوین به آدرس بیت کوین</translation>
     </message>
     <message>
         <source>Backup wallet to another location</source>
-        <translation>گرفتن نسخه پیشتیبان در آدرسی دیگر</translation>
+        <translation type="unfinished">پشتیبان گیری از کیف پول به مکان دیگر
+ </translation>
     </message>
     <message>
         <source>Change the passphrase used for wallet encryption</source>
-        <translation>رمز عبور مربوط به رمزگذاریِ کیف پول  را تغییر دهید</translation>
-    </message>
-    <message>
-        <source>&amp;Verify message...</source>
-        <translation>تایید پیام</translation>
+        <translation type="unfinished">رمز عبور مربوط به رمزگذاریِ کیف پول  را تغییر دهید</translation>
     </message>
     <message>
         <source>&amp;Send</source>
-        <translation>ارسال</translation>
+        <translation type="unfinished">ارسال</translation>
     </message>
     <message>
         <source>&amp;Receive</source>
-        <translation>دریافت</translation>
-    </message>
-    <message>
-        <source>&amp;Show / Hide</source>
-        <translation>نمایش/ عدم نمایش</translation>
-    </message>
-    <message>
-        <source>Show or hide the main Window</source>
-        <translation>نمایش یا عدم نمایش پنجره اصلی</translation>
+        <translation type="unfinished">دریافت</translation>
+    </message>
+    <message>
+        <source>&amp;Options…</source>
+        <translation type="unfinished">گزینه ها...</translation>
+    </message>
+    <message>
+        <source>&amp;Encrypt Wallet…</source>
+        <translation type="unfinished">رمزنگاری کیف پول</translation>
     </message>
     <message>
         <source>Encrypt the private keys that belong to your wallet</source>
-        <translation>رمزنگاری کلیدهای شخصی متعلق به کیف‌پول</translation>
+        <translation type="unfinished">کلیدهای خصوصی متعلق به کیف پول شما را رمزگذاری کنید
+ </translation>
+    </message>
+    <message>
+        <source>&amp;Backup Wallet…</source>
+        <translation type="unfinished">نسخه پشتیبان کیف پول</translation>
+    </message>
+    <message>
+        <source>&amp;Change Passphrase…</source>
+        <translation type="unfinished">تغییر عبارت عبور</translation>
+    </message>
+    <message>
+        <source>Sign &amp;message…</source>
+        <translation type="unfinished">ثبت &amp;پیام</translation>
     </message>
     <message>
         <source>Sign messages with your Particl addresses to prove you own them</source>
-        <translation>پیام‌ها را با آدرس بیت‌کوین خود امضا کنید تا مالکیت آن‌ها را اثبات کنید</translation>
-    </message>
-    <message>
-        <source>Verify messages to ensure they were signed with specified Particl addresses</source>
-        <translation>پیام‌ها را تائید کنید تا از امضاشدن آن‌ها با آدرس بیت‌کوین مطمئن شوید</translation>
+        <translation type="unfinished">پیام‌ها را با آدرس بیت‌کوین خود امضا کنید تا مالکیت آن‌ها را اثبات کنید</translation>
+    </message>
+    <message>
+        <source>&amp;Verify message…</source>
+        <translation type="unfinished">پیام تایید</translation>
+    </message>
+    <message>
+        <source>&amp;Load PSBT from file…</source>
+        <translation type="unfinished">بارگیری PSBT از پرونده</translation>
+    </message>
+    <message>
+        <source>Open &amp;URI…</source>
+        <translation type="unfinished">تکثیر نشانی</translation>
+    </message>
+    <message>
+        <source>Close Wallet…</source>
+        <translation type="unfinished">بستن کیف پول</translation>
+    </message>
+    <message>
+        <source>Create Wallet…</source>
+        <translation type="unfinished">ساخت کیف پول</translation>
+    </message>
+    <message>
+        <source>Close All Wallets…</source>
+        <translation type="unfinished">بستن همهٔ کیف پول‌ها</translation>
     </message>
     <message>
         <source>&amp;File</source>
-        <translation>فایل</translation>
+        <translation type="unfinished">فایل</translation>
     </message>
     <message>
         <source>&amp;Settings</source>
-        <translation>تنظیمات</translation>
+        <translation type="unfinished">تنظیمات</translation>
     </message>
     <message>
         <source>&amp;Help</source>
-        <translation>راهنما</translation>
+        <translation type="unfinished">راهنما</translation>
     </message>
     <message>
         <source>Tabs toolbar</source>
-        <translation>نوار ابزار</translation>
+        <translation type="unfinished">نوار ابزار</translation>
+    </message>
+    <message>
+        <source>Syncing Headers (%1%)…</source>
+        <translation type="unfinished">درحال همگام‌سازی هدرها (%1%)…</translation>
+    </message>
+    <message>
+        <source>Synchronizing with network…</source>
+        <translation type="unfinished">هماهنگ‌سازی با شبکه</translation>
+    </message>
+    <message>
+        <source>Indexing blocks on disk…</source>
+        <translation type="unfinished">در حال شماره‌گذاری بلوکها روی دیسک...</translation>
+    </message>
+    <message>
+        <source>Processing blocks on disk…</source>
+        <translation type="unfinished">در حال پردازش بلوکها روی دیسک..</translation>
+    </message>
+    <message>
+        <source>Connecting to peers…</source>
+        <translation type="unfinished">در حال اتصال به همتاهای شبکه(پیِر ها)...</translation>
     </message>
     <message>
         <source>Request payments (generates QR codes and particl: URIs)</source>
-        <translation>درخواست پرداخت (ساخت کد QR و بیت‌کوین: URIs)</translation>
+        <translation type="unfinished">درخواست پرداخت (ساخت کد QR و بیت‌کوین: URIs)</translation>
     </message>
     <message>
         <source>Show the list of used sending addresses and labels</source>
-        <translation>نمایش لیست آدرس‌ها و لیبل‌های ارسالی استفاده شده</translation>
+        <translation type="unfinished">نمایش لیست آدرس‌ها و لیبل‌های ارسالی استفاده شده</translation>
     </message>
     <message>
         <source>Show the list of used receiving addresses and labels</source>
-        <translation>نمایش لیست آدرس‌ها و لیبل‌های دریافتی استفاده شده</translation>
+        <translation type="unfinished">نمایش لیست آدرس‌ها و لیبل‌های دریافتی استفاده شده</translation>
     </message>
     <message>
         <source>&amp;Command-line options</source>
-        <translation>گزینه های خط فرمان</translation>
-    </message>
-    <message numerus="yes">
-        <source>%n active connection(s) to Particl network</source>
-        <translation><numerusform>%n ارتباط فعال به شبکه بیت‌کوین</numerusform><numerusform>%n ارتباط فعال به شبکه بیت‌کوین</numerusform></translation>
-    </message>
-    <message>
-        <source>Indexing blocks on disk...</source>
-        <translation>فهرست‌بندی نمایه بلاک‌ها…</translation>
-    </message>
-    <message>
-        <source>Processing blocks on disk...</source>
-        <translation>پردازش نمایه بلاک‌ها…</translation>
+        <translation type="unfinished">گزینه های خط فرمان</translation>
     </message>
     <message numerus="yes">
         <source>Processed %n block(s) of transaction history.</source>
-        <translation><numerusform>%n بلاک از تاریخچه تراکنش، پردازش شد.</numerusform><numerusform>%n بلاک از تاریخچه تراکنش، پردازش شد.</numerusform></translation>
+        <translation type="unfinished">
+            <numerusform>سابقه تراکنش بلوک(های) %n پردازش شد.</numerusform>
+        </translation>
     </message>
     <message>
         <source>%1 behind</source>
-        <translation>%1 قبل</translation>
+        <translation type="unfinished">%1 قبل</translation>
+    </message>
+    <message>
+        <source>Catching up…</source>
+        <translation type="unfinished">در حال گرفتن..</translation>
     </message>
     <message>
         <source>Last received block was generated %1 ago.</source>
-        <translation>آخرین بلاک دریافت شده تولید شده در %1 قبل.</translation>
+        <translation type="unfinished">آخرین بلاک دریافت شده تولید شده در %1 قبل.</translation>
     </message>
     <message>
         <source>Transactions after this will not yet be visible.</source>
-        <translation>تراکنش‌های بعد از این تراکنش هنوز در دسترس نیستند.</translation>
+        <translation type="unfinished">تراکنش‌های بعد از این تراکنش هنوز در دسترس نیستند.</translation>
     </message>
     <message>
         <source>Error</source>
-        <translation>خطا</translation>
+        <translation type="unfinished">خطا</translation>
     </message>
     <message>
         <source>Warning</source>
-        <translation>هشدار</translation>
+        <translation type="unfinished">هشدار</translation>
     </message>
     <message>
         <source>Information</source>
-        <translation>اطلاعات</translation>
+        <translation type="unfinished">اطلاعات</translation>
     </message>
     <message>
         <source>Up to date</source>
-        <translation>به روز</translation>
+        <translation type="unfinished">به روز</translation>
+    </message>
+    <message>
+        <source>Load PSBT from &amp;clipboard…</source>
+        <translation type="unfinished">بارگیری PSBT از &amp;clipboard…</translation>
     </message>
     <message>
         <source>Node window</source>
-        <translation>پنجره گره</translation>
+        <translation type="unfinished">پنجره گره</translation>
     </message>
     <message>
         <source>Open node debugging and diagnostic console</source>
-        <translation>باز کردن کنسول دی باگ و تشخیص گره</translation>
+        <translation type="unfinished">باز کردن کنسول دی باگ و تشخیص گره</translation>
     </message>
     <message>
         <source>&amp;Sending addresses</source>
-        <translation>ادرس ارسال</translation>
+        <translation type="unfinished">ادرس ارسال</translation>
     </message>
     <message>
         <source>&amp;Receiving addresses</source>
-        <translation>ادرس درسافت</translation>
+        <translation type="unfinished">ادرس درسافت</translation>
     </message>
     <message>
         <source>Open a particl: URI</source>
-        <translation>بارک کردن یک بیت‌کوین: URI</translation>
+        <translation type="unfinished">بارک کردن یک بیت‌کوین: URI</translation>
     </message>
     <message>
         <source>Open Wallet</source>
-        <translation>باز کردن حساب</translation>
+        <translation type="unfinished">کیف پول را باز کنید
+ </translation>
     </message>
     <message>
         <source>Open a wallet</source>
-        <translation>باز کردن یک حساب</translation>
-    </message>
-    <message>
-        <source>Close Wallet...</source>
-        <translation>بستن کیف پول...</translation>
+        <translation type="unfinished">کیف پول را باز کنید
+ </translation>
     </message>
     <message>
         <source>Close wallet</source>
-        <translation>کیف پول را ببندید</translation>
-    </message>
-    <message>
-        <source>Close All Wallets...</source>
-        <translation>همه‌ی کیف پول‌ها را ببند...</translation>
+        <translation type="unfinished">کیف پول را ببندید</translation>
+    </message>
+    <message>
+        <source>Restore Wallet…</source>
+        <extracomment>Name of the menu item that restores wallet from a backup file.</extracomment>
+        <translation type="unfinished">بازیابی کیف پول…</translation>
+    </message>
+    <message>
+        <source>Restore a wallet from a backup file</source>
+        <extracomment>Status tip for Restore Wallet menu item</extracomment>
+        <translation type="unfinished">بازیابی یک کیف پول از یک فایل پشتیبان</translation>
     </message>
     <message>
         <source>Close all wallets</source>
-        <translation>همه‌ی کیف پول‌ها را ببند</translation>
+        <translation type="unfinished">همه‌ی کیف پول‌ها را ببند</translation>
     </message>
     <message>
         <source>default wallet</source>
-        <translation>کیف پول پیش‌فرض</translation>
+        <translation type="unfinished">کیف پول پیش فرض
+ </translation>
     </message>
     <message>
         <source>No wallets available</source>
-        <translation>هیچ کیف پولی در دسترس نمی باشد</translation>
+        <translation type="unfinished">هیچ کیف پولی در دسترس نمی باشد</translation>
+    </message>
+    <message>
+        <source>Wallet Data</source>
+        <extracomment>Name of the wallet data file format.</extracomment>
+        <translation type="unfinished">داده های کیف پول</translation>
+    </message>
+    <message>
+        <source>Load Wallet Backup</source>
+        <extracomment>The title for Restore Wallet File Windows</extracomment>
+        <translation type="unfinished">بارگیری پشتیبان‌گیری کیف پول</translation>
+    </message>
+    <message>
+        <source>Restore Wallet</source>
+        <extracomment>Title of pop-up window shown when the user is attempting to restore a wallet.</extracomment>
+        <translation type="unfinished">بازیابی کیف پول</translation>
+    </message>
+    <message>
+        <source>Wallet Name</source>
+        <extracomment>Label of the input field where the name of the wallet is entered.</extracomment>
+        <translation type="unfinished">نام کیف پول</translation>
     </message>
     <message>
         <source>&amp;Window</source>
-        <translation>پنجره</translation>
-    </message>
-    <message>
-        <source>Minimize</source>
-        <translation>به حداقل رساندن</translation>
+        <translation type="unfinished">پنجره</translation>
     </message>
     <message>
         <source>Zoom</source>
-        <translation>بزرگنمایی</translation>
+        <translation type="unfinished">بزرگنمایی</translation>
     </message>
     <message>
         <source>Main Window</source>
-        <translation>پنجره اصلی</translation>
+        <translation type="unfinished">پنجره اصلی</translation>
     </message>
     <message>
         <source>%1 client</source>
-<<<<<<< HEAD
-        <translation>کلاینت: %1</translation>
-=======
         <translation type="unfinished">کلاینت: %1</translation>
     </message>
     <message>
@@ -707,814 +557,1061 @@
         <translation type="unfinished">مخفی کن</translation>
     </message>
     <message numerus="yes">
-        <source>%n active connection(s) to Bitcoin network.</source>
+        <source>%n active connection(s) to Particl network.</source>
         <extracomment>A substring of the tooltip.</extracomment>
         <translation type="unfinished">
-            <numerusform>%n active connection(s) to Bitcoin network.</numerusform>
+            <numerusform>%n active connection(s) to Particl network.</numerusform>
         </translation>
     </message>
     <message>
         <source>Click for more actions.</source>
         <extracomment>A substring of the tooltip. "More actions" are available via the context menu.</extracomment>
         <translation type="unfinished">برای عملیات‌های بیشتر کلیک کنید.</translation>
->>>>>>> 44d8b13c
-    </message>
-    <message>
-        <source>Connecting to peers...</source>
-        <translation>در حال اتصال به همتاهای شبکه...</translation>
-    </message>
-    <message>
-        <source>Catching up...</source>
-        <translation>در حال روزآمد سازی..</translation>
+    </message>
+    <message>
+        <source>Show Peers tab</source>
+        <extracomment>A context menu item. The "Peers tab" is an element of the "Node window".</extracomment>
+        <translation type="unfinished">نمایش برگه همتایان </translation>
+    </message>
+    <message>
+        <source>Disable network activity</source>
+        <extracomment>A context menu item.</extracomment>
+        <translation type="unfinished">غیرفعال‌سازی فعالیت شبکه</translation>
+    </message>
+    <message>
+        <source>Enable network activity</source>
+        <extracomment>A context menu item. The network activity was disabled previously.</extracomment>
+        <translation type="unfinished">فعال‌سازی فعالیت شبکه</translation>
+    </message>
+    <message>
+        <source>Pre-syncing Headers (%1%)…</source>
+        <translation type="unfinished">پیش‌همگام‌سازی سرصفحه‌ها (%1%)…</translation>
     </message>
     <message>
         <source>Error: %1</source>
-        <translation>خطا: %1</translation>
+        <translation type="unfinished">خطا: %1</translation>
     </message>
     <message>
         <source>Warning: %1</source>
-        <translation>هشدار: %1</translation>
+        <translation type="unfinished">هشدار: %1</translation>
     </message>
     <message>
         <source>Date: %1
 </source>
-        <translation>تاریخ: %1
+        <translation type="unfinished">تاریخ: %1
 </translation>
     </message>
     <message>
         <source>Amount: %1
 </source>
-        <translation>مبلغ: %1
+        <translation type="unfinished">مبلغ: %1
 </translation>
     </message>
     <message>
         <source>Wallet: %1
 </source>
-        <translation>کیف پول: %1
+        <translation type="unfinished">کیف پول: %1
 </translation>
     </message>
     <message>
         <source>Type: %1
 </source>
-        <translation>نوع: %1
+        <translation type="unfinished">نوع: %1
 </translation>
     </message>
     <message>
         <source>Label: %1
 </source>
-        <translation>برچسب: %1
+        <translation type="unfinished">برچسب: %1
 </translation>
     </message>
     <message>
         <source>Address: %1
 </source>
-        <translation>آدرس: %1
+        <translation type="unfinished">آدرس: %1
 </translation>
     </message>
     <message>
         <source>Sent transaction</source>
-        <translation>تراکنش ارسالی</translation>
+        <translation type="unfinished">تراکنش ارسالی</translation>
     </message>
     <message>
         <source>Incoming transaction</source>
-        <translation>تراکنش دریافتی</translation>
+        <translation type="unfinished">تراکنش دریافتی</translation>
     </message>
     <message>
         <source>HD key generation is &lt;b&gt;enabled&lt;/b&gt;</source>
-        <translation>تولید کلید HD &lt;b&gt;فعال است&lt;/b&gt;</translation>
+        <translation type="unfinished">تولید کلید HD &lt;b&gt;فعال است&lt;/b&gt;</translation>
     </message>
     <message>
         <source>HD key generation is &lt;b&gt;disabled&lt;/b&gt;</source>
-        <translation>تولید کلید HD &lt;b&gt; غیر فعال است&lt;/b&gt;</translation>
+        <translation type="unfinished">تولید کلید HD &lt;b&gt; غیر فعال است&lt;/b&gt;</translation>
     </message>
     <message>
         <source>Private key &lt;b&gt;disabled&lt;/b&gt;</source>
-        <translation>کلید خصوصی &lt;b&gt;غیر فعال &lt;/b&gt;</translation>
+        <translation type="unfinished">کلید خصوصی &lt;b&gt;غیر فعال &lt;/b&gt;</translation>
     </message>
     <message>
         <source>Wallet is &lt;b&gt;encrypted&lt;/b&gt; and currently &lt;b&gt;unlocked&lt;/b&gt;</source>
-        <translation>wallet رمزگذاری شد و در حال حاضر از حالت قفل در آمده است</translation>
+        <translation type="unfinished">کیف پول است &lt;b&gt; رمزگذاری شده &lt;/b&gt; و در حال حاضر &lt;b&gt; تفسیر شده است &lt;/b&gt;
+ </translation>
     </message>
     <message>
         <source>Wallet is &lt;b&gt;encrypted&lt;/b&gt; and currently &lt;b&gt;locked&lt;/b&gt;</source>
-        <translation>wallet رمزگذاری شد و در حال حاضر قفل است</translation>
+        <translation type="unfinished">کیف پول است &lt;b&gt; رمزگذاری شده &lt;/b&gt; و در حال حاضر &lt;b&gt; تفسیر شده &lt;/b&gt;
+ </translation>
     </message>
     <message>
         <source>Original message:</source>
-        <translation>پیام اصلی:</translation>
-    </message>
-    </context>
+        <translation type="unfinished">پیام اصلی:</translation>
+    </message>
+</context>
 <context>
     <name>CoinControlDialog</name>
     <message>
         <source>Coin Selection</source>
-        <translation>انتخاب کوین</translation>
+        <translation type="unfinished">انتخاب سکه
+ </translation>
     </message>
     <message>
         <source>Quantity:</source>
-        <translation>مقدار</translation>
+        <translation type="unfinished">مقدار</translation>
     </message>
     <message>
         <source>Bytes:</source>
-        <translation>بایت ها:</translation>
+        <translation type="unfinished">بایت ها:</translation>
     </message>
     <message>
         <source>Amount:</source>
-        <translation>میزان وجه:</translation>
+        <translation type="unfinished">میزان وجه:</translation>
     </message>
     <message>
         <source>Fee:</source>
-        <translation>هزینه</translation>
-    </message>
-    <message>
-<<<<<<< HEAD
-        <source>Dust:</source>
-        <translation>گرد و غبار با داست:</translation>
-    </message>
-    <message>
-=======
->>>>>>> 44d8b13c
+        <translation type="unfinished">هزینه</translation>
+    </message>
+    <message>
         <source>After Fee:</source>
-        <translation>بعد از احتساب کارمزد</translation>
+        <translation type="unfinished">بعد از احتساب کارمزد</translation>
     </message>
     <message>
         <source>Change:</source>
-        <translation>تغییر</translation>
-    </message>
-    <message>
-<<<<<<< HEAD
-        <source>(un)select all</source>
-        <translation>(عدم)انتخاب همه</translation>
-    </message>
-    <message>
-        <source>Tree mode</source>
-        <translation>حالت درختی</translation>
-    </message>
-    <message>
-=======
->>>>>>> 44d8b13c
+        <translation type="unfinished">تغییر</translation>
+    </message>
+    <message>
         <source>List mode</source>
-        <translation>حالت لیستی</translation>
-    </message>
-    <message>
-<<<<<<< HEAD
-        <source>Amount</source>
-        <translation>میزان</translation>
-    </message>
-    <message>
-        <source>Received with label</source>
-        <translation>دریافت شده با برچسب</translation>
-    </message>
-    <message>
-        <source>Received with address</source>
-        <translation>دریافت شده با آدرس</translation>
-    </message>
-    <message>
-        <source>Date</source>
-        <translation>تاریخ</translation>
-    </message>
-    <message>
-        <source>Confirmations</source>
-        <translation>تاییدیه</translation>
-    </message>
-    <message>
-        <source>Confirmed</source>
-        <translation>تایید شده</translation>
-    </message>
-    <message>
-        <source>Copy address</source>
-        <translation>کپی آدرس</translation>
-=======
+        <translation type="unfinished">حالت لیستی</translation>
+    </message>
+    <message>
         <source>&amp;Copy address</source>
         <translation type="unfinished">تکثیر نشانی</translation>
->>>>>>> 44d8b13c
-    </message>
-    <message>
-        <source>Copy label</source>
-        <translation>کپی برچسب</translation>
-    </message>
-    <message>
-        <source>Copy amount</source>
-        <translation>کپی مقدار</translation>
-    </message>
-    <message>
-        <source>Copy transaction ID</source>
-        <translation>کپی شناسه تراکنش</translation>
-    </message>
-    <message>
-        <source>Lock unspent</source>
-        <translation>قفل کردن خرج نشده ها</translation>
-    </message>
-    <message>
-        <source>Unlock unspent</source>
-        <translation>بازکردن قفل خرج نشده ها</translation>
+    </message>
+    <message>
+        <source>Copy &amp;label</source>
+        <translation type="unfinished">تکثیر برچسب</translation>
+    </message>
+    <message>
+        <source>Copy &amp;amount</source>
+        <translation type="unfinished">روگرفت م&amp;قدار</translation>
+    </message>
+    <message>
+        <source>Copy transaction &amp;ID and output index</source>
+        <translation type="unfinished">شناسه و تراکنش و نمایه خروجی را کپی کنید</translation>
+    </message>
+    <message>
+        <source>L&amp;ock unspent</source>
+        <translation type="unfinished">قفل کردن خرج نشده ها</translation>
+    </message>
+    <message>
+        <source>&amp;Unlock unspent</source>
+        <translation type="unfinished">بازکردن قفل خرج نشده ها</translation>
     </message>
     <message>
         <source>Copy quantity</source>
-        <translation>کپی مقدار</translation>
+        <translation type="unfinished">کپی مقدار</translation>
     </message>
     <message>
         <source>Copy fee</source>
-        <translation>کپی هزینه</translation>
+        <translation type="unfinished">کپی هزینه</translation>
     </message>
     <message>
         <source>Copy after fee</source>
-        <translation>کپی کردن بعد از احتساب کارمزد</translation>
+        <translation type="unfinished">کپی کردن بعد از احتساب کارمزد</translation>
     </message>
     <message>
         <source>Copy bytes</source>
-        <translation>کپی کردن بایت ها</translation>
-    </message>
-    <message>
-<<<<<<< HEAD
-        <source>Copy dust</source>
-        <translation>کپی کردن داست:</translation>
-    </message>
-    <message>
-=======
->>>>>>> 44d8b13c
+        <translation type="unfinished">کپی کردن بایت ها</translation>
+    </message>
+    <message>
         <source>Copy change</source>
-        <translation>کپی کردن تغییر</translation>
+        <translation type="unfinished">کپی کردن تغییر</translation>
     </message>
     <message>
         <source>(%1 locked)</source>
-        <translation>(قفل شده است %1)</translation>
-    </message>
-    <message>
-<<<<<<< HEAD
-        <source>yes</source>
-        <translation>بله</translation>
-    </message>
-    <message>
-        <source>no</source>
-        <translation>خیر</translation>
-    </message>
-    <message>
-        <source>This label turns red if any recipient receives an amount smaller than the current dust threshold.</source>
-        <translation>اگر هر گیرنده مقداری کمتر آستانه فعلی دریافت کند از این لیبل قرمز می‌شود.</translation>
-    </message>
-    <message>
-        <source>(no label)</source>
-        <translation>(برچسب ندارد)</translation>
-    </message>
-    <message>
-=======
->>>>>>> 44d8b13c
+        <translation type="unfinished">(قفل شده است %1)</translation>
+    </message>
+    <message>
         <source>change from %1 (%2)</source>
-        <translation>تغییر از %1 (%2)</translation>
+        <translation type="unfinished">تغییر از %1 (%2)</translation>
     </message>
     <message>
         <source>(change)</source>
-        <translation>(تغییر)</translation>
+        <translation type="unfinished">(تغییر)</translation>
     </message>
 </context>
 <context>
     <name>CreateWalletActivity</name>
     <message>
-        <source>Creating Wallet &lt;b&gt;%1&lt;/b&gt;...</source>
-        <translation>در حال ایجاد کیف پول &lt;b&gt; %1&lt;/b&gt;...</translation>
+        <source>Create Wallet</source>
+        <extracomment>Title of window indicating the progress of creation of a new wallet.</extracomment>
+        <translation type="unfinished">ایجاد کیف پول
+ </translation>
+    </message>
+    <message>
+        <source>Creating Wallet &lt;b&gt;%1&lt;/b&gt;…</source>
+        <extracomment>Descriptive text of the create wallet progress window which indicates to the user which wallet is currently being created.</extracomment>
+        <translation type="unfinished">در حال ساخت کیف پول &lt;b&gt;%1&lt;/b&gt;</translation>
     </message>
     <message>
         <source>Create wallet failed</source>
-        <translation>کیف پول ایجاد نگردید</translation>
+        <translation type="unfinished">کیف پول "ایجاد" نشد
+ </translation>
     </message>
     <message>
         <source>Create wallet warning</source>
-        <translation>هشدار ایجاد کیف پول</translation>
+        <translation type="unfinished">هشدار کیف پول ایجاد کنید
+ </translation>
+    </message>
+    <message>
+        <source>Can't list signers</source>
+        <translation type="unfinished">نمی‌توان امضاکنندگان را فهرست کرد</translation>
+    </message>
+    <message>
+        <source>Too many external signers found</source>
+        <translation type="unfinished">تعداد زیادی امضاکننده خارجی پیدا شد</translation>
     </message>
 </context>
 <context>
+    <name>LoadWalletsActivity</name>
+    <message>
+        <source>Load Wallets</source>
+        <extracomment>Title of progress window which is displayed when wallets are being loaded.</extracomment>
+        <translation type="unfinished">کیف پول ها را بارگیری کنید</translation>
+    </message>
+    <message>
+        <source>Loading wallets…</source>
+        <extracomment>Descriptive text of the load wallets progress window which indicates to the user that wallets are currently being loaded.</extracomment>
+        <translation type="unfinished">در حال بارگیری کیف پول…</translation>
+    </message>
+</context>
+<context>
+    <name>OpenWalletActivity</name>
+    <message>
+        <source>Open wallet failed</source>
+        <translation type="unfinished">بازکردن کیف پول به مشکل خورده است</translation>
+    </message>
+    <message>
+        <source>Open wallet warning</source>
+        <translation type="unfinished">هشدار باز کردن کیف پول</translation>
+    </message>
+    <message>
+        <source>default wallet</source>
+        <translation type="unfinished">کیف پول پیش فرض
+ </translation>
+    </message>
+    <message>
+        <source>Open Wallet</source>
+        <extracomment>Title of window indicating the progress of opening of a wallet.</extracomment>
+        <translation type="unfinished">کیف پول را باز کنید
+ </translation>
+    </message>
+    <message>
+        <source>Opening Wallet &lt;b&gt;%1&lt;/b&gt;…</source>
+        <extracomment>Descriptive text of the open wallet progress window which indicates to the user which wallet is currently being opened.</extracomment>
+        <translation type="unfinished">در حال باز کردن کیف پول &lt;b&gt;%1&lt;/b&gt;</translation>
+    </message>
+</context>
+<context>
+    <name>RestoreWalletActivity</name>
+    <message>
+        <source>Restore Wallet</source>
+        <extracomment>Title of progress window which is displayed when wallets are being restored.</extracomment>
+        <translation type="unfinished">بازیابی کیف پول</translation>
+    </message>
+    <message>
+        <source>Restoring Wallet &lt;b&gt;%1&lt;/b&gt;…</source>
+        <extracomment>Descriptive text of the restore wallets progress window which indicates to the user that wallets are currently being restored.</extracomment>
+        <translation type="unfinished">بازیابی کیف پول &lt;b&gt;%1&lt;/b&gt; ...</translation>
+    </message>
+    <message>
+        <source>Restore wallet failed</source>
+        <extracomment>Title of message box which is displayed when the wallet could not be restored.</extracomment>
+        <translation type="unfinished">بازیابی کیف پول انجام نشد</translation>
+    </message>
+    <message>
+        <source>Restore wallet warning</source>
+        <extracomment>Title of message box which is displayed when the wallet is restored with some warning.</extracomment>
+        <translation type="unfinished">هشدار بازیابی کیف پول</translation>
+    </message>
+    <message>
+        <source>Restore wallet message</source>
+        <extracomment>Title of message box which is displayed when the wallet is successfully restored.</extracomment>
+        <translation type="unfinished">بازیابی پیام کیف پول</translation>
+    </message>
+</context>
+<context>
+    <name>WalletController</name>
+    <message>
+        <source>Close wallet</source>
+        <translation type="unfinished">کیف پول را ببندید</translation>
+    </message>
+    <message>
+        <source>Are you sure you wish to close the wallet &lt;i&gt;%1&lt;/i&gt;?</source>
+        <translation type="unfinished">آیا برای بستن کیف پول مطمئن هستید&lt;i&gt; %1 &lt;/i&gt; ؟</translation>
+    </message>
+    <message>
+        <source>Close all wallets</source>
+        <translation type="unfinished">همه‌ی کیف پول‌ها را ببند</translation>
+    </message>
+    </context>
+<context>
     <name>CreateWalletDialog</name>
     <message>
         <source>Create Wallet</source>
-        <translation>ایجاد کیف پول</translation>
+        <translation type="unfinished">ایجاد کیف پول
+ </translation>
     </message>
     <message>
         <source>Wallet Name</source>
-        <translation>نام کیف پول</translation>
+        <translation type="unfinished">نام کیف پول</translation>
+    </message>
+    <message>
+        <source>Wallet</source>
+        <translation type="unfinished">کیف پول</translation>
     </message>
     <message>
         <source>Encrypt the wallet. The wallet will be encrypted with a passphrase of your choice.</source>
-        <translation>کیف پول را رمز نگاری نمائید. کیف پول با کلمات رمز انتخاب خودتان رمز نگاری خواهد شد</translation>
+        <translation type="unfinished">کیف پول را رمز نگاری نمائید. کیف پول با کلمات رمز دلخواه شما رمز نگاری خواهد شد</translation>
     </message>
     <message>
         <source>Encrypt Wallet</source>
-        <translation>رمز نگاری کیف پول</translation>
+        <translation type="unfinished">رمز نگاری کیف پول</translation>
+    </message>
+    <message>
+        <source>Advanced Options</source>
+        <translation type="unfinished">گزینه‌های پیشرفته</translation>
     </message>
     <message>
         <source>Disable private keys for this wallet. Wallets with private keys disabled will have no private keys and cannot have an HD seed or imported private keys. This is ideal for watch-only wallets.</source>
-        <translation>غیر فعال کردن کلیدهای خصوصی برای این کیف پول. کیف پول هایی با کلید های خصوصی غیر فعال هیچ کلید خصوصی نداشته و نمیتوانند HD داشته باشند و یا کلید های خصوصی دارد شدنی داشته باشند. این کیف پول ها صرفاً برای رصد مناسب هستند.</translation>
+        <translation type="unfinished">غیر فعال کردن کلیدهای خصوصی برای این کیف پول. کیف پول هایی با کلید های خصوصی غیر فعال هیچ کلید خصوصی نداشته و نمیتوانند HD داشته باشند و یا کلید های خصوصی دارد شدنی داشته باشند. این کیف پول ها صرفاً برای رصد مناسب هستند.</translation>
     </message>
     <message>
         <source>Disable Private Keys</source>
-        <translation>غیر فعال کردن کلیدهای خصوصی</translation>
+        <translation type="unfinished">غیر فعال کردن کلیدهای خصوصی</translation>
     </message>
     <message>
         <source>Make a blank wallet. Blank wallets do not initially have private keys or scripts. Private keys and addresses can be imported, or an HD seed can be set, at a later time.</source>
-        <translation>یک کیف پول خالی درست کنید. کیف پول های خالی در ابتدا کلید یا اسکریپت خصوصی ندارند. کلیدها و آدرسهای خصوصی می توانند وارد شوند یا بذر HD را می توان بعداً تنظیم نمود.</translation>
+        <translation type="unfinished">یک کیف پول خالی درست کنید. کیف پول های خالی در ابتدا کلید یا اسکریپت خصوصی ندارند. کلیدها و آدرسهای خصوصی می توانند وارد شوند یا بذر HD را می توان بعداً تنظیم نمود.</translation>
     </message>
     <message>
         <source>Make Blank Wallet</source>
-        <translation>ساخت کیف پول خالی</translation>
+        <translation type="unfinished">ساخت کیف پول خالی</translation>
+    </message>
+    <message>
+        <source>Use an external signing device such as a hardware wallet. Configure the external signer script in wallet preferences first.</source>
+        <translation type="unfinished">از یک دستگاه دیگر مانند کیف پول سخت‌افزاری برای ورود استفاده کنید. در ابتدا امضاکنندهٔ جانبی اسکریپت را در ترجیحات کیف پول پیکربندی کنید.</translation>
+    </message>
+    <message>
+        <source>External signer</source>
+        <translation type="unfinished">امضاکنندهٔ جانبی</translation>
     </message>
     <message>
         <source>Create</source>
-        <translation>ایجاد</translation>
+        <translation type="unfinished">ایجاد</translation>
+    </message>
+    <message>
+        <source>Compiled without external signing support (required for external signing)</source>
+        <extracomment>"External signing" means using devices such as hardware wallets.</extracomment>
+        <translation type="unfinished">تدوین شده بدون حمایت از امضای خارجی (نیازمند امضای خارجی)</translation>
     </message>
 </context>
 <context>
     <name>EditAddressDialog</name>
     <message>
         <source>Edit Address</source>
-        <translation>ویرایش حساب</translation>
+        <translation type="unfinished">ویرایش آدرس</translation>
     </message>
     <message>
         <source>&amp;Label</source>
-        <translation>برچسب</translation>
+        <translation type="unfinished">برچسب</translation>
     </message>
     <message>
         <source>The label associated with this address list entry</source>
-        <translation>برچسب مرتبط با لیست آدرس ورودی</translation>
+        <translation type="unfinished">برچسب مرتبط با لیست آدرس ورودی</translation>
     </message>
     <message>
         <source>The address associated with this address list entry. This can only be modified for sending addresses.</source>
-        <translation>برچسب مرتبط با لیست آدرس ورودی می باشد. این می تواند فقط  برای آدرس های ارسالی اصلاح شود.</translation>
+        <translation type="unfinished">برچسب مرتبط با لیست آدرس ورودی می باشد. این می تواند فقط  برای آدرس های ارسالی اصلاح شود.</translation>
     </message>
     <message>
         <source>&amp;Address</source>
-        <translation>آدرس</translation>
+        <translation type="unfinished">آدرس</translation>
     </message>
     <message>
         <source>New sending address</source>
-        <translation>آدرس ارسالی جدید</translation>
+        <translation type="unfinished">آدرس ارسالی جدید</translation>
     </message>
     <message>
         <source>Edit receiving address</source>
-        <translation>ویرایش آدرس دریافتی</translation>
+        <translation type="unfinished">ویرایش آدرس دریافتی</translation>
     </message>
     <message>
         <source>Edit sending address</source>
-        <translation>ویرایش آدرس ارسالی</translation>
+        <translation type="unfinished">ویرایش آدرس ارسالی</translation>
     </message>
     <message>
         <source>The entered address "%1" is not a valid Particl address.</source>
-        <translation>آدرس وارد شده "%1" آدرس معتبر بیت کوین نیست.</translation>
+        <translation type="unfinished">آدرس وارد شده "%1" آدرس معتبر بیت کوین نیست.</translation>
     </message>
     <message>
         <source>The entered address "%1" is already in the address book with label "%2".</source>
-        <translation>آدرس وارد شده "%1" در حال حاظر در دفترچه آدرس ها موجود است با برچسب "%2" .</translation>
+        <translation type="unfinished">آدرس وارد شده "%1" در حال حاظر در دفترچه آدرس ها موجود است با برچسب "%2" .</translation>
     </message>
     <message>
         <source>Could not unlock wallet.</source>
-        <translation>نمیتوان کیف پول را باز کرد.</translation>
+        <translation type="unfinished">نمیتوان کیف پول را باز کرد.</translation>
     </message>
     <message>
         <source>New key generation failed.</source>
-        <translation>تولید کلید جدید به خطا انجامید.</translation>
+        <translation type="unfinished">تولید کلید جدید به خطا انجامید.</translation>
     </message>
 </context>
 <context>
     <name>FreespaceChecker</name>
     <message>
         <source>A new data directory will be created.</source>
-        <translation>پوشه داده جدید ساخته خواهد شد</translation>
+        <translation type="unfinished">پوشه داده جدید ساخته خواهد شد</translation>
     </message>
     <message>
         <source>name</source>
-        <translation>نام</translation>
-    </message>
-    <message>
-        <source>Directory already exists. Add %1 if you intend to create a new directory here.</source>
-        <translation>این پوشه در حال حاضر وجود دارد. اگر می‌خواهید یک دایرکتوری جدید در این‌جا ایجاد کنید، %1 را اضافه کنید.</translation>
+        <translation type="unfinished">نام</translation>
     </message>
     <message>
         <source>Path already exists, and is not a directory.</source>
-        <translation>مسیر داده شده موجود است و به یک پوشه اشاره نمی‌کند.</translation>
+        <translation type="unfinished">مسیر داده شده موجود است و به یک پوشه اشاره نمی‌کند.</translation>
     </message>
     <message>
         <source>Cannot create data directory here.</source>
-        <translation>نمیتوان در اینجا پوشه داده ساخت.</translation>
+        <translation type="unfinished">نمی توانید فهرست داده را در اینجا ایجاد کنید.
+ </translation>
     </message>
 </context>
 <context>
-    <name>HelpMessageDialog</name>
-    <message>
-        <source>version</source>
-        <translation>نسخه</translation>
-    </message>
-    <message>
-        <source>About %1</source>
-        <translation>حدود %1</translation>
-    </message>
-    <message>
-        <source>Command-line options</source>
-        <translation>گزینه های خط-فرمان</translation>
-    </message>
-</context>
-<context>
     <name>Intro</name>
     <message>
-        <source>Welcome</source>
-        <translation>خوش آمدید</translation>
-    </message>
-    <message>
-        <source>Welcome to %1.</source>
-        <translation>به %1 خوش آمدید.</translation>
-    </message>
-    <message>
-        <source>As this is the first time the program is launched, you can choose where %1 will store its data.</source>
-        <translation>از آنجا که اولین مرتبه این برنامه اجرا می‌شود، شما می‌توانید محل ذخیره داده‌های %1 را انتخاب نمایید.</translation>
-    </message>
-    <message>
-        <source>Use the default data directory</source>
-        <translation>استفاده کردن از پوشه داده پیشفرض</translation>
-    </message>
-    <message>
-        <source>Use a custom data directory:</source>
-        <translation>استفاده کردن از پوشه داده مخصوص:</translation>
-    </message>
-    <message>
         <source>Particl</source>
-        <translation>بیت کوین</translation>
-    </message>
-    <message>
-        <source>At least %1 GB of data will be stored in this directory, and it will grow over time.</source>
-        <translation>حداقل %1 گیگابایت اطلاعات در این شاخه ذخیره خواهد شد، که به مرور زمان افزایش خواهد یافت.</translation>
-    </message>
-    <message>
-        <source>Approximately %1 GB of data will be stored in this directory.</source>
-        <translation>تقریبا %1 گیگابایت داده در این شاخه ذخیره خواهد شد.</translation>
-    </message>
-    <message>
-        <source>The wallet will also be stored in this directory.</source>
-        <translation>کیف پول هم در همین دایرکتوری ذخیره می‌شود.</translation>
-    </message>
-    <message>
-        <source>Error: Specified data directory "%1" cannot be created.</source>
-        <translation>خطا: نمی‌توان پوشه‌ای برای داده‌ها در «%1» ایجاد کرد.</translation>
-    </message>
-    <message>
-        <source>Error</source>
-        <translation>خطا</translation>
+        <translation type="unfinished">بیت کوین</translation>
     </message>
     <message numerus="yes">
-        <source>%n GB of free space available</source>
-        <translation><numerusform>%n گیگابایت از فضای موچود است</numerusform><numerusform>%n گیگابایت از فضای موچود است</numerusform></translation>
+        <source>%n GB of space available</source>
+        <translation type="unfinished">
+            <numerusform>%n گیگابایت فضای موجود</numerusform>
+        </translation>
     </message>
     <message numerus="yes">
         <source>(of %n GB needed)</source>
-        <translation><numerusform>(از %n گیگابایت مورد نیاز)</numerusform><numerusform>(از %n گیگابایت مورد نیاز)</numerusform></translation>
+        <translation type="unfinished">
+            <numerusform>(از %n گیگابایت مورد نیاز)</numerusform>
+        </translation>
+    </message>
+    <message numerus="yes">
+        <source>(%n GB needed for full chain)</source>
+        <translation type="unfinished">
+            <numerusform>(%n گیگابایت برای زنجیره کامل مورد نیاز است)</numerusform>
+        </translation>
+    </message>
+    <message>
+        <source>Choose data directory</source>
+        <translation type="unfinished">دایرکتوری داده را انتخاب کنید</translation>
+    </message>
+    <message>
+        <source>At least %1 GB of data will be stored in this directory, and it will grow over time.</source>
+        <translation type="unfinished">حداقل %1 گیگابایت اطلاعات در این شاخه ذخیره خواهد شد، که به مرور زمان افزایش خواهد یافت.</translation>
+    </message>
+    <message>
+        <source>Approximately %1 GB of data will be stored in this directory.</source>
+        <translation type="unfinished">تقریبا %1 گیگابایت داده در این شاخه ذخیره خواهد شد.</translation>
+    </message>
+    <message numerus="yes">
+        <source>(sufficient to restore backups %n day(s) old)</source>
+        <extracomment>Explanatory text on the capability of the current prune target.</extracomment>
+        <translation type="unfinished">
+            <numerusform>(برای بازیابی نسخه‌های پشتیبان %n روز (های) قدیمی کافی است)</numerusform>
+        </translation>
+    </message>
+    <message>
+        <source>The wallet will also be stored in this directory.</source>
+        <translation type="unfinished">کیف پول هم در همین دایرکتوری ذخیره می‌شود.</translation>
+    </message>
+    <message>
+        <source>Error: Specified data directory "%1" cannot be created.</source>
+        <translation type="unfinished">خطا: نمی‌توان پوشه‌ای برای داده‌ها در «%1» ایجاد کرد.</translation>
+    </message>
+    <message>
+        <source>Error</source>
+        <translation type="unfinished">خطا</translation>
+    </message>
+    <message>
+        <source>Welcome</source>
+        <translation type="unfinished">خوش آمدید</translation>
+    </message>
+    <message>
+        <source>Welcome to %1.</source>
+        <translation type="unfinished">به %1 خوش آمدید.</translation>
+    </message>
+    <message>
+        <source>As this is the first time the program is launched, you can choose where %1 will store its data.</source>
+        <translation type="unfinished">از آنجا که اولین مرتبه این برنامه اجرا می‌شود، شما می‌توانید محل ذخیره داده‌های %1 را انتخاب نمایید.</translation>
+    </message>
+    <message>
+        <source>Limit block chain storage to</source>
+        <translation type="unfinished">محدود کن حافظه زنجیره بلوک را به</translation>
+    </message>
+    <message>
+        <source> GB</source>
+        <translation type="unfinished">گیگابایت</translation>
+    </message>
+    <message>
+        <source>When you click OK, %1 will begin to download and process the full %4 block chain (%2 GB) starting with the earliest transactions in %3 when %4 initially launched.</source>
+        <translation type="unfinished">وقتی تأیید را کلیک می‌کنید، %1 شروع به دانلود و پردازش زنجیره بلاک %4 کامل (%2 گیگابایت) می‌کند که با اولین تراکنش‌ها در %3 شروع می‌شود که %4 در ابتدا راه‌اندازی می شود.</translation>
+    </message>
+    <message>
+        <source>If you have chosen to limit block chain storage (pruning), the historical data must still be downloaded and processed, but will be deleted afterward to keep your disk usage low.</source>
+        <translation type="unfinished">اگر تصمیم بگیرید که فضای ذخیره سازی زنجیره بلوک (هرس) را محدود کنید ، داده های تاریخی باید بارگیری و پردازش شود ، اما اگر آن را حذف کنید ، اگر شما دیسک کم استفاده کنید.
+ </translation>
+    </message>
+    <message>
+        <source>Use the default data directory</source>
+        <translation type="unfinished">از فهرست داده شده پیش استفاده کنید
+ </translation>
+    </message>
+    <message>
+        <source>Use a custom data directory:</source>
+        <translation type="unfinished">از یک فهرست داده سفارشی استفاده کنید:</translation>
+    </message>
+</context>
+<context>
+    <name>HelpMessageDialog</name>
+    <message>
+        <source>version</source>
+        <translation type="unfinished">نسخه</translation>
+    </message>
+    <message>
+        <source>About %1</source>
+        <translation type="unfinished">حدود %1</translation>
+    </message>
+    <message>
+        <source>Command-line options</source>
+        <translation type="unfinished">گزینه های خط-فرمان</translation>
+    </message>
+</context>
+<context>
+    <name>ShutdownWindow</name>
+    <message>
+        <source>%1 is shutting down…</source>
+        <translation type="unfinished">%1 در حال خاموش شدن است</translation>
+    </message>
+    <message>
+        <source>Do not shut down the computer until this window disappears.</source>
+        <translation type="unfinished">تا پیش از بسته شدن این پنجره کامپیوتر خود را خاموش نکنید.</translation>
+    </message>
+</context>
+<context>
+    <name>ModalOverlay</name>
+    <message>
+        <source>Form</source>
+        <translation type="unfinished">فرم</translation>
+    </message>
+    <message>
+        <source>Recent transactions may not yet be visible, and therefore your wallet's balance might be incorrect. This information will be correct once your wallet has finished synchronizing with the particl network, as detailed below.</source>
+        <translation type="unfinished">معاملات اخیر ممکن است هنوز قابل مشاهده نباشند ، بنابراین ممکن است موجودی کیف پول شما نادرست باشد. به محض اینکه همگام سازی کیف پول شما با شبکه بیت کوین به پایان رسید ، این اطلاعات درست خواهد بود ، همانطور که در زیر توضیح داده شده است.
+ </translation>
+    </message>
+    <message>
+        <source>Number of blocks left</source>
+        <translation type="unfinished">تعداد بلوک‌های باقیمانده</translation>
+    </message>
+    <message>
+        <source>Unknown…</source>
+        <translation type="unfinished">ناشناخته</translation>
+    </message>
+    <message>
+        <source>calculating…</source>
+        <translation type="unfinished">در حال رایانش</translation>
+    </message>
+    <message>
+        <source>Last block time</source>
+        <translation type="unfinished">زمان آخرین بلوک</translation>
+    </message>
+    <message>
+        <source>Progress</source>
+        <translation type="unfinished">پیشرفت</translation>
+    </message>
+    <message>
+        <source>Progress increase per hour</source>
+        <translation type="unfinished">سرعت افزایش پیشرفت بر ساعت</translation>
+    </message>
+    <message>
+        <source>Estimated time left until synced</source>
+        <translation type="unfinished">زمان تقریبی باقی‌مانده تا همگام شدن</translation>
+    </message>
+    <message>
+        <source>Hide</source>
+        <translation type="unfinished">پنهان کردن</translation>
+    </message>
+    <message>
+        <source>Esc</source>
+        <translation type="unfinished">خروج</translation>
+    </message>
+    <message>
+        <source>Unknown. Syncing Headers (%1, %2%)…</source>
+        <translation type="unfinished">ناشناخته. هماهنگ‌سازی سربرگ‌ها (%1، %2%) </translation>
+    </message>
+    <message>
+        <source>Unknown. Pre-syncing Headers (%1, %2%)…</source>
+        <translation type="unfinished">ناشناس.  پیش‌همگام‌سازی سرصفحه‌ها (%1، %2% )…</translation>
+    </message>
+</context>
+<context>
+    <name>OpenURIDialog</name>
+    <message>
+        <source>URI:</source>
+        <translation type="unfinished">آدرس:</translation>
+    </message>
+    <message>
+        <source>Paste address from clipboard</source>
+        <extracomment>Tooltip text for button that allows you to paste an address that is in your clipboard.</extracomment>
+        <translation type="unfinished">استفاده از آدرس کلیپ بورد</translation>
+    </message>
+</context>
+<context>
+    <name>OptionsDialog</name>
+    <message>
+        <source>Options</source>
+        <translation type="unfinished">گزینه ها</translation>
+    </message>
+    <message>
+        <source>&amp;Main</source>
+        <translation type="unfinished">&amp;اصلی</translation>
+    </message>
+    <message>
+        <source>Automatically start %1 after logging in to the system.</source>
+        <translation type="unfinished">اجرای خودکار %1 بعد زمان ورود به سیستم.</translation>
+    </message>
+    <message>
+        <source>Enabling pruning significantly reduces the disk space required to store transactions. All blocks are still fully validated. Reverting this setting requires re-downloading the entire blockchain.</source>
+        <translation type="unfinished">فعال کردن هرس به طور قابل توجهی فضای دیسک مورد نیاز برای ذخیره تراکنش ها را کاهش می دهد.  همه بلوک ها هنوز به طور کامل تأیید شده اند.  برای برگرداندن این تنظیم نیاز به بارگیری مجدد کل بلاک چین است.</translation>
+    </message>
+    <message>
+        <source>Size of &amp;database cache</source>
+        <translation type="unfinished">اندازه کش پایگاه داده.</translation>
+    </message>
+    <message>
+        <source>Full path to a %1 compatible script (e.g. C:\Downloads\hwi.exe or /Users/you/Downloads/hwi.py). Beware: malware can steal your coins!</source>
+        <translation type="unfinished">مسیر کامل به یک %1 اسکریپت سازگار ( مانند C:\Downloads\hwi.exe یا  /Users/you/Downloads/hwi.py ) اخطار: بدافزار میتواند بیتکوین های شما را به سرقت ببرد!</translation>
+    </message>
+    <message>
+        <source>Options set in this dialog are overridden by the command line:</source>
+        <translation type="unfinished">گزینه های تنظیم شده در این گفتگو توسط خط فرمان لغو می شوند:</translation>
+    </message>
+    <message>
+        <source>Open Configuration File</source>
+        <translation type="unfinished">بازکردن فایل پیکربندی</translation>
+    </message>
+    <message>
+        <source>Reset all client options to default.</source>
+        <translation type="unfinished">تمام گزینه های مشتری را به طور پیش فرض بازنشانی کنید.
+ </translation>
+    </message>
+    <message>
+        <source>&amp;Reset Options</source>
+        <translation type="unfinished">تنظیم مجدد گزینه ها</translation>
+    </message>
+    <message>
+        <source>&amp;Network</source>
+        <translation type="unfinished">شبکه</translation>
+    </message>
+    <message>
+        <source>GB</source>
+        <translation type="unfinished">گیگابایت</translation>
+    </message>
+    <message>
+        <source>Reverting this setting requires re-downloading the entire blockchain.</source>
+        <translation type="unfinished">برای برگرداندن این تنظیم نیاز به بارگیری مجدد کل بلاک چین است.</translation>
+    </message>
+    <message>
+        <source>Maximum database cache size. A larger cache can contribute to faster sync, after which the benefit is less pronounced for most use cases. Lowering the cache size will reduce memory usage. Unused mempool memory is shared for this cache.</source>
+        <extracomment>Tooltip text for Options window setting that sets the size of the database cache. Explains the corresponding effects of increasing/decreasing this value.</extracomment>
+        <translation type="unfinished">حداکثر اندازه کش پایگاه داده  حافظه پنهان بزرگتر می‌تواند به همگام‌سازی سریع‌تر کمک کند، پس از آن مزیت برای بیشتر موارد استفاده کمتر مشخص می‌شود.  کاهش اندازه حافظه نهان باعث کاهش مصرف حافظه می شود.  حافظه mempool استفاده نشده برای این حافظه پنهان مشترک است.</translation>
+    </message>
+    <message>
+        <source>Set the number of script verification threads. Negative values correspond to the number of cores you want to leave free to the system.</source>
+        <extracomment>Tooltip text for Options window setting that sets the number of script verification threads. Explains that negative values mean to leave these many cores free to the system.</extracomment>
+        <translation type="unfinished">تعداد رشته های تأیید اسکریپت را تنظیم کنید.  مقادیر منفی مربوط به تعداد هسته هایی است که می خواهید برای سیستم آزاد بگذارید.</translation>
+    </message>
+    <message>
+        <source>This allows you or a third party tool to communicate with the node through command-line and JSON-RPC commands.</source>
+        <extracomment>Tooltip text for Options window setting that enables the RPC server.</extracomment>
+        <translation type="unfinished">این به شما یا یک ابزار شخص ثالث اجازه می دهد تا از طریق خط فرمان و دستورات JSON-RPC با گره ارتباط برقرار کنید.</translation>
+    </message>
+    <message>
+        <source>Enable R&amp;PC server</source>
+        <extracomment>An Options window setting to enable the RPC server.</extracomment>
+        <translation type="unfinished">سرور R&amp;PC را فعال کنید</translation>
+    </message>
+    <message>
+        <source>W&amp;allet</source>
+        <translation type="unfinished">کیف پول</translation>
+    </message>
+    <message>
+        <source>Whether to set subtract fee from amount as default or not.</source>
+        <extracomment>Tooltip text for Options window setting that sets subtracting the fee from a sending amount as default.</extracomment>
+        <translation type="unfinished">اینکه آیا باید کارمزد را از مقدار به عنوان پیش فرض کم کرد یا خیر.</translation>
+    </message>
+    <message>
+        <source>Subtract &amp;fee from amount by default</source>
+        <extracomment>An Options window setting to set subtracting the fee from a sending amount as default.</extracomment>
+        <translation type="unfinished">به طور پیش‌فرض از مقدار &amp;کارمزد کم کنید</translation>
+    </message>
+    <message>
+        <source>Expert</source>
+        <translation type="unfinished">حرفه‌ای</translation>
+    </message>
+    <message>
+        <source>Enable coin &amp;control features</source>
+        <translation type="unfinished">فعال کردن قابلیت سکه و کنترل</translation>
+    </message>
+    <message>
+        <source>Enable &amp;PSBT controls</source>
+        <extracomment>An options window setting to enable PSBT controls.</extracomment>
+        <translation type="unfinished">کنترل‌های &amp;PSBT را فعال کنید</translation>
+    </message>
+    <message>
+        <source>Whether to show PSBT controls.</source>
+        <extracomment>Tooltip text for options window setting that enables PSBT controls.</extracomment>
+        <translation type="unfinished">برای نمایش کنترل‌های PSBT.</translation>
+    </message>
+    <message>
+        <source>External Signer (e.g. hardware wallet)</source>
+        <translation type="unfinished">امضاکنندهٔ جانبی (برای نمونه، کیف پول سخت‌افزاری)</translation>
+    </message>
+    <message>
+        <source>&amp;External signer script path</source>
+        <translation type="unfinished">مسیر اسکریپت امضاکنندهٔ جانبی</translation>
+    </message>
+    <message>
+        <source>Automatically open the Particl client port on the router. This only works when your router supports UPnP and it is enabled.</source>
+        <translation type="unfinished">باز کردن خودکار درگاه شبکهٔ بیت‌کوین روی روترها. تنها زمانی کار می‌کند که روتر از پروتکل UPnP پشتیبانی کند و این پروتکل فعال باشد.</translation>
+    </message>
+    <message>
+        <source>Map port using &amp;UPnP</source>
+        <translation type="unfinished">نگاشت درگاه شبکه با استفاده از پروتکل &amp;UPnP</translation>
+    </message>
+    <message>
+        <source>Automatically open the Particl client port on the router. This only works when your router supports NAT-PMP and it is enabled. The external port could be random.</source>
+        <translation type="unfinished">باز کردن خودکار درگاه شبکهٔ بیت‌کوین روی روتر. این پروسه تنها زمانی کار می‌کند که روتر از پروتکل NAT-PMP  پشتیبانی کند و این پروتکل فعال باشد. پورت خارجی میتواند تصادفی باشد </translation>
+    </message>
+    <message>
+        <source>Map port using NA&amp;T-PMP</source>
+        <translation type="unfinished">درگاه نقشه با استفاده از NA&amp;T-PMP</translation>
+    </message>
+    <message>
+        <source>Accept connections from outside.</source>
+        <translation type="unfinished">پذیرفتن اتصال شدن از بیرون</translation>
+    </message>
+    <message>
+        <source>Allow incomin&amp;g connections</source>
+        <translation type="unfinished">اجازه ورود و اتصالات</translation>
+    </message>
+    <message>
+        <source>Connect to the Particl network through a SOCKS5 proxy.</source>
+        <translation type="unfinished">از طریق یک پروکسی SOCKS5 به شبکه بیت کوین متصل شوید.</translation>
+    </message>
+    <message>
+        <source>Proxy &amp;IP:</source>
+        <translation type="unfinished">پراکسی و آی‌پی:</translation>
+    </message>
+    <message>
+        <source>&amp;Port:</source>
+        <translation type="unfinished">پورت:</translation>
+    </message>
+    <message>
+        <source>Port of the proxy (e.g. 9050)</source>
+        <translation type="unfinished">بندر پروکسی (به عنوان مثال 9050)
+ </translation>
+    </message>
+    <message>
+        <source>Used for reaching peers via:</source>
+        <translation type="unfinished">برای دسترسی به همسالان از طریق:
+ </translation>
+    </message>
+    <message>
+        <source>Tor</source>
+        <translation type="unfinished">شبکه Tor</translation>
+    </message>
+    <message>
+        <source>&amp;Window</source>
+        <translation type="unfinished">پنجره</translation>
+    </message>
+    <message>
+        <source>Show the icon in the system tray.</source>
+        <translation type="unfinished">نمایش نمادک در سینی سامانه.</translation>
+    </message>
+    <message>
+        <source>&amp;Show tray icon</source>
+        <translation type="unfinished">نمایش نمادک سینی</translation>
+    </message>
+    <message>
+        <source>Show only a tray icon after minimizing the window.</source>
+        <translation type="unfinished">تنها بعد از کوچک کردن پنجره، tray icon را نشان بده.</translation>
+    </message>
+    <message>
+        <source>&amp;Minimize to the tray instead of the taskbar</source>
+        <translation type="unfinished">&amp;کوچک کردن به سینی به‌جای نوار وظیفه</translation>
+    </message>
+    <message>
+        <source>M&amp;inimize on close</source>
+        <translation type="unfinished">کوچک کردن &amp;در زمان بسته شدن</translation>
+    </message>
+    <message>
+        <source>&amp;Display</source>
+        <translation type="unfinished">نمایش</translation>
+    </message>
+    <message>
+        <source>User Interface &amp;language:</source>
+        <translation type="unfinished">زبان واسط کاربری:</translation>
+    </message>
+    <message>
+        <source>&amp;Unit to show amounts in:</source>
+        <translation type="unfinished">واحد نمایشگر مقادیر:</translation>
+    </message>
+    <message>
+        <source>Choose the default subdivision unit to show in the interface and when sending coins.</source>
+        <translation type="unfinished">واحد تقسیم پیش فرض را برای نشان دادن در رابط کاربری و هنگام ارسال سکه انتخاب کنید.
+ </translation>
+    </message>
+    <message>
+        <source>Third-party URLs (e.g. a block explorer) that appear in the transactions tab as context menu items. %s in the URL is replaced by transaction hash. Multiple URLs are separated by vertical bar |.</source>
+        <translation type="unfinished">نشانی‌های وب شخص ثالث (مانند کاوشگر بلوک) که در برگه تراکنش‌ها به عنوان آیتم‌های منوی زمینه ظاهر می‌شوند.  %s در URL با هش تراکنش جایگزین شده است.  چندین URL با نوار عمودی از هم جدا می شوند |.</translation>
+    </message>
+    <message>
+        <source>&amp;Third-party transaction URLs</source>
+        <translation type="unfinished">آدرس‌های اینترنتی تراکنش شخص ثالث</translation>
+    </message>
+    <message>
+        <source>Whether to show coin control features or not.</source>
+        <translation type="unfinished">آیا ویژگی های کنترل سکه را نشان می دهد یا خیر.
+ </translation>
+    </message>
+    <message>
+        <source>Monospaced font in the Overview tab:</source>
+        <translation type="unfinished">فونت تک فضا(منو اسپیس) در برگه مرور کلی </translation>
+    </message>
+    <message>
+        <source>embedded "%1"</source>
+        <translation type="unfinished">تعبیه شده%1</translation>
+    </message>
+    <message>
+        <source>closest matching "%1"</source>
+        <translation type="unfinished">%1نزدیک ترین تطابق</translation>
+    </message>
+    <message>
+        <source>&amp;OK</source>
+        <translation type="unfinished">تایید</translation>
+    </message>
+    <message>
+        <source>&amp;Cancel</source>
+        <translation type="unfinished">لغو</translation>
+    </message>
+    <message>
+        <source>Compiled without external signing support (required for external signing)</source>
+        <extracomment>"External signing" means using devices such as hardware wallets.</extracomment>
+        <translation type="unfinished">تدوین شده بدون حمایت از امضای خارجی (نیازمند امضای خارجی)</translation>
+    </message>
+    <message>
+        <source>default</source>
+        <translation type="unfinished">پیش فرض</translation>
+    </message>
+    <message>
+        <source>none</source>
+        <translation type="unfinished">خالی</translation>
+    </message>
+    <message>
+        <source>Confirm options reset</source>
+        <extracomment>Window title text of pop-up window shown when the user has chosen to reset options.</extracomment>
+        <translation type="unfinished">باز نشانی گزینه ها را تأیید کنید
+  </translation>
+    </message>
+    <message>
+        <source>Client restart required to activate changes.</source>
+        <extracomment>Text explaining that the settings changed will not come into effect until the client is restarted.</extracomment>
+        <translation type="unfinished">کلاینت نیازمند ریست شدن است برای فعال کردن تغییرات</translation>
+    </message>
+    <message>
+        <source>Current settings will be backed up at "%1".</source>
+        <extracomment>Text explaining to the user that the client's current settings will be backed up at a specific location. %1 is a stand-in argument for the backup location's path.</extracomment>
+        <translation type="unfinished">تنظیمات فعلی در "%1" پشتیبان گیری خواهد شد.</translation>
+    </message>
+    <message>
+        <source>Client will be shut down. Do you want to proceed?</source>
+        <extracomment>Text asking the user to confirm if they would like to proceed with a client shutdown.</extracomment>
+        <translation type="unfinished">کلاینت خاموش خواهد شد.آیا میخواهید ادامه دهید؟</translation>
+    </message>
+    <message>
+        <source>Configuration options</source>
+        <extracomment>Window title text of pop-up box that allows opening up of configuration file.</extracomment>
+        <translation type="unfinished">تنظیمات پیکربندی</translation>
+    </message>
+    <message>
+        <source>The configuration file is used to specify advanced user options which override GUI settings. Additionally, any command-line options will override this configuration file.</source>
+        <extracomment>Explanatory text about the priority order of instructions considered by client. The order from high to low being: command-line, configuration file, GUI settings.</extracomment>
+        <translation type="unfinished">از پرونده پیکربندی برای انتخاب گزینه های کاربر پیشرفته استفاده می شود که تنظیمات ونک را نادیده می شود. بعلاوه ، هر گزینه خط فرمان این پرونده پیکربندی را لغو می کند. 
+
+ </translation>
+    </message>
+    <message>
+        <source>Continue</source>
+        <translation type="unfinished">ادامه</translation>
+    </message>
+    <message>
+        <source>Cancel</source>
+        <translation type="unfinished">لغو</translation>
+    </message>
+    <message>
+        <source>Error</source>
+        <translation type="unfinished">خطا</translation>
+    </message>
+    <message>
+        <source>The configuration file could not be opened.</source>
+        <translation type="unfinished">فایل پیکربندی قادر به بازشدن نبود.</translation>
+    </message>
+    <message>
+        <source>This change would require a client restart.</source>
+        <translation type="unfinished">تغییرات منوط به ریست کاربر است.</translation>
+    </message>
+    <message>
+        <source>The supplied proxy address is invalid.</source>
+        <translation type="unfinished">آدرس پراکسی ارائه شده نامعتبر است.</translation>
+    </message>
+</context>
+<context>
+    <name>OptionsModel</name>
+    <message>
+        <source>Could not read setting "%1", %2.</source>
+        <translation type="unfinished">نمی توان تنظیم "%1"، %2 را خواند.</translation>
+    </message>
+</context>
+<context>
+    <name>OverviewPage</name>
+    <message>
+        <source>Form</source>
+        <translation type="unfinished">فرم</translation>
+    </message>
+    <message>
+        <source>The displayed information may be out of date. Your wallet automatically synchronizes with the Particl network after a connection is established, but this process has not completed yet.</source>
+        <translation type="unfinished">اطلاعات نمایش داده شده ممکن است قدیمی باشد. کیف پول شما پس از برقراری اتصال به طور خودکار با شبکه Particl همگام سازی می شود ، اما این روند هنوز کامل نشده است.
+ </translation>
+    </message>
+    <message>
+        <source>Watch-only:</source>
+        <translation type="unfinished">فقط قابل-مشاهده:</translation>
+    </message>
+    <message>
+        <source>Available:</source>
+        <translation type="unfinished">در دسترس:</translation>
+    </message>
+    <message>
+        <source>Your current spendable balance</source>
+        <translation type="unfinished">موجودی قابل خرج در الان</translation>
+    </message>
+    <message>
+        <source>Pending:</source>
+        <translation type="unfinished">در حال انتظار:</translation>
+    </message>
+    <message>
+        <source>Total of transactions that have yet to be confirmed, and do not yet count toward the spendable balance</source>
+        <translation type="unfinished">تعداد تراکنشهایی که نیاز به تایید دارند و هنوز در مانده حساب جاری شما به حساب نیامده اند</translation>
+    </message>
+    <message>
+        <source>Immature:</source>
+        <translation type="unfinished">نارسیده:</translation>
+    </message>
+    <message>
+        <source>Mined balance that has not yet matured</source>
+        <translation type="unfinished">موجودی استخراج شده هنوز کامل نشده است</translation>
+    </message>
+    <message>
+        <source>Balances</source>
+        <translation type="unfinished">موجودی ها</translation>
+    </message>
+    <message>
+        <source>Total:</source>
+        <translation type="unfinished">کل:</translation>
+    </message>
+    <message>
+        <source>Your current total balance</source>
+        <translation type="unfinished">موجودی شما در همین لحظه</translation>
+    </message>
+    <message>
+        <source>Your current balance in watch-only addresses</source>
+        <translation type="unfinished">موجودی شما در همین لحظه در آدرس های Watch only Addresses</translation>
+    </message>
+    <message>
+        <source>Spendable:</source>
+        <translation type="unfinished">قابل مصرف:</translation>
+    </message>
+    <message>
+        <source>Recent transactions</source>
+        <translation type="unfinished">تراکنش های اخیر</translation>
+    </message>
+    <message>
+        <source>Unconfirmed transactions to watch-only addresses</source>
+        <translation type="unfinished">تراکنش های تایید نشده به آدرس های فقط قابل مشاهده watch-only</translation>
+    </message>
+    <message>
+        <source>Mined balance in watch-only addresses that has not yet matured</source>
+        <translation type="unfinished">موجودی استخراج شده در آدرس های فقط قابل مشاهده هنوز کامل نشده است</translation>
     </message>
     </context>
 <context>
-    <name>ModalOverlay</name>
-    <message>
-        <source>Form</source>
-        <translation>فرم</translation>
-    </message>
-    <message>
-        <source>Number of blocks left</source>
-        <translation>تعداد بلوک‌های باقیمانده</translation>
-    </message>
-    <message>
-        <source>Unknown...</source>
-        <translation>ناشناس...</translation>
-    </message>
-    <message>
-        <source>Last block time</source>
-        <translation>زمان آخرین بلوک</translation>
-    </message>
-    <message>
-        <source>Progress</source>
-        <translation>پیشرفت</translation>
-    </message>
-    <message>
-        <source>Progress increase per hour</source>
-        <translation>سرعت افزایش پیشرفت بر ساعت</translation>
-    </message>
-    <message>
-        <source>calculating...</source>
-        <translation>در حال محاسبه...</translation>
-    </message>
-    <message>
-        <source>Estimated time left until synced</source>
-        <translation>زمان تقریبی باقی‌مانده تا همگام شدن</translation>
-    </message>
-    <message>
-        <source>Hide</source>
-        <translation>پنهان کردن</translation>
-    </message>
-    <message>
-        <source>Esc</source>
-        <translation>خروج</translation>
-    </message>
-    </context>
-<context>
-    <name>OpenURIDialog</name>
-    <message>
-        <source>URI:</source>
-        <translation>آدرس:</translation>
-    </message>
-</context>
-<context>
-    <name>OpenWalletActivity</name>
-    <message>
-        <source>Open wallet failed</source>
-        <translation>بازکردن کیف پول به مشکل خورده است</translation>
-    </message>
-    <message>
-        <source>Open wallet warning</source>
-        <translation>هشدار باز کردن کیف پول</translation>
-    </message>
-    <message>
-        <source>default wallet</source>
-        <translation>کیف پول پیش‌فرض</translation>
-    </message>
-    </context>
-<context>
-    <name>OptionsDialog</name>
-    <message>
-        <source>Options</source>
-        <translation>گزینه ها</translation>
-    </message>
-    <message>
-        <source>&amp;Main</source>
-        <translation>&amp;اصلی</translation>
-    </message>
-    <message>
-        <source>Automatically start %1 after logging in to the system.</source>
-        <translation>اجرای خودکار %1 بعد زمان ورود به سیستم.</translation>
-    </message>
-    <message>
-        <source>Size of &amp;database cache</source>
-        <translation>اندازه کش پایگاه داده.</translation>
-    </message>
-    <message>
-        <source>&amp;Hide tray icon</source>
-        <translation>مخفی کردن ایکون
-</translation>
-    </message>
-    <message>
-        <source>Open Configuration File</source>
-        <translation>بازکردن فایل پیکربندی</translation>
-    </message>
-    <message>
-        <source>Reset all client options to default.</source>
-        <translation>ریست تمامی تنظیمات کلاینت به پیشفرض</translation>
-    </message>
-    <message>
-        <source>&amp;Reset Options</source>
-        <translation>تنظیم مجدد گزینه ها</translation>
-    </message>
-    <message>
-        <source>&amp;Network</source>
-        <translation>شبکه</translation>
-    </message>
-    <message>
-        <source>GB</source>
-        <translation>گیگابایت</translation>
-    </message>
-    <message>
-        <source>MiB</source>
-        <translation>MiB</translation>
-    </message>
-    <message>
-        <source>W&amp;allet</source>
-        <translation>کیف پول</translation>
-    </message>
-    <message>
-        <source>Expert</source>
-        <translation>حرفه‌ای</translation>
-    </message>
-    <message>
-        <source>Enable coin &amp;control features</source>
-        <translation>فعال کردن قابلیت سکه و کنترل</translation>
-    </message>
-    <message>
-        <source>Automatically open the Particl client port on the router. This only works when your router supports UPnP and it is enabled.</source>
-        <translation>باز کردن خودکار درگاه شبکهٔ بیت‌کوین روی روترها. تنها زمانی کار می‌کند که روتر از پروتکل UPnP پشتیبانی کند و این پروتکل فعال باشد.</translation>
-    </message>
-    <message>
-        <source>Map port using &amp;UPnP</source>
-        <translation>نگاشت درگاه شبکه با استفاده از پروتکل &amp;UPnP</translation>
-    </message>
-    <message>
-        <source>Accept connections from outside.</source>
-        <translation>پذیرفتن اتصال شدن از بیرون</translation>
-    </message>
-    <message>
-        <source>Allow incomin&amp;g connections</source>
-        <translation>اجازه دادن به ارتباطات ورودی</translation>
-    </message>
-    <message>
-        <source>Proxy &amp;IP:</source>
-        <translation>پراکسی و آی‌پی:</translation>
-    </message>
-    <message>
-        <source>&amp;Port:</source>
-        <translation>پورت:</translation>
-    </message>
-    <message>
-        <source>Port of the proxy (e.g. 9050)</source>
-        <translation>پورت پراکسی (مثال ۹۰۵۰)</translation>
-    </message>
-    <message>
-        <source>IPv4</source>
-        <translation>IPv4</translation>
-    </message>
-    <message>
-        <source>IPv6</source>
-        <translation>IPv6</translation>
-    </message>
-    <message>
-        <source>Tor</source>
-        <translation>شبکه Tor</translation>
-    </message>
-    <message>
-        <source>&amp;Window</source>
-        <translation>پنجره</translation>
-    </message>
-    <message>
-        <source>Show only a tray icon after minimizing the window.</source>
-        <translation>تنها بعد از کوچک کردن پنجره، tray icon را نشان بده.</translation>
-    </message>
-    <message>
-        <source>&amp;Minimize to the tray instead of the taskbar</source>
-        <translation>&amp;کوچک کردن به سینی به‌جای نوار وظیفه</translation>
-    </message>
-    <message>
-        <source>M&amp;inimize on close</source>
-        <translation>کوچک کردن &amp;در زمان بسته شدن</translation>
-    </message>
-    <message>
-        <source>&amp;Display</source>
-        <translation>نمایش</translation>
-    </message>
-    <message>
-        <source>User Interface &amp;language:</source>
-        <translation>زبان واسط کاربری:</translation>
-    </message>
-    <message>
-        <source>&amp;Unit to show amounts in:</source>
-        <translation>واحد نمایشگر مقادیر:</translation>
-    </message>
-    <message>
-        <source>Choose the default subdivision unit to show in the interface and when sending coins.</source>
-        <translation>انتخاب واحد پول مورد استفاده برای نمایش در پنجره‌ها و برای ارسال سکه.</translation>
-    </message>
-    <message>
-        <source>Whether to show coin control features or not.</source>
-        <translation>که امکانات کنترل کوین‌ها نشان داده شود یا نه.</translation>
-    </message>
-    <message>
-        <source>&amp;Third party transaction URLs</source>
-        <translation>URLهای تراکنش شخص ثالث</translation>
-    </message>
-    <message>
-        <source>&amp;OK</source>
-        <translation>تایید</translation>
-    </message>
-    <message>
-        <source>&amp;Cancel</source>
-        <translation>لغو</translation>
-    </message>
-    <message>
-        <source>default</source>
-        <translation>پیش فرض</translation>
-    </message>
-    <message>
-        <source>none</source>
-        <translation>خالی</translation>
-    </message>
-    <message>
-        <source>Confirm options reset</source>
-        <translation>تایید ریست تنظیمات</translation>
-    </message>
-    <message>
-        <source>Client restart required to activate changes.</source>
-        <translation>کلاینت نیازمند ریست شدن است برای فعال کردن تغییرات</translation>
-    </message>
-    <message>
-        <source>Client will be shut down. Do you want to proceed?</source>
-        <translation>کلاینت خاموش خواهد شد.آیا میخواهید ادامه دهید؟</translation>
-    </message>
-    <message>
-        <source>Configuration options</source>
-        <translation>تنظیمات پیکربندی</translation>
-    </message>
-    <message>
-        <source>Error</source>
-        <translation>خطا</translation>
-    </message>
-    <message>
-        <source>The configuration file could not be opened.</source>
-        <translation>فایل پیکربندی قادر به بازشدن نبود.</translation>
-    </message>
-    <message>
-        <source>This change would require a client restart.</source>
-        <translation>تغییرات منوط به ریست کاربر است.</translation>
-    </message>
-    <message>
-        <source>The supplied proxy address is invalid.</source>
-        <translation>آدرس پراکسی ارائه شده نامعتبر است.</translation>
-    </message>
-</context>
-<context>
-    <name>OverviewPage</name>
-    <message>
-        <source>Form</source>
-        <translation>فرم</translation>
-    </message>
-    <message>
-        <source>The displayed information may be out of date. Your wallet automatically synchronizes with the Particl network after a connection is established, but this process has not completed yet.</source>
-        <translation>اطلاعات نمایش داده شده ممکن است روزآمد نباشد. wallet شما به صورت خودکار بعد از برقراری اتصال با شبکه particl به روز می شود اما این فرایند هنوز تکمیل نشده است.</translation>
-    </message>
-    <message>
-        <source>Watch-only:</source>
-        <translation>فقط قابل-مشاهده:</translation>
-    </message>
-    <message>
-        <source>Available:</source>
-        <translation>در دسترس:</translation>
-    </message>
-    <message>
-        <source>Your current spendable balance</source>
-        <translation>موجودی قابل خرج در الان</translation>
-    </message>
-    <message>
-        <source>Pending:</source>
-        <translation>در حال انتظار:</translation>
-    </message>
-    <message>
-        <source>Total of transactions that have yet to be confirmed, and do not yet count toward the spendable balance</source>
-        <translation>تعداد تراکنشهایی که نیاز به تایید دارند و هنوز در مانده حساب جاری شما به حساب نیامده اند</translation>
-    </message>
-    <message>
-        <source>Immature:</source>
-        <translation>نارسیده:</translation>
-    </message>
-    <message>
-        <source>Mined balance that has not yet matured</source>
-        <translation>موجودی استخراج شده هنوز کامل نشده است</translation>
-    </message>
-    <message>
-        <source>Balances</source>
-        <translation>موجودی ها</translation>
-    </message>
-    <message>
-        <source>Total:</source>
-        <translation>کل:</translation>
-    </message>
-    <message>
-        <source>Your current total balance</source>
-        <translation>موجودی شما در همین لحظه</translation>
-    </message>
-    <message>
-        <source>Your current balance in watch-only addresses</source>
-        <translation>موجودی شما در همین لحظه در آدرس های Watch only Addresses</translation>
-    </message>
-    <message>
-        <source>Spendable:</source>
-        <translation>قابل مصرف:</translation>
-    </message>
-    <message>
-        <source>Recent transactions</source>
-        <translation>تراکنش های اخیر</translation>
-    </message>
-    <message>
-        <source>Unconfirmed transactions to watch-only addresses</source>
-        <translation>تراکنش های تایید نشده به آدرس های فقط قابل مشاهده watch-only</translation>
-    </message>
-    <message>
-        <source>Mined balance in watch-only addresses that has not yet matured</source>
-        <translation>موجودی استخراج شده در آدرس های فقط قابل مشاهده هنوز کامل نشده است</translation>
-    </message>
-    </context>
-<context>
     <name>PSBTOperationsDialog</name>
     <message>
-        <source>Dialog</source>
-        <translation>تگفتگو</translation>
-    </message>
-    <message>
         <source>Copy to Clipboard</source>
-        <translation>کپی کردن</translation>
-    </message>
-    <message>
-        <source>Save...</source>
-        <translation>ذخیره...</translation>
+        <translation type="unfinished">کپی کردن</translation>
+    </message>
+    <message>
+        <source>Save…</source>
+        <translation type="unfinished">ذخیره ...</translation>
     </message>
     <message>
         <source>Close</source>
-        <translation>بستن</translation>
+        <translation type="unfinished">بستن</translation>
+    </message>
+    <message>
+        <source>Cannot sign inputs while wallet is locked.</source>
+        <translation type="unfinished">وقتی کیف پول قفل است، نمی توان ورودی ها را امضا کرد.</translation>
     </message>
     <message>
         <source>Unknown error processing transaction.</source>
-        <translation>مشکل نامشخصی در پردازش عملیات رخ داده.</translation>
+        <translation type="unfinished">مشکل نامشخصی در پردازش عملیات رخ داده.</translation>
     </message>
     <message>
         <source>Save Transaction Data</source>
-        <translation>ذخیره اطلاعات عملیات</translation>
+        <translation type="unfinished">ذخیره اطلاعات عملیات</translation>
+    </message>
+    <message>
+        <source>Partially Signed Transaction (Binary)</source>
+        <extracomment>Expanded name of the binary PSBT file format. See: BIP 174.</extracomment>
+        <translation type="unfinished">تراکنش نسبتا امضا شده (باینری)</translation>
     </message>
     <message>
         <source>own address</source>
@@ -1522,513 +1619,630 @@
     </message>
     <message>
         <source>Total Amount</source>
-        <translation>میزان کل</translation>
+        <translation type="unfinished">میزان کل</translation>
     </message>
     <message>
         <source>or</source>
-        <translation>یا</translation>
+        <translation type="unfinished">یا</translation>
+    </message>
+    <message>
+        <source>Transaction has %1 unsigned inputs.</source>
+        <translation type="unfinished">%1Transaction has  unsigned inputs.</translation>
     </message>
     <message>
         <source>Transaction still needs signature(s).</source>
-        <translation>عملیات هنوز به امضا(ها) نیاز دارد.</translation>
+        <translation type="unfinished">عملیات هنوز به امضا(ها) نیاز دارد.</translation>
+    </message>
+    <message>
+        <source>(But no wallet is loaded.)</source>
+        <translation type="unfinished">(اما هیچ کیف پولی بارگیری نمی شود.)</translation>
     </message>
     <message>
         <source>(But this wallet cannot sign transactions.)</source>
-        <translation>(اما این کیف‌‌پول نمی‌تواند عملیات‌ها را امضا کند.)</translation>
+        <translation type="unfinished">(اما این کیف پول نمی تواند معاملات را امضا کند.)
+ </translation>
     </message>
     <message>
         <source>Transaction status is unknown.</source>
-        <translation>وضعیت عملیات نامشخص است.</translation>
+        <translation type="unfinished">وضعیت عملیات نامشخص است.</translation>
     </message>
 </context>
 <context>
     <name>PaymentServer</name>
     <message>
         <source>Payment request error</source>
-        <translation>درخواست پرداخت با خطا مواجه شد</translation>
+        <translation type="unfinished">درخواست پرداخت با خطا مواجه شد</translation>
     </message>
     <message>
         <source>Cannot start particl: click-to-pay handler</source>
-        <translation>نمی‌توان بیت‌کوین را اجرا کرد: کنترل‌کنندهٔ کلیک-و-پرداخت</translation>
+        <translation type="unfinished">نمی توان بیت کوین را شروع کرد: کنترل کننده کلیک برای پرداخت
+ </translation>
     </message>
     <message>
         <source>URI handling</source>
-        <translation>مدیریت URI</translation>
-    </message>
-    <message>
-        <source>Invalid payment address %1</source>
-        <translation>آدرس پرداخت نامعتبر %1</translation>
+        <translation type="unfinished">مدیریت URI</translation>
+    </message>
+    <message>
+        <source>Cannot process payment request because BIP70 is not supported.
+Due to widespread security flaws in BIP70 it's strongly recommended that any merchant instructions to switch wallets be ignored.
+If you are receiving this error you should request the merchant provide a BIP21 compatible URI.</source>
+        <translation type="unfinished">نمی توان درخواست پرداخت را پردازش کرد زیرا BIP70 پشتیبانی نمی شود. به دلیل نقص های امنیتی گسترده در BIP70، اکیداً توصیه می شود که هر دستورالعمل فروشنده برای تغییر کیف پول نادیده گرفته شود. اگر این خطا را دریافت می کنید، باید از فروشنده درخواست کنید که یک URI سازگار با BIP21 ارائه دهد.</translation>
     </message>
     <message>
         <source>Payment request file handling</source>
-        <translation>درحال پردازش درخواست پرداخت</translation>
+        <translation type="unfinished">درحال پردازش درخواست پرداخت</translation>
     </message>
 </context>
 <context>
     <name>PeerTableModel</name>
     <message>
         <source>User Agent</source>
-        <translation>نماینده کاربر</translation>
-    </message>
-    <message>
-        <source>Node/Service</source>
-        <translation>گره/خدمت</translation>
-    </message>
-    <message>
-        <source>NodeId</source>
-        <translation>شناسه گره</translation>
+        <extracomment>Title of Peers Table column which contains the peer's User Agent string.</extracomment>
+        <translation type="unfinished">نماینده کاربر</translation>
     </message>
     <message>
         <source>Ping</source>
-        <translation>پینگ</translation>
+        <extracomment>Title of Peers Table column which indicates the current latency of the connection with the peer.</extracomment>
+        <translation type="unfinished">پینگ</translation>
+    </message>
+    <message>
+        <source>Peer</source>
+        <extracomment>Title of Peers Table column which contains a unique number used to identify a connection.</extracomment>
+        <translation type="unfinished">همتا </translation>
+    </message>
+    <message>
+        <source>Age</source>
+        <extracomment>Title of Peers Table column which indicates the duration (length of time) since the peer connection started.</extracomment>
+        <translation type="unfinished">سن</translation>
+    </message>
+    <message>
+        <source>Direction</source>
+        <extracomment>Title of Peers Table column which indicates the direction the peer connection was initiated from.</extracomment>
+        <translation type="unfinished">مسیر</translation>
     </message>
     <message>
         <source>Sent</source>
-        <translation>فرستاده شد</translation>
+        <extracomment>Title of Peers Table column which indicates the total amount of network information we have sent to the peer.</extracomment>
+        <translation type="unfinished">فرستاده شد</translation>
     </message>
     <message>
         <source>Received</source>
-        <translation>دریافت شد</translation>
-    </message>
-</context>
-<context>
-    <name>QObject</name>
-    <message>
-        <source>Amount</source>
-        <translation>میزان</translation>
-    </message>
-    <message>
-        <source>Enter a Particl address (e.g. %1)</source>
-        <translation>آدرس بیت کوین را وارد کنید (به طور مثال %1)</translation>
-    </message>
-    <message>
-        <source>%1 d</source>
-        <translation>%1 روز قبل</translation>
-    </message>
-    <message>
-<<<<<<< HEAD
-        <source>%1 h</source>
-        <translation>%1 ساعت قبل</translation>
-    </message>
-    <message>
-        <source>%1 m</source>
-        <translation>%1 دقیقه قبل</translation>
-=======
+        <extracomment>Title of Peers Table column which indicates the total amount of network information we have received from the peer.</extracomment>
+        <translation type="unfinished">دریافت شد</translation>
+    </message>
+    <message>
         <source>Type</source>
         <extracomment>Title of Peers Table column which describes the type of peer connection. The "type" describes why the connection exists.</extracomment>
         <translation type="unfinished">نوع</translation>
->>>>>>> 44d8b13c
-    </message>
-    <message>
-        <source>%1 s</source>
-        <translation>%1 ثانیه قبل</translation>
-    </message>
-    <message>
-        <source>None</source>
-        <translation>هیچ کدام</translation>
-    </message>
+    </message>
+    <message>
+        <source>Network</source>
+        <extracomment>Title of Peers Table column which states the network the peer connected through.</extracomment>
+        <translation type="unfinished">شبکه</translation>
+    </message>
+    </context>
+<context>
+    <name>QRImageWidget</name>
+    <message>
+        <source>&amp;Save Image…</source>
+        <translation type="unfinished">&amp;ذخیره کردن تصویر...</translation>
+    </message>
+    <message>
+        <source>&amp;Copy Image</source>
+        <translation type="unfinished">&amp;کپی کردن image</translation>
+    </message>
+    <message>
+        <source>Resulting URI too long, try to reduce the text for label / message.</source>
+        <translation type="unfinished">URL ایجاد شده خیلی طولانی است. سعی کنید طول برچسب و یا پیام را کمتر کنید.</translation>
+    </message>
+    <message>
+        <source>Error encoding URI into QR Code.</source>
+        <translation type="unfinished">خطا در تبدیل نشانی اینترنتی به صورت کد QR.</translation>
+    </message>
+    <message>
+        <source>QR code support not available.</source>
+        <translation type="unfinished">پستیبانی از QR کد در دسترس نیست.</translation>
+    </message>
+    <message>
+        <source>Save QR Code</source>
+        <translation type="unfinished">ذحیره کردن Qr Code</translation>
+    </message>
+    <message>
+        <source>PNG Image</source>
+        <extracomment>Expanded name of the PNG file format. See: https://en.wikipedia.org/wiki/Portable_Network_Graphics.</extracomment>
+        <translation type="unfinished">عکس PNG</translation>
+    </message>
+</context>
+<context>
+    <name>RPCConsole</name>
     <message>
         <source>N/A</source>
-        <translation>موجود نیست</translation>
-    </message>
-    <message>
-        <source>%1 ms</source>
-        <translation>%1 میلی ثانیه</translation>
-    </message>
-    <message numerus="yes">
-        <source>%n second(s)</source>
-        <translation><numerusform>%n ثانیه</numerusform><numerusform>%n ثانیه</numerusform></translation>
-    </message>
-    <message numerus="yes">
-        <source>%n minute(s)</source>
-        <translation><numerusform>%n دقیقه</numerusform><numerusform>%n دقیقه</numerusform></translation>
-    </message>
-    <message numerus="yes">
-        <source>%n hour(s)</source>
-        <translation><numerusform>%n ساعت</numerusform><numerusform>%n ساعت</numerusform></translation>
-    </message>
-    <message numerus="yes">
-        <source>%n day(s)</source>
-        <translation><numerusform>%n روز</numerusform><numerusform>%n روز</numerusform></translation>
-    </message>
-    <message numerus="yes">
-        <source>%n week(s)</source>
-        <translation><numerusform>%n هفته</numerusform><numerusform>%n هفته</numerusform></translation>
-    </message>
-    <message>
-        <source>%1 and %2</source>
-        <translation>%1 و %2</translation>
-    </message>
-    <message numerus="yes">
-        <source>%n year(s)</source>
-        <translation><numerusform>%n سال</numerusform><numerusform>%n سال</numerusform></translation>
-    </message>
-    <message>
-        <source>%1 B</source>
-        <translation>%1 بایت</translation>
-    </message>
-    <message>
-        <source>%1 KB</source>
-        <translation>%1 کیلوبایت</translation>
-    </message>
-    <message>
-        <source>%1 MB</source>
-        <translation>%1 مگابایت</translation>
-    </message>
-    <message>
-        <source>%1 GB</source>
-        <translation>%1 گیگابایت</translation>
-    </message>
-    <message>
-        <source>Error: Specified data directory "%1" does not exist.</source>
-        <translation>خطا: پوشهٔ مشخص شده برای داده‌ها در «%1» وجود ندارد.</translation>
-    </message>
-    <message>
-        <source>Error: %1</source>
-        <translation>خطا: %1</translation>
-    </message>
-    <message>
-        <source>%1 didn't yet exit safely...</source>
-        <translation>%1 به درستی بسته نشد</translation>
-    </message>
-    <message>
-        <source>unknown</source>
-        <translation>ناشناس</translation>
+        <translation type="unfinished">موجود نیست</translation>
+    </message>
+    <message>
+        <source>Client version</source>
+        <translation type="unfinished">ویرایش کنسول RPC</translation>
+    </message>
+    <message>
+        <source>&amp;Information</source>
+        <translation type="unfinished">&amp;اطلاعات</translation>
+    </message>
+    <message>
+        <source>General</source>
+        <translation type="unfinished">عمومی</translation>
+    </message>
+    <message>
+        <source>Datadir</source>
+        <translation type="unfinished">پوشه داده Datadir</translation>
+    </message>
+    <message>
+        <source>Blocksdir</source>
+        <translation type="unfinished">فولدر بلاکها</translation>
+    </message>
+    <message>
+        <source>Startup time</source>
+        <translation type="unfinished">زمان آغاز به کار</translation>
+    </message>
+    <message>
+        <source>Network</source>
+        <translation type="unfinished">شبکه</translation>
+    </message>
+    <message>
+        <source>Name</source>
+        <translation type="unfinished">نام</translation>
+    </message>
+    <message>
+        <source>Number of connections</source>
+        <translation type="unfinished">تعداد اتصال</translation>
+    </message>
+    <message>
+        <source>Block chain</source>
+        <translation type="unfinished">زنجیره مجموعه تراکنش ها</translation>
+    </message>
+    <message>
+        <source>Memory Pool</source>
+        <translation type="unfinished">استخر حافظه</translation>
+    </message>
+    <message>
+        <source>Current number of transactions</source>
+        <translation type="unfinished">تعداد تراکنش ها در حال حاضر</translation>
+    </message>
+    <message>
+        <source>Memory usage</source>
+        <translation type="unfinished">استفاده از حافظه
+ </translation>
+    </message>
+    <message>
+        <source>Wallet: </source>
+        <translation type="unfinished">کیف پول:</translation>
+    </message>
+    <message>
+        <source>(none)</source>
+        <translation type="unfinished">(هیچ کدام)</translation>
+    </message>
+    <message>
+        <source>&amp;Reset</source>
+        <translation type="unfinished">&amp;ریست کردن</translation>
+    </message>
+    <message>
+        <source>Received</source>
+        <translation type="unfinished">دریافت شد</translation>
+    </message>
+    <message>
+        <source>Sent</source>
+        <translation type="unfinished">فرستاده شد</translation>
+    </message>
+    <message>
+        <source>&amp;Peers</source>
+        <translation type="unfinished">&amp;همتاها</translation>
+    </message>
+    <message>
+        <source>Banned peers</source>
+        <translation type="unfinished">همتاهای بن شده</translation>
+    </message>
+    <message>
+        <source>Select a peer to view detailed information.</source>
+        <translation type="unfinished">انتخاب همتا یا جفت برای جزییات اطلاعات</translation>
+    </message>
+    <message>
+        <source>Version</source>
+        <translation type="unfinished">نسخه</translation>
+    </message>
+    <message>
+        <source>Whether we relay transactions to this peer.</source>
+        <translation type="unfinished">اگرچه ما تراکنش ها را به این همتا بازپخش کنیم.</translation>
+    </message>
+    <message>
+        <source>Transaction Relay</source>
+        <translation type="unfinished">بازپخش تراکنش </translation>
+    </message>
+    <message>
+        <source>Starting Block</source>
+        <translation type="unfinished">بلاک اولیه</translation>
+    </message>
+    <message>
+        <source>Synced Blocks</source>
+        <translation type="unfinished">بلاک‌های همگام‌سازی‌ شده</translation>
+    </message>
+    <message>
+        <source>Last Transaction</source>
+        <translation type="unfinished">آخرین معامله</translation>
+    </message>
+    <message>
+        <source>The mapped Autonomous System used for diversifying peer selection.</source>
+        <translation type="unfinished">سیستم خودمختار نگاشت شده برای متنوع سازی انتخاب همتا استفاده می شود.
+ </translation>
+    </message>
+    <message>
+        <source>Whether we relay addresses to this peer.</source>
+        <extracomment>Tooltip text for the Address Relay field in the peer details area, which displays whether we relay addresses to this peer (Yes/No).</extracomment>
+        <translation type="unfinished"> ما آدرس‌ها را به این همتا ارسال می‌کنیم.</translation>
+    </message>
+    <message>
+        <source>Address Relay</source>
+        <extracomment>Text title for the Address Relay field in the peer details area, which displays whether we relay addresses to this peer (Yes/No).</extracomment>
+        <translation type="unfinished">رله آدرس</translation>
+    </message>
+    <message>
+        <source>Addresses Processed</source>
+        <extracomment>Text title for the Addresses Processed field in the peer details area, which displays the total number of addresses received from this peer that were processed (excludes addresses that were dropped due to rate-limiting).</extracomment>
+        <translation type="unfinished">آدرس ها پردازش شد</translation>
+    </message>
+    <message>
+        <source>Addresses Rate-Limited</source>
+        <extracomment>Text title for the Addresses Rate-Limited field in the peer details area, which displays the total number of addresses received from this peer that were dropped (not processed) due to rate-limiting.</extracomment>
+        <translation type="unfinished">آدرس ها با نرخ محدود</translation>
+    </message>
+    <message>
+        <source>User Agent</source>
+        <translation type="unfinished">نماینده کاربر</translation>
+    </message>
+    <message>
+        <source>Node window</source>
+        <translation type="unfinished">پنجره گره</translation>
+    </message>
+    <message>
+        <source>Current block height</source>
+        <translation type="unfinished">ارتفاع فعلی بلوک</translation>
+    </message>
+    <message>
+        <source>Decrease font size</source>
+        <translation type="unfinished">کاهش دادن اندازه فونت</translation>
+    </message>
+    <message>
+        <source>Increase font size</source>
+        <translation type="unfinished">افزایش دادن اندازه فونت</translation>
+    </message>
+    <message>
+        <source>Direction/Type</source>
+        <translation type="unfinished">مسیر/نوع </translation>
+    </message>
+    <message>
+        <source>The network protocol this peer is connected through: IPv4, IPv6, Onion, I2P, or CJDNS.</source>
+        <translation type="unfinished">پروتکل شبکه در این همتا از طریق:IPv4, IPv6, Onion, I2P, or CJDNS متصل است.</translation>
+    </message>
+    <message>
+        <source>Services</source>
+        <translation type="unfinished">خدمات</translation>
+    </message>
+    <message>
+        <source>High bandwidth BIP152 compact block relay: %1</source>
+        <translation type="unfinished">رله بلوک فشرده BIP152 با پهنای باند بالا: %1</translation>
+    </message>
+    <message>
+        <source>High Bandwidth</source>
+        <translation type="unfinished">پهنای باند بالا</translation>
+    </message>
+    <message>
+        <source>Connection Time</source>
+        <translation type="unfinished">زمان اتصال</translation>
+    </message>
+    <message>
+        <source>Elapsed time since a novel block passing initial validity checks was received from this peer.</source>
+        <translation type="unfinished">زمان سپری شده از زمان دریافت یک بلوک جدید که بررسی‌های اعتبار اولیه را از این همتا دریافت کرده است.</translation>
+    </message>
+    <message>
+        <source>Last Block</source>
+        <translation type="unfinished">بلوک قبلی</translation>
+    </message>
+    <message>
+        <source>Elapsed time since a novel transaction accepted into our mempool was received from this peer.</source>
+        <extracomment>Tooltip text for the Last Transaction field in the peer details area.</extracomment>
+        <translation type="unfinished">زمان سپری شده از زمانی که یک تراکنش جدید در مجموعه ما از این همتا دریافت شده است.</translation>
+    </message>
+    <message>
+        <source>Last Send</source>
+        <translation type="unfinished">آخرین ارسال</translation>
+    </message>
+    <message>
+        <source>Last Receive</source>
+        <translation type="unfinished">آخرین دریافت</translation>
+    </message>
+    <message>
+        <source>Ping Time</source>
+        <translation type="unfinished">مدت زمان پینگ</translation>
+    </message>
+    <message>
+        <source>Ping Wait</source>
+        <translation type="unfinished">انتظار پینگ</translation>
+    </message>
+    <message>
+        <source>Min Ping</source>
+        <translation type="unfinished">حداقل پینگ</translation>
+    </message>
+    <message>
+        <source>Last block time</source>
+        <translation type="unfinished">زمان آخرین بلوک</translation>
+    </message>
+    <message>
+        <source>&amp;Open</source>
+        <translation type="unfinished">&amp;بازکردن</translation>
+    </message>
+    <message>
+        <source>&amp;Console</source>
+        <translation type="unfinished">&amp;کنسول</translation>
+    </message>
+    <message>
+        <source>&amp;Network Traffic</source>
+        <translation type="unfinished">&amp;شلوغی شبکه</translation>
+    </message>
+    <message>
+        <source>Totals</source>
+        <translation type="unfinished">جمع کل ها</translation>
+    </message>
+    <message>
+        <source>Debug log file</source>
+        <translation type="unfinished">فایلِ لاگِ اشکال زدایی</translation>
+    </message>
+    <message>
+        <source>Clear console</source>
+        <translation type="unfinished">پاک کردن کنسول</translation>
+    </message>
+    <message>
+        <source>In:</source>
+        <translation type="unfinished">به یا داخل:</translation>
+    </message>
+    <message>
+        <source>Out:</source>
+        <translation type="unfinished">خارج شده:</translation>
+    </message>
+    <message>
+        <source>Inbound: initiated by peer</source>
+        <extracomment>Explanatory text for an inbound peer connection.</extracomment>
+        <translation type="unfinished">ورودی: توسط همتا آغاز شد</translation>
+    </message>
+    <message>
+        <source>Outbound Full Relay: default</source>
+        <extracomment>Explanatory text for an outbound peer connection that relays all network information. This is the default behavior for outbound connections.</extracomment>
+        <translation type="unfinished">خروجی کامل رله : پیش فرض</translation>
+    </message>
+    <message>
+        <source>Outbound Block Relay: does not relay transactions or addresses</source>
+        <extracomment>Explanatory text for an outbound peer connection that relays network information about blocks and not transactions or addresses.</extracomment>
+        <translation type="unfinished">رله بلوک خروجی: تراکنش ها یا آدرس ها را انتقال نمی دهد</translation>
+    </message>
+    <message>
+        <source>Outbound Manual: added using RPC %1 or %2/%3 configuration options</source>
+        <extracomment>Explanatory text for an outbound peer connection that was established manually through one of several methods. The numbered arguments are stand-ins for the methods available to establish manual connections.</extracomment>
+        <translation type="unfinished">راهنمای خروجی: با استفاده از گزینه های پیکربندی RPC %1 یا %2/%3 اضافه شده است</translation>
+    </message>
+    <message>
+        <source>Outbound Feeler: short-lived, for testing addresses</source>
+        <extracomment>Explanatory text for a short-lived outbound peer connection that is used to test the aliveness of known addresses.</extracomment>
+        <translation type="unfinished">حسگر خروجی: کوتاه مدت، برای آزمایش آدرس ها</translation>
+    </message>
+    <message>
+        <source>Outbound Address Fetch: short-lived, for soliciting addresses</source>
+        <extracomment>Explanatory text for a short-lived outbound peer connection that is used to request addresses from a peer.</extracomment>
+        <translation type="unfinished">واکشی آدرس خروجی: کوتاه مدت، برای درخواست آدرس</translation>
+    </message>
+    <message>
+        <source>we selected the peer for high bandwidth relay</source>
+        <translation type="unfinished">ما همتا را برای رله با پهنای باند بالا انتخاب کردیم</translation>
+    </message>
+    <message>
+        <source>the peer selected us for high bandwidth relay</source>
+        <translation type="unfinished">همتا ما را برای رله با پهنای باند بالا انتخاب کرد</translation>
+    </message>
+    <message>
+        <source>no high bandwidth relay selected</source>
+        <translation type="unfinished">رله با پهنای باند بالا انتخاب نشده است</translation>
+    </message>
+    <message>
+        <source>Ctrl++</source>
+        <extracomment>Main shortcut to increase the RPC console font size.</extracomment>
+        <translation type="unfinished">Ctrl + +</translation>
+    </message>
+    <message>
+        <source>Ctrl+=</source>
+        <extracomment>Secondary shortcut to increase the RPC console font size.</extracomment>
+        <translation type="unfinished">Ctrl + =</translation>
+    </message>
+    <message>
+        <source>Ctrl+-</source>
+        <extracomment>Main shortcut to decrease the RPC console font size.</extracomment>
+        <translation type="unfinished">Ctrl + -</translation>
+    </message>
+    <message>
+        <source>Ctrl+_</source>
+        <extracomment>Secondary shortcut to decrease the RPC console font size.</extracomment>
+        <translation type="unfinished">Ctrl + _</translation>
+    </message>
+    <message>
+        <source>&amp;Copy address</source>
+        <extracomment>Context menu action to copy the address of a peer.</extracomment>
+        <translation type="unfinished">تکثیر نشانی</translation>
+    </message>
+    <message>
+        <source>&amp;Disconnect</source>
+        <translation type="unfinished">&amp;قطع شدن</translation>
+    </message>
+    <message>
+        <source>1 &amp;hour</source>
+        <translation type="unfinished">1 &amp;ساعت</translation>
+    </message>
+    <message>
+        <source>1 d&amp;ay</source>
+        <translation type="unfinished">1 روز</translation>
+    </message>
+    <message>
+        <source>1 &amp;week</source>
+        <translation type="unfinished">1 &amp;هفته</translation>
+    </message>
+    <message>
+        <source>1 &amp;year</source>
+        <translation type="unfinished">1 &amp;سال</translation>
+    </message>
+    <message>
+        <source>&amp;Copy IP/Netmask</source>
+        <extracomment>Context menu action to copy the IP/Netmask of a banned peer. IP/Netmask is the combination of a peer's IP address and its Netmask. For IP address, see: https://en.wikipedia.org/wiki/IP_address.</extracomment>
+        <translation type="unfinished">&amp;کپی IP/Netmask</translation>
+    </message>
+    <message>
+        <source>&amp;Unban</source>
+        <translation type="unfinished">&amp;خارج کردن از بن</translation>
+    </message>
+    <message>
+        <source>Network activity disabled</source>
+        <translation type="unfinished">فعالیت شبکه غیر فعال شد</translation>
+    </message>
+    <message>
+        <source>Executing command without any wallet</source>
+        <translation type="unfinished">اجرای دستور بدون کیف پول</translation>
+    </message>
+    <message>
+        <source>Executing…</source>
+        <extracomment>A console message indicating an entered command is currently being executed.</extracomment>
+        <translation type="unfinished">در حال اجرا...</translation>
+    </message>
+    <message>
+        <source>(peer: %1)</source>
+        <translation type="unfinished">(همتا: %1)</translation>
+    </message>
+    <message>
+        <source>Yes</source>
+        <translation type="unfinished">بله</translation>
+    </message>
+    <message>
+        <source>No</source>
+        <translation type="unfinished">خیر</translation>
+    </message>
+    <message>
+        <source>To</source>
+        <translation type="unfinished">به</translation>
+    </message>
+    <message>
+        <source>From</source>
+        <translation type="unfinished">از</translation>
+    </message>
+    <message>
+        <source>Ban for</source>
+        <translation type="unfinished">بن یا بن شده برای</translation>
+    </message>
+    <message>
+        <source>Never</source>
+        <translation type="unfinished">هرگز</translation>
+    </message>
+    <message>
+        <source>Unknown</source>
+        <translation type="unfinished">ناشناس یا نامعلوم</translation>
     </message>
 </context>
 <context>
-    <name>QRImageWidget</name>
-    <message>
-        <source>&amp;Save Image...</source>
-        <translation>&amp;ذخیره کردن Image...</translation>
-    </message>
-    <message>
-        <source>&amp;Copy Image</source>
-        <translation>&amp;کپی کردن image</translation>
-    </message>
-    <message>
-        <source>Resulting URI too long, try to reduce the text for label / message.</source>
-        <translation>URL ایجاد شده خیلی طولانی است. سعی کنید طول برچسب و یا پیام را کمتر کنید.</translation>
-    </message>
-    <message>
-        <source>Error encoding URI into QR Code.</source>
-        <translation>خطا در تبدیل نشانی اینترنتی به صورت کد QR.</translation>
-    </message>
-    <message>
-        <source>QR code support not available.</source>
-        <translation>پستیبانی از QR کد در دسترس نیست.</translation>
-    </message>
-    <message>
-        <source>Save QR Code</source>
-        <translation>ذحیره کردن Qr Code</translation>
-    </message>
-    <message>
-        <source>PNG Image (*.png)</source>
-        <translation>تصویر با فرمت PNG انتخاب(*.png)</translation>
-    </message>
-</context>
-<context>
-    <name>RPCConsole</name>
-    <message>
-        <source>N/A</source>
-        <translation>موجود نیست</translation>
-    </message>
-    <message>
-        <source>Client version</source>
-        <translation>ویرایش کنسول RPC</translation>
-    </message>
-    <message>
-        <source>&amp;Information</source>
-        <translation>&amp;اطلاعات</translation>
-    </message>
-    <message>
-        <source>General</source>
-        <translation>عمومی</translation>
-    </message>
-    <message>
-        <source>Using BerkeleyDB version</source>
-        <translation>استفاده از نسخه پایگاه‌داده برکلی</translation>
-    </message>
-    <message>
-        <source>Datadir</source>
-        <translation>پوشه داده Datadir</translation>
-    </message>
-    <message>
-        <source>Blocksdir</source>
-        <translation>فولدر بلاکها</translation>
-    </message>
-    <message>
-        <source>Startup time</source>
-        <translation>زمان آغاز به کار</translation>
-    </message>
-    <message>
-        <source>Network</source>
-        <translation>شبکه</translation>
-    </message>
-    <message>
-        <source>Name</source>
-        <translation>نام</translation>
-    </message>
-    <message>
-        <source>Number of connections</source>
-        <translation>تعداد اتصال</translation>
-    </message>
-    <message>
-        <source>Block chain</source>
-        <translation>زنجیره مجموعه تراکنش ها</translation>
-    </message>
-    <message>
-        <source>Memory Pool</source>
-        <translation>استخر حافظه</translation>
-    </message>
-    <message>
-        <source>Current number of transactions</source>
-        <translation>تعداد تراکنش ها در حال حاضر</translation>
-    </message>
-    <message>
-        <source>Memory usage</source>
-        <translation>حافظه استفاده شده</translation>
-    </message>
-    <message>
-        <source>Wallet: </source>
-        <translation>کیف پول:</translation>
-    </message>
-    <message>
-        <source>(none)</source>
-        <translation>(هیچ کدام)</translation>
-    </message>
-    <message>
-        <source>&amp;Reset</source>
-        <translation>&amp;ریست کردن</translation>
-    </message>
-    <message>
-        <source>Received</source>
-        <translation>دریافت شد</translation>
-    </message>
-    <message>
-        <source>Sent</source>
-        <translation>فرستاده شد</translation>
-    </message>
-    <message>
-        <source>&amp;Peers</source>
-        <translation>&amp;همتاها</translation>
-    </message>
-    <message>
-        <source>Banned peers</source>
-        <translation>همتاهای بن شده</translation>
-    </message>
-    <message>
-        <source>Select a peer to view detailed information.</source>
-        <translation>انتخاب همتا یا جفت برای جزییات اطلاعات</translation>
-    </message>
-    <message>
-        <source>Direction</source>
-        <translation>مسیر</translation>
-    </message>
-    <message>
-        <source>Version</source>
-        <translation>نسخه</translation>
-    </message>
-    <message>
-        <source>Starting Block</source>
-        <translation>بلاک اولیه</translation>
-    </message>
-    <message>
-        <source>Synced Blocks</source>
-        <translation>بلاک‌های همگام‌سازی‌ شده</translation>
-    </message>
-    <message>
-        <source>User Agent</source>
-        <translation>نماینده کاربر</translation>
-    </message>
-    <message>
-        <source>Node window</source>
-        <translation>پنجره گره</translation>
-    </message>
-    <message>
-        <source>Current block height</source>
-        <translation>ارتفاع فعلی بلوک</translation>
-    </message>
-    <message>
-        <source>Decrease font size</source>
-        <translation>کاهش دادن اندازه فونت</translation>
-    </message>
-    <message>
-        <source>Increase font size</source>
-        <translation>افزایش دادن اندازه فونت</translation>
-    </message>
-    <message>
-        <source>Services</source>
-        <translation>خدمات</translation>
-    </message>
-    <message>
-        <source>Connection Time</source>
-        <translation>زمان اتصال</translation>
-    </message>
-    <message>
-        <source>Last Send</source>
-        <translation>آخرین ارسال</translation>
-    </message>
-    <message>
-        <source>Last Receive</source>
-        <translation>آخرین دریافت</translation>
-    </message>
-    <message>
-        <source>Ping Time</source>
-        <translation>مدت زمان پینگ</translation>
-    </message>
-    <message>
-        <source>Ping Wait</source>
-        <translation>انتظار پینگ</translation>
-    </message>
-    <message>
-        <source>Min Ping</source>
-        <translation>حداقل پینگ</translation>
-    </message>
-    <message>
-        <source>Last block time</source>
-        <translation>زمان آخرین بلوک</translation>
-    </message>
-    <message>
-        <source>&amp;Open</source>
-        <translation>&amp;بازکردن</translation>
-    </message>
-    <message>
-        <source>&amp;Console</source>
-        <translation>&amp;کنسول</translation>
-    </message>
-    <message>
-        <source>&amp;Network Traffic</source>
-        <translation>&amp;شلوغی شبکه</translation>
-    </message>
-    <message>
-        <source>Totals</source>
-        <translation>جمع کل ها</translation>
-    </message>
-    <message>
-        <source>In:</source>
-        <translation>به یا داخل:</translation>
-    </message>
-    <message>
-        <source>Out:</source>
-        <translation>خارج شده:</translation>
-    </message>
-    <message>
-        <source>Debug log file</source>
-        <translation>فایلِ لاگِ اشکال زدایی</translation>
-    </message>
-    <message>
-        <source>Clear console</source>
-        <translation>پاک کردن کنسول</translation>
-    </message>
-    <message>
-        <source>1 &amp;hour</source>
-        <translation>1 &amp;ساعت</translation>
-    </message>
-    <message>
-        <source>1 &amp;day</source>
-        <translation>1 &amp;روز</translation>
-    </message>
-    <message>
-        <source>1 &amp;week</source>
-        <translation>1 &amp;هفته</translation>
-    </message>
-    <message>
-        <source>1 &amp;year</source>
-        <translation>1 &amp;سال</translation>
-    </message>
-    <message>
-        <source>&amp;Disconnect</source>
-        <translation>&amp;قطع شدن</translation>
-    </message>
-    <message>
-        <source>Ban for</source>
-        <translation>بن یا بن شده برای</translation>
-    </message>
-    <message>
-        <source>&amp;Unban</source>
-        <translation>&amp;خارج کردن از بن</translation>
-    </message>
-    <message>
-        <source>Network activity disabled</source>
-        <translation>فعالیت شبکه غیر فعال شد</translation>
-    </message>
-    <message>
-        <source>(node id: %1)</source>
-        <translation>(شناسه گره: %1)</translation>
-    </message>
-    <message>
-        <source>via %1</source>
-        <translation>با %1</translation>
-    </message>
-    <message>
-        <source>never</source>
-        <translation>هیچ وقت</translation>
-    </message>
-    <message>
-        <source>Unknown</source>
-        <translation>ناشناس یا نامعلوم</translation>
-    </message>
-</context>
-<context>
     <name>ReceiveCoinsDialog</name>
     <message>
         <source>&amp;Amount:</source>
-        <translation>میزان وجه:</translation>
+        <translation type="unfinished">میزان وجه:</translation>
     </message>
     <message>
         <source>&amp;Label:</source>
-        <translation>برچسب:</translation>
+        <translation type="unfinished">برچسب:</translation>
     </message>
     <message>
         <source>&amp;Message:</source>
-        <translation>پیام:</translation>
+        <translation type="unfinished">پیام:</translation>
+    </message>
+    <message>
+        <source>An optional message to attach to the payment request, which will be displayed when the request is opened. Note: The message will not be sent with the payment over the Particl network.</source>
+        <translation type="unfinished">یک پیام اختیاری برای پیوست به درخواست پرداخت ، که با باز شدن درخواست نمایش داده می شود. توجه: پیام با پرداخت از طریق شبکه بیت کوین ارسال نمی شود.
+ </translation>
+    </message>
+    <message>
+        <source>An optional label to associate with the new receiving address.</source>
+        <translation type="unfinished">یک برچسب اختیاری برای ارتباط با آدرس دریافت کننده جدید.
+ </translation>
     </message>
     <message>
         <source>Use this form to request payments. All fields are &lt;b&gt;optional&lt;/b&gt;.</source>
-        <translation>از این فرم استفاده کنید برای درخواست پرداخت ها.تمامی گزینه ها &lt;b&gt;اختیاری&lt;/b&gt;هستند.</translation>
+        <translation type="unfinished">برای درخواست پرداخت از این فرم استفاده کنید. همه زمینه ها &lt;b&gt; اختیاری &lt;/b&gt;.
+ </translation>
+    </message>
+    <message>
+        <source>An optional amount to request. Leave this empty or zero to not request a specific amount.</source>
+        <translation type="unfinished">مبلغ اختیاری برای درخواست این را خالی یا صفر بگذارید تا مبلغ مشخصی درخواست نشود.
+ </translation>
+    </message>
+    <message>
+        <source>An optional label to associate with the new receiving address (used by you to identify an invoice).  It is also attached to the payment request.</source>
+        <translation type="unfinished">یک برچسب اختیاری برای ارتباط با آدرس دریافت کننده جدید (استفاده شده توسط شما برای شناسایی فاکتور). همچنین به درخواست پرداخت پیوست می شود.
+ </translation>
+    </message>
+    <message>
+        <source>An optional message that is attached to the payment request and may be displayed to the sender.</source>
+        <translation type="unfinished">پیام اختیاری که به درخواست پرداخت پیوست شده و ممکن است برای فرستنده نمایش داده شود.
+ </translation>
+    </message>
+    <message>
+        <source>&amp;Create new receiving address</source>
+        <translation type="unfinished">&amp; ایجاد آدرس دریافت جدید
+ </translation>
     </message>
     <message>
         <source>Clear all fields of the form.</source>
-        <translation>پاک کردن تمامی گزینه های این فرم</translation>
+        <translation type="unfinished">پاک کردن تمامی گزینه های این فرم</translation>
     </message>
     <message>
         <source>Clear</source>
-        <translation>پاک کردن</translation>
+        <translation type="unfinished">پاک کردن</translation>
     </message>
     <message>
         <source>Requested payments history</source>
-        <translation>تاریخچه پرداخت های درخواست شده</translation>
+        <translation type="unfinished">تاریخچه پرداخت های درخواست شده</translation>
+    </message>
+    <message>
+        <source>Show the selected request (does the same as double clicking an entry)</source>
+        <translation type="unfinished">نمایش درخواست انتخاب شده (همانند دوبار کلیک کردن بر روی ورودی)
+ </translation>
     </message>
     <message>
         <source>Show</source>
-        <translation>نمایش</translation>
+        <translation type="unfinished">نمایش</translation>
     </message>
     <message>
         <source>Remove the selected entries from the list</source>
-        <translation>حذف ورودی های انتخاب‌شده از لیست</translation>
+        <translation type="unfinished">حذف ورودی های انتخاب‌شده از لیست</translation>
     </message>
     <message>
         <source>Remove</source>
-        <translation>حذف</translation>
-    </message>
-    <message>
-        <source>Copy URI</source>
-        <translation>کپی کردن آدرس URL</translation>
-    </message>
-    <message>
-        <source>Copy label</source>
-        <translation>کپی برچسب</translation>
-    </message>
-    <message>
-        <source>Copy message</source>
-        <translation>کپی کردن پیام</translation>
-    </message>
-    <message>
-<<<<<<< HEAD
-        <source>Copy amount</source>
-        <translation>کپی مقدار</translation>
-=======
+        <translation type="unfinished">حذف</translation>
+    </message>
+    <message>
+        <source>Copy &amp;URI</source>
+        <translation type="unfinished">کپی کردن &amp;آدرس URL</translation>
+    </message>
+    <message>
+        <source>&amp;Copy address</source>
+        <translation type="unfinished">تکثیر نشانی</translation>
+    </message>
+    <message>
+        <source>Copy &amp;label</source>
+        <translation type="unfinished">تکثیر برچسب</translation>
+    </message>
+    <message>
+        <source>Copy &amp;message</source>
+        <translation type="unfinished">کپی &amp;پیام </translation>
+    </message>
+    <message>
         <source>Copy &amp;amount</source>
         <translation type="unfinished">روگرفت م&amp;قدار</translation>
     </message>
@@ -2048,7 +2262,6 @@
     <message>
         <source>Bech32m (Taproot)</source>
         <translation type="unfinished">Bech32m (تپ‌روت)</translation>
->>>>>>> 44d8b13c
     </message>
     <message>
         <source>Bech32m (BIP-350) is an upgrade to Bech32, wallet support is still limited.</source>
@@ -2056,236 +2269,213 @@
     </message>
     <message>
         <source>Could not unlock wallet.</source>
-        <translation>نمیتوان کیف پول را باز کرد.</translation>
+        <translation type="unfinished">نمیتوان کیف پول را باز کرد.</translation>
     </message>
     </context>
 <context>
     <name>ReceiveRequestDialog</name>
     <message>
-        <source>Request payment to ...</source>
-        <translation>درخواست واریز به ...</translation>
+        <source>Request payment to …</source>
+        <translation type="unfinished">درخواست پرداخت به </translation>
     </message>
     <message>
         <source>Address:</source>
-        <translation>آدرس‌ها:</translation>
+        <translation type="unfinished">آدرس‌ها:</translation>
     </message>
     <message>
         <source>Amount:</source>
-        <translation>میزان وجه:</translation>
+        <translation type="unfinished">میزان وجه:</translation>
     </message>
     <message>
         <source>Label:</source>
-        <translation>برچسب:</translation>
+        <translation type="unfinished">برچسب:</translation>
     </message>
     <message>
         <source>Message:</source>
-        <translation>پیام:</translation>
-    </message>
-    <message>
-        <source>Wallet:</source>
-        <translation>کیف پول:</translation>
+        <translation type="unfinished">پیام:</translation>
     </message>
     <message>
         <source>Copy &amp;URI</source>
-        <translation>کپی کردن &amp;آدرس URL</translation>
+        <translation type="unfinished">کپی کردن &amp;آدرس URL</translation>
     </message>
     <message>
         <source>Copy &amp;Address</source>
-        <translation>کپی آدرس</translation>
-    </message>
-    <message>
-        <source>&amp;Save Image...</source>
-        <translation>&amp;ذخیره کردن تصویر...</translation>
+        <translation type="unfinished">کپی آدرس</translation>
+    </message>
+    <message>
+        <source>&amp;Verify</source>
+        <translation type="unfinished">&amp;تایید کردن</translation>
+    </message>
+    <message>
+        <source>Verify this address on e.g. a hardware wallet screen</source>
+        <translation type="unfinished">این آدرس را در صفحه کیف پول سخت افزاری تأیید کنید</translation>
+    </message>
+    <message>
+        <source>&amp;Save Image…</source>
+        <translation type="unfinished">&amp;ذخیره کردن تصویر...</translation>
+    </message>
+    <message>
+        <source>Payment information</source>
+        <translation type="unfinished">اطلاعات پرداخت</translation>
     </message>
     <message>
         <source>Request payment to %1</source>
-        <translation>درخواست پرداخت به %1</translation>
-    </message>
-    <message>
-        <source>Payment information</source>
-        <translation>اطلاعات پرداخت</translation>
+        <translation type="unfinished">درخواست پرداخت به %1</translation>
     </message>
 </context>
 <context>
     <name>RecentRequestsTableModel</name>
     <message>
-<<<<<<< HEAD
-        <source>Date</source>
-        <translation>تاریخ</translation>
-    </message>
-    <message>
-        <source>Label</source>
-        <translation>برچسب</translation>
-    </message>
-    <message>
-=======
->>>>>>> 44d8b13c
         <source>Message</source>
-        <translation>پیام</translation>
-    </message>
-    <message>
-<<<<<<< HEAD
-        <source>(no label)</source>
-        <translation>(برچسب ندارد)</translation>
-    </message>
-    <message>
-=======
->>>>>>> 44d8b13c
+        <translation type="unfinished">پیام</translation>
+    </message>
+    <message>
         <source>(no message)</source>
-        <translation>(بدون پیام)</translation>
+        <translation type="unfinished">(بدون پیام)</translation>
     </message>
     <message>
         <source>(no amount requested)</source>
-        <translation>(هیچ درخواست پرداخت وجود ندارد)</translation>
+        <translation type="unfinished">(هیچ درخواست پرداخت وجود ندارد)</translation>
     </message>
     <message>
         <source>Requested</source>
-        <translation>درخواست شده</translation>
+        <translation type="unfinished">درخواست شده</translation>
     </message>
 </context>
 <context>
     <name>SendCoinsDialog</name>
     <message>
         <source>Send Coins</source>
-        <translation>سکه های ارسالی</translation>
+        <translation type="unfinished">سکه های ارسالی</translation>
     </message>
     <message>
         <source>Coin Control Features</source>
-        <translation>قابلیت های کنترل کوین</translation>
-    </message>
-    <message>
-        <source>Inputs...</source>
-        <translation>ورودی‌ها...</translation>
+        <translation type="unfinished">ویژگی های کنترل سکه
+ </translation>
     </message>
     <message>
         <source>automatically selected</source>
-        <translation>به صورت خودکار انتخاب شده</translation>
+        <translation type="unfinished">به صورت خودکار انتخاب شده</translation>
     </message>
     <message>
         <source>Insufficient funds!</source>
-        <translation>وجوه ناکافی</translation>
-    </message>
-    <message>
-<<<<<<< HEAD
-        <source>Quantity:</source>
-        <translation>مقدار</translation>
-    </message>
-    <message>
-=======
->>>>>>> 44d8b13c
+        <translation type="unfinished">وجوه ناکافی</translation>
+    </message>
+    <message>
         <source>Bytes:</source>
-        <translation>بایت ها:</translation>
+        <translation type="unfinished">بایت ها:</translation>
     </message>
     <message>
         <source>Amount:</source>
-        <translation>میزان وجه:</translation>
+        <translation type="unfinished">میزان وجه:</translation>
     </message>
     <message>
         <source>Fee:</source>
-        <translation>هزینه</translation>
+        <translation type="unfinished">هزینه</translation>
     </message>
     <message>
         <source>After Fee:</source>
-        <translation>بعد از احتساب کارمزد</translation>
+        <translation type="unfinished">بعد از احتساب کارمزد</translation>
     </message>
     <message>
         <source>Change:</source>
-        <translation>تغییر</translation>
+        <translation type="unfinished">تغییر</translation>
     </message>
     <message>
         <source>Custom change address</source>
-        <translation>تغییر آدرس مخصوص</translation>
+        <translation type="unfinished">تغییر آدرس مخصوص</translation>
     </message>
     <message>
         <source>Transaction Fee:</source>
-        <translation>کارمزد تراکنش:</translation>
-    </message>
-    <message>
-        <source>Choose...</source>
-        <translation>انتخاب...</translation>
+        <translation type="unfinished">کارمزد تراکنش:</translation>
+    </message>
+    <message>
+        <source>Using the fallbackfee can result in sending a transaction that will take several hours or days (or never) to confirm. Consider choosing your fee manually or wait until you have validated the complete chain.</source>
+        <translation type="unfinished">استفاده از Fallbackfee می تواند منجر به ارسال تراکنشی شود که تأیید آن چندین ساعت یا روز (یا هرگز) طول می کشد.  هزینه خود را به صورت دستی انتخاب کنید یا صبر کنید تا زنجیره کامل را تأیید کنید.</translation>
     </message>
     <message>
         <source>Warning: Fee estimation is currently not possible.</source>
-        <translation>هشدار:تخمین کارمزد در حال حاضر امکان پذیر نیست.</translation>
+        <translation type="unfinished">هشدار:تخمین کارمزد در حال حاضر امکان پذیر نیست.</translation>
+    </message>
+    <message>
+        <source>per kilobyte</source>
+        <translation type="unfinished">به ازای هر کیلوبایت</translation>
+    </message>
+    <message>
+        <source>Hide</source>
+        <translation type="unfinished">پنهان کردن</translation>
+    </message>
+    <message>
+        <source>Recommended:</source>
+        <translation type="unfinished">پیشنهاد شده:</translation>
+    </message>
+    <message>
+        <source>Custom:</source>
+        <translation type="unfinished">سفارشی:</translation>
+    </message>
+    <message>
+        <source>Send to multiple recipients at once</source>
+        <translation type="unfinished">ارسال همزمان به گیرنده های متعدد</translation>
+    </message>
+    <message>
+        <source>Add &amp;Recipient</source>
+        <translation type="unfinished">اضافه کردن &amp;گیرنده</translation>
+    </message>
+    <message>
+        <source>Clear all fields of the form.</source>
+        <translation type="unfinished">پاک کردن تمامی گزینه های این فرم</translation>
+    </message>
+    <message>
+        <source>Inputs…</source>
+        <translation type="unfinished">ورودی ها</translation>
+    </message>
+    <message>
+        <source>Choose…</source>
+        <translation type="unfinished">انتخاب کنید...</translation>
+    </message>
+    <message>
+        <source>Hide transaction fee settings</source>
+        <translation type="unfinished">تنظیمات مخفی کردن کارمزد عملیات</translation>
     </message>
     <message>
         <source>Specify a custom fee per kB (1,000 bytes) of the transaction's virtual size.
 
-Note:  Since the fee is calculated on a per-byte basis, a fee of "100 satoshis per kB" for a transaction size of 500 bytes (half of 1 kB) would ultimately yield a fee of only 50 satoshis.</source>
-        <translation>مشخص کردن هزینه کارمزد مخصوص به ازاری کیلوبایت(1,000 بایت) حجم مجازی تراکنش
+Note:  Since the fee is calculated on a per-byte basis, a fee rate of "100 satoshis per kvB" for a transaction size of 500 virtual bytes (half of 1 kvB) would ultimately yield a fee of only 50 satoshis.</source>
+        <translation type="unfinished">مشخص کردن هزینه کارمزد مخصوص به ازای کیلوبایت(1,000 بایت) حجم مجازی تراکنش
 
-توجه: از آن جایی که کارمزد بر اساس هر بایت محاسبه میشود,هزینه کارمزد"100 ساتوشی بر کیلو بایت"برای تراکنش با حجم 500 بایت(نصف 1 کیلوبایت) کارمزد فقط اندازه 50 ساتوشی خواهد بود.</translation>
-    </message>
-    <message>
-        <source>per kilobyte</source>
-        <translation>به ازای هر کیلوبایت</translation>
-    </message>
-    <message>
-        <source>Hide</source>
-        <translation>پنهان کردن</translation>
-    </message>
-    <message>
-        <source>Recommended:</source>
-        <translation>پیشنهاد شده:</translation>
-    </message>
-    <message>
-        <source>Custom:</source>
-        <translation>سفارشی:</translation>
-    </message>
-    <message>
-        <source>(Smart fee not initialized yet. This usually takes a few blocks...)</source>
-        <translation>(مقداردهی کارمزد هوشمند هنوز مشخص نشده است.این کارمزد معمولا به اندازه چند بلاک طول میکشد...)</translation>
-    </message>
-    <message>
-        <source>Send to multiple recipients at once</source>
-        <translation>ارسال همزمان به گیرنده های متعدد</translation>
-    </message>
-    <message>
-        <source>Add &amp;Recipient</source>
-        <translation>اضافه کردن &amp;گیرنده</translation>
-    </message>
-    <message>
-        <source>Clear all fields of the form.</source>
-        <translation>پاک کردن تمامی گزینه های این فرم</translation>
-    </message>
-    <message>
-<<<<<<< HEAD
-        <source>Dust:</source>
-        <translation>گرد و غبار یا داست:</translation>
-=======
-        <source>Choose…</source>
-        <translation type="unfinished">انتخاب کنید...</translation>
->>>>>>> 44d8b13c
-    </message>
-    <message>
-        <source>Hide transaction fee settings</source>
-        <translation>تنظیمات مخفی کردن کارمزد عملیات</translation>
+توجه: از آن جایی که کارمزد بر اساس هر بایت محاسبه می شود,هزینه کارمزد"100 ساتوشی بر کیلو بایت"برای تراکنش با حجم 500 بایت مجازی (نصف 1 کیلوبایت) کارمزد فقط اندازه 50 ساتوشی خواهد بود.</translation>
+    </message>
+    <message>
+        <source>(Smart fee not initialized yet. This usually takes a few blocks…)</source>
+        <translation type="unfinished">(مقداردهی کارمزد هوشمند هنوز شروع نشده است.این کارمزد معمولا به اندازه چند بلاک طول میکشد...)</translation>
     </message>
     <message>
         <source>Confirmation time target:</source>
-        <translation>هدف زمانی تایید شدن:</translation>
+        <translation type="unfinished">هدف زمانی تایید شدن:</translation>
     </message>
     <message>
         <source>Enable Replace-By-Fee</source>
-        <translation>فعال کردن جایگذاری دوباره از کارمزد</translation>
+        <translation type="unfinished">فعال کردن جایگذاری دوباره از کارمزد</translation>
+    </message>
+    <message>
+        <source>With Replace-By-Fee (BIP-125) you can increase a transaction's fee after it is sent. Without this, a higher fee may be recommended to compensate for increased transaction delay risk.</source>
+        <translation type="unfinished">با Replace-By-Fee (BIP-125) می توانید هزینه معامله را پس از ارسال آن افزایش دهید. بدون این ، ممکن است هزینه بیشتری برای جبران افزایش خطر تاخیر در معامله پیشنهاد شود.
+ </translation>
     </message>
     <message>
         <source>Clear &amp;All</source>
-        <translation>پاک کردن همه</translation>
+        <translation type="unfinished">پاک کردن همه</translation>
     </message>
     <message>
         <source>Balance:</source>
-        <translation>مانده حساب:</translation>
+        <translation type="unfinished">مانده حساب:</translation>
     </message>
     <message>
         <source>Confirm the send action</source>
-        <translation>تایید عملیات ارسال</translation>
+        <translation type="unfinished">تایید عملیات ارسال</translation>
     </message>
     <message>
         <source>S&amp;end</source>
-<<<<<<< HEAD
-        <translation>و ارسال</translation>
-=======
         <translation type="unfinished">و ارسال</translation>
     </message>
     <message>
@@ -2311,77 +2501,88 @@
     <message>
         <source>%1 (%2 blocks)</source>
         <translation type="unfinished">%1(%2 بلاک ها)</translation>
->>>>>>> 44d8b13c
-    </message>
-    <message>
-        <source>Copy quantity</source>
-        <translation>کپی مقدار</translation>
-    </message>
-    <message>
-        <source>Copy amount</source>
-        <translation>کپی مقدار</translation>
-    </message>
-    <message>
-        <source>Copy fee</source>
-        <translation>کپی هزینه</translation>
-    </message>
-    <message>
-        <source>Copy after fee</source>
-        <translation>کپی کردن بعد از احتساب کارمزد</translation>
-    </message>
-    <message>
-        <source>Copy bytes</source>
-        <translation>کپی کردن بایت ها</translation>
-    </message>
-    <message>
-        <source>Copy dust</source>
-        <translation>کپی کردن داست:</translation>
-    </message>
-    <message>
-        <source>Copy change</source>
-        <translation>کپی کردن تغییر</translation>
-    </message>
-    <message>
-        <source>%1 (%2 blocks)</source>
-        <translation>%1(%2 بلاک ها)</translation>
+    </message>
+    <message>
+        <source>Sign on device</source>
+        <extracomment>"device" usually means a hardware wallet.</extracomment>
+        <translation type="unfinished">امضا کردن در دستگاه</translation>
+    </message>
+    <message>
+        <source>Connect your hardware wallet first.</source>
+        <translation type="unfinished">اول کیف سخت افزاری خود را متصل کنید.</translation>
+    </message>
+    <message>
+        <source>Set external signer script path in Options -&gt; Wallet</source>
+        <extracomment>"External signer" means using devices such as hardware wallets.</extracomment>
+        <translation type="unfinished">مسیر اسکریپت امضاکننده خارجی را در Options -&gt; Wallet تنظیم کنید</translation>
     </message>
     <message>
         <source>%1 to %2</source>
-        <translation>%1 به %2</translation>
-    </message>
-    <message>
-        <source>Are you sure you want to send?</source>
-        <translation>آیا برای ارسال کردن یا فرستادن مطمئن هستید؟</translation>
+        <translation type="unfinished">%1 به %2</translation>
+    </message>
+    <message>
+        <source>To review recipient list click "Show Details…"</source>
+        <translation type="unfinished">برای بررسی لیست گیرندگان، روی «نمایش جزئیات…» کلیک کنید.</translation>
+    </message>
+    <message>
+        <source>Sign failed</source>
+        <translation type="unfinished">امضا موفق نبود</translation>
+    </message>
+    <message>
+        <source>External signer not found</source>
+        <extracomment>"External signer" means using devices such as hardware wallets.</extracomment>
+        <translation type="unfinished">امضا کننده خارجی یافت نشد</translation>
+    </message>
+    <message>
+        <source>External signer failure</source>
+        <extracomment>"External signer" means using devices such as hardware wallets.</extracomment>
+        <translation type="unfinished">امضا کننده خارجی شکست خورد.</translation>
     </message>
     <message>
         <source>Save Transaction Data</source>
-        <translation>ذخیره اطلاعات عملیات</translation>
+        <translation type="unfinished">ذخیره اطلاعات عملیات</translation>
+    </message>
+    <message>
+        <source>Partially Signed Transaction (Binary)</source>
+        <extracomment>Expanded name of the binary PSBT file format. See: BIP 174.</extracomment>
+        <translation type="unfinished">تراکنش نسبتا امضا شده (باینری)</translation>
+    </message>
+    <message>
+        <source>External balance:</source>
+        <translation type="unfinished">تعادل خارجی </translation>
     </message>
     <message>
         <source>or</source>
-        <translation>یا</translation>
+        <translation type="unfinished">یا</translation>
     </message>
     <message>
         <source>You can increase the fee later (signals Replace-By-Fee, BIP-125).</source>
-        <translation>تو میتوانی بعدا هزینه کارمزد را افزایش بدی(signals Replace-By-Fee, BIP-125)</translation>
+        <translation type="unfinished">تو میتوانی بعدا هزینه کارمزد را افزایش بدی(signals Replace-By-Fee, BIP-125)</translation>
+    </message>
+    <message>
+        <source>Do you want to create this transaction?</source>
+        <extracomment>Message displayed when attempting to create a transaction. Cautionary text to prompt the user to verify that the displayed transaction details represent the transaction the user intends to create.</extracomment>
+        <translation type="unfinished">آیا می خواهید این تراکنش را ایجاد کنید؟</translation>
+    </message>
+    <message>
+        <source>Please, review your transaction. You can create and send this transaction or create a Partially Signed Particl Transaction (PSBT), which you can save or copy and then sign with, e.g., an offline %1 wallet, or a PSBT-compatible hardware wallet.</source>
+        <extracomment>Text to inform a user attempting to create a transaction of their current options. At this stage, a user can send their transaction or create a PSBT. This string is displayed when both private keys and PSBT controls are enabled.</extracomment>
+        <translation type="unfinished">لطفا معامله خود را بررسی کنید  می توانید این تراکنش را ایجاد و ارسال کنید یا یک تراکنش بیت کوین با امضای جزئی (PSBT) ایجاد کنید، که می توانید آن را ذخیره یا کپی کنید و سپس با آن امضا کنید، به عنوان مثال، یک کیف پول آفلاین %1، یا یک کیف پول سخت افزاری سازگار با PSBT.</translation>
     </message>
     <message>
         <source>Please, review your transaction.</source>
-        <translation>لطفا,تراکنش خود را بازبینی کنید.</translation>
+        <extracomment>Text to prompt a user to review the details of the transaction they are attempting to send.</extracomment>
+        <translation type="unfinished">لطفا,تراکنش خود را بازبینی کنید.</translation>
     </message>
     <message>
         <source>Transaction fee</source>
-        <translation>کارمزد تراکنش</translation>
+        <translation type="unfinished">کارمزد تراکنش</translation>
     </message>
     <message>
         <source>Total Amount</source>
-        <translation>میزان کل</translation>
-    </message>
-    <message>
-<<<<<<< HEAD
-        <source>Confirm send coins</source>
-        <translation>تایید کردن ارسال کوین ها</translation>
-=======
+        <translation type="unfinished">میزان کل</translation>
+    </message>
+    <message>
         <source>Unsigned Transaction</source>
         <comment>PSBT copied</comment>
         <extracomment>Caption of "PSBT has been copied" messagebox</extracomment>
@@ -2394,43 +2595,39 @@
     <message>
         <source>PSBT saved to disk</source>
         <translation type="unfinished">فایل PSBT در دیسک ذخیره شد</translation>
->>>>>>> 44d8b13c
-    </message>
-    <message>
-        <source>Send</source>
-        <translation>ارسال</translation>
+    </message>
+    <message>
+        <source>Confirm send coins</source>
+        <translation type="unfinished">تایید کردن ارسال کوین ها</translation>
     </message>
     <message>
         <source>The recipient address is not valid. Please recheck.</source>
-        <translation>آدرس گیرنده نامعتبر است.لطفا دوباره چک یا بررسی کنید.</translation>
+        <translation type="unfinished">آدرس گیرنده نامعتبر است.لطفا دوباره چک یا بررسی کنید.</translation>
     </message>
     <message>
         <source>The amount to pay must be larger than 0.</source>
-        <translation>میزان پولی کخ پرداخت می کنید باید بزرگتر از 0 باشد.</translation>
+        <translation type="unfinished">مبلغ پرداختی باید بیشتر از 0 باشد.
+ </translation>
     </message>
     <message>
         <source>The amount exceeds your balance.</source>
-        <translation>این میزان پول بیشتر از موجودی شما است.</translation>
+        <translation type="unfinished">این میزان پول بیشتر از موجودی شما است.</translation>
     </message>
     <message>
         <source>The total exceeds your balance when the %1 transaction fee is included.</source>
-        <translation>این میزان بیشتر از موجودی شما است وقتی که کارمزد تراکنش %1 باشد.</translation>
+        <translation type="unfinished">این میزان بیشتر از موجودی شما است وقتی که کارمزد تراکنش %1 باشد.</translation>
     </message>
     <message>
         <source>Duplicate address found: addresses should only be used once each.</source>
-        <translation>آدرس تکراری یافت شد:آدرس ها باید فقط یک بار استفاده شوند.</translation>
+        <translation type="unfinished">آدرس تکراری یافت شد:آدرس ها باید فقط یک بار استفاده شوند.</translation>
     </message>
     <message>
         <source>Transaction creation failed!</source>
-        <translation>ایجاد تراکنش با خطا مواجه شد!</translation>
+        <translation type="unfinished">ایجاد تراکنش با خطا مواجه شد!</translation>
     </message>
     <message>
         <source>A fee higher than %1 is considered an absurdly high fee.</source>
-        <translation>کارمزد بیشتر از %1 است,این یعنی کارمزد خیلی زیادی در نظر گرفته شده است.</translation>
-    </message>
-    <message>
-        <source>Payment request expired.</source>
-        <translation>درخواست پرداخت منقضی شد یا تاریخ آن گذشت.</translation>
+        <translation type="unfinished">کارمزد بیشتر از %1 است,این یعنی کارمزد خیلی زیادی در نظر گرفته شده است.</translation>
     </message>
     <message>
         <source>%1/kvB</source>
@@ -2438,756 +2635,652 @@
     </message>
     <message numerus="yes">
         <source>Estimated to begin confirmation within %n block(s).</source>
-        <translation><numerusform>تایید شدن تخمین زده شده تراکنش برابر است با: %n بلاک.</numerusform><numerusform>تایید شدن تخمین زده شده تراکنش برابر است با: %n بلاک.</numerusform></translation>
+        <translation type="unfinished">
+            <numerusform>Estimated to begin confirmation within %n block(s).</numerusform>
+        </translation>
     </message>
     <message>
         <source>Warning: Invalid Particl address</source>
-        <translation>هشدار: آدرس بیت کوین نامعتبر</translation>
+        <translation type="unfinished">هشدار: آدرس بیت کوین نامعتبر</translation>
     </message>
     <message>
         <source>Warning: Unknown change address</source>
-        <translation>هشدار:تغییر آدرس نامعلوم</translation>
+        <translation type="unfinished">هشدار:تغییر آدرس نامعلوم</translation>
     </message>
     <message>
         <source>Confirm custom change address</source>
-        <translation>تایید کردن تغییر آدرس سفارشی</translation>
+        <translation type="unfinished">تایید کردن تغییر آدرس سفارشی</translation>
     </message>
     <message>
         <source>The address you selected for change is not part of this wallet. Any or all funds in your wallet may be sent to this address. Are you sure?</source>
-        <translation>این آدرس که شما انتخاب کرده اید بخشی از کیف پول شما نیست.هر یا همه دارایی های شما در این کیف پول به این آدرس ارسال خواهد شد.آیا مطمئن هستید؟</translation>
-    </message>
-<<<<<<< HEAD
-    <message>
-        <source>(no label)</source>
-        <translation>(برچسب ندارد)</translation>
+        <translation type="unfinished">این آدرس که شما انتخاب کرده اید بخشی از کیف پول شما نیست.هر یا همه دارایی های شما در این کیف پول به این آدرس ارسال خواهد شد.آیا مطمئن هستید؟</translation>
+    </message>
+    </context>
+<context>
+    <name>SendCoinsEntry</name>
+    <message>
+        <source>A&amp;mount:</source>
+        <translation type="unfinished">میزان وجه</translation>
+    </message>
+    <message>
+        <source>Pay &amp;To:</source>
+        <translation type="unfinished">پرداخت به:
+ </translation>
+    </message>
+    <message>
+        <source>&amp;Label:</source>
+        <translation type="unfinished">برچسب:</translation>
+    </message>
+    <message>
+        <source>Choose previously used address</source>
+        <translation type="unfinished">آدرس استفاده شده قبلی را انتخاب کنید</translation>
+    </message>
+    <message>
+        <source>The Particl address to send the payment to</source>
+        <translation type="unfinished">آدرس Particl برای ارسال پرداخت به
+ </translation>
+    </message>
+    <message>
+        <source>Paste address from clipboard</source>
+        <translation type="unfinished">استفاده از آدرس کلیپ بورد</translation>
+    </message>
+    <message>
+        <source>Remove this entry</source>
+        <translation type="unfinished">پاک کردن این ورودی</translation>
+    </message>
+    <message>
+        <source>Use available balance</source>
+        <translation type="unfinished">استفاده از موجودی حساب</translation>
+    </message>
+    <message>
+        <source>Message:</source>
+        <translation type="unfinished">پیام:</translation>
+    </message>
+    </context>
+<context>
+    <name>SendConfirmationDialog</name>
+    <message>
+        <source>Send</source>
+        <translation type="unfinished">ارسال</translation>
+    </message>
+    </context>
+<context>
+    <name>SignVerifyMessageDialog</name>
+    <message>
+        <source>Signatures - Sign / Verify a Message</source>
+        <translation type="unfinished">امضا - امضاء کردن / تأیید کنید یک پیام</translation>
+    </message>
+    <message>
+        <source>&amp;Sign Message</source>
+        <translation type="unfinished">&amp;ثبت پیام</translation>
+    </message>
+    <message>
+        <source>The Particl address to sign the message with</source>
+        <translation type="unfinished">نشانی بیت‌کوین برای امضاء پیغام با آن</translation>
+    </message>
+    <message>
+        <source>Choose previously used address</source>
+        <translation type="unfinished">آدرس استفاده شده قبلی را انتخاب کنید</translation>
+    </message>
+    <message>
+        <source>Paste address from clipboard</source>
+        <translation type="unfinished">استفاده از آدرس کلیپ بورد</translation>
+    </message>
+    <message>
+        <source>Enter the message you want to sign here</source>
+        <translation type="unfinished">پیامی که می خواهید امضا کنید را اینجا وارد کنید</translation>
+    </message>
+    <message>
+        <source>Signature</source>
+        <translation type="unfinished">امضا</translation>
+    </message>
+    <message>
+        <source>Copy the current signature to the system clipboard</source>
+        <translation type="unfinished">جریان را کپی کنید امضا به سیستم کلیپ بورد</translation>
+    </message>
+    <message>
+        <source>Sign the message to prove you own this Particl address</source>
+        <translation type="unfinished">پیام را امضا کنید تا ثابت کنید این آدرس بیت‌کوین متعلق به شماست</translation>
+    </message>
+    <message>
+        <source>Sign &amp;Message</source>
+        <translation type="unfinished">ثبت &amp;پیام</translation>
+    </message>
+    <message>
+        <source>Reset all sign message fields</source>
+        <translation type="unfinished">تنظیم مجدد همه امضاء کردن زمینه های پیام</translation>
+    </message>
+    <message>
+        <source>Clear &amp;All</source>
+        <translation type="unfinished">پاک کردن همه</translation>
+    </message>
+    <message>
+        <source>&amp;Verify Message</source>
+        <translation type="unfinished">&amp; تأیید پیام</translation>
+    </message>
+    <message>
+        <source>The Particl address the message was signed with</source>
+        <translation type="unfinished">نشانی بیت‌کوین که پیغام با آن امضاء شده</translation>
+    </message>
+    <message>
+        <source>The signed message to verify</source>
+        <translation type="unfinished">پیام امضا شده برای تأیید
+ </translation>
+    </message>
+    <message>
+        <source>Verify the message to ensure it was signed with the specified Particl address</source>
+        <translation type="unfinished">پیام را تأیید کنید تا مطمئن شوید با آدرس Particl مشخص شده امضا شده است
+ </translation>
+    </message>
+    <message>
+        <source>Verify &amp;Message</source>
+        <translation type="unfinished">تایید پیام</translation>
+    </message>
+    <message>
+        <source>Reset all verify message fields</source>
+        <translation type="unfinished">بازنشانی تمام فیلدهای پیام</translation>
+    </message>
+    <message>
+        <source>Click "Sign Message" to generate signature</source>
+        <translation type="unfinished">برای تولید امضا "Sign Message" و یا "ثبت پیام" را کلیک کنید</translation>
+    </message>
+    <message>
+        <source>The entered address is invalid.</source>
+        <translation type="unfinished">آدرس وارد شده نامعتبر است.</translation>
+    </message>
+    <message>
+        <source>Please check the address and try again.</source>
+        <translation type="unfinished">لطفا ادرس را بررسی کرده و دوباره امتحان کنید.
+ </translation>
+    </message>
+    <message>
+        <source>The entered address does not refer to a key.</source>
+        <translation type="unfinished">نشانی وارد شده به هیچ کلیدی اشاره نمی‌کند.</translation>
+    </message>
+    <message>
+        <source>Wallet unlock was cancelled.</source>
+        <translation type="unfinished">باز کردن قفل کیف پول لغو شد.
+ </translation>
+    </message>
+    <message>
+        <source>No error</source>
+        <translation type="unfinished">بدون خطا</translation>
+    </message>
+    <message>
+        <source>Private key for the entered address is not available.</source>
+        <translation type="unfinished">کلید خصوصی برای نشانی وارد شده در دسترس نیست.</translation>
+    </message>
+    <message>
+        <source>Message signing failed.</source>
+        <translation type="unfinished">امضای پیام با شکست مواجه شد.</translation>
+    </message>
+    <message>
+        <source>Message signed.</source>
+        <translation type="unfinished">پیام ثبت شده</translation>
+    </message>
+    <message>
+        <source>The signature could not be decoded.</source>
+        <translation type="unfinished">امضا نمی‌تواند کدگشایی شود.</translation>
+    </message>
+    <message>
+        <source>Please check the signature and try again.</source>
+        <translation type="unfinished">لطفاً امضا را بررسی نموده و دوباره تلاش کنید.</translation>
+    </message>
+    <message>
+        <source>The signature did not match the message digest.</source>
+        <translation type="unfinished">امضا با خلاصه پیام مطابقت نداشت.</translation>
+    </message>
+    <message>
+        <source>Message verification failed.</source>
+        <translation type="unfinished">تأیید پیام انجام نشد.</translation>
+    </message>
+    <message>
+        <source>Message verified.</source>
+        <translation type="unfinished">پیام شما تایید شد</translation>
     </message>
 </context>
-=======
+<context>
+    <name>SplashScreen</name>
+    <message>
+        <source>(press q to shutdown and continue later)</source>
+        <translation type="unfinished">(q را فشار دهید تا خاموش شود و بعدا ادامه دهید)</translation>
+    </message>
+    <message>
+        <source>press q to shutdown</source>
+        <translation type="unfinished">q را فشار دهید تا خاموش شود</translation>
+    </message>
+</context>
+<context>
+    <name>TrafficGraphWidget</name>
+    <message>
+        <source>kB/s</source>
+        <translation type="unfinished">کیلوبایت بر ثانیه</translation>
+    </message>
+</context>
+<context>
+    <name>TransactionDesc</name>
+    <message>
+        <source>abandoned</source>
+        <extracomment>Text explaining the current status of a transaction, shown in the status field of the details window for this transaction. This status represents an abandoned transaction.</extracomment>
+        <translation type="unfinished">رها شده</translation>
+    </message>
+    <message>
+        <source>%1/unconfirmed</source>
+        <extracomment>Text explaining the current status of a transaction, shown in the status field of the details window for this transaction. This status represents a transaction confirmed in at least one block, but less than 6 blocks.</extracomment>
+        <translation type="unfinished">%1/تأیید نشده</translation>
+    </message>
+    <message>
+        <source>%1 confirmations</source>
+        <extracomment>Text explaining the current status of a transaction, shown in the status field of the details window for this transaction. This status represents a transaction confirmed in 6 or more blocks.</extracomment>
+        <translation type="unfinished">%1 تأییدیه</translation>
+    </message>
+    <message>
+        <source>Status</source>
+        <translation type="unfinished">وضعیت</translation>
+    </message>
+    <message>
+        <source>Source</source>
+        <translation type="unfinished">منبع</translation>
+    </message>
+    <message>
+        <source>Generated</source>
+        <translation type="unfinished">تولید شده</translation>
+    </message>
+    <message>
+        <source>From</source>
+        <translation type="unfinished">از</translation>
+    </message>
+    <message>
+        <source>unknown</source>
+        <translation type="unfinished">ناشناس</translation>
+    </message>
+    <message>
+        <source>To</source>
+        <translation type="unfinished">به</translation>
+    </message>
+    <message>
+        <source>own address</source>
+        <translation type="unfinished">آدرس خود</translation>
+    </message>
+    <message>
+        <source>watch-only</source>
+        <translation type="unfinished">فقط-با قابلیت دیدن</translation>
+    </message>
+    <message>
+        <source>label</source>
+        <translation type="unfinished">برچسب</translation>
+    </message>
+    <message>
+        <source>Credit</source>
+        <translation type="unfinished">اعتبار</translation>
+    </message>
+    <message numerus="yes">
+        <source>matures in %n more block(s)</source>
+        <translation type="unfinished">
+            <numerusform>matures in %n more block(s)</numerusform>
+        </translation>
+    </message>
+    <message>
+        <source>not accepted</source>
+        <translation type="unfinished">قبول نشده</translation>
+    </message>
+    <message>
+        <source>Debit</source>
+        <translation type="unfinished">اعتبار</translation>
+    </message>
+    <message>
+        <source>Total credit</source>
+        <translation type="unfinished">تمامی اعتبار</translation>
+    </message>
+    <message>
+        <source>Transaction fee</source>
+        <translation type="unfinished">کارمزد تراکنش</translation>
+    </message>
+    <message>
+        <source>Net amount</source>
+        <translation type="unfinished">میزان وجه دقیق</translation>
+    </message>
+    <message>
+        <source>Message</source>
+        <translation type="unfinished">پیام</translation>
+    </message>
+    <message>
+        <source>Comment</source>
+        <translation type="unfinished">کامنت</translation>
+    </message>
+    <message>
+        <source>Transaction ID</source>
+        <translation type="unfinished">شناسه تراکنش</translation>
+    </message>
+    <message>
+        <source>Transaction total size</source>
+        <translation type="unfinished">حجم کل تراکنش</translation>
+    </message>
+    <message>
+        <source>Transaction virtual size</source>
+        <translation type="unfinished">اندازه مجازی تراکنش</translation>
+    </message>
+    <message>
+        <source>Merchant</source>
+        <translation type="unfinished">بازرگان</translation>
+    </message>
+    <message>
+        <source>Debug information</source>
+        <translation type="unfinished">اطلاعات اشکال زدایی
+  </translation>
+    </message>
+    <message>
+        <source>Transaction</source>
+        <translation type="unfinished">تراکنش</translation>
+    </message>
+    <message>
+        <source>Inputs</source>
+        <translation type="unfinished">ورودی ها</translation>
+    </message>
+    <message>
+        <source>true</source>
+        <translation type="unfinished">درست</translation>
+    </message>
+    <message>
+        <source>false</source>
+        <translation type="unfinished">نادرست</translation>
+    </message>
+</context>
+<context>
+    <name>TransactionDescDialog</name>
+    <message>
+        <source>This pane shows a detailed description of the transaction</source>
+        <translation type="unfinished">این بخش جزئیات تراکنش را نشان می دهد</translation>
+    </message>
+    <message>
+        <source>Details for %1</source>
+        <translation type="unfinished">جزییات %1</translation>
+    </message>
+</context>
+<context>
+    <name>TransactionTableModel</name>
+    <message>
+        <source>Type</source>
+        <translation type="unfinished">نوع</translation>
+    </message>
+    <message>
+        <source>Unconfirmed</source>
+        <translation type="unfinished">تایید نشده</translation>
+    </message>
+    <message>
+        <source>Abandoned</source>
+        <translation type="unfinished">رهاشده</translation>
+    </message>
+    <message>
+        <source>Confirmed (%1 confirmations)</source>
+        <translation type="unfinished">تأیید شده (%1 تأییدیه)</translation>
+    </message>
+    <message>
+        <source>Generated but not accepted</source>
+        <translation type="unfinished">تولید شده ولی هنوز قبول نشده است</translation>
+    </message>
+    <message>
+        <source>Received with</source>
+        <translation type="unfinished">گرفته شده با</translation>
+    </message>
+    <message>
+        <source>Received from</source>
+        <translation type="unfinished">دریافت شده از</translation>
+    </message>
+    <message>
+        <source>Sent to</source>
+        <translation type="unfinished">ارسال شده به</translation>
+    </message>
+    <message>
+        <source>Mined</source>
+        <translation type="unfinished">استخراج شده</translation>
+    </message>
+    <message>
+        <source>watch-only</source>
+        <translation type="unfinished">فقط-با قابلیت دیدن</translation>
+    </message>
+    <message>
+        <source>(n/a)</source>
+        <translation type="unfinished">(موجود نیست)</translation>
+    </message>
+    <message>
+        <source>Transaction status. Hover over this field to show number of confirmations.</source>
+        <translation type="unfinished">وضعیت تراکنش. نشانگر را روی این فیلد نگه دارید تا تعداد تأییدیه‌ها نشان داده شود.</translation>
+    </message>
+    <message>
+        <source>Date and time that the transaction was received.</source>
+        <translation type="unfinished">تاریخ و زمان تراکنش دریافت شده است</translation>
+    </message>
+    <message>
+        <source>Type of transaction.</source>
+        <translation type="unfinished">نوع تراکنش.</translation>
+    </message>
+    <message>
+        <source>Amount removed from or added to balance.</source>
+        <translation type="unfinished">میزان وجه کم شده یا اضافه شده به حساب</translation>
+    </message>
+</context>
+<context>
+    <name>TransactionView</name>
+    <message>
+        <source>All</source>
+        <translation type="unfinished">همه</translation>
+    </message>
+    <message>
+        <source>Today</source>
+        <translation type="unfinished">امروز</translation>
+    </message>
+    <message>
+        <source>This week</source>
+        <translation type="unfinished">این هفته</translation>
+    </message>
+    <message>
+        <source>This month</source>
+        <translation type="unfinished">این ماه</translation>
+    </message>
+    <message>
+        <source>Last month</source>
+        <translation type="unfinished">ماه گذشته</translation>
+    </message>
+    <message>
+        <source>This year</source>
+        <translation type="unfinished">امسال</translation>
+    </message>
+    <message>
+        <source>Received with</source>
+        <translation type="unfinished">گرفته شده با</translation>
+    </message>
+    <message>
+        <source>Sent to</source>
+        <translation type="unfinished">ارسال شده به</translation>
+    </message>
+    <message>
+        <source>Mined</source>
+        <translation type="unfinished">استخراج شده</translation>
+    </message>
+    <message>
+        <source>Enter address, transaction id, or label to search</source>
+        <translation type="unfinished">وارد کردن آدرس,شناسه تراکنش, یا برچسب برای جست و جو</translation>
+    </message>
+    <message>
+        <source>Min amount</source>
+        <translation type="unfinished">حداقل میزان وجه</translation>
+    </message>
+    <message>
+        <source>Range…</source>
+        <translation type="unfinished">بازه:</translation>
+    </message>
+    <message>
+        <source>&amp;Copy address</source>
+        <translation type="unfinished">تکثیر نشانی</translation>
+    </message>
+    <message>
+        <source>Copy &amp;label</source>
+        <translation type="unfinished">تکثیر برچسب</translation>
+    </message>
+    <message>
+        <source>Copy &amp;amount</source>
+        <translation type="unfinished">روگرفت م&amp;قدار</translation>
+    </message>
+    <message>
+        <source>Copy transaction &amp;ID</source>
+        <translation type="unfinished">کپی شناسه تراکنش </translation>
+    </message>
+    <message>
+        <source>Copy &amp;raw transaction</source>
+        <translation type="unfinished">معامله اولیه را کپی نمائید.</translation>
+    </message>
+    <message>
+        <source>Copy full transaction &amp;details</source>
+        <translation type="unfinished">کپی کردن تمامی اطلاعات تراکنش</translation>
+    </message>
+    <message>
+        <source>&amp;Show transaction details</source>
+        <translation type="unfinished">نمایش جزئیات تراکنش</translation>
+    </message>
+    <message>
+        <source>Increase transaction &amp;fee</source>
+        <translation type="unfinished">افزایش کارمزد تراکنش</translation>
+    </message>
+    <message>
+        <source>A&amp;bandon transaction</source>
+        <translation type="unfinished">ترک معامله</translation>
+    </message>
+    <message>
+        <source>&amp;Edit address label</source>
+        <translation type="unfinished">&amp;ویرایش برچسب آدرس</translation>
+    </message>
+    <message>
+        <source>Show in %1</source>
+        <extracomment>Transactions table context menu action to show the selected transaction in a third-party block explorer. %1 is a stand-in argument for the URL of the explorer.</extracomment>
+        <translation type="unfinished">نمایش در %1</translation>
+    </message>
+    <message>
+        <source>Export Transaction History</source>
+        <translation type="unfinished">خارج کردن یا بالا بردن سابقه تراکنش ها</translation>
+    </message>
+    <message>
+        <source>Watch-only</source>
+        <translation type="unfinished">فقط برای تماشا</translation>
+    </message>
+    <message>
+        <source>Type</source>
+        <translation type="unfinished">نوع</translation>
+    </message>
+    <message>
+        <source>ID</source>
+        <translation type="unfinished">شناسه</translation>
+    </message>
+    <message>
+        <source>Exporting Successful</source>
+        <translation type="unfinished">خارج کردن موفقیت آمیز بود Exporting</translation>
+    </message>
+    <message>
+        <source>Range:</source>
+        <translation type="unfinished">دامنه:</translation>
+    </message>
+    <message>
+        <source>to</source>
+        <translation type="unfinished">به</translation>
+    </message>
+</context>
+<context>
+    <name>WalletFrame</name>
+    <message>
+        <source>Create a new wallet</source>
+        <translation type="unfinished">کیف پول جدیدی ایجاد کنید
+ </translation>
+    </message>
+    <message>
+        <source>Error</source>
+        <translation type="unfinished">خطا</translation>
+    </message>
     </context>
->>>>>>> 44d8b13c
-<context>
-    <name>SendCoinsEntry</name>
-    <message>
-        <source>A&amp;mount:</source>
-        <translation>میزان وجه</translation>
-    </message>
-    <message>
-        <source>Pay &amp;To:</source>
-        <translation>پرداخت به:</translation>
-    </message>
-    <message>
-        <source>&amp;Label:</source>
-        <translation>برچسب:</translation>
-    </message>
-    <message>
-        <source>Choose previously used address</source>
-        <translation>انتخاب آدرس قبلا استفاده شده</translation>
-    </message>
-    <message>
-        <source>The Particl address to send the payment to</source>
-        <translation>آدرس بیت کوین برای ارسال پرداحت به آن</translation>
-    </message>
-    <message>
-        <source>Alt+A</source>
-        <translation>Alt+A</translation>
-    </message>
-    <message>
-        <source>Paste address from clipboard</source>
-        <translation>استفاده از آدرس کلیپ بورد</translation>
-    </message>
-    <message>
-        <source>Alt+P</source>
-        <translation>Alt+P</translation>
-    </message>
-    <message>
-        <source>Remove this entry</source>
-        <translation>پاک کردن این ورودی</translation>
-    </message>
-    <message>
-        <source>Use available balance</source>
-        <translation>استفاده از موجودی حساب</translation>
-    </message>
-    <message>
-        <source>Message:</source>
-        <translation>پیام:</translation>
-    </message>
-    <message>
-        <source>Pay To:</source>
-        <translation>پرداخت به:</translation>
-    </message>
-    <message>
-        <source>Memo:</source>
-        <translation>یادداشت:</translation>
+<context>
+    <name>WalletModel</name>
+    <message>
+        <source>Send Coins</source>
+        <translation type="unfinished">سکه های ارسالی</translation>
+    </message>
+    <message>
+        <source>Increasing transaction fee failed</source>
+        <translation type="unfinished">افزایش کارمزد تراکنش با خطا مواجه شد</translation>
+    </message>
+    <message>
+        <source>Do you want to increase the fee?</source>
+        <extracomment>Asks a user if they would like to manually increase the fee of a transaction that has already been created.</extracomment>
+        <translation type="unfinished">آیا میخواهید اندازه کارمزد را افزایش دهید؟</translation>
+    </message>
+    <message>
+        <source>Current fee:</source>
+        <translation type="unfinished">کارمزد الان:</translation>
+    </message>
+    <message>
+        <source>Increase:</source>
+        <translation type="unfinished">افزایش دادن:</translation>
+    </message>
+    <message>
+        <source>New fee:</source>
+        <translation type="unfinished">کارمزد جدید:</translation>
+    </message>
+    <message>
+        <source>Warning: This may pay the additional fee by reducing change outputs or adding inputs, when necessary. It may add a new change output if one does not already exist. These changes may potentially leak privacy.</source>
+        <translation type="unfinished">هشدار: ممکن است در صورت لزوم، با کاهش خروجی تغییر یا افزودن ورودی‌ها، هزینه اضافی را پرداخت کنید.  اگر از قبل وجود نداشته باشد، ممکن است یک خروجی تغییر جدید اضافه کند.  این تغییرات ممکن است به طور بالقوه حریم خصوصی را درز کند.</translation>
+    </message>
+    <message>
+        <source>PSBT copied</source>
+        <translation type="unfinished">PSBT کپی شد</translation>
+    </message>
+    <message>
+        <source>Copied to clipboard</source>
+        <comment>Fee-bump PSBT saved</comment>
+        <translation type="unfinished">در کلیپ‌بورد ذخیره شد</translation>
+    </message>
+    <message>
+        <source>Can't sign transaction.</source>
+        <translation type="unfinished">نمیتوان تراکنش را ثبت کرد</translation>
+    </message>
+    <message>
+        <source>Can't display address</source>
+        <translation type="unfinished">نمی توان آدرس را نشان داد</translation>
+    </message>
+    <message>
+        <source>default wallet</source>
+        <translation type="unfinished">کیف پول پیش فرض
+ </translation>
     </message>
 </context>
 <context>
-    <name>ShutdownWindow</name>
-    <message>
-        <source>%1 is shutting down...</source>
-        <translation>در حال خاموش شدن %1...</translation>
-    </message>
-    <message>
-        <source>Do not shut down the computer until this window disappears.</source>
-        <translation>تا پیش از بسته شدن این پنجره کامپیوتر خود را خاموش نکنید.</translation>
+    <name>WalletView</name>
+    <message>
+        <source>Backup Wallet</source>
+        <translation type="unfinished">کیف پول پشتیبان
+ </translation>
+    </message>
+    <message>
+        <source>Wallet Data</source>
+        <extracomment>Name of the wallet data file format.</extracomment>
+        <translation type="unfinished">داده های کیف پول</translation>
+    </message>
+    <message>
+        <source>Backup Failed</source>
+        <translation type="unfinished">پشتیبان گیری انجام نشد
+ </translation>
+    </message>
+    <message>
+        <source>Backup Successful</source>
+        <translation type="unfinished">پشتیبان گیری موفقیت آمیز است
+ </translation>
+    </message>
+    <message>
+        <source>Cancel</source>
+        <translation type="unfinished">لغو</translation>
     </message>
 </context>
 <context>
-    <name>SignVerifyMessageDialog</name>
-    <message>
-        <source>Signatures - Sign / Verify a Message</source>
-        <translation>امضاها -ثبت/تایید پیام</translation>
-    </message>
-    <message>
-        <source>&amp;Sign Message</source>
-        <translation>&amp;ثبت پیام</translation>
-    </message>
-    <message>
-        <source>The Particl address to sign the message with</source>
-        <translation>نشانی بیت‌کوین برای امضاء پیغام با آن</translation>
-    </message>
-    <message>
-        <source>Choose previously used address</source>
-        <translation>انتخاب آدرس قبلا استفاده شده</translation>
-    </message>
-    <message>
-        <source>Alt+A</source>
-        <translation>Alt+A</translation>
-    </message>
-    <message>
-        <source>Paste address from clipboard</source>
-        <translation>آدرس را بر کلیپ بورد کپی کنید</translation>
-    </message>
-    <message>
-        <source>Alt+P</source>
-        <translation>Alt+P</translation>
-    </message>
-    <message>
-        <source>Enter the message you want to sign here</source>
-        <translation>پیامی که می خواهید امضا کنید را اینجا وارد کنید</translation>
-    </message>
-    <message>
-        <source>Signature</source>
-        <translation>امضا</translation>
-    </message>
-    <message>
-        <source>Copy the current signature to the system clipboard</source>
-        <translation>امضای فعلی را به حافظهٔ سیستم کپی کن</translation>
-    </message>
-    <message>
-        <source>Sign the message to prove you own this Particl address</source>
-        <translation>پیام را امضا کنید تا ثابت کنید این آدرس بیت‌کوین متعلق به شماست</translation>
-    </message>
-    <message>
-        <source>Sign &amp;Message</source>
-        <translation>ثبت &amp;پیام</translation>
-    </message>
-    <message>
-        <source>Reset all sign message fields</source>
-        <translation>بازنشانی تمام فیلدهای پیام</translation>
-    </message>
-    <message>
-        <source>Clear &amp;All</source>
-        <translation>پاک کردن همه</translation>
-    </message>
-    <message>
-        <source>&amp;Verify Message</source>
-        <translation>تایید پیام</translation>
-    </message>
-    <message>
-        <source>The Particl address the message was signed with</source>
-        <translation>نشانی بیت‌کوین که پیغام با آن امضاء شده</translation>
-    </message>
-    <message>
-        <source>Verify the message to ensure it was signed with the specified Particl address</source>
-        <translation>پیام را تایید کنید تا مطمئن شوید که توسط آدرس بیت‌کوین مشخص شده امضا شده است.</translation>
-    </message>
-    <message>
-        <source>Verify &amp;Message</source>
-        <translation>تایید پیام</translation>
-    </message>
-    <message>
-        <source>Reset all verify message fields</source>
-        <translation>بازنشانی تمام فیلدهای پیام</translation>
-    </message>
-    <message>
-        <source>Click "Sign Message" to generate signature</source>
-        <translation>برای تولید امضا "Sign Message" و یا "ثبت پیام" را کلیک کنید</translation>
-    </message>
-    <message>
-        <source>The entered address is invalid.</source>
-        <translation>آدرس وارد شده نامعتبر است.</translation>
-    </message>
-    <message>
-        <source>Please check the address and try again.</source>
-        <translation>لطفاً آدرس را بررسی کرده و دوباره تلاش کنید.
-</translation>
-    </message>
-    <message>
-        <source>The entered address does not refer to a key.</source>
-        <translation>نشانی وارد شده به هیچ کلیدی اشاره نمی‌کند.</translation>
-    </message>
-    <message>
-        <source>Wallet unlock was cancelled.</source>
-        <translation>قفل‌گشابی کیف‌پول لغو شد.</translation>
-    </message>
-    <message>
-        <source>No error</source>
-        <translation>بدون خطا</translation>
-    </message>
-    <message>
-        <source>Private key for the entered address is not available.</source>
-        <translation>کلید خصوصی برای نشانی وارد شده در دسترس نیست.</translation>
-    </message>
-    <message>
-        <source>Message signing failed.</source>
-        <translation>امضای پیام با شکست مواجه شد.</translation>
-    </message>
-    <message>
-        <source>Message signed.</source>
-        <translation>پیام ثبت شده</translation>
-    </message>
-    <message>
-        <source>The signature could not be decoded.</source>
-        <translation>امضا نمی‌تواند کدگشایی شود.</translation>
-    </message>
-    <message>
-        <source>Please check the signature and try again.</source>
-        <translation>لطفاً امضا را بررسی نموده و دوباره تلاش کنید.</translation>
-    </message>
-    <message>
-        <source>The signature did not match the message digest.</source>
-        <translation>این امضا با حرفو پیام همخوانی ندارد</translation>
-    </message>
-    <message>
-        <source>Message verification failed.</source>
-        <translation>پیام شما با خطا مواجه شد</translation>
-    </message>
-    <message>
-        <source>Message verified.</source>
-        <translation>پیام شما تایید شد</translation>
-    </message>
-</context>
-<context>
-    <name>TrafficGraphWidget</name>
-    <message>
-        <source>KB/s</source>
-        <translation>کیلو بایت بر ثانیه</translation>
-    </message>
-</context>
-<context>
-    <name>TransactionDesc</name>
-    <message>
-        <source>Open until %1</source>
-        <translation>باز تا %1</translation>
-    </message>
-    <message>
-        <source>abandoned</source>
-        <translation>رها شده</translation>
-    </message>
-    <message>
-        <source>%1/unconfirmed</source>
-        <translation>%1/تأیید نشده</translation>
-    </message>
-    <message>
-        <source>%1 confirmations</source>
-        <translation>%1 تأییدیه</translation>
-    </message>
-    <message>
-        <source>Status</source>
-        <translation>وضعیت</translation>
-    </message>
-    <message>
-<<<<<<< HEAD
-        <source>Date</source>
-        <translation>تاریخ</translation>
-    </message>
-    <message>
-=======
->>>>>>> 44d8b13c
-        <source>Source</source>
-        <translation>منبع</translation>
-    </message>
-    <message>
-        <source>Generated</source>
-        <translation>تولید شده</translation>
-    </message>
-    <message>
-        <source>From</source>
-        <translation>از</translation>
-    </message>
-    <message>
-        <source>unknown</source>
-        <translation>ناشناس</translation>
-    </message>
-    <message>
-        <source>To</source>
-        <translation>به</translation>
-    </message>
-    <message>
-        <source>own address</source>
-        <translation>آدرس خود</translation>
-    </message>
-    <message>
-        <source>watch-only</source>
-        <translation>فقط-با قابلیت دیدن</translation>
-    </message>
-    <message>
-        <source>label</source>
-        <translation>برچسب</translation>
-    </message>
-    <message>
-        <source>Credit</source>
-        <translation>اعتبار</translation>
-    </message>
-    <message>
-        <source>not accepted</source>
-        <translation>قبول نشده</translation>
-    </message>
-    <message>
-        <source>Debit</source>
-        <translation>اعتبار</translation>
-    </message>
-    <message>
-        <source>Total credit</source>
-        <translation>تمامی اعتبار</translation>
-    </message>
-    <message>
-        <source>Transaction fee</source>
-        <translation>کارمزد تراکنش</translation>
-    </message>
-    <message>
-        <source>Net amount</source>
-        <translation>میزان وجه دقیق</translation>
-    </message>
-    <message>
-        <source>Message</source>
-        <translation>پیام</translation>
-    </message>
-    <message>
-        <source>Comment</source>
-        <translation>کامنت</translation>
-    </message>
-    <message>
-        <source>Transaction ID</source>
-        <translation>شناسه تراکنش</translation>
-    </message>
-    <message>
-        <source>Transaction total size</source>
-        <translation>حجم کل تراکنش</translation>
-    </message>
-    <message>
-        <source>Merchant</source>
-        <translation>بازرگان</translation>
-    </message>
-    <message>
-        <source>Debug information</source>
-        <translation>اطلاعات دی باگ Debug</translation>
-    </message>
-    <message>
-        <source>Transaction</source>
-        <translation>تراکنش</translation>
-    </message>
-    <message>
-        <source>Inputs</source>
-        <translation>ورودی ها</translation>
-    </message>
-    <message>
-<<<<<<< HEAD
-        <source>Amount</source>
-        <translation>میزان وجه:</translation>
-    </message>
-    <message>
-=======
->>>>>>> 44d8b13c
-        <source>true</source>
-        <translation>درست</translation>
-    </message>
-    <message>
-        <source>false</source>
-        <translation>نادرست</translation>
-    </message>
-</context>
-<context>
-    <name>TransactionDescDialog</name>
-    <message>
-        <source>This pane shows a detailed description of the transaction</source>
-        <translation>این بخش جزئیات تراکنش را نشان می دهد</translation>
-    </message>
-    <message>
-        <source>Details for %1</source>
-        <translation>جزییات %1</translation>
-    </message>
-</context>
-<context>
-    <name>TransactionTableModel</name>
-    <message>
-<<<<<<< HEAD
-        <source>Date</source>
-        <translation>تاریخ</translation>
-    </message>
-    <message>
-=======
->>>>>>> 44d8b13c
-        <source>Type</source>
-        <translation>نوع</translation>
-    </message>
-    <message>
-<<<<<<< HEAD
-        <source>Label</source>
-        <translation>برچسب</translation>
-    </message>
-    <message>
-        <source>Open until %1</source>
-        <translation>باز تا %1</translation>
-    </message>
-    <message>
-=======
->>>>>>> 44d8b13c
-        <source>Unconfirmed</source>
-        <translation>تایید نشده</translation>
-    </message>
-    <message>
-        <source>Abandoned</source>
-        <translation>رهاشده</translation>
-    </message>
-    <message>
-        <source>Confirmed (%1 confirmations)</source>
-        <translation>تأیید شده (%1 تأییدیه)</translation>
-    </message>
-    <message>
-        <source>Generated but not accepted</source>
-        <translation>تولید شده ولی هنوز قبول نشده است</translation>
-    </message>
-    <message>
-        <source>Received with</source>
-        <translation>دریافت شده با</translation>
-    </message>
-    <message>
-        <source>Received from</source>
-        <translation>دریافت شده از</translation>
-    </message>
-    <message>
-        <source>Sent to</source>
-        <translation>ارسال شده به</translation>
-    </message>
-    <message>
-<<<<<<< HEAD
-        <source>Payment to yourself</source>
-        <translation>پرداخت به خود</translation>
-    </message>
-    <message>
-=======
->>>>>>> 44d8b13c
-        <source>Mined</source>
-        <translation>استخراج شده</translation>
-    </message>
-    <message>
-        <source>watch-only</source>
-        <translation>فقط-با قابلیت دیدن</translation>
-    </message>
-    <message>
-        <source>(n/a)</source>
-        <translation>(موجود نیست)</translation>
-    </message>
-    <message>
-<<<<<<< HEAD
-        <source>(no label)</source>
-        <translation>(برچسب ندارد)</translation>
-    </message>
-    <message>
-=======
->>>>>>> 44d8b13c
-        <source>Transaction status. Hover over this field to show number of confirmations.</source>
-        <translation>وضعیت تراکنش. نشانگر را روی این فیلد نگه دارید تا تعداد تأییدیه‌ها نشان داده شود.</translation>
-    </message>
-    <message>
-        <source>Date and time that the transaction was received.</source>
-        <translation>تاریخ و زمان تراکنش دریافت شده است</translation>
-    </message>
-    <message>
-        <source>Type of transaction.</source>
-        <translation>نوع تراکنش.</translation>
-    </message>
-    <message>
-        <source>Amount removed from or added to balance.</source>
-        <translation>میزان وجه کم شده یا اضافه شده به حساب</translation>
-    </message>
-</context>
-<context>
-    <name>TransactionView</name>
-    <message>
-        <source>All</source>
-        <translation>همه</translation>
-    </message>
-    <message>
-        <source>Today</source>
-        <translation>امروز</translation>
-    </message>
-    <message>
-        <source>This week</source>
-        <translation>این هفته</translation>
-    </message>
-    <message>
-        <source>This month</source>
-        <translation>این ماه</translation>
-    </message>
-    <message>
-        <source>Last month</source>
-        <translation>ماه گذشته</translation>
-    </message>
-    <message>
-        <source>This year</source>
-        <translation>امسال یا این سال</translation>
-    </message>
-    <message>
-        <source>Range...</source>
-        <translation>دامنه...</translation>
-    </message>
-    <message>
-        <source>Received with</source>
-        <translation>گرفته شده با</translation>
-    </message>
-    <message>
-        <source>Sent to</source>
-        <translation>ارسال شده به</translation>
-    </message>
-    <message>
-<<<<<<< HEAD
-        <source>To yourself</source>
-        <translation>به خودت</translation>
-    </message>
-    <message>
-=======
->>>>>>> 44d8b13c
-        <source>Mined</source>
-        <translation>استخراج شده</translation>
-    </message>
-    <message>
-        <source>Other</source>
-        <translation>بقیه</translation>
-    </message>
-    <message>
-        <source>Enter address, transaction id, or label to search</source>
-        <translation>وارد کردن آدرس,شناسه تراکنش, یا برچسب برای جست و جو</translation>
-    </message>
-    <message>
-        <source>Min amount</source>
-        <translation>حداقل میزان وجه</translation>
-    </message>
-    <message>
-        <source>Abandon transaction</source>
-        <translation>تراکنش را رها نمائید.</translation>
-    </message>
-    <message>
-        <source>Increase transaction fee</source>
-        <translation>افزایش کارمزد تراکنش</translation>
-    </message>
-    <message>
-        <source>Copy address</source>
-        <translation>کپی آدرس</translation>
-    </message>
-    <message>
-        <source>Copy label</source>
-        <translation>کپی برچسب</translation>
-    </message>
-    <message>
-        <source>Copy amount</source>
-        <translation>کپی مقدار</translation>
-    </message>
-    <message>
-        <source>Copy transaction ID</source>
-        <translation>کپی شناسه تراکنش</translation>
-    </message>
-    <message>
-        <source>Copy raw transaction</source>
-        <translation>معامله اولیه را کپی نمائید.</translation>
-    </message>
-    <message>
-        <source>Copy full transaction details</source>
-        <translation>کپی کردن تمامی اطلاعات تراکنش</translation>
-    </message>
-    <message>
-        <source>Edit label</source>
-        <translation>ویرایش کردن برچسب</translation>
-    </message>
-    <message>
-        <source>Show transaction details</source>
-        <translation>نشان دادن جرییات تراکنش</translation>
-    </message>
-    <message>
-        <source>Export Transaction History</source>
-        <translation>خارج کردن یا بالا بردن سابقه تراکنش ها</translation>
-    </message>
-    <message>
-<<<<<<< HEAD
-        <source>Comma separated file (*.csv)</source>
-        <translation>فایل سی اس وی (*.csv)</translation>
-    </message>
-    <message>
-        <source>Confirmed</source>
-        <translation>تایید شده</translation>
-    </message>
-    <message>
-=======
->>>>>>> 44d8b13c
-        <source>Watch-only</source>
-        <translation>رصد</translation>
-    </message>
-    <message>
-<<<<<<< HEAD
-        <source>Date</source>
-        <translation>تاریخ</translation>
-    </message>
-    <message>
-=======
->>>>>>> 44d8b13c
-        <source>Type</source>
-        <translation>نوع</translation>
-    </message>
-    <message>
-<<<<<<< HEAD
-        <source>Label</source>
-        <translation>برچسب</translation>
-    </message>
-    <message>
-        <source>Address</source>
-        <translation>آدرس</translation>
-    </message>
-    <message>
-=======
->>>>>>> 44d8b13c
-        <source>ID</source>
-        <translation>شناسه</translation>
-    </message>
-    <message>
-<<<<<<< HEAD
-        <source>Exporting Failed</source>
-        <translation>گرفتن خروجی به مشکل خورد</translation>
-    </message>
-    <message>
-=======
->>>>>>> 44d8b13c
-        <source>Exporting Successful</source>
-        <translation>خارج کردن موفقیت آمیز بود Exporting</translation>
-    </message>
-    <message>
-        <source>Range:</source>
-        <translation>دامنه:</translation>
-    </message>
-    <message>
-        <source>to</source>
-        <translation>به</translation>
-    </message>
-</context>
-<context>
-    <name>UnitDisplayStatusBarControl</name>
-    </context>
-<context>
-    <name>WalletController</name>
-    <message>
-        <source>Close wallet</source>
-        <translation>کیف پول را ببندید</translation>
-    </message>
-    <message>
-        <source>Are you sure you wish to close the wallet &lt;i&gt;%1&lt;/i&gt;?</source>
-        <translation>آیا برای بستن کیف پول مطمئن هستید&lt;i&gt; %1 &lt;/i&gt; ؟</translation>
-    </message>
-    <message>
-        <source>Close all wallets</source>
-        <translation>همه‌ی کیف پول‌ها را ببند</translation>
-    </message>
-    </context>
-<context>
-    <name>WalletFrame</name>
-    <message>
-        <source>Create a new wallet</source>
-        <translation>ساخت کیف پول جدید</translation>
-    </message>
-</context>
-<context>
-    <name>WalletModel</name>
-    <message>
-        <source>Send Coins</source>
-        <translation>ارسال کوین ها یا سکه ها</translation>
-    </message>
-    <message>
-        <source>Increasing transaction fee failed</source>
-        <translation>افزایش کارمزد تراکنش با خطا مواجه شد</translation>
-    </message>
-    <message>
-        <source>Do you want to increase the fee?</source>
-        <translation>آیا میخواهید اندازه کارمزد را افزایش دهید؟</translation>
-    </message>
-    <message>
-        <source>Current fee:</source>
-        <translation>کارمزد الان:</translation>
-    </message>
-    <message>
-        <source>Increase:</source>
-        <translation>افزایش دادن:</translation>
-    </message>
-    <message>
-        <source>New fee:</source>
-        <translation>کارمزد جدید:</translation>
-    </message>
-    <message>
-        <source>PSBT copied</source>
-        <translation>PSBT کپی شد</translation>
-    </message>
-    <message>
-        <source>Can't sign transaction.</source>
-        <translation>نمیتوان تراکنش را ثبت کرد</translation>
-    </message>
-    <message>
-        <source>default wallet</source>
-        <translation>کیف پول پیش‌فرض</translation>
-    </message>
-</context>
-<context>
-    <name>WalletView</name>
-    <message>
-<<<<<<< HEAD
-        <source>&amp;Export</source>
-        <translation>&amp;صدور</translation>
-    </message>
-    <message>
-        <source>Export the data in the current tab to a file</source>
-        <translation>صدور داده نوار جاری به یک فایل</translation>
-    </message>
-    <message>
-        <source>Error</source>
-        <translation>خطا</translation>
-    </message>
-    <message>
-=======
->>>>>>> 44d8b13c
-        <source>Backup Wallet</source>
-        <translation>بازیابی یا پشتیبان گیری کیف پول</translation>
-    </message>
-    <message>
-        <source>Wallet Data (*.dat)</source>
-        <translation>دادهٔ کیف پول (*.dat)</translation>
-    </message>
-    <message>
-        <source>Backup Failed</source>
-        <translation>بازیابی یا پشتیبان گیری با خطا مواجه شد</translation>
-    </message>
-    <message>
-        <source>Backup Successful</source>
-        <translation>بازیابی یا  پشتیبان گیری موفقیت آمیز بود.</translation>
-    </message>
-    <message>
-        <source>Cancel</source>
-        <translation>لغو</translation>
-    </message>
-</context>
-<context>
     <name>bitcoin-core</name>
     <message>
         <source>The %s developers</source>
-<<<<<<< HEAD
-        <translation>%s توسعه دهندگان</translation>
-=======
         <translation type="unfinished">%s توسعه دهندگان</translation>
     </message>
     <message>
@@ -3223,7 +3316,7 @@
         <translation type="unfinished">خطا: رکورد شناسه Dumpfile نادرست است. دریافت "%s"، انتظار می رود "%s".</translation>
     </message>
     <message>
-        <source>Error: Dumpfile version is not supported. This version of bitcoin-wallet only supports version 1 dumpfiles. Got dumpfile with version %s</source>
+        <source>Error: Dumpfile version is not supported. This version of particl-wallet only supports version 1 dumpfiles. Got dumpfile with version %s</source>
         <translation type="unfinished">خطا: نسخه Dumpfile پشتیبانی نمی شود.  این نسخه کیف پول بیت کوین فقط از فایل های dumpfiles نسخه 1 پشتیبانی می کند.  Dumpfile با نسخه %s دریافت شد</translation>
     </message>
     <message>
@@ -3263,204 +3356,371 @@
         <source>The transaction amount is too small to send after the fee has been deducted</source>
         <translation type="unfinished">مبلغ معامله برای ارسال پس از کسر هزینه بسیار ناچیز است
  </translation>
->>>>>>> 44d8b13c
     </message>
     <message>
         <source>This is a pre-release test build - use at your own risk - do not use for mining or merchant applications</source>
-        <translation>این یک نسخه ی آزمایشی است - با مسئولیت خودتان از آن استفاده کنید -  آن را در معدن و بازرگانی بکار نگیرید.</translation>
-    </message>
-    <message>
-        <source>Change index out of range</source>
-        <translation>تغییر دادن اندیس خارج از دامنه</translation>
+        <translation type="unfinished">این یک نسخه ی آزمایشی است - با مسئولیت خودتان از آن استفاده کنید -  آن را در معدن و بازرگانی بکار نگیرید.</translation>
+    </message>
+    <message>
+        <source>This is the transaction fee you may pay when fee estimates are not available.</source>
+        <translation type="unfinished">این است هزینه معامله ممکن است پرداخت چه زمانی هزینه تخمین در دسترس نیست</translation>
+    </message>
+    <message>
+        <source>Unknown wallet file format "%s" provided. Please provide one of "bdb" or "sqlite".</source>
+        <translation type="unfinished">فرمت فایل کیف پول ناشناخته "%s" ارائه شده است.  لطفا یکی از "bdb" یا "sqlite" را ارائه دهید.</translation>
+    </message>
+    <message>
+        <source>Warning: Dumpfile wallet format "%s" does not match command line specified format "%s".</source>
+        <translation type="unfinished">هشدار: قالب کیف پول Dumpfile "%s" با فرمت مشخص شده خط فرمان %s مطابقت ندارد.</translation>
+    </message>
+    <message>
+        <source>Warning: Private keys detected in wallet {%s} with disabled private keys</source>
+        <translation type="unfinished">هشدار: کلید های خصوصی در کیف پول شما شناسایی شده است { %s} به همراه کلید های خصوصی غیر فعال</translation>
+    </message>
+    <message>
+        <source>Warning: We do not appear to fully agree with our peers! You may need to upgrade, or other nodes may need to upgrade.</source>
+        <translation type="unfinished">هشدار: به نظر نمی رسد ما کاملاً با همسالان خود موافق هستیم! ممکن است به ارتقا نیاز داشته باشید یا گره های دیگر به ارتقا نیاز دارند.
+ </translation>
+    </message>
+    <message>
+        <source>Witness data for blocks after height %d requires validation. Please restart with -reindex.</source>
+        <translation type="unfinished">داده‌های شاهد برای بلوک‌ها پس از ارتفاع %d نیاز به اعتبارسنجی دارند.  لطفا با -reindex دوباره راه اندازی کنید.</translation>
+    </message>
+    <message>
+        <source>%s is set very high!</source>
+        <translation type="unfinished">%s بسیار بزرگ انتخاب شده است.</translation>
+    </message>
+    <message>
+        <source>Cannot resolve -%s address: '%s'</source>
+        <translation type="unfinished">نمی توان آدرس -%s را حل کرد: '%s'</translation>
+    </message>
+    <message>
+        <source>Cannot set -forcednsseed to true when setting -dnsseed to false.</source>
+        <translation type="unfinished">هنگام تنظیم -dnsseed روی نادرست نمی توان -forcednsseed را روی درست تنظیم کرد.</translation>
+    </message>
+    <message>
+        <source>Cannot write to data directory '%s'; check permissions.</source>
+        <translation type="unfinished">نمیتواند پوشه داده ها را بنویسد ' %s';دسترسی ها را بررسی کنید.</translation>
+    </message>
+    <message>
+        <source>Outbound connections restricted to CJDNS (-onlynet=cjdns) but -cjdnsreachable is not provided</source>
+        <translation type="unfinished">اتصالات خروجی محدود به CJDNS  محدود شده است ( onlynet=cjdns- ) اما cjdnsreachable- ارائه نشده است</translation>
+    </message>
+    <message>
+        <source>Outbound connections restricted to i2p (-onlynet=i2p) but -i2psam is not provided</source>
+        <translation type="unfinished">اتصالات خروجی محدود به i2p است (onlynet=i2p-)  اما i2psam- ارائه نشده است</translation>
+    </message>
+    <message>
+        <source>The inputs size exceeds the maximum weight. Please try sending a smaller amount or manually consolidating your wallet's UTXOs</source>
+        <translation type="unfinished">اندازه ورودی از حداکثر مقدار موجودی بیشتر است.  لطفاً مقدار کمتری ارسال کنید یا به صورت دستی مقدار موجودی خرج نشده کیف پول خود را در ارسال تراکنش اعمال کنید. </translation>
+    </message>
+    <message>
+        <source>The preselected coins total amount does not cover the transaction target. Please allow other inputs to be automatically selected or include more coins manually</source>
+        <translation type="unfinished">مقدار کل بیتکوینی که از پیش انتخاب کردید کمتر از مبلغ مورد نظر برای انجام تراکنش است .  لطفاً اجازه دهید ورودی های دیگر به طور خودکار انتخاب شوند یا مقدار بیتکوین های بیشتری را به صورت دستی اضافه کنید</translation>
+    </message>
+    <message>
+        <source>Unexpected legacy entry in descriptor wallet found. Loading wallet %s
+
+The wallet might have been tampered with or created with malicious intent.
+</source>
+        <translation type="unfinished">ورودی خارج از دستور از نوع legacy  در کیف پول مورد نظر پیدا شد.  در حال بارگیری کیف پول %s
+کیف پول ممکن است دستکاری شده یا با اهداف مخرب ایجاد شده باشد.
+</translation>
     </message>
     <message>
         <source>Copyright (C) %i-%i</source>
-        <translation>کپی رایت (C) %i-%i</translation>
+        <translation type="unfinished">کپی رایت (C) %i-%i</translation>
     </message>
     <message>
         <source>Corrupted block database detected</source>
-        <translation>یک پایگاه داده ی بلوک خراب یافت شد</translation>
+        <translation type="unfinished">یک پایگاه داده ی بلوک خراب یافت شد</translation>
     </message>
     <message>
         <source>Do you want to rebuild the block database now?</source>
-        <translation>آیا میخواهید الان پایگاه داده بلاک را بازسازی کنید؟</translation>
+        <translation type="unfinished">آیا میخواهید الان پایگاه داده بلاک را بازسازی کنید؟</translation>
+    </message>
+    <message>
+        <source>Done loading</source>
+        <translation type="unfinished">اتمام لود شدن</translation>
+    </message>
+    <message>
+        <source>Dump file %s does not exist.</source>
+        <translation type="unfinished">فایل زبالهٔ %s وجود ندارد.</translation>
+    </message>
+    <message>
+        <source>Error creating %s</source>
+        <translation type="unfinished">خطا در ایجاد %s</translation>
     </message>
     <message>
         <source>Error initializing block database</source>
-        <translation>خطا در آماده سازی پایگاه داده ی بلوک</translation>
+        <translation type="unfinished">خطا در آماده سازی پایگاه داده ی بلوک</translation>
     </message>
     <message>
         <source>Error loading %s</source>
-        <translation>خطا بازگذاری %s</translation>
+        <translation type="unfinished">خطا بازگذاری %s</translation>
     </message>
     <message>
         <source>Error loading block database</source>
-        <translation>خطا در بارگذاری پایگاه داده بلاک block</translation>
+        <translation type="unfinished">خطا در بارگذاری پایگاه داده بلاک block</translation>
     </message>
     <message>
         <source>Error opening block database</source>
-        <translation>خطا در بازکردن پایگاه داده بلاک block</translation>
+        <translation type="unfinished">خطا در بازکردن پایگاه داده بلاک block</translation>
+    </message>
+    <message>
+        <source>Error reading from database, shutting down.</source>
+        <translation type="unfinished">خواندن از پایگاه داده با خطا مواجه شد,در حال خاموش شدن.</translation>
+    </message>
+    <message>
+        <source>Error reading next record from wallet database</source>
+        <translation type="unfinished">خطا در خواندن رکورد بعدی از پایگاه داده کیف پول</translation>
+    </message>
+    <message>
+        <source>Error: Cannot extract destination from the generated scriptpubkey</source>
+        <translation type="unfinished">خطا: نمی توان مقصد را از scriptpubkey تولید شده استخراج کرد</translation>
+    </message>
+    <message>
+        <source>Error: Couldn't create cursor into database</source>
+        <translation type="unfinished">خطا: مکان نما در پایگاه داده ایجاد نشد</translation>
+    </message>
+    <message>
+        <source>Error: Dumpfile checksum does not match. Computed %s, expected %s</source>
+        <translation type="unfinished">خطا: جمع چکی Dumpfile مطابقت ندارد.  محاسبه شده %s، مورد انتظار %s.</translation>
+    </message>
+    <message>
+        <source>Error: Got key that was not hex: %s</source>
+        <translation type="unfinished">خطا: کلیدی دریافت کردم که هگز نبود: %s</translation>
+    </message>
+    <message>
+        <source>Error: Got value that was not hex: %s</source>
+        <translation type="unfinished">خطا: مقداری دریافت کردم که هگز نبود: %s</translation>
+    </message>
+    <message>
+        <source>Error: Missing checksum</source>
+        <translation type="unfinished">خطا: جمع چک وجود ندارد</translation>
+    </message>
+    <message>
+        <source>Error: No %s addresses available.</source>
+        <translation type="unfinished">خطا : هیچ آدرس %s وجود ندارد.</translation>
+    </message>
+    <message>
+        <source>Error: Unable to parse version %u as a uint32_t</source>
+        <translation type="unfinished">خطا: تجزیه نسخه %u به عنوان uint32_t ممکن نیست</translation>
+    </message>
+    <message>
+        <source>Error: Unable to write record to new wallet</source>
+        <translation type="unfinished">خطا: نوشتن رکورد در کیف پول جدید امکان پذیر نیست</translation>
     </message>
     <message>
         <source>Failed to listen on any port. Use -listen=0 if you want this.</source>
-        <translation>شنیدن هر گونه درگاه انجام پذیر نیست. ازlisten=0  برای اینکار استفاده کیند.</translation>
-    </message>
-    <message>
-        <source>Importing...</source>
-        <translation>در حال وارد کردن...</translation>
+        <translation type="unfinished">شنیدن هر گونه درگاه انجام پذیر نیست. ازlisten=0  برای اینکار استفاده کیند.</translation>
+    </message>
+    <message>
+        <source>Failed to rescan the wallet during initialization</source>
+        <translation type="unfinished">در هنگام مقداردهی اولیه ، مجدداً اسکن کیف پول انجام نشد
+ </translation>
+    </message>
+    <message>
+        <source>Importing…</source>
+        <translation type="unfinished">در حال واردات…</translation>
+    </message>
+    <message>
+        <source>Input not found or already spent</source>
+        <translation type="unfinished">ورودی پیدا نشد یا قبلاً خرج شده است</translation>
+    </message>
+    <message>
+        <source>Insufficient dbcache for block verification</source>
+        <translation type="unfinished">dbcache ( حافظه موقت دیتابیس )  کافی برای تأیید بلوک وجود ندارد</translation>
+    </message>
+    <message>
+        <source>Insufficient funds</source>
+        <translation type="unfinished">وجوه ناکافی</translation>
+    </message>
+    <message>
+        <source>Invalid -i2psam address or hostname: '%s'</source>
+        <translation type="unfinished">آدرس -i2psam یا نام میزبان نامعتبر است: '%s'</translation>
+    </message>
+    <message>
+        <source>Invalid -proxy address or hostname: '%s'</source>
+        <translation type="unfinished">آدرس پراکسی یا هاست نامعتبر: ' %s'</translation>
     </message>
     <message>
         <source>Invalid amount for -%s=&lt;amount&gt;: '%s'</source>
-        <translation>میزان نامعتبر برای  -%s=&lt;amount&gt;: '%s'</translation>
-    </message>
-    <message>
-        <source>Upgrading txindex database</source>
-        <translation>ارتقا دادن پایگاه داده اندیس تراکنش ها یا txindex</translation>
-    </message>
-    <message>
-        <source>Loading P2P addresses...</source>
-        <translation>در حال بارگذاری آدرس های همتا-به-همتا یا P2P</translation>
-    </message>
-    <message>
-        <source>Loading banlist...</source>
-        <translation>در حال بارگذاری لیست بن...</translation>
+        <translation type="unfinished">میزان نامعتبر برای  -%s=&lt;amount&gt;: '%s'</translation>
+    </message>
+    <message>
+        <source>Invalid port specified in %s: '%s'</source>
+        <translation type="unfinished">پورت نامعتبری در %s انتخاب شده است : «%s»</translation>
+    </message>
+    <message>
+        <source>Invalid pre-selected input %s</source>
+        <translation type="unfinished">ورودی از پیش انتخاب شده %s نامعتبر است </translation>
+    </message>
+    <message>
+        <source>Loading P2P addresses…</source>
+        <translation type="unfinished">در حال بارگیری آدرس‌های P2P…</translation>
+    </message>
+    <message>
+        <source>Loading banlist…</source>
+        <translation type="unfinished">در حال بارگیری فهرست ممنوعه…</translation>
+    </message>
+    <message>
+        <source>Loading block index…</source>
+        <translation type="unfinished">در حال بارگیری فهرست بلوک…</translation>
+    </message>
+    <message>
+        <source>Loading wallet…</source>
+        <translation type="unfinished">در حال بارگیری کیف پول…</translation>
+    </message>
+    <message>
+        <source>Missing amount</source>
+        <translation type="unfinished">مقدار گم شده</translation>
+    </message>
+    <message>
+        <source>Missing solving data for estimating transaction size</source>
+        <translation type="unfinished">داده های حل برای تخمین اندازه تراکنش وجود ندارد</translation>
+    </message>
+    <message>
+        <source>No addresses available</source>
+        <translation type="unfinished">هیچ آدرسی در دسترس نیست</translation>
     </message>
     <message>
         <source>Not enough file descriptors available.</source>
-        <translation>توصیفگرهای فایل به اندازه کافی در دسترس نیست</translation>
-    </message>
-    <message>
-        <source>Replaying blocks...</source>
-        <translation>در حال بازبینی بلوک‌ها...</translation>
+        <translation type="unfinished">توصیفگرهای فایل به اندازه کافی در دسترس نیست</translation>
+    </message>
+    <message>
+        <source>Not found pre-selected input %s</source>
+        <translation type="unfinished">ورودی از پیش انتخاب شده %s پیدا نشد </translation>
+    </message>
+    <message>
+        <source>Not solvable pre-selected input %s</source>
+        <translation type="unfinished">ورودی از پیش انتخاب شده %s قابل محاسبه نیست </translation>
+    </message>
+    <message>
+        <source>Pruning blockstore…</source>
+        <translation type="unfinished">هرس بلوک فروشی…</translation>
+    </message>
+    <message>
+        <source>Replaying blocks…</source>
+        <translation type="unfinished">در حال پخش مجدد بلوک ها…</translation>
+    </message>
+    <message>
+        <source>Rescanning…</source>
+        <translation type="unfinished">در حال اسکن مجدد…</translation>
+    </message>
+    <message>
+        <source>Signing transaction failed</source>
+        <translation type="unfinished">ثبت تراکنش با خطا مواجه شد</translation>
+    </message>
+    <message>
+        <source>Starting network threads…</source>
+        <translation type="unfinished">شروع رشته های شبکه…</translation>
     </message>
     <message>
         <source>The source code is available from %s.</source>
-        <translation>سورس کد موجود است از %s.</translation>
+        <translation type="unfinished">سورس کد موجود است از %s.</translation>
+    </message>
+    <message>
+        <source>The specified config file %s does not exist</source>
+        <translation type="unfinished">فایل پیکربندی مشخص شده %s وجود ندارد</translation>
+    </message>
+    <message>
+        <source>The transaction amount is too small to pay the fee</source>
+        <translation type="unfinished">مبلغ معامله برای پرداخت هزینه بسیار ناچیز است
+ </translation>
+    </message>
+    <message>
+        <source>The wallet will avoid paying less than the minimum relay fee.</source>
+        <translation type="unfinished">کیف پول از پرداخت کمتر از حداقل هزینه رله جلوگیری خواهد کرد.
+ </translation>
+    </message>
+    <message>
+        <source>This is experimental software.</source>
+        <translation type="unfinished">این یک نرم افزار تجربی است.</translation>
+    </message>
+    <message>
+        <source>This is the minimum transaction fee you pay on every transaction.</source>
+        <translation type="unfinished">این حداقل هزینه معامله ای است که شما در هر معامله پرداخت می کنید.
+ </translation>
+    </message>
+    <message>
+        <source>This is the transaction fee you will pay if you send a transaction.</source>
+        <translation type="unfinished">این هزینه تراکنش است که در صورت ارسال معامله پرداخت خواهید کرد.
+ </translation>
+    </message>
+    <message>
+        <source>Transaction amount too small</source>
+        <translation type="unfinished">حجم تراکنش خیلی کم است</translation>
+    </message>
+    <message>
+        <source>Transaction amounts must not be negative</source>
+        <translation type="unfinished">مقدار تراکنش نمی‌تواند منفی باشد.</translation>
+    </message>
+    <message>
+        <source>Transaction has too long of a mempool chain</source>
+        <translation type="unfinished">معاملات بسیار طولانی از یک زنجیره ممپول است
+ </translation>
+    </message>
+    <message>
+        <source>Transaction must have at least one recipient</source>
+        <translation type="unfinished">تراکنش باید حداقل یک دریافت کننده داشته باشد</translation>
+    </message>
+    <message>
+        <source>Transaction needs a change address, but we can't generate it.</source>
+        <translation type="unfinished">تراکنش به آدرس تغییر نیاز دارد، اما ما نمی‌توانیم آن را ایجاد کنیم.</translation>
+    </message>
+    <message>
+        <source>Transaction too large</source>
+        <translation type="unfinished">حجم تراکنش خیلی زیاد است</translation>
+    </message>
+    <message>
+        <source>Unable to find UTXO for external input</source>
+        <translation type="unfinished">قادر به پیدا کردن UTXO  برای ورودی جانبی نیست.</translation>
+    </message>
+    <message>
+        <source>Unable to generate initial keys</source>
+        <translation type="unfinished">نمیتوان کلید های اولیه را تولید کرد.</translation>
     </message>
     <message>
         <source>Unable to generate keys</source>
-        <translation>نمیتوان کلید ها را تولید کرد</translation>
-    </message>
-    <message>
-        <source>Upgrading UTXO database</source>
-        <translation>ارتقا دادن پایگاه داده UTXO</translation>
-    </message>
-    <message>
-        <source>Verifying blocks...</source>
-        <translation>در حال تایید کردن بلاک ها...</translation>
-    </message>
-    <message>
-        <source>The transaction amount is too small to send after the fee has been deducted</source>
-        <translation>مبلغ تراکنش کمتر از آن است که پس از کسر هزینه  تراکنش قابل ارسال باشد</translation>
-    </message>
-    <message>
-        <source>Error reading from database, shutting down.</source>
-        <translation>خواندن از پایگاه داده با خطا مواجه شد,در حال خاموش شدن.</translation>
-    </message>
-    <message>
-        <source>Error upgrading chainstate database</source>
-        <translation>خطا در بارگذاری پایگاه داده ها</translation>
-    </message>
-    <message>
-        <source>Invalid -proxy address or hostname: '%s'</source>
-        <translation>آدرس پراکسی یا هاست نامعتبر: ' %s'</translation>
-    </message>
-    <message>
-        <source>Signing transaction failed</source>
-        <translation>ثبت تراکنش با خطا مواجه شد</translation>
-    </message>
-    <message>
-        <source>The transaction amount is too small to pay the fee</source>
-        <translation>حجم تراکنش بسیار کم است برای پرداخت کارمزد</translation>
-    </message>
-    <message>
-        <source>This is experimental software.</source>
-        <translation>این یک نرم افزار تجربی است.</translation>
-    </message>
-    <message>
-        <source>Transaction amount too small</source>
-        <translation>حجم تراکنش خیلی کم است</translation>
-    </message>
-    <message>
-        <source>Transaction too large</source>
-        <translation>حجم تراکنش خیلی زیاد است</translation>
-    </message>
-    <message>
-        <source>Unable to generate initial keys</source>
-        <translation>نمیتوان کلید های اولیه را تولید کرد.</translation>
-    </message>
-    <message>
-        <source>Verifying wallet(s)...</source>
-        <translation>در حال تایید شدن کیف پول(ها)...</translation>
-    </message>
-    <message>
-        <source>Warning: unknown new rules activated (versionbit %i)</source>
-        <translation>هشدار: قوانین جدید ناشناخته‌ای فعال شده‌اند (نسخه‌بیت %i)</translation>
-    </message>
-    <message>
-        <source>This is the transaction fee you may pay when fee estimates are not available.</source>
-        <translation>این هزینه تراکنشی است که در صورت عدم وجود هزینه تخمینی، پرداخت می کنید.</translation>
-    </message>
-    <message>
-        <source>%s is set very high!</source>
-        <translation>%s بسیار بزرگ انتخاب شده است.</translation>
-    </message>
-    <message>
-        <source>Starting network threads...</source>
-        <translation>ایجاد نخ‌های شبکه ...</translation>
-    </message>
-    <message>
-        <source>This is the minimum transaction fee you pay on every transaction.</source>
-        <translation>این کمترین فی تراکنش است که در هر تراکنش پرداخت می‌نمایید.</translation>
-    </message>
-    <message>
-        <source>Transaction amounts must not be negative</source>
-        <translation>مقدار تراکنش نمی‌تواند منفی باشد.</translation>
-    </message>
-    <message>
-        <source>Transaction has too long of a mempool chain</source>
-        <translation>تراکنش بیش از حد طولانی از یک زنجیر مهر و موم شده است
-</translation>
-    </message>
-    <message>
-        <source>Transaction must have at least one recipient</source>
-        <translation>تراکنش باید حداقل یک دریافت کننده داشته باشد</translation>
+        <translation type="unfinished">نمیتوان کلید ها را تولید کرد</translation>
+    </message>
+    <message>
+        <source>Unable to open %s for writing</source>
+        <translation type="unfinished">برای نوشتن %s باز نمی شود</translation>
+    </message>
+    <message>
+        <source>Unable to parse -maxuploadtarget: '%s'</source>
+        <translation type="unfinished">قادر به تجزیه -maxuploadtarget نیست: '%s'</translation>
+    </message>
+    <message>
+        <source>Unable to start HTTP server. See debug log for details.</source>
+        <translation type="unfinished">سرور HTTP راه اندازی نمی شود. برای جزئیات به گزارش اشکال زدایی مراجعه کنید.
+ </translation>
     </message>
     <message>
         <source>Unknown network specified in -onlynet: '%s'</source>
-        <translation>شبکه مشخص شده غیرقابل شناسایی در onlynet: '%s'</translation>
-    </message>
-    <message>
-        <source>Insufficient funds</source>
-        <translation>وجوه ناکافی</translation>
-    </message>
-    <message>
-        <source>Warning: Private keys detected in wallet {%s} with disabled private keys</source>
-        <translation>هشدار: کلید های خصوصی در کیف پول شما شناسایی شده است { %s} به همراه کلید های خصوصی غیر فعال</translation>
-    </message>
-    <message>
-        <source>Cannot write to data directory '%s'; check permissions.</source>
-        <translation>نمیتواند پوشه داده ها را بنویسد ' %s';دسترسی ها را بررسی کنید.</translation>
-    </message>
-    <message>
-        <source>Loading block index...</source>
-        <translation>لود شدن نمایه بلاکها..</translation>
-    </message>
-    <message>
-        <source>Loading wallet...</source>
-        <translation>wallet در حال لود شدن است...</translation>
-    </message>
-    <message>
-        <source>Cannot downgrade wallet</source>
-        <translation>قابلیت برگشت به نسخه قبلی برای wallet امکان پذیر نیست</translation>
-    </message>
-    <message>
-        <source>Rescanning...</source>
-        <translation>اسکنِ دوباره...</translation>
-    </message>
-    <message>
-        <source>Done loading</source>
-        <translation>اتمام لود شدن</translation>
+        <translation type="unfinished">شبکه مشخص شده غیرقابل شناسایی در onlynet: '%s'</translation>
+    </message>
+    <message>
+        <source>Unknown new rules activated (versionbit %i)</source>
+        <translation type="unfinished">قوانین جدید ناشناخته فعال شد (‌%iversionbit)</translation>
+    </message>
+    <message>
+        <source>Verifying blocks…</source>
+        <translation type="unfinished">در حال تأیید بلوک‌ها…</translation>
+    </message>
+    <message>
+        <source>Verifying wallet(s)…</source>
+        <translation type="unfinished">در حال تأیید کیف ها…</translation>
+    </message>
+    <message>
+        <source>Settings file could not be read</source>
+        <translation type="unfinished">فایل تنظیمات خوانده نشد</translation>
+    </message>
+    <message>
+        <source>Settings file could not be written</source>
+        <translation type="unfinished">فایل تنظیمات نوشته نشد</translation>
     </message>
 </context>
 </TS>