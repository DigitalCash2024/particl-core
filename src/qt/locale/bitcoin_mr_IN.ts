<TS language="mr_IN" version="2.1">
<context>
    <name>AddressBookPage</name>
    <message>
        <source>Right-click to edit address or label</source>
        <translation>पत्ता किंवा लेबल संपादित करण्यासाठी उजवे बटण क्लिक करा.</translation>
    </message>
    <message>
        <source>Create a new address</source>
        <translation>एक नवीन पत्ता तयार करा</translation>
    </message>
    <message>
        <source>&amp;New</source>
        <translation>&amp;नवा</translation>
    </message>
    <message>
        <source>Copy the currently selected address to the system clipboard</source>
        <translation>सध्याचा निवडलेला पत्ता सिस्टीम क्लिपबोर्डावर कॉपी करा</translation>
    </message>
    <message>
        <source>&amp;Copy</source>
        <translation>&amp;कॉपी</translation>
    </message>
    <message>
        <source>C&amp;lose</source>
        <translation>&amp;बंद करा</translation>
    </message>
    <message>
        <source>Delete the currently selected address from the list</source>
        <translation>सध्याचा निवडलेला पत्ता यादीमधून काढून टाका</translation>
    </message>
    <message>
        <source>Enter address or label to search</source>
        <translation>शोधण्यासाठी पत्ता किंवा लेबल दाखल करा</translation>
    </message>
    <message>
        <source>Export the data in the current tab to a file</source>
        <translation>सध्याच्या टॅबमधील डेटा एका फाईलमध्ये एक्स्पोर्ट करा</translation>
    </message>
    <message>
        <source>&amp;Export</source>
        <translation>&amp;एक्स्पोर्ट</translation>
    </message>
    <message>
        <source>&amp;Delete</source>
        <translation>&amp;काढून टाका</translation>
    </message>
    <message>
        <source>Choose the address to send coins to</source>
        <translation>ज्या पत्त्यावर नाणी पाठवायची आहेत तो निवडा</translation>
    </message>
    <message>
        <source>Choose the address to receive coins with</source>
        <translation>ज्या पत्त्यावर नाणी प्राप्त करायची आहेत तो</translation>
    </message>
    <message>
        <source>C&amp;hoose</source>
        <translation>&amp;निवडा</translation>
    </message>
    <message>
<<<<<<< HEAD
        <source>Sending addresses</source>
        <translation>प्रेषक पत्ते</translation>
    </message>
    <message>
        <source>Receiving addresses</source>
        <translation>स्वीकृती पत्ते</translation>
    </message>
    <message>
        <source>These are your Particl addresses for sending payments. Always check the amount and the receiving address before sending coins.</source>
        <translation>पैसे पाठविण्यासाठीचे हे तुमचे बिटकॉईन पत्त्ते आहेत. नाणी पाठविण्यापूर्वी नेहमी रक्कम आणि प्राप्त होणारा पत्ता तपासून पहा.</translation>
=======
        <source>These are your Bitcoin addresses for sending payments. Always check the amount and the receiving address before sending coins.</source>
        <translation type="unfinished">पैसे पाठविण्यासाठीचे हे तुमचे बिटकॉईन पत्त्ते आहेत. नाणी पाठविण्यापूर्वी नेहमी रक्कम आणि प्राप्त होणारा पत्ता तपासून पहा.</translation>
>>>>>>> 44d8b13c
    </message>
    <message>
        <source>&amp;Copy Address</source>
        <translation>&amp;पत्ता कॉपी करा</translation>
    </message>
    <message>
        <source>Copy &amp;Label</source>
        <translation>&amp;लेबल कॉपी करा</translation>
    </message>
    <message>
        <source>&amp;Edit</source>
        <translation>&amp;संपादित</translation>
    </message>
    <message>
        <source>Export Address List</source>
        <translation>पत्त्याची निर्यात करा</translation>
    </message>
    <message>
        <source>Exporting Failed</source>
        <translation>निर्यात अयशस्वी</translation>
    </message>
    </context>
<context>
    <name>AddressTableModel</name>
    <message>
        <source>Label</source>
        <translation>लेबल</translation>
    </message>
    <message>
        <source>Address</source>
        <translation>पत्ता</translation>
    </message>
    <message>
        <source>(no label)</source>
        <translation>(लेबल नाही)</translation>
    </message>
</context>
<context>
    <name>AskPassphraseDialog</name>
    </context>
<context>
    <name>BanTableModel</name>
    </context>
<context>
    <name>BitcoinGUI</name>
    </context>
<context>
    <name>CoinControlDialog</name>
    <message>
        <source>(no label)</source>
        <translation>(लेबल नाही)</translation>
    </message>
    </context>
<context>
    <name>CreateWalletActivity</name>
    </context>
<context>
    <name>CreateWalletDialog</name>
    </context>
<context>
    <name>EditAddressDialog</name>
    </context>
<context>
    <name>FreespaceChecker</name>
    </context>
<context>
    <name>HelpMessageDialog</name>
    </context>
<context>
    <name>Intro</name>
    </context>
<context>
    <name>ModalOverlay</name>
    </context>
<context>
    <name>OpenURIDialog</name>
    </context>
<context>
    <name>OpenWalletActivity</name>
    </context>
<context>
    <name>OptionsDialog</name>
    </context>
<context>
    <name>OverviewPage</name>
    </context>
<context>
    <name>PSBTOperationsDialog</name>
    </context>
<context>
    <name>PaymentServer</name>
    </context>
<context>
    <name>PeerTableModel</name>
    </context>
<context>
    <name>QObject</name>
    </context>
<context>
    <name>QRImageWidget</name>
    </context>
<context>
    <name>RPCConsole</name>
    </context>
<context>
    <name>ReceiveCoinsDialog</name>
    </context>
<context>
    <name>ReceiveRequestDialog</name>
    </context>
<context>
    <name>RecentRequestsTableModel</name>
    <message>
        <source>Label</source>
        <translation>लेबल</translation>
    </message>
    <message>
        <source>(no label)</source>
        <translation>(लेबल नाही)</translation>
    </message>
    </context>
<context>
    <name>SendCoinsDialog</name>
    <message>
        <source>(no label)</source>
        <translation>(लेबल नाही)</translation>
    </message>
</context>
<context>
    <name>SendCoinsEntry</name>
    </context>
<context>
    <name>ShutdownWindow</name>
    </context>
<context>
    <name>SignVerifyMessageDialog</name>
    </context>
<context>
    <name>TrafficGraphWidget</name>
    </context>
<context>
    <name>TransactionDesc</name>
    </context>
<context>
    <name>TransactionDescDialog</name>
    </context>
<context>
    <name>TransactionTableModel</name>
    <message>
        <source>Label</source>
        <translation>लेबल</translation>
    </message>
    <message>
        <source>(no label)</source>
        <translation>(लेबल नाही)</translation>
    </message>
    </context>
<context>
    <name>TransactionView</name>
    <message>
        <source>Label</source>
        <translation>लेबल</translation>
    </message>
    <message>
        <source>Address</source>
        <translation>पत्ता</translation>
    </message>
    <message>
        <source>Exporting Failed</source>
        <translation>निर्यात अयशस्वी</translation>
    </message>
    </context>
<context>
    <name>UnitDisplayStatusBarControl</name>
    </context>
<context>
    <name>WalletController</name>
    </context>
<context>
    <name>WalletFrame</name>
    </context>
<context>
    <name>WalletModel</name>
    </context>
<context>
    <name>WalletView</name>
    <message>
        <source>&amp;Export</source>
        <translation>&amp;एक्स्पोर्ट</translation>
    </message>
    <message>
        <source>Export the data in the current tab to a file</source>
        <translation>सध्याच्या टॅबमधील डेटा एका फाईलमध्ये एक्स्पोर्ट करा</translation>
    </message>
    </context>
<context>
    <name>bitcoin-core</name>
    </context>
</TS><|MERGE_RESOLUTION|>--- conflicted
+++ resolved
@@ -1,274 +1,427 @@
-<TS language="mr_IN" version="2.1">
+<TS version="2.1" language="mr_IN">
 <context>
     <name>AddressBookPage</name>
     <message>
         <source>Right-click to edit address or label</source>
-        <translation>पत्ता किंवा लेबल संपादित करण्यासाठी उजवे बटण क्लिक करा.</translation>
+        <translation type="unfinished">पत्ता किंवा लेबल संपादित करण्यासाठी उजवे बटण क्लिक करा.</translation>
     </message>
     <message>
         <source>Create a new address</source>
-        <translation>एक नवीन पत्ता तयार करा</translation>
+        <translation type="unfinished">एक नवीन पत्ता तयार करा</translation>
     </message>
     <message>
         <source>&amp;New</source>
-        <translation>&amp;नवा</translation>
+        <translation type="unfinished">&amp;नवा</translation>
     </message>
     <message>
         <source>Copy the currently selected address to the system clipboard</source>
-        <translation>सध्याचा निवडलेला पत्ता सिस्टीम क्लिपबोर्डावर कॉपी करा</translation>
+        <translation type="unfinished">सध्याचा निवडलेला पत्ता सिस्टीम क्लिपबोर्डावर कॉपी करा</translation>
     </message>
     <message>
         <source>&amp;Copy</source>
-        <translation>&amp;कॉपी</translation>
+        <translation type="unfinished">&amp;कॉपी</translation>
     </message>
     <message>
         <source>C&amp;lose</source>
-        <translation>&amp;बंद करा</translation>
+        <translation type="unfinished">&amp;बंद करा</translation>
     </message>
     <message>
         <source>Delete the currently selected address from the list</source>
-        <translation>सध्याचा निवडलेला पत्ता यादीमधून काढून टाका</translation>
+        <translation type="unfinished">सध्याचा निवडलेला पत्ता यादीमधून काढून टाका</translation>
     </message>
     <message>
         <source>Enter address or label to search</source>
-        <translation>शोधण्यासाठी पत्ता किंवा लेबल दाखल करा</translation>
+        <translation type="unfinished">शोधण्यासाठी पत्ता किंवा लेबल दाखल करा</translation>
     </message>
     <message>
         <source>Export the data in the current tab to a file</source>
-        <translation>सध्याच्या टॅबमधील डेटा एका फाईलमध्ये एक्स्पोर्ट करा</translation>
+        <translation type="unfinished">सध्याच्या टॅबमधील डेटा एका फाईलमध्ये एक्स्पोर्ट करा</translation>
     </message>
     <message>
         <source>&amp;Export</source>
-        <translation>&amp;एक्स्पोर्ट</translation>
+        <translation type="unfinished">&amp;एक्स्पोर्ट</translation>
     </message>
     <message>
         <source>&amp;Delete</source>
-        <translation>&amp;काढून टाका</translation>
+        <translation type="unfinished">&amp;काढून टाका</translation>
     </message>
     <message>
         <source>Choose the address to send coins to</source>
-        <translation>ज्या पत्त्यावर नाणी पाठवायची आहेत तो निवडा</translation>
+        <translation type="unfinished">ज्या पत्त्यावर नाणी पाठवायची आहेत तो निवडा</translation>
     </message>
     <message>
         <source>Choose the address to receive coins with</source>
-        <translation>ज्या पत्त्यावर नाणी प्राप्त करायची आहेत तो</translation>
+        <translation type="unfinished">ज्या पत्त्यावर नाणी प्राप्त करायची आहेत तो</translation>
     </message>
     <message>
         <source>C&amp;hoose</source>
-        <translation>&amp;निवडा</translation>
-    </message>
-    <message>
-<<<<<<< HEAD
-        <source>Sending addresses</source>
-        <translation>प्रेषक पत्ते</translation>
-    </message>
-    <message>
-        <source>Receiving addresses</source>
-        <translation>स्वीकृती पत्ते</translation>
+        <translation type="unfinished">&amp;निवडा</translation>
     </message>
     <message>
         <source>These are your Particl addresses for sending payments. Always check the amount and the receiving address before sending coins.</source>
-        <translation>पैसे पाठविण्यासाठीचे हे तुमचे बिटकॉईन पत्त्ते आहेत. नाणी पाठविण्यापूर्वी नेहमी रक्कम आणि प्राप्त होणारा पत्ता तपासून पहा.</translation>
-=======
-        <source>These are your Bitcoin addresses for sending payments. Always check the amount and the receiving address before sending coins.</source>
         <translation type="unfinished">पैसे पाठविण्यासाठीचे हे तुमचे बिटकॉईन पत्त्ते आहेत. नाणी पाठविण्यापूर्वी नेहमी रक्कम आणि प्राप्त होणारा पत्ता तपासून पहा.</translation>
->>>>>>> 44d8b13c
     </message>
     <message>
         <source>&amp;Copy Address</source>
-        <translation>&amp;पत्ता कॉपी करा</translation>
+        <translation type="unfinished">&amp;पत्ता कॉपी करा</translation>
     </message>
     <message>
         <source>Copy &amp;Label</source>
-        <translation>&amp;लेबल कॉपी करा</translation>
+        <translation type="unfinished">शिक्का कॉपी करा</translation>
     </message>
     <message>
         <source>&amp;Edit</source>
-        <translation>&amp;संपादित</translation>
+        <translation type="unfinished">&amp;संपादित</translation>
     </message>
     <message>
         <source>Export Address List</source>
-        <translation>पत्त्याची निर्यात करा</translation>
+        <translation type="unfinished">पत्त्याची निर्यात करा</translation>
+    </message>
+    <message>
+        <source>Comma separated file</source>
+        <extracomment>Expanded name of the CSV file format. See: https://en.wikipedia.org/wiki/Comma-separated_values.</extracomment>
+        <translation type="unfinished">कॉमा सेपरेटेड फ़ाइल</translation>
+    </message>
+    <message>
+        <source>There was an error trying to save the address list to %1. Please try again.</source>
+        <extracomment>An error message. %1 is a stand-in argument for the name of the file we attempted to save to.</extracomment>
+        <translation type="unfinished">पत्ता सूची  वर जतन करण्याचा प्रयत्न करताना त्रुटी आली. कृपया पुन्हा प्रयत्न करा.%1</translation>
     </message>
     <message>
         <source>Exporting Failed</source>
-        <translation>निर्यात अयशस्वी</translation>
-    </message>
-    </context>
+        <translation type="unfinished">निर्यात अयशस्वी</translation>
+    </message>
+</context>
 <context>
     <name>AddressTableModel</name>
     <message>
         <source>Label</source>
-        <translation>लेबल</translation>
+        <translation type="unfinished">लेबल</translation>
     </message>
     <message>
         <source>Address</source>
-        <translation>पत्ता</translation>
+        <translation type="unfinished">पत्ता</translation>
     </message>
     <message>
         <source>(no label)</source>
-        <translation>(लेबल नाही)</translation>
+        <translation type="unfinished">(लेबल नाही)</translation>
     </message>
 </context>
 <context>
     <name>AskPassphraseDialog</name>
-    </context>
-<context>
-    <name>BanTableModel</name>
+    <message>
+        <source>Passphrase Dialog</source>
+        <translation type="unfinished">पासफ़्रेज़ डाएलोग</translation>
+    </message>
+    <message>
+        <source>Enter passphrase</source>
+        <translation type="unfinished">पासफ़्रेज़  प्रविष्ट करा</translation>
+    </message>
+    <message>
+        <source>New passphrase</source>
+        <translation type="unfinished">नवीन पासफ़्रेज़ </translation>
+    </message>
+    <message>
+        <source>Repeat new passphrase</source>
+        <translation type="unfinished">नवीन पासफ़्रेज़  पुनरावृत्ती करा</translation>
+    </message>
+    <message>
+        <source>Show passphrase</source>
+        <translation type="unfinished">पासफ़्रेज़ दाखवा</translation>
+    </message>
+    <message>
+        <source>Encrypt wallet</source>
+        <translation type="unfinished">वॉलेट एनक्रिप्ट करा</translation>
+    </message>
+    <message>
+        <source>This operation needs your wallet passphrase to unlock the wallet.</source>
+        <translation type="unfinished">वॉलेट अनलॉक करण्यासाठी या ऑपरेशनला तुमच्या वॉलेट पासफ़्रेज़ची आवश्यकता आहे.</translation>
+    </message>
+    <message>
+        <source>Unlock wallet</source>
+        <translation type="unfinished">वॉलेट अनलॉक करा</translation>
+    </message>
+    <message>
+        <source>Change passphrase</source>
+        <translation type="unfinished">पासफ़्रेज़ बदला</translation>
+    </message>
+    <message>
+        <source>Confirm wallet encryption</source>
+        <translation type="unfinished">वॉलेट एन्क्रिप्शनची पुष्टी करा
+ </translation>
+    </message>
+    </context>
+<context>
+    <name>BitcoinApplication</name>
+    <message>
+        <source>A fatal error occurred. %1 can no longer continue safely and will quit.</source>
+        <translation type="unfinished">एक गंभीर त्रुटी आली. %1यापुढे सुरक्षितपणे सुरू ठेवू शकत नाही आणि संपेल.</translation>
+    </message>
+    <message>
+        <source>Internal error</source>
+        <translation type="unfinished">अंतर्गत त्रुटी</translation>
+    </message>
+    </context>
+<context>
+    <name>QObject</name>
+    <message>
+        <source>%1 didn't yet exit safely…</source>
+        <translation type="unfinished">%1अजून सुरक्षितपणे बाहेर पडलो नाही...</translation>
+    </message>
+    <message numerus="yes">
+        <source>%n second(s)</source>
+        <translation type="unfinished">
+            <numerusform />
+            <numerusform />
+        </translation>
+    </message>
+    <message numerus="yes">
+        <source>%n minute(s)</source>
+        <translation type="unfinished">
+            <numerusform />
+            <numerusform />
+        </translation>
+    </message>
+    <message numerus="yes">
+        <source>%n hour(s)</source>
+        <translation type="unfinished">
+            <numerusform />
+            <numerusform />
+        </translation>
+    </message>
+    <message numerus="yes">
+        <source>%n day(s)</source>
+        <translation type="unfinished">
+            <numerusform />
+            <numerusform />
+        </translation>
+    </message>
+    <message numerus="yes">
+        <source>%n week(s)</source>
+        <translation type="unfinished">
+            <numerusform />
+            <numerusform />
+        </translation>
+    </message>
+    <message numerus="yes">
+        <source>%n year(s)</source>
+        <translation type="unfinished">
+            <numerusform />
+            <numerusform />
+        </translation>
+    </message>
     </context>
 <context>
     <name>BitcoinGUI</name>
+    <message>
+        <source>&amp;Minimize</source>
+        <translation type="unfinished">&amp;मिनीमाइज़</translation>
+    </message>
+    <message>
+        <source>&amp;Options…</source>
+        <translation type="unfinished">&amp;पर्याय</translation>
+    </message>
+    <message>
+        <source>&amp;Encrypt Wallet…</source>
+        <translation type="unfinished">&amp;एनक्रिप्ट वॉलेट</translation>
+    </message>
+    <message>
+        <source>&amp;Backup Wallet…</source>
+        <translation type="unfinished">&amp;बॅकअप वॉलेट...</translation>
+    </message>
+    <message>
+        <source>&amp;Change Passphrase…</source>
+        <translation type="unfinished">&amp;पासफ्रेज बदला...</translation>
+    </message>
+    <message>
+        <source>Sign &amp;message…</source>
+        <translation type="unfinished">स्वाक्षरी आणि संदेश...</translation>
+    </message>
+    <message>
+        <source>&amp;Verify message…</source>
+        <translation type="unfinished">&amp;संदेश सत्यापित करा...</translation>
+    </message>
+    <message>
+        <source>&amp;Load PSBT from file…</source>
+        <translation type="unfinished">फाइलमधून PSBT &amp;लोड करा...</translation>
+    </message>
+    <message>
+        <source>Close Wallet…</source>
+        <translation type="unfinished">वॉलेट बंद करा...</translation>
+    </message>
+    <message>
+        <source>Create Wallet…</source>
+        <translation type="unfinished">वॉलेट तयार करा...</translation>
+    </message>
+    <message>
+        <source>Close All Wallets…</source>
+        <translation type="unfinished">सर्व वॉलेट बंद करा...</translation>
+    </message>
+    <message>
+        <source>Syncing Headers (%1%)…</source>
+        <translation type="unfinished">शीर्षलेख समक्रमित करत आहे (%1%)…</translation>
+    </message>
+    <message>
+        <source>Synchronizing with network…</source>
+        <translation type="unfinished">नेटवर्कसह सिंक्रोनाइझ करत आहे...</translation>
+    </message>
+    <message>
+        <source>Indexing blocks on disk…</source>
+        <translation type="unfinished">डिस्कवर ब्लॉक अनुक्रमित करत आहे...</translation>
+    </message>
+    <message>
+        <source>Processing blocks on disk…</source>
+        <translation type="unfinished">डिस्कवर ब्लॉक्सवर प्रक्रिया करत आहे...</translation>
+    </message>
+    <message numerus="yes">
+        <source>Processed %n block(s) of transaction history.</source>
+        <translation type="unfinished">
+            <numerusform />
+            <numerusform />
+        </translation>
+    </message>
+    <message numerus="yes">
+        <source>%n active connection(s) to Particl network.</source>
+        <extracomment>A substring of the tooltip.</extracomment>
+        <translation type="unfinished">
+            <numerusform />
+            <numerusform />
+        </translation>
+    </message>
     </context>
 <context>
     <name>CoinControlDialog</name>
     <message>
         <source>(no label)</source>
-        <translation>(लेबल नाही)</translation>
-    </message>
-    </context>
-<context>
-    <name>CreateWalletActivity</name>
-    </context>
-<context>
-    <name>CreateWalletDialog</name>
-    </context>
-<context>
-    <name>EditAddressDialog</name>
-    </context>
-<context>
-    <name>FreespaceChecker</name>
-    </context>
-<context>
-    <name>HelpMessageDialog</name>
+        <translation type="unfinished">(लेबल नाही)</translation>
+    </message>
     </context>
 <context>
     <name>Intro</name>
-    </context>
-<context>
-    <name>ModalOverlay</name>
-    </context>
-<context>
-    <name>OpenURIDialog</name>
-    </context>
-<context>
-    <name>OpenWalletActivity</name>
-    </context>
-<context>
-    <name>OptionsDialog</name>
-    </context>
-<context>
-    <name>OverviewPage</name>
-    </context>
-<context>
-    <name>PSBTOperationsDialog</name>
-    </context>
-<context>
-    <name>PaymentServer</name>
+    <message numerus="yes">
+        <source>%n GB of space available</source>
+        <translation type="unfinished">
+            <numerusform />
+            <numerusform />
+        </translation>
+    </message>
+    <message numerus="yes">
+        <source>(of %n GB needed)</source>
+        <translation type="unfinished">
+            <numerusform>(of %n GB needed)</numerusform>
+            <numerusform>(of %n GB needed)</numerusform>
+        </translation>
+    </message>
+    <message numerus="yes">
+        <source>(%n GB needed for full chain)</source>
+        <translation type="unfinished">
+            <numerusform>(%n GB needed for full chain)</numerusform>
+            <numerusform>(%n GB needed for full chain)</numerusform>
+        </translation>
+    </message>
+    <message numerus="yes">
+        <source>(sufficient to restore backups %n day(s) old)</source>
+        <extracomment>Explanatory text on the capability of the current prune target.</extracomment>
+        <translation type="unfinished">
+            <numerusform />
+            <numerusform />
+        </translation>
+    </message>
     </context>
 <context>
     <name>PeerTableModel</name>
-    </context>
-<context>
-    <name>QObject</name>
-    </context>
-<context>
-    <name>QRImageWidget</name>
-    </context>
-<context>
-    <name>RPCConsole</name>
-    </context>
-<context>
-    <name>ReceiveCoinsDialog</name>
-    </context>
-<context>
-    <name>ReceiveRequestDialog</name>
+    <message>
+        <source>Address</source>
+        <extracomment>Title of Peers Table column which contains the IP/Onion/I2P address of the connected peer.</extracomment>
+        <translation type="unfinished">पत्ता</translation>
+    </message>
     </context>
 <context>
     <name>RecentRequestsTableModel</name>
     <message>
         <source>Label</source>
-        <translation>लेबल</translation>
+        <translation type="unfinished">लेबल</translation>
     </message>
     <message>
         <source>(no label)</source>
-        <translation>(लेबल नाही)</translation>
+        <translation type="unfinished">(लेबल नाही)</translation>
     </message>
     </context>
 <context>
     <name>SendCoinsDialog</name>
+    <message numerus="yes">
+        <source>Estimated to begin confirmation within %n block(s).</source>
+        <translation type="unfinished">
+            <numerusform />
+            <numerusform />
+        </translation>
+    </message>
     <message>
         <source>(no label)</source>
-        <translation>(लेबल नाही)</translation>
+        <translation type="unfinished">(लेबल नाही)</translation>
     </message>
 </context>
 <context>
-    <name>SendCoinsEntry</name>
-    </context>
-<context>
-    <name>ShutdownWindow</name>
-    </context>
-<context>
-    <name>SignVerifyMessageDialog</name>
-    </context>
-<context>
-    <name>TrafficGraphWidget</name>
-    </context>
-<context>
     <name>TransactionDesc</name>
-    </context>
-<context>
-    <name>TransactionDescDialog</name>
+    <message numerus="yes">
+        <source>matures in %n more block(s)</source>
+        <translation type="unfinished">
+            <numerusform />
+            <numerusform />
+        </translation>
+    </message>
     </context>
 <context>
     <name>TransactionTableModel</name>
     <message>
         <source>Label</source>
-        <translation>लेबल</translation>
+        <translation type="unfinished">लेबल</translation>
     </message>
     <message>
         <source>(no label)</source>
-        <translation>(लेबल नाही)</translation>
+        <translation type="unfinished">(लेबल नाही)</translation>
     </message>
     </context>
 <context>
     <name>TransactionView</name>
     <message>
+        <source>Comma separated file</source>
+        <extracomment>Expanded name of the CSV file format. See: https://en.wikipedia.org/wiki/Comma-separated_values.</extracomment>
+        <translation type="unfinished">कॉमा सेपरेटेड फ़ाइल</translation>
+    </message>
+    <message>
         <source>Label</source>
-        <translation>लेबल</translation>
+        <translation type="unfinished">लेबल</translation>
     </message>
     <message>
         <source>Address</source>
-        <translation>पत्ता</translation>
+        <translation type="unfinished">पत्ता</translation>
     </message>
     <message>
         <source>Exporting Failed</source>
-        <translation>निर्यात अयशस्वी</translation>
-    </message>
-    </context>
-<context>
-    <name>UnitDisplayStatusBarControl</name>
-    </context>
-<context>
-    <name>WalletController</name>
-    </context>
-<context>
-    <name>WalletFrame</name>
-    </context>
-<context>
-    <name>WalletModel</name>
+        <translation type="unfinished">निर्यात अयशस्वी</translation>
+    </message>
     </context>
 <context>
     <name>WalletView</name>
     <message>
         <source>&amp;Export</source>
-        <translation>&amp;एक्स्पोर्ट</translation>
+        <translation type="unfinished">&amp;एक्स्पोर्ट</translation>
     </message>
     <message>
         <source>Export the data in the current tab to a file</source>
-        <translation>सध्याच्या टॅबमधील डेटा एका फाईलमध्ये एक्स्पोर्ट करा</translation>
+        <translation type="unfinished">सध्याच्या टॅबमधील डेटा एका फाईलमध्ये एक्स्पोर्ट करा</translation>
     </message>
     </context>
 <context>
     <name>bitcoin-core</name>
-    </context>
+    <message>
+        <source>Settings file could not be read</source>
+        <translation type="unfinished">सेटिंग्ज फाइल वाचता आली नाही</translation>
+    </message>
+    <message>
+        <source>Settings file could not be written</source>
+        <translation type="unfinished">सेटिंग्ज फाइल लिहिता आली नाही</translation>
+    </message>
+</context>
 </TS>