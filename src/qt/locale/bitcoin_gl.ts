<TS version="2.1" language="gl">
<context>
    <name>AddressBookPage</name>
    <message>
        <source>Right-click to edit address or label</source>
        <translation type="unfinished">Fai click co botón dereito para editar o enderezo ou etiqueta</translation>
    </message>
    <message>
        <source>Create a new address</source>
        <translation type="unfinished">Crear un novo enderezo</translation>
    </message>
    <message>
        <source>&amp;New</source>
        <translation type="unfinished">&amp;Novo</translation>
    </message>
    <message>
        <source>Copy the currently selected address to the system clipboard</source>
        <translation type="unfinished">Copiar o enderezo seleccionado ao cartafol</translation>
    </message>
    <message>
        <source>&amp;Copy</source>
        <translation type="unfinished">&amp;Copiar</translation>
    </message>
    <message>
        <source>C&amp;lose</source>
        <translation type="unfinished">&amp;Pechar</translation>
    </message>
    <message>
        <source>Delete the currently selected address from the list</source>
        <translation type="unfinished">Borrar o enderezo actualmente seleccionado da listaxe</translation>
    </message>
    <message>
        <source>Enter address or label to search</source>
        <translation type="unfinished">Introduce enderezo ou etiqueta para buscar</translation>
    </message>
    <message>
        <source>Export the data in the current tab to a file</source>
        <translation type="unfinished">Exportar os datos da pestaña actual a un arquivo.</translation>
    </message>
    <message>
        <source>&amp;Export</source>
        <translation type="unfinished">&amp;Exportar</translation>
    </message>
    <message>
        <source>&amp;Delete</source>
        <translation type="unfinished">&amp;Borrar</translation>
    </message>
    <message>
        <source>Choose the address to send coins to</source>
        <translation type="unfinished">Escolle a dirección á que enviar moedas</translation>
    </message>
    <message>
        <source>Choose the address to receive coins with</source>
        <translation type="unfinished">Escolle a dirección da que recibir moedas</translation>
    </message>
    <message>
        <source>C&amp;hoose</source>
        <translation type="unfinished">&amp;Escoller</translation>
    </message>
    <message>
<<<<<<< HEAD
        <source>Sending addresses</source>
        <translation type="unfinished">Enviando enderezos</translation>
    </message>
    <message>
        <source>Receiving addresses</source>
        <translation type="unfinished">Recibindo enderezos</translation>
    </message>
    <message>
        <source>These are your Particl addresses for sending payments. Always check the amount and the receiving address before sending coins.</source>
        <translation type="unfinished">Estas son as túas direccións Particl para enviar pagos. Revisa sempre a cantidade e a dirección receptora antes de enviar moedas.</translation>
=======
        <source>These are your Bitcoin addresses for sending payments. Always check the amount and the receiving address before sending coins.</source>
        <translation type="unfinished">Estas son as túas direccións Bitcoin para enviar pagos. Revisa sempre a cantidade e a dirección receptora antes de enviar moedas.</translation>
>>>>>>> 68684745
    </message>
    <message>
        <source>These are your Particl addresses for receiving payments. Use the 'Create new receiving address' button in the receive tab to create new addresses.
Signing is only possible with addresses of the type 'legacy'.</source>
        <translation type="unfinished">Estes son os teus enderezos de Particl para recibir pagamentos. Emprega o botón 'Crear novo enderezo para recibir pagamentos' na solapa de recibir para crear novos enderezos.
Firmar é posible unicamente con enderezos de tipo 'legacy'.</translation>
    </message>
    <message>
        <source>&amp;Copy Address</source>
        <translation type="unfinished">&amp;Copiar Enderezo</translation>
    </message>
    <message>
        <source>Copy &amp;Label</source>
        <translation type="unfinished">Copiar &amp;Etiqueta</translation>
    </message>
    <message>
        <source>&amp;Edit</source>
        <translation type="unfinished">&amp;Editar</translation>
    </message>
    <message>
        <source>Export Address List</source>
        <translation type="unfinished">Exportar Lista de Enderezos</translation>
    </message>
    <message>
        <source>There was an error trying to save the address list to %1. Please try again.</source>
        <extracomment>An error message. %1 is a stand-in argument for the name of the file we attempted to save to.</extracomment>
        <translation type="unfinished">Houbo un erro tentando gardar a lista de enderezos en %1. Por favor proba de novo.</translation>
    </message>
    <message>
        <source>Exporting Failed</source>
        <translation type="unfinished">Exportación falida</translation>
    </message>
</context>
<context>
    <name>AddressTableModel</name>
    <message>
        <source>Label</source>
        <translation type="unfinished">Etiqueta</translation>
    </message>
    <message>
        <source>Address</source>
        <translation type="unfinished">Enderezo</translation>
    </message>
    <message>
        <source>(no label)</source>
        <translation type="unfinished">(sen etiqueta)</translation>
    </message>
</context>
<context>
    <name>AskPassphraseDialog</name>
    <message>
        <source>Passphrase Dialog</source>
        <translation type="unfinished">Diálogo de Contrasinal</translation>
    </message>
    <message>
        <source>Enter passphrase</source>
        <translation type="unfinished">Introduce contrasinal</translation>
    </message>
    <message>
        <source>New passphrase</source>
        <translation type="unfinished">Novo contrasinal</translation>
    </message>
    <message>
        <source>Repeat new passphrase</source>
        <translation type="unfinished">Repite novo contrasinal</translation>
    </message>
    <message>
        <source>Show passphrase</source>
        <translation type="unfinished">Mostra frase contrasinal</translation>
    </message>
    <message>
        <source>Encrypt wallet</source>
        <translation type="unfinished">Encriptar moedeiro</translation>
    </message>
    <message>
        <source>This operation needs your wallet passphrase to unlock the wallet.</source>
        <translation type="unfinished">Esta operación precisa o contrasinal do teu moedeiro para desbloquear o moedeiro.</translation>
    </message>
    <message>
        <source>Unlock wallet</source>
        <translation type="unfinished">Desbloquear moedeiro</translation>
    </message>
    <message>
        <source>Change passphrase</source>
        <translation type="unfinished">Cambiar contrasinal</translation>
    </message>
    <message>
        <source>Confirm wallet encryption</source>
        <translation type="unfinished">Confirmar encriptación de moedeiro</translation>
    </message>
    <message>
        <source>Warning: If you encrypt your wallet and lose your passphrase, you will &lt;b&gt;LOSE ALL OF YOUR PARTICL&lt;/b&gt;!</source>
        <translation type="unfinished">Precaución: Se encriptas o teu moedeiro e perdes o teu contrasinal, ti &lt;b&gt;PERDERÁS TÓDOLOS TEUS PARTICL&lt;/b&gt;!</translation>
    </message>
    <message>
        <source>Are you sure you wish to encrypt your wallet?</source>
        <translation type="unfinished">Estás seguro de que desexas encriptar o teu moedeiro?</translation>
    </message>
    <message>
        <source>Wallet encrypted</source>
        <translation type="unfinished">Moedeiro encriptado</translation>
    </message>
    <message>
        <source>Enter the new passphrase for the wallet.&lt;br/&gt;Please use a passphrase of &lt;b&gt;ten or more random characters&lt;/b&gt;, or &lt;b&gt;eight or more words&lt;/b&gt;.</source>
        <translation type="unfinished">Introduce unha nova frase contrasinal para a carteira.&lt;br/&gt;Por favor utiliza una frase contrasinal que &lt;b&gt;teña dez ou máis caracteres aleatorios&lt;/b&gt;, ou &lt;b&gt;oito ou máis palabras&lt;/b&gt;.</translation>
    </message>
    <message>
        <source>Enter the old passphrase and new passphrase for the wallet.</source>
        <translation type="unfinished">Introduce a frase contrasinal anterior mais a nova frase contrasinal para a carteira.</translation>
    </message>
    <message>
        <source>Remember that encrypting your wallet cannot fully protect your particl from being stolen by malware infecting your computer.</source>
        <translation type="unfinished">Recorda que encriptar a tua carteira non protexe completamente que os teus particl poidan ser roubados por malware que afecte ó teu computador.</translation>
    </message>
    <message>
        <source>Wallet to be encrypted</source>
        <translation type="unfinished">Carteira para ser encriptada</translation>
    </message>
    <message>
        <source>Your wallet is about to be encrypted. </source>
        <translation type="unfinished">A túa carteira vai a ser encriptada.</translation>
    </message>
    <message>
        <source>Your wallet is now encrypted. </source>
        <translation type="unfinished">A túa carteira está agora encriptada.</translation>
    </message>
    <message>
        <source>IMPORTANT: Any previous backups you have made of your wallet file should be replaced with the newly generated, encrypted wallet file. For security reasons, previous backups of the unencrypted wallet file will become useless as soon as you start using the new, encrypted wallet.</source>
        <translation type="unfinished">IMPORTANTE: Calquera copia de seguridade previa que fixeses do teu arquivo de moedeiro debería ser substituída polo recén xerado arquivo encriptado de moedeiro. Por razóns de seguridade, as copias de seguridade previas de un arquivo de moedeiro desencriptado tornaránse inútiles no momento no que comeces a emprega-lo novo, encriptado, moedeiro.</translation>
    </message>
    <message>
        <source>Wallet encryption failed</source>
        <translation type="unfinished">Encriptación de moedeiro fallida</translation>
    </message>
    <message>
        <source>Wallet encryption failed due to an internal error. Your wallet was not encrypted.</source>
        <translation type="unfinished">A encriptación do moedeiro fallou por mor dun erro interno. O teu moedeiro non foi encriptado.</translation>
    </message>
    <message>
        <source>The supplied passphrases do not match.</source>
        <translation type="unfinished">Os contrasinais suministrados non coinciden.</translation>
    </message>
    <message>
        <source>Wallet unlock failed</source>
        <translation type="unfinished">Desbloqueo de moedeiro fallido</translation>
    </message>
    <message>
        <source>The passphrase entered for the wallet decryption was incorrect.</source>
        <translation type="unfinished">O contrasinal introducido para a desencriptación do moedeiro foi incorrecto.</translation>
    </message>
    <message>
        <source>Wallet passphrase was successfully changed.</source>
        <translation type="unfinished">Cambiouse con éxito o contrasinal do moedeiro.</translation>
    </message>
    <message>
        <source>Warning: The Caps Lock key is on!</source>
        <translation type="unfinished">Aviso: O Bloqueo de Maiúsculas está activo!</translation>
    </message>
</context>
<context>
    <name>BanTableModel</name>
    <message>
        <source>IP/Netmask</source>
        <translation type="unfinished">IP/Máscara de rede</translation>
    </message>
    <message>
        <source>Banned Until</source>
        <translation type="unfinished">Vedado ata</translation>
    </message>
</context>
<context>
    <name>BitcoinApplication</name>
    <message>
        <source>Internal error</source>
        <translation type="unfinished">Erro interno</translation>
    </message>
    </context>
<context>
    <name>QObject</name>
    <message>
        <source>unknown</source>
        <translation type="unfinished">descoñecido</translation>
    </message>
    <message>
        <source>Amount</source>
        <translation type="unfinished">Cantidade</translation>
    </message>
    <message numerus="yes">
        <source>%n second(s)</source>
        <translation type="unfinished">
            <numerusform />
            <numerusform />
        </translation>
    </message>
    <message numerus="yes">
        <source>%n minute(s)</source>
        <translation type="unfinished">
            <numerusform />
            <numerusform />
        </translation>
    </message>
    <message numerus="yes">
        <source>%n hour(s)</source>
        <translation type="unfinished">
            <numerusform />
            <numerusform />
        </translation>
    </message>
    <message numerus="yes">
        <source>%n day(s)</source>
        <translation type="unfinished">
            <numerusform />
            <numerusform />
        </translation>
    </message>
    <message numerus="yes">
        <source>%n week(s)</source>
        <translation type="unfinished">
            <numerusform />
            <numerusform />
        </translation>
    </message>
    <message numerus="yes">
        <source>%n year(s)</source>
        <translation type="unfinished">
            <numerusform />
            <numerusform />
        </translation>
    </message>
    </context>
<context>
    <name>BitcoinGUI</name>
    <message>
        <source>&amp;Overview</source>
        <translation type="unfinished">&amp;Vista xeral</translation>
    </message>
    <message>
        <source>Show general overview of wallet</source>
        <translation type="unfinished">Amosar vista xeral do moedeiro</translation>
    </message>
    <message>
        <source>&amp;Transactions</source>
        <translation type="unfinished">&amp;Transaccións</translation>
    </message>
    <message>
        <source>Browse transaction history</source>
        <translation type="unfinished">Navegar historial de transaccións</translation>
    </message>
    <message>
        <source>E&amp;xit</source>
        <translation type="unfinished">&amp;Saír</translation>
    </message>
    <message>
        <source>Quit application</source>
        <translation type="unfinished">Saír da aplicación</translation>
    </message>
    <message>
        <source>&amp;About %1</source>
        <translation type="unfinished">&amp;A cerca de %1</translation>
    </message>
    <message>
        <source>Show information about %1</source>
        <translation type="unfinished">Mostra información acerca de %1</translation>
    </message>
    <message>
        <source>About &amp;Qt</source>
        <translation type="unfinished">Acerca de &amp;Qt</translation>
    </message>
    <message>
        <source>Show information about Qt</source>
        <translation type="unfinished">Amosar información acerca de Qt</translation>
    </message>
    <message>
        <source>Modify configuration options for %1</source>
        <translation type="unfinished">Modifica as opcións de configuración de %1</translation>
    </message>
    <message>
        <source>Create a new wallet</source>
        <translation type="unfinished">Crear unha nova carteira</translation>
    </message>
    <message>
        <source>&amp;Minimize</source>
        <translation type="unfinished">&amp;Minimizar</translation>
    </message>
    <message>
        <source>Wallet:</source>
        <translation type="unfinished">Moedeiro:</translation>
    </message>
    <message>
        <source>Network activity disabled.</source>
        <extracomment>A substring of the tooltip.</extracomment>
        <translation type="unfinished">Actividade da rede desactivada.</translation>
    </message>
    <message>
        <source>Proxy is &lt;b&gt;enabled&lt;/b&gt;: %1</source>
        <translation type="unfinished">Proxy &lt;b&gt;activado&lt;/b&gt;: %1</translation>
    </message>
    <message>
        <source>Send coins to a Particl address</source>
        <translation type="unfinished">Enviar moedas a unha dirección Particl</translation>
    </message>
    <message>
        <source>Backup wallet to another location</source>
        <translation type="unfinished">Facer copia de seguridade do moedeiro noutra localización</translation>
    </message>
    <message>
        <source>Change the passphrase used for wallet encryption</source>
        <translation type="unfinished">Cambiar o contrasinal empregado para a encriptación do moedeiro</translation>
    </message>
    <message>
        <source>&amp;Send</source>
        <translation type="unfinished">&amp;Enviar</translation>
    </message>
    <message>
        <source>&amp;Receive</source>
        <translation type="unfinished">&amp;Recibir</translation>
    </message>
    <message>
        <source>&amp;Options…</source>
        <translation type="unfinished">&amp;Opcións...</translation>
    </message>
    <message>
        <source>Encrypt the private keys that belong to your wallet</source>
        <translation type="unfinished">Encriptar as claves privadas que pertencen ao teu moedeiro</translation>
    </message>
    <message>
        <source>Sign messages with your Particl addresses to prove you own them</source>
        <translation type="unfinished">Asina mensaxes cos teus enderezos Particl para probar que che pertencen</translation>
    </message>
    <message>
        <source>&amp;Verify message…</source>
        <translation type="unfinished">&amp;Verifica a mensaxe...</translation>
    </message>
    <message>
        <source>Verify messages to ensure they were signed with specified Particl addresses</source>
        <translation type="unfinished">Verifica mensaxes para asegurar que foron asinados con enderezos Particl específicos.</translation>
    </message>
    <message>
        <source>&amp;File</source>
        <translation type="unfinished">&amp;Arquivo</translation>
    </message>
    <message>
        <source>&amp;Settings</source>
        <translation type="unfinished">Axus&amp;tes</translation>
    </message>
    <message>
        <source>&amp;Help</source>
        <translation type="unfinished">A&amp;xuda</translation>
    </message>
    <message>
        <source>Tabs toolbar</source>
        <translation type="unfinished">Barra de ferramentas</translation>
    </message>
    <message>
        <source>Request payments (generates QR codes and particl: URIs)</source>
        <translation type="unfinished">Solicitar pagamentos (xera códigos QR e particl: URIs)</translation>
    </message>
    <message>
        <source>Show the list of used sending addresses and labels</source>
        <translation type="unfinished">Amosar a listaxe de enderezos e etiquetas usadas para enviar</translation>
    </message>
    <message>
        <source>Show the list of used receiving addresses and labels</source>
        <translation type="unfinished">Amosar a listaxe de etiquetas e enderezos usadas para recibir</translation>
    </message>
    <message>
        <source>&amp;Command-line options</source>
        <translation type="unfinished">Opcións da liña de comandos</translation>
    </message>
    <message numerus="yes">
        <source>Processed %n block(s) of transaction history.</source>
        <translation type="unfinished">
            <numerusform />
            <numerusform />
        </translation>
    </message>
    <message>
        <source>%1 behind</source>
        <translation type="unfinished">%1 detrás</translation>
    </message>
    <message>
        <source>Last received block was generated %1 ago.</source>
        <translation type="unfinished">O último bloque recibido foi xerado fai %1.</translation>
    </message>
    <message>
        <source>Transactions after this will not yet be visible.</source>
        <translation type="unfinished">As transaccións despois desta non serán aínda visibles.</translation>
    </message>
    <message>
        <source>Error</source>
        <translation type="unfinished">Erro</translation>
    </message>
    <message>
        <source>Warning</source>
        <translation type="unfinished">Aviso</translation>
    </message>
    <message>
        <source>Information</source>
        <translation type="unfinished">Información</translation>
    </message>
    <message>
        <source>Up to date</source>
        <translation type="unfinished">Actualizado</translation>
    </message>
    <message>
        <source>Node window</source>
        <translation type="unfinished">Xanela de Nodo</translation>
    </message>
    <message>
        <source>Open node debugging and diagnostic console</source>
        <translation type="unfinished">Abre a consola de depuración e diagnostico do nodo</translation>
    </message>
    <message>
        <source>&amp;Sending addresses</source>
        <translation type="unfinished">&amp;Enderezos de envío</translation>
    </message>
    <message>
        <source>&amp;Receiving addresses</source>
        <translation type="unfinished">&amp;Enderezos de recepción</translation>
    </message>
    <message>
        <source>Open a particl: URI</source>
        <translation type="unfinished">Abre una URI de Particl</translation>
    </message>
    <message>
        <source>Open Wallet</source>
        <translation type="unfinished">Abrir Moedeiro</translation>
    </message>
    <message>
        <source>Open a wallet</source>
        <translation type="unfinished">Abrir un moedeiro</translation>
    </message>
    <message>
        <source>Close wallet</source>
        <translation type="unfinished">Pechar moedeiro</translation>
    </message>
    <message>
        <source>Show the %1 help message to get a list with possible Particl command-line options</source>
        <translation type="unfinished">Mostra a %1 mensaxe de axuda para obter unha lista cas posibles opcións de línea de comando de Particl </translation>
    </message>
    <message>
        <source>default wallet</source>
        <translation type="unfinished">moedeiro por defecto</translation>
    </message>
    <message>
        <source>No wallets available</source>
        <translation type="unfinished">Non hai moedeiros dispoñíbeis</translation>
    </message>
    <message>
        <source>Wallet Name</source>
        <extracomment>Label of the input field where the name of the wallet is entered.</extracomment>
        <translation type="unfinished">Nome da Carteira</translation>
    </message>
    <message>
        <source>&amp;Window</source>
        <translation type="unfinished">&amp;Xanela</translation>
    </message>
    <message>
        <source>Main Window</source>
        <translation type="unfinished">Xanela Principal</translation>
    </message>
    <message>
        <source>%1 client</source>
        <translation type="unfinished">%1 cliente</translation>
    </message>
    <message numerus="yes">
        <source>%n active connection(s) to Particl network.</source>
        <extracomment>A substring of the tooltip.</extracomment>
        <translation type="unfinished">
            <numerusform />
            <numerusform />
        </translation>
    </message>
    <message>
        <source>Warning: %1</source>
        <translation type="unfinished">Aviso: %1</translation>
    </message>
    <message>
        <source>Date: %1
</source>
        <translation type="unfinished">Data: %1
</translation>
    </message>
    <message>
        <source>Amount: %1
</source>
        <translation type="unfinished">Cantidade: %1
</translation>
    </message>
    <message>
        <source>Wallet: %1
</source>
        <translation type="unfinished">Carteira: %1
</translation>
    </message>
    <message>
        <source>Type: %1
</source>
        <translation type="unfinished">Escribe: %1
</translation>
    </message>
    <message>
        <source>Label: %1
</source>
        <translation type="unfinished">Etiqueta: %1
</translation>
    </message>
    <message>
        <source>Address: %1
</source>
        <translation type="unfinished">Enderezo: %1
</translation>
    </message>
    <message>
        <source>Sent transaction</source>
        <translation type="unfinished">Transacción enviada</translation>
    </message>
    <message>
        <source>Incoming transaction</source>
        <translation type="unfinished">Transacción entrante</translation>
    </message>
    <message>
        <source>HD key generation is &lt;b&gt;enabled&lt;/b&gt;</source>
        <translation type="unfinished">A xeración de clave HD está &lt;b&gt;activada&lt;/b&gt;</translation>
    </message>
    <message>
        <source>HD key generation is &lt;b&gt;disabled&lt;/b&gt;</source>
        <translation type="unfinished">A xeración de clave HD está &lt;b&gt;desactivada&lt;/b&gt;</translation>
    </message>
    <message>
        <source>Private key &lt;b&gt;disabled&lt;/b&gt;</source>
        <translation type="unfinished">Clave privada &lt;b&gt;desactivada&lt;/b&gt;</translation>
    </message>
    <message>
        <source>Wallet is &lt;b&gt;encrypted&lt;/b&gt; and currently &lt;b&gt;unlocked&lt;/b&gt;</source>
        <translation type="unfinished">O moedeiro está &lt;b&gt;encriptado&lt;/b&gt; e actualmente &lt;b&gt;desbloqueado&lt;/b&gt;</translation>
    </message>
    <message>
        <source>Wallet is &lt;b&gt;encrypted&lt;/b&gt; and currently &lt;b&gt;locked&lt;/b&gt;</source>
        <translation type="unfinished">O moedeiro está &lt;b&gt;encriptado&lt;/b&gt; e actualmente &lt;b&gt;bloqueado&lt;/b&gt;</translation>
    </message>
    <message>
        <source>Original message:</source>
        <translation type="unfinished">Mensaxe orixinal:</translation>
    </message>
</context>
<context>
    <name>CoinControlDialog</name>
    <message>
        <source>Coin Selection</source>
        <translation type="unfinished">Selección de moeda</translation>
    </message>
    <message>
        <source>Quantity:</source>
        <translation type="unfinished">Cantidade:</translation>
    </message>
    <message>
        <source>Amount:</source>
        <translation type="unfinished">Importe:</translation>
    </message>
    <message>
        <source>Fee:</source>
        <translation type="unfinished">Taxa:</translation>
    </message>
    <message>
        <source>After Fee:</source>
        <translation type="unfinished">Despois de taxas:</translation>
    </message>
    <message>
        <source>Change:</source>
        <translation type="unfinished">Cambiar:</translation>
    </message>
    <message>
        <source>(un)select all</source>
        <translation type="unfinished">(des)selecciona todo</translation>
    </message>
    <message>
        <source>Tree mode</source>
        <translation type="unfinished">Modo árbore</translation>
    </message>
    <message>
        <source>List mode</source>
        <translation type="unfinished">Modo lista</translation>
    </message>
    <message>
        <source>Amount</source>
        <translation type="unfinished">Cantidade</translation>
    </message>
    <message>
        <source>Received with label</source>
        <translation type="unfinished">Recibida con etiqueta</translation>
    </message>
    <message>
        <source>Received with address</source>
        <translation type="unfinished">Recibida con enderezo</translation>
    </message>
    <message>
        <source>Date</source>
        <translation type="unfinished">Data</translation>
    </message>
    <message>
        <source>Confirmations</source>
        <translation type="unfinished">Confirmacións</translation>
    </message>
    <message>
        <source>Confirmed</source>
        <translation type="unfinished">Confirmado</translation>
    </message>
    <message>
        <source>Copy amount</source>
        <translation type="unfinished">Copiar cantidade</translation>
    </message>
    <message>
        <source>&amp;Copy address</source>
        <translation type="unfinished">&amp;Copiar enderezo</translation>
    </message>
    <message>
        <source>Copy quantity</source>
        <translation type="unfinished">Copiar cantidade</translation>
    </message>
    <message>
        <source>Copy fee</source>
        <translation type="unfinished">Copiar pago</translation>
    </message>
    <message>
        <source>Copy after fee</source>
        <translation type="unfinished">Copiar despóis do pago</translation>
    </message>
    <message>
        <source>Copy bytes</source>
        <translation type="unfinished">Copiar bytes</translation>
    </message>
    <message>
        <source>Copy change</source>
        <translation type="unfinished">Copiar cambio</translation>
    </message>
    <message>
        <source>(%1 locked)</source>
        <translation type="unfinished">(%1 bloqueado)</translation>
    </message>
    <message>
        <source>Can vary +/- %1 satoshi(s) per input.</source>
        <translation type="unfinished">Pode variar +/- %1 satoshi(s) por entrada.</translation>
    </message>
    <message>
        <source>(no label)</source>
        <translation type="unfinished">(sen etiqueta)</translation>
    </message>
    <message>
        <source>change from %1 (%2)</source>
        <translation type="unfinished">Cambia de %1 a (%2)</translation>
    </message>
    <message>
        <source>(change)</source>
        <translation type="unfinished">(cambio)</translation>
    </message>
</context>
<context>
    <name>CreateWalletActivity</name>
    <message>
        <source>Create Wallet</source>
        <extracomment>Title of window indicating the progress of creation of a new wallet.</extracomment>
        <translation type="unfinished">Crea unha Carteira</translation>
    </message>
    <message>
        <source>Create wallet failed</source>
        <translation type="unfinished">Creación de carteira fallida</translation>
    </message>
    <message>
        <source>Create wallet warning</source>
        <translation type="unfinished">Creación de carteira con aviso</translation>
    </message>
    </context>
<context>
    <name>OpenWalletActivity</name>
    <message>
        <source>default wallet</source>
        <translation type="unfinished">moedeiro por defecto</translation>
    </message>
    <message>
        <source>Open Wallet</source>
        <extracomment>Title of window indicating the progress of opening of a wallet.</extracomment>
        <translation type="unfinished">Abrir Moedeiro</translation>
    </message>
    </context>
<context>
    <name>WalletController</name>
    <message>
        <source>Close wallet</source>
        <translation type="unfinished">Pechar moedeiro</translation>
    </message>
    </context>
<context>
    <name>CreateWalletDialog</name>
    <message>
        <source>Create Wallet</source>
        <translation type="unfinished">Crea unha Carteira</translation>
    </message>
    <message>
        <source>Wallet Name</source>
        <translation type="unfinished">Nome da Carteira</translation>
    </message>
    <message>
        <source>Wallet</source>
        <translation type="unfinished">Moedeiro</translation>
    </message>
    <message>
        <source>Encrypt the wallet. The wallet will be encrypted with a passphrase of your choice.</source>
        <translation type="unfinished">Encripta a carteira. A carteira sera encriptada cunha frase contrasinal que tú elixas.</translation>
    </message>
    <message>
        <source>Encrypt Wallet</source>
        <translation type="unfinished">Encriptar Carteira</translation>
    </message>
    <message>
        <source>Advanced Options</source>
        <translation type="unfinished">Opcións avanzadas</translation>
    </message>
    <message>
        <source>Disable private keys for this wallet. Wallets with private keys disabled will have no private keys and cannot have an HD seed or imported private keys. This is ideal for watch-only wallets.</source>
        <translation type="unfinished">Desactiva as claves privadas para esta carteira. Carteiras con claves privadas desactivadas non terán claves privadas e polo tanto non poderan ter unha semente HD ou claves privadas importadas. Esto é ideal para carteiras de solo visualización.</translation>
    </message>
    <message>
        <source>Disable Private Keys</source>
        <translation type="unfinished">Desactivar Claves Privadas</translation>
    </message>
    <message>
        <source>Make a blank wallet. Blank wallets do not initially have private keys or scripts. Private keys and addresses can be imported, or an HD seed can be set, at a later time.</source>
        <translation type="unfinished">Crear unha Carteira en blanco. As carteiras en blanco non teñen inicialmente claves privadas ou scripts. As claves privadas poden ser importadas ou unha semente HD poder ser configurada, máis adiante.</translation>
    </message>
    <message>
        <source>Make Blank Wallet</source>
        <translation type="unfinished">Crea unha Carteira en Blanco</translation>
    </message>
    <message>
        <source>Create</source>
        <translation type="unfinished">Crea</translation>
    </message>
    </context>
<context>
    <name>EditAddressDialog</name>
    <message>
        <source>Edit Address</source>
        <translation type="unfinished">Modificar Enderezo</translation>
    </message>
    <message>
        <source>&amp;Label</source>
        <translation type="unfinished">&amp;Etiqueta</translation>
    </message>
    <message>
        <source>The label associated with this address list entry</source>
        <translation type="unfinished">A etiqueta asociada con esta entrada da listaxe de enderezos</translation>
    </message>
    <message>
        <source>The address associated with this address list entry. This can only be modified for sending addresses.</source>
        <translation type="unfinished">O enderezo asociado con esta entrada na listaxe de enderezos. Esta so pode ser modificada por enderezos para enviar.</translation>
    </message>
    <message>
        <source>&amp;Address</source>
        <translation type="unfinished">&amp;Enderezo</translation>
    </message>
    <message>
        <source>New sending address</source>
        <translation type="unfinished">Nova dirección para enviar</translation>
    </message>
    <message>
        <source>Edit receiving address</source>
        <translation type="unfinished">Modificar dirección para recibir</translation>
    </message>
    <message>
        <source>Edit sending address</source>
        <translation type="unfinished">Modificar dirección para enviar</translation>
    </message>
    <message>
        <source>The entered address "%1" is not a valid Particl address.</source>
        <translation type="unfinished">A dirección introducida '%1' non é unha dirección Particl válida.</translation>
    </message>
    <message>
        <source>Address "%1" already exists as a receiving address with label "%2" and so cannot be added as a sending address.</source>
        <translation type="unfinished">O enderezo "%1" xa existe como un enderezo de recepción ca etiqueta "%2" polo que non pode ser añadido como un enderezo de envío.</translation>
    </message>
    <message>
        <source>The entered address "%1" is already in the address book with label "%2".</source>
        <translation type="unfinished">O enderezo introducido "%1" xa existe na axenda de enderezos ca etiqueta "%2".</translation>
    </message>
    <message>
        <source>Could not unlock wallet.</source>
        <translation type="unfinished">Non se puido desbloquear o moedeiro.</translation>
    </message>
    <message>
        <source>New key generation failed.</source>
        <translation type="unfinished">A xeración de nova clave fallou.</translation>
    </message>
</context>
<context>
    <name>FreespaceChecker</name>
    <message>
        <source>A new data directory will be created.</source>
        <translation type="unfinished">Crearáse un novo directorio de datos.</translation>
    </message>
    <message>
        <source>name</source>
        <translation type="unfinished">nome</translation>
    </message>
    <message>
        <source>Directory already exists. Add %1 if you intend to create a new directory here.</source>
        <translation type="unfinished">O directorio xa existe. Engade %1 se queres crear un novo directorio aquí.</translation>
    </message>
    <message>
        <source>Path already exists, and is not a directory.</source>
        <translation type="unfinished">A ruta xa existe e non é un directorio.</translation>
    </message>
    <message>
        <source>Cannot create data directory here.</source>
        <translation type="unfinished">Non se pode crear directorio de datos aquí</translation>
    </message>
</context>
<context>
    <name>Intro</name>
    <message numerus="yes">
        <source>%n GB of space available</source>
        <translation type="unfinished">
            <numerusform />
            <numerusform />
        </translation>
    </message>
    <message numerus="yes">
        <source>(of %n GB needed)</source>
        <translation type="unfinished">
            <numerusform>(of %n GB needed)</numerusform>
            <numerusform>(of %n GB needed)</numerusform>
        </translation>
    </message>
    <message numerus="yes">
        <source>(%n GB needed for full chain)</source>
        <translation type="unfinished">
            <numerusform>(%n GB needed for full chain)</numerusform>
            <numerusform>(%n GB needed for full chain)</numerusform>
        </translation>
    </message>
    <message numerus="yes">
        <source>(sufficient to restore backups %n day(s) old)</source>
        <extracomment>Explanatory text on the capability of the current prune target.</extracomment>
        <translation type="unfinished">
            <numerusform />
            <numerusform />
        </translation>
    </message>
    <message>
        <source>Error</source>
        <translation type="unfinished">Erro</translation>
    </message>
    <message>
        <source>Welcome</source>
        <translation type="unfinished">Benvido</translation>
    </message>
    <message>
        <source>Welcome to %1.</source>
        <translation type="unfinished">Benvido a %1.</translation>
    </message>
    <message>
        <source>Use the default data directory</source>
        <translation type="unfinished">Empregar o directorio de datos por defecto</translation>
    </message>
    <message>
        <source>Use a custom data directory:</source>
        <translation type="unfinished">Empregar un directorio de datos personalizado</translation>
    </message>
</context>
<context>
    <name>HelpMessageDialog</name>
    <message>
        <source>version</source>
        <translation type="unfinished">versión</translation>
    </message>
    <message>
        <source>Command-line options</source>
        <translation type="unfinished">Opcións da liña de comandos</translation>
    </message>
</context>
<context>
    <name>ModalOverlay</name>
    <message>
        <source>Form</source>
        <translation type="unfinished">Formulario</translation>
    </message>
    <message>
        <source>Unknown…</source>
        <translation type="unfinished">Descoñecido...</translation>
    </message>
    <message>
        <source>Last block time</source>
        <translation type="unfinished">Hora do último bloque</translation>
    </message>
    </context>
<context>
    <name>OpenURIDialog</name>
    <message>
        <source>Paste address from clipboard</source>
        <extracomment>Tooltip text for button that allows you to paste an address that is in your clipboard.</extracomment>
        <translation type="unfinished">Pegar enderezo dende portapapeis</translation>
    </message>
</context>
<context>
    <name>OptionsDialog</name>
    <message>
        <source>Options</source>
        <translation type="unfinished">Opcións</translation>
    </message>
    <message>
        <source>&amp;Main</source>
        <translation type="unfinished">&amp;Principal</translation>
    </message>
    <message>
        <source>Reset all client options to default.</source>
        <translation type="unfinished">Restaurar todas as opcións de cliente ás por defecto</translation>
    </message>
    <message>
        <source>&amp;Reset Options</source>
        <translation type="unfinished">Opcións de &amp;Restaurar</translation>
    </message>
    <message>
        <source>&amp;Network</source>
        <translation type="unfinished">&amp;Rede</translation>
    </message>
    <message>
        <source>W&amp;allet</source>
        <translation type="unfinished">Moedeiro</translation>
    </message>
    <message>
        <source>Expert</source>
        <translation type="unfinished">Experto</translation>
    </message>
    <message>
        <source>Automatically open the Particl client port on the router. This only works when your router supports UPnP and it is enabled.</source>
        <translation type="unfinished">Abrir automáticamente o porto do cliente Particl no router. Esto so funciona se o teu router soporta UPnP e está habilitado.</translation>
    </message>
    <message>
        <source>Map port using &amp;UPnP</source>
        <translation type="unfinished">Mapear porto empregando &amp;UPnP</translation>
    </message>
    <message>
        <source>Proxy &amp;IP:</source>
        <translation type="unfinished">&amp;IP do Proxy:</translation>
    </message>
    <message>
        <source>&amp;Port:</source>
        <translation type="unfinished">&amp;Porto:</translation>
    </message>
    <message>
        <source>Port of the proxy (e.g. 9050)</source>
        <translation type="unfinished">Porto do proxy (exemplo: 9050)</translation>
    </message>
    <message>
        <source>&amp;Window</source>
        <translation type="unfinished">&amp;Xanela</translation>
    </message>
    <message>
        <source>Show only a tray icon after minimizing the window.</source>
        <translation type="unfinished">Amosar so unha icona na bandexa tras minimizar a xanela.</translation>
    </message>
    <message>
        <source>&amp;Minimize to the tray instead of the taskbar</source>
        <translation type="unfinished">&amp;Minimizar á bandexa en lugar de á barra de tarefas.</translation>
    </message>
    <message>
        <source>M&amp;inimize on close</source>
        <translation type="unfinished">M&amp;inimizar ao pechar</translation>
    </message>
    <message>
        <source>&amp;Display</source>
        <translation type="unfinished">&amp;Visualización</translation>
    </message>
    <message>
        <source>User Interface &amp;language:</source>
        <translation type="unfinished">&amp;Linguaxe de interface de usuario:</translation>
    </message>
    <message>
        <source>&amp;Unit to show amounts in:</source>
        <translation type="unfinished">&amp;Unidade na que amosar as cantidades:</translation>
    </message>
    <message>
        <source>Choose the default subdivision unit to show in the interface and when sending coins.</source>
        <translation type="unfinished">Escolle a unidade de subdivisión por defecto para amosar na interface e ao enviar moedas.</translation>
    </message>
    <message>
        <source>&amp;Cancel</source>
        <translation type="unfinished">&amp;Cancelar</translation>
    </message>
    <message>
        <source>default</source>
        <translation type="unfinished">por defecto</translation>
    </message>
    <message>
        <source>Confirm options reset</source>
        <extracomment>Window title text of pop-up window shown when the user has chosen to reset options.</extracomment>
        <translation type="unfinished">Confirmar opcións de restaurar</translation>
    </message>
    <message>
        <source>Configuration options</source>
        <extracomment>Window title text of pop-up box that allows opening up of configuration file.</extracomment>
        <translation type="unfinished">Opcións de configuración</translation>
    </message>
    <message>
        <source>Continue</source>
        <translation type="unfinished">Continuar</translation>
    </message>
    <message>
        <source>Error</source>
        <translation type="unfinished">Erro</translation>
    </message>
    <message>
        <source>The configuration file could not be opened.</source>
        <translation type="unfinished">O arquivo de configuración non puido ser aberto.</translation>
    </message>
    <message>
        <source>This change would require a client restart.</source>
        <translation type="unfinished">Este cambio requeriría un reinicio do cliente.</translation>
    </message>
    <message>
        <source>The supplied proxy address is invalid.</source>
        <translation type="unfinished">O enderezo de proxy suministrado é inválido.</translation>
    </message>
</context>
<context>
    <name>OverviewPage</name>
    <message>
        <source>Form</source>
        <translation type="unfinished">Formulario</translation>
    </message>
    <message>
        <source>The displayed information may be out of date. Your wallet automatically synchronizes with the Particl network after a connection is established, but this process has not completed yet.</source>
        <translation type="unfinished">A información amosada por estar desactualizada. O teu moedeiro sincronízase automáticamente coa rede Particl despois de que se estableza unha conexión, mais este proceso non está todavía rematado.</translation>
    </message>
    <message>
        <source>Your current spendable balance</source>
        <translation type="unfinished">O teu balance actualmente dispoñible</translation>
    </message>
    <message>
        <source>Total of transactions that have yet to be confirmed, and do not yet count toward the spendable balance</source>
        <translation type="unfinished">Total de transaccións que aínda teñen que ser confirmadas, e non contan todavía dentro do balance gastable</translation>
    </message>
    <message>
        <source>Immature:</source>
        <translation type="unfinished">Inmaduro:</translation>
    </message>
    <message>
        <source>Mined balance that has not yet matured</source>
        <translation type="unfinished">O balance minado todavía non madurou</translation>
    </message>
    <message>
        <source>Your current total balance</source>
        <translation type="unfinished">O teu balance actual total</translation>
    </message>
    <message>
        <source>Recent transactions</source>
        <translation type="unfinished">Transaccións recentes</translation>
    </message>
    </context>
<context>
    <name>PSBTOperationsDialog</name>
    <message>
        <source>Save…</source>
        <translation type="unfinished">Gardar...</translation>
    </message>
    <message>
        <source>Close</source>
        <translation type="unfinished">Pechar</translation>
    </message>
    <message>
        <source>own address</source>
        <translation type="unfinished">dirección propia</translation>
    </message>
    </context>
<context>
    <name>PaymentServer</name>
    <message>
        <source>Payment request error</source>
        <translation type="unfinished">Erro na solicitude de pagamento</translation>
    </message>
    <message>
        <source>URI handling</source>
        <translation type="unfinished">Manexo de URI</translation>
    </message>
    </context>
<context>
    <name>PeerTableModel</name>
    <message>
        <source>Address</source>
        <extracomment>Title of Peers Table column which contains the IP/Onion/I2P address of the connected peer.</extracomment>
        <translation type="unfinished">Enderezo</translation>
    </message>
    <message>
        <source>Type</source>
        <extracomment>Title of Peers Table column which describes the type of peer connection. The "type" describes why the connection exists.</extracomment>
        <translation type="unfinished">Tipo</translation>
    </message>
    <message>
        <source>Network</source>
        <extracomment>Title of Peers Table column which states the network the peer connected through.</extracomment>
        <translation type="unfinished">Rede</translation>
    </message>
    </context>
<context>
    <name>QRImageWidget</name>
    <message>
        <source>&amp;Save Image…</source>
        <translation type="unfinished">&amp;Gardar Imaxe...</translation>
    </message>
    <message>
        <source>&amp;Copy Image</source>
        <translation type="unfinished">&amp;Copiar Imaxe</translation>
    </message>
    <message>
        <source>Resulting URI too long, try to reduce the text for label / message.</source>
        <translation type="unfinished">A URI resultante é demasiado larga, tenta reducir o texto para a etiqueta / mensaxe.</translation>
    </message>
    <message>
        <source>Error encoding URI into QR Code.</source>
        <translation type="unfinished">Erro codificando URI nun Código QR.</translation>
    </message>
    <message>
        <source>Save QR Code</source>
        <translation type="unfinished">Gardar Código QR</translation>
    </message>
    </context>
<context>
    <name>RPCConsole</name>
    <message>
        <source>Client version</source>
        <translation type="unfinished">Versión do cliente</translation>
    </message>
    <message>
        <source>&amp;Information</source>
        <translation type="unfinished">&amp;Información</translation>
    </message>
    <message>
        <source>Startup time</source>
        <translation type="unfinished">Tempo de arranque</translation>
    </message>
    <message>
        <source>Network</source>
        <translation type="unfinished">Rede</translation>
    </message>
    <message>
        <source>Number of connections</source>
        <translation type="unfinished">Número de conexións</translation>
    </message>
    <message>
        <source>Block chain</source>
        <translation type="unfinished">Cadea de bloques</translation>
    </message>
    <message>
        <source>Node window</source>
        <translation type="unfinished">Xanela de Nodo</translation>
    </message>
    <message>
        <source>Last block time</source>
        <translation type="unfinished">Hora do último bloque</translation>
    </message>
    <message>
        <source>&amp;Open</source>
        <translation type="unfinished">&amp;Abrir</translation>
    </message>
    <message>
        <source>&amp;Console</source>
        <translation type="unfinished">&amp;Consola</translation>
    </message>
    <message>
        <source>&amp;Network Traffic</source>
        <translation type="unfinished">&amp;Tráfico de Rede</translation>
    </message>
    <message>
        <source>Totals</source>
        <translation type="unfinished">Totais</translation>
    </message>
    <message>
        <source>Debug log file</source>
        <translation type="unfinished">Arquivo de log de depuración</translation>
    </message>
    <message>
        <source>Clear console</source>
        <translation type="unfinished">Limpar consola</translation>
    </message>
    <message>
        <source>In:</source>
        <translation type="unfinished">Dentro:</translation>
    </message>
    <message>
        <source>Out:</source>
        <translation type="unfinished">Fóra:</translation>
    </message>
    <message>
        <source>&amp;Copy address</source>
        <extracomment>Context menu action to copy the address of a peer.</extracomment>
        <translation type="unfinished">&amp;Copiar enderezo</translation>
    </message>
    <message>
        <source>To</source>
        <translation type="unfinished">A</translation>
    </message>
    <message>
        <source>From</source>
        <translation type="unfinished">Dende</translation>
    </message>
    </context>
<context>
    <name>ReceiveCoinsDialog</name>
    <message>
        <source>&amp;Amount:</source>
        <translation type="unfinished">&amp;Cantidade:</translation>
    </message>
    <message>
        <source>&amp;Label:</source>
        <translation type="unfinished">&amp;Etiqueta:</translation>
    </message>
    <message>
        <source>&amp;Message:</source>
        <translation type="unfinished">&amp;Mensaxe:</translation>
    </message>
    <message>
        <source>&amp;Create new receiving address</source>
        <translation type="unfinished">&amp;Crear novo enderezo para recibir pagamentos</translation>
    </message>
    <message>
        <source>Clear all fields of the form.</source>
        <translation type="unfinished">Limpar tódolos campos do formulario</translation>
    </message>
    <message>
        <source>Clear</source>
        <translation type="unfinished">Limpar</translation>
    </message>
    <message>
        <source>Copy &amp;URI</source>
        <translation type="unfinished">Copiar &amp;URI</translation>
    </message>
    <message>
        <source>&amp;Copy address</source>
        <translation type="unfinished">&amp;Copiar enderezo</translation>
    </message>
    <message>
        <source>Could not unlock wallet.</source>
        <translation type="unfinished">Non se puido desbloquear o moedeiro.</translation>
    </message>
    </context>
<context>
    <name>ReceiveRequestDialog</name>
    <message>
        <source>Amount:</source>
        <translation type="unfinished">Importe:</translation>
    </message>
    <message>
        <source>Message:</source>
        <translation type="unfinished">Mensaxe:</translation>
    </message>
    <message>
        <source>Wallet:</source>
        <translation type="unfinished">Moedeiro:</translation>
    </message>
    <message>
        <source>Copy &amp;URI</source>
        <translation type="unfinished">Copiar &amp;URI</translation>
    </message>
    <message>
        <source>Copy &amp;Address</source>
        <translation type="unfinished">Copiar &amp;Enderezo</translation>
    </message>
    <message>
        <source>&amp;Save Image…</source>
        <translation type="unfinished">&amp;Gardar Imaxe...</translation>
    </message>
    <message>
        <source>Payment information</source>
        <translation type="unfinished">Información de Pago</translation>
    </message>
    <message>
        <source>Request payment to %1</source>
        <translation type="unfinished">Solicitar pago a %1</translation>
    </message>
</context>
<context>
    <name>RecentRequestsTableModel</name>
    <message>
        <source>Date</source>
        <translation type="unfinished">Data</translation>
    </message>
    <message>
        <source>Label</source>
        <translation type="unfinished">Etiqueta</translation>
    </message>
    <message>
        <source>Message</source>
        <translation type="unfinished">Mensaxe</translation>
    </message>
    <message>
        <source>(no label)</source>
        <translation type="unfinished">(sen etiqueta)</translation>
    </message>
    </context>
<context>
    <name>SendCoinsDialog</name>
    <message>
        <source>Send Coins</source>
        <translation type="unfinished">Moedas Enviadas</translation>
    </message>
    <message>
        <source>Insufficient funds!</source>
        <translation type="unfinished">Fondos insuficientes</translation>
    </message>
    <message>
        <source>Quantity:</source>
        <translation type="unfinished">Cantidade:</translation>
    </message>
    <message>
        <source>Amount:</source>
        <translation type="unfinished">Importe:</translation>
    </message>
    <message>
        <source>Fee:</source>
        <translation type="unfinished">Taxa:</translation>
    </message>
    <message>
        <source>After Fee:</source>
        <translation type="unfinished">Despois de taxas:</translation>
    </message>
    <message>
        <source>Change:</source>
        <translation type="unfinished">Cambiar:</translation>
    </message>
    <message>
        <source>Transaction Fee:</source>
        <translation type="unfinished">Tarifa de transacción:</translation>
    </message>
    <message>
        <source>Send to multiple recipients at once</source>
        <translation type="unfinished">Enviar a múltiples receptores á vez</translation>
    </message>
    <message>
        <source>Add &amp;Recipient</source>
        <translation type="unfinished">Engadir &amp;Receptor</translation>
    </message>
    <message>
        <source>Clear all fields of the form.</source>
        <translation type="unfinished">Limpar tódolos campos do formulario</translation>
    </message>
    <message>
        <source>Clear &amp;All</source>
        <translation type="unfinished">Limpar &amp;Todo</translation>
    </message>
    <message>
        <source>Confirm the send action</source>
        <translation type="unfinished">Confirmar a acción de envío</translation>
    </message>
    <message>
        <source>S&amp;end</source>
        <translation type="unfinished">&amp;Enviar</translation>
    </message>
    <message>
        <source>Copy quantity</source>
        <translation type="unfinished">Copiar cantidade</translation>
    </message>
    <message>
        <source>Copy amount</source>
        <translation type="unfinished">Copiar cantidade</translation>
    </message>
    <message>
        <source>Copy fee</source>
        <translation type="unfinished">Copiar pago</translation>
    </message>
    <message>
        <source>Copy after fee</source>
        <translation type="unfinished">Copiar despóis do pago</translation>
    </message>
    <message>
        <source>Copy bytes</source>
        <translation type="unfinished">Copiar bytes</translation>
    </message>
    <message>
        <source>Copy change</source>
        <translation type="unfinished">Copiar cambio</translation>
    </message>
    <message>
        <source>%1 to %2</source>
        <translation type="unfinished">%1 a %2</translation>
    </message>
    <message>
        <source>Transaction fee</source>
        <translation type="unfinished">Tarifa de transacción</translation>
    </message>
    <message>
        <source>Confirm send coins</source>
        <translation type="unfinished">Confirmar envío de moedas</translation>
    </message>
    <message>
        <source>The amount to pay must be larger than 0.</source>
        <translation type="unfinished">A cantidade a pagar debe ser maior que 0.</translation>
    </message>
    <message>
        <source>The amount exceeds your balance.</source>
        <translation type="unfinished">A cantidade sobrepasa o teu balance.</translation>
    </message>
    <message>
        <source>The total exceeds your balance when the %1 transaction fee is included.</source>
        <translation type="unfinished">O total sobrepasa o teu balance cando se inclúe a tarifa de transacción %1.</translation>
    </message>
    <message numerus="yes">
        <source>Estimated to begin confirmation within %n block(s).</source>
        <translation type="unfinished">
            <numerusform />
            <numerusform />
        </translation>
    </message>
    <message>
        <source>Warning: Invalid Particl address</source>
        <translation type="unfinished">Atención:  Enderezo Particl non válido</translation>
    </message>
    <message>
        <source>Warning: Unknown change address</source>
        <translation type="unfinished">Atención: Enderezo de cambio desconocido</translation>
    </message>
    <message>
        <source>(no label)</source>
        <translation type="unfinished">(sen etiqueta)</translation>
    </message>
</context>
<context>
    <name>SendCoinsEntry</name>
    <message>
        <source>A&amp;mount:</source>
        <translation type="unfinished">&amp;Cantidade:</translation>
    </message>
    <message>
        <source>Pay &amp;To:</source>
        <translation type="unfinished">Pagar &amp;A:</translation>
    </message>
    <message>
        <source>&amp;Label:</source>
        <translation type="unfinished">&amp;Etiqueta:</translation>
    </message>
    <message>
        <source>Choose previously used address</source>
        <translation type="unfinished">Escoller dirección previamente usada</translation>
    </message>
    <message>
        <source>Paste address from clipboard</source>
        <translation type="unfinished">Pegar enderezo dende portapapeis</translation>
    </message>
    <message>
        <source>Remove this entry</source>
        <translation type="unfinished">Eliminar esta entrada</translation>
    </message>
    <message>
        <source>Message:</source>
        <translation type="unfinished">Mensaxe:</translation>
    </message>
    <message>
        <source>Enter a label for this address to add it to the list of used addresses</source>
        <translation type="unfinished">Introduce unha etiqueta para esta dirección para engadila á listaxe de direccións empregadas</translation>
    </message>
    </context>
<context>
    <name>SignVerifyMessageDialog</name>
    <message>
        <source>Signatures - Sign / Verify a Message</source>
        <translation type="unfinished">Sinaturas - Asinar / Verificar unha Mensaxe</translation>
    </message>
    <message>
        <source>&amp;Sign Message</source>
        <translation type="unfinished">&amp;Asinar Mensaxe</translation>
    </message>
    <message>
        <source>Choose previously used address</source>
        <translation type="unfinished">Escoller dirección previamente usada</translation>
    </message>
    <message>
        <source>Paste address from clipboard</source>
        <translation type="unfinished">Pegar enderezo dende portapapeis</translation>
    </message>
    <message>
        <source>Enter the message you want to sign here</source>
        <translation type="unfinished">Introduce a mensaxe que queres asinar aquí</translation>
    </message>
    <message>
        <source>Signature</source>
        <translation type="unfinished">Sinatura</translation>
    </message>
    <message>
        <source>Copy the current signature to the system clipboard</source>
        <translation type="unfinished">Copiar a sinatura actual ao portapapeis do sistema</translation>
    </message>
    <message>
        <source>Sign the message to prove you own this Particl address</source>
        <translation type="unfinished">Asina a mensaxe para probar que posúes este enderezo Particl</translation>
    </message>
    <message>
        <source>Sign &amp;Message</source>
        <translation type="unfinished">Asinar &amp;Mensaxe</translation>
    </message>
    <message>
        <source>Reset all sign message fields</source>
        <translation type="unfinished">Restaurar todos os campos de sinatura de mensaxe</translation>
    </message>
    <message>
        <source>Clear &amp;All</source>
        <translation type="unfinished">Limpar &amp;Todo</translation>
    </message>
    <message>
        <source>&amp;Verify Message</source>
        <translation type="unfinished">&amp;Verificar Mensaxe</translation>
    </message>
    <message>
        <source>Verify the message to ensure it was signed with the specified Particl address</source>
        <translation type="unfinished">Verificar a mensaxe para asegurar que foi asinada coa dirección Particl especificada</translation>
    </message>
    <message>
        <source>Verify &amp;Message</source>
        <translation type="unfinished">Verificar &amp;Mensaxe</translation>
    </message>
    <message>
        <source>Reset all verify message fields</source>
        <translation type="unfinished">Restaurar todos os campos de verificación de mensaxe</translation>
    </message>
    <message>
        <source>Click "Sign Message" to generate signature</source>
        <translation type="unfinished">Click en "Asinar Mensaxe" para xerar sinatura</translation>
    </message>
    <message>
        <source>The entered address is invalid.</source>
        <translation type="unfinished">A dirección introducida é inválida.</translation>
    </message>
    <message>
        <source>Please check the address and try again.</source>
        <translation type="unfinished">Por favor comproba a dirección e proba de novo.</translation>
    </message>
    <message>
        <source>The entered address does not refer to a key.</source>
        <translation type="unfinished">A dirección introducida non se refire a ninguna clave.</translation>
    </message>
    <message>
        <source>Wallet unlock was cancelled.</source>
        <translation type="unfinished">Cancelouse o desbloqueo do moedeiro.</translation>
    </message>
    <message>
        <source>Private key for the entered address is not available.</source>
        <translation type="unfinished">A clave privada da dirección introducida non está dispoñible.</translation>
    </message>
    <message>
        <source>Message signing failed.</source>
        <translation type="unfinished">Fallou a sinatura da mensaxe.</translation>
    </message>
    <message>
        <source>Message signed.</source>
        <translation type="unfinished">Mensaxe asinada.</translation>
    </message>
    <message>
        <source>The signature could not be decoded.</source>
        <translation type="unfinished">A sinatura non puido ser decodificada.</translation>
    </message>
    <message>
        <source>Please check the signature and try again.</source>
        <translation type="unfinished">Por favor revise a sinatura e probe de novo.</translation>
    </message>
    <message>
        <source>The signature did not match the message digest.</source>
        <translation type="unfinished">A sinatura non coincide co resumo da mensaxe.</translation>
    </message>
    <message>
        <source>Message verification failed.</source>
        <translation type="unfinished">A verificación da mensaxe fallou.</translation>
    </message>
    <message>
        <source>Message verified.</source>
        <translation type="unfinished">Mensaxe verificada.</translation>
    </message>
</context>
<context>
    <name>TransactionDesc</name>
    <message>
        <source>%1/unconfirmed</source>
        <extracomment>Text explaining the current status of a transaction, shown in the status field of the details window for this transaction. This status represents a transaction confirmed in at least one block, but less than 6 blocks.</extracomment>
        <translation type="unfinished">%1/sen confirmar</translation>
    </message>
    <message>
        <source>%1 confirmations</source>
        <extracomment>Text explaining the current status of a transaction, shown in the status field of the details window for this transaction. This status represents a transaction confirmed in 6 or more blocks.</extracomment>
        <translation type="unfinished">%1 confirmacións</translation>
    </message>
    <message>
        <source>Status</source>
        <translation type="unfinished">Estado</translation>
    </message>
    <message>
        <source>Date</source>
        <translation type="unfinished">Data</translation>
    </message>
    <message>
        <source>Source</source>
        <translation type="unfinished">Orixe</translation>
    </message>
    <message>
        <source>Generated</source>
        <translation type="unfinished">Xerado</translation>
    </message>
    <message>
        <source>From</source>
        <translation type="unfinished">Dende</translation>
    </message>
    <message>
        <source>unknown</source>
        <translation type="unfinished">descoñecido</translation>
    </message>
    <message>
        <source>To</source>
        <translation type="unfinished">A</translation>
    </message>
    <message>
        <source>own address</source>
        <translation type="unfinished">dirección propia</translation>
    </message>
    <message>
        <source>label</source>
        <translation type="unfinished">etiqueta</translation>
    </message>
    <message>
        <source>Credit</source>
        <translation type="unfinished">Crédito</translation>
    </message>
    <message numerus="yes">
        <source>matures in %n more block(s)</source>
        <translation type="unfinished">
            <numerusform />
            <numerusform />
        </translation>
    </message>
    <message>
        <source>not accepted</source>
        <translation type="unfinished">non aceptado</translation>
    </message>
    <message>
        <source>Debit</source>
        <translation type="unfinished">Débito</translation>
    </message>
    <message>
        <source>Transaction fee</source>
        <translation type="unfinished">Tarifa de transacción</translation>
    </message>
    <message>
        <source>Net amount</source>
        <translation type="unfinished">Cantidade neta</translation>
    </message>
    <message>
        <source>Message</source>
        <translation type="unfinished">Mensaxe</translation>
    </message>
    <message>
        <source>Comment</source>
        <translation type="unfinished">Comentario</translation>
    </message>
    <message>
        <source>Transaction ID</source>
        <translation type="unfinished">ID de Transacción</translation>
    </message>
    <message>
        <source>Merchant</source>
        <translation type="unfinished">Comerciante</translation>
    </message>
    <message>
        <source>Generated coins must mature %1 blocks before they can be spent. When you generated this block, it was broadcast to the network to be added to the block chain. If it fails to get into the chain, its state will change to "not accepted" and it won't be spendable. This may occasionally happen if another node generates a block within a few seconds of yours.</source>
        <translation type="unfinished">As moedas xeradas deben madurar %1 bloques antes de que poidan ser gastadas. Cando xeraste este bloque, foi propagado á rede para ser engadido á cadeas de bloques. Se falla ao tentar meterse na cadea, o seu estado cambiará a "non aceptado" e non poderá ser gastado. Esto pode ocorrir ocasionalmente se outro nodo xera un bloque en poucos segundos de diferencia co teu.</translation>
    </message>
    <message>
        <source>Debug information</source>
        <translation type="unfinished">Información de depuración</translation>
    </message>
    <message>
        <source>Transaction</source>
        <translation type="unfinished">Transacción</translation>
    </message>
    <message>
        <source>Inputs</source>
        <translation type="unfinished">Entradas</translation>
    </message>
    <message>
        <source>Amount</source>
        <translation type="unfinished">Cantidade</translation>
    </message>
    <message>
        <source>true</source>
        <translation type="unfinished">verdadeiro</translation>
    </message>
    <message>
        <source>false</source>
        <translation type="unfinished">falso</translation>
    </message>
</context>
<context>
    <name>TransactionDescDialog</name>
    <message>
        <source>This pane shows a detailed description of the transaction</source>
        <translation type="unfinished">Este panel amosa unha descripción detallada da transacción</translation>
    </message>
    </context>
<context>
    <name>TransactionTableModel</name>
    <message>
        <source>Date</source>
        <translation type="unfinished">Data</translation>
    </message>
    <message>
        <source>Type</source>
        <translation type="unfinished">Tipo</translation>
    </message>
    <message>
        <source>Label</source>
        <translation type="unfinished">Etiqueta</translation>
    </message>
    <message>
        <source>Confirmed (%1 confirmations)</source>
        <translation type="unfinished">Confirmado (%1 confirmacións)</translation>
    </message>
    <message>
        <source>Generated but not accepted</source>
        <translation type="unfinished">Xerado pero non aceptado</translation>
    </message>
    <message>
        <source>Received with</source>
        <translation type="unfinished">Recibido con</translation>
    </message>
    <message>
        <source>Received from</source>
        <translation type="unfinished">Recibido de</translation>
    </message>
    <message>
        <source>Sent to</source>
        <translation type="unfinished">Enviado a</translation>
    </message>
    <message>
        <source>Mined</source>
        <translation type="unfinished">Minado</translation>
    </message>
    <message>
        <source>(no label)</source>
        <translation type="unfinished">(sen etiqueta)</translation>
    </message>
    <message>
        <source>Transaction status. Hover over this field to show number of confirmations.</source>
        <translation type="unfinished">Estado da transacción. Pasa por riba deste campo para amosar o número de confirmacións.</translation>
    </message>
    <message>
        <source>Date and time that the transaction was received.</source>
        <translation type="unfinished">Data e hora na que foi recibida a transacción.</translation>
    </message>
    <message>
        <source>Type of transaction.</source>
        <translation type="unfinished">Tipo de transacción.</translation>
    </message>
    <message>
        <source>Amount removed from or added to balance.</source>
        <translation type="unfinished">Cantidade borrada ou engadida no balance.</translation>
    </message>
</context>
<context>
    <name>TransactionView</name>
    <message>
        <source>All</source>
        <translation type="unfinished">Todo</translation>
    </message>
    <message>
        <source>Today</source>
        <translation type="unfinished">Hoxe</translation>
    </message>
    <message>
        <source>This week</source>
        <translation type="unfinished">Esta semana</translation>
    </message>
    <message>
        <source>This month</source>
        <translation type="unfinished">Este mes</translation>
    </message>
    <message>
        <source>Last month</source>
        <translation type="unfinished">O último mes</translation>
    </message>
    <message>
        <source>This year</source>
        <translation type="unfinished">Este ano</translation>
    </message>
    <message>
        <source>Received with</source>
        <translation type="unfinished">Recibido con</translation>
    </message>
    <message>
        <source>Sent to</source>
        <translation type="unfinished">Enviado a</translation>
    </message>
    <message>
        <source>Mined</source>
        <translation type="unfinished">Minado</translation>
    </message>
    <message>
        <source>Other</source>
        <translation type="unfinished">Outro</translation>
    </message>
    <message>
        <source>Min amount</source>
        <translation type="unfinished">Cantidade mínima</translation>
    </message>
    <message>
        <source>&amp;Copy address</source>
        <translation type="unfinished">&amp;Copiar enderezo</translation>
    </message>
    <message>
        <source>Export Transaction History</source>
        <translation type="unfinished">Exportar Historial de Transaccións</translation>
    </message>
    <message>
        <source>Confirmed</source>
        <translation type="unfinished">Confirmado</translation>
    </message>
    <message>
        <source>Date</source>
        <translation type="unfinished">Data</translation>
    </message>
    <message>
        <source>Type</source>
        <translation type="unfinished">Tipo</translation>
    </message>
    <message>
        <source>Label</source>
        <translation type="unfinished">Etiqueta</translation>
    </message>
    <message>
        <source>Address</source>
        <translation type="unfinished">Enderezo</translation>
    </message>
    <message>
        <source>Exporting Failed</source>
        <translation type="unfinished">Exportación falida</translation>
    </message>
    <message>
        <source>There was an error trying to save the transaction history to %1.</source>
        <translation type="unfinished">Houbo un erro intentando salvar o historial  de transaccións a %1.</translation>
    </message>
    <message>
        <source>Exporting Successful</source>
        <translation type="unfinished">Exportado correctamente</translation>
    </message>
    <message>
        <source>The transaction history was successfully saved to %1.</source>
        <translation type="unfinished">O historial de transaccións foi salvado correctamente en %1.</translation>
    </message>
    <message>
        <source>Range:</source>
        <translation type="unfinished">Periodo:</translation>
    </message>
    <message>
        <source>to</source>
        <translation type="unfinished">a</translation>
    </message>
</context>
<context>
    <name>WalletFrame</name>
    <message>
        <source>Create a new wallet</source>
        <translation type="unfinished">Crear unha nova carteira</translation>
    </message>
    <message>
        <source>Error</source>
        <translation type="unfinished">Erro</translation>
    </message>
    </context>
<context>
    <name>WalletModel</name>
    <message>
        <source>Send Coins</source>
        <translation type="unfinished">Moedas Enviadas</translation>
    </message>
    <message>
        <source>default wallet</source>
        <translation type="unfinished">moedeiro por defecto</translation>
    </message>
</context>
<context>
    <name>WalletView</name>
    <message>
        <source>&amp;Export</source>
        <translation type="unfinished">&amp;Exportar</translation>
    </message>
    <message>
        <source>Export the data in the current tab to a file</source>
        <translation type="unfinished">Exportar os datos da pestaña actual a un arquivo.</translation>
    </message>
    <message>
        <source>Backup Wallet</source>
        <translation type="unfinished">Copia de Seguridade de Moedeiro</translation>
    </message>
    <message>
        <source>Backup Failed</source>
        <translation type="unfinished">Copia de Seguridade Fallida</translation>
    </message>
    <message>
        <source>There was an error trying to save the wallet data to %1.</source>
        <translation type="unfinished">Houbo un erro intentando gardar os datos de moedeiro en %1.</translation>
    </message>
    <message>
        <source>Backup Successful</source>
        <translation type="unfinished">Copia de Seguridade Correcta</translation>
    </message>
    <message>
        <source>The wallet data was successfully saved to %1.</source>
        <translation type="unfinished">Os datos do moedeiro foron gardados correctamente en %1.</translation>
    </message>
    </context>
<context>
    <name>bitcoin-core</name>
    <message>
        <source>This is a pre-release test build - use at your own risk - do not use for mining or merchant applications</source>
        <translation type="unfinished">Esta é unha build de test pre-lanzamento - emprégaa baixo o teu propio risco - non empregar para minado ou aplicacións de comerciantes</translation>
    </message>
    <message>
        <source>Warning: We do not appear to fully agree with our peers! You may need to upgrade, or other nodes may need to upgrade.</source>
        <translation type="unfinished">Precaución: Non parece que esteamos totalmente de acordo cos nosos pares! Pode que precises actualizar, ou outros nodos poden precisar actualizarse.</translation>
    </message>
    <message>
        <source>Corrupted block database detected</source>
        <translation type="unfinished">Detectada base de datos de bloques corrupta.</translation>
    </message>
    <message>
        <source>Do you want to rebuild the block database now?</source>
        <translation type="unfinished">Queres reconstruír a base de datos de bloques agora?</translation>
    </message>
    <message>
        <source>Done loading</source>
        <translation type="unfinished">Carga completa</translation>
    </message>
    <message>
        <source>Error initializing block database</source>
        <translation type="unfinished">Erro inicializando a base de datos de bloques</translation>
    </message>
    <message>
        <source>Error initializing wallet database environment %s!</source>
        <translation type="unfinished">Erro inicializando entorno de base de datos de moedeiro %s!</translation>
    </message>
    <message>
        <source>Error loading block database</source>
        <translation type="unfinished">Erro cargando base de datos do bloque</translation>
    </message>
    <message>
        <source>Error opening block database</source>
        <translation type="unfinished">Erro abrindo base de datos de bloques</translation>
    </message>
    <message>
        <source>Failed to listen on any port. Use -listen=0 if you want this.</source>
        <translation type="unfinished">Fallou escoitar en calquera porto. Emprega -listen=0 se queres isto.</translation>
    </message>
    <message>
        <source>Incorrect or no genesis block found. Wrong datadir for network?</source>
        <translation type="unfinished">Bloque xénese incorrecto ou non existente. Datadir erróneo para a rede?</translation>
    </message>
    <message>
        <source>Insufficient funds</source>
        <translation type="unfinished">Fondos insuficientes</translation>
    </message>
    <message>
        <source>Not enough file descriptors available.</source>
        <translation type="unfinished">Non hai suficientes descritores de arquivo dispoñibles.</translation>
    </message>
    <message>
        <source>Signing transaction failed</source>
        <translation type="unfinished">Fallou a sinatura da transacción</translation>
    </message>
    <message>
        <source>Transaction amount too small</source>
        <translation type="unfinished">A cantidade da transacción é demasiado pequena</translation>
    </message>
    <message>
        <source>Transaction too large</source>
        <translation type="unfinished">A transacción é demasiado grande</translation>
    </message>
    <message>
        <source>Unknown network specified in -onlynet: '%s'</source>
        <translation type="unfinished">Rede descoñecida especificada en -onlynet: '%s'</translation>
    </message>
    </context>
</TS><|MERGE_RESOLUTION|>--- conflicted
+++ resolved
@@ -58,7 +58,6 @@
         <translation type="unfinished">&amp;Escoller</translation>
     </message>
     <message>
-<<<<<<< HEAD
         <source>Sending addresses</source>
         <translation type="unfinished">Enviando enderezos</translation>
     </message>
@@ -69,10 +68,6 @@
     <message>
         <source>These are your Particl addresses for sending payments. Always check the amount and the receiving address before sending coins.</source>
         <translation type="unfinished">Estas son as túas direccións Particl para enviar pagos. Revisa sempre a cantidade e a dirección receptora antes de enviar moedas.</translation>
-=======
-        <source>These are your Bitcoin addresses for sending payments. Always check the amount and the receiving address before sending coins.</source>
-        <translation type="unfinished">Estas son as túas direccións Bitcoin para enviar pagos. Revisa sempre a cantidade e a dirección receptora antes de enviar moedas.</translation>
->>>>>>> 68684745
     </message>
     <message>
         <source>These are your Particl addresses for receiving payments. Use the 'Create new receiving address' button in the receive tab to create new addresses.
