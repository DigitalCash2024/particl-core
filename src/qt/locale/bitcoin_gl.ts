--- conflicted
+++ resolved
@@ -179,8 +179,8 @@
         <translation type="unfinished">Introduce a frase contrasinal anterior mais a nova frase contrasinal para a carteira.</translation>
     </message>
     <message>
-        <source>Remember that encrypting your wallet cannot fully protect your bitcoins from being stolen by malware infecting your computer.</source>
-        <translation type="unfinished">Recorda que encriptar a tua carteira non protexe completamente que os teus bitcoins poidan ser roubados por malware que afecte ó teu computador.</translation>
+        <source>Remember that encrypting your wallet cannot fully protect your particl from being stolen by malware infecting your computer.</source>
+        <translation type="unfinished">Recorda que encriptar a tua carteira non protexe completamente que os teus particl poidan ser roubados por malware que afecte ó teu computador.</translation>
     </message>
     <message>
         <source>Wallet to be encrypted</source>
@@ -357,10 +357,6 @@
         <translation type="unfinished">Moedeiro:</translation>
     </message>
     <message>
-<<<<<<< HEAD
-        <source>Send coins to a Particl address</source>
-        <translation type="unfinished">Enviar moedas a unha dirección Particl</translation>
-=======
         <source>Network activity disabled.</source>
         <extracomment>A substring of the tooltip.</extracomment>
         <translation type="unfinished">Actividade da rede desactivada.</translation>
@@ -370,9 +366,8 @@
         <translation type="unfinished">Proxy &lt;b&gt;activado&lt;/b&gt;: %1</translation>
     </message>
     <message>
-        <source>Send coins to a Bitcoin address</source>
-        <translation type="unfinished">Enviar moedas a unha dirección Bitcoin</translation>
->>>>>>> 6f03c45f
+        <source>Send coins to a Particl address</source>
+        <translation type="unfinished">Enviar moedas a unha dirección Particl</translation>
     </message>
     <message>
         <source>Backup wallet to another location</source>
@@ -403,17 +398,12 @@
         <translation type="unfinished">Asina mensaxes cos teus enderezos Particl para probar que che pertencen</translation>
     </message>
     <message>
-<<<<<<< HEAD
+        <source>&amp;Verify message…</source>
+        <translation type="unfinished">&amp;Verifica a mensaxe...</translation>
+    </message>
+    <message>
         <source>Verify messages to ensure they were signed with specified Particl addresses</source>
         <translation type="unfinished">Verifica mensaxes para asegurar que foron asinados con enderezos Particl específicos.</translation>
-=======
-        <source>&amp;Verify message…</source>
-        <translation type="unfinished">&amp;Verifica a mensaxe...</translation>
-    </message>
-    <message>
-        <source>Verify messages to ensure they were signed with specified Bitcoin addresses</source>
-        <translation type="unfinished">Verifica mensaxes para asegurar que foron asinados con enderezos Bitcoin específicos.</translation>
->>>>>>> 6f03c45f
     </message>
     <message>
         <source>&amp;File</source>
@@ -499,8 +489,8 @@
         <translation type="unfinished">&amp;Enderezos de recepción</translation>
     </message>
     <message>
-        <source>Open a bitcoin: URI</source>
-        <translation type="unfinished">Abre una URI de Bitcoin</translation>
+        <source>Open a particl: URI</source>
+        <translation type="unfinished">Abre una URI de Particl</translation>
     </message>
     <message>
         <source>Open Wallet</source>
@@ -515,8 +505,8 @@
         <translation type="unfinished">Pechar moedeiro</translation>
     </message>
     <message>
-        <source>Show the %1 help message to get a list with possible Bitcoin command-line options</source>
-        <translation type="unfinished">Mostra a %1 mensaxe de axuda para obter unha lista cas posibles opcións de línea de comando de Bitcoin </translation>
+        <source>Show the %1 help message to get a list with possible Particl command-line options</source>
+        <translation type="unfinished">Mostra a %1 mensaxe de axuda para obter unha lista cas posibles opcións de línea de comando de Particl </translation>
     </message>
     <message>
         <source>default wallet</source>
