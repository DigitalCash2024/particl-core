<TS language="ka" version="2.1">
<context>
    <name>AddressBookPage</name>
    <message>
        <source>Right-click to edit address or label</source>
        <translation>დააჭირეთ მარჯვენა ღილაკს მისამართის ან იარლიყის ჩასასწორებლად</translation>
    </message>
    <message>
        <source>Create a new address</source>
        <translation>ახალი მისამართის შექმნა</translation>
    </message>
    <message>
        <source>&amp;New</source>
        <translation>შექმ&amp;ნა</translation>
    </message>
    <message>
        <source>Copy the currently selected address to the system clipboard</source>
        <translation>მონიშნული მისამართის კოპირება სისტემურ კლიპბორდში</translation>
    </message>
    <message>
        <source>&amp;Copy</source>
        <translation>&amp;კოპირება</translation>
    </message>
    <message>
        <source>C&amp;lose</source>
        <translation>&amp;დახურვა</translation>
    </message>
    <message>
        <source>Delete the currently selected address from the list</source>
        <translation>მონიშნული მისამართის წაშლა სიიდან</translation>
    </message>
    <message>
        <source>Enter address or label to search</source>
        <translation>შეიყვანეთ საძებნი მისამართი ან ნიშნული</translation>
    </message>
    <message>
        <source>Export the data in the current tab to a file</source>
        <translation>ამ ბარათიდან მონაცემების ექსპორტი ფაილში</translation>
    </message>
    <message>
        <source>&amp;Export</source>
        <translation>&amp;ექსპორტი</translation>
    </message>
    <message>
        <source>&amp;Delete</source>
        <translation>&amp;წაშლა</translation>
    </message>
    <message>
        <source>Choose the address to send coins to</source>
        <translation>აირჩიეთ კოინების გამგზავნი მისამართი</translation>
    </message>
    <message>
        <source>Choose the address to receive coins with</source>
        <translation>აირჩიეთ კოინების მიმღები მისამართი</translation>
    </message>
    <message>
        <source>C&amp;hoose</source>
        <translation>&amp;არჩევა</translation>
    </message>
    <message>
        <source>Sending addresses</source>
        <translation>გამმგზავნი მისამართ</translation>
    </message>
    <message>
        <source>Receiving addresses</source>
        <translation>მიმღები მისამართი</translation>
    </message>
    <message>
        <source>These are your Particl addresses for sending payments. Always check the amount and the receiving address before sending coins.</source>
        <translation>ეს არის თქვენი ბიტკოინ-მისამართები, რომელთაგანაც შეგიძლიათ გადახდა. აუცილებლად შეამოწმეთ თანხა და მიმღები მისამართი გაგზავნამდე.</translation>
    </message>
    <message>
        <source>These are your Particl addresses for receiving payments. It is recommended to use a new receiving address for each transaction.</source>
        <translation>ეს არის თქვენი ბიტკოინ-მისამართები, რომლებზეც შეგიძლიათ მიიღოთ თანხები. რეკომენდებულია ყოველი ტრანსაქციისათვის ახალი მიმღები მისამართის გამოყენება.</translation>
    </message>
    <message>
        <source>&amp;Copy Address</source>
        <translation>მისამართის კოპირება</translation>
    </message>
    <message>
        <source>Copy &amp;Label</source>
        <translation>ნიშნულის კოპირება</translation>
    </message>
    <message>
        <source>&amp;Edit</source>
        <translation>&amp;რედაქტირება</translation>
    </message>
    <message>
        <source>Export Address List</source>
        <translation>მისამართების სიის ექსპორტი</translation>
    </message>
    <message>
        <source>Comma separated file (*.csv)</source>
        <translation>CSV ფორმატის ფაილი (*.csv)</translation>
    </message>
    <message>
        <source>Exporting Failed</source>
        <translation>ექპორტი ვერ განხორციელდა</translation>
    </message>
    <message>
        <source>There was an error trying to save the address list to %1. Please try again.</source>
        <translation>მისამართების სიის %1 შენახვა ვერ მოხერხდა. გაიმეორეთ მცდელობა.</translation>
    </message>
</context>
<context>
    <name>AddressTableModel</name>
    <message>
        <source>Label</source>
        <translation>ნიშნული</translation>
    </message>
    <message>
        <source>Address</source>
        <translation>მისამართი</translation>
    </message>
    <message>
        <source>(no label)</source>
        <translation>(ნიშნული არ არის)</translation>
    </message>
</context>
<context>
    <name>AskPassphraseDialog</name>
    <message>
        <source>Passphrase Dialog</source>
        <translation>ფრაზა-პაროლის დიალოგი</translation>
    </message>
    <message>
        <source>Enter passphrase</source>
        <translation>შეიყვანეთ ფრაზა-პაროლი</translation>
    </message>
    <message>
        <source>New passphrase</source>
        <translation>ახალი ფრაზა-პაროლი</translation>
    </message>
    <message>
        <source>Repeat new passphrase</source>
        <translation>გაიმეორეთ ახალი ფრაზა-პაროლი</translation>
    </message>
    <message>
        <source>Show password</source>
        <translation>პაროლის ჩვენება</translation>
    </message>
    <message>
        <source>Enter the new passphrase to the wallet.&lt;br/&gt;Please use a passphrase of &lt;b&gt;ten or more random characters&lt;/b&gt;, or &lt;b&gt;eight or more words&lt;/b&gt;.</source>
        <translation>აკრიფეთ ახალი პასფრაზა საფულისათვის.&lt;br/&gt; გამოიყენეთ &lt;b&gt;ათი ან მეტი შემთხვევითი სიმბოლოსაგან &lt;/b&gt;, ან &lt;b&gt;რვა ან მეტი სიტყვისაგან&lt;/b&gt; შემდგარი პასფრაზა.</translation>
    </message>
    <message>
        <source>Encrypt wallet</source>
        <translation>საფულის დაშიფრვა</translation>
    </message>
    <message>
        <source>This operation needs your wallet passphrase to unlock the wallet.</source>
        <translation>ამ ოპერაციის შესასრულებლად საჭიროა თქვენი საფულის განბლოკვა პასფრაზით.</translation>
    </message>
    <message>
        <source>Unlock wallet</source>
        <translation>საფულის განბლოკვა</translation>
    </message>
    <message>
        <source>This operation needs your wallet passphrase to decrypt the wallet.</source>
        <translation>ამ ოპერაციის შესასრულებლად საჭიროა თქვენი საფულის განშიფრვა პასფრაზით.</translation>
    </message>
    <message>
        <source>Decrypt wallet</source>
        <translation>საფულის განბლოკვა</translation>
    </message>
    <message>
        <source>Change passphrase</source>
        <translation>პაროლის შეცვლა</translation>
    </message>
    <message>
        <source>Enter the old passphrase and new passphrase to the wallet.</source>
        <translation>აკრიფეთ ძველი და ახალი პასფრაზები საფულისათვის.</translation>
    </message>
    <message>
        <source>Confirm wallet encryption</source>
        <translation>საფულის დაშიფრვის დადასტურება</translation>
    </message>
    <message>
        <source>Warning: If you encrypt your wallet and lose your passphrase, you will &lt;b&gt;LOSE ALL OF YOUR PARTICL&lt;/b&gt;!</source>
        <translation>გაფრთხილება: თუ თქვენ დაშიფრავთ თქვენს საფულეს და ამის შემდეგ დაკარგავთ გასაშიფრ ფრაზას, &lt;b&gt;თქვენ დაკარგავთ ყველა ბიტკოინს!&lt;/b&gt;</translation>
    </message>
    <message>
        <source>Are you sure you wish to encrypt your wallet?</source>
        <translation>დარწმუნებული ხარ რომ საფულის დაშიფვრა გსურს?</translation>
    </message>
    <message>
        <source>Wallet encrypted</source>
        <translation>საფულე დაშიფრულია</translation>
    </message>
    <message>
<<<<<<< HEAD
        <source>%1 will close now to finish the encryption process. Remember that encrypting your wallet cannot fully protect your particl from being stolen by malware infecting your computer.</source>
        <translation>%1 ახლა დაიხურება დაშიფრვის პროცესის დასასრულებლად. გახსოვდეთ, რომ თქვენი საფული დაშიფრვა სრულად არ იცავს თქვენს ბიტკოინებს მოპარვისგან მავნე პროგრამების მიერ თქვენი კომპიუტერის ინფიცირების საშუალებით.</translation>
    </message>
    <message>
=======
>>>>>>> 936ef73f
        <source>IMPORTANT: Any previous backups you have made of your wallet file should be replaced with the newly generated, encrypted wallet file. For security reasons, previous backups of the unencrypted wallet file will become useless as soon as you start using the new, encrypted wallet.</source>
        <translation>მნიშვნელოვანი: ნებისმიერი საფულის წინა სარეზერვო კოპია, რომელიც თქვენ შექმენით, უნდა იყოს ჩანაცვლებული ახლად გენერირებული, დაშიფრული საფულის ფაილით. უსაფრთხოების მიზნებისთვის, დაუშიფრავი საფულის ფაილის წინა სარეზევო კოპიები გახდება გამოუყენებული იმ წამსვე, როდესაც დაიწყებთ ახალი, დაშიფრული საფულის გამოყენებას.</translation>
    </message>
    <message>
        <source>Wallet encryption failed</source>
        <translation>საფულის დაშიფვრა წარუმატებით დამთვრდა</translation>
    </message>
    <message>
        <source>Wallet encryption failed due to an internal error. Your wallet was not encrypted.</source>
        <translation>საფულის დაშიფრვა ვერ მოხდა შიდა შეცდომის გამო. თქვენი საფულე არ არის დაშიფრული.</translation>
    </message>
    <message>
        <source>The supplied passphrases do not match.</source>
        <translation>მოწოდებული ფრაზა-პაროლები არ ემთხვევა ერთმანეთს.</translation>
    </message>
    <message>
        <source>Wallet unlock failed</source>
        <translation>საფულის გახსნა წარუმატებლად შესრულდა</translation>
    </message>
    <message>
        <source>Wallet decryption failed</source>
        <translation>საფულის გაშიფვრა ვერ შესრულდა</translation>
    </message>
    </context>
<context>
    <name>BanTableModel</name>
    <message>
        <source>IP/Netmask</source>
        <translation>IP/ქსელის მასკა</translation>
    </message>
    </context>
<context>
    <name>BitcoinGUI</name>
    <message>
        <source>Sign &amp;message...</source>
        <translation>ხელ&amp;მოწერა</translation>
    </message>
    <message>
        <source>Synchronizing with network...</source>
        <translation>ქსელთან სინქრონიზება...</translation>
    </message>
    <message>
        <source>&amp;Overview</source>
        <translation>მიმ&amp;ოხილვა</translation>
    </message>
    <message>
        <source>Show general overview of wallet</source>
        <translation>საფულის ზოგადი მიმოხილვა</translation>
    </message>
    <message>
        <source>&amp;Transactions</source>
        <translation>&amp;ტრანსაქციები</translation>
    </message>
    <message>
        <source>Browse transaction history</source>
        <translation>ტრანსაქციების ისტორიის დათვალიერება</translation>
    </message>
    <message>
        <source>E&amp;xit</source>
        <translation>&amp;გასვლა</translation>
    </message>
    <message>
        <source>Quit application</source>
        <translation>გასვლა</translation>
    </message>
    <message>
        <source>&amp;About %1</source>
        <translation>%1-ის &amp;შესახებ</translation>
    </message>
    <message>
        <source>Show information about %1</source>
        <translation>%1-ის შესახებ ინფორმაციის ჩვენება</translation>
    </message>
    <message>
        <source>About &amp;Qt</source>
        <translation>&amp;Qt-ს შესახებ</translation>
    </message>
    <message>
        <source>Show information about Qt</source>
        <translation>ინფორმაცია Qt-ს შესახებ</translation>
    </message>
    <message>
        <source>&amp;Options...</source>
        <translation>&amp;ოპციები</translation>
    </message>
    <message>
        <source>Modify configuration options for %1</source>
        <translation>%1-ის კონფიგურირების პარამეტრების რედაქტირება</translation>
    </message>
    <message>
        <source>&amp;Encrypt Wallet...</source>
        <translation>საფულის &amp;დაშიფრვა</translation>
    </message>
    <message>
        <source>&amp;Backup Wallet...</source>
        <translation>საფულის &amp;არქივირება</translation>
    </message>
    <message>
        <source>&amp;Change Passphrase...</source>
        <translation>ფრაზა-პაროლის შე&amp;ცვლა</translation>
    </message>
    <message>
        <source>Open &amp;URI...</source>
        <translation>&amp;URI-ის გახსნა...</translation>
    </message>
    <message>
        <source>Wallet:</source>
        <translation>საფულე:</translation>
    </message>
    <message>
        <source>Click to disable network activity.</source>
        <translation>დააწკაპეთ ქსელური აქტივობის გასათიშად.</translation>
    </message>
    <message>
        <source>Network activity disabled.</source>
        <translation>ქსელური აქტივობა გათიშულია.</translation>
    </message>
    <message>
        <source>Reindexing blocks on disk...</source>
        <translation>დისკზე ბლოკების რეინდექსაცია...</translation>
    </message>
    <message>
        <source>Send coins to a Particl address</source>
        <translation>მონეტების გაგზავნა Particl.მისამართზე</translation>
    </message>
    <message>
        <source>Backup wallet to another location</source>
        <translation>საფულის არქივირება სხვა ადგილზე</translation>
    </message>
    <message>
        <source>Change the passphrase used for wallet encryption</source>
        <translation>საფულის დაშიფრვის ფრაზა-პაროლის შეცვლა</translation>
    </message>
    <message>
        <source>&amp;Debug window</source>
        <translation>და&amp;ხვეწის ფანჯარა</translation>
    </message>
    <message>
        <source>Open debugging and diagnostic console</source>
        <translation>დახვეწისა და გიაგნოსტიკის კონსოლის გაშვება</translation>
    </message>
    <message>
        <source>&amp;Verify message...</source>
        <translation>&amp;ვერიფიკაცია</translation>
    </message>
    <message>
        <source>Particl.</source>
        <translation>Particl.</translation>
    </message>
    <message>
        <source>&amp;Send</source>
        <translation>&amp;გაგზავნა</translation>
    </message>
    <message>
        <source>&amp;Receive</source>
        <translation>&amp;მიღება</translation>
    </message>
    <message>
        <source>&amp;Show / Hide</source>
        <translation>&amp;ჩვენება/დაფარვა</translation>
    </message>
    <message>
        <source>Show or hide the main Window</source>
        <translation>მთავარი ფანჯრის ჩვენება/დაფარვა</translation>
    </message>
    <message>
        <source>Encrypt the private keys that belong to your wallet</source>
        <translation>თქვენი საფულის პირადი გასაღებების დაშიფრვა</translation>
    </message>
    <message>
        <source>Sign messages with your Particl addresses to prove you own them</source>
        <translation>მესიჯებზე ხელმოწერა თქვენი Particl.მისამართებით იმის დასტურად, რომ ის თქვენია</translation>
    </message>
    <message>
        <source>Verify messages to ensure they were signed with specified Particl addresses</source>
        <translation>შეამოწმეთ, რომ მესიჯები ხელმოწერილია მითითებული Particl.მისამართით</translation>
    </message>
    <message>
        <source>&amp;File</source>
        <translation>&amp;ფაილი</translation>
    </message>
    <message>
        <source>&amp;Settings</source>
        <translation>&amp;პარამეტრები</translation>
    </message>
    <message>
        <source>&amp;Help</source>
        <translation>&amp;დახმარება</translation>
    </message>
    <message>
        <source>Tabs toolbar</source>
        <translation>ბარათების პანელი</translation>
    </message>
    <message>
        <source>Request payments (generates QR codes and particl: URIs)</source>
        <translation>გადახდის მოთხოვნა (შეიქმნება QR-კოდები და particl: ბმულები)</translation>
    </message>
    <message>
        <source>Show the list of used sending addresses and labels</source>
        <translation>გამოყენებული გაგზავნის მისამართებისა და ნიშნულების სიის ჩვენება</translation>
    </message>
    <message>
        <source>Show the list of used receiving addresses and labels</source>
        <translation>გამოყენებული მიღების მისამართებისა და ნიშნულების სიის ჩვენება</translation>
    </message>
    <message>
        <source>Open a particl: URI or payment request</source>
        <translation>particl: URI-ის ან გადახდის მოთხოვნის გახსნა</translation>
    </message>
    <message>
        <source>&amp;Command-line options</source>
        <translation>საკომანდო სტრიქონის ოპ&amp;ციები</translation>
    </message>
    <message>
        <source>%1 behind</source>
        <translation>%1 გავლილია</translation>
    </message>
    <message>
        <source>Last received block was generated %1 ago.</source>
        <translation>ბოლო მიღებული ბლოკის გენერირებიდან გასულია %1</translation>
    </message>
    <message>
        <source>Transactions after this will not yet be visible.</source>
        <translation>შემდგომი ტრანსაქციები ნაჩვენები ჯერ არ იქნება.</translation>
    </message>
    <message>
        <source>Error</source>
        <translation>შეცდომა</translation>
    </message>
    <message>
        <source>Warning</source>
        <translation>გაფრთხილება</translation>
    </message>
    <message>
        <source>Information</source>
        <translation>ინფორმაცია</translation>
    </message>
    <message>
        <source>Up to date</source>
        <translation>განახლებულია</translation>
    </message>
    <message>
        <source>&amp;Window</source>
        <translation>&amp;ფანჯარა</translation>
    </message>
    <message>
        <source>%1 client</source>
        <translation>%1 კლიენტი</translation>
    </message>
    <message>
        <source>Connecting to peers...</source>
        <translation>შეერთება ქსელთან...</translation>
    </message>
    <message>
        <source>Catching up...</source>
        <translation>ჩართვა...</translation>
    </message>
    <message>
        <source>Date: %1
</source>
        <translation>თარიღი: %1
</translation>
    </message>
    <message>
        <source>Amount: %1
</source>
        <translation>რაოდენობა^ %1
</translation>
    </message>
    <message>
        <source>Wallet: %1
</source>
        <translation>საფულე: %1
</translation>
    </message>
    <message>
        <source>Type: %1
</source>
        <translation>ტიპი: %1
</translation>
    </message>
    <message>
        <source>Label: %1
</source>
        <translation>ლეიბლი: %1
</translation>
    </message>
    <message>
        <source>Address: %1
</source>
        <translation>მისამართი: %1
</translation>
    </message>
    <message>
        <source>Sent transaction</source>
        <translation>გაგზავნილი ტრანსაქციები</translation>
    </message>
    <message>
        <source>Incoming transaction</source>
        <translation>მიღებული ტრანსაქციები</translation>
    </message>
    <message>
        <source>Wallet is &lt;b&gt;encrypted&lt;/b&gt; and currently &lt;b&gt;unlocked&lt;/b&gt;</source>
        <translation>საფულე &lt;b&gt;დაშიფრულია&lt;/b&gt; და ამჟამად &lt;b&gt;განბლოკილია&lt;/b&gt;</translation>
    </message>
    <message>
        <source>Wallet is &lt;b&gt;encrypted&lt;/b&gt; and currently &lt;b&gt;locked&lt;/b&gt;</source>
        <translation>საფულე &lt;b&gt;დაშიფრულია&lt;/b&gt; და ამჟამად &lt;b&gt;დაბლოკილია&lt;/b&gt;</translation>
    </message>
    </context>
<context>
    <name>CoinControlDialog</name>
    <message>
        <source>Quantity:</source>
        <translation>რაოდენობა:</translation>
    </message>
    <message>
        <source>Bytes:</source>
        <translation>ბაიტები:</translation>
    </message>
    <message>
        <source>Amount:</source>
        <translation>თანხა:</translation>
    </message>
    <message>
        <source>Fee:</source>
        <translation>საკომისიო:</translation>
    </message>
    <message>
        <source>Dust:</source>
        <translation>მტვერი:</translation>
    </message>
    <message>
        <source>After Fee:</source>
        <translation>დამატებითი საკომისიო:</translation>
    </message>
    <message>
        <source>Change:</source>
        <translation>ხურდა:</translation>
    </message>
    <message>
        <source>(un)select all</source>
        <translation>ყველას მონიშვნა/(მოხსნა)</translation>
    </message>
    <message>
        <source>Tree mode</source>
        <translation>განტოტვილი</translation>
    </message>
    <message>
        <source>List mode</source>
        <translation>სია</translation>
    </message>
    <message>
        <source>Amount</source>
        <translation>თანხა</translation>
    </message>
    <message>
        <source>Date</source>
        <translation>თარიღი</translation>
    </message>
    <message>
        <source>Confirmations</source>
        <translation>დადასტურება</translation>
    </message>
    <message>
        <source>Confirmed</source>
        <translation>დადასტურებულია</translation>
    </message>
    <message>
        <source>Copy address</source>
        <translation>მისამართის კოპირება</translation>
    </message>
    <message>
        <source>Copy label</source>
        <translation>ლეიბლის კოპირება</translation>
    </message>
    <message>
        <source>Copy amount</source>
        <translation>რაოდენობის კოპირება</translation>
    </message>
    <message>
        <source>Lock unspent</source>
        <translation>დაუხარჯავის ჩაკეტვა</translation>
    </message>
    <message>
        <source>yes</source>
        <translation>დიახ</translation>
    </message>
    <message>
        <source>no</source>
        <translation>არა</translation>
    </message>
    <message>
        <source>(no label)</source>
        <translation>(ნიშნული არ არის)</translation>
    </message>
    <message>
        <source>(change)</source>
        <translation>(ხურდა)</translation>
    </message>
</context>
<context>
    <name>EditAddressDialog</name>
    <message>
        <source>Edit Address</source>
        <translation>მისამართის შეცვლა</translation>
    </message>
    <message>
        <source>&amp;Label</source>
        <translation>ნიშნუ&amp;ლი</translation>
    </message>
    <message>
        <source>The label associated with this address list entry</source>
        <translation>მისამართების სიის ამ ჩანაწერთან ასოცირებული ნიშნული</translation>
    </message>
    <message>
        <source>The address associated with this address list entry. This can only be modified for sending addresses.</source>
        <translation>მისამართების სიის ამ ჩანაწერთან მისამართი ასოცირებული. მისი შეცვლა შეიძლება მხოლოდ გაგზავნის მისამართის შემთხვევაში.</translation>
    </message>
    <message>
        <source>&amp;Address</source>
        <translation>მის&amp;ამართი</translation>
    </message>
    </context>
<context>
    <name>FreespaceChecker</name>
    <message>
        <source>A new data directory will be created.</source>
        <translation>შეიქმნება ახალი მონაცემთა კატალოგი.</translation>
    </message>
    <message>
        <source>name</source>
        <translation>სახელი</translation>
    </message>
    <message>
        <source>Directory already exists. Add %1 if you intend to create a new directory here.</source>
        <translation>კატალოგი უკვე არსებობს. დაამატეთ %1 თუ გინდათ ახალი კატალოგის აქვე შექმნა.</translation>
    </message>
    <message>
        <source>Path already exists, and is not a directory.</source>
        <translation>მისამართი უკვე არსებობს და არ წარმოადგენს კატალოგს.</translation>
    </message>
    <message>
        <source>Cannot create data directory here.</source>
        <translation>კატალოგის აქ შექმნა შეუძლებელია.</translation>
    </message>
</context>
<context>
    <name>HelpMessageDialog</name>
    <message>
        <source>version</source>
        <translation>ვერსია</translation>
    </message>
    <message>
        <source>(%1-bit)</source>
        <translation>(%1-ბიტი)</translation>
    </message>
    <message>
        <source>About %1</source>
        <translation>%1-ის შესახებ</translation>
    </message>
    <message>
        <source>Command-line options</source>
        <translation>კომანდების ზოლის ოპციები</translation>
    </message>
</context>
<context>
    <name>Intro</name>
    <message>
        <source>Welcome</source>
        <translation>მოგესალმებით</translation>
    </message>
    <message>
        <source>Welcome to %1.</source>
        <translation>კეთილი იყოს თქვენი მობრძანება %1-ში.</translation>
    </message>
    <message>
        <source>Use the default data directory</source>
        <translation>ნაგულისხმევი კატალოგის გამოყენება</translation>
    </message>
    <message>
        <source>Use a custom data directory:</source>
        <translation>მითითებული კატალოგის გამოყენება:</translation>
    </message>
    <message>
        <source>Particl.</source>
        <translation>Particl.</translation>
    </message>
    <message>
        <source>Error</source>
        <translation>შეცდომა</translation>
    </message>
    </context>
<context>
    <name>ModalOverlay</name>
    <message>
        <source>Form</source>
        <translation>ფორმა</translation>
    </message>
    <message>
        <source>Unknown...</source>
        <translation>უცნობი...</translation>
    </message>
    <message>
        <source>Last block time</source>
        <translation>ბოლო ბლოკის დრო</translation>
    </message>
    <message>
        <source>Progress</source>
        <translation>პროგრესი</translation>
    </message>
    <message>
        <source>calculating...</source>
        <translation>მიმდინარეობს გამოთვლა...</translation>
    </message>
    <message>
        <source>Hide</source>
        <translation>დამალვა</translation>
    </message>
    </context>
<context>
    <name>OpenURIDialog</name>
    <message>
        <source>Open URI</source>
        <translation>URI-ის გახსნა</translation>
    </message>
    <message>
        <source>Open payment request from URI or file</source>
        <translation>გადახდის მოთხოვნის შექმნა URI-იდან ან ფაილიდან</translation>
    </message>
    <message>
        <source>URI:</source>
        <translation>URI:</translation>
    </message>
    <message>
        <source>Select payment request file</source>
        <translation>გადახდის მოთხოვნის ფაილის არჩევა</translation>
    </message>
    </context>
<context>
    <name>OptionsDialog</name>
    <message>
        <source>Options</source>
        <translation>ოპციები</translation>
    </message>
    <message>
        <source>&amp;Main</source>
        <translation>&amp;მთავარი</translation>
    </message>
    <message>
        <source>Size of &amp;database cache</source>
        <translation>მონაცემთა ბაზის კეშის სი&amp;დიდე</translation>
    </message>
    <message>
        <source>Number of script &amp;verification threads</source>
        <translation>სკრიპტის &amp;ვერიფიცირების ნაკადების რაოდენობა</translation>
    </message>
    <message>
        <source>IP address of the proxy (e.g. IPv4: 127.0.0.1 / IPv6: ::1)</source>
        <translation>პროქსის IP-მისამართი (მაგ.: IPv4: 127.0.0.1 / IPv6: ::1)</translation>
    </message>
    <message>
        <source>Reset all client options to default.</source>
        <translation>კლიენტის ყველა პარამეტრის დაბრუნება ნაგულისხმევ მნიშვნელობებზე.</translation>
    </message>
    <message>
        <source>&amp;Reset Options</source>
        <translation>დაბ&amp;რუნების ოპციები</translation>
    </message>
    <message>
        <source>&amp;Network</source>
        <translation>&amp;ქსელი</translation>
    </message>
    <message>
        <source>W&amp;allet</source>
        <translation>ს&amp;აფულე</translation>
    </message>
    <message>
        <source>Expert</source>
        <translation>ექსპერტი</translation>
    </message>
    <message>
        <source>If you disable the spending of unconfirmed change, the change from a transaction cannot be used until that transaction has at least one confirmation. This also affects how your balance is computed.</source>
        <translation>დაუდასტურებელი ხურდის გამოყენების აკრძალვის შემდეგ მათი გამოყენება შეუძლებელი იქნება, სანამ ტრანსაქციას არ ექნება ერთი დასტური მაინც. ეს აისახება თქვენი ნაშთის დათვლაზეც.</translation>
    </message>
    <message>
        <source>Automatically open the Particl client port on the router. This only works when your router supports UPnP and it is enabled.</source>
        <translation>როუტერში Particl.კლიენტის პორტის ავტომატური გახსნა. მუშაობს, თუ თქვენს როუტერს ჩართული აქვს UPnP.</translation>
    </message>
    <message>
        <source>Map port using &amp;UPnP</source>
        <translation>პორტის გადამისამართება &amp;UPnP-ით</translation>
    </message>
    <message>
        <source>Proxy &amp;IP:</source>
        <translation>პროქსის &amp;IP:</translation>
    </message>
    <message>
        <source>&amp;Port:</source>
        <translation>&amp;პორტი</translation>
    </message>
    <message>
        <source>Port of the proxy (e.g. 9050)</source>
        <translation>პროქსის პორტი (მაგ.: 9050)</translation>
    </message>
    <message>
        <source>IPv4</source>
        <translation>IPv4</translation>
    </message>
    <message>
        <source>IPv6</source>
        <translation>IPv6</translation>
    </message>
    <message>
        <source>Tor</source>
        <translation>Tor</translation>
    </message>
    <message>
        <source>&amp;Window</source>
        <translation>&amp;ფანჯარა</translation>
    </message>
    <message>
        <source>Show only a tray icon after minimizing the window.</source>
        <translation>ფანჯრის მინიმიზებისას მხოლოდ იკონა სისტემურ ზონაში</translation>
    </message>
    <message>
        <source>&amp;Minimize to the tray instead of the taskbar</source>
        <translation>&amp;მინიმიზება სისტემურ ზონაში პროგრამების პანელის ნაცვლად</translation>
    </message>
    <message>
        <source>M&amp;inimize on close</source>
        <translation>მ&amp;ინიმიზება დახურვისას</translation>
    </message>
    <message>
        <source>&amp;Display</source>
        <translation>&amp;ჩვენება</translation>
    </message>
    <message>
        <source>User Interface &amp;language:</source>
        <translation>სამომხმარებ&amp;ლო ენა:</translation>
    </message>
    <message>
        <source>&amp;Unit to show amounts in:</source>
        <translation>ერთეუ&amp;ლი:</translation>
    </message>
    <message>
        <source>Choose the default subdivision unit to show in the interface and when sending coins.</source>
        <translation>აირჩიეთ გასაგზავნი თანხის ნაგულისხმევი ერთეული.</translation>
    </message>
    <message>
        <source>Whether to show coin control features or not.</source>
        <translation>ვაჩვენოთ თუ არა მონეტების მართვის პარამეტრები.</translation>
    </message>
    <message>
        <source>&amp;OK</source>
        <translation>&amp;OK</translation>
    </message>
    <message>
        <source>&amp;Cancel</source>
        <translation>&amp;გაუქმება</translation>
    </message>
    <message>
        <source>default</source>
        <translation>ნაგულისხმევი</translation>
    </message>
    <message>
        <source>none</source>
        <translation>ცარიელი</translation>
    </message>
    <message>
        <source>Confirm options reset</source>
        <translation>დაადასტურეთ პარამეტრების დაბრუნება ნაგულისხმევზე</translation>
    </message>
    <message>
        <source>Client restart required to activate changes.</source>
        <translation>ცვლილებები ძალაში შევა კლიენტის ხელახალი გაშვების შემდეგ.</translation>
    </message>
    <message>
        <source>Error</source>
        <translation>შეცდომა</translation>
    </message>
    <message>
        <source>This change would require a client restart.</source>
        <translation>ამ ცვლილებების ძალაში შესასვლელად საჭიროა კლიენტის დახურვა და ხელახალი გაშვება.</translation>
    </message>
    <message>
        <source>The supplied proxy address is invalid.</source>
        <translation>პროქსის მისამართი არასწორია.</translation>
    </message>
</context>
<context>
    <name>OverviewPage</name>
    <message>
        <source>Form</source>
        <translation>ფორმა</translation>
    </message>
    <message>
        <source>The displayed information may be out of date. Your wallet automatically synchronizes with the Particl network after a connection is established, but this process has not completed yet.</source>
        <translation>ნაჩვენები ინფორმაცია შეიძლება მოძველებული იყოს. თქვენი საფულე ავტომატურად სინქრონიზდება Particl.ის ქსელთან კავშირის დამყარების შემდეგ, ეს პროცესი ჯერ არ არის დასრულებული.</translation>
    </message>
    <message>
        <source>Available:</source>
        <translation>ხელმისაწვდომია:</translation>
    </message>
    <message>
        <source>Your current spendable balance</source>
        <translation>თქვენი ხელმისაწვდომი ნაშთი</translation>
    </message>
    <message>
        <source>Pending:</source>
        <translation>იგზავნება:</translation>
    </message>
    <message>
        <source>Total of transactions that have yet to be confirmed, and do not yet count toward the spendable balance</source>
        <translation>დასადასტურებელი ტრანსაქციების საერთო რაოდენობა, რომლებიც ჯერ არ არის ასახული ბალანსში</translation>
    </message>
    <message>
        <source>Immature:</source>
        <translation>მოუმზადებელია:</translation>
    </message>
    <message>
        <source>Mined balance that has not yet matured</source>
        <translation>მოპოვებული თანხა, რომელიც ჯერ არ არის მზადყოფნაში</translation>
    </message>
    <message>
        <source>Total:</source>
        <translation>სულ:</translation>
    </message>
    <message>
        <source>Your current total balance</source>
        <translation>თქვენი სრული მიმდინარე ბალანსი</translation>
    </message>
    </context>
<context>
    <name>PaymentServer</name>
    </context>
<context>
    <name>PeerTableModel</name>
    </context>
<context>
    <name>QObject</name>
    <message>
        <source>Amount</source>
        <translation>თანხა</translation>
    </message>
    <message>
        <source>%1 h</source>
        <translation>%1 სთ</translation>
    </message>
    <message>
        <source>%1 m</source>
        <translation>%1 წთ</translation>
    </message>
    <message>
        <source>N/A</source>
        <translation>მიუწვდ.</translation>
    </message>
    <message>
        <source>%1 and %2</source>
        <translation>%1 და %2</translation>
    </message>
    <message>
        <source>%1 B</source>
        <translation>%1 B</translation>
    </message>
    <message>
        <source>%1 KB</source>
        <translation>%1 KB</translation>
    </message>
    <message>
        <source>%1 MB</source>
        <translation>%1 MB</translation>
    </message>
    <message>
        <source>%1 GB</source>
        <translation>%1 GB</translation>
    </message>
    <message>
        <source>unknown</source>
        <translation>უცნობია</translation>
    </message>
</context>
<context>
    <name>QObject::QObject</name>
    </context>
<context>
    <name>QRImageWidget</name>
    </context>
<context>
    <name>RPCConsole</name>
    <message>
        <source>N/A</source>
        <translation>მიუწვდ.</translation>
    </message>
    <message>
        <source>Client version</source>
        <translation>კლიენტის ვერსია</translation>
    </message>
    <message>
        <source>&amp;Information</source>
        <translation>&amp;ინფორმაცია</translation>
    </message>
    <message>
        <source>Debug window</source>
        <translation>დახვეწის ფანჯარა</translation>
    </message>
    <message>
        <source>General</source>
        <translation>საერთო</translation>
    </message>
    <message>
        <source>Startup time</source>
        <translation>სტარტის დრო</translation>
    </message>
    <message>
        <source>Network</source>
        <translation>ქსელი</translation>
    </message>
    <message>
        <source>Name</source>
        <translation>სახელი</translation>
    </message>
    <message>
        <source>Number of connections</source>
        <translation>შეერთებების რაოდენობა</translation>
    </message>
    <message>
        <source>Block chain</source>
        <translation>ბლოკთა ჯაჭვი</translation>
    </message>
    <message>
        <source>Current number of blocks</source>
        <translation>ბლოკების მიმდინარე რაოდენობა</translation>
    </message>
    <message>
        <source>Last block time</source>
        <translation>ბოლო ბლოკის დრო</translation>
    </message>
    <message>
        <source>&amp;Open</source>
        <translation>&amp;შექმნა</translation>
    </message>
    <message>
        <source>&amp;Console</source>
        <translation>&amp;კონსოლი</translation>
    </message>
    <message>
        <source>&amp;Network Traffic</source>
        <translation>&amp;ქსელის ტრაფიკი</translation>
    </message>
    <message>
        <source>Totals</source>
        <translation>სულ:</translation>
    </message>
    <message>
        <source>In:</source>
        <translation>შემომავალი:</translation>
    </message>
    <message>
        <source>Out:</source>
        <translation>გამავალი:</translation>
    </message>
    <message>
        <source>Debug log file</source>
        <translation>დახვეწის ლოგ-ფაილი</translation>
    </message>
    <message>
        <source>Clear console</source>
        <translation>კონსოლის გასუფთავება</translation>
    </message>
    </context>
<context>
    <name>ReceiveCoinsDialog</name>
    <message>
        <source>&amp;Amount:</source>
        <translation>თ&amp;ანხა:</translation>
    </message>
    <message>
        <source>&amp;Label:</source>
        <translation>ნიშნუ&amp;ლი:</translation>
    </message>
    <message>
        <source>&amp;Message:</source>
        <translation>&amp;მესიჯი:</translation>
    </message>
    <message>
        <source>An optional message to attach to the payment request, which will be displayed when the request is opened. Note: The message will not be sent with the payment over the Particl network.</source>
        <translation>არააუცილებელი მესიჯი, რომელიც ერთვის გადახდის მოთხოვნას და ნაჩვენები იქნება მოთხოვნის გახსნისას. შენიშვნა: მესიჯი არ გაყვება გადახდას ბითქოინის ქსელში.</translation>
    </message>
    <message>
        <source>An optional label to associate with the new receiving address.</source>
        <translation>არააუცილებელი ნიშნული ახალ მიღების მისამართთან ასოცირებისათვის.</translation>
    </message>
    <message>
        <source>Use this form to request payments. All fields are &lt;b&gt;optional&lt;/b&gt;.</source>
        <translation>გამოიყენეთ ეს ფორმა გადახდის მოთხოვნისათვის. ყველა ველი &lt;b&gt;არააუცილებელია&lt;/b&gt;.</translation>
    </message>
    <message>
        <source>An optional amount to request. Leave this empty or zero to not request a specific amount.</source>
        <translation>მოთხოვნის მოცულობა. არააუცილებელია. ჩაწერეთ 0 ან დატოვეთ ცარიელი, თუ არ მოითხოვება კონკრეტული მოცულობა.</translation>
    </message>
    <message>
        <source>Clear all fields of the form.</source>
        <translation>ფორმის ყველა ველის წაშლა</translation>
    </message>
    <message>
        <source>Clear</source>
        <translation>წაშლა</translation>
    </message>
    <message>
        <source>Requested payments history</source>
        <translation>მოთხოვნილი გადახდების ისტორია</translation>
    </message>
    <message>
        <source>&amp;Request payment</source>
        <translation>&amp;გადახდის მოთხოვნა</translation>
    </message>
    <message>
        <source>Show the selected request (does the same as double clicking an entry)</source>
        <translation>არჩეული მოთხოვნის ჩვენება (იგივეა, რაც ჩანაწერზე ორჯერ ჩხვლეტა)</translation>
    </message>
    <message>
        <source>Show</source>
        <translation>ჩვენება</translation>
    </message>
    <message>
        <source>Remove the selected entries from the list</source>
        <translation>მონიშნული ჩანაწერების წაშლა სიიდან</translation>
    </message>
    <message>
        <source>Remove</source>
        <translation>წაშლა</translation>
    </message>
    <message>
        <source>Copy label</source>
        <translation>ლეიბლის კოპირება</translation>
    </message>
    <message>
        <source>Copy amount</source>
        <translation>რაოდენობის კოპირება</translation>
    </message>
</context>
<context>
    <name>ReceiveRequestDialog</name>
    <message>
        <source>QR Code</source>
        <translation>QR-კოდი</translation>
    </message>
    <message>
        <source>Copy &amp;URI</source>
        <translation>&amp;URI-ის კოპირება</translation>
    </message>
    <message>
        <source>Copy &amp;Address</source>
        <translation>მის&amp;ამართის კოპირება</translation>
    </message>
    <message>
        <source>&amp;Save Image...</source>
        <translation>გამო&amp;სახულების შენახვა...</translation>
    </message>
    <message>
        <source>Address</source>
        <translation>მისამართი</translation>
    </message>
    <message>
        <source>Label</source>
        <translation>ნიშნული</translation>
    </message>
    <message>
        <source>Wallet</source>
        <translation>საფულე</translation>
    </message>
    </context>
<context>
    <name>RecentRequestsTableModel</name>
    <message>
        <source>Label</source>
        <translation>ნიშნული</translation>
    </message>
    <message>
        <source>(no label)</source>
        <translation>(ნიშნული არ არის)</translation>
    </message>
    </context>
<context>
    <name>SendCoinsDialog</name>
    <message>
        <source>Send Coins</source>
        <translation>მონეტების გაგზავნა</translation>
    </message>
    <message>
        <source>Coin Control Features</source>
        <translation>მონეტების კონტროლის პარამეტრები</translation>
    </message>
    <message>
        <source>Inputs...</source>
        <translation>ხარჯები...</translation>
    </message>
    <message>
        <source>automatically selected</source>
        <translation>არჩეულია ავტომატურად</translation>
    </message>
    <message>
        <source>Insufficient funds!</source>
        <translation>არ არის საკმარისი თანხა!</translation>
    </message>
    <message>
        <source>Quantity:</source>
        <translation>რაოდენობა:</translation>
    </message>
    <message>
        <source>Bytes:</source>
        <translation>ბაიტები:</translation>
    </message>
    <message>
        <source>Amount:</source>
        <translation>თანხა:</translation>
    </message>
    <message>
        <source>Fee:</source>
        <translation>საკომისიო:</translation>
    </message>
    <message>
        <source>After Fee:</source>
        <translation>დამატებითი საკომისიო:</translation>
    </message>
    <message>
        <source>Change:</source>
        <translation>ხურდა:</translation>
    </message>
    <message>
        <source>If this is activated, but the change address is empty or invalid, change will be sent to a newly generated address.</source>
        <translation>ამის გააქტიურებისას თუ ხურდის მისამართი ცარიელია ან არასწორია, ხურდა გაიგზავნება ახლად გენერირებულ მისამართებზე.</translation>
    </message>
    <message>
        <source>Custom change address</source>
        <translation>ხურდის მისამართი</translation>
    </message>
    <message>
        <source>Transaction Fee:</source>
        <translation>ტრანსაქციის საფასური - საკომისიო:</translation>
    </message>
    <message>
        <source>Hide</source>
        <translation>დამალვა</translation>
    </message>
    <message>
        <source>Send to multiple recipients at once</source>
        <translation>გაგზავნა რამდენიმე რეციპიენტთან ერთდროულად</translation>
    </message>
    <message>
        <source>Add &amp;Recipient</source>
        <translation>&amp;რეციპიენტის დამატება</translation>
    </message>
    <message>
        <source>Clear all fields of the form.</source>
        <translation>ფორმის ყველა ველის წაშლა</translation>
    </message>
    <message>
        <source>Dust:</source>
        <translation>მტვერი:</translation>
    </message>
    <message>
        <source>Clear &amp;All</source>
        <translation>გ&amp;ასუფთავება</translation>
    </message>
    <message>
        <source>Balance:</source>
        <translation>ბალანსი:</translation>
    </message>
    <message>
        <source>Confirm the send action</source>
        <translation>გაგზავნის დადასტურება</translation>
    </message>
    <message>
        <source>S&amp;end</source>
        <translation>გაგ&amp;ზავნა</translation>
    </message>
    <message>
        <source>Copy amount</source>
        <translation>რაოდენობის კოპირება</translation>
    </message>
    <message>
        <source>Transaction fee</source>
        <translation>ტრანსაქციის საფასური - საკომისიო</translation>
    </message>
    <message>
        <source>(no label)</source>
        <translation>(ნიშნული არ არის)</translation>
    </message>
</context>
<context>
    <name>SendCoinsEntry</name>
    <message>
        <source>A&amp;mount:</source>
        <translation>&amp;რაოდენობა</translation>
    </message>
    <message>
        <source>Pay &amp;To:</source>
        <translation>ადრესა&amp;ტი:</translation>
    </message>
    <message>
        <source>&amp;Label:</source>
        <translation>ნიშნუ&amp;ლი:</translation>
    </message>
    <message>
        <source>Choose previously used address</source>
        <translation>აირჩიეთ ადრე გამოყენებული მისამართი</translation>
    </message>
    <message>
        <source>This is a normal payment.</source>
        <translation>ეს არის ჩვეულებრივი გადახდა.</translation>
    </message>
    <message>
        <source>Alt+A</source>
        <translation>Alt+A</translation>
    </message>
    <message>
        <source>Paste address from clipboard</source>
        <translation>მისამართის ჩასმა კლიპბორდიდან</translation>
    </message>
    <message>
        <source>Alt+P</source>
        <translation>Alt+P</translation>
    </message>
    <message>
        <source>Remove this entry</source>
        <translation>ჩანაწერის წაშლა</translation>
    </message>
    <message>
        <source>Message:</source>
        <translation>მესიჯი:</translation>
    </message>
    <message>
        <source>Enter a label for this address to add it to the list of used addresses</source>
        <translation>შეიყვანეთ ამ მისამართის ნიშნული გამოყენებული მისამართების სიაში დასამატებლად</translation>
    </message>
    <message>
        <source>A message that was attached to the particl: URI which will be stored with the transaction for your reference. Note: This message will not be sent over the Particl network.</source>
        <translation>მესიჯი, რომელიც თან ერთვის მონეტებს:  URI, რომელიც შეინახება ტრანსაქციასთან ერთად თქვენთვის. შენიშვნა: მესიჯი არ გაყვება გადახდას ბითქოინის ქსელში.</translation>
    </message>
    <message>
        <source>Pay To:</source>
        <translation>ადრესატი:</translation>
    </message>
    <message>
        <source>Memo:</source>
        <translation>შენიშვნა:</translation>
    </message>
    </context>
<context>
    <name>SendConfirmationDialog</name>
    </context>
<context>
    <name>ShutdownWindow</name>
    <message>
        <source>Do not shut down the computer until this window disappears.</source>
        <translation>არ გამორთოთ კომპიუტერი ამ ფანჯრის გაქრობამდე.</translation>
    </message>
</context>
<context>
    <name>SignVerifyMessageDialog</name>
    <message>
        <source>Signatures - Sign / Verify a Message</source>
        <translation>ხელმოწერები - მესიჯის ხელმოწერა/ვერიფიკაცია</translation>
    </message>
    <message>
        <source>&amp;Sign Message</source>
        <translation>მე&amp;სიჯის ხელმოწერა</translation>
    </message>
    <message>
        <source>Choose previously used address</source>
        <translation>აირჩიეთ ადრე გამოყენებული მისამართი</translation>
    </message>
    <message>
        <source>Alt+A</source>
        <translation>Alt+A</translation>
    </message>
    <message>
        <source>Paste address from clipboard</source>
        <translation>მისამართის ჩასმა კლიპბორდიდან</translation>
    </message>
    <message>
        <source>Alt+P</source>
        <translation>Alt+P</translation>
    </message>
    <message>
        <source>Enter the message you want to sign here</source>
        <translation>აკრიფეთ ხელმოსაწერი მესიჯი</translation>
    </message>
    <message>
        <source>Signature</source>
        <translation>ხელმოწერა</translation>
    </message>
    <message>
        <source>Copy the current signature to the system clipboard</source>
        <translation>მიმდინარე ხელმოწერის კოპირება კლიპბორდში</translation>
    </message>
    <message>
        <source>Sign the message to prove you own this Particl address</source>
        <translation>მოაწერეთ ხელი იმის დასადასტურებლად, რომ ეს მისამართი თქვენია</translation>
    </message>
    <message>
        <source>Sign &amp;Message</source>
        <translation>&amp;მესიჯის ხელმოწერა</translation>
    </message>
    <message>
        <source>Reset all sign message fields</source>
        <translation>ხელმოწერის ყველა ველის წაშლა</translation>
    </message>
    <message>
        <source>Clear &amp;All</source>
        <translation>გ&amp;ასუფთავება</translation>
    </message>
    <message>
        <source>&amp;Verify Message</source>
        <translation>მესიჯის &amp;ვერიფიკაცია</translation>
    </message>
    <message>
        <source>Verify the message to ensure it was signed with the specified Particl address</source>
        <translation>შეამოწმეთ, რომ მესიჯი ხელმოწერილია მითითებული Particl.მისამართით</translation>
    </message>
    <message>
        <source>Verify &amp;Message</source>
        <translation>&amp;მესიჯის ვერიფიკაცია</translation>
    </message>
    <message>
        <source>Reset all verify message fields</source>
        <translation>ვერიფიკაციის ყველა ველის წაშლა</translation>
    </message>
    </context>
<context>
    <name>SplashScreen</name>
    <message>
        <source>[testnet]</source>
        <translation>[testnet]</translation>
    </message>
</context>
<context>
    <name>TrafficGraphWidget</name>
    <message>
        <source>KB/s</source>
        <translation>KB/s</translation>
    </message>
</context>
<context>
    <name>TransactionDesc</name>
    </context>
<context>
    <name>TransactionDescDialog</name>
    <message>
        <source>This pane shows a detailed description of the transaction</source>
        <translation>ტრანსაქციის დაწვრილებითი აღწერილობა</translation>
    </message>
    </context>
<context>
    <name>TransactionTableModel</name>
    <message>
        <source>Label</source>
        <translation>ნიშნული</translation>
    </message>
    <message>
        <source>(no label)</source>
        <translation>(ნიშნული არ არის)</translation>
    </message>
    </context>
<context>
    <name>TransactionView</name>
    <message>
        <source>Copy address</source>
        <translation>მისამართის კოპირება</translation>
    </message>
    <message>
        <source>Copy label</source>
        <translation>ლეიბლის კოპირება</translation>
    </message>
    <message>
        <source>Copy amount</source>
        <translation>რაოდენობის კოპირება</translation>
    </message>
    <message>
        <source>Comma separated file (*.csv)</source>
        <translation>CSV ფორმატის ფაილი (*.csv)</translation>
    </message>
    <message>
        <source>Label</source>
        <translation>ნიშნული</translation>
    </message>
    <message>
        <source>Address</source>
        <translation>მისამართი</translation>
    </message>
    <message>
        <source>Exporting Failed</source>
        <translation>ექპორტი ვერ განხორციელდა</translation>
    </message>
    </context>
<context>
    <name>UnitDisplayStatusBarControl</name>
    </context>
<context>
    <name>WalletFrame</name>
    </context>
<context>
    <name>WalletModel</name>
    <message>
        <source>default wallet</source>
        <translation>ნაგულისხმევი საფულე</translation>
    </message>
</context>
<context>
    <name>WalletView</name>
    </context>
<context>
    <name>bitcoin-core</name>
    <message>
        <source>Particl Core</source>
        <translation>Particl Core</translation>
    </message>
    <message>
        <source>Corrupted block database detected</source>
        <translation>შენიშნულია ბლოკთა ბაზის დაზიანება</translation>
    </message>
    <message>
        <source>Do you want to rebuild the block database now?</source>
        <translation>გავუშვათ ბლოკთა ბაზის ხელახლა აგება ეხლა?</translation>
    </message>
    <message>
        <source>Error initializing block database</source>
        <translation>ვერ ინიციალიზდება ბლოკების ბაზა</translation>
    </message>
    <message>
        <source>Error initializing wallet database environment %s!</source>
        <translation>ვერ ინიციალიზდება საფულის ბაზის გარემო %s!</translation>
    </message>
    <message>
        <source>Error loading block database</source>
        <translation>არ იტვირთება ბლოკების ბაზა</translation>
    </message>
    <message>
        <source>Error opening block database</source>
        <translation>ბლოკთა ბაზის შექმნა ვერ მოხერხდა</translation>
    </message>
    <message>
        <source>Error: Disk space is low!</source>
        <translation>შეცდომა: დისზე არ არის ადგილი!</translation>
    </message>
    <message>
        <source>Failed to listen on any port. Use -listen=0 if you want this.</source>
        <translation>ვერ ხერხდება პორტების მიყურადება. თუ გსურთ, გამოიყენეთ -listen=0.</translation>
    </message>
    <message>
        <source>Incorrect or no genesis block found. Wrong datadir for network?</source>
        <translation>საწყისი ბლოკი არ არსებობს ან არასწორია. ქსელის მონაცემთა კატალოგი datadir ხომ არის არასწორი?</translation>
    </message>
    <message>
        <source>Not enough file descriptors available.</source>
        <translation>არ არის საკმარისი ფაილ-დესკრიპტორები.</translation>
    </message>
    <message>
        <source>Verifying blocks...</source>
        <translation>ბლოკების ვერიფიკაცია...</translation>
    </message>
    <message>
        <source>Information</source>
        <translation>ინფორმაცია</translation>
    </message>
    <message>
        <source>Signing transaction failed</source>
        <translation>ტრანსაქციების ხელმოწერა ვერ მოხერხდა</translation>
    </message>
    <message>
        <source>Transaction amount too small</source>
        <translation>ტრანსაქციების რაოდენობა ძალიან ცოტაა</translation>
    </message>
    <message>
        <source>Transaction too large</source>
        <translation>ტრანსაქცია ძალიან დიდია</translation>
    </message>
    <message>
        <source>Warning</source>
        <translation>გაფრთხილება</translation>
    </message>
    <message>
        <source>Zapping all transactions from wallet...</source>
        <translation>ტრანსაქციების ჩახსნა საფულიდან...</translation>
    </message>
    <message>
        <source>Unknown network specified in -onlynet: '%s'</source>
        <translation>-onlynet-ში მითითებულია უცნობი ქსელი: '%s'</translation>
    </message>
    <message>
        <source>Insufficient funds</source>
        <translation>არ არის საკმარისი თანხა</translation>
    </message>
    <message>
        <source>Loading block index...</source>
        <translation>ბლოკების ინდექსის ჩატვირთვა...</translation>
    </message>
    <message>
        <source>Loading wallet...</source>
        <translation>საფულის ჩატვირთვა...</translation>
    </message>
    <message>
        <source>Cannot downgrade wallet</source>
        <translation>საფულის ძველ ვერსიაზე გადაყვანა შეუძლებელია</translation>
    </message>
    <message>
        <source>Rescanning...</source>
        <translation>სკანირება...</translation>
    </message>
    <message>
        <source>Done loading</source>
        <translation>ჩატვირთვა დასრულებულია</translation>
    </message>
    <message>
        <source>Error</source>
        <translation>შეცდომა</translation>
    </message>
</context>
</TS><|MERGE_RESOLUTION|>--- conflicted
+++ resolved
@@ -188,13 +188,6 @@
         <translation>საფულე დაშიფრულია</translation>
     </message>
     <message>
-<<<<<<< HEAD
-        <source>%1 will close now to finish the encryption process. Remember that encrypting your wallet cannot fully protect your particl from being stolen by malware infecting your computer.</source>
-        <translation>%1 ახლა დაიხურება დაშიფრვის პროცესის დასასრულებლად. გახსოვდეთ, რომ თქვენი საფული დაშიფრვა სრულად არ იცავს თქვენს ბიტკოინებს მოპარვისგან მავნე პროგრამების მიერ თქვენი კომპიუტერის ინფიცირების საშუალებით.</translation>
-    </message>
-    <message>
-=======
->>>>>>> 936ef73f
         <source>IMPORTANT: Any previous backups you have made of your wallet file should be replaced with the newly generated, encrypted wallet file. For security reasons, previous backups of the unencrypted wallet file will become useless as soon as you start using the new, encrypted wallet.</source>
         <translation>მნიშვნელოვანი: ნებისმიერი საფულის წინა სარეზერვო კოპია, რომელიც თქვენ შექმენით, უნდა იყოს ჩანაცვლებული ახლად გენერირებული, დაშიფრული საფულის ფაილით. უსაფრთხოების მიზნებისთვის, დაუშიფრავი საფულის ფაილის წინა სარეზევო კოპიები გახდება გამოუყენებული იმ წამსვე, როდესაც დაიწყებთ ახალი, დაშიფრული საფულის გამოყენებას.</translation>
     </message>
@@ -318,7 +311,7 @@
     </message>
     <message>
         <source>Send coins to a Particl address</source>
-        <translation>მონეტების გაგზავნა Particl.მისამართზე</translation>
+        <translation>მონეტების გაგზავნა Particl-მისამართზე</translation>
     </message>
     <message>
         <source>Backup wallet to another location</source>
@@ -341,8 +334,8 @@
         <translation>&amp;ვერიფიკაცია</translation>
     </message>
     <message>
-        <source>Particl.</source>
-        <translation>Particl.</translation>
+        <source>Particl</source>
+        <translation>Particl</translation>
     </message>
     <message>
         <source>&amp;Send</source>
@@ -366,11 +359,11 @@
     </message>
     <message>
         <source>Sign messages with your Particl addresses to prove you own them</source>
-        <translation>მესიჯებზე ხელმოწერა თქვენი Particl.მისამართებით იმის დასტურად, რომ ის თქვენია</translation>
+        <translation>მესიჯებზე ხელმოწერა თქვენი Particl-მისამართებით იმის დასტურად, რომ ის თქვენია</translation>
     </message>
     <message>
         <source>Verify messages to ensure they were signed with specified Particl addresses</source>
-        <translation>შეამოწმეთ, რომ მესიჯები ხელმოწერილია მითითებული Particl.მისამართით</translation>
+        <translation>შეამოწმეთ, რომ მესიჯები ხელმოწერილია მითითებული Particl-მისამართით</translation>
     </message>
     <message>
         <source>&amp;File</source>
@@ -680,8 +673,8 @@
         <translation>მითითებული კატალოგის გამოყენება:</translation>
     </message>
     <message>
-        <source>Particl.</source>
-        <translation>Particl.</translation>
+        <source>Particl</source>
+        <translation>Particl</translation>
     </message>
     <message>
         <source>Error</source>
@@ -782,7 +775,7 @@
     </message>
     <message>
         <source>Automatically open the Particl client port on the router. This only works when your router supports UPnP and it is enabled.</source>
-        <translation>როუტერში Particl.კლიენტის პორტის ავტომატური გახსნა. მუშაობს, თუ თქვენს როუტერს ჩართული აქვს UPnP.</translation>
+        <translation>როუტერში Particl-კლიენტის პორტის ავტომატური გახსნა. მუშაობს, თუ თქვენს როუტერს ჩართული აქვს UPnP.</translation>
     </message>
     <message>
         <source>Map port using &amp;UPnP</source>
@@ -893,7 +886,7 @@
     </message>
     <message>
         <source>The displayed information may be out of date. Your wallet automatically synchronizes with the Particl network after a connection is established, but this process has not completed yet.</source>
-        <translation>ნაჩვენები ინფორმაცია შეიძლება მოძველებული იყოს. თქვენი საფულე ავტომატურად სინქრონიზდება Particl.ის ქსელთან კავშირის დამყარების შემდეგ, ეს პროცესი ჯერ არ არის დასრულებული.</translation>
+        <translation>ნაჩვენები ინფორმაცია შეიძლება მოძველებული იყოს. თქვენი საფულე ავტომატურად სინქრონიზდება Particl-ის ქსელთან კავშირის დამყარების შემდეგ, ეს პროცესი ჯერ არ არის დასრულებული.</translation>
     </message>
     <message>
         <source>Available:</source>
@@ -1415,7 +1408,7 @@
     </message>
     <message>
         <source>Verify the message to ensure it was signed with the specified Particl address</source>
-        <translation>შეამოწმეთ, რომ მესიჯი ხელმოწერილია მითითებული Particl.მისამართით</translation>
+        <translation>შეამოწმეთ, რომ მესიჯი ხელმოწერილია მითითებული Particl-მისამართით</translation>
     </message>
     <message>
         <source>Verify &amp;Message</source>
