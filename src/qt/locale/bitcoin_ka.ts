--- conflicted
+++ resolved
@@ -1,808 +1,1215 @@
-<TS language="ka" version="2.1">
+<TS version="2.1" language="ka">
 <context>
     <name>AddressBookPage</name>
     <message>
         <source>Right-click to edit address or label</source>
-        <translation>დააჭირეთ მარჯვენა ღილაკს მისამართის ან იარლიყის ჩასასწორებლად</translation>
+        <translation type="unfinished">დააჭირეთ მარჯვენა ღილაკს მისამართის ან ლეიბლის ჩასასწორებლად</translation>
     </message>
     <message>
         <source>Create a new address</source>
-        <translation>ახალი მისამართის შექმნა</translation>
+        <translation type="unfinished">ახალი მისამართის შექმნა</translation>
     </message>
     <message>
         <source>&amp;New</source>
-        <translation>შექმ&amp;ნა</translation>
+        <translation type="unfinished">&amp;ახალი</translation>
     </message>
     <message>
         <source>Copy the currently selected address to the system clipboard</source>
-        <translation>მონიშნული მისამართის კოპირება სისტემურ კლიპბორდში</translation>
+        <translation type="unfinished">მონიშნული მისამართის კოპირება სისტემის მეხსიერების ბუფერში</translation>
     </message>
     <message>
         <source>&amp;Copy</source>
-        <translation>&amp;კოპირება</translation>
+        <translation type="unfinished">&amp;კოპირება</translation>
     </message>
     <message>
         <source>C&amp;lose</source>
-        <translation>&amp;დახურვა</translation>
+        <translation type="unfinished">&amp;დახურვა</translation>
     </message>
     <message>
         <source>Delete the currently selected address from the list</source>
-        <translation>მონიშნული მისამართის წაშლა სიიდან</translation>
+        <translation type="unfinished">მონიშნული მისამართის წაშლა სიიდან</translation>
     </message>
     <message>
         <source>Enter address or label to search</source>
-        <translation>შეიყვანეთ საძებნი მისამართი ან ნიშნული</translation>
+        <translation type="unfinished"> მოსაძებნად შეიყვანეთ მისამართი ან მოსანიშნი</translation>
     </message>
     <message>
         <source>Export the data in the current tab to a file</source>
-        <translation>ამ ბარათიდან მონაცემების ექსპორტი ფაილში</translation>
+        <translation type="unfinished">დანართში არსებული მონაცემების ექსპორტი ფაილში</translation>
     </message>
     <message>
         <source>&amp;Export</source>
-        <translation>&amp;ექსპორტი</translation>
+        <translation type="unfinished">&amp;ექსპორტი</translation>
     </message>
     <message>
         <source>&amp;Delete</source>
-        <translation>&amp;წაშლა</translation>
+        <translation type="unfinished">&amp;წაშლა</translation>
     </message>
     <message>
         <source>Choose the address to send coins to</source>
-        <translation>აირჩიეთ კოინების გამგზავნი მისამართი</translation>
+        <translation type="unfinished">აირჩიეთ მისამართი კოინების გასაგზავნად</translation>
     </message>
     <message>
         <source>Choose the address to receive coins with</source>
-        <translation>აირჩიეთ კოინების მიმღები მისამართი</translation>
+        <translation type="unfinished">აირჩიეთ კოინების მიღების მისამართი</translation>
     </message>
     <message>
         <source>C&amp;hoose</source>
-        <translation>&amp;არჩევა</translation>
-    </message>
-    <message>
-<<<<<<< HEAD
-        <source>Sending addresses</source>
-        <translation>გამმგზავნი მისამართ</translation>
-    </message>
-    <message>
-        <source>Receiving addresses</source>
-        <translation>მიმღები მისამართი</translation>
+        <translation type="unfinished">&amp;არჩევა</translation>
     </message>
     <message>
         <source>These are your Particl addresses for sending payments. Always check the amount and the receiving address before sending coins.</source>
-        <translation>ეს არის თქვენი ბიტკოინ-მისამართები, რომელთაგანაც შეგიძლიათ გადახდა. აუცილებლად შეამოწმეთ თანხა და მიმღები მისამართი გაგზავნამდე.</translation>
-=======
-        <source>These are your Bitcoin addresses for sending payments. Always check the amount and the receiving address before sending coins.</source>
         <translation type="unfinished">ეს არის თქვენი ბიტკოინ-მისამართები გადარიცხვებისათვის. აუცილებლად შეამოწმეთ მითითებული თანხა და მიმღები მისამართი კოინების გადარიცხვამდე.</translation>
     </message>
     <message>
-        <source>These are your Bitcoin addresses for receiving payments. Use the 'Create new receiving address' button in the receive tab to create new addresses.
+        <source>These are your Particl addresses for receiving payments. Use the 'Create new receiving address' button in the receive tab to create new addresses.
 Signing is only possible with addresses of the type 'legacy'.</source>
         <translation type="unfinished">ეს თქვენი ბიტკოინის მიმღები მიმსამართებია. ისარგებლეთ ღილაკით "შექმენით ახალი მიმღები მისამართები", როემლიც მოცემულია მიმღების ჩანართში ახალი მისამართების შესაქმნელად.
 ხელმოწერა მხოლოდ "მემკვიდრეობის" ტიპის მისამართებთანაა შესაძლებელი.</translation>
->>>>>>> 44d8b13c
     </message>
     <message>
         <source>&amp;Copy Address</source>
-        <translation>მისამართის კოპირება</translation>
+        <translation type="unfinished">&amp;მისამართის კოპირება</translation>
     </message>
     <message>
         <source>Copy &amp;Label</source>
-        <translation>ნიშნულის კოპირება</translation>
+        <translation type="unfinished">ნიშნულის კოპირება</translation>
     </message>
     <message>
         <source>&amp;Edit</source>
-        <translation>&amp;რედაქტირება</translation>
+        <translation type="unfinished">&amp;რედაქტირება</translation>
     </message>
     <message>
         <source>Export Address List</source>
-        <translation>მისამართების სიის ექსპორტი</translation>
-    </message>
-    <message>
-        <source>Comma separated file (*.csv)</source>
-        <translation>CSV ფორმატის ფაილი (*.csv)</translation>
+        <translation type="unfinished">მისამართების სიის ექსპორტი</translation>
+    </message>
+    <message>
+        <source>Comma separated file</source>
+        <extracomment>Expanded name of the CSV file format. See: https://en.wikipedia.org/wiki/Comma-separated_values.</extracomment>
+        <translation type="unfinished">CSV (სპეციალური ტექსტური ფაილი)</translation>
+    </message>
+    <message>
+        <source>There was an error trying to save the address list to %1. Please try again.</source>
+        <extracomment>An error message. %1 is a stand-in argument for the name of the file we attempted to save to.</extracomment>
+        <translation type="unfinished">მისამართების სიის %1 შენახვა ვერ მოხერხდა. თავიდან სცადეთ.</translation>
     </message>
     <message>
         <source>Exporting Failed</source>
-        <translation>ექპორტი ვერ განხორციელდა</translation>
-    </message>
-    <message>
-        <source>There was an error trying to save the address list to %1. Please try again.</source>
-        <translation>მისამართების სიის %1 შენახვა ვერ მოხერხდა. გაიმეორეთ მცდელობა.</translation>
+        <translation type="unfinished">ექპორტი ვერ განხორციელდა</translation>
     </message>
 </context>
 <context>
     <name>AddressTableModel</name>
     <message>
         <source>Label</source>
-        <translation>ნიშნული</translation>
+        <translation type="unfinished">ნიშნული</translation>
     </message>
     <message>
         <source>Address</source>
-        <translation>მისამართი</translation>
+        <translation type="unfinished">მისამართი</translation>
     </message>
     <message>
         <source>(no label)</source>
-        <translation>(ნიშნული არ არის)</translation>
+        <translation type="unfinished">(ნიშნული არ არის)</translation>
     </message>
 </context>
 <context>
     <name>AskPassphraseDialog</name>
     <message>
         <source>Passphrase Dialog</source>
-        <translation>ფრაზა-პაროლის დიალოგი</translation>
+        <translation type="unfinished">საიდუმლო ფრაზის მიმოცვლა</translation>
     </message>
     <message>
         <source>Enter passphrase</source>
-        <translation>შეიყვანეთ ფრაზა-პაროლი</translation>
+        <translation type="unfinished">შეიყვანეთ საიდუმლო ფრაზა</translation>
     </message>
     <message>
         <source>New passphrase</source>
-        <translation>ახალი ფრაზა-პაროლი</translation>
+        <translation type="unfinished">ახალი საიდუმლო ფრაზა</translation>
     </message>
     <message>
         <source>Repeat new passphrase</source>
-        <translation>გაიმეორეთ ახალი ფრაზა-პაროლი</translation>
+        <translation type="unfinished">გაიმეორეთ ახალი საიდუმლო ფრაზა</translation>
+    </message>
+    <message>
+        <source>Show passphrase</source>
+        <translation type="unfinished">აჩვენეთ საიდუმლო ფრაზა</translation>
     </message>
     <message>
         <source>Encrypt wallet</source>
-        <translation>საფულის დაშიფრვა</translation>
+        <translation type="unfinished">საფულის დაშიფრვა</translation>
     </message>
     <message>
         <source>This operation needs your wallet passphrase to unlock the wallet.</source>
-        <translation>ამ ოპერაციის შესასრულებლად საჭიროა თქვენი საფულის განბლოკვა პასფრაზით.</translation>
+        <translation type="unfinished">ამ ოპერაციის შესასრულებლად საჭიროა თქვენი საფულის განბლოკვა პასფრაზით.</translation>
     </message>
     <message>
         <source>Unlock wallet</source>
-        <translation>საფულის განბლოკვა</translation>
-    </message>
-    <message>
-        <source>This operation needs your wallet passphrase to decrypt the wallet.</source>
-        <translation>ამ ოპერაციის შესასრულებლად საჭიროა თქვენი საფულის განშიფრვა პასფრაზით.</translation>
-    </message>
-    <message>
-        <source>Decrypt wallet</source>
-        <translation>საფულის განბლოკვა</translation>
+        <translation type="unfinished">საფულის განბლოკვა</translation>
     </message>
     <message>
         <source>Change passphrase</source>
-        <translation>პაროლის შეცვლა</translation>
+        <translation type="unfinished">პაროლის შეცვლა</translation>
     </message>
     <message>
         <source>Confirm wallet encryption</source>
-        <translation>საფულის დაშიფრვის დადასტურება</translation>
+        <translation type="unfinished">საფულის დაშიფრვის დადასტურება</translation>
     </message>
     <message>
         <source>Warning: If you encrypt your wallet and lose your passphrase, you will &lt;b&gt;LOSE ALL OF YOUR PARTICL&lt;/b&gt;!</source>
-        <translation>გაფრთხილება: თუ თქვენ დაშიფრავთ თქვენს საფულეს და ამის შემდეგ დაკარგავთ გასაშიფრ ფრაზას, &lt;b&gt;თქვენ დაკარგავთ ყველა ბიტკოინს!&lt;/b&gt;</translation>
+        <translation type="unfinished">გაფრთხილება: თუ თქვენ დაშიფრავთ თქვენს საფულეს და ამის შემდეგ დაკარგავთ გასაშიფრ ფრაზას, &lt;b&gt;თქვენ დაკარგავთ ყველა ბიტკოინს!&lt;/b&gt;</translation>
     </message>
     <message>
         <source>Are you sure you wish to encrypt your wallet?</source>
-        <translation>დარწმუნებული ხარ რომ საფულის დაშიფვრა გსურს?</translation>
+        <translation type="unfinished">დარწმუნებული ხარ რომ საფულის დაშიფვრა გსურს?</translation>
     </message>
     <message>
         <source>Wallet encrypted</source>
-        <translation>საფულე დაშიფრულია</translation>
+        <translation type="unfinished">საფულე დაშიფრულია</translation>
+    </message>
+    <message>
+        <source>Enter the new passphrase for the wallet.&lt;br/&gt;Please use a passphrase of &lt;b&gt;ten or more random characters&lt;/b&gt;, or &lt;b&gt;eight or more words&lt;/b&gt;.</source>
+        <translation type="unfinished">შეიყვანეთ საფულის ახალი საიდუმლო ფრაზა .1 გამოიყენეთ მე –2 ან მეტი შემთხვევითი სიმბოლოების 2 ან 3 – ზე მეტი რვა ან მეტი სიტყვის პაროლი 3.</translation>
+    </message>
+    <message>
+        <source>Enter the old passphrase and new passphrase for the wallet.</source>
+        <translation type="unfinished">შეიყვანეთ ძველი საიდუმლო ფრაზა და ახალი საიდუმლო ფრაზა საფულისთვის</translation>
+    </message>
+    <message>
+        <source>Remember that encrypting your wallet cannot fully protect your particl from being stolen by malware infecting your computer.</source>
+        <translation type="unfinished">გახსოვდეთ, რომ თქვენი საფულის დაშიფვრა ვერ უზრუნველყოფს სრულად დაიცვას თქვენი ბიტკოინების მოპარვა კომპიუტერში მავნე პროგრამებით.</translation>
+    </message>
+    <message>
+        <source>Wallet to be encrypted</source>
+        <translation type="unfinished">დაშიფრულია საფულე</translation>
+    </message>
+    <message>
+        <source>Your wallet is about to be encrypted. </source>
+        <translation type="unfinished">თქვენი საფულე იშიფრება</translation>
+    </message>
+    <message>
+        <source>Your wallet is now encrypted. </source>
+        <translation type="unfinished">თქვენი საფულე ახლა დაშიფრულია</translation>
     </message>
     <message>
         <source>IMPORTANT: Any previous backups you have made of your wallet file should be replaced with the newly generated, encrypted wallet file. For security reasons, previous backups of the unencrypted wallet file will become useless as soon as you start using the new, encrypted wallet.</source>
-        <translation>მნიშვნელოვანი: ნებისმიერი საფულის წინა სარეზერვო კოპია, რომელიც თქვენ შექმენით, უნდა იყოს ჩანაცვლებული ახლად გენერირებული, დაშიფრული საფულის ფაილით. უსაფრთხოების მიზნებისთვის, დაუშიფრავი საფულის ფაილის წინა სარეზევო კოპიები გახდება გამოუყენებული იმ წამსვე, როდესაც დაიწყებთ ახალი, დაშიფრული საფულის გამოყენებას.</translation>
+        <translation type="unfinished">მნიშვნელოვანი: ნებისმიერი საფულის წინა სარეზერვო კოპია, რომელიც თქვენ შექმენით, უნდა იყოს ჩანაცვლებული ახლად გენერირებული, დაშიფრული საფულის ფაილით. უსაფრთხოების მიზნებისთვის, დაუშიფრავი საფულის ფაილის წინა სარეზევო კოპიები გახდება გამოუყენებული იმ წამსვე, როდესაც დაიწყებთ ახალი, დაშიფრული საფულის გამოყენებას.</translation>
     </message>
     <message>
         <source>Wallet encryption failed</source>
-        <translation>საფულის დაშიფვრა წარუმატებით დამთვრდა</translation>
+        <translation type="unfinished">საფულის დაშიფვრა წარუმატებით დამთვრდა</translation>
     </message>
     <message>
         <source>Wallet encryption failed due to an internal error. Your wallet was not encrypted.</source>
-        <translation>საფულის დაშიფრვა ვერ მოხდა შიდა შეცდომის გამო. თქვენი საფულე არ არის დაშიფრული.</translation>
+        <translation type="unfinished">საფულის დაშიფრვა ვერ მოხდა შიდა შეცდომის გამო. თქვენი საფულე არ არის დაშიფრული.</translation>
     </message>
     <message>
         <source>The supplied passphrases do not match.</source>
-        <translation>მოწოდებული ფრაზა-პაროლები არ ემთხვევა ერთმანეთს.</translation>
+        <translation type="unfinished">მოწოდებული ფრაზა-პაროლები არ ემთხვევა ერთმანეთს.</translation>
     </message>
     <message>
         <source>Wallet unlock failed</source>
-        <translation>საფულის გახსნა წარუმატებლად შესრულდა</translation>
+        <translation type="unfinished">საფულის გახსნა წარუმატებლად შესრულდა</translation>
     </message>
     <message>
         <source>The passphrase entered for the wallet decryption was incorrect.</source>
-        <translation>საფულის განშიფრვის ფრაზა-პაროლი არაწორია</translation>
-    </message>
-    <message>
-        <source>Wallet decryption failed</source>
-        <translation>საფულის გაშიფვრა ვერ შესრულდა</translation>
+        <translation type="unfinished">საფულის განშიფრვის ფრაზა-პაროლი არაწორია</translation>
     </message>
     <message>
         <source>Wallet passphrase was successfully changed.</source>
-        <translation>საფულის ფრაზა-პაროლი შეცვლილია.</translation>
+        <translation type="unfinished">საფულის ფრაზა-პაროლი შეცვლილია.</translation>
     </message>
     <message>
         <source>Warning: The Caps Lock key is on!</source>
-        <translation>ყურადღება: ჩართულია Caps Lock რეჟიმი!</translation>
+        <translation type="unfinished">ყურადღება: ჩართულია Caps Lock რეჟიმი!</translation>
     </message>
 </context>
 <context>
     <name>BanTableModel</name>
     <message>
         <source>IP/Netmask</source>
-        <translation>IP/ქსელის მასკა</translation>
+        <translation type="unfinished">IP/ქსელის მასკა</translation>
+    </message>
+    <message>
+        <source>Banned Until</source>
+        <translation type="unfinished">სანამ აიკრძალა</translation>
+    </message>
+</context>
+<context>
+    <name>BitcoinApplication</name>
+    <message>
+        <source>Settings file %1 might be corrupt or invalid.</source>
+        <translation type="unfinished">პარამეტრების ფაილი %1 შეიძლება იყოს დაზიანებული ან არასწორი.</translation>
+    </message>
+    <message>
+        <source>Runaway exception</source>
+        <translation type="unfinished">უმართავი გამონაკლისი</translation>
+    </message>
+    <message>
+        <source>A fatal error occurred. %1 can no longer continue safely and will quit.</source>
+        <translation type="unfinished">მოხდა ფატალური შეცდომა. %1 ვეღარ გააგრძელებს უსაფრთხოდ და შეწყვეტს.</translation>
+    </message>
+    <message>
+        <source>Internal error</source>
+        <translation type="unfinished">შიდა შეცდომა</translation>
+    </message>
+    <message>
+        <source>An internal error occurred. %1 will attempt to continue safely. This is an unexpected bug which can be reported as described below.</source>
+        <translation type="unfinished">მოხდა შიდა შეცდომა. %1 შეეცდება გააგრძელოს უსაფრთხოდ. ეს არის მოულოდნელი შეცდომა, რომელიც შეიძლება დაფიქსირდეს, როგორც აღწერილია ქვემოთ.</translation>
+    </message>
+</context>
+<context>
+    <name>QObject</name>
+    <message>
+        <source>Do you want to reset settings to default values, or to abort without making changes?</source>
+        <extracomment>Explanatory text shown on startup when the settings file cannot be read. Prompts user to make a choice between resetting or aborting.</extracomment>
+        <translation type="unfinished">გსურთ პარამეტრების ხელახლა დაყენება ნაგულისხმევ მნიშვნელობებზე თუ შეწყვეტთ ცვლილებების შეტანის გარეშე?</translation>
+    </message>
+    <message>
+        <source>A fatal error occurred. Check that settings file is writable, or try running with -nosettings.</source>
+        <extracomment>Explanatory text shown on startup when the settings file could not be written. Prompts user to check that we have the ability to write to the file. Explains that the user has the option of running without a settings file.</extracomment>
+        <translation type="unfinished">მოხდა ფატალური შეცდომა. შეამოწმეთ, რომ პარამეტრების ფაილი ჩაწერადია, ან სცადეთ გაშვება პარამეტრების გარეშე.</translation>
+    </message>
+    <message>
+        <source>Error: %1</source>
+        <translation type="unfinished">შეცდომა: %1</translation>
+    </message>
+    <message>
+        <source>%1 didn't yet exit safely…</source>
+        <translation type="unfinished">%1 ჯერ არ გამოსულა უსაფრთხოდ…</translation>
+    </message>
+    <message>
+        <source>unknown</source>
+        <translation type="unfinished">უცნობია</translation>
+    </message>
+    <message>
+        <source>Amount</source>
+        <translation type="unfinished">თანხა</translation>
+    </message>
+    <message>
+        <source>Unroutable</source>
+        <translation type="unfinished">გაუმართავი</translation>
+    </message>
+    <message>
+        <source>Inbound</source>
+        <extracomment>An inbound connection from a peer. An inbound connection is a connection initiated by a peer.</extracomment>
+        <translation type="unfinished">შემომავალი</translation>
+    </message>
+    <message>
+        <source>Outbound</source>
+        <extracomment>An outbound connection to a peer. An outbound connection is a connection initiated by us.</extracomment>
+        <translation type="unfinished">გამავალი</translation>
+    </message>
+    <message>
+        <source>Manual</source>
+        <extracomment>Peer connection type established manually through one of several methods.</extracomment>
+        <translation type="unfinished">სახელმძღვანელო</translation>
+    </message>
+    <message>
+        <source>Address Fetch</source>
+        <extracomment>Short-lived peer connection type that solicits known addresses from a peer.</extracomment>
+        <translation type="unfinished">მისამართის დაბრუნება</translation>
+    </message>
+    <message>
+        <source>%1 h</source>
+        <translation type="unfinished">%1 სთ</translation>
+    </message>
+    <message>
+        <source>%1 m</source>
+        <translation type="unfinished">%1 წთ</translation>
+    </message>
+    <message>
+        <source>N/A</source>
+        <translation type="unfinished">მიუწვდ.</translation>
+    </message>
+    <message numerus="yes">
+        <source>%n second(s)</source>
+        <translation type="unfinished">
+            <numerusform>%nწამი(ები)</numerusform>
+            <numerusform>%nწამი(ები)</numerusform>
+        </translation>
+    </message>
+    <message numerus="yes">
+        <source>%n minute(s)</source>
+        <translation type="unfinished">
+            <numerusform>%n წუთი(ები)</numerusform>
+            <numerusform>1 %n წუთი(ები)</numerusform>
+        </translation>
+    </message>
+    <message numerus="yes">
+        <source>%n hour(s)</source>
+        <translation type="unfinished">
+            <numerusform />
+            <numerusform />
+        </translation>
+    </message>
+    <message numerus="yes">
+        <source>%n day(s)</source>
+        <translation type="unfinished">
+            <numerusform />
+            <numerusform />
+        </translation>
+    </message>
+    <message numerus="yes">
+        <source>%n week(s)</source>
+        <translation type="unfinished">
+            <numerusform />
+            <numerusform />
+        </translation>
+    </message>
+    <message>
+        <source>%1 and %2</source>
+        <translation type="unfinished">%1 და %2</translation>
+    </message>
+    <message numerus="yes">
+        <source>%n year(s)</source>
+        <translation type="unfinished">
+            <numerusform />
+            <numerusform />
+        </translation>
     </message>
     </context>
 <context>
     <name>BitcoinGUI</name>
     <message>
-        <source>Sign &amp;message...</source>
-        <translation>ხელ&amp;მოწერა</translation>
-    </message>
-    <message>
-        <source>Synchronizing with network...</source>
-        <translation>ქსელთან სინქრონიზება...</translation>
-    </message>
-    <message>
         <source>&amp;Overview</source>
-        <translation>მიმ&amp;ოხილვა</translation>
+        <translation type="unfinished">მიმ&amp;ოხილვა</translation>
     </message>
     <message>
         <source>Show general overview of wallet</source>
-        <translation>საფულის ზოგადი მიმოხილვა</translation>
+        <translation type="unfinished">საფულის ზოგადი მიმოხილვა</translation>
     </message>
     <message>
         <source>&amp;Transactions</source>
-        <translation>&amp;ტრანსაქციები</translation>
+        <translation type="unfinished">&amp;ტრანსაქციები</translation>
     </message>
     <message>
         <source>Browse transaction history</source>
-        <translation>ტრანსაქციების ისტორიის დათვალიერება</translation>
+        <translation type="unfinished">ტრანსაქციების ისტორიის დათვალიერება</translation>
     </message>
     <message>
         <source>E&amp;xit</source>
-        <translation>&amp;გასვლა</translation>
+        <translation type="unfinished">&amp;გასვლა</translation>
     </message>
     <message>
         <source>Quit application</source>
-        <translation>გასვლა</translation>
+        <translation type="unfinished">გასვლა</translation>
     </message>
     <message>
         <source>&amp;About %1</source>
-        <translation>%1-ის &amp;შესახებ</translation>
+        <translation type="unfinished">%1-ის &amp;შესახებ</translation>
     </message>
     <message>
         <source>Show information about %1</source>
-        <translation>%1-ის შესახებ ინფორმაციის ჩვენება</translation>
+        <translation type="unfinished">%1-ის შესახებ ინფორმაციის ჩვენება</translation>
     </message>
     <message>
         <source>About &amp;Qt</source>
-        <translation>&amp;Qt-ს შესახებ</translation>
+        <translation type="unfinished">&amp;Qt-ს შესახებ</translation>
     </message>
     <message>
         <source>Show information about Qt</source>
-        <translation>ინფორმაცია Qt-ს შესახებ</translation>
-    </message>
-    <message>
-        <source>&amp;Options...</source>
-        <translation>&amp;ოპციები</translation>
+        <translation type="unfinished">ინფორმაცია Qt-ს შესახებ</translation>
     </message>
     <message>
         <source>Modify configuration options for %1</source>
-        <translation>%1-ის კონფიგურირების პარამეტრების რედაქტირება</translation>
-    </message>
-    <message>
-        <source>&amp;Encrypt Wallet...</source>
-        <translation>საფულის &amp;დაშიფრვა</translation>
-    </message>
-    <message>
-        <source>&amp;Backup Wallet...</source>
-        <translation>საფულის &amp;არქივირება</translation>
-    </message>
-    <message>
-        <source>&amp;Change Passphrase...</source>
-        <translation>ფრაზა-პაროლის შე&amp;ცვლა</translation>
-    </message>
-    <message>
-        <source>Open &amp;URI...</source>
-        <translation>&amp;URI-ის გახსნა...</translation>
+        <translation type="unfinished">%1-ის კონფიგურირების პარამეტრების რედაქტირება</translation>
+    </message>
+    <message>
+        <source>Create a new wallet</source>
+        <translation type="unfinished">შექმენით ახალი საფულე</translation>
+    </message>
+    <message>
+        <source>&amp;Minimize</source>
+        <translation type="unfinished">&amp;ჩახურვა</translation>
     </message>
     <message>
         <source>Wallet:</source>
-        <translation>საფულე:</translation>
-    </message>
-    <message>
-        <source>Click to disable network activity.</source>
-        <translation>დააწკაპეთ ქსელური აქტივობის გასათიშად.</translation>
+        <translation type="unfinished">საფულე:</translation>
     </message>
     <message>
         <source>Network activity disabled.</source>
-        <translation>ქსელური აქტივობა გათიშულია.</translation>
-    </message>
-    <message>
-        <source>Reindexing blocks on disk...</source>
-        <translation>დისკზე ბლოკების რეინდექსაცია...</translation>
+        <extracomment>A substring of the tooltip.</extracomment>
+        <translation type="unfinished">ქსელური აქტივობა გათიშულია.</translation>
     </message>
     <message>
         <source>Send coins to a Particl address</source>
-        <translation>მონეტების გაგზავნა Particl-მისამართზე</translation>
+        <translation type="unfinished">მონეტების გაგზავნა Particl-მისამართზე</translation>
     </message>
     <message>
         <source>Backup wallet to another location</source>
-        <translation>საფულის არქივირება სხვა ადგილზე</translation>
+        <translation type="unfinished">საფულის არქივირება სხვა ადგილზე</translation>
     </message>
     <message>
         <source>Change the passphrase used for wallet encryption</source>
-        <translation>საფულის დაშიფრვის ფრაზა-პაროლის შეცვლა</translation>
-    </message>
-    <message>
-        <source>&amp;Verify message...</source>
-        <translation>&amp;ვერიფიკაცია</translation>
+        <translation type="unfinished">საფულის დაშიფრვის ფრაზა-პაროლის შეცვლა</translation>
     </message>
     <message>
         <source>&amp;Send</source>
-        <translation>&amp;გაგზავნა</translation>
+        <translation type="unfinished">&amp;გაგზავნა</translation>
     </message>
     <message>
         <source>&amp;Receive</source>
-        <translation>&amp;მიღება</translation>
-    </message>
-    <message>
-        <source>&amp;Show / Hide</source>
-        <translation>&amp;ჩვენება/დაფარვა</translation>
-    </message>
-    <message>
-        <source>Show or hide the main Window</source>
-        <translation>მთავარი ფანჯრის ჩვენება/დაფარვა</translation>
+        <translation type="unfinished">&amp;მიღება</translation>
+    </message>
+    <message>
+        <source>&amp;Options…</source>
+        <translation type="unfinished">&amp;ვარიანტები…</translation>
+    </message>
+    <message>
+        <source>&amp;Encrypt Wallet…</source>
+        <translation type="unfinished">&amp;საფულის დაშიფვრა…</translation>
     </message>
     <message>
         <source>Encrypt the private keys that belong to your wallet</source>
-        <translation>თქვენი საფულის პირადი გასაღებების დაშიფრვა</translation>
+        <translation type="unfinished">თქვენი საფულის პირადი გასაღებების დაშიფრვა</translation>
+    </message>
+    <message>
+        <source>&amp;Backup Wallet…</source>
+        <translation type="unfinished">&amp;სარეზერვო საფულე…</translation>
+    </message>
+    <message>
+        <source>&amp;Change Passphrase…</source>
+        <translation type="unfinished"> &amp;შეცვალეთ პაროლის ფრაზა…</translation>
+    </message>
+    <message>
+        <source>Sign &amp;message…</source>
+        <translation type="unfinished">ხელმოწერა &amp;შეტყობინება…</translation>
     </message>
     <message>
         <source>Sign messages with your Particl addresses to prove you own them</source>
-        <translation>მესიჯებზე ხელმოწერა თქვენი Particl-მისამართებით იმის დასტურად, რომ ის თქვენია</translation>
+        <translation type="unfinished">მესიჯებზე ხელმოწერა თქვენი Particl-მისამართებით იმის დასტურად, რომ ის თქვენია</translation>
+    </message>
+    <message>
+        <source>&amp;Verify message…</source>
+        <translation type="unfinished"> &amp;შეტყობინების შემოწმება…</translation>
     </message>
     <message>
         <source>Verify messages to ensure they were signed with specified Particl addresses</source>
-        <translation>შეამოწმეთ, რომ მესიჯები ხელმოწერილია მითითებული Particl-მისამართით</translation>
+        <translation type="unfinished">შეამოწმეთ, რომ მესიჯები ხელმოწერილია მითითებული Particl-მისამართით</translation>
+    </message>
+    <message>
+        <source>&amp;Load PSBT from file…</source>
+        <translation type="unfinished">&amp;ჩატვირთეთ PSBT ფაილიდან…</translation>
+    </message>
+    <message>
+        <source>Open &amp;URI…</source>
+        <translation type="unfinished">გახსნა &amp;URI…</translation>
+    </message>
+    <message>
+        <source>Close Wallet…</source>
+        <translation type="unfinished">საფულის დახურვა…</translation>
+    </message>
+    <message>
+        <source>Create Wallet…</source>
+        <translation type="unfinished">საფულის შექმნა…</translation>
+    </message>
+    <message>
+        <source>Close All Wallets…</source>
+        <translation type="unfinished">ყველა საფულის დახურვა…</translation>
     </message>
     <message>
         <source>&amp;File</source>
-        <translation>&amp;ფაილი</translation>
+        <translation type="unfinished">&amp;ფაილი</translation>
     </message>
     <message>
         <source>&amp;Settings</source>
-        <translation>&amp;პარამეტრები</translation>
+        <translation type="unfinished">&amp;პარამეტრები</translation>
     </message>
     <message>
         <source>&amp;Help</source>
-        <translation>&amp;დახმარება</translation>
+        <translation type="unfinished">&amp;დახმარება</translation>
     </message>
     <message>
         <source>Tabs toolbar</source>
-        <translation>ბარათების პანელი</translation>
+        <translation type="unfinished">ბარათების პანელი</translation>
+    </message>
+    <message>
+        <source>Syncing Headers (%1%)…</source>
+        <translation type="unfinished">სათაურების სინქრონიზაცია (%1%)...</translation>
+    </message>
+    <message>
+        <source>Synchronizing with network…</source>
+        <translation type="unfinished">მიმდინარეობს სინქრონიზაცია ქსელთან…</translation>
+    </message>
+    <message>
+        <source>Indexing blocks on disk…</source>
+        <translation type="unfinished">მიმდინარეობს ბლოკების ინდექსირება დისკზე…</translation>
+    </message>
+    <message>
+        <source>Processing blocks on disk…</source>
+        <translation type="unfinished">მიმდინარეობს ბლოკების დამუშავება დისკზე…</translation>
     </message>
     <message>
         <source>Request payments (generates QR codes and particl: URIs)</source>
-        <translation>გადახდის მოთხოვნა (შეიქმნება QR-კოდები და particl: ბმულები)</translation>
+        <translation type="unfinished">გადახდის მოთხოვნა (შეიქმნება QR-კოდები და particl: ბმულები)</translation>
     </message>
     <message>
         <source>Show the list of used sending addresses and labels</source>
-        <translation>გამოყენებული გაგზავნის მისამართებისა და ნიშნულების სიის ჩვენება</translation>
+        <translation type="unfinished">გამოყენებული გაგზავნის მისამართებისა და ნიშნულების სიის ჩვენება</translation>
     </message>
     <message>
         <source>Show the list of used receiving addresses and labels</source>
-        <translation>გამოყენებული მიღების მისამართებისა და ნიშნულების სიის ჩვენება</translation>
+        <translation type="unfinished">გამოყენებული მიღების მისამართებისა და ნიშნულების სიის ჩვენება</translation>
     </message>
     <message>
         <source>&amp;Command-line options</source>
-        <translation>საკომანდო სტრიქონის ოპ&amp;ციები</translation>
+        <translation type="unfinished">საკომანდო სტრიქონის ოპ&amp;ციები</translation>
+    </message>
+    <message numerus="yes">
+        <source>Processed %n block(s) of transaction history.</source>
+        <translation type="unfinished">
+            <numerusform />
+            <numerusform />
+        </translation>
     </message>
     <message>
         <source>%1 behind</source>
-        <translation>%1 გავლილია</translation>
+        <translation type="unfinished">%1 გავლილია</translation>
     </message>
     <message>
         <source>Last received block was generated %1 ago.</source>
-        <translation>ბოლო მიღებული ბლოკის გენერირებიდან გასულია %1</translation>
+        <translation type="unfinished">ბოლო მიღებული ბლოკის გენერირებიდან გასულია %1</translation>
     </message>
     <message>
         <source>Transactions after this will not yet be visible.</source>
-        <translation>შემდგომი ტრანსაქციები ნაჩვენები ჯერ არ იქნება.</translation>
+        <translation type="unfinished">შემდგომი ტრანსაქციები ნაჩვენები ჯერ არ იქნება.</translation>
     </message>
     <message>
         <source>Error</source>
-        <translation>შეცდომა</translation>
+        <translation type="unfinished">შეცდომა</translation>
     </message>
     <message>
         <source>Warning</source>
-        <translation>გაფრთხილება</translation>
+        <translation type="unfinished">გაფრთხილება</translation>
     </message>
     <message>
         <source>Information</source>
-        <translation>ინფორმაცია</translation>
+        <translation type="unfinished">ინფორმაცია</translation>
     </message>
     <message>
         <source>Up to date</source>
-        <translation>განახლებულია</translation>
+        <translation type="unfinished">განახლებულია</translation>
+    </message>
+    <message>
+        <source>Load Partially Signed Particl Transaction</source>
+        <translation type="unfinished">ნაწილობრივ ხელმოწერილი ბიტკოინის ტრანზაქციის ჩატვირთვა</translation>
+    </message>
+    <message>
+        <source>Node window</source>
+        <translation type="unfinished">კვანძის ფანჯარა</translation>
+    </message>
+    <message>
+        <source>Open node debugging and diagnostic console</source>
+        <translation type="unfinished">გახსენით კვანძის გამართვის და დიაგნოსტიკური კონსოლი</translation>
+    </message>
+    <message>
+        <source>&amp;Sending addresses</source>
+        <translation type="unfinished">მისამართების გაგზავნა</translation>
+    </message>
+    <message>
+        <source>&amp;Receiving addresses</source>
+        <translation type="unfinished">მისამართების მიღება</translation>
+    </message>
+    <message>
+        <source>Open a particl: URI</source>
+        <translation type="unfinished">გახსენით ბიტკოინი: URI</translation>
+    </message>
+    <message>
+        <source>Open Wallet</source>
+        <translation type="unfinished">ღია საფულე</translation>
+    </message>
+    <message>
+        <source>Open a wallet</source>
+        <translation type="unfinished">გახსენით საფულე</translation>
+    </message>
+    <message>
+        <source>Close wallet</source>
+        <translation type="unfinished">საფულის დახურვა</translation>
+    </message>
+    <message>
+        <source>Restore Wallet…</source>
+        <extracomment>Name of the menu item that restores wallet from a backup file.</extracomment>
+        <translation type="unfinished">საფულის აღდგენა…</translation>
+    </message>
+    <message>
+        <source>Restore a wallet from a backup file</source>
+        <extracomment>Status tip for Restore Wallet menu item</extracomment>
+        <translation type="unfinished">აღადგინეთ საფულე სარეზერვო ფაილიდან</translation>
+    </message>
+    <message>
+        <source>Close all wallets</source>
+        <translation type="unfinished">ყველა საფულის დახურვა</translation>
     </message>
     <message>
         <source>default wallet</source>
-        <translation>ნაგულისხმევი საფულე</translation>
+        <translation type="unfinished">ნაგულისხმევი საფულე</translation>
+    </message>
+    <message>
+        <source>No wallets available</source>
+        <translation type="unfinished">არ არის ჩატვირთული საფულე.</translation>
+    </message>
+    <message>
+        <source>Wallet Data</source>
+        <extracomment>Name of the wallet data file format.</extracomment>
+        <translation type="unfinished">საფულის მონაცემები</translation>
+    </message>
+    <message>
+        <source>Load Wallet Backup</source>
+        <extracomment>The title for Restore Wallet File Windows</extracomment>
+        <translation type="unfinished">საფულის სარეზერვოს ჩატვირთვა</translation>
+    </message>
+    <message>
+        <source>Wallet Name</source>
+        <extracomment>Label of the input field where the name of the wallet is entered.</extracomment>
+        <translation type="unfinished">საფულის სახელი</translation>
     </message>
     <message>
         <source>&amp;Window</source>
-        <translation>&amp;ფანჯარა</translation>
+        <translation type="unfinished">&amp;ფანჯარა</translation>
+    </message>
+    <message>
+        <source>Zoom</source>
+        <translation type="unfinished">მასშტაბირება</translation>
+    </message>
+    <message>
+        <source>Main Window</source>
+        <translation type="unfinished">ძირითადი ფანჯარა</translation>
     </message>
     <message>
         <source>%1 client</source>
-        <translation>%1 კლიენტი</translation>
-    </message>
-    <message>
-        <source>Connecting to peers...</source>
-        <translation>შეერთება ქსელთან...</translation>
-    </message>
-    <message>
-        <source>Catching up...</source>
-        <translation>ჩართვა...</translation>
+        <translation type="unfinished">%1 კლიენტი</translation>
+    </message>
+    <message>
+        <source>&amp;Hide</source>
+        <translation type="unfinished">&amp;დამალვა</translation>
+    </message>
+    <message numerus="yes">
+        <source>%n active connection(s) to Particl network.</source>
+        <extracomment>A substring of the tooltip.</extracomment>
+        <translation type="unfinished">
+            <numerusform />
+            <numerusform />
+        </translation>
+    </message>
+    <message>
+        <source>Click for more actions.</source>
+        <extracomment>A substring of the tooltip. "More actions" are available via the context menu.</extracomment>
+        <translation type="unfinished">მეტი...</translation>
+    </message>
+    <message>
+        <source>Disable network activity</source>
+        <extracomment>A context menu item.</extracomment>
+        <translation type="unfinished">ქსელის აქტივობის გამორთვა</translation>
+    </message>
+    <message>
+        <source>Enable network activity</source>
+        <extracomment>A context menu item. The network activity was disabled previously.</extracomment>
+        <translation type="unfinished">ქსელის აქტივობის ჩართვა</translation>
+    </message>
+    <message>
+        <source>Error: %1</source>
+        <translation type="unfinished">შეცდომა: %1</translation>
+    </message>
+    <message>
+        <source>Warning: %1</source>
+        <translation type="unfinished">გაფრთხილება: %1</translation>
     </message>
     <message>
         <source>Date: %1
 </source>
-        <translation>თარიღი: %1
+        <translation type="unfinished">თარიღი: %1
 </translation>
     </message>
     <message>
         <source>Amount: %1
 </source>
-        <translation>რაოდენობა^ %1
+        <translation type="unfinished">რაოდენობა^ %1
 </translation>
     </message>
     <message>
         <source>Wallet: %1
 </source>
-        <translation>საფულე: %1
+        <translation type="unfinished">საფულე: %1
 </translation>
     </message>
     <message>
         <source>Type: %1
 </source>
-        <translation>ტიპი: %1
+        <translation type="unfinished">ტიპი: %1
 </translation>
     </message>
     <message>
         <source>Label: %1
 </source>
-        <translation>ლეიბლი: %1
+        <translation type="unfinished">ლეიბლი: %1
 </translation>
     </message>
     <message>
         <source>Address: %1
 </source>
-        <translation>მისამართი: %1
+        <translation type="unfinished">მისამართი: %1
 </translation>
     </message>
     <message>
         <source>Sent transaction</source>
-        <translation>გაგზავნილი ტრანსაქციები</translation>
+        <translation type="unfinished">გაგზავნილი ტრანსაქციები</translation>
     </message>
     <message>
         <source>Incoming transaction</source>
-        <translation>მიღებული ტრანსაქციები</translation>
+        <translation type="unfinished">მიღებული ტრანსაქციები</translation>
     </message>
     <message>
         <source>Wallet is &lt;b&gt;encrypted&lt;/b&gt; and currently &lt;b&gt;unlocked&lt;/b&gt;</source>
-        <translation>საფულე &lt;b&gt;დაშიფრულია&lt;/b&gt; და ამჟამად &lt;b&gt;განბლოკილია&lt;/b&gt;</translation>
+        <translation type="unfinished">საფულე &lt;b&gt;დაშიფრულია&lt;/b&gt; და ამჟამად &lt;b&gt;განბლოკილია&lt;/b&gt;</translation>
     </message>
     <message>
         <source>Wallet is &lt;b&gt;encrypted&lt;/b&gt; and currently &lt;b&gt;locked&lt;/b&gt;</source>
-        <translation>საფულე &lt;b&gt;დაშიფრულია&lt;/b&gt; და ამჟამად &lt;b&gt;დაბლოკილია&lt;/b&gt;</translation>
+        <translation type="unfinished">საფულე &lt;b&gt;დაშიფრულია&lt;/b&gt; და ამჟამად &lt;b&gt;დაბლოკილია&lt;/b&gt;</translation>
     </message>
     </context>
 <context>
     <name>CoinControlDialog</name>
     <message>
+        <source>Coin Selection</source>
+        <translation type="unfinished">Coin-ები</translation>
+    </message>
+    <message>
         <source>Quantity:</source>
-        <translation>რაოდენობა:</translation>
+        <translation type="unfinished">რაოდენობა:</translation>
     </message>
     <message>
         <source>Bytes:</source>
-        <translation>ბაიტები:</translation>
+        <translation type="unfinished">ბაიტები:</translation>
     </message>
     <message>
         <source>Amount:</source>
-        <translation>თანხა:</translation>
+        <translation type="unfinished">თანხა:</translation>
     </message>
     <message>
         <source>Fee:</source>
-        <translation>საკომისიო:</translation>
-    </message>
-    <message>
-<<<<<<< HEAD
-        <source>Dust:</source>
-        <translation>მტვერი:</translation>
-    </message>
-    <message>
-=======
->>>>>>> 44d8b13c
+        <translation type="unfinished">საკომისიო:</translation>
+    </message>
+    <message>
         <source>After Fee:</source>
-        <translation>დამატებითი საკომისიო:</translation>
+        <translation type="unfinished">დამატებითი საკომისიო:</translation>
     </message>
     <message>
         <source>Change:</source>
-        <translation>ხურდა:</translation>
+        <translation type="unfinished">ხურდა:</translation>
     </message>
     <message>
         <source>(un)select all</source>
-        <translation>ყველას მონიშვნა/(მოხსნა)</translation>
+        <translation type="unfinished">ყველას მონიშვნა/(მოხსნა)</translation>
     </message>
     <message>
         <source>Tree mode</source>
-        <translation>განტოტვილი</translation>
+        <translation type="unfinished">განტოტვილი</translation>
     </message>
     <message>
         <source>List mode</source>
-        <translation>სია</translation>
+        <translation type="unfinished">სია</translation>
     </message>
     <message>
         <source>Amount</source>
-        <translation>თანხა</translation>
+        <translation type="unfinished">თანხა</translation>
+    </message>
+    <message>
+        <source>Received with address</source>
+        <translation type="unfinished">მიღებულია მისამართისამებრ</translation>
     </message>
     <message>
         <source>Date</source>
-        <translation>თარიღი</translation>
+        <translation type="unfinished">თარიღი</translation>
     </message>
     <message>
         <source>Confirmations</source>
-        <translation>დადასტურება</translation>
+        <translation type="unfinished">დადასტურება</translation>
     </message>
     <message>
         <source>Confirmed</source>
-        <translation>დადასტურებულია</translation>
-    </message>
-    <message>
-        <source>Copy address</source>
-        <translation>მისამართის კოპირება</translation>
-    </message>
-    <message>
-        <source>Copy label</source>
-        <translation>ლეიბლის კოპირება</translation>
+        <translation type="unfinished">დადასტურებულია</translation>
     </message>
     <message>
         <source>Copy amount</source>
-        <translation>რაოდენობის კოპირება</translation>
-    </message>
-    <message>
-        <source>Copy transaction ID</source>
-        <translation>ტრანსაქციის ID-ს კოპირება</translation>
-    </message>
-    <message>
-        <source>Lock unspent</source>
-        <translation>დაუხარჯავის ჩაკეტვა</translation>
-    </message>
-    <message>
-        <source>Unlock unspent</source>
-        <translation>დაუხარჯავის განბლოკვა</translation>
+        <translation type="unfinished">რაოდენობის კოპირება</translation>
+    </message>
+    <message>
+        <source>&amp;Copy address</source>
+        <translation type="unfinished">&amp;დააკოპირეთ მისამართი</translation>
+    </message>
+    <message>
+        <source>Copy &amp;label</source>
+        <translation type="unfinished">კოპირება &amp;ჭდე</translation>
+    </message>
+    <message>
+        <source>Copy &amp;amount</source>
+        <translation type="unfinished">კოპირება &amp;რაოდენობა</translation>
+    </message>
+    <message>
+        <source>Copy transaction &amp;ID and output index</source>
+        <translation type="unfinished">ტრანზაქციის კოპირება &amp;ID და ინდექსის გამოტანა</translation>
     </message>
     <message>
         <source>Copy quantity</source>
-        <translation>რაოდენობის კოპირება</translation>
+        <translation type="unfinished">რაოდენობის კოპირება</translation>
     </message>
     <message>
         <source>Copy fee</source>
-        <translation>საკომისიოს კოპირება</translation>
+        <translation type="unfinished">საკომისიოს კოპირება</translation>
     </message>
     <message>
         <source>Copy after fee</source>
-        <translation>დამატებითი საკომისიოს კოპირება</translation>
+        <translation type="unfinished">დამატებითი საკომისიოს კოპირება</translation>
     </message>
     <message>
         <source>Copy bytes</source>
-        <translation>ბაიტების კოპირება</translation>
+        <translation type="unfinished">ბაიტების კოპირება</translation>
     </message>
     <message>
         <source>Copy change</source>
-        <translation>ხურდის კოპირება</translation>
+        <translation type="unfinished">ხურდის კოპირება</translation>
     </message>
     <message>
         <source>(%1 locked)</source>
-        <translation>(%1 დაბლოკილია)</translation>
-    </message>
-    <message>
-<<<<<<< HEAD
-        <source>yes</source>
-        <translation>დიახ</translation>
-    </message>
-    <message>
-        <source>no</source>
-        <translation>არა</translation>
-    </message>
-    <message>
-=======
->>>>>>> 44d8b13c
+        <translation type="unfinished">(%1 დაბლოკილია)</translation>
+    </message>
+    <message>
         <source>(no label)</source>
-        <translation>(ნიშნული არ არის)</translation>
+        <translation type="unfinished">(ნიშნული არ არის)</translation>
     </message>
     <message>
         <source>change from %1 (%2)</source>
-        <translation>ხურდა %1-დან (%2)</translation>
+        <translation type="unfinished">ხურდა %1-დან (%2)</translation>
     </message>
     <message>
         <source>(change)</source>
-        <translation>(ხურდა)</translation>
+        <translation type="unfinished">(ხურდა)</translation>
     </message>
 </context>
 <context>
     <name>CreateWalletActivity</name>
+    <message>
+        <source>Create Wallet</source>
+        <extracomment>Title of window indicating the progress of creation of a new wallet.</extracomment>
+        <translation type="unfinished">ახალი საფულე</translation>
+    </message>
+    <message>
+        <source>Create wallet failed</source>
+        <translation type="unfinished">საფულე ვერ შეიქმნა</translation>
+    </message>
+    <message>
+        <source>Too many external signers found</source>
+        <translation type="unfinished">ნაპოვნია ძალიან ბევრი გარე ხელმომწერი</translation>
+    </message>
+</context>
+<context>
+    <name>LoadWalletsActivity</name>
+    <message>
+        <source>Load Wallets</source>
+        <extracomment>Title of progress window which is displayed when wallets are being loaded.</extracomment>
+        <translation type="unfinished">საფულეების ჩატვირთვა</translation>
+    </message>
+    <message>
+        <source>Loading wallets…</source>
+        <extracomment>Descriptive text of the load wallets progress window which indicates to the user that wallets are currently being loaded.</extracomment>
+        <translation type="unfinished">იტვირთება საფულეები...</translation>
+    </message>
+</context>
+<context>
+    <name>OpenWalletActivity</name>
+    <message>
+        <source>Open wallet failed</source>
+        <translation type="unfinished">საფულის გახსნა ვერ მოხერხდა</translation>
+    </message>
+    <message>
+        <source>default wallet</source>
+        <translation type="unfinished">ნაგულისხმევი საფულე</translation>
+    </message>
+    <message>
+        <source>Open Wallet</source>
+        <extracomment>Title of window indicating the progress of opening of a wallet.</extracomment>
+        <translation type="unfinished">ღია საფულე</translation>
+    </message>
     </context>
 <context>
+    <name>WalletController</name>
+    <message>
+        <source>Close wallet</source>
+        <translation type="unfinished">საფულის დახურვა</translation>
+    </message>
+    <message>
+        <source>Are you sure you wish to close the wallet &lt;i&gt;%1&lt;/i&gt;?</source>
+        <translation type="unfinished">დაიხუროს საფულე&lt;i&gt;%1&lt;/i&gt; ?</translation>
+    </message>
+    <message>
+        <source>Close all wallets</source>
+        <translation type="unfinished">ყველა საფულის დახურვა</translation>
+    </message>
+    </context>
+<context>
     <name>CreateWalletDialog</name>
+    <message>
+        <source>Create Wallet</source>
+        <translation type="unfinished">ახალი საფულე</translation>
+    </message>
+    <message>
+        <source>Wallet Name</source>
+        <translation type="unfinished">საფულის სახელი</translation>
+    </message>
+    <message>
+        <source>Wallet</source>
+        <translation type="unfinished">საფულე</translation>
+    </message>
+    <message>
+        <source>Encrypt Wallet</source>
+        <translation type="unfinished">საფულის დაცვა [Encrypt Wallet]</translation>
+    </message>
+    <message>
+        <source>Advanced Options</source>
+        <translation type="unfinished">დამატებითი ფუნქციები</translation>
+    </message>
+    <message>
+        <source>Create</source>
+        <translation type="unfinished">ახალი</translation>
+    </message>
     </context>
 <context>
     <name>EditAddressDialog</name>
     <message>
         <source>Edit Address</source>
-        <translation>მისამართის შეცვლა</translation>
+        <translation type="unfinished">მისამართის შეცვლა</translation>
     </message>
     <message>
         <source>&amp;Label</source>
-        <translation>ნიშნუ&amp;ლი</translation>
+        <translation type="unfinished">ნიშნუ&amp;ლი</translation>
     </message>
     <message>
         <source>The label associated with this address list entry</source>
-        <translation>მისამართების სიის ამ ჩანაწერთან ასოცირებული ნიშნული</translation>
+        <translation type="unfinished">მისამართების სიის ამ ჩანაწერთან ასოცირებული ნიშნული</translation>
     </message>
     <message>
         <source>The address associated with this address list entry. This can only be modified for sending addresses.</source>
-        <translation>მისამართების სიის ამ ჩანაწერთან მისამართი ასოცირებული. მისი შეცვლა შეიძლება მხოლოდ გაგზავნის მისამართის შემთხვევაში.</translation>
+        <translation type="unfinished">მისამართების სიის ამ ჩანაწერთან მისამართი ასოცირებული. მისი შეცვლა შეიძლება მხოლოდ გაგზავნის მისამართის შემთხვევაში.</translation>
     </message>
     <message>
         <source>&amp;Address</source>
-        <translation>მის&amp;ამართი</translation>
+        <translation type="unfinished">მის&amp;ამართი</translation>
     </message>
     <message>
         <source>New sending address</source>
-        <translation>ახალი გაგზავნის მისამართი</translation>
+        <translation type="unfinished">ახალი გაგზავნის მისამართი</translation>
     </message>
     <message>
         <source>Edit receiving address</source>
-        <translation>მიღების მისამართის შეცვლა</translation>
+        <translation type="unfinished">მიღების მისამართის შეცვლა</translation>
     </message>
     <message>
         <source>Edit sending address</source>
-        <translation>გაგზავნის მისამართის შეცვლა</translation>
+        <translation type="unfinished">გაგზავნის მისამართის შეცვლა</translation>
     </message>
     <message>
         <source>The entered address "%1" is not a valid Particl address.</source>
-        <translation>შეყვანილი მისამართი "%1" არ არის ვალიდური Particl-მისამართი.</translation>
+        <translation type="unfinished">შეყვანილი მისამართი "%1" არ არის ვალიდური Particl-მისამართი.</translation>
     </message>
     <message>
         <source>Could not unlock wallet.</source>
-        <translation>საფულის განბლოკვა ვერ მოხერხდა.</translation>
+        <translation type="unfinished">საფულის განბლოკვა ვერ მოხერხდა.</translation>
     </message>
     <message>
         <source>New key generation failed.</source>
-        <translation>ახალი გასაღების გენერირება ვერ მოხერხდა</translation>
+        <translation type="unfinished">ახალი გასაღების გენერირება ვერ მოხერხდა</translation>
     </message>
 </context>
 <context>
     <name>FreespaceChecker</name>
     <message>
         <source>A new data directory will be created.</source>
-        <translation>შეიქმნება ახალი მონაცემთა კატალოგი.</translation>
+        <translation type="unfinished">შეიქმნება ახალი მონაცემთა კატალოგი.</translation>
     </message>
     <message>
         <source>name</source>
-        <translation>სახელი</translation>
+        <translation type="unfinished">სახელი</translation>
     </message>
     <message>
         <source>Directory already exists. Add %1 if you intend to create a new directory here.</source>
-        <translation>კატალოგი უკვე არსებობს. დაამატეთ %1 თუ გინდათ ახალი კატალოგის აქვე შექმნა.</translation>
+        <translation type="unfinished">კატალოგი უკვე არსებობს. დაამატეთ %1 თუ გინდათ ახალი კატალოგის აქვე შექმნა.</translation>
     </message>
     <message>
         <source>Path already exists, and is not a directory.</source>
-        <translation>მისამართი უკვე არსებობს და არ წარმოადგენს კატალოგს.</translation>
+        <translation type="unfinished">მისამართი უკვე არსებობს და არ წარმოადგენს კატალოგს.</translation>
     </message>
     <message>
         <source>Cannot create data directory here.</source>
-        <translation>კატალოგის აქ შექმნა შეუძლებელია.</translation>
-    </message>
-</context>
-<context>
-    <name>HelpMessageDialog</name>
-    <message>
-        <source>version</source>
-        <translation>ვერსია</translation>
-    </message>
-    <message>
-<<<<<<< HEAD
-        <source>About %1</source>
-        <translation>%1-ის შესახებ</translation>
-=======
+        <translation type="unfinished">კატალოგის აქ შექმნა შეუძლებელია.</translation>
+    </message>
+</context>
+<context>
+    <name>Intro</name>
+    <message numerus="yes">
+        <source>%n GB of space available</source>
+        <translation type="unfinished">
+            <numerusform />
+            <numerusform />
+        </translation>
+    </message>
+    <message numerus="yes">
+        <source>(of %n GB needed)</source>
+        <translation type="unfinished">
+            <numerusform />
+            <numerusform />
+        </translation>
+    </message>
+    <message numerus="yes">
+        <source>(%n GB needed for full chain)</source>
+        <translation type="unfinished">
+            <numerusform />
+            <numerusform />
+        </translation>
+    </message>
+    <message>
+        <source>At least %1 GB of data will be stored in this directory, and it will grow over time.</source>
+        <translation type="unfinished">სულ მცირე %1 GB მონაცემები შეინახება ამ დირექტორიაში და იგი დროთა განმავლობაში გაიზრდება.</translation>
+    </message>
+    <message>
+        <source>Approximately %1 GB of data will be stored in this directory.</source>
+        <translation type="unfinished">დაახლოებით %1 GB მონაცემები შეინახება ამ დირექტორიაში.</translation>
+    </message>
+    <message numerus="yes">
+        <source>(sufficient to restore backups %n day(s) old)</source>
+        <extracomment>Explanatory text on the capability of the current prune target.</extracomment>
+        <translation type="unfinished">
+            <numerusform>(საკმარისია %n დღე(ები) ძველი მარქაფების აღსადგენად)</numerusform>
+            <numerusform>(საკმარისია %n დღე(ები) ძველი მარქაფების აღსადგენად)</numerusform>
+        </translation>
+    </message>
+    <message>
         <source>The wallet will also be stored in this directory.</source>
         <translation type="unfinished">საფულე ასევე შეინახება ამ დირექტორიაში.</translation>
     </message>
     <message>
         <source>Error: Specified data directory "%1" cannot be created.</source>
         <translation type="unfinished">შეცდომა: მითითებულ მონაცემთა დირექტორია „%1“ არ არის შექმნილი.</translation>
->>>>>>> 44d8b13c
+    </message>
+    <message>
+        <source>Error</source>
+        <translation type="unfinished">შეცდომა</translation>
+    </message>
+    <message>
+        <source>Welcome</source>
+        <translation type="unfinished">მოგესალმებით</translation>
+    </message>
+    <message>
+        <source>Welcome to %1.</source>
+        <translation type="unfinished">კეთილი იყოს თქვენი მობრძანება %1-ში.</translation>
+    </message>
+    <message>
+        <source>As this is the first time the program is launched, you can choose where %1 will store its data.</source>
+        <translation type="unfinished">რადგან ეს პროგრამა პირველად იხსნება, შეგიძლიათ აირჩიოთ თუ  სად შეინახოს %1 მონაცემები.</translation>
+    </message>
+    <message>
+        <source> GB</source>
+        <translation type="unfinished">GB</translation>
+    </message>
+    <message>
+        <source>Use the default data directory</source>
+        <translation type="unfinished">ნაგულისხმევი კატალოგის გამოყენება</translation>
+    </message>
+    <message>
+        <source>Use a custom data directory:</source>
+        <translation type="unfinished">მითითებული კატალოგის გამოყენება:</translation>
+    </message>
+</context>
+<context>
+    <name>HelpMessageDialog</name>
+    <message>
+        <source>version</source>
+        <translation type="unfinished">ვერსია</translation>
+    </message>
+    <message>
+        <source>About %1</source>
+        <translation type="unfinished">%1-ის შესახებ</translation>
     </message>
     <message>
         <source>Command-line options</source>
-        <translation>კომანდების ზოლის ოპციები</translation>
-    </message>
-</context>
-<context>
-    <name>Intro</name>
-    <message>
-        <source>Welcome</source>
-        <translation>მოგესალმებით</translation>
-    </message>
-    <message>
-        <source>Welcome to %1.</source>
-        <translation>კეთილი იყოს თქვენი მობრძანება %1-ში.</translation>
-    </message>
-    <message>
-        <source>Use the default data directory</source>
-        <translation>ნაგულისხმევი კატალოგის გამოყენება</translation>
-    </message>
-    <message>
-        <source>Use a custom data directory:</source>
-        <translation>მითითებული კატალოგის გამოყენება:</translation>
-    </message>
-    <message>
-        <source>Particl</source>
-        <translation>Particl</translation>
-    </message>
-    <message>
-        <source>Error</source>
-        <translation>შეცდომა</translation>
+        <translation type="unfinished">კომანდების ზოლის ოპციები</translation>
+    </message>
+</context>
+<context>
+    <name>ShutdownWindow</name>
+    <message>
+        <source>%1 is shutting down…</source>
+        <translation type="unfinished"> დახურულია %1...</translation>
+    </message>
+    <message>
+        <source>Do not shut down the computer until this window disappears.</source>
+        <translation type="unfinished">არ გამორთოთ კომპიუტერი ამ ფანჯრის გაქრობამდე.</translation>
+    </message>
+</context>
+<context>
+    <name>ModalOverlay</name>
+    <message>
+        <source>Form</source>
+        <translation type="unfinished">ფორმა</translation>
+    </message>
+    <message>
+        <source>Number of blocks left</source>
+        <translation type="unfinished">დარჩენილი ბლოკების რაოდენობა</translation>
+    </message>
+    <message>
+        <source>Unknown…</source>
+        <translation type="unfinished">უცნობია...</translation>
+    </message>
+    <message>
+        <source>calculating…</source>
+        <translation type="unfinished">გამოთვლა...</translation>
+    </message>
+    <message>
+        <source>Last block time</source>
+        <translation type="unfinished">ბოლო ბლოკის დრო</translation>
+    </message>
+    <message>
+        <source>Progress</source>
+        <translation type="unfinished">პროგრესი</translation>
+    </message>
+    <message>
+        <source>Progress increase per hour</source>
+        <translation type="unfinished">პროგრესი გაუმჯობესდება ერთ საათში</translation>
+    </message>
+    <message>
+        <source>Estimated time left until synced</source>
+        <translation type="unfinished">სინქრონიზაციის დასრულებამდე დარჩენილი დრო</translation>
+    </message>
+    <message>
+        <source>Hide</source>
+        <translation type="unfinished">დამალვა</translation>
+    </message>
+    <message>
+        <source>Esc</source>
+        <translation type="unfinished">Esc კლავიში</translation>
     </message>
     </context>
 <context>
-    <name>ModalOverlay</name>
-    <message>
-        <source>Form</source>
-        <translation>ფორმა</translation>
-    </message>
-    <message>
-        <source>Unknown...</source>
-        <translation>უცნობი...</translation>
-    </message>
-    <message>
-        <source>Last block time</source>
-        <translation>ბოლო ბლოკის დრო</translation>
-    </message>
-    <message>
-        <source>Progress</source>
-        <translation>პროგრესი</translation>
-    </message>
-    <message>
-        <source>calculating...</source>
-        <translation>მიმდინარეობს გამოთვლა...</translation>
-    </message>
-    <message>
-        <source>Hide</source>
-        <translation>დამალვა</translation>
-    </message>
-    </context>
-<context>
     <name>OpenURIDialog</name>
     <message>
-        <source>URI:</source>
-        <translation>URI:</translation>
-    </message>
-</context>
-<context>
-    <name>OpenWalletActivity</name>
-    <message>
-        <source>default wallet</source>
-        <translation>ნაგულისხმევი საფულე</translation>
-    </message>
-    </context>
+        <source>Open particl URI</source>
+        <translation type="unfinished">გახსენით ბიტკოინის URI</translation>
+    </message>
+    <message>
+        <source>Paste address from clipboard</source>
+        <extracomment>Tooltip text for button that allows you to paste an address that is in your clipboard.</extracomment>
+        <translation type="unfinished">მისამართის ჩასმა კლიპბორდიდან</translation>
+    </message>
+</context>
 <context>
     <name>OptionsDialog</name>
     <message>
         <source>Options</source>
-        <translation>ოპციები</translation>
+        <translation type="unfinished">ოპციები</translation>
     </message>
     <message>
         <source>&amp;Main</source>
-        <translation>&amp;მთავარი</translation>
+        <translation type="unfinished">&amp;მთავარი</translation>
     </message>
     <message>
         <source>Automatically start %1 after logging in to the system.</source>
@@ -810,352 +1217,468 @@
     </message>
     <message>
         <source>Size of &amp;database cache</source>
-        <translation>მონაცემთა ბაზის კეშის სი&amp;დიდე</translation>
+        <translation type="unfinished">მონაცემთა ბაზის კეშის სი&amp;დიდე</translation>
     </message>
     <message>
         <source>Number of script &amp;verification threads</source>
-        <translation>სკრიპტის &amp;ვერიფიცირების ნაკადების რაოდენობა</translation>
+        <translation type="unfinished">სკრიპტის &amp;ვერიფიცირების ნაკადების რაოდენობა</translation>
     </message>
     <message>
         <source>IP address of the proxy (e.g. IPv4: 127.0.0.1 / IPv6: ::1)</source>
-        <translation>პროქსის IP-მისამართი (მაგ.: IPv4: 127.0.0.1 / IPv6: ::1)</translation>
+        <translation type="unfinished">პროქსის IP-მისამართი (მაგ.: IPv4: 127.0.0.1 / IPv6: ::1)</translation>
     </message>
     <message>
         <source>Reset all client options to default.</source>
-        <translation>კლიენტის ყველა პარამეტრის დაბრუნება ნაგულისხმევ მნიშვნელობებზე.</translation>
+        <translation type="unfinished">კლიენტის ყველა პარამეტრის დაბრუნება ნაგულისხმევ მნიშვნელობებზე.</translation>
     </message>
     <message>
         <source>&amp;Reset Options</source>
-        <translation>დაბ&amp;რუნების ოპციები</translation>
+        <translation type="unfinished">დაბ&amp;რუნების ოპციები</translation>
     </message>
     <message>
         <source>&amp;Network</source>
-        <translation>&amp;ქსელი</translation>
+        <translation type="unfinished">&amp;ქსელი</translation>
     </message>
     <message>
         <source>W&amp;allet</source>
-        <translation>ს&amp;აფულე</translation>
+        <translation type="unfinished">ს&amp;აფულე</translation>
     </message>
     <message>
         <source>Expert</source>
-        <translation>ექსპერტი</translation>
+        <translation type="unfinished">ექსპერტი</translation>
     </message>
     <message>
         <source>If you disable the spending of unconfirmed change, the change from a transaction cannot be used until that transaction has at least one confirmation. This also affects how your balance is computed.</source>
-        <translation>დაუდასტურებელი ხურდის გამოყენების აკრძალვის შემდეგ მათი გამოყენება შეუძლებელი იქნება, სანამ ტრანსაქციას არ ექნება ერთი დასტური მაინც. ეს აისახება თქვენი ნაშთის დათვლაზეც.</translation>
+        <translation type="unfinished">დაუდასტურებელი ხურდის გამოყენების აკრძალვის შემდეგ მათი გამოყენება შეუძლებელი იქნება, სანამ ტრანსაქციას არ ექნება ერთი დასტური მაინც. ეს აისახება თქვენი ნაშთის დათვლაზეც.</translation>
     </message>
     <message>
         <source>Automatically open the Particl client port on the router. This only works when your router supports UPnP and it is enabled.</source>
-        <translation>როუტერში Particl-კლიენტის პორტის ავტომატური გახსნა. მუშაობს, თუ თქვენს როუტერს ჩართული აქვს UPnP.</translation>
+        <translation type="unfinished">როუტერში Particl-კლიენტის პორტის ავტომატური გახსნა. მუშაობს, თუ თქვენს როუტერს ჩართული აქვს UPnP.</translation>
     </message>
     <message>
         <source>Map port using &amp;UPnP</source>
-        <translation>პორტის გადამისამართება &amp;UPnP-ით</translation>
+        <translation type="unfinished">პორტის გადამისამართება &amp;UPnP-ით</translation>
     </message>
     <message>
         <source>Proxy &amp;IP:</source>
-        <translation>პროქსის &amp;IP:</translation>
+        <translation type="unfinished">პროქსის &amp;IP:</translation>
     </message>
     <message>
         <source>&amp;Port:</source>
-        <translation>&amp;პორტი</translation>
+        <translation type="unfinished">&amp;პორტი</translation>
     </message>
     <message>
         <source>Port of the proxy (e.g. 9050)</source>
-        <translation>პროქსის პორტი (მაგ.: 9050)</translation>
-    </message>
-    <message>
-        <source>IPv4</source>
-        <translation>IPv4</translation>
-    </message>
-    <message>
-        <source>IPv6</source>
-        <translation>IPv6</translation>
-    </message>
-    <message>
-        <source>Tor</source>
-        <translation>Tor</translation>
+        <translation type="unfinished">პროქსის პორტი (მაგ.: 9050)</translation>
     </message>
     <message>
         <source>&amp;Window</source>
-        <translation>&amp;ფანჯარა</translation>
+        <translation type="unfinished">&amp;ფანჯარა</translation>
     </message>
     <message>
         <source>Show only a tray icon after minimizing the window.</source>
-        <translation>ფანჯრის მინიმიზებისას მხოლოდ იკონა სისტემურ ზონაში</translation>
+        <translation type="unfinished">ფანჯრის მინიმიზებისას მხოლოდ იკონა სისტემურ ზონაში</translation>
     </message>
     <message>
         <source>&amp;Minimize to the tray instead of the taskbar</source>
-        <translation>&amp;მინიმიზება სისტემურ ზონაში პროგრამების პანელის ნაცვლად</translation>
+        <translation type="unfinished">&amp;მინიმიზება სისტემურ ზონაში პროგრამების პანელის ნაცვლად</translation>
     </message>
     <message>
         <source>M&amp;inimize on close</source>
-        <translation>მ&amp;ინიმიზება დახურვისას</translation>
+        <translation type="unfinished">მ&amp;ინიმიზება დახურვისას</translation>
     </message>
     <message>
         <source>&amp;Display</source>
-        <translation>&amp;ჩვენება</translation>
+        <translation type="unfinished">&amp;ჩვენება</translation>
     </message>
     <message>
         <source>User Interface &amp;language:</source>
-        <translation>სამომხმარებ&amp;ლო ენა:</translation>
+        <translation type="unfinished">სამომხმარებ&amp;ლო ენა:</translation>
     </message>
     <message>
         <source>&amp;Unit to show amounts in:</source>
-        <translation>ერთეუ&amp;ლი:</translation>
+        <translation type="unfinished">ერთეუ&amp;ლი:</translation>
     </message>
     <message>
         <source>Choose the default subdivision unit to show in the interface and when sending coins.</source>
-        <translation>აირჩიეთ გასაგზავნი თანხის ნაგულისხმევი ერთეული.</translation>
+        <translation type="unfinished">აირჩიეთ გასაგზავნი თანხის ნაგულისხმევი ერთეული.</translation>
     </message>
     <message>
         <source>Whether to show coin control features or not.</source>
-        <translation>ვაჩვენოთ თუ არა მონეტების მართვის პარამეტრები.</translation>
-    </message>
-    <message>
-        <source>&amp;OK</source>
-        <translation>&amp;OK</translation>
+        <translation type="unfinished">ვაჩვენოთ თუ არა მონეტების მართვის პარამეტრები.</translation>
     </message>
     <message>
         <source>&amp;Cancel</source>
-        <translation>&amp;გაუქმება</translation>
+        <translation type="unfinished">&amp;გაუქმება</translation>
     </message>
     <message>
         <source>default</source>
-        <translation>ნაგულისხმევი</translation>
+        <translation type="unfinished">ნაგულისხმევი</translation>
     </message>
     <message>
         <source>none</source>
-        <translation>ცარიელი</translation>
+        <translation type="unfinished">ცარიელი</translation>
     </message>
     <message>
         <source>Confirm options reset</source>
-        <translation>დაადასტურეთ პარამეტრების დაბრუნება ნაგულისხმევზე</translation>
-    </message>
-    <message>
-<<<<<<< HEAD
+        <extracomment>Window title text of pop-up window shown when the user has chosen to reset options.</extracomment>
+        <translation type="unfinished">დაადასტურეთ პარამეტრების დაბრუნება ნაგულისხმევზე</translation>
+    </message>
+    <message>
         <source>Client restart required to activate changes.</source>
-        <translation>ცვლილებები ძალაში შევა კლიენტის ხელახალი გაშვების შემდეგ.</translation>
-=======
+        <extracomment>Text explaining that the settings changed will not come into effect until the client is restarted.</extracomment>
+        <translation type="unfinished">ცვლილებები ძალაში შევა კლიენტის ხელახალი გაშვების შემდეგ.</translation>
+    </message>
+    <message>
+        <source>Configuration options</source>
+        <extracomment>Window title text of pop-up box that allows opening up of configuration file.</extracomment>
+        <translation type="unfinished">კონფიგურაციის პარამეტრები</translation>
+    </message>
+    <message>
+        <source>Continue</source>
+        <translation type="unfinished">გაგრძელება</translation>
+    </message>
+    <message>
+        <source>Cancel</source>
+        <translation type="unfinished">გაუქმება</translation>
+    </message>
+    <message>
+        <source>Error</source>
+        <translation type="unfinished">შეცდომა</translation>
+    </message>
+    <message>
+        <source>This change would require a client restart.</source>
+        <translation type="unfinished">ამ ცვლილებების ძალაში შესასვლელად საჭიროა კლიენტის დახურვა და ხელახალი გაშვება.</translation>
+    </message>
+    <message>
+        <source>The supplied proxy address is invalid.</source>
+        <translation type="unfinished">პროქსის მისამართი არასწორია.</translation>
+    </message>
+</context>
+<context>
+    <name>OverviewPage</name>
+    <message>
+        <source>Form</source>
+        <translation type="unfinished">ფორმა</translation>
+    </message>
+    <message>
+        <source>The displayed information may be out of date. Your wallet automatically synchronizes with the Particl network after a connection is established, but this process has not completed yet.</source>
+        <translation type="unfinished">ნაჩვენები ინფორმაცია შეიძლება მოძველებული იყოს. თქვენი საფულე ავტომატურად სინქრონიზდება Particl-ის ქსელთან კავშირის დამყარების შემდეგ, ეს პროცესი ჯერ არ არის დასრულებული.</translation>
+    </message>
+    <message>
+        <source>Watch-only:</source>
+        <translation type="unfinished">მხოლოდ საყურებლად:</translation>
+    </message>
+    <message>
+        <source>Available:</source>
+        <translation type="unfinished">ხელმისაწვდომია:</translation>
+    </message>
+    <message>
+        <source>Your current spendable balance</source>
+        <translation type="unfinished">თქვენი ხელმისაწვდომი ნაშთი</translation>
+    </message>
+    <message>
+        <source>Pending:</source>
+        <translation type="unfinished">იგზავნება:</translation>
+    </message>
+    <message>
+        <source>Total of transactions that have yet to be confirmed, and do not yet count toward the spendable balance</source>
+        <translation type="unfinished">დასადასტურებელი ტრანსაქციების საერთო რაოდენობა, რომლებიც ჯერ არ არის ასახული ბალანსში</translation>
+    </message>
+    <message>
+        <source>Immature:</source>
+        <translation type="unfinished">მოუმზადებელია:</translation>
+    </message>
+    <message>
+        <source>Mined balance that has not yet matured</source>
+        <translation type="unfinished">მოპოვებული თანხა, რომელიც ჯერ არ არის მზადყოფნაში</translation>
+    </message>
+    <message>
+        <source>Balances</source>
+        <translation type="unfinished">ბალანსები</translation>
+    </message>
+    <message>
+        <source>Total:</source>
+        <translation type="unfinished">სულ:</translation>
+    </message>
+    <message>
+        <source>Your current total balance</source>
+        <translation type="unfinished">თქვენი სრული მიმდინარე ბალანსი</translation>
+    </message>
+    <message>
+        <source>Your current balance in watch-only addresses</source>
+        <translation type="unfinished">თქვენი მიმდინარე ბალანსი მხოლოდ საყურებელ მისამართებში</translation>
+    </message>
+    <message>
+        <source>Spendable:</source>
+        <translation type="unfinished">ხარჯვადი:</translation>
+    </message>
+    <message>
+        <source>Recent transactions</source>
+        <translation type="unfinished">ბოლოდროინდელი ტრანზაქციები</translation>
+    </message>
+    </context>
+<context>
+    <name>PSBTOperationsDialog</name>
+    <message>
+        <source>Sign Tx</source>
+        <translation type="unfinished">ხელის მოწერა Tx-ზე</translation>
+    </message>
+    <message>
+        <source>Broadcast Tx</source>
+        <translation type="unfinished">მაუწყებლობა Tx</translation>
+    </message>
+    <message>
+        <source>Copy to Clipboard</source>
+        <translation type="unfinished">კოპირება ბუფერში</translation>
+    </message>
+    <message>
+        <source>Save…</source>
+        <translation type="unfinished">შენახვა…</translation>
+    </message>
+    <message>
+        <source>Close</source>
+        <translation type="unfinished">დახურვა</translation>
+    </message>
+    <message>
+        <source>Failed to load transaction: %1</source>
+        <translation type="unfinished">ტრანზაქციის ჩატვირთვა ვერ მოხერხდა: %1</translation>
+    </message>
+    <message>
+        <source>Failed to sign transaction: %1</source>
+        <translation type="unfinished">ტრანზაქციის ხელმოწერა ვერ მოხერხდა: %1</translation>
+    </message>
+    <message>
+        <source>Cannot sign inputs while wallet is locked.</source>
+        <translation type="unfinished">შენატანების ხელმოწერა შეუძლებელია, სანამ საფულე დაბლოკილია.</translation>
+    </message>
+    <message>
+        <source>Could not sign any more inputs.</source>
+        <translation type="unfinished">მეტი შენატანის ხელმოწერა ვერ მოხერხდა.</translation>
+    </message>
+    <message>
         <source>Signed %1 inputs, but more signatures are still required.</source>
         <translation type="unfinished">ხელმოწერილია %1 შენატანი, მაგრამ მაინც საჭიროა უფრო მეტი ხელმოწერები.</translation>
     </message>
     <message>
         <source>Unknown error processing transaction.</source>
         <translation type="unfinished">ტრანზაქციის დამუშავებისას მოხდა უცნობი შეცდომა.</translation>
->>>>>>> 44d8b13c
-    </message>
-    <message>
-        <source>Error</source>
-        <translation>შეცდომა</translation>
-    </message>
-    <message>
-        <source>This change would require a client restart.</source>
-        <translation>ამ ცვლილებების ძალაში შესასვლელად საჭიროა კლიენტის დახურვა და ხელახალი გაშვება.</translation>
-    </message>
-    <message>
-        <source>The supplied proxy address is invalid.</source>
-        <translation>პროქსის მისამართი არასწორია.</translation>
-    </message>
-</context>
-<context>
-    <name>OverviewPage</name>
-    <message>
-        <source>Form</source>
-        <translation>ფორმა</translation>
-    </message>
-    <message>
-        <source>The displayed information may be out of date. Your wallet automatically synchronizes with the Particl network after a connection is established, but this process has not completed yet.</source>
-        <translation>ნაჩვენები ინფორმაცია შეიძლება მოძველებული იყოს. თქვენი საფულე ავტომატურად სინქრონიზდება Particl-ის ქსელთან კავშირის დამყარების შემდეგ, ეს პროცესი ჯერ არ არის დასრულებული.</translation>
-    </message>
-    <message>
-        <source>Available:</source>
-        <translation>ხელმისაწვდომია:</translation>
-    </message>
-    <message>
-<<<<<<< HEAD
-        <source>Your current spendable balance</source>
-        <translation>თქვენი ხელმისაწვდომი ნაშთი</translation>
-=======
+    </message>
+    <message>
+        <source>Transaction broadcast successfully! Transaction ID: %1</source>
+        <translation type="unfinished">ტრანზაქციის მონაცემების გაგზავნა წარმატებით დასრულდა! ტრანზაქციის ID: %1</translation>
+    </message>
+    <message>
+        <source>Transaction broadcast failed: %1</source>
+        <translation type="unfinished">ტრანზაქციის მონაცემების გაგზავნა ვერ მოხერხდა: %1</translation>
+    </message>
+    <message>
+        <source>PSBT copied to clipboard.</source>
+        <translation type="unfinished">PSBT კოპირებულია ბუფერში.</translation>
+    </message>
+    <message>
+        <source>Save Transaction Data</source>
+        <translation type="unfinished">ტრანზაქციის მონაცემების შენახვა</translation>
+    </message>
+    <message>
+        <source>Partially Signed Transaction (Binary)</source>
+        <extracomment>Expanded name of the binary PSBT file format. See: BIP 174.</extracomment>
+        <translation type="unfinished">ნაწილობრივ ხელმოწერილი ტრანზაქცია (ორობითი)</translation>
+    </message>
+    <message>
+        <source>PSBT saved to disk.</source>
+        <translation type="unfinished">PSBT შენახულია დისკზე.</translation>
+    </message>
+    <message>
         <source>own address</source>
         <translation type="unfinished">საკუთარი მისამართი</translation>
     </message>
     <message>
         <source>Unable to calculate transaction fee or total transaction amount.</source>
         <translation type="unfinished">ტრანზაქციის საკომისიოს ან მთლიანი ტრანზაქციის თანხის გამოთვლა შეუძლებელია.</translation>
->>>>>>> 44d8b13c
-    </message>
-    <message>
-        <source>Pending:</source>
-        <translation>იგზავნება:</translation>
-    </message>
-    <message>
-        <source>Total of transactions that have yet to be confirmed, and do not yet count toward the spendable balance</source>
-        <translation>დასადასტურებელი ტრანსაქციების საერთო რაოდენობა, რომლებიც ჯერ არ არის ასახული ბალანსში</translation>
-    </message>
-    <message>
-        <source>Immature:</source>
-        <translation>მოუმზადებელია:</translation>
-    </message>
-    <message>
-        <source>Mined balance that has not yet matured</source>
-        <translation>მოპოვებული თანხა, რომელიც ჯერ არ არის მზადყოფნაში</translation>
-    </message>
-    <message>
-        <source>Total:</source>
-        <translation>სულ:</translation>
-    </message>
-    <message>
-        <source>Your current total balance</source>
-        <translation>თქვენი სრული მიმდინარე ბალანსი</translation>
-    </message>
-    </context>
-<context>
-    <name>PSBTOperationsDialog</name>
+    </message>
+    <message>
+        <source>Total Amount</source>
+        <translation type="unfinished">მთლიანი რაოდენობა</translation>
+    </message>
     <message>
         <source>or</source>
-        <translation>ან</translation>
-    </message>
-    </context>
+        <translation type="unfinished">ან</translation>
+    </message>
+    <message>
+        <source>Transaction has %1 unsigned inputs.</source>
+        <translation type="unfinished">ტრანზაქციას აქვს %1 ხელმოუწერელი შენატანი.</translation>
+    </message>
+    <message>
+        <source>Transaction is missing some information about inputs.</source>
+        <translation type="unfinished">ტრანზაქციას აკლია გარკვეული ინფორმაცია შენატანის შესახებ.</translation>
+    </message>
+    <message>
+        <source>Transaction still needs signature(s).</source>
+        <translation type="unfinished">ტრანზაქციას ჯერ კიდევ სჭირდება ხელმოწერა(ები).</translation>
+    </message>
+    <message>
+        <source>(But no wallet is loaded.)</source>
+        <translation type="unfinished">(მაგრამ საფულე არ არის ჩამოტვირთული.)</translation>
+    </message>
+    <message>
+        <source>Transaction status is unknown.</source>
+        <translation type="unfinished">ტრანზაქციის სტატუსი უცნობია.</translation>
+    </message>
+</context>
 <context>
     <name>PaymentServer</name>
     <message>
         <source>Payment request error</source>
-        <translation>გადახდის მოთხოვნის შეცდომა</translation>
+        <translation type="unfinished">გადახდის მოთხოვნის შეცდომა</translation>
     </message>
     <message>
         <source>Cannot start particl: click-to-pay handler</source>
-        <translation>ვერ გაიშვა particl: click-to-pay</translation>
+        <translation type="unfinished">ვერ გაიშვა particl: click-to-pay</translation>
     </message>
     <message>
         <source>URI handling</source>
-        <translation>URI-ების დამუშავება</translation>
-    </message>
-    <message>
-        <source>Invalid payment address %1</source>
-        <translation>გადახდის მისამართი არასწორია: %1</translation>
+        <translation type="unfinished">URI-ების დამუშავება</translation>
+    </message>
+    <message>
+        <source>'particl://' is not a valid URI. Use 'particl:' instead.</source>
+        <translation type="unfinished">„particl://“ არ არის სწორი URI. ამის ნაცვლად გამოიყენეთ „particl:“.</translation>
+    </message>
+    <message>
+        <source>URI cannot be parsed! This can be caused by an invalid Particl address or malformed URI parameters.</source>
+        <translation type="unfinished">URI შეუძლებელია გაანალიზდეს! ეს შეიძლება გამოწვეული იყოს არასწორი Particl მისამართით ან ცუდად ფორმირებული URI პარამეტრებით.</translation>
     </message>
     <message>
         <source>Payment request file handling</source>
-        <translation>გადახდის მოთხოვნის ფაილის დამუშავება</translation>
+        <translation type="unfinished">გადახდის მოთხოვნის ფაილის დამუშავება</translation>
     </message>
 </context>
 <context>
     <name>PeerTableModel</name>
-    </context>
-<context>
-    <name>QObject</name>
-    <message>
-        <source>Amount</source>
-        <translation>თანხა</translation>
-    </message>
-    <message>
-        <source>%1 h</source>
-        <translation>%1 სთ</translation>
-    </message>
-    <message>
-        <source>%1 m</source>
-        <translation>%1 წთ</translation>
-    </message>
+    <message>
+        <source>User Agent</source>
+        <extracomment>Title of Peers Table column which contains the peer's User Agent string.</extracomment>
+        <translation type="unfinished">მომხმარებლის ოპერატორი</translation>
+    </message>
+    <message>
+        <source>Peer</source>
+        <extracomment>Title of Peers Table column which contains a unique number used to identify a connection.</extracomment>
+        <translation type="unfinished">თანაბარი</translation>
+    </message>
+    <message>
+        <source>Age</source>
+        <extracomment>Title of Peers Table column which indicates the duration (length of time) since the peer connection started.</extracomment>
+        <translation type="unfinished">ასაკი</translation>
+    </message>
+    <message>
+        <source>Direction</source>
+        <extracomment>Title of Peers Table column which indicates the direction the peer connection was initiated from.</extracomment>
+        <translation type="unfinished">მიმართულება</translation>
+    </message>
+    <message>
+        <source>Sent</source>
+        <extracomment>Title of Peers Table column which indicates the total amount of network information we have sent to the peer.</extracomment>
+        <translation type="unfinished">გაგზავნილი</translation>
+    </message>
+    <message>
+        <source>Received</source>
+        <extracomment>Title of Peers Table column which indicates the total amount of network information we have received from the peer.</extracomment>
+        <translation type="unfinished">მიღებული</translation>
+    </message>
+    <message>
+        <source>Address</source>
+        <extracomment>Title of Peers Table column which contains the IP/Onion/I2P address of the connected peer.</extracomment>
+        <translation type="unfinished">მისამართი</translation>
+    </message>
+    <message>
+        <source>Type</source>
+        <extracomment>Title of Peers Table column which describes the type of peer connection. The "type" describes why the connection exists.</extracomment>
+        <translation type="unfinished">ტიპი</translation>
+    </message>
+    <message>
+        <source>Network</source>
+        <extracomment>Title of Peers Table column which states the network the peer connected through.</extracomment>
+        <translation type="unfinished">ქსელი</translation>
+    </message>
+    <message>
+        <source>Inbound</source>
+        <extracomment>An Inbound Connection from a Peer.</extracomment>
+        <translation type="unfinished">შემომავალი</translation>
+    </message>
+    <message>
+        <source>Outbound</source>
+        <extracomment>An Outbound Connection to a Peer.</extracomment>
+        <translation type="unfinished">გამავალი</translation>
+    </message>
+</context>
+<context>
+    <name>QRImageWidget</name>
+    <message>
+        <source>&amp;Save Image…</source>
+        <translation type="unfinished">&amp;სურათის შენახვა…</translation>
+    </message>
+    <message>
+        <source>&amp;Copy Image</source>
+        <translation type="unfinished">გამოსახულების &amp;კოპირება</translation>
+    </message>
+    <message>
+        <source>Resulting URI too long, try to reduce the text for label / message.</source>
+        <translation type="unfinished">URI ძალიან გრძელი გამოდის, შეამოკლეთ ნიშნულის/მესიჯის ტექსტი.</translation>
+    </message>
+    <message>
+        <source>Error encoding URI into QR Code.</source>
+        <translation type="unfinished">შედომა URI-ის QR-კოდში გადაყვანისას.</translation>
+    </message>
+    <message>
+        <source>QR code support not available.</source>
+        <translation type="unfinished">QR კოდის მხარდაჭერა მიუწვდომელია.</translation>
+    </message>
+    <message>
+        <source>Save QR Code</source>
+        <translation type="unfinished">QR-კოდის შენახვა</translation>
+    </message>
+    <message>
+        <source>PNG Image</source>
+        <extracomment>Expanded name of the PNG file format. See: https://en.wikipedia.org/wiki/Portable_Network_Graphics.</extracomment>
+        <translation type="unfinished">PNG სურათი</translation>
+    </message>
+</context>
+<context>
+    <name>RPCConsole</name>
     <message>
         <source>N/A</source>
-        <translation>მიუწვდ.</translation>
-    </message>
-    <message>
-        <source>%1 and %2</source>
-        <translation>%1 და %2</translation>
-    </message>
-    <message>
-        <source>%1 B</source>
-        <translation>%1 B</translation>
-    </message>
-    <message>
-        <source>%1 KB</source>
-        <translation>%1 KB</translation>
-    </message>
-    <message>
-        <source>%1 MB</source>
-        <translation>%1 MB</translation>
-    </message>
-    <message>
-        <source>%1 GB</source>
-        <translation>%1 GB</translation>
-    </message>
-    <message>
-        <source>Error: Specified data directory "%1" does not exist.</source>
-        <translation>შეცდომა: მითითებული მონაცემთა კატალოგი "%1" არ არსებობს.</translation>
-    </message>
-    <message>
-        <source>unknown</source>
-        <translation>უცნობია</translation>
-    </message>
-</context>
-<context>
-    <name>QRImageWidget</name>
-    <message>
-        <source>&amp;Save Image...</source>
-        <translation>გამო&amp;სახულების შენახვა...</translation>
-    </message>
-    <message>
-        <source>&amp;Copy Image</source>
-        <translation>გამოსახულების &amp;კოპირება</translation>
-    </message>
-    <message>
-        <source>Resulting URI too long, try to reduce the text for label / message.</source>
-        <translation>URI ძალიან გრძელი გამოდის, შეამოკლეთ ნიშნულის/მესიჯის ტექსტი.</translation>
-    </message>
-    <message>
-        <source>Error encoding URI into QR Code.</source>
-        <translation>შედომა URI-ის QR-კოდში გადაყვანისას.</translation>
-    </message>
-    <message>
-        <source>Save QR Code</source>
-        <translation>QR-კოდის შენახვა</translation>
-    </message>
-    <message>
-        <source>PNG Image (*.png)</source>
-        <translation>PNG სურათი (*.png)</translation>
-    </message>
-</context>
-<context>
-    <name>RPCConsole</name>
-    <message>
-        <source>N/A</source>
-        <translation>მიუწვდ.</translation>
+        <translation type="unfinished">მიუწვდ.</translation>
     </message>
     <message>
         <source>Client version</source>
-        <translation>კლიენტის ვერსია</translation>
+        <translation type="unfinished">კლიენტის ვერსია</translation>
     </message>
     <message>
         <source>&amp;Information</source>
-        <translation>&amp;ინფორმაცია</translation>
+        <translation type="unfinished">&amp;ინფორმაცია</translation>
     </message>
     <message>
         <source>General</source>
-        <translation>საერთო</translation>
+        <translation type="unfinished">საერთო</translation>
     </message>
     <message>
         <source>Startup time</source>
-        <translation>სტარტის დრო</translation>
+        <translation type="unfinished">სტარტის დრო</translation>
     </message>
     <message>
         <source>Network</source>
-        <translation>ქსელი</translation>
+        <translation type="unfinished">ქსელი</translation>
     </message>
     <message>
         <source>Name</source>
-        <translation>სახელი</translation>
+        <translation type="unfinished">სახელი</translation>
     </message>
     <message>
         <source>Number of connections</source>
-        <translation>შეერთებების რაოდენობა</translation>
+        <translation type="unfinished">შეერთებების რაოდენობა</translation>
     </message>
     <message>
         <source>Block chain</source>
-<<<<<<< HEAD
-        <translation>ბლოკთა ჯაჭვი</translation>
-=======
         <translation type="unfinished">ბლოკთა ჯაჭვი</translation>
     </message>
     <message>
@@ -1227,41 +1750,53 @@
     <message>
         <source>Ping Time</source>
         <translation type="unfinished">"Ping"-ის ხანგრძლივობა</translation>
->>>>>>> 44d8b13c
     </message>
     <message>
         <source>Last block time</source>
-        <translation>ბოლო ბლოკის დრო</translation>
+        <translation type="unfinished">ბოლო ბლოკის დრო</translation>
     </message>
     <message>
         <source>&amp;Open</source>
-        <translation>&amp;შექმნა</translation>
+        <translation type="unfinished">&amp;შექმნა</translation>
     </message>
     <message>
         <source>&amp;Console</source>
-        <translation>&amp;კონსოლი</translation>
+        <translation type="unfinished">&amp;კონსოლი</translation>
     </message>
     <message>
         <source>&amp;Network Traffic</source>
-        <translation>&amp;ქსელის ტრაფიკი</translation>
+        <translation type="unfinished">&amp;ქსელის ტრაფიკი</translation>
     </message>
     <message>
         <source>Totals</source>
-        <translation>სულ:</translation>
+        <translation type="unfinished">სულ:</translation>
+    </message>
+    <message>
+        <source>Debug log file</source>
+        <translation type="unfinished">დახვეწის ლოგ-ფაილი</translation>
+    </message>
+    <message>
+        <source>Clear console</source>
+        <translation type="unfinished">კონსოლის გასუფთავება</translation>
     </message>
     <message>
         <source>In:</source>
-        <translation>შემომავალი:</translation>
+        <translation type="unfinished">შემომავალი:</translation>
     </message>
     <message>
         <source>Out:</source>
-        <translation>გამავალი:</translation>
-    </message>
-    <message>
-<<<<<<< HEAD
-        <source>Debug log file</source>
-        <translation>დახვეწის ლოგ-ფაილი</translation>
-=======
+        <translation type="unfinished">გამავალი:</translation>
+    </message>
+    <message>
+        <source>&amp;Copy address</source>
+        <extracomment>Context menu action to copy the address of a peer.</extracomment>
+        <translation type="unfinished">&amp;დააკოპირეთ მისამართი</translation>
+    </message>
+    <message>
+        <source>&amp;Disconnect</source>
+        <translation type="unfinished">&amp;გათიშვა</translation>
+    </message>
+    <message>
         <source>1 &amp;week</source>
         <translation type="unfinished">1 &amp;კვირა</translation>
     </message>
@@ -1301,577 +1836,619 @@
     <message>
         <source>Never</source>
         <translation type="unfinished">არასოდეს</translation>
->>>>>>> 44d8b13c
-    </message>
-    <message>
-        <source>Clear console</source>
-        <translation>კონსოლის გასუფთავება</translation>
+    </message>
+    <message>
+        <source>Unknown</source>
+        <translation type="unfinished">უცნობი</translation>
+    </message>
+</context>
+<context>
+    <name>ReceiveCoinsDialog</name>
+    <message>
+        <source>&amp;Amount:</source>
+        <translation type="unfinished">თ&amp;ანხა:</translation>
+    </message>
+    <message>
+        <source>&amp;Label:</source>
+        <translation type="unfinished">ნიშნუ&amp;ლი:</translation>
+    </message>
+    <message>
+        <source>&amp;Message:</source>
+        <translation type="unfinished">&amp;მესიჯი:</translation>
+    </message>
+    <message>
+        <source>An optional message to attach to the payment request, which will be displayed when the request is opened. Note: The message will not be sent with the payment over the Particl network.</source>
+        <translation type="unfinished">არააუცილებელი მესიჯი, რომელიც ერთვის გადახდის მოთხოვნას და ნაჩვენები იქნება მოთხოვნის გახსნისას. შენიშვნა: მესიჯი არ გაყვება გადახდას ბითქოინის ქსელში.</translation>
+    </message>
+    <message>
+        <source>An optional label to associate with the new receiving address.</source>
+        <translation type="unfinished">არააუცილებელი ნიშნული ახალ მიღების მისამართთან ასოცირებისათვის.</translation>
+    </message>
+    <message>
+        <source>Use this form to request payments. All fields are &lt;b&gt;optional&lt;/b&gt;.</source>
+        <translation type="unfinished">გამოიყენეთ ეს ფორმა გადახდის მოთხოვნისათვის. ყველა ველი &lt;b&gt;არააუცილებელია&lt;/b&gt;.</translation>
+    </message>
+    <message>
+        <source>An optional amount to request. Leave this empty or zero to not request a specific amount.</source>
+        <translation type="unfinished">მოთხოვნის მოცულობა. არააუცილებელია. ჩაწერეთ 0 ან დატოვეთ ცარიელი, თუ არ მოითხოვება კონკრეტული მოცულობა.</translation>
+    </message>
+    <message>
+        <source>&amp;Create new receiving address</source>
+        <translation type="unfinished">შექმენით ახალი მიმღები მისამართი</translation>
+    </message>
+    <message>
+        <source>Clear all fields of the form.</source>
+        <translation type="unfinished">ფორმის ყველა ველის წაშლა</translation>
+    </message>
+    <message>
+        <source>Clear</source>
+        <translation type="unfinished">წაშლა</translation>
+    </message>
+    <message>
+        <source>Requested payments history</source>
+        <translation type="unfinished">მოთხოვნილი გადახდების ისტორია</translation>
+    </message>
+    <message>
+        <source>Show the selected request (does the same as double clicking an entry)</source>
+        <translation type="unfinished">არჩეული მოთხოვნის ჩვენება (იგივეა, რაც ჩანაწერზე ორჯერ ჩხვლეტა)</translation>
+    </message>
+    <message>
+        <source>Show</source>
+        <translation type="unfinished">ჩვენება</translation>
+    </message>
+    <message>
+        <source>Remove the selected entries from the list</source>
+        <translation type="unfinished">მონიშნული ჩანაწერების წაშლა სიიდან</translation>
+    </message>
+    <message>
+        <source>Remove</source>
+        <translation type="unfinished">წაშლა</translation>
+    </message>
+    <message>
+        <source>Copy &amp;URI</source>
+        <translation type="unfinished">&amp;URI-ის კოპირება</translation>
+    </message>
+    <message>
+        <source>&amp;Copy address</source>
+        <translation type="unfinished">&amp;დააკოპირეთ მისამართი</translation>
+    </message>
+    <message>
+        <source>Copy &amp;label</source>
+        <translation type="unfinished">კოპირება &amp;ჭდე</translation>
+    </message>
+    <message>
+        <source>Copy &amp;amount</source>
+        <translation type="unfinished">კოპირება &amp;რაოდენობა</translation>
+    </message>
+    <message>
+        <source>Could not unlock wallet.</source>
+        <translation type="unfinished">საფულის განბლოკვა ვერ მოხერხდა.</translation>
     </message>
     </context>
 <context>
-    <name>ReceiveCoinsDialog</name>
-    <message>
-        <source>&amp;Amount:</source>
-        <translation>თ&amp;ანხა:</translation>
-    </message>
-    <message>
-        <source>&amp;Label:</source>
-        <translation>ნიშნუ&amp;ლი:</translation>
-    </message>
-    <message>
-        <source>&amp;Message:</source>
-        <translation>&amp;მესიჯი:</translation>
-    </message>
-    <message>
-        <source>An optional message to attach to the payment request, which will be displayed when the request is opened. Note: The message will not be sent with the payment over the Particl network.</source>
-        <translation>არააუცილებელი მესიჯი, რომელიც ერთვის გადახდის მოთხოვნას და ნაჩვენები იქნება მოთხოვნის გახსნისას. შენიშვნა: მესიჯი არ გაყვება გადახდას ბითქოინის ქსელში.</translation>
-    </message>
-    <message>
-        <source>An optional label to associate with the new receiving address.</source>
-        <translation>არააუცილებელი ნიშნული ახალ მიღების მისამართთან ასოცირებისათვის.</translation>
-    </message>
-    <message>
-        <source>Use this form to request payments. All fields are &lt;b&gt;optional&lt;/b&gt;.</source>
-        <translation>გამოიყენეთ ეს ფორმა გადახდის მოთხოვნისათვის. ყველა ველი &lt;b&gt;არააუცილებელია&lt;/b&gt;.</translation>
-    </message>
-    <message>
-        <source>An optional amount to request. Leave this empty or zero to not request a specific amount.</source>
-        <translation>მოთხოვნის მოცულობა. არააუცილებელია. ჩაწერეთ 0 ან დატოვეთ ცარიელი, თუ არ მოითხოვება კონკრეტული მოცულობა.</translation>
+    <name>ReceiveRequestDialog</name>
+    <message>
+        <source>Request payment to …</source>
+        <translation type="unfinished">მოითხოვეთ გადახდა…</translation>
+    </message>
+    <message>
+        <source>Address:</source>
+        <translation type="unfinished">მისამართი:</translation>
+    </message>
+    <message>
+        <source>Amount:</source>
+        <translation type="unfinished">თანხა:</translation>
+    </message>
+    <message>
+        <source>Label:</source>
+        <translation type="unfinished">ეტიკეტი:</translation>
+    </message>
+    <message>
+        <source>Message:</source>
+        <translation type="unfinished">მესიჯი:</translation>
+    </message>
+    <message>
+        <source>Wallet:</source>
+        <translation type="unfinished">საფულე:</translation>
+    </message>
+    <message>
+        <source>Copy &amp;URI</source>
+        <translation type="unfinished">&amp;URI-ის კოპირება</translation>
+    </message>
+    <message>
+        <source>Copy &amp;Address</source>
+        <translation type="unfinished">მის&amp;ამართის კოპირება</translation>
+    </message>
+    <message>
+        <source>&amp;Verify</source>
+        <translation type="unfinished">&amp;შემოწმება </translation>
+    </message>
+    <message>
+        <source>&amp;Save Image…</source>
+        <translation type="unfinished">&amp;სურათის შენახვა…</translation>
+    </message>
+    <message>
+        <source>Payment information</source>
+        <translation type="unfinished">ინფორმაცია გადახდის შესახებ</translation>
+    </message>
+    <message>
+        <source>Request payment to %1</source>
+        <translation type="unfinished">%1-ის გადაზდის მოთხოვნა</translation>
+    </message>
+</context>
+<context>
+    <name>RecentRequestsTableModel</name>
+    <message>
+        <source>Date</source>
+        <translation type="unfinished">თარიღი</translation>
+    </message>
+    <message>
+        <source>Label</source>
+        <translation type="unfinished">ნიშნული</translation>
+    </message>
+    <message>
+        <source>Message</source>
+        <translation type="unfinished">მესიჯი</translation>
+    </message>
+    <message>
+        <source>(no label)</source>
+        <translation type="unfinished">(ნიშნული არ არის)</translation>
+    </message>
+    <message>
+        <source>(no message)</source>
+        <translation type="unfinished">(მესიჯები არ არის)</translation>
+    </message>
+    </context>
+<context>
+    <name>SendCoinsDialog</name>
+    <message>
+        <source>Send Coins</source>
+        <translation type="unfinished">მონეტების გაგზავნა</translation>
+    </message>
+    <message>
+        <source>Coin Control Features</source>
+        <translation type="unfinished">მონეტების კონტროლის პარამეტრები</translation>
+    </message>
+    <message>
+        <source>automatically selected</source>
+        <translation type="unfinished">არჩეულია ავტომატურად</translation>
+    </message>
+    <message>
+        <source>Insufficient funds!</source>
+        <translation type="unfinished">არ არის საკმარისი თანხა!</translation>
+    </message>
+    <message>
+        <source>Quantity:</source>
+        <translation type="unfinished">რაოდენობა:</translation>
+    </message>
+    <message>
+        <source>Bytes:</source>
+        <translation type="unfinished">ბაიტები:</translation>
+    </message>
+    <message>
+        <source>Amount:</source>
+        <translation type="unfinished">თანხა:</translation>
+    </message>
+    <message>
+        <source>Fee:</source>
+        <translation type="unfinished">საკომისიო:</translation>
+    </message>
+    <message>
+        <source>After Fee:</source>
+        <translation type="unfinished">დამატებითი საკომისიო:</translation>
+    </message>
+    <message>
+        <source>Change:</source>
+        <translation type="unfinished">ხურდა:</translation>
+    </message>
+    <message>
+        <source>If this is activated, but the change address is empty or invalid, change will be sent to a newly generated address.</source>
+        <translation type="unfinished">ამის გააქტიურებისას თუ ხურდის მისამართი ცარიელია ან არასწორია, ხურდა გაიგზავნება ახლად გენერირებულ მისამართებზე.</translation>
+    </message>
+    <message>
+        <source>Custom change address</source>
+        <translation type="unfinished">ხურდის მისამართი</translation>
+    </message>
+    <message>
+        <source>Transaction Fee:</source>
+        <translation type="unfinished">ტრანსაქციის საფასური - საკომისიო:</translation>
+    </message>
+    <message>
+        <source>Hide</source>
+        <translation type="unfinished">დამალვა</translation>
+    </message>
+    <message>
+        <source>Recommended:</source>
+        <translation type="unfinished">სასურველია:</translation>
+    </message>
+    <message>
+        <source>Custom:</source>
+        <translation type="unfinished">მორგებული:</translation>
+    </message>
+    <message>
+        <source>Send to multiple recipients at once</source>
+        <translation type="unfinished">გაგზავნა რამდენიმე რეციპიენტთან ერთდროულად</translation>
+    </message>
+    <message>
+        <source>Add &amp;Recipient</source>
+        <translation type="unfinished">&amp;რეციპიენტის დამატება</translation>
     </message>
     <message>
         <source>Clear all fields of the form.</source>
-        <translation>ფორმის ყველა ველის წაშლა</translation>
-    </message>
-    <message>
-        <source>Clear</source>
-        <translation>წაშლა</translation>
-    </message>
-    <message>
-        <source>Requested payments history</source>
-        <translation>მოთხოვნილი გადახდების ისტორია</translation>
-    </message>
-    <message>
-        <source>Show the selected request (does the same as double clicking an entry)</source>
-        <translation>არჩეული მოთხოვნის ჩვენება (იგივეა, რაც ჩანაწერზე ორჯერ ჩხვლეტა)</translation>
-    </message>
-    <message>
-        <source>Show</source>
-        <translation>ჩვენება</translation>
-    </message>
-    <message>
-        <source>Remove the selected entries from the list</source>
-        <translation>მონიშნული ჩანაწერების წაშლა სიიდან</translation>
-    </message>
-    <message>
-        <source>Remove</source>
-        <translation>წაშლა</translation>
-    </message>
-    <message>
-        <source>Copy label</source>
-        <translation>ლეიბლის კოპირება</translation>
-    </message>
-    <message>
-        <source>Copy message</source>
-        <translation>მესიჯის კოპირება</translation>
-    </message>
-    <message>
-        <source>Copy amount</source>
-        <translation>რაოდენობის კოპირება</translation>
-    </message>
-    <message>
-        <source>Could not unlock wallet.</source>
-        <translation>საფულის განბლოკვა ვერ მოხერხდა.</translation>
-    </message>
-    </context>
-<context>
-    <name>ReceiveRequestDialog</name>
-    <message>
-        <source>Amount:</source>
-        <translation>თანხა:</translation>
-    </message>
-    <message>
-        <source>Message:</source>
-        <translation>მესიჯი:</translation>
-    </message>
-    <message>
-        <source>Wallet:</source>
-        <translation>საფულე:</translation>
-    </message>
-    <message>
-        <source>Copy &amp;URI</source>
-        <translation>&amp;URI-ის კოპირება</translation>
-    </message>
-    <message>
-        <source>Copy &amp;Address</source>
-        <translation>მის&amp;ამართის კოპირება</translation>
-    </message>
-    <message>
-        <source>&amp;Save Image...</source>
-        <translation>გამო&amp;სახულების შენახვა...</translation>
-    </message>
-    <message>
-        <source>Request payment to %1</source>
-        <translation>%1-ის გადაზდის მოთხოვნა</translation>
-    </message>
-    <message>
-        <source>Payment information</source>
-        <translation>ინფორმაცია გადახდის შესახებ</translation>
-    </message>
-</context>
-<context>
-    <name>RecentRequestsTableModel</name>
-    <message>
-        <source>Date</source>
-        <translation>თარიღი</translation>
-    </message>
-    <message>
-        <source>Label</source>
-        <translation>ნიშნული</translation>
-    </message>
-    <message>
-        <source>Message</source>
-        <translation>მესიჯი</translation>
-    </message>
-    <message>
-        <source>(no label)</source>
-        <translation>(ნიშნული არ არის)</translation>
-    </message>
-    <message>
-        <source>(no message)</source>
-        <translation>(მესიჯები არ არის)</translation>
-    </message>
-    </context>
-<context>
-    <name>SendCoinsDialog</name>
-    <message>
-        <source>Send Coins</source>
-        <translation>მონეტების გაგზავნა</translation>
-    </message>
-    <message>
-        <source>Coin Control Features</source>
-        <translation>მონეტების კონტროლის პარამეტრები</translation>
-    </message>
-    <message>
-        <source>Inputs...</source>
-        <translation>ხარჯები...</translation>
-    </message>
-    <message>
-        <source>automatically selected</source>
-        <translation>არჩეულია ავტომატურად</translation>
-    </message>
-    <message>
-        <source>Insufficient funds!</source>
-        <translation>არ არის საკმარისი თანხა!</translation>
-    </message>
-    <message>
-        <source>Quantity:</source>
-        <translation>რაოდენობა:</translation>
-    </message>
-    <message>
-        <source>Bytes:</source>
-        <translation>ბაიტები:</translation>
-    </message>
-    <message>
-        <source>Amount:</source>
-        <translation>თანხა:</translation>
-    </message>
-    <message>
-        <source>Fee:</source>
-        <translation>საკომისიო:</translation>
-    </message>
-    <message>
-        <source>After Fee:</source>
-        <translation>დამატებითი საკომისიო:</translation>
-    </message>
-    <message>
-        <source>Change:</source>
-        <translation>ხურდა:</translation>
-    </message>
-    <message>
-        <source>If this is activated, but the change address is empty or invalid, change will be sent to a newly generated address.</source>
-        <translation>ამის გააქტიურებისას თუ ხურდის მისამართი ცარიელია ან არასწორია, ხურდა გაიგზავნება ახლად გენერირებულ მისამართებზე.</translation>
-    </message>
-    <message>
-        <source>Custom change address</source>
-        <translation>ხურდის მისამართი</translation>
-    </message>
-    <message>
-        <source>Transaction Fee:</source>
-        <translation>ტრანსაქციის საფასური - საკომისიო:</translation>
-    </message>
-    <message>
-        <source>Hide</source>
-        <translation>დამალვა</translation>
-    </message>
-    <message>
-        <source>Send to multiple recipients at once</source>
-        <translation>გაგზავნა რამდენიმე რეციპიენტთან ერთდროულად</translation>
-    </message>
-    <message>
-        <source>Add &amp;Recipient</source>
-        <translation>&amp;რეციპიენტის დამატება</translation>
-    </message>
-    <message>
-        <source>Clear all fields of the form.</source>
-        <translation>ფორმის ყველა ველის წაშლა</translation>
-    </message>
-    <message>
-<<<<<<< HEAD
-        <source>Dust:</source>
-        <translation>მტვერი:</translation>
-=======
+        <translation type="unfinished">ფორმის ყველა ველის წაშლა</translation>
+    </message>
+    <message>
+        <source>Inputs…</source>
+        <translation type="unfinished">შეყვანები…</translation>
+    </message>
+    <message>
         <source>Choose…</source>
         <translation type="unfinished">აირჩიეთ…</translation>
     </message>
     <message>
         <source>Hide transaction fee settings</source>
         <translation type="unfinished">ტრანზაქციის საკომისიოს პარამეტრების დამალვა</translation>
->>>>>>> 44d8b13c
     </message>
     <message>
         <source>Clear &amp;All</source>
-        <translation>გ&amp;ასუფთავება</translation>
+        <translation type="unfinished">გ&amp;ასუფთავება</translation>
     </message>
     <message>
         <source>Balance:</source>
-        <translation>ბალანსი:</translation>
+        <translation type="unfinished">ბალანსი:</translation>
     </message>
     <message>
         <source>Confirm the send action</source>
-        <translation>გაგზავნის დადასტურება</translation>
+        <translation type="unfinished">გაგზავნის დადასტურება</translation>
     </message>
     <message>
         <source>S&amp;end</source>
-        <translation>გაგ&amp;ზავნა</translation>
+        <translation type="unfinished">გაგ&amp;ზავნა</translation>
     </message>
     <message>
         <source>Copy quantity</source>
-        <translation>რაოდენობის კოპირება</translation>
+        <translation type="unfinished">რაოდენობის კოპირება</translation>
     </message>
     <message>
         <source>Copy amount</source>
-        <translation>რაოდენობის კოპირება</translation>
+        <translation type="unfinished">რაოდენობის კოპირება</translation>
     </message>
     <message>
         <source>Copy fee</source>
-        <translation>საკომისიოს კოპირება</translation>
+        <translation type="unfinished">საკომისიოს კოპირება</translation>
     </message>
     <message>
         <source>Copy after fee</source>
-        <translation>დამატებითი საკომისიოს კოპირება</translation>
+        <translation type="unfinished">დამატებითი საკომისიოს კოპირება</translation>
     </message>
     <message>
         <source>Copy bytes</source>
-        <translation>ბაიტების კოპირება</translation>
+        <translation type="unfinished">ბაიტების კოპირება</translation>
     </message>
     <message>
         <source>Copy change</source>
-        <translation>ხურდის კოპირება</translation>
+        <translation type="unfinished">ხურდის კოპირება</translation>
     </message>
     <message>
         <source>%1 to %2</source>
-        <translation>%1-დან %2-ში</translation>
-    </message>
-    <message>
-        <source>Are you sure you want to send?</source>
-        <translation>დარწმუნებული ხართ, რომ გინდათ გაგზავნა?</translation>
+        <translation type="unfinished">%1-დან %2-ში</translation>
+    </message>
+    <message>
+        <source>Save Transaction Data</source>
+        <translation type="unfinished">ტრანზაქციის მონაცემების შენახვა</translation>
+    </message>
+    <message>
+        <source>Partially Signed Transaction (Binary)</source>
+        <extracomment>Expanded name of the binary PSBT file format. See: BIP 174.</extracomment>
+        <translation type="unfinished">ნაწილობრივ ხელმოწერილი ტრანზაქცია (ორობითი)</translation>
+    </message>
+    <message>
+        <source>PSBT saved</source>
+        <extracomment>Popup message when a PSBT has been saved to a file</extracomment>
+        <translation type="unfinished">PSBT შენახულია</translation>
     </message>
     <message>
         <source>or</source>
-        <translation>ან</translation>
+        <translation type="unfinished">ან</translation>
+    </message>
+    <message>
+        <source>You can increase the fee later (signals Replace-By-Fee, BIP-125).</source>
+        <translation type="unfinished">საკომისიო [fee] შეგიძლიათ შცვალოთ მოგვიანებით (სიგნალები Replace-By-Fee, BIP-125}.
+ </translation>
     </message>
     <message>
         <source>Transaction fee</source>
-        <translation>ტრანსაქციის საფასური - საკომისიო</translation>
+        <translation type="unfinished">ტრანსაქციის საფასური - საკომისიო</translation>
+    </message>
+    <message>
+        <source>Total Amount</source>
+        <translation type="unfinished">მთლიანი რაოდენობა</translation>
     </message>
     <message>
         <source>Confirm send coins</source>
-        <translation>მონეტების გაგზავნის დადასტურება</translation>
+        <translation type="unfinished">მონეტების გაგზავნის დადასტურება</translation>
     </message>
     <message>
         <source>The amount to pay must be larger than 0.</source>
-        <translation>გადახდის მოცულობა 0-ზე მეტი უნდა იყოს</translation>
+        <translation type="unfinished">გადახდის მოცულობა 0-ზე მეტი უნდა იყოს</translation>
     </message>
     <message>
         <source>The amount exceeds your balance.</source>
-        <translation>თანხა აღემატება თქვენს ბალანსს</translation>
+        <translation type="unfinished">თანხა აღემატება თქვენს ბალანსს</translation>
     </message>
     <message>
         <source>The total exceeds your balance when the %1 transaction fee is included.</source>
-        <translation>საკომისიო %1-ის დამატების შემდეგ თანხა აჭარბებს თქვენს ბალანსს</translation>
+        <translation type="unfinished">საკომისიო %1-ის დამატების შემდეგ თანხა აჭარბებს თქვენს ბალანსს</translation>
     </message>
     <message>
         <source>Transaction creation failed!</source>
-        <translation>შეცდომა ტრანსაქციის შექმნისას!</translation>
+        <translation type="unfinished">შეცდომა ტრანსაქციის შექმნისას!</translation>
+    </message>
+    <message numerus="yes">
+        <source>Estimated to begin confirmation within %n block(s).</source>
+        <translation type="unfinished">
+            <numerusform />
+            <numerusform />
+        </translation>
     </message>
     <message>
         <source>Warning: Invalid Particl address</source>
-        <translation>ყურადღება: არასწორია Particl-მისამართი</translation>
+        <translation type="unfinished">ყურადღება: არასწორია Particl-მისამართი</translation>
     </message>
     <message>
         <source>Warning: Unknown change address</source>
-        <translation>ყურადღება: უცნობია ხურდის მისამართი</translation>
+        <translation type="unfinished">ყურადღება: უცნობია ხურდის მისამართი</translation>
     </message>
     <message>
         <source>(no label)</source>
-        <translation>(ნიშნული არ არის)</translation>
+        <translation type="unfinished">(ნიშნული არ არის)</translation>
     </message>
 </context>
 <context>
     <name>SendCoinsEntry</name>
     <message>
         <source>A&amp;mount:</source>
-        <translation>&amp;რაოდენობა</translation>
+        <translation type="unfinished">&amp;რაოდენობა</translation>
     </message>
     <message>
         <source>Pay &amp;To:</source>
-        <translation>ადრესა&amp;ტი:</translation>
+        <translation type="unfinished">ადრესა&amp;ტი:</translation>
     </message>
     <message>
         <source>&amp;Label:</source>
-        <translation>ნიშნუ&amp;ლი:</translation>
+        <translation type="unfinished">ნიშნუ&amp;ლი:</translation>
     </message>
     <message>
         <source>Choose previously used address</source>
-        <translation>აირჩიეთ ადრე გამოყენებული მისამართი</translation>
-    </message>
-    <message>
-        <source>Alt+A</source>
-        <translation>Alt+A</translation>
+        <translation type="unfinished">აირჩიეთ ადრე გამოყენებული მისამართი</translation>
     </message>
     <message>
         <source>Paste address from clipboard</source>
-        <translation>მისამართის ჩასმა კლიპბორდიდან</translation>
-    </message>
-    <message>
-        <source>Alt+P</source>
-        <translation>Alt+P</translation>
+        <translation type="unfinished">მისამართის ჩასმა კლიპბორდიდან</translation>
     </message>
     <message>
         <source>Remove this entry</source>
-        <translation>ჩანაწერის წაშლა</translation>
+        <translation type="unfinished">ჩანაწერის წაშლა</translation>
+    </message>
+    <message>
+        <source>Use available balance</source>
+        <translation type="unfinished">გამოიყენეთ ხელმისაწვდომი ბალანსი</translation>
     </message>
     <message>
         <source>Message:</source>
-        <translation>მესიჯი:</translation>
+        <translation type="unfinished">მესიჯი:</translation>
     </message>
     <message>
         <source>Enter a label for this address to add it to the list of used addresses</source>
-        <translation>შეიყვანეთ ამ მისამართის ნიშნული გამოყენებული მისამართების სიაში დასამატებლად</translation>
+        <translation type="unfinished">შეიყვანეთ ამ მისამართის ნიშნული გამოყენებული მისამართების სიაში დასამატებლად</translation>
     </message>
     <message>
         <source>A message that was attached to the particl: URI which will be stored with the transaction for your reference. Note: This message will not be sent over the Particl network.</source>
-        <translation>მესიჯი, რომელიც თან ერთვის მონეტებს:  URI, რომელიც შეინახება ტრანსაქციასთან ერთად თქვენთვის. შენიშვნა: მესიჯი არ გაყვება გადახდას ბითქოინის ქსელში.</translation>
-    </message>
-    <message>
-        <source>Pay To:</source>
-        <translation>ადრესატი:</translation>
-    </message>
-    <message>
-        <source>Memo:</source>
-        <translation>შენიშვნა:</translation>
-    </message>
-</context>
-<context>
-    <name>ShutdownWindow</name>
-    <message>
-        <source>Do not shut down the computer until this window disappears.</source>
-        <translation>არ გამორთოთ კომპიუტერი ამ ფანჯრის გაქრობამდე.</translation>
+        <translation type="unfinished">მესიჯი, რომელიც თან ერთვის მონეტებს:  URI, რომელიც შეინახება ტრანსაქციასთან ერთად თქვენთვის. შენიშვნა: მესიჯი არ გაყვება გადახდას ბითქოინის ქსელში.</translation>
+    </message>
+</context>
+<context>
+    <name>SendConfirmationDialog</name>
+    <message>
+        <source>Send</source>
+        <translation type="unfinished">გაგზავნა</translation>
+    </message>
+    <message>
+        <source>Create Unsigned</source>
+        <translation type="unfinished">შექმენით ხელმოუწერელი</translation>
     </message>
 </context>
 <context>
     <name>SignVerifyMessageDialog</name>
     <message>
         <source>Signatures - Sign / Verify a Message</source>
-        <translation>ხელმოწერები - მესიჯის ხელმოწერა/ვერიფიკაცია</translation>
+        <translation type="unfinished">ხელმოწერები - მესიჯის ხელმოწერა/ვერიფიკაცია</translation>
     </message>
     <message>
         <source>&amp;Sign Message</source>
-        <translation>მე&amp;სიჯის ხელმოწერა</translation>
+        <translation type="unfinished">მე&amp;სიჯის ხელმოწერა</translation>
     </message>
     <message>
         <source>Choose previously used address</source>
-        <translation>აირჩიეთ ადრე გამოყენებული მისამართი</translation>
-    </message>
-    <message>
-        <source>Alt+A</source>
-        <translation>Alt+A</translation>
+        <translation type="unfinished">აირჩიეთ ადრე გამოყენებული მისამართი</translation>
     </message>
     <message>
         <source>Paste address from clipboard</source>
-        <translation>მისამართის ჩასმა კლიპბორდიდან</translation>
-    </message>
-    <message>
-        <source>Alt+P</source>
-        <translation>Alt+P</translation>
+        <translation type="unfinished">მისამართის ჩასმა კლიპბორდიდან</translation>
     </message>
     <message>
         <source>Enter the message you want to sign here</source>
-        <translation>აკრიფეთ ხელმოსაწერი მესიჯი</translation>
+        <translation type="unfinished">აკრიფეთ ხელმოსაწერი მესიჯი</translation>
     </message>
     <message>
         <source>Signature</source>
-        <translation>ხელმოწერა</translation>
+        <translation type="unfinished">ხელმოწერა</translation>
     </message>
     <message>
         <source>Copy the current signature to the system clipboard</source>
-        <translation>მიმდინარე ხელმოწერის კოპირება კლიპბორდში</translation>
+        <translation type="unfinished">მიმდინარე ხელმოწერის კოპირება კლიპბორდში</translation>
     </message>
     <message>
         <source>Sign the message to prove you own this Particl address</source>
-        <translation>მოაწერეთ ხელი იმის დასადასტურებლად, რომ ეს მისამართი თქვენია</translation>
+        <translation type="unfinished">მოაწერეთ ხელი იმის დასადასტურებლად, რომ ეს მისამართი თქვენია</translation>
     </message>
     <message>
         <source>Sign &amp;Message</source>
-        <translation>&amp;მესიჯის ხელმოწერა</translation>
+        <translation type="unfinished">&amp;მესიჯის ხელმოწერა</translation>
     </message>
     <message>
         <source>Reset all sign message fields</source>
-        <translation>ხელმოწერის ყველა ველის წაშლა</translation>
+        <translation type="unfinished">ხელმოწერის ყველა ველის წაშლა</translation>
     </message>
     <message>
         <source>Clear &amp;All</source>
-        <translation>გ&amp;ასუფთავება</translation>
+        <translation type="unfinished">გ&amp;ასუფთავება</translation>
     </message>
     <message>
         <source>&amp;Verify Message</source>
-        <translation>მესიჯის &amp;ვერიფიკაცია</translation>
+        <translation type="unfinished">მესიჯის &amp;ვერიფიკაცია</translation>
     </message>
     <message>
         <source>Verify the message to ensure it was signed with the specified Particl address</source>
-        <translation>შეამოწმეთ, რომ მესიჯი ხელმოწერილია მითითებული Particl-მისამართით</translation>
+        <translation type="unfinished">შეამოწმეთ, რომ მესიჯი ხელმოწერილია მითითებული Particl-მისამართით</translation>
     </message>
     <message>
         <source>Verify &amp;Message</source>
-        <translation>&amp;მესიჯის ვერიფიკაცია</translation>
+        <translation type="unfinished">&amp;მესიჯის ვერიფიკაცია</translation>
     </message>
     <message>
         <source>Reset all verify message fields</source>
-        <translation>ვერიფიკაციის ყველა ველის წაშლა</translation>
+        <translation type="unfinished">ვერიფიკაციის ყველა ველის წაშლა</translation>
     </message>
     <message>
         <source>Click "Sign Message" to generate signature</source>
-        <translation>ხელმოწერის გენერირებისათვის დააჭირეთ "მესიჯის ხელმოწერა"-ს</translation>
+        <translation type="unfinished">ხელმოწერის გენერირებისათვის დააჭირეთ "მესიჯის ხელმოწერა"-ს</translation>
     </message>
     <message>
         <source>The entered address is invalid.</source>
-        <translation>შეყვანილი მისამართი არასწორია.</translation>
+        <translation type="unfinished">შეყვანილი მისამართი არასწორია.</translation>
     </message>
     <message>
         <source>Please check the address and try again.</source>
-        <translation>შეამოწმეთ მისამართი და სცადეთ ხელახლა.</translation>
+        <translation type="unfinished">შეამოწმეთ მისამართი და სცადეთ ხელახლა.</translation>
     </message>
     <message>
         <source>The entered address does not refer to a key.</source>
-        <translation>შეყვანილი მისამართი არ არის კავშირში გასაღებთან.</translation>
+        <translation type="unfinished">შეყვანილი მისამართი არ არის კავშირში გასაღებთან.</translation>
     </message>
     <message>
         <source>Wallet unlock was cancelled.</source>
-        <translation>საფულის განბლოკვა შეწყვეტილია.</translation>
+        <translation type="unfinished">საფულის განბლოკვა შეწყვეტილია.</translation>
     </message>
     <message>
         <source>Private key for the entered address is not available.</source>
-        <translation>ამ მისამართისათვის პირადი გასაღები მიუწვდომელია.</translation>
+        <translation type="unfinished">ამ მისამართისათვის პირადი გასაღები მიუწვდომელია.</translation>
     </message>
     <message>
         <source>Message signing failed.</source>
-        <translation>ვერ მოხერხდა მესიჯის ხელმოწერა.</translation>
+        <translation type="unfinished">ვერ მოხერხდა მესიჯის ხელმოწერა.</translation>
     </message>
     <message>
         <source>Message signed.</source>
-        <translation>მესიჯი ხელმოწერილია.</translation>
+        <translation type="unfinished">მესიჯი ხელმოწერილია.</translation>
     </message>
     <message>
         <source>The signature could not be decoded.</source>
-        <translation>ხელმოწერის დეკოდირება ვერ ხერხდება.</translation>
+        <translation type="unfinished">ხელმოწერის დეკოდირება ვერ ხერხდება.</translation>
     </message>
     <message>
         <source>Please check the signature and try again.</source>
-        <translation>შეამოწმეთ ხელმოწერა და სცადეთ ხელახლა.</translation>
+        <translation type="unfinished">შეამოწმეთ ხელმოწერა და სცადეთ ხელახლა.</translation>
     </message>
     <message>
         <source>The signature did not match the message digest.</source>
-        <translation>ხელმოწერა არ შეესაბამება მესიჯის დაიჯესტს.</translation>
+        <translation type="unfinished">ხელმოწერა არ შეესაბამება მესიჯის დაიჯესტს.</translation>
     </message>
     <message>
         <source>Message verification failed.</source>
-        <translation>მესიჯის ვერიფიკაცია ვერ მოხერხდა.</translation>
+        <translation type="unfinished">მესიჯის ვერიფიკაცია ვერ მოხერხდა.</translation>
     </message>
     <message>
         <source>Message verified.</source>
-        <translation>მესიჯი ვერიფიცირებულია.</translation>
-    </message>
-</context>
-<context>
-    <name>TrafficGraphWidget</name>
-    <message>
-        <source>KB/s</source>
-        <translation>KB/s</translation>
+        <translation type="unfinished">მესიჯი ვერიფიცირებულია.</translation>
+    </message>
+</context>
+<context>
+    <name>SplashScreen</name>
+    <message>
+        <source>(press q to shutdown and continue later)</source>
+        <translation type="unfinished">'q' - დახურვა და მოგვიანებით გაგრძელება</translation>
+    </message>
+    <message>
+        <source>press q to shutdown</source>
+        <translation type="unfinished">დახურვა 'q'</translation>
     </message>
 </context>
 <context>
     <name>TransactionDesc</name>
     <message>
-        <source>Open until %1</source>
-        <translation>ღია იქნება სანამ %1</translation>
-    </message>
-    <message>
         <source>%1/unconfirmed</source>
-        <translation>%1/დაუდასტურებელია</translation>
+        <extracomment>Text explaining the current status of a transaction, shown in the status field of the details window for this transaction. This status represents a transaction confirmed in at least one block, but less than 6 blocks.</extracomment>
+        <translation type="unfinished">%1/დაუდასტურებელია</translation>
     </message>
     <message>
         <source>%1 confirmations</source>
-        <translation>%1 დადასტურებულია</translation>
+        <extracomment>Text explaining the current status of a transaction, shown in the status field of the details window for this transaction. This status represents a transaction confirmed in 6 or more blocks.</extracomment>
+        <translation type="unfinished">%1 დადასტურებულია</translation>
     </message>
     <message>
         <source>Status</source>
-        <translation>სტატუსი</translation>
+        <translation type="unfinished">სტატუსი</translation>
     </message>
     <message>
         <source>Date</source>
-        <translation>თარიღი</translation>
+        <translation type="unfinished">თარიღი</translation>
     </message>
     <message>
         <source>Source</source>
-        <translation>წყარო</translation>
+        <translation type="unfinished">წყარო</translation>
     </message>
     <message>
         <source>Generated</source>
-        <translation>გენერირებულია</translation>
+        <translation type="unfinished">გენერირებულია</translation>
     </message>
     <message>
         <source>From</source>
-        <translation>გამგზავნი</translation>
+        <translation type="unfinished">გამგზავნი</translation>
     </message>
     <message>
         <source>unknown</source>
-        <translation>უცნობია</translation>
+        <translation type="unfinished">უცნობია</translation>
     </message>
     <message>
         <source>To</source>
-        <translation>მიმღები</translation>
+        <translation type="unfinished">მიმღები</translation>
     </message>
     <message>
         <source>own address</source>
-        <translation>საკუთარი მისამართი</translation>
+        <translation type="unfinished">საკუთარი მისამართი</translation>
     </message>
     <message>
         <source>label</source>
-        <translation>ნიშნული</translation>
+        <translation type="unfinished">ნიშნული</translation>
     </message>
     <message>
         <source>Credit</source>
-        <translation>კრედიტი</translation>
+        <translation type="unfinished">კრედიტი</translation>
+    </message>
+    <message numerus="yes">
+        <source>matures in %n more block(s)</source>
+        <translation type="unfinished">
+            <numerusform />
+            <numerusform />
+        </translation>
     </message>
     <message>
         <source>not accepted</source>
-        <translation>უარყოფილია</translation>
+        <translation type="unfinished">უარყოფილია</translation>
     </message>
     <message>
         <source>Debit</source>
-<<<<<<< HEAD
-        <translation>დებიტი</translation>
-=======
         <translation type="unfinished">დებიტი</translation>
     </message>
     <message>
@@ -1881,228 +2458,213 @@
     <message>
         <source>Total credit</source>
         <translation type="unfinished">კრედიტი სულ</translation>
->>>>>>> 44d8b13c
     </message>
     <message>
         <source>Transaction fee</source>
-        <translation>ტრანსაქციის საფასური - საკომისიო</translation>
+        <translation type="unfinished">ტრანსაქციის საფასური - საკომისიო</translation>
     </message>
     <message>
         <source>Net amount</source>
-        <translation>სუფთა თანხა</translation>
+        <translation type="unfinished">სუფთა თანხა</translation>
     </message>
     <message>
         <source>Message</source>
-        <translation>მესიჯი</translation>
+        <translation type="unfinished">მესიჯი</translation>
     </message>
     <message>
         <source>Comment</source>
-        <translation>შენიშვნა</translation>
+        <translation type="unfinished">შენიშვნა</translation>
     </message>
     <message>
         <source>Transaction ID</source>
-        <translation>ტრანსაქციის ID</translation>
+        <translation type="unfinished">ტრანსაქციის ID</translation>
+    </message>
+    <message>
+        <source>Transaction total size</source>
+        <translation type="unfinished">ტრანზაქციის მთლიანი ზომა</translation>
+    </message>
+    <message>
+        <source>Transaction virtual size</source>
+        <translation type="unfinished">ტრანზაქციის ვირტუალური ზომა</translation>
+    </message>
+    <message>
+        <source>Output index</source>
+        <translation type="unfinished">გამონატანის ინდექსი</translation>
     </message>
     <message>
         <source>Merchant</source>
-        <translation>გამყიდველი</translation>
+        <translation type="unfinished">გამყიდველი</translation>
     </message>
     <message>
         <source>Generated coins must mature %1 blocks before they can be spent. When you generated this block, it was broadcast to the network to be added to the block chain. If it fails to get into the chain, its state will change to "not accepted" and it won't be spendable. This may occasionally happen if another node generates a block within a few seconds of yours.</source>
-        <translation>გენერირებული მონეტები გასაგზავნად მომწიფდება %1 ბლოკის შემდეგ. ეს ბლოკი გენერირების შემდეგ გავრცელებულ იქნა ქსელში ბლოკთა ჯაჭვზე დასამატებლად. თუ ის ვერ ჩაჯდა ჯაჭვში, მიეცემა სტატუსი "უარყოფილია" და ამ მონეტებს ვერ გამოიყენებთ. ასეთი რამ შეიძლება მოხდეს, თუ რომელიმე კვანძმა რამდენიმე წამით დაგასწროთ ბლოკის გენერირება.</translation>
+        <translation type="unfinished">გენერირებული მონეტები გასაგზავნად მომწიფდება %1 ბლოკის შემდეგ. ეს ბლოკი გენერირების შემდეგ გავრცელებულ იქნა ქსელში ბლოკთა ჯაჭვზე დასამატებლად. თუ ის ვერ ჩაჯდა ჯაჭვში, მიეცემა სტატუსი "უარყოფილია" და ამ მონეტებს ვერ გამოიყენებთ. ასეთი რამ შეიძლება მოხდეს, თუ რომელიმე კვანძმა რამდენიმე წამით დაგასწროთ ბლოკის გენერირება.</translation>
     </message>
     <message>
         <source>Debug information</source>
-        <translation>დახვეწის ინფორმაცია</translation>
+        <translation type="unfinished">დახვეწის ინფორმაცია</translation>
     </message>
     <message>
         <source>Transaction</source>
-        <translation>ტრანსაქცია</translation>
+        <translation type="unfinished">ტრანსაქცია</translation>
     </message>
     <message>
         <source>Inputs</source>
-        <translation>ხარჯები</translation>
+        <translation type="unfinished">ხარჯები</translation>
     </message>
     <message>
         <source>Amount</source>
-        <translation>თანხა</translation>
+        <translation type="unfinished">თანხა</translation>
     </message>
     <message>
         <source>true</source>
-        <translation>ჭეშმარიტი</translation>
+        <translation type="unfinished">ჭეშმარიტი</translation>
     </message>
     <message>
         <source>false</source>
-        <translation>მცდარი</translation>
+        <translation type="unfinished">მცდარი</translation>
     </message>
 </context>
 <context>
     <name>TransactionDescDialog</name>
     <message>
         <source>This pane shows a detailed description of the transaction</source>
-        <translation>ტრანსაქციის დაწვრილებითი აღწერილობა</translation>
+        <translation type="unfinished">ტრანსაქციის დაწვრილებითი აღწერილობა</translation>
     </message>
     </context>
 <context>
     <name>TransactionTableModel</name>
     <message>
         <source>Date</source>
-        <translation>თარიღი</translation>
+        <translation type="unfinished">თარიღი</translation>
     </message>
     <message>
         <source>Type</source>
-        <translation>ტიპი</translation>
+        <translation type="unfinished">ტიპი</translation>
     </message>
     <message>
         <source>Label</source>
-        <translation>ნიშნული</translation>
-    </message>
-    <message>
-        <source>Open until %1</source>
-        <translation>ღია იქნება სანამ %1</translation>
+        <translation type="unfinished">ნიშნული</translation>
     </message>
     <message>
         <source>Unconfirmed</source>
-        <translation>დაუდასტურებელია</translation>
+        <translation type="unfinished">დაუდასტურებელია</translation>
     </message>
     <message>
         <source>Confirming (%1 of %2 recommended confirmations)</source>
-        <translation>დადასტურებულია (%1,  რეკომენდებულია %2)</translation>
+        <translation type="unfinished">დადასტურებულია (%1,  რეკომენდებულია %2)</translation>
     </message>
     <message>
         <source>Confirmed (%1 confirmations)</source>
-        <translation>დადასტურებულია (%1დასტური)</translation>
+        <translation type="unfinished">დადასტურებულია (%1დასტური)</translation>
     </message>
     <message>
         <source>Conflicted</source>
-        <translation>კონფლიქტშია</translation>
+        <translation type="unfinished">კონფლიქტშია</translation>
     </message>
     <message>
         <source>Immature (%1 confirmations, will be available after %2)</source>
-        <translation>არ არის მომწიფებული (%1 დასტური, საჭიროა სულ %2)</translation>
+        <translation type="unfinished">არ არის მომწიფებული (%1 დასტური, საჭიროა სულ %2)</translation>
     </message>
     <message>
         <source>Generated but not accepted</source>
-        <translation>გენერირებულია, მაგრამ უარყოფილია</translation>
+        <translation type="unfinished">გენერირებულია, მაგრამ უარყოფილია</translation>
     </message>
     <message>
         <source>Received with</source>
-        <translation>შემოსულია</translation>
+        <translation type="unfinished">შემოსულია</translation>
     </message>
     <message>
         <source>Received from</source>
-        <translation>გამომგზავნი</translation>
+        <translation type="unfinished">გამომგზავნი</translation>
     </message>
     <message>
         <source>Sent to</source>
-        <translation>გაგზავნილია</translation>
-    </message>
-    <message>
-<<<<<<< HEAD
-        <source>Payment to yourself</source>
-        <translation>გადახდილია საკუთარი თავისათვის</translation>
-    </message>
-    <message>
-=======
->>>>>>> 44d8b13c
+        <translation type="unfinished">გაგზავნილია</translation>
+    </message>
+    <message>
         <source>Mined</source>
-        <translation>მოპოვებულია</translation>
+        <translation type="unfinished">მოპოვებულია</translation>
     </message>
     <message>
         <source>(n/a)</source>
-        <translation>(მიუწვდ.)</translation>
+        <translation type="unfinished">(მიუწვდ.)</translation>
     </message>
     <message>
         <source>(no label)</source>
-        <translation>(ნიშნული არ არის)</translation>
+        <translation type="unfinished">(ნიშნული არ არის)</translation>
     </message>
     <message>
         <source>Transaction status. Hover over this field to show number of confirmations.</source>
-        <translation>ტრანსაქციის სტატუსი. ველზე კურსორის შეყვანისას გამოჩნდება დასტურების რაოდენობა.</translation>
+        <translation type="unfinished">ტრანსაქციის სტატუსი. ველზე კურსორის შეყვანისას გამოჩნდება დასტურების რაოდენობა.</translation>
     </message>
     <message>
         <source>Date and time that the transaction was received.</source>
-        <translation>ტრანსაქციის მიღების თარიღი და დრო.</translation>
+        <translation type="unfinished">ტრანსაქციის მიღების თარიღი და დრო.</translation>
     </message>
     <message>
         <source>Type of transaction.</source>
-        <translation>ტრანსაქციის ტიპი.</translation>
+        <translation type="unfinished">ტრანსაქციის ტიპი.</translation>
     </message>
     <message>
         <source>Amount removed from or added to balance.</source>
-        <translation>ბალანსიდან მოხსნილი ან დამატებული თანხა.</translation>
+        <translation type="unfinished">ბალანსიდან მოხსნილი ან დამატებული თანხა.</translation>
     </message>
 </context>
 <context>
     <name>TransactionView</name>
     <message>
         <source>All</source>
-        <translation>ყველა</translation>
+        <translation type="unfinished">ყველა</translation>
     </message>
     <message>
         <source>Today</source>
-        <translation>დღეს</translation>
+        <translation type="unfinished">დღეს</translation>
     </message>
     <message>
         <source>This week</source>
-        <translation>ამ კვირის</translation>
+        <translation type="unfinished">ამ კვირის</translation>
     </message>
     <message>
         <source>This month</source>
-        <translation>ამ თვის</translation>
+        <translation type="unfinished">ამ თვის</translation>
     </message>
     <message>
         <source>Last month</source>
-        <translation>ბოლო თვის</translation>
+        <translation type="unfinished">ბოლო თვის</translation>
     </message>
     <message>
         <source>This year</source>
-        <translation>ამ წლის</translation>
-    </message>
-    <message>
-        <source>Range...</source>
-        <translation>შუალედი...</translation>
+        <translation type="unfinished">ამ წლის</translation>
     </message>
     <message>
         <source>Received with</source>
-        <translation>შემოსულია</translation>
+        <translation type="unfinished">შემოსულია</translation>
     </message>
     <message>
         <source>Sent to</source>
-        <translation>გაგზავნილია</translation>
-    </message>
-    <message>
-<<<<<<< HEAD
-        <source>To yourself</source>
-        <translation>საკუთარი თავისათვის</translation>
-    </message>
-    <message>
-=======
->>>>>>> 44d8b13c
+        <translation type="unfinished">გაგზავნილია</translation>
+    </message>
+    <message>
         <source>Mined</source>
-        <translation>მოპოვებულია</translation>
+        <translation type="unfinished">მოპოვებულია</translation>
     </message>
     <message>
         <source>Other</source>
-        <translation>სხვა</translation>
+        <translation type="unfinished">სხვა</translation>
     </message>
     <message>
         <source>Min amount</source>
-        <translation>მინ. თანხა</translation>
-    </message>
-    <message>
-        <source>Copy address</source>
-        <translation>მისამართის კოპირება</translation>
-    </message>
-    <message>
-        <source>Copy label</source>
-        <translation>ლეიბლის კოპირება</translation>
-    </message>
-    <message>
-<<<<<<< HEAD
-        <source>Copy amount</source>
-        <translation>რაოდენობის კოპირება</translation>
-=======
+        <translation type="unfinished">მინ. თანხა</translation>
+    </message>
+    <message>
+        <source>Range…</source>
+        <translation type="unfinished">დიაპაზონი...</translation>
+    </message>
+    <message>
+        <source>&amp;Copy address</source>
+        <translation type="unfinished">&amp;დააკოპირეთ მისამართი</translation>
+    </message>
+    <message>
         <source>Copy &amp;label</source>
         <translation type="unfinished">კოპირება &amp;ჭდე</translation>
     </message>
@@ -2129,229 +2691,261 @@
     <message>
         <source>Increase transaction &amp;fee</source>
         <translation type="unfinished">ტრანზაქციის გაზრდა &amp;საფასური</translation>
->>>>>>> 44d8b13c
-    </message>
-    <message>
-        <source>Copy transaction ID</source>
-        <translation>ტრანსაქციის ID-ს კოპირება</translation>
-    </message>
-    <message>
-        <source>Edit label</source>
-        <translation>ნიშნულის რედაქტირება</translation>
-    </message>
-    <message>
-        <source>Show transaction details</source>
-        <translation>ტრანსაქციის დეტალების ჩვენება</translation>
+    </message>
+    <message>
+        <source>A&amp;bandon transaction</source>
+        <translation type="unfinished">ტრანზაქციაზე უარის თქმა</translation>
+    </message>
+    <message>
+        <source>&amp;Edit address label</source>
+        <translation type="unfinished">&amp;მისამართის ეტიკეტის რედაქტირება</translation>
+    </message>
+    <message>
+        <source>Show in %1</source>
+        <extracomment>Transactions table context menu action to show the selected transaction in a third-party block explorer. %1 is a stand-in argument for the URL of the explorer.</extracomment>
+        <translation type="unfinished">ჩვენება %1-ში</translation>
     </message>
     <message>
         <source>Export Transaction History</source>
-        <translation>ტრანსაქციების ისტორიის ექსპორტი</translation>
-    </message>
-    <message>
-        <source>Comma separated file (*.csv)</source>
-        <translation>CSV ფორმატის ფაილი (*.csv)</translation>
+        <translation type="unfinished">ტრანსაქციების ისტორიის ექსპორტი</translation>
+    </message>
+    <message>
+        <source>Comma separated file</source>
+        <extracomment>Expanded name of the CSV file format. See: https://en.wikipedia.org/wiki/Comma-separated_values.</extracomment>
+        <translation type="unfinished">CSV (სპეციალური ტექსტური ფაილი)</translation>
     </message>
     <message>
         <source>Confirmed</source>
-        <translation>დადასტურებულია</translation>
+        <translation type="unfinished">დადასტურებულია</translation>
+    </message>
+    <message>
+        <source>Watch-only</source>
+        <translation type="unfinished">მხოლოდ საყურებელი</translation>
     </message>
     <message>
         <source>Date</source>
-        <translation>თარიღი</translation>
+        <translation type="unfinished">თარიღი</translation>
     </message>
     <message>
         <source>Type</source>
-        <translation>ტიპი</translation>
+        <translation type="unfinished">ტიპი</translation>
     </message>
     <message>
         <source>Label</source>
-        <translation>ნიშნული</translation>
+        <translation type="unfinished">ნიშნული</translation>
     </message>
     <message>
         <source>Address</source>
-        <translation>მისამართი</translation>
-    </message>
-    <message>
-        <source>ID</source>
-        <translation>ID</translation>
+        <translation type="unfinished">მისამართი</translation>
     </message>
     <message>
         <source>Exporting Failed</source>
-        <translation>ექპორტი ვერ განხორციელდა</translation>
+        <translation type="unfinished">ექპორტი ვერ განხორციელდა</translation>
     </message>
     <message>
         <source>There was an error trying to save the transaction history to %1.</source>
-        <translation>შეცდომა %1-ში ტრანსაქციების შენახვის მცდელობისას.</translation>
+        <translation type="unfinished">შეცდომა %1-ში ტრანსაქციების შენახვის მცდელობისას.</translation>
     </message>
     <message>
         <source>Exporting Successful</source>
-        <translation>ეხპორტი განხორციელებულია</translation>
+        <translation type="unfinished">ეხპორტი განხორციელებულია</translation>
     </message>
     <message>
         <source>The transaction history was successfully saved to %1.</source>
-        <translation>ტრანსაქციების ისტორია შენახულია %1-ში.</translation>
+        <translation type="unfinished">ტრანსაქციების ისტორია შენახულია %1-ში.</translation>
     </message>
     <message>
         <source>Range:</source>
-        <translation>შუალედი:</translation>
+        <translation type="unfinished">შუალედი:</translation>
     </message>
     <message>
         <source>to</source>
-        <translation>-</translation>
-    </message>
-</context>
-<context>
-    <name>UnitDisplayStatusBarControl</name>
+        <translation type="unfinished">-</translation>
+    </message>
+</context>
+<context>
+    <name>WalletFrame</name>
+    <message>
+        <source>Create a new wallet</source>
+        <translation type="unfinished">შექმენით ახალი საფულე</translation>
+    </message>
+    <message>
+        <source>Error</source>
+        <translation type="unfinished">შეცდომა</translation>
+    </message>
     </context>
 <context>
-    <name>WalletController</name>
-    </context>
-<context>
-    <name>WalletFrame</name>
-    </context>
-<context>
     <name>WalletModel</name>
     <message>
         <source>Send Coins</source>
-        <translation>მონეტების გაგზავნა</translation>
+        <translation type="unfinished">მონეტების გაგზავნა</translation>
     </message>
     <message>
         <source>default wallet</source>
-        <translation>ნაგულისხმევი საფულე</translation>
+        <translation type="unfinished">ნაგულისხმევი საფულე</translation>
     </message>
 </context>
 <context>
     <name>WalletView</name>
     <message>
         <source>&amp;Export</source>
-        <translation>&amp;ექსპორტი</translation>
+        <translation type="unfinished">&amp;ექსპორტი</translation>
     </message>
     <message>
         <source>Export the data in the current tab to a file</source>
-        <translation>ამ ბარათიდან მონაცემების ექსპორტი ფაილში</translation>
-    </message>
-    <message>
-        <source>Error</source>
-        <translation>შეცდომა</translation>
+        <translation type="unfinished">დანართში არსებული მონაცემების ექსპორტი ფაილში</translation>
     </message>
     <message>
         <source>Backup Wallet</source>
-        <translation>საფულის არქივირება</translation>
-    </message>
-    <message>
-        <source>Wallet Data (*.dat)</source>
-        <translation>საფულის მონაცემები (*.dat)</translation>
+        <translation type="unfinished">საფულის არქივირება</translation>
+    </message>
+    <message>
+        <source>Wallet Data</source>
+        <extracomment>Name of the wallet data file format.</extracomment>
+        <translation type="unfinished">საფულის მონაცემები</translation>
     </message>
     <message>
         <source>Backup Failed</source>
-        <translation>არქივირება ვერ მოხერხდა</translation>
+        <translation type="unfinished">არქივირება ვერ მოხერხდა</translation>
     </message>
     <message>
         <source>There was an error trying to save the wallet data to %1.</source>
-        <translation>შეცდომა %1-ში საფულის მონაცემების შენახვის მცდელობისას.</translation>
+        <translation type="unfinished">შეცდომა %1-ში საფულის მონაცემების შენახვის მცდელობისას.</translation>
     </message>
     <message>
         <source>Backup Successful</source>
-        <translation>არქივირება შესრულებულია</translation>
+        <translation type="unfinished">არქივირება შესრულებულია</translation>
     </message>
     <message>
         <source>The wallet data was successfully saved to %1.</source>
-        <translation>საფულის მონაცემები შენახულია %1-ში.</translation>
-    </message>
-    </context>
+        <translation type="unfinished">საფულის მონაცემები შენახულია %1-ში.</translation>
+    </message>
+    <message>
+        <source>Cancel</source>
+        <translation type="unfinished">გაუქმება</translation>
+    </message>
+</context>
 <context>
     <name>bitcoin-core</name>
     <message>
         <source>This is a pre-release test build - use at your own risk - do not use for mining or merchant applications</source>
-        <translation>ეს არის წინასწარი სატესტო ვერსია - გამოიყენეთ საკუთარი რისკით - არ გამოიყენოთ მოპოვებისა ან კომერციული მიზნებისათვის</translation>
-    </message>
-    <message>
-        <source>Warning: The network does not appear to fully agree! Some miners appear to be experiencing issues.</source>
-        <translation>ყურადღება: ქსელში შეუთანხმებლობაა. შესაძლოა ცალკეულ მომპოვებლებს პრობლემები ექმნებათ!</translation>
+        <translation type="unfinished">ეს არის წინასწარი სატესტო ვერსია - გამოიყენეთ საკუთარი რისკით - არ გამოიყენოთ მოპოვებისა ან კომერციული მიზნებისათვის</translation>
     </message>
     <message>
         <source>Warning: We do not appear to fully agree with our peers! You may need to upgrade, or other nodes may need to upgrade.</source>
-        <translation>ყურადღება: ჩვენ არ ვეთანხმებით ყველა პირს. შესაძლოა თქვენ ან სხვა კვანძებს განახლება გჭირდებათ.</translation>
+        <translation type="unfinished">ყურადღება: ჩვენ არ ვეთანხმებით ყველა პირს. შესაძლოა თქვენ ან სხვა კვანძებს განახლება გჭირდებათ.</translation>
+    </message>
+    <message>
+        <source>%s is set very high!</source>
+        <translation type="unfinished">%s დაყენებულია ძალიან მაღალზე!</translation>
+    </message>
+    <message>
+        <source>-maxmempool must be at least %d MB</source>
+        <translation type="unfinished">-maxmempool უნდა იყოს მინიმუმ %d MB</translation>
+    </message>
+    <message>
+        <source>A fatal internal error occurred, see debug.log for details</source>
+        <translation type="unfinished">მოხდა ფატალური შიდა შეცდომა. გამართვის დეტალებისთვის იხილეთ debug.log</translation>
     </message>
     <message>
         <source>Corrupted block database detected</source>
-        <translation>შენიშნულია ბლოკთა ბაზის დაზიანება</translation>
+        <translation type="unfinished">შენიშნულია ბლოკთა ბაზის დაზიანება</translation>
+    </message>
+    <message>
+        <source>Disk space is too low!</source>
+        <translation type="unfinished">დისკის სივრცე ძალიან დაბალია!</translation>
     </message>
     <message>
         <source>Do you want to rebuild the block database now?</source>
-        <translation>გავუშვათ ბლოკთა ბაზის ხელახლა აგება ეხლა?</translation>
+        <translation type="unfinished">გავუშვათ ბლოკთა ბაზის ხელახლა აგება ეხლა?</translation>
+    </message>
+    <message>
+        <source>Done loading</source>
+        <translation type="unfinished">ჩატვირთვა დასრულებულია</translation>
+    </message>
+    <message>
+        <source>Error creating %s</source>
+        <translation type="unfinished">შეცდომა%s-ის შექმნისას</translation>
     </message>
     <message>
         <source>Error initializing block database</source>
-        <translation>ვერ ინიციალიზდება ბლოკების ბაზა</translation>
+        <translation type="unfinished">ვერ ინიციალიზდება ბლოკების ბაზა</translation>
     </message>
     <message>
         <source>Error initializing wallet database environment %s!</source>
-        <translation>ვერ ინიციალიზდება საფულის ბაზის გარემო %s!</translation>
+        <translation type="unfinished">ვერ ინიციალიზდება საფულის ბაზის გარემო %s!</translation>
+    </message>
+    <message>
+        <source>Error loading %s</source>
+        <translation type="unfinished">შეცდომა %s-ის ჩამოტვირთვისას</translation>
     </message>
     <message>
         <source>Error loading block database</source>
-        <translation>არ იტვირთება ბლოკების ბაზა</translation>
+        <translation type="unfinished">არ იტვირთება ბლოკების ბაზა</translation>
     </message>
     <message>
         <source>Error opening block database</source>
-        <translation>ბლოკთა ბაზის შექმნა ვერ მოხერხდა</translation>
+        <translation type="unfinished">ბლოკთა ბაზის შექმნა ვერ მოხერხდა</translation>
     </message>
     <message>
         <source>Failed to listen on any port. Use -listen=0 if you want this.</source>
-        <translation>ვერ ხერხდება პორტების მიყურადება. თუ გსურთ, გამოიყენეთ -listen=0.</translation>
+        <translation type="unfinished">ვერ ხერხდება პორტების მიყურადება. თუ გსურთ, გამოიყენეთ -listen=0.</translation>
     </message>
     <message>
         <source>Incorrect or no genesis block found. Wrong datadir for network?</source>
-        <translation>საწყისი ბლოკი არ არსებობს ან არასწორია. ქსელის მონაცემთა კატალოგი datadir ხომ არის არასწორი?</translation>
+        <translation type="unfinished">საწყისი ბლოკი არ არსებობს ან არასწორია. ქსელის მონაცემთა კატალოგი datadir ხომ არის არასწორი?</translation>
+    </message>
+    <message>
+        <source>Insufficient funds</source>
+        <translation type="unfinished">არ არის საკმარისი თანხა</translation>
+    </message>
+    <message>
+        <source>Loading wallet…</source>
+        <translation type="unfinished">საფულე იტვირთება…</translation>
+    </message>
+    <message>
+        <source>Missing amount</source>
+        <translation type="unfinished">გამოტოვებული თანხა</translation>
+    </message>
+    <message>
+        <source>No addresses available</source>
+        <translation type="unfinished">არცერთი მისამართი არ არსებობს</translation>
     </message>
     <message>
         <source>Not enough file descriptors available.</source>
-        <translation>არ არის საკმარისი ფაილ-დესკრიპტორები.</translation>
-    </message>
-    <message>
-        <source>Verifying blocks...</source>
-        <translation>ბლოკების ვერიფიკაცია...</translation>
+        <translation type="unfinished">არ არის საკმარისი ფაილ-დესკრიპტორები.</translation>
     </message>
     <message>
         <source>Signing transaction failed</source>
-        <translation>ტრანსაქციების ხელმოწერა ვერ მოხერხდა</translation>
+        <translation type="unfinished">ტრანსაქციების ხელმოწერა ვერ მოხერხდა</translation>
+    </message>
+    <message>
+        <source>This is experimental software.</source>
+        <translation type="unfinished">ეს არის ექსპერიმენტული პროგრამული უზრუნველყოფა.</translation>
+    </message>
+    <message>
+        <source>This is the minimum transaction fee you pay on every transaction.</source>
+        <translation type="unfinished">ეს არის მინიმალური ტრანზაქციის საკომისიო, რომელსაც იხდით ყოველ ტრანზაქციაზე.</translation>
     </message>
     <message>
         <source>Transaction amount too small</source>
-        <translation>ტრანსაქციების რაოდენობა ძალიან ცოტაა</translation>
+        <translation type="unfinished">ტრანსაქციების რაოდენობა ძალიან ცოტაა</translation>
     </message>
     <message>
         <source>Transaction too large</source>
-        <translation>ტრანსაქცია ძალიან დიდია</translation>
+        <translation type="unfinished">ტრანსაქცია ძალიან დიდია</translation>
     </message>
     <message>
         <source>Unknown network specified in -onlynet: '%s'</source>
-        <translation>-onlynet-ში მითითებულია უცნობი ქსელი: '%s'</translation>
-    </message>
-    <message>
-        <source>Insufficient funds</source>
-        <translation>არ არის საკმარისი თანხა</translation>
-    </message>
-    <message>
-        <source>Loading block index...</source>
-        <translation>ბლოკების ინდექსის ჩატვირთვა...</translation>
-    </message>
-    <message>
-        <source>Loading wallet...</source>
-        <translation>საფულის ჩატვირთვა...</translation>
-    </message>
-    <message>
-        <source>Cannot downgrade wallet</source>
-        <translation>საფულის ძველ ვერსიაზე გადაყვანა შეუძლებელია</translation>
-    </message>
-    <message>
-        <source>Rescanning...</source>
-        <translation>სკანირება...</translation>
-    </message>
-    <message>
-        <source>Done loading</source>
-        <translation>ჩატვირთვა დასრულებულია</translation>
+        <translation type="unfinished">-onlynet-ში მითითებულია უცნობი ქსელი: '%s'</translation>
+    </message>
+    <message>
+        <source>Settings file could not be read</source>
+        <translation type="unfinished">პარამეტრების ფაილის წაკითხვა ვერ მოხერხდა</translation>
+    </message>
+    <message>
+        <source>Settings file could not be written</source>
+        <translation type="unfinished">პარამეტრების ფაილის ჩაწერა ვერ მოხერხდა</translation>
     </message>
 </context>
 </TS>