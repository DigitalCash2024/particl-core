--- conflicted
+++ resolved
@@ -70,13 +70,6 @@
         <translation>ეს არის თქვენი ბიტკოინ-მისამართები, რომელთაგანაც შეგიძლიათ გადახდა. აუცილებლად შეამოწმეთ თანხა და მიმღები მისამართი გაგზავნამდე.</translation>
     </message>
     <message>
-<<<<<<< HEAD
-        <source>These are your Particl addresses for receiving payments. It is recommended to use a new receiving address for each transaction.</source>
-        <translation>ეს არის თქვენი ბიტკოინ-მისამართები, რომლებზეც შეგიძლიათ მიიღოთ თანხები. რეკომენდებულია ყოველი ტრანსაქციისათვის ახალი მიმღები მისამართის გამოყენება.</translation>
-    </message>
-    <message>
-=======
->>>>>>> a54e52b4
         <source>&amp;Copy Address</source>
         <translation>მისამართის კოპირება</translation>
     </message>
@@ -179,13 +172,6 @@
         <translation>საფულე დაშიფრულია</translation>
     </message>
     <message>
-<<<<<<< HEAD
-        <source>%1 will close now to finish the encryption process. Remember that encrypting your wallet cannot fully protect your particl from being stolen by malware infecting your computer.</source>
-        <translation>%1 ახლა დაიხურება დაშიფრვის პროცესის დასასრულებლად. გახსოვდეთ, რომ თქვენი საფული დაშიფრვა სრულად არ იცავს თქვენს ბიტკოინებს მოპარვისგან მავნე პროგრამების მიერ თქვენი კომპიუტერის ინფიცირების საშუალებით.</translation>
-    </message>
-    <message>
-=======
->>>>>>> a54e52b4
         <source>IMPORTANT: Any previous backups you have made of your wallet file should be replaced with the newly generated, encrypted wallet file. For security reasons, previous backups of the unencrypted wallet file will become useless as soon as you start using the new, encrypted wallet.</source>
         <translation>მნიშვნელოვანი: ნებისმიერი საფულის წინა სარეზერვო კოპია, რომელიც თქვენ შექმენით, უნდა იყოს ჩანაცვლებული ახლად გენერირებული, დაშიფრული საფულის ფაილით. უსაფრთხოების მიზნებისთვის, დაუშიფრავი საფულის ფაილის წინა სარეზევო კოპიები გახდება გამოუყენებული იმ წამსვე, როდესაც დაიწყებთ ახალი, დაშიფრული საფულის გამოყენებას.</translation>
     </message>
@@ -309,7 +295,7 @@
     </message>
     <message>
         <source>Send coins to a Particl address</source>
-        <translation>მონეტების გაგზავნა Particl.მისამართზე</translation>
+        <translation>მონეტების გაგზავნა Particl-მისამართზე</translation>
     </message>
     <message>
         <source>Backup wallet to another location</source>
@@ -332,17 +318,6 @@
         <translation>&amp;ვერიფიკაცია</translation>
     </message>
     <message>
-<<<<<<< HEAD
-        <source>Particl.</source>
-        <translation>Particl.</translation>
-    </message>
-    <message>
-        <source>Wallet</source>
-        <translation>საფულე</translation>
-    </message>
-    <message>
-=======
->>>>>>> a54e52b4
         <source>&amp;Send</source>
         <translation>&amp;გაგზავნა</translation>
     </message>
@@ -364,11 +339,11 @@
     </message>
     <message>
         <source>Sign messages with your Particl addresses to prove you own them</source>
-        <translation>მესიჯებზე ხელმოწერა თქვენი Particl.მისამართებით იმის დასტურად, რომ ის თქვენია</translation>
+        <translation>მესიჯებზე ხელმოწერა თქვენი Particl-მისამართებით იმის დასტურად, რომ ის თქვენია</translation>
     </message>
     <message>
         <source>Verify messages to ensure they were signed with specified Particl addresses</source>
-        <translation>შეამოწმეთ, რომ მესიჯები ხელმოწერილია მითითებული Particl.მისამართით</translation>
+        <translation>შეამოწმეთ, რომ მესიჯები ხელმოწერილია მითითებული Particl-მისამართით</translation>
     </message>
     <message>
         <source>&amp;File</source>
@@ -688,8 +663,8 @@
         <translation>მითითებული კატალოგის გამოყენება:</translation>
     </message>
     <message>
-        <source>Particl.</source>
-        <translation>Particl.</translation>
+        <source>Particl</source>
+        <translation>Particl</translation>
     </message>
     <message>
         <source>Error</source>
@@ -797,7 +772,7 @@
     </message>
     <message>
         <source>Automatically open the Particl client port on the router. This only works when your router supports UPnP and it is enabled.</source>
-        <translation>როუტერში Particl.კლიენტის პორტის ავტომატური გახსნა. მუშაობს, თუ თქვენს როუტერს ჩართული აქვს UPnP.</translation>
+        <translation>როუტერში Particl-კლიენტის პორტის ავტომატური გახსნა. მუშაობს, თუ თქვენს როუტერს ჩართული აქვს UPnP.</translation>
     </message>
     <message>
         <source>Map port using &amp;UPnP</source>
@@ -908,7 +883,7 @@
     </message>
     <message>
         <source>The displayed information may be out of date. Your wallet automatically synchronizes with the Particl network after a connection is established, but this process has not completed yet.</source>
-        <translation>ნაჩვენები ინფორმაცია შეიძლება მოძველებული იყოს. თქვენი საფულე ავტომატურად სინქრონიზდება Particl.ის ქსელთან კავშირის დამყარების შემდეგ, ეს პროცესი ჯერ არ არის დასრულებული.</translation>
+        <translation>ნაჩვენები ინფორმაცია შეიძლება მოძველებული იყოს. თქვენი საფულე ავტომატურად სინქრონიზდება Particl-ის ქსელთან კავშირის დამყარების შემდეგ, ეს პროცესი ჯერ არ არის დასრულებული.</translation>
     </message>
     <message>
         <source>Available:</source>
@@ -1447,7 +1422,7 @@
     </message>
     <message>
         <source>Verify the message to ensure it was signed with the specified Particl address</source>
-        <translation>შეამოწმეთ, რომ მესიჯი ხელმოწერილია მითითებული Particl.მისამართით</translation>
+        <translation>შეამოწმეთ, რომ მესიჯი ხელმოწერილია მითითებული Particl-მისამართით</translation>
     </message>
     <message>
         <source>Verify &amp;Message</source>
@@ -1579,13 +1554,6 @@
 <context>
     <name>bitcoin-core</name>
     <message>
-<<<<<<< HEAD
-        <source>Particl Core</source>
-        <translation>Particl Core</translation>
-    </message>
-    <message>
-=======
->>>>>>> a54e52b4
         <source>Corrupted block database detected</source>
         <translation>შენიშნულია ბლოკთა ბაზის დაზიანება</translation>
     </message>
