--- conflicted
+++ resolved
@@ -66,13 +66,8 @@
         <translation type="unfinished">მიმღები მისამართი</translation>
     </message>
     <message>
-<<<<<<< HEAD
         <source>These are your Particl addresses for sending payments. Always check the amount and the receiving address before sending coins.</source>
-        <translation>ეს არის თქვენი ბიტკოინ-მისამართები, რომელთაგანაც შეგიძლიათ გადახდა. აუცილებლად შეამოწმეთ თანხა და მიმღები მისამართი გაგზავნამდე.</translation>
-=======
-        <source>These are your Bitcoin addresses for sending payments. Always check the amount and the receiving address before sending coins.</source>
         <translation type="unfinished">ეს არის თქვენი ბიტკოინ-მისამართები, რომელთაგანაც შეგიძლიათ გადახდა. აუცილებლად შეამოწმეთ თანხა და მიმღები მისამართი გაგზავნამდე.</translation>
->>>>>>> d3bd5410
     </message>
     <message>
         <source>&amp;Copy Address</source>
@@ -158,13 +153,8 @@
         <translation type="unfinished">საფულის დაშიფრვის დადასტურება</translation>
     </message>
     <message>
-<<<<<<< HEAD
         <source>Warning: If you encrypt your wallet and lose your passphrase, you will &lt;b&gt;LOSE ALL OF YOUR PARTICL&lt;/b&gt;!</source>
-        <translation>გაფრთხილება: თუ თქვენ დაშიფრავთ თქვენს საფულეს და ამის შემდეგ დაკარგავთ გასაშიფრ ფრაზას, &lt;b&gt;თქვენ დაკარგავთ ყველა ბიტკოინს!&lt;/b&gt;</translation>
-=======
-        <source>Warning: If you encrypt your wallet and lose your passphrase, you will &lt;b&gt;LOSE ALL OF YOUR BITCOINS&lt;/b&gt;!</source>
         <translation type="unfinished">გაფრთხილება: თუ თქვენ დაშიფრავთ თქვენს საფულეს და ამის შემდეგ დაკარგავთ გასაშიფრ ფრაზას, &lt;b&gt;თქვენ დაკარგავთ ყველა ბიტკოინს!&lt;/b&gt;</translation>
->>>>>>> d3bd5410
     </message>
     <message>
         <source>Are you sure you wish to encrypt your wallet?</source>
@@ -183,7 +173,7 @@
         <translation type="unfinished">შეიყვანეთ ძველი საიდუმლო ფრაზა და ახალი საიდუმლო ფრაზა საფულისთვის</translation>
     </message>
     <message>
-        <source>Remember that encrypting your wallet cannot fully protect your bitcoins from being stolen by malware infecting your computer.</source>
+        <source>Remember that encrypting your wallet cannot fully protect your particl from being stolen by malware infecting your computer.</source>
         <translation type="unfinished">გახსოვდეთ, რომ თქვენი საფულის დაშიფვრა ვერ უზრუნველყოფს სრულად დაიცვას თქვენი ბიტკოინების მოპარვა კომპიუტერში მავნე პროგრამებით.</translation>
     </message>
     <message>
@@ -431,13 +421,8 @@
         <translation>ბარათების პანელი</translation>
     </message>
     <message>
-<<<<<<< HEAD
         <source>Request payments (generates QR codes and particl: URIs)</source>
-        <translation>გადახდის მოთხოვნა (შეიქმნება QR-კოდები და particl: ბმულები)</translation>
-=======
-        <source>Request payments (generates QR codes and bitcoin: URIs)</source>
-        <translation type="unfinished">გადახდის მოთხოვნა (შეიქმნება QR-კოდები და bitcoin: ბმულები)</translation>
->>>>>>> d3bd5410
+        <translation type="unfinished">გადახდის მოთხოვნა (შეიქმნება QR-კოდები და particl: ბმულები)</translation>
     </message>
     <message>
         <source>Show the list of used sending addresses and labels</source>
@@ -503,7 +488,7 @@
         <translation type="unfinished">მისამართების მიღება</translation>
     </message>
     <message>
-        <source>Open a bitcoin: URI</source>
+        <source>Open a particl: URI</source>
         <translation type="unfinished">გახსენით ბიტკოინი: URI</translation>
     </message>
     <message>
@@ -535,7 +520,7 @@
         <translation type="unfinished">%1 კლიენტი</translation>
     </message>
     <message numerus="yes">
-        <source>%n active connection(s) to Bitcoin network.</source>
+        <source>%n active connection(s) to Particl network.</source>
         <extracomment>A substring of the tooltip.</extracomment>
         <translation type="unfinished">
             <numerusform />
@@ -755,13 +740,8 @@
         <translation type="unfinished">გაგზავნის მისამართის შეცვლა</translation>
     </message>
     <message>
-<<<<<<< HEAD
         <source>The entered address "%1" is not a valid Particl address.</source>
-        <translation>შეყვანილი მისამართი "%1" არ არის ვალიდური Particl-მისამართი.</translation>
-=======
-        <source>The entered address "%1" is not a valid Bitcoin address.</source>
-        <translation type="unfinished">შეყვანილი მისამართი "%1" არ არის ვალიდური Bitcoin-მისამართი.</translation>
->>>>>>> d3bd5410
+        <translation type="unfinished">შეყვანილი მისამართი "%1" არ არის ვალიდური Particl-მისამართი.</translation>
     </message>
     <message>
         <source>Could not unlock wallet.</source>
@@ -829,13 +809,8 @@
 <context>
     <name>HelpMessageDialog</name>
     <message>
-<<<<<<< HEAD
-        <source>Particl</source>
-        <translation>Particl</translation>
-=======
         <source>version</source>
         <translation type="unfinished">ვერსია</translation>
->>>>>>> d3bd5410
     </message>
     <message>
         <source>About %1</source>
@@ -1064,13 +1039,8 @@
         <translation type="unfinished">გადახდის მოთხოვნის შეცდომა</translation>
     </message>
     <message>
-<<<<<<< HEAD
         <source>Cannot start particl: click-to-pay handler</source>
-        <translation>ვერ გაიშვა particl: click-to-pay</translation>
-=======
-        <source>Cannot start bitcoin: click-to-pay handler</source>
-        <translation type="unfinished">ვერ გაიშვა bitcoin: click-to-pay</translation>
->>>>>>> d3bd5410
+        <translation type="unfinished">ვერ გაიშვა particl: click-to-pay</translation>
     </message>
     <message>
         <source>URI handling</source>
@@ -1220,13 +1190,8 @@
         <translation type="unfinished">&amp;მესიჯი:</translation>
     </message>
     <message>
-<<<<<<< HEAD
         <source>An optional message to attach to the payment request, which will be displayed when the request is opened. Note: The message will not be sent with the payment over the Particl network.</source>
-        <translation>არააუცილებელი მესიჯი, რომელიც ერთვის გადახდის მოთხოვნას და ნაჩვენები იქნება მოთხოვნის გახსნისას. შენიშვნა: მესიჯი არ გაყვება გადახდას ბითქოინის ქსელში.</translation>
-=======
-        <source>An optional message to attach to the payment request, which will be displayed when the request is opened. Note: The message will not be sent with the payment over the Bitcoin network.</source>
         <translation type="unfinished">არააუცილებელი მესიჯი, რომელიც ერთვის გადახდის მოთხოვნას და ნაჩვენები იქნება მოთხოვნის გახსნისას. შენიშვნა: მესიჯი არ გაყვება გადახდას ბითქოინის ქსელში.</translation>
->>>>>>> d3bd5410
     </message>
     <message>
         <source>An optional label to associate with the new receiving address.</source>
@@ -1489,13 +1454,8 @@
         </translation>
     </message>
     <message>
-<<<<<<< HEAD
         <source>Warning: Invalid Particl address</source>
-        <translation>ყურადღება: არასწორია Particl-მისამართი</translation>
-=======
-        <source>Warning: Invalid Bitcoin address</source>
-        <translation type="unfinished">ყურადღება: არასწორია Bitcoin-მისამართი</translation>
->>>>>>> d3bd5410
+        <translation type="unfinished">ყურადღება: არასწორია Particl-მისამართი</translation>
     </message>
     <message>
         <source>Warning: Unknown change address</source>
@@ -1541,13 +1501,8 @@
         <translation type="unfinished">შეიყვანეთ ამ მისამართის ნიშნული გამოყენებული მისამართების სიაში დასამატებლად</translation>
     </message>
     <message>
-<<<<<<< HEAD
         <source>A message that was attached to the particl: URI which will be stored with the transaction for your reference. Note: This message will not be sent over the Particl network.</source>
-        <translation>მესიჯი, რომელიც თან ერთვის მონეტებს:  URI, რომელიც შეინახება ტრანსაქციასთან ერთად თქვენთვის. შენიშვნა: მესიჯი არ გაყვება გადახდას ბითქოინის ქსელში.</translation>
-=======
-        <source>A message that was attached to the bitcoin: URI which will be stored with the transaction for your reference. Note: This message will not be sent over the Bitcoin network.</source>
         <translation type="unfinished">მესიჯი, რომელიც თან ერთვის მონეტებს:  URI, რომელიც შეინახება ტრანსაქციასთან ერთად თქვენთვის. შენიშვნა: მესიჯი არ გაყვება გადახდას ბითქოინის ქსელში.</translation>
->>>>>>> d3bd5410
     </message>
     <message>
         <source>Pay To:</source>
