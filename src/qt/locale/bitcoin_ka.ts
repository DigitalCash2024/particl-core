--- conflicted
+++ resolved
@@ -62,19 +62,14 @@
         <translation type="unfinished">მიმღები მისამართები</translation>
     </message>
     <message>
-<<<<<<< HEAD
         <source>These are your Particl addresses for sending payments. Always check the amount and the receiving address before sending coins.</source>
-        <translation type="unfinished">ეს არის თქვენი ბიტკოინ-მისამართები, რომელთაგანაც შეგიძლიათ გადახდა. აუცილებლად შეამოწმეთ თანხა და მიმღები მისამართი გაგზავნამდე.</translation>
-=======
-        <source>These are your Bitcoin addresses for sending payments. Always check the amount and the receiving address before sending coins.</source>
         <translation type="unfinished">ეს არის თქვენი ბიტკოინ-მისამართები გადარიცხვებისათვის. აუცილებლად შეამოწმეთ მითითებული თანხა და მიმღები მისამართი კოინების გადარიცხვამდე.</translation>
     </message>
     <message>
-        <source>These are your Bitcoin addresses for receiving payments. Use the 'Create new receiving address' button in the receive tab to create new addresses.
+        <source>These are your Particl addresses for receiving payments. Use the 'Create new receiving address' button in the receive tab to create new addresses.
 Signing is only possible with addresses of the type 'legacy'.</source>
         <translation type="unfinished">ეს თქვენი ბიტკოინის მიმღები მიმსამართებია. ისარგებლეთ ღილაკით "შექმენით ახალი მიმღები მისამართები", როემლიც მოცემულია მიმღების ჩანართში ახალი მისამართების შესაქმნელად.
 ხელმოწერა მხოლოდ "მემკვიდრეობის" ტიპის მისამართებთანაა შესაძლებელი.</translation>
->>>>>>> 0567787f
     </message>
     <message>
         <source>&amp;Copy Address</source>
