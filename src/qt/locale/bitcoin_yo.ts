<TS language="yo" version="2.1">
<context>
    <name>AddressBookPage</name>
    <message>
        <source>&amp;New</source>
        <translation>&amp;ati tuntun</translation>
    </message>
    </context>
<context>
    <name>AddressTableModel</name>
    </context>
<context>
    <name>AskPassphraseDialog</name>
    </context>
<context>
    <name>BanTableModel</name>
    </context>
<context>
    <name>BitcoinGUI</name>
    <message>
        <source>Open Wallet</source>
        <translation>sii apamowo</translation>
    </message>
    <message>
        <source>Open a wallet</source>
        <translation>sii apamowo</translation>
    </message>
    <message>
        <source>Close Wallet...</source>
        <translation>ti apamowo</translation>
    </message>
    <message>
        <source>Close wallet</source>
        <translation>Ti Apamowo</translation>
    </message>
    </context>
<context>
    <name>CoinControlDialog</name>
    <message>
        <source>Date</source>
        <translation>Ojo</translation>
    </message>
    </context>
<context>
    <name>CreateWalletActivity</name>
    </context>
<context>
    <name>CreateWalletDialog</name>
    </context>
<context>
    <name>EditAddressDialog</name>
    </context>
<context>
    <name>FreespaceChecker</name>
    <message>
        <source>name</source>
        <translation>oruko</translation>
    </message>
    </context>
<context>
    <name>HelpMessageDialog</name>
    </context>
<context>
    <name>Intro</name>
<<<<<<< HEAD
=======
    <message numerus="yes">
        <source>%n GB of space available</source>
        <translation type="unfinished">
            <numerusform />
        </translation>
    </message>
    <message numerus="yes">
        <source>(of %n GB needed)</source>
        <translation type="unfinished">
            <numerusform />
        </translation>
    </message>
    <message numerus="yes">
        <source>(%n GB needed for full chain)</source>
        <translation type="unfinished">
            <numerusform />
        </translation>
    </message>
    <message numerus="yes">
        <source>(sufficient to restore backups %n day(s) old)</source>
        <extracomment>Explanatory text on the capability of the current prune target.</extracomment>
        <translation type="unfinished">
            <numerusform />
        </translation>
    </message>
>>>>>>> 3f385c91
    <message>
        <source>Welcome</source>
        <translation>Ka bo</translation>
    </message>
    </context>
<context>
    <name>ModalOverlay</name>
    </context>
<context>
    <name>OpenURIDialog</name>
    </context>
<context>
    <name>OpenWalletActivity</name>
    </context>
<context>
    <name>OptionsDialog</name>
    <message>
        <source>&amp;OK</source>
        <translation>&amp;o da</translation>
    </message>
    </context>
<context>
    <name>OverviewPage</name>
    </context>
<context>
    <name>PSBTOperationsDialog</name>
    </context>
<context>
    <name>PaymentServer</name>
    </context>
<context>
    <name>PeerTableModel</name>
    </context>
<context>
    <name>QObject</name>
    </context>
<context>
    <name>QRImageWidget</name>
    <message>
        <source>&amp;Save Image...</source>
        <translation>fi aworan &amp;pamo</translation>
    </message>
    </context>
<context>
    <name>RPCConsole</name>
    <message>
        <source>Name</source>
        <translation>Oruko</translation>
    </message>
    <message>
        <source>1 &amp;year</source>
        <translation>okan ati &amp;odun</translation>
    </message>
    </context>
<context>
    <name>ReceiveCoinsDialog</name>
    </context>
<context>
    <name>ReceiveRequestDialog</name>
    <message>
        <source>&amp;Save Image...</source>
        <translation>fi aworan &amp;pamo</translation>
    </message>
    </context>
<context>
    <name>RecentRequestsTableModel</name>
    <message>
        <source>Date</source>
        <translation>Ojo</translation>
    </message>
    </context>
<context>
    <name>SendCoinsDialog</name>
    </context>
<context>
    <name>SendCoinsEntry</name>
    </context>
<context>
    <name>ShutdownWindow</name>
    </context>
<context>
    <name>SignVerifyMessageDialog</name>
    </context>
<context>
    <name>TrafficGraphWidget</name>
    </context>
<context>
    <name>TransactionDesc</name>
    <message>
        <source>Date</source>
        <translation>Ojo</translation>
    </message>
    <message>
        <source>watch-only</source>
        <translation>wo nikan</translation>
    </message>
    </context>
<context>
    <name>TransactionDescDialog</name>
    </context>
<context>
    <name>TransactionTableModel</name>
    <message>
        <source>Date</source>
        <translation>Ojo</translation>
    </message>
    <message>
        <source>watch-only</source>
        <translation>wo nikan</translation>
    </message>
    </context>
<context>
    <name>TransactionView</name>
    <message>
        <source>This year</source>
        <translation>Odun yi</translation>
    </message>
    <message>
        <source>Date</source>
        <translation>Ojo</translation>
    </message>
    </context>
<context>
    <name>UnitDisplayStatusBarControl</name>
    </context>
<context>
    <name>WalletController</name>
    <message>
        <source>Close wallet</source>
        <translation>Ti Apamowo</translation>
    </message>
    </context>
<context>
    <name>WalletFrame</name>
    </context>
<context>
    <name>WalletModel</name>
    </context>
<context>
    <name>WalletView</name>
    </context>
<context>
    <name>bitcoin-core</name>
    </context>
</TS><|MERGE_RESOLUTION|>--- conflicted
+++ resolved
@@ -1,69 +1,109 @@
-<TS language="yo" version="2.1">
+<TS version="2.1" language="yo">
 <context>
     <name>AddressBookPage</name>
     <message>
         <source>&amp;New</source>
-        <translation>&amp;ati tuntun</translation>
-    </message>
-    </context>
-<context>
-    <name>AddressTableModel</name>
-    </context>
-<context>
-    <name>AskPassphraseDialog</name>
-    </context>
-<context>
-    <name>BanTableModel</name>
+        <translation type="unfinished">&amp;ati tuntun</translation>
+    </message>
+    </context>
+<context>
+    <name>QObject</name>
+    <message numerus="yes">
+        <source>%n second(s)</source>
+        <translation type="unfinished">
+            <numerusform />
+        </translation>
+    </message>
+    <message numerus="yes">
+        <source>%n minute(s)</source>
+        <translation type="unfinished">
+            <numerusform />
+        </translation>
+    </message>
+    <message numerus="yes">
+        <source>%n hour(s)</source>
+        <translation type="unfinished">
+            <numerusform />
+        </translation>
+    </message>
+    <message numerus="yes">
+        <source>%n day(s)</source>
+        <translation type="unfinished">
+            <numerusform />
+        </translation>
+    </message>
+    <message numerus="yes">
+        <source>%n week(s)</source>
+        <translation type="unfinished">
+            <numerusform />
+        </translation>
+    </message>
+    <message numerus="yes">
+        <source>%n year(s)</source>
+        <translation type="unfinished">
+            <numerusform />
+        </translation>
+    </message>
     </context>
 <context>
     <name>BitcoinGUI</name>
+    <message numerus="yes">
+        <source>Processed %n block(s) of transaction history.</source>
+        <translation type="unfinished">
+            <numerusform />
+        </translation>
+    </message>
     <message>
         <source>Open Wallet</source>
-        <translation>sii apamowo</translation>
+        <translation type="unfinished">sii apamowo</translation>
     </message>
     <message>
         <source>Open a wallet</source>
-        <translation>sii apamowo</translation>
-    </message>
-    <message>
-        <source>Close Wallet...</source>
-        <translation>ti apamowo</translation>
+        <translation type="unfinished">sii apamowo</translation>
     </message>
     <message>
         <source>Close wallet</source>
-        <translation>Ti Apamowo</translation>
+        <translation type="unfinished">Ti Apamowo</translation>
+    </message>
+    <message numerus="yes">
+        <source>%n active connection(s) to Particl network.</source>
+        <extracomment>A substring of the tooltip.</extracomment>
+        <translation type="unfinished">
+            <numerusform />
+        </translation>
     </message>
     </context>
 <context>
     <name>CoinControlDialog</name>
     <message>
         <source>Date</source>
-        <translation>Ojo</translation>
-    </message>
-    </context>
-<context>
-    <name>CreateWalletActivity</name>
-    </context>
-<context>
-    <name>CreateWalletDialog</name>
-    </context>
-<context>
-    <name>EditAddressDialog</name>
+        <translation type="unfinished">Ojo</translation>
+    </message>
+    </context>
+<context>
+    <name>OpenWalletActivity</name>
+    <message>
+        <source>Open Wallet</source>
+        <extracomment>Title of window indicating the progress of opening of a wallet.</extracomment>
+        <translation type="unfinished">sii apamowo</translation>
+    </message>
+    </context>
+<context>
+    <name>WalletController</name>
+    <message>
+        <source>Close wallet</source>
+        <translation type="unfinished">Ti Apamowo</translation>
+    </message>
     </context>
 <context>
     <name>FreespaceChecker</name>
     <message>
         <source>name</source>
-        <translation>oruko</translation>
-    </message>
-    </context>
-<context>
-    <name>HelpMessageDialog</name>
+        <translation type="unfinished">oruko</translation>
+    </message>
     </context>
 <context>
     <name>Intro</name>
-<<<<<<< HEAD
-=======
     <message numerus="yes">
         <source>%n GB of space available</source>
         <translation type="unfinished">
@@ -89,149 +129,82 @@
             <numerusform />
         </translation>
     </message>
->>>>>>> 3f385c91
     <message>
         <source>Welcome</source>
-        <translation>Ka bo</translation>
-    </message>
-    </context>
-<context>
-    <name>ModalOverlay</name>
-    </context>
-<context>
-    <name>OpenURIDialog</name>
-    </context>
-<context>
-    <name>OpenWalletActivity</name>
+        <translation type="unfinished">Ka bo</translation>
+    </message>
     </context>
 <context>
     <name>OptionsDialog</name>
     <message>
         <source>&amp;OK</source>
-        <translation>&amp;o da</translation>
-    </message>
-    </context>
-<context>
-    <name>OverviewPage</name>
-    </context>
-<context>
-    <name>PSBTOperationsDialog</name>
-    </context>
-<context>
-    <name>PaymentServer</name>
-    </context>
-<context>
-    <name>PeerTableModel</name>
-    </context>
-<context>
-    <name>QObject</name>
-    </context>
-<context>
-    <name>QRImageWidget</name>
-    <message>
-        <source>&amp;Save Image...</source>
-        <translation>fi aworan &amp;pamo</translation>
+        <translation type="unfinished">&amp;o da</translation>
     </message>
     </context>
 <context>
     <name>RPCConsole</name>
     <message>
         <source>Name</source>
-        <translation>Oruko</translation>
+        <translation type="unfinished">Oruko</translation>
     </message>
     <message>
         <source>1 &amp;year</source>
-        <translation>okan ati &amp;odun</translation>
-    </message>
-    </context>
-<context>
-    <name>ReceiveCoinsDialog</name>
-    </context>
-<context>
-    <name>ReceiveRequestDialog</name>
-    <message>
-        <source>&amp;Save Image...</source>
-        <translation>fi aworan &amp;pamo</translation>
+        <translation type="unfinished">okan ati &amp;odun</translation>
     </message>
     </context>
 <context>
     <name>RecentRequestsTableModel</name>
     <message>
         <source>Date</source>
-        <translation>Ojo</translation>
+        <translation type="unfinished">Ojo</translation>
     </message>
     </context>
 <context>
     <name>SendCoinsDialog</name>
-    </context>
-<context>
-    <name>SendCoinsEntry</name>
-    </context>
-<context>
-    <name>ShutdownWindow</name>
-    </context>
-<context>
-    <name>SignVerifyMessageDialog</name>
-    </context>
-<context>
-    <name>TrafficGraphWidget</name>
+    <message numerus="yes">
+        <source>Estimated to begin confirmation within %n block(s).</source>
+        <translation type="unfinished">
+            <numerusform />
+        </translation>
+    </message>
     </context>
 <context>
     <name>TransactionDesc</name>
     <message>
         <source>Date</source>
-        <translation>Ojo</translation>
+        <translation type="unfinished">Ojo</translation>
     </message>
     <message>
         <source>watch-only</source>
-        <translation>wo nikan</translation>
-    </message>
-    </context>
-<context>
-    <name>TransactionDescDialog</name>
+        <translation type="unfinished">wo nikan</translation>
+    </message>
+    <message numerus="yes">
+        <source>matures in %n more block(s)</source>
+        <translation type="unfinished">
+            <numerusform />
+        </translation>
+    </message>
     </context>
 <context>
     <name>TransactionTableModel</name>
     <message>
         <source>Date</source>
-        <translation>Ojo</translation>
+        <translation type="unfinished">Ojo</translation>
     </message>
     <message>
         <source>watch-only</source>
-        <translation>wo nikan</translation>
+        <translation type="unfinished">wo nikan</translation>
     </message>
     </context>
 <context>
     <name>TransactionView</name>
     <message>
         <source>This year</source>
-        <translation>Odun yi</translation>
-    </message>
-    <message>
-        <source>Date</source>
-        <translation>Ojo</translation>
-    </message>
-    </context>
-<context>
-    <name>UnitDisplayStatusBarControl</name>
-    </context>
-<context>
-    <name>WalletController</name>
-    <message>
-        <source>Close wallet</source>
-        <translation>Ti Apamowo</translation>
-    </message>
-    </context>
-<context>
-    <name>WalletFrame</name>
-    </context>
-<context>
-    <name>WalletModel</name>
-    </context>
-<context>
-    <name>WalletView</name>
-    </context>
-<context>
-    <name>bitcoin-core</name>
+        <translation type="unfinished">Odun yi</translation>
+    </message>
+    <message>
+        <source>Date</source>
+        <translation type="unfinished">Ojo</translation>
+    </message>
     </context>
 </TS>