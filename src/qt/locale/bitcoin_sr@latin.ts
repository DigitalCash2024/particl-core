--- conflicted
+++ resolved
@@ -66,13 +66,6 @@
         <translation>Ovo su Vaše Particl adrese na koju se vrše uplate. Uvek proverite iznos i prijemnu adresu pre slanja novčića.</translation>
     </message>
     <message>
-<<<<<<< HEAD
-        <source>These are your Particl addresses for receiving payments. It is recommended to use a new receiving address for each transaction.</source>
-        <translation>Ovo su Vaše Particl adrese za primanje uplata. Preporučuje se upotreba nove adrese za svaku transakciju.</translation>
-    </message>
-    <message>
-=======
->>>>>>> a54e52b4
         <source>&amp;Copy Address</source>
         <translation>&amp;Kopiraj Adresu</translation>
     </message>
@@ -175,13 +168,6 @@
         <translation>Novčanik je šifrovan</translation>
     </message>
     <message>
-<<<<<<< HEAD
-        <source>%1 will close now to finish the encryption process. Remember that encrypting your wallet cannot fully protect your particl from being stolen by malware infecting your computer.</source>
-        <translation>%1 će se ugasiti da bi dovršio proces enkriptovanja. Imajte u vidu da enkripcija novčanika ne garantuje potpunu zaštitu particla od krađe od strane nekog virusa koji bi zarazio vaš kompjuter.</translation>
-    </message>
-    <message>
-=======
->>>>>>> a54e52b4
         <source>IMPORTANT: Any previous backups you have made of your wallet file should be replaced with the newly generated, encrypted wallet file. For security reasons, previous backups of the unencrypted wallet file will become useless as soon as you start using the new, encrypted wallet.</source>
         <translation>VAŽNO: Ranije rezervne kopije wallet datoteke trebate zameniti sa novo-kreiranom, enkriptovanom wallet datotekom. Iz sigurnosnih razloga, ranije ne-enkriptovane wallet datoteke će postati neupotrebljive čim počnete koristiti novi, enkriptovani novčanik.</translation>
     </message>
@@ -348,17 +334,6 @@
         <translation>&amp;Proveri poruku...</translation>
     </message>
     <message>
-<<<<<<< HEAD
-        <source>Particl.</source>
-        <translation>Particl.</translation>
-    </message>
-    <message>
-        <source>Wallet</source>
-        <translation>Novčanik</translation>
-    </message>
-    <message>
-=======
->>>>>>> a54e52b4
         <source>&amp;Send</source>
         <translation>&amp;Pošalji</translation>
     </message>
@@ -514,8 +489,8 @@
 <context>
     <name>Intro</name>
     <message>
-        <source>Particl.</source>
-        <translation>Particl.</translation>
+        <source>Particl</source>
+        <translation>Particl</translation>
     </message>
     <message>
         <source>Error</source>
@@ -718,17 +693,8 @@
 <context>
     <name>WalletView</name>
     <message>
-<<<<<<< HEAD
-        <source>Particl Core</source>
-        <translation>Particl Core</translation>
-    </message>
-    <message>
-        <source>Information</source>
-        <translation>Informacije</translation>
-=======
         <source>&amp;Export</source>
         <translation>&amp;Izvoz</translation>
->>>>>>> a54e52b4
     </message>
     <message>
         <source>Export the data in the current tab to a file</source>
