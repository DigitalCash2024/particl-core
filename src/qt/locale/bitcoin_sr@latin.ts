<TS version="2.1" language="sr@latin">
<context>
    <name>AddressBookPage</name>
    <message>
        <source>Right-click to edit address or label</source>
        <translation type="unfinished">Klikni desnim tasterom za uređivanje adrese ili oznake</translation>
    </message>
    <message>
        <source>Create a new address</source>
        <translation>Kreiraj novu adresu</translation>
    </message>
    <message>
        <source>&amp;New</source>
        <translation type="unfinished">&amp;Novi</translation>
    </message>
    <message>
        <source>Copy the currently selected address to the system clipboard</source>
        <translation>Kopiraj selektovanu adresu u sistemski klipbord</translation>
    </message>
    <message>
        <source>&amp;Copy</source>
        <translation type="unfinished">&amp;Kopiraj</translation>
    </message>
    <message>
        <source>C&amp;lose</source>
        <translation type="unfinished">Zatvori</translation>
    </message>
    <message>
        <source>Delete the currently selected address from the list</source>
        <translation>Briše trenutno izabranu adresu sa liste</translation>
    </message>
    <message>
        <source>Enter address or label to search</source>
        <translation type="unfinished">Unesite adresu ili oznaku za pretragu</translation>
    </message>
    <message>
        <source>Export the data in the current tab to a file</source>
        <translation>Izvoz podataka iz trenutne kartice u datoteku</translation>
    </message>
    <message>
        <source>&amp;Export</source>
        <translation>&amp;Izvoz</translation>
    </message>
    <message>
        <source>&amp;Delete</source>
        <translation>&amp;Izbrisati</translation>
    </message>
    <message>
        <source>Choose the address to send coins to</source>
        <translation type="unfinished">Izaberite adresu za slanje novčića</translation>
    </message>
    <message>
        <source>Choose the address to receive coins with</source>
        <translation type="unfinished">Izaberite adresu za prijem novčića</translation>
    </message>
    <message>
        <source>C&amp;hoose</source>
        <translation type="unfinished">I&amp;zaberi</translation>
    </message>
    <message>
        <source>Sending addresses</source>
        <translation type="unfinished">Adresa na koju se šalje</translation>
    </message>
    <message>
        <source>Receiving addresses</source>
        <translation type="unfinished">Adresa na koju se prima</translation>
    </message>
    <message>
<<<<<<< HEAD
        <source>These are your Particl addresses for sending payments. Always check the amount and the receiving address before sending coins.</source>
        <translation>Ovo su Vaše Particl adrese na koju se vrše uplate. Uvek proverite iznos i prijemnu adresu pre slanja novčića.</translation>
=======
        <source>These are your Bitcoin addresses for sending payments. Always check the amount and the receiving address before sending coins.</source>
        <translation type="unfinished">Ovo su Vaše Bitcoin adrese na koju se vrše uplate. Uvek proverite iznos i prijemnu adresu pre slanja novčića.</translation>
>>>>>>> d3bd5410
    </message>
    <message>
        <source>&amp;Copy Address</source>
        <translation type="unfinished">&amp;Kopiraj Adresu</translation>
    </message>
    <message>
        <source>Copy &amp;Label</source>
        <translation type="unfinished">Kopiranje &amp;Oznaka</translation>
    </message>
    <message>
        <source>&amp;Edit</source>
        <translation type="unfinished">&amp;Izmena</translation>
    </message>
    <message>
        <source>Export Address List</source>
        <translation type="unfinished">Izvezi Listu Adresa</translation>
    </message>
    <message>
        <source>There was an error trying to save the address list to %1. Please try again.</source>
        <extracomment>An error message. %1 is a stand-in argument for the name of the file we attempted to save to.</extracomment>
        <translation type="unfinished">Desila se greška prilikom čuvanja liste adresa u %1. Molimo pokusajte ponovo.</translation>
    </message>
    <message>
        <source>Exporting Failed</source>
        <translation type="unfinished">Izvoz Neuspeo</translation>
    </message>
</context>
<context>
    <name>AddressTableModel</name>
    <message>
        <source>Label</source>
        <translation type="unfinished">Oznaka</translation>
    </message>
    <message>
        <source>Address</source>
        <translation type="unfinished">Adresa</translation>
    </message>
    <message>
        <source>(no label)</source>
        <translation type="unfinished">(bez oznake)</translation>
    </message>
</context>
<context>
    <name>AskPassphraseDialog</name>
    <message>
        <source>Passphrase Dialog</source>
        <translation>Dialog pristupne fraze</translation>
    </message>
    <message>
        <source>Enter passphrase</source>
        <translation>Unesi pristupnu frazu</translation>
    </message>
    <message>
        <source>New passphrase</source>
        <translation>Nova pristupna fraza</translation>
    </message>
    <message>
        <source>Repeat new passphrase</source>
        <translation>Ponovo unesite pristupnu frazu</translation>
    </message>
    <message>
        <source>Show passphrase</source>
        <translation type="unfinished">Prikaži lozinku</translation>
    </message>
    <message>
        <source>Encrypt wallet</source>
        <translation type="unfinished">Šifrujte novčanik</translation>
    </message>
    <message>
        <source>This operation needs your wallet passphrase to unlock the wallet.</source>
        <translation type="unfinished">Da biste otključali novčanik potrebno je da unesete svoju pristupnu frazu.</translation>
    </message>
    <message>
        <source>Unlock wallet</source>
        <translation type="unfinished">Otključajte novčanik</translation>
    </message>
    <message>
        <source>Change passphrase</source>
        <translation type="unfinished">Promenite pristupnu frazu</translation>
    </message>
    <message>
        <source>Confirm wallet encryption</source>
        <translation type="unfinished">Potvrdite šifrovanje novčanika</translation>
    </message>
    <message>
<<<<<<< HEAD
        <source>Warning: If you encrypt your wallet and lose your passphrase, you will &lt;b&gt;LOSE ALL OF YOUR PARTICL&lt;/b&gt;!</source>
        <translation>Upozorenje: Ako šifrujete svoj novčanik, i potom izgubite svoju pristupnu frazu &lt;b&gt;IZGUBIĆETE SVE SVOJE BITKOINE&lt;/b&gt;!</translation>
=======
        <source>Warning: If you encrypt your wallet and lose your passphrase, you will &lt;b&gt;LOSE ALL OF YOUR BITCOINS&lt;/b&gt;!</source>
        <translation type="unfinished">Upozorenje: Ako šifrujete svoj novčanik, i potom izgubite svoju pristupnu frazu &lt;b&gt;IZGUBIĆETE SVE SVOJE BITKOINE&lt;/b&gt;!</translation>
>>>>>>> d3bd5410
    </message>
    <message>
        <source>Are you sure you wish to encrypt your wallet?</source>
        <translation type="unfinished">Da li ste sigurni da želite da šifrujete svoj novčanik?</translation>
    </message>
    <message>
        <source>Wallet encrypted</source>
        <translation type="unfinished">Novčanik je šifrovan</translation>
    </message>
    <message>
        <source>Enter the new passphrase for the wallet.&lt;br/&gt;Please use a passphrase of &lt;b&gt;ten or more random characters&lt;/b&gt;, or &lt;b&gt;eight or more words&lt;/b&gt;.</source>
        <translation type="unfinished">Unesite lozinku u novčanik. &lt;br/&gt;Molimo, koristite lozinku koja ima &lt;b&gt; deset ili više nasumičnih znakova&lt;/b&gt;, ili &lt;b&gt;osam ili više reči&lt;/b&gt;.</translation>
    </message>
    <message>
        <source>Enter the old passphrase and new passphrase for the wallet.</source>
        <translation type="unfinished">Unesite u novčanik staru lozinku i novu lozinku.</translation>
    </message>
    <message>
        <source>Your wallet is about to be encrypted. </source>
        <translation type="unfinished">Novčanik će vam biti šifriran.</translation>
    </message>
    <message>
        <source>Your wallet is now encrypted. </source>
        <translation type="unfinished">Vaš novčanik je sada šifrovan.</translation>
    </message>
    <message>
        <source>IMPORTANT: Any previous backups you have made of your wallet file should be replaced with the newly generated, encrypted wallet file. For security reasons, previous backups of the unencrypted wallet file will become useless as soon as you start using the new, encrypted wallet.</source>
        <translation type="unfinished">VAŽNO: Ranije rezervne kopije wallet datoteke trebate zameniti sa novo-kreiranom, enkriptovanom wallet datotekom. Iz sigurnosnih razloga, ranije ne-enkriptovane wallet datoteke će postati neupotrebljive čim počnete koristiti novi, enkriptovani novčanik.</translation>
    </message>
    <message>
        <source>Wallet encryption failed</source>
        <translation type="unfinished">Enkripcija novčanika neuspešna</translation>
    </message>
    <message>
        <source>Wallet encryption failed due to an internal error. Your wallet was not encrypted.</source>
        <translation type="unfinished">Enkripcija novčanika nije uspela zbog greške u programu. Vaš novčanik nije enkriptovan.</translation>
    </message>
    <message>
        <source>The supplied passphrases do not match.</source>
        <translation type="unfinished">Unete pristupne fraze nisu tačne.</translation>
    </message>
    <message>
        <source>Wallet unlock failed</source>
        <translation type="unfinished">Otključavanje novčanika neuspešno</translation>
    </message>
    <message>
        <source>The passphrase entered for the wallet decryption was incorrect.</source>
        <translation type="unfinished">Pristupna fraza za dekriptovanje novčanika nije tačna.</translation>
    </message>
    <message>
        <source>Wallet passphrase was successfully changed.</source>
        <translation type="unfinished">Pristupna fraza novčanika je uspešno promenjena.</translation>
    </message>
    <message>
        <source>Warning: The Caps Lock key is on!</source>
        <translation type="unfinished">Upozorenje: Caps Lock je uključen!</translation>
    </message>
</context>
<context>
    <name>BanTableModel</name>
    <message>
        <source>Banned Until</source>
        <translation type="unfinished">Banovani ste do</translation>
    </message>
</context>
<context>
    <name>QObject</name>
    <message>
        <source>unknown</source>
        <translation type="unfinished">nepoznato</translation>
    </message>
    <message>
        <source>Amount</source>
        <translation type="unfinished">Kolicina</translation>
    </message>
    <message numerus="yes">
        <source>%n second(s)</source>
        <translation>
            <numerusform />
            <numerusform />
            <numerusform />
        </translation>
    </message>
    <message numerus="yes">
        <source>%n minute(s)</source>
        <translation>
            <numerusform />
            <numerusform />
            <numerusform />
        </translation>
    </message>
    <message numerus="yes">
        <source>%n hour(s)</source>
        <translation type="unfinished">
            <numerusform />
            <numerusform />
            <numerusform />
        </translation>
    </message>
    <message numerus="yes">
        <source>%n day(s)</source>
        <translation type="unfinished">
            <numerusform />
            <numerusform />
            <numerusform />
        </translation>
    </message>
    <message numerus="yes">
        <source>%n week(s)</source>
        <translation type="unfinished">
            <numerusform />
            <numerusform />
            <numerusform />
        </translation>
    </message>
    <message numerus="yes">
        <source>%n year(s)</source>
        <translation type="unfinished">
            <numerusform />
            <numerusform />
            <numerusform />
        </translation>
    </message>
    </context>
<context>
    <name>BitcoinGUI</name>
    <message>
        <source>&amp;Overview</source>
        <translation>&amp;Pregled</translation>
    </message>
    <message>
        <source>Show general overview of wallet</source>
        <translation>Prikaži opšti pregled novčanika</translation>
    </message>
    <message>
        <source>&amp;Transactions</source>
        <translation>&amp;Transakcije</translation>
    </message>
    <message>
        <source>Browse transaction history</source>
        <translation>Pregled istorije transakcija</translation>
    </message>
    <message>
        <source>E&amp;xit</source>
        <translation>I&amp;zađi</translation>
    </message>
    <message>
        <source>Quit application</source>
        <translation>Isključi aplikaciju</translation>
    </message>
    <message>
        <source>&amp;About %1</source>
        <translation type="unfinished">&amp;Otprilike %1</translation>
    </message>
    <message>
        <source>Show information about %1</source>
        <translation type="unfinished">Prikaži informacije za otprilike %1</translation>
    </message>
    <message>
        <source>About &amp;Qt</source>
        <translation>O &amp;Qt</translation>
    </message>
    <message>
        <source>Show information about Qt</source>
        <translation>Prikaži informacije o Qt</translation>
    </message>
    <message>
        <source>Modify configuration options for %1</source>
        <translation type="unfinished">Izmeni podešavanja za %1</translation>
    </message>
    <message>
        <source>Wallet:</source>
        <translation type="unfinished">Novčanik:</translation>
    </message>
    <message>
        <source>Network activity disabled.</source>
        <extracomment>A substring of the tooltip.</extracomment>
        <translation type="unfinished">Aktivnost na mreži je prekinuta.</translation>
    </message>
    <message>
        <source>Send coins to a Particl address</source>
        <translation>Pošalji novčiće na Particl adresu</translation>
    </message>
    <message>
        <source>Backup wallet to another location</source>
        <translation>Napravite rezervnu kopiju novčanika na drugom mestu</translation>
    </message>
    <message>
        <source>Change the passphrase used for wallet encryption</source>
        <translation>Promenite pristupnu frazu za enkiptovanje novčanika</translation>
    </message>
    <message>
        <source>&amp;Send</source>
        <translation>&amp;Pošalji</translation>
    </message>
    <message>
        <source>&amp;Receive</source>
        <translation>&amp;Primi</translation>
    </message>
    <message>
        <source>&amp;Show / Hide</source>
        <translation>&amp;Prikazati / Sakriti</translation>
    </message>
    <message>
        <source>Show or hide the main Window</source>
        <translation>Prikaži ili sakrij glavni prozor</translation>
    </message>
    <message>
        <source>Encrypt the private keys that belong to your wallet</source>
        <translation>Enkriptuj privatne ključeve novčanika</translation>
    </message>
    <message>
        <source>Sign messages with your Particl addresses to prove you own them</source>
        <translation>Potpišite poruke sa svojim Particl adresama da biste dokazali njihovo vlasništvo</translation>
    </message>
    <message>
        <source>Verify messages to ensure they were signed with specified Particl addresses</source>
        <translation>Proverite poruke da biste utvrdili sa kojim Particl adresama su potpisane</translation>
    </message>
    <message>
        <source>&amp;File</source>
        <translation>&amp;Fajl</translation>
    </message>
    <message>
        <source>&amp;Settings</source>
        <translation>&amp;Podešavanja</translation>
    </message>
    <message>
        <source>&amp;Help</source>
        <translation>&amp;Pomoć</translation>
    </message>
    <message>
        <source>Tabs toolbar</source>
        <translation>Alatke za tabove</translation>
    </message>
    <message>
<<<<<<< HEAD
        <source>Request payments (generates QR codes and particl: URIs)</source>
        <translation>Zatražite plaćanje (generiše QR kodove i particl: URI-e)</translation>
=======
        <source>Request payments (generates QR codes and bitcoin: URIs)</source>
        <translation type="unfinished">Zatražite plaćanje (generiše QR kodove i bitcoin: URI-e)</translation>
    </message>
    <message numerus="yes">
        <source>Processed %n block(s) of transaction history.</source>
        <translation>
            <numerusform />
            <numerusform />
            <numerusform />
        </translation>
>>>>>>> d3bd5410
    </message>
    <message>
        <source>Error</source>
        <translation>Greska</translation>
    </message>
    <message>
        <source>Warning</source>
        <translation>Upozorenje</translation>
    </message>
    <message>
        <source>Information</source>
        <translation>Informacije</translation>
    </message>
    <message>
        <source>Open Wallet</source>
        <translation type="unfinished">Otvori novčanik</translation>
    </message>
    <message>
        <source>%1 client</source>
        <translation type="unfinished">%1 klijent</translation>
    </message>
    <message numerus="yes">
        <source>%n active connection(s) to Bitcoin network.</source>
        <extracomment>A substring of the tooltip.</extracomment>
        <translation type="unfinished">
            <numerusform />
            <numerusform />
            <numerusform />
        </translation>
    </message>
    <message>
        <source>Date: %1
</source>
        <translation type="unfinished">Datum: %1
</translation>
    </message>
    <message>
        <source>Amount: %1
</source>
        <translation type="unfinished">Iznos: %1
</translation>
    </message>
    <message>
        <source>Type: %1
</source>
        <translation type="unfinished">Tip: %1
</translation>
    </message>
    <message>
        <source>Label: %1
</source>
        <translation type="unfinished">Oznaka: %1
</translation>
    </message>
    <message>
        <source>Address: %1
</source>
        <translation type="unfinished">Adresa: %1
</translation>
    </message>
    </context>
<context>
    <name>CoinControlDialog</name>
    <message>
        <source>Quantity:</source>
        <translation type="unfinished">Količina:</translation>
    </message>
    <message>
        <source>Amount:</source>
        <translation type="unfinished">Iznos:</translation>
    </message>
    <message>
        <source>Fee:</source>
        <translation type="unfinished">Naknada:</translation>
    </message>
    <message>
        <source>After Fee:</source>
        <translation type="unfinished">Nakon Naknade:</translation>
    </message>
    <message>
        <source>Amount</source>
        <translation type="unfinished">Kolicina</translation>
    </message>
    <message>
        <source>Date</source>
        <translation type="unfinished">Datum</translation>
    </message>
    <message>
        <source>(no label)</source>
        <translation type="unfinished">(bez oznake)</translation>
    </message>
    </context>
<context>
    <name>CreateWalletDialog</name>
    <message>
        <source>Wallet</source>
        <translation type="unfinished">Novčanik</translation>
    </message>
    <message>
        <source>Disable private keys for this wallet. Wallets with private keys disabled will have no private keys and cannot have an HD seed or imported private keys. This is ideal for watch-only wallets.</source>
        <translation type="unfinished">Onemogućite privatne ključeve za ovaj novčanik. Novčanici sa isključenim privatnim ključevima neće imati privatne ključeve i ne mogu imati HD seme ili uvezene privatne ključeve. Ovo je idealno za novčanike samo za gledanje.</translation>
    </message>
    </context>
<context>
    <name>EditAddressDialog</name>
    <message>
        <source>Edit Address</source>
        <translation>Izmeni Adresu</translation>
    </message>
    <message>
        <source>&amp;Label</source>
        <translation>&amp;Oznaka</translation>
    </message>
    <message>
        <source>&amp;Address</source>
        <translation>&amp;Adresa</translation>
    </message>
    </context>
<context>
    <name>Intro</name>
<<<<<<< HEAD
    <message>
        <source>Particl</source>
        <translation>Particl</translation>
=======
    <message numerus="yes">
        <source>(sufficient to restore backups %n day(s) old)</source>
        <extracomment>Explanatory text on the capability of the current prune target.</extracomment>
        <translation type="unfinished">
            <numerusform />
            <numerusform />
            <numerusform />
        </translation>
>>>>>>> d3bd5410
    </message>
    <message>
        <source>Error</source>
        <translation>Greska</translation>
    </message>
    </context>
<context>
    <name>OptionsDialog</name>
    <message>
        <source>Error</source>
        <translation type="unfinished">Greska</translation>
    </message>
    </context>
<context>
    <name>PeerTableModel</name>
    <message>
        <source>Address</source>
        <extracomment>Title of Peers Table column which contains the IP/Onion/I2P address of the connected peer.</extracomment>
        <translation type="unfinished">Adresa</translation>
    </message>
    <message>
        <source>Type</source>
        <extracomment>Title of Peers Table column which describes the type of peer connection. The "type" describes why the connection exists.</extracomment>
        <translation type="unfinished">Tip</translation>
    </message>
    </context>
<context>
    <name>RPCConsole</name>
    <message>
        <source>To</source>
        <translation type="unfinished">Kome</translation>
    </message>
    <message>
        <source>From</source>
        <translation type="unfinished">Od</translation>
    </message>
    </context>
<context>
    <name>ReceiveRequestDialog</name>
    <message>
        <source>Amount:</source>
        <translation type="unfinished">Iznos:</translation>
    </message>
    <message>
        <source>Wallet:</source>
        <translation type="unfinished">Novčanik:</translation>
    </message>
    </context>
<context>
    <name>RecentRequestsTableModel</name>
    <message>
        <source>Date</source>
        <translation type="unfinished">Datum</translation>
    </message>
    <message>
        <source>Label</source>
        <translation type="unfinished">Oznaka</translation>
    </message>
    <message>
        <source>Message</source>
        <translation type="unfinished">Poruka</translation>
    </message>
    <message>
        <source>(no label)</source>
        <translation type="unfinished">(bez oznake)</translation>
    </message>
    </context>
<context>
    <name>SendCoinsDialog</name>
    <message>
        <source>Quantity:</source>
        <translation type="unfinished">Količina:</translation>
    </message>
    <message>
        <source>Amount:</source>
        <translation type="unfinished">Iznos:</translation>
    </message>
    <message>
        <source>Fee:</source>
        <translation type="unfinished">Naknada:</translation>
    </message>
    <message>
        <source>After Fee:</source>
        <translation type="unfinished">Nakon Naknade:</translation>
    </message>
    <message>
        <source>Transaction fee</source>
        <translation type="unfinished">Taksa transakcije</translation>
    </message>
    <message numerus="yes">
        <source>Estimated to begin confirmation within %n block(s).</source>
        <translation>
            <numerusform />
            <numerusform />
            <numerusform />
        </translation>
    </message>
    <message>
        <source>(no label)</source>
        <translation type="unfinished">(bez oznake)</translation>
    </message>
</context>
<context>
    <name>TransactionDesc</name>
    <message numerus="yes">
        <source>Open for %n more block(s)</source>
        <translation>
            <numerusform />
            <numerusform />
            <numerusform />
        </translation>
    </message>
    <message>
        <source>%1/unconfirmed</source>
        <translation type="unfinished">%1/nepotvrdjeno</translation>
    </message>
    <message>
        <source>%1 confirmations</source>
        <translation type="unfinished">%1 potvrdjeno/ih</translation>
    </message>
    <message>
        <source>Status</source>
        <translation type="unfinished">Stanje/Status</translation>
    </message>
    <message>
        <source>Date</source>
        <translation type="unfinished">Datum</translation>
    </message>
    <message>
        <source>Source</source>
        <translation type="unfinished">Izvor</translation>
    </message>
    <message>
        <source>Generated</source>
        <translation type="unfinished">Generisano</translation>
    </message>
    <message>
        <source>From</source>
        <translation type="unfinished">Od</translation>
    </message>
    <message>
        <source>unknown</source>
        <translation type="unfinished">nepoznato</translation>
    </message>
    <message>
        <source>To</source>
        <translation type="unfinished">Kome</translation>
    </message>
    <message>
        <source>own address</source>
        <translation type="unfinished">sopstvena adresa</translation>
    </message>
    <message>
        <source>watch-only</source>
        <translation type="unfinished">samo za gledanje</translation>
    </message>
    <message>
        <source>label</source>
        <translation type="unfinished">etiketa</translation>
    </message>
    <message>
        <source>Credit</source>
        <translation type="unfinished">Kredit</translation>
    </message>
    <message numerus="yes">
        <source>matures in %n more block(s)</source>
        <translation>
            <numerusform />
            <numerusform />
            <numerusform />
        </translation>
    </message>
    <message>
        <source>not accepted</source>
        <translation type="unfinished">nije prihvaceno</translation>
    </message>
    <message>
        <source>Debit</source>
        <translation type="unfinished">Zaduzenje</translation>
    </message>
    <message>
        <source>Total debit</source>
        <translation type="unfinished">Ukupno zaduzenje</translation>
    </message>
    <message>
        <source>Total credit</source>
        <translation type="unfinished">Totalni kredit</translation>
    </message>
    <message>
        <source>Transaction fee</source>
        <translation type="unfinished">Taksa transakcije</translation>
    </message>
    <message>
        <source>Net amount</source>
        <translation type="unfinished">Neto iznos</translation>
    </message>
    <message>
        <source>Message</source>
        <translation type="unfinished">Poruka</translation>
    </message>
    <message>
        <source>Comment</source>
        <translation type="unfinished">Komentar</translation>
    </message>
    <message>
        <source>Transaction ID</source>
        <translation type="unfinished">ID Transakcije</translation>
    </message>
    <message>
        <source>Merchant</source>
        <translation type="unfinished">Trgovac</translation>
    </message>
    <message>
        <source>Debug information</source>
        <translation type="unfinished">Informacije debugovanja</translation>
    </message>
    <message>
        <source>Transaction</source>
        <translation type="unfinished">Transakcije</translation>
    </message>
    <message>
        <source>Inputs</source>
        <translation type="unfinished">Unosi</translation>
    </message>
    <message>
        <source>Amount</source>
        <translation type="unfinished">Kolicina</translation>
    </message>
    <message>
        <source>true</source>
        <translation type="unfinished">tacno</translation>
    </message>
    <message>
        <source>false</source>
        <translation type="unfinished">netacno</translation>
    </message>
</context>
<context>
    <name>TransactionTableModel</name>
    <message>
        <source>Date</source>
        <translation type="unfinished">Datum</translation>
    </message>
    <message>
        <source>Type</source>
        <translation type="unfinished">Tip</translation>
    </message>
    <message>
        <source>Label</source>
        <translation type="unfinished">Oznaka</translation>
    </message>
    <message numerus="yes">
        <source>Open for %n more block(s)</source>
        <translation>
            <numerusform />
            <numerusform />
            <numerusform />
        </translation>
    </message>
    <message>
        <source>Received with</source>
        <translation type="unfinished">Primljeno uz</translation>
    </message>
    <message>
        <source>Received from</source>
        <translation type="unfinished">Primljeno od</translation>
    </message>
    <message>
        <source>Sent to</source>
        <translation type="unfinished">Poslat</translation>
    </message>
    <message>
        <source>Payment to yourself</source>
        <translation type="unfinished">Placanje samom sebi</translation>
    </message>
    <message>
        <source>Mined</source>
        <translation type="unfinished">Iskopano</translation>
    </message>
    <message>
        <source>watch-only</source>
        <translation type="unfinished">samo za gledanje</translation>
    </message>
    <message>
        <source>(no label)</source>
        <translation type="unfinished">(bez oznake)</translation>
    </message>
    </context>
<context>
    <name>TransactionView</name>
    <message>
        <source>Received with</source>
        <translation type="unfinished">Primljeno uz</translation>
    </message>
    <message>
        <source>Sent to</source>
        <translation type="unfinished">Poslat</translation>
    </message>
    <message>
        <source>Mined</source>
        <translation type="unfinished">Iskopano</translation>
    </message>
    <message>
        <source>Date</source>
        <translation type="unfinished">Datum</translation>
    </message>
    <message>
        <source>Type</source>
        <translation type="unfinished">Tip</translation>
    </message>
    <message>
        <source>Label</source>
        <translation type="unfinished">Oznaka</translation>
    </message>
    <message>
        <source>Address</source>
        <translation type="unfinished">Adresa</translation>
    </message>
    <message>
        <source>Exporting Failed</source>
        <translation type="unfinished">Izvoz Neuspeo</translation>
    </message>
    </context>
<context>
    <name>WalletView</name>
    <message>
        <source>&amp;Export</source>
        <translation type="unfinished">&amp;Izvoz</translation>
    </message>
    <message>
        <source>Export the data in the current tab to a file</source>
        <translation type="unfinished">Izvoz podataka iz trenutne kartice u datoteku</translation>
    </message>
    <message>
        <source>Error</source>
        <translation type="unfinished">Greska</translation>
    </message>
    </context>
<context>
    <name>bitcoin-core</name>
    <message>
        <source>Done loading</source>
        <translation type="unfinished">Zavrseno ucitavanje</translation>
    </message>
    <message>
        <source>Insufficient funds</source>
        <translation type="unfinished">Nedovoljno sredstava</translation>
    </message>
    </context>
</TS><|MERGE_RESOLUTION|>--- conflicted
+++ resolved
@@ -66,13 +66,8 @@
         <translation type="unfinished">Adresa na koju se prima</translation>
     </message>
     <message>
-<<<<<<< HEAD
         <source>These are your Particl addresses for sending payments. Always check the amount and the receiving address before sending coins.</source>
-        <translation>Ovo su Vaše Particl adrese na koju se vrše uplate. Uvek proverite iznos i prijemnu adresu pre slanja novčića.</translation>
-=======
-        <source>These are your Bitcoin addresses for sending payments. Always check the amount and the receiving address before sending coins.</source>
-        <translation type="unfinished">Ovo su Vaše Bitcoin adrese na koju se vrše uplate. Uvek proverite iznos i prijemnu adresu pre slanja novčića.</translation>
->>>>>>> d3bd5410
+        <translation type="unfinished">Ovo su Vaše Particl adrese na koju se vrše uplate. Uvek proverite iznos i prijemnu adresu pre slanja novčića.</translation>
     </message>
     <message>
         <source>&amp;Copy Address</source>
@@ -158,13 +153,8 @@
         <translation type="unfinished">Potvrdite šifrovanje novčanika</translation>
     </message>
     <message>
-<<<<<<< HEAD
         <source>Warning: If you encrypt your wallet and lose your passphrase, you will &lt;b&gt;LOSE ALL OF YOUR PARTICL&lt;/b&gt;!</source>
-        <translation>Upozorenje: Ako šifrujete svoj novčanik, i potom izgubite svoju pristupnu frazu &lt;b&gt;IZGUBIĆETE SVE SVOJE BITKOINE&lt;/b&gt;!</translation>
-=======
-        <source>Warning: If you encrypt your wallet and lose your passphrase, you will &lt;b&gt;LOSE ALL OF YOUR BITCOINS&lt;/b&gt;!</source>
         <translation type="unfinished">Upozorenje: Ako šifrujete svoj novčanik, i potom izgubite svoju pristupnu frazu &lt;b&gt;IZGUBIĆETE SVE SVOJE BITKOINE&lt;/b&gt;!</translation>
->>>>>>> d3bd5410
     </message>
     <message>
         <source>Are you sure you wish to encrypt your wallet?</source>
@@ -401,12 +391,8 @@
         <translation>Alatke za tabove</translation>
     </message>
     <message>
-<<<<<<< HEAD
         <source>Request payments (generates QR codes and particl: URIs)</source>
-        <translation>Zatražite plaćanje (generiše QR kodove i particl: URI-e)</translation>
-=======
-        <source>Request payments (generates QR codes and bitcoin: URIs)</source>
-        <translation type="unfinished">Zatražite plaćanje (generiše QR kodove i bitcoin: URI-e)</translation>
+        <translation type="unfinished">Zatražite plaćanje (generiše QR kodove i particl: URI-e)</translation>
     </message>
     <message numerus="yes">
         <source>Processed %n block(s) of transaction history.</source>
@@ -415,7 +401,6 @@
             <numerusform />
             <numerusform />
         </translation>
->>>>>>> d3bd5410
     </message>
     <message>
         <source>Error</source>
@@ -438,7 +423,7 @@
         <translation type="unfinished">%1 klijent</translation>
     </message>
     <message numerus="yes">
-        <source>%n active connection(s) to Bitcoin network.</source>
+        <source>%n active connection(s) to Particl network.</source>
         <extracomment>A substring of the tooltip.</extracomment>
         <translation type="unfinished">
             <numerusform />
@@ -536,11 +521,6 @@
     </context>
 <context>
     <name>Intro</name>
-<<<<<<< HEAD
-    <message>
-        <source>Particl</source>
-        <translation>Particl</translation>
-=======
     <message numerus="yes">
         <source>(sufficient to restore backups %n day(s) old)</source>
         <extracomment>Explanatory text on the capability of the current prune target.</extracomment>
@@ -549,7 +529,6 @@
             <numerusform />
             <numerusform />
         </translation>
->>>>>>> d3bd5410
     </message>
     <message>
         <source>Error</source>
