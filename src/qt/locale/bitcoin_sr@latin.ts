--- conflicted
+++ resolved
@@ -1,811 +1,754 @@
-<TS language="sr@latin" version="2.1">
+<TS version="2.1" language="sr@latin">
 <context>
     <name>AddressBookPage</name>
     <message>
         <source>Right-click to edit address or label</source>
-        <translation>Klikni desnim tasterom za uređivanje adrese ili oznake</translation>
+        <translation type="unfinished">Klikni desnim tasterom za uređivanje adrese ili oznake</translation>
     </message>
     <message>
         <source>Create a new address</source>
-        <translation>Kreiraj novu adresu</translation>
+        <translation type="unfinished">Kreiraj novu adresu</translation>
     </message>
     <message>
         <source>&amp;New</source>
-        <translation>&amp;Novi</translation>
+        <translation type="unfinished">&amp;Novi</translation>
     </message>
     <message>
         <source>Copy the currently selected address to the system clipboard</source>
-        <translation>Kopiraj selektovanu adresu u sistemski klipbord</translation>
+        <translation type="unfinished">Kopiraj selektovanu adresu u sistemski klipbord</translation>
     </message>
     <message>
         <source>&amp;Copy</source>
-        <translation>&amp;Kopiraj</translation>
+        <translation type="unfinished">&amp;Kopiraj</translation>
     </message>
     <message>
         <source>C&amp;lose</source>
-        <translation>Zatvori</translation>
+        <translation type="unfinished">Zatvori</translation>
     </message>
     <message>
         <source>Delete the currently selected address from the list</source>
-        <translation>Briše trenutno izabranu adresu sa liste</translation>
+        <translation type="unfinished">Briše trenutno izabranu adresu sa liste</translation>
     </message>
     <message>
         <source>Enter address or label to search</source>
-        <translation>Unesite adresu ili oznaku za pretragu</translation>
+        <translation type="unfinished">Unesite adresu ili oznaku za pretragu</translation>
     </message>
     <message>
         <source>Export the data in the current tab to a file</source>
-        <translation>Izvoz podataka iz trenutne kartice u datoteku</translation>
+        <translation type="unfinished">Izvoz podataka iz trenutne kartice u datoteku</translation>
     </message>
     <message>
         <source>&amp;Export</source>
-        <translation>&amp;Izvoz</translation>
+        <translation type="unfinished">&amp;Izvoz</translation>
     </message>
     <message>
         <source>&amp;Delete</source>
-        <translation>&amp;Izbrisati</translation>
+        <translation type="unfinished">&amp;Izbrisati</translation>
     </message>
     <message>
         <source>Choose the address to send coins to</source>
-        <translation>Izaberite adresu za slanje novčića</translation>
+        <translation type="unfinished">Izaberite adresu za slanje novčića</translation>
     </message>
     <message>
         <source>Choose the address to receive coins with</source>
-        <translation>Izaberite adresu za prijem novčića</translation>
+        <translation type="unfinished">Izaberite adresu za prijem novčića</translation>
     </message>
     <message>
         <source>C&amp;hoose</source>
-        <translation>I&amp;zaberi</translation>
-    </message>
-    <message>
-<<<<<<< HEAD
-        <source>Sending addresses</source>
-        <translation>Adresa na koju se šalje</translation>
-    </message>
-    <message>
-        <source>Receiving addresses</source>
-        <translation>Adresa na koju se prima</translation>
+        <translation type="unfinished">I&amp;zaberi</translation>
     </message>
     <message>
         <source>These are your Particl addresses for sending payments. Always check the amount and the receiving address before sending coins.</source>
-        <translation>Ovo su Vaše Particl adrese na koju se vrše uplate. Uvek proverite iznos i prijemnu adresu pre slanja novčića.</translation>
-=======
-        <source>These are your Bitcoin addresses for sending payments. Always check the amount and the receiving address before sending coins.</source>
-        <translation type="unfinished">Ovo su Vaše Bitcoin adrese na koju se vrše uplate. Uvek proverite iznos i prijemnu adresu pre slanja novčića.</translation>
-    </message>
-    <message>
-        <source>These are your Bitcoin addresses for receiving payments. Use the 'Create new receiving address' button in the receive tab to create new addresses.
+        <translation type="unfinished">Ovo su Vaše Particl adrese na koju se vrše uplate. Uvek proverite iznos i prijemnu adresu pre slanja novčića.</translation>
+    </message>
+    <message>
+        <source>These are your Particl addresses for receiving payments. Use the 'Create new receiving address' button in the receive tab to create new addresses.
 Signing is only possible with addresses of the type 'legacy'.</source>
         <translation type="unfinished">Ово су твоје Биткоин адресе за приманје уплата. Користи дугме „Направи нову адресу за примање” у картици за примање за креирање нових адреса.
 Потписивање је могуће само за адресе типа 'legacy'.</translation>
->>>>>>> 44d8b13c
     </message>
     <message>
         <source>&amp;Copy Address</source>
-        <translation>&amp;Kopiraj Adresu</translation>
+        <translation type="unfinished">&amp;Kopiraj Adresu</translation>
     </message>
     <message>
         <source>Copy &amp;Label</source>
-        <translation>Kopiranje &amp;Oznaka</translation>
+        <translation type="unfinished">Kopiranje &amp;Oznaka</translation>
     </message>
     <message>
         <source>&amp;Edit</source>
-        <translation>&amp;Izmena</translation>
+        <translation type="unfinished">&amp;Izmena</translation>
     </message>
     <message>
         <source>Export Address List</source>
-        <translation>Izvezi Listu Adresa</translation>
-    </message>
-    <message>
-        <source>Comma separated file (*.csv)</source>
-        <translation>Zarezom odvojena datoteka (*.csv)</translation>
+        <translation type="unfinished">Izvezi Listu Adresa</translation>
+    </message>
+    <message>
+        <source>Comma separated file</source>
+        <extracomment>Expanded name of the CSV file format. See: https://en.wikipedia.org/wiki/Comma-separated_values.</extracomment>
+        <translation type="unfinished">CSV фајл</translation>
+    </message>
+    <message>
+        <source>There was an error trying to save the address list to %1. Please try again.</source>
+        <extracomment>An error message. %1 is a stand-in argument for the name of the file we attempted to save to.</extracomment>
+        <translation type="unfinished">Desila se greška prilikom čuvanja liste adresa u %1. Molimo pokusajte ponovo.</translation>
     </message>
     <message>
         <source>Exporting Failed</source>
-        <translation>Izvoz Neuspeo</translation>
-    </message>
-    <message>
-        <source>There was an error trying to save the address list to %1. Please try again.</source>
-        <translation>Desila se greška prilikom čuvanja liste adresa u %1. Molimo pokusajte ponovo.</translation>
+        <translation type="unfinished">Izvoz Neuspeo</translation>
     </message>
 </context>
 <context>
     <name>AddressTableModel</name>
     <message>
         <source>Label</source>
-        <translation>Oznaka</translation>
+        <translation type="unfinished">Oznaka</translation>
     </message>
     <message>
         <source>Address</source>
-        <translation>Adresa</translation>
+        <translation type="unfinished">Adresa</translation>
     </message>
     <message>
         <source>(no label)</source>
-        <translation>(bez oznake)</translation>
+        <translation type="unfinished">(bez oznake)</translation>
     </message>
 </context>
 <context>
     <name>AskPassphraseDialog</name>
     <message>
         <source>Passphrase Dialog</source>
-        <translation>Dialog pristupne fraze</translation>
+        <translation type="unfinished">Dialog pristupne fraze</translation>
     </message>
     <message>
         <source>Enter passphrase</source>
-        <translation>Unesi pristupnu frazu</translation>
+        <translation type="unfinished">Unesi pristupnu frazu</translation>
     </message>
     <message>
         <source>New passphrase</source>
-        <translation>Nova pristupna fraza</translation>
+        <translation type="unfinished">Nova pristupna fraza</translation>
     </message>
     <message>
         <source>Repeat new passphrase</source>
-        <translation>Ponovo unesite pristupnu frazu</translation>
+        <translation type="unfinished">Ponovo unesite pristupnu frazu</translation>
     </message>
     <message>
         <source>Show passphrase</source>
-        <translation>Prikaži lozinku</translation>
+        <translation type="unfinished">Prikaži lozinku</translation>
     </message>
     <message>
         <source>Encrypt wallet</source>
-        <translation>Šifrujte novčanik</translation>
+        <translation type="unfinished">Šifrujte novčanik</translation>
     </message>
     <message>
         <source>This operation needs your wallet passphrase to unlock the wallet.</source>
-        <translation>Da biste otključali novčanik potrebno je da unesete svoju pristupnu frazu.</translation>
+        <translation type="unfinished">Da biste otključali novčanik potrebno je da unesete svoju pristupnu frazu.</translation>
     </message>
     <message>
         <source>Unlock wallet</source>
-        <translation>Otključajte novčanik</translation>
-    </message>
-    <message>
-        <source>This operation needs your wallet passphrase to decrypt the wallet.</source>
-        <translation>Da biste dešifrovali novčanik, potrebno je da unesete svoju pristupnu frazu.</translation>
-    </message>
-    <message>
-        <source>Decrypt wallet</source>
-        <translation>Dešifrujte novčanik</translation>
+        <translation type="unfinished">Otključajte novčanik</translation>
     </message>
     <message>
         <source>Change passphrase</source>
-        <translation>Promenite pristupnu frazu</translation>
+        <translation type="unfinished">Promenite pristupnu frazu</translation>
     </message>
     <message>
         <source>Confirm wallet encryption</source>
-        <translation>Potvrdite šifrovanje novčanika</translation>
+        <translation type="unfinished">Potvrdite šifrovanje novčanika</translation>
     </message>
     <message>
         <source>Warning: If you encrypt your wallet and lose your passphrase, you will &lt;b&gt;LOSE ALL OF YOUR PARTICL&lt;/b&gt;!</source>
-        <translation>Upozorenje: Ako šifrujete svoj novčanik, i potom izgubite svoju pristupnu frazu &lt;b&gt;IZGUBIĆETE SVE SVOJE BITKOINE&lt;/b&gt;!</translation>
+        <translation type="unfinished">Upozorenje: Ako šifrujete svoj novčanik, i potom izgubite svoju pristupnu frazu &lt;b&gt;IZGUBIĆETE SVE SVOJE BITKOINE&lt;/b&gt;!</translation>
     </message>
     <message>
         <source>Are you sure you wish to encrypt your wallet?</source>
-        <translation>Da li ste sigurni da želite da šifrujete svoj novčanik?</translation>
+        <translation type="unfinished">Da li ste sigurni da želite da šifrujete svoj novčanik?</translation>
     </message>
     <message>
         <source>Wallet encrypted</source>
-        <translation>Novčanik je šifrovan</translation>
+        <translation type="unfinished">Novčanik je šifrovan</translation>
     </message>
     <message>
         <source>Enter the new passphrase for the wallet.&lt;br/&gt;Please use a passphrase of &lt;b&gt;ten or more random characters&lt;/b&gt;, or &lt;b&gt;eight or more words&lt;/b&gt;.</source>
-        <translation>Unesite lozinku u novčanik. &lt;br/&gt;Molimo, koristite lozinku koja ima &lt;b&gt; deset ili više nasumičnih znakova&lt;/b&gt;, ili &lt;b&gt;osam ili više reči&lt;/b&gt;.</translation>
+        <translation type="unfinished">Unesite lozinku u novčanik. &lt;br/&gt;Molimo, koristite lozinku koja ima &lt;b&gt; deset ili više nasumičnih znakova&lt;/b&gt;, ili &lt;b&gt;osam ili više reči&lt;/b&gt;.</translation>
     </message>
     <message>
         <source>Enter the old passphrase and new passphrase for the wallet.</source>
-        <translation>Unesite u novčanik staru lozinku i novu lozinku.</translation>
+        <translation type="unfinished">Unesite u novčanik staru lozinku i novu lozinku.</translation>
+    </message>
+    <message>
+        <source>Remember that encrypting your wallet cannot fully protect your particl from being stolen by malware infecting your computer.</source>
+        <translation type="unfinished">Упамти, шифрирање новчаника не може у потуности заштити твоје биткоине од крађе од стране малвера инфицира твој рачунар.</translation>
+    </message>
+    <message>
+        <source>Wallet to be encrypted</source>
+        <translation type="unfinished">Новчаник за шифрирање</translation>
     </message>
     <message>
         <source>Your wallet is about to be encrypted. </source>
-        <translation>Novčanik će vam biti šifriran.</translation>
+        <translation type="unfinished">Novčanik će vam biti šifriran.</translation>
     </message>
     <message>
         <source>Your wallet is now encrypted. </source>
-        <translation>Vaš novčanik je sada šifrovan.</translation>
+        <translation type="unfinished">Vaš novčanik je sada šifrovan.</translation>
     </message>
     <message>
         <source>IMPORTANT: Any previous backups you have made of your wallet file should be replaced with the newly generated, encrypted wallet file. For security reasons, previous backups of the unencrypted wallet file will become useless as soon as you start using the new, encrypted wallet.</source>
-        <translation>VAŽNO: Ranije rezervne kopije wallet datoteke trebate zameniti sa novo-kreiranom, enkriptovanom wallet datotekom. Iz sigurnosnih razloga, ranije ne-enkriptovane wallet datoteke će postati neupotrebljive čim počnete koristiti novi, enkriptovani novčanik.</translation>
+        <translation type="unfinished">VAŽNO: Ranije rezervne kopije wallet datoteke trebate zameniti sa novo-kreiranom, enkriptovanom wallet datotekom. Iz sigurnosnih razloga, ranije ne-enkriptovane wallet datoteke će postati neupotrebljive čim počnete koristiti novi, enkriptovani novčanik.</translation>
     </message>
     <message>
         <source>Wallet encryption failed</source>
-        <translation>Enkripcija novčanika neuspešna</translation>
+        <translation type="unfinished">Enkripcija novčanika neuspešna</translation>
     </message>
     <message>
         <source>Wallet encryption failed due to an internal error. Your wallet was not encrypted.</source>
-        <translation>Enkripcija novčanika nije uspela zbog greške u programu. Vaš novčanik nije enkriptovan.</translation>
+        <translation type="unfinished">Enkripcija novčanika nije uspela zbog greške u programu. Vaš novčanik nije enkriptovan.</translation>
     </message>
     <message>
         <source>The supplied passphrases do not match.</source>
-        <translation>Unete pristupne fraze nisu tačne.</translation>
+        <translation type="unfinished">Unete pristupne fraze nisu tačne.</translation>
     </message>
     <message>
         <source>Wallet unlock failed</source>
-        <translation>Otključavanje novčanika neuspešno</translation>
+        <translation type="unfinished">Otključavanje novčanika neuspešno</translation>
     </message>
     <message>
         <source>The passphrase entered for the wallet decryption was incorrect.</source>
-        <translation>Pristupna fraza za dekriptovanje novčanika nije tačna.</translation>
-    </message>
-    <message>
-        <source>Wallet decryption failed</source>
-        <translation>Dekriptovanje novčanika neuspešno</translation>
+        <translation type="unfinished">Pristupna fraza za dekriptovanje novčanika nije tačna.</translation>
     </message>
     <message>
         <source>Wallet passphrase was successfully changed.</source>
-        <translation>Pristupna fraza novčanika je uspešno promenjena.</translation>
+        <translation type="unfinished">Pristupna fraza novčanika je uspešno promenjena.</translation>
+    </message>
+    <message>
+        <source>Passphrase change failed</source>
+        <translation type="unfinished">Promena lozinke nije uspela</translation>
     </message>
     <message>
         <source>Warning: The Caps Lock key is on!</source>
-        <translation>Upozorenje: Caps Lock je uključen!</translation>
+        <translation type="unfinished">Upozorenje: Caps Lock je uključen!</translation>
     </message>
 </context>
 <context>
     <name>BanTableModel</name>
     <message>
-        <source>IP/Netmask</source>
-        <translation>IP/Netmask</translation>
-    </message>
-    <message>
         <source>Banned Until</source>
-        <translation>Banovani ste do</translation>
-    </message>
-</context>
+        <translation type="unfinished">Banovani ste do</translation>
+    </message>
+</context>
+<context>
+    <name>BitcoinApplication</name>
+    <message>
+        <source>Runaway exception</source>
+        <translation type="unfinished">Изузетак покретања</translation>
+    </message>
+    <message>
+        <source>A fatal error occurred. %1 can no longer continue safely and will quit.</source>
+        <translation type="unfinished">Дошло је до фаталне грешке. 1%1 даље не може безбедно да настави, те ће се угасити.</translation>
+    </message>
+    <message>
+        <source>Internal error</source>
+        <translation type="unfinished">Interna greška</translation>
+    </message>
+    <message>
+        <source>An internal error occurred. %1 will attempt to continue safely. This is an unexpected bug which can be reported as described below.</source>
+        <translation type="unfinished">Догодила се интерна грешка. %1 ће покушати да настави безбедно. Ово је неочекивана грешка која може да се пријави као што је објашњено испод.</translation>
+    </message>
+</context>
+<context>
+    <name>QObject</name>
+    <message>
+        <source>Do you want to reset settings to default values, or to abort without making changes?</source>
+        <extracomment>Explanatory text shown on startup when the settings file cannot be read. Prompts user to make a choice between resetting or aborting.</extracomment>
+        <translation type="unfinished">Da li želiš da poništiš podešavanja na početne vrednosti, ili da prekineš bez promena?</translation>
+    </message>
+    <message>
+        <source>Error: %1</source>
+        <translation type="unfinished">Greška: %1</translation>
+    </message>
+    <message>
+        <source>%1 didn't yet exit safely…</source>
+        <translation type="unfinished">1%1 још увек није изашао безбедно…</translation>
+    </message>
+    <message>
+        <source>unknown</source>
+        <translation type="unfinished">nepoznato</translation>
+    </message>
+    <message>
+        <source>Amount</source>
+        <translation type="unfinished">Kolicina</translation>
+    </message>
+    <message>
+        <source>Enter a Particl address (e.g. %1)</source>
+        <translation type="unfinished">Унеси Биткоин адресу, (нпр %1)</translation>
+    </message>
+    <message>
+        <source>Unroutable</source>
+        <translation type="unfinished">Немогуће преусмерити</translation>
+    </message>
+    <message>
+        <source>Inbound</source>
+        <extracomment>An inbound connection from a peer. An inbound connection is a connection initiated by a peer.</extracomment>
+        <translation type="unfinished">Долазеће</translation>
+    </message>
+    <message>
+        <source>Outbound</source>
+        <extracomment>An outbound connection to a peer. An outbound connection is a connection initiated by us.</extracomment>
+        <translation type="unfinished">Одлазеће</translation>
+    </message>
+    <message>
+        <source>Full Relay</source>
+        <extracomment>Peer connection type that relays all network information.</extracomment>
+        <translation type="unfinished">Потпуна предаја</translation>
+    </message>
+    <message>
+        <source>Block Relay</source>
+        <extracomment>Peer connection type that relays network information about blocks and not transactions or addresses.</extracomment>
+        <translation type="unfinished">Блокирана предаја</translation>
+    </message>
+    <message>
+        <source>Manual</source>
+        <extracomment>Peer connection type established manually through one of several methods.</extracomment>
+        <translation type="unfinished">Упутство</translation>
+    </message>
+    <message>
+        <source>Feeler</source>
+        <extracomment>Short-lived peer connection type that tests the aliveness of known addresses.</extracomment>
+        <translation type="unfinished">Сензор</translation>
+    </message>
+    <message>
+        <source>Address Fetch</source>
+        <extracomment>Short-lived peer connection type that solicits known addresses from a peer.</extracomment>
+        <translation type="unfinished">Преузимање адресе</translation>
+    </message>
+    <message>
+        <source>None</source>
+        <translation type="unfinished">Nijedan</translation>
+    </message>
+    <message>
+        <source>N/A</source>
+        <translation type="unfinished">Није применљиво</translation>
+    </message>
+    <message numerus="yes">
+        <source>%n second(s)</source>
+        <translation type="unfinished">
+            <numerusform />
+            <numerusform />
+            <numerusform />
+        </translation>
+    </message>
+    <message numerus="yes">
+        <source>%n minute(s)</source>
+        <translation type="unfinished">
+            <numerusform />
+            <numerusform />
+            <numerusform />
+        </translation>
+    </message>
+    <message numerus="yes">
+        <source>%n hour(s)</source>
+        <translation type="unfinished">
+            <numerusform />
+            <numerusform />
+            <numerusform />
+        </translation>
+    </message>
+    <message numerus="yes">
+        <source>%n day(s)</source>
+        <translation type="unfinished">
+            <numerusform />
+            <numerusform />
+            <numerusform />
+        </translation>
+    </message>
+    <message numerus="yes">
+        <source>%n week(s)</source>
+        <translation type="unfinished">
+            <numerusform />
+            <numerusform />
+            <numerusform />
+        </translation>
+    </message>
+    <message>
+        <source>%1 and %2</source>
+        <translation type="unfinished">%1 и %2</translation>
+    </message>
+    <message numerus="yes">
+        <source>%n year(s)</source>
+        <translation type="unfinished">
+            <numerusform />
+            <numerusform />
+            <numerusform />
+        </translation>
+    </message>
+    <message>
+        <source>%1 kB</source>
+        <translation type="unfinished">%1 килобајта</translation>
+    </message>
+    </context>
 <context>
     <name>BitcoinGUI</name>
     <message>
-        <source>Sign &amp;message...</source>
-        <translation>Potpišite &amp;poruka...</translation>
-    </message>
-    <message>
-        <source>Synchronizing with network...</source>
-        <translation>Usklađivanje sa mrežom...</translation>
-    </message>
-    <message>
         <source>&amp;Overview</source>
-        <translation>&amp;Pregled</translation>
+        <translation type="unfinished">&amp;Pregled</translation>
     </message>
     <message>
         <source>Show general overview of wallet</source>
-        <translation>Prikaži opšti pregled novčanika</translation>
+        <translation type="unfinished">Prikaži opšti pregled novčanika</translation>
     </message>
     <message>
         <source>&amp;Transactions</source>
-        <translation>&amp;Transakcije</translation>
+        <translation type="unfinished">&amp;Transakcije</translation>
     </message>
     <message>
         <source>Browse transaction history</source>
-        <translation>Pregled istorije transakcija</translation>
+        <translation type="unfinished">Pregled istorije transakcija</translation>
     </message>
     <message>
         <source>E&amp;xit</source>
-        <translation>I&amp;zađi</translation>
+        <translation type="unfinished">I&amp;zađi</translation>
     </message>
     <message>
         <source>Quit application</source>
-        <translation>Isključi aplikaciju</translation>
+        <translation type="unfinished">Isključi aplikaciju</translation>
     </message>
     <message>
         <source>&amp;About %1</source>
-        <translation>&amp;Otprilike %1</translation>
+        <translation type="unfinished">&amp;Otprilike %1</translation>
     </message>
     <message>
         <source>Show information about %1</source>
-        <translation>Prikaži informacije za otprilike %1</translation>
+        <translation type="unfinished">Prikaži informacije za otprilike %1</translation>
     </message>
     <message>
         <source>About &amp;Qt</source>
-        <translation>O &amp;Qt</translation>
+        <translation type="unfinished">O &amp;Qt</translation>
     </message>
     <message>
         <source>Show information about Qt</source>
-        <translation>Prikaži informacije o Qt</translation>
-    </message>
-    <message>
-        <source>&amp;Options...</source>
-        <translation>&amp;Opcije...</translation>
+        <translation type="unfinished">Prikaži informacije o Qt</translation>
     </message>
     <message>
         <source>Modify configuration options for %1</source>
-        <translation>Izmeni podešavanja za %1</translation>
-    </message>
-    <message>
-        <source>&amp;Encrypt Wallet...</source>
-        <translation>&amp;Enkriptuj Novčanik...</translation>
-    </message>
-    <message>
-        <source>&amp;Backup Wallet...</source>
-        <translation>&amp;Rezervna Kopija Novčanika...</translation>
-    </message>
-    <message>
-        <source>&amp;Change Passphrase...</source>
-        <translation>&amp;Izmeni pristupnu frazu...</translation>
-    </message>
-    <message>
-        <source>Open &amp;URI...</source>
-        <translation>Otvori &amp;URI...</translation>
+        <translation type="unfinished">Izmeni podešavanja za %1</translation>
+    </message>
+    <message>
+        <source>Create a new wallet</source>
+        <translation type="unfinished">Направи нови ночаник</translation>
+    </message>
+    <message>
+        <source>&amp;Minimize</source>
+        <translation type="unfinished">&amp;Minimalizuj</translation>
     </message>
     <message>
         <source>Wallet:</source>
-        <translation>Novčanik:</translation>
-    </message>
-    <message>
-        <source>Click to disable network activity.</source>
-        <translation>Odaberite za prekid aktivnosti na mreži.</translation>
+        <translation type="unfinished">Novčanik:</translation>
     </message>
     <message>
         <source>Network activity disabled.</source>
-        <translation>Aktivnost na mreži je prekinuta.</translation>
-    </message>
-    <message>
-        <source>Click to enable network activity again.</source>
-        <translation>Odaberite da ponovo dozvolite aktivnost na mreži.</translation>
-    </message>
-    <message>
-        <source>Syncing Headers (%1%)...</source>
-        <translation>Sinhronizujem Najnovije Blokove (%1%)...</translation>
-    </message>
-    <message>
-        <source>Reindexing blocks on disk...</source>
-        <translation>Ponovo obeležavam blokove na disku...</translation>
+        <extracomment>A substring of the tooltip.</extracomment>
+        <translation type="unfinished">Aktivnost na mreži je prekinuta.</translation>
+    </message>
+    <message>
+        <source>Proxy is &lt;b&gt;enabled&lt;/b&gt;: %1</source>
+        <translation type="unfinished">Прокси је &lt;b&gt;омогућен&lt;/b&gt;: %1</translation>
     </message>
     <message>
         <source>Send coins to a Particl address</source>
-        <translation>Pošalji novčiće na Particl adresu</translation>
+        <translation type="unfinished">Pošalji novčiće na Particl adresu</translation>
     </message>
     <message>
         <source>Backup wallet to another location</source>
-        <translation>Napravite rezervnu kopiju novčanika na drugom mestu</translation>
+        <translation type="unfinished">Napravite rezervnu kopiju novčanika na drugom mestu</translation>
     </message>
     <message>
         <source>Change the passphrase used for wallet encryption</source>
-        <translation>Promenite pristupnu frazu za enkiptovanje novčanika</translation>
-    </message>
-    <message>
-        <source>&amp;Verify message...</source>
-        <translation>&amp;Proveri poruku...</translation>
+        <translation type="unfinished">Promenite pristupnu frazu za enkiptovanje novčanika</translation>
     </message>
     <message>
         <source>&amp;Send</source>
-        <translation>&amp;Pošalji</translation>
+        <translation type="unfinished">&amp;Pošalji</translation>
     </message>
     <message>
         <source>&amp;Receive</source>
-        <translation>&amp;Primi</translation>
-    </message>
-    <message>
-        <source>&amp;Show / Hide</source>
-        <translation>&amp;Prikazati / Sakriti</translation>
-    </message>
-    <message>
-        <source>Show or hide the main Window</source>
-        <translation>Prikaži ili sakrij glavni prozor</translation>
+        <translation type="unfinished">&amp;Primi</translation>
+    </message>
+    <message>
+        <source>&amp;Options…</source>
+        <translation type="unfinished">&amp;Опције...</translation>
+    </message>
+    <message>
+        <source>&amp;Encrypt Wallet…</source>
+        <translation type="unfinished">&amp;Енкриптуј новчаник</translation>
     </message>
     <message>
         <source>Encrypt the private keys that belong to your wallet</source>
-        <translation>Enkriptuj privatne ključeve novčanika</translation>
+        <translation type="unfinished">Enkriptuj privatne ključeve novčanika</translation>
+    </message>
+    <message>
+        <source>&amp;Backup Wallet…</source>
+        <translation type="unfinished">&amp;Резервна копија новчаника</translation>
+    </message>
+    <message>
+        <source>&amp;Change Passphrase…</source>
+        <translation type="unfinished">&amp;Измени приступну фразу</translation>
+    </message>
+    <message>
+        <source>Sign &amp;message…</source>
+        <translation type="unfinished">Потпиши &amp;поруку</translation>
     </message>
     <message>
         <source>Sign messages with your Particl addresses to prove you own them</source>
-        <translation>Potpišite poruke sa svojim Particl adresama da biste dokazali njihovo vlasništvo</translation>
+        <translation type="unfinished">Potpišite poruke sa svojim Particl adresama da biste dokazali njihovo vlasništvo</translation>
+    </message>
+    <message>
+        <source>&amp;Verify message…</source>
+        <translation type="unfinished">&amp;Верификуј поруку</translation>
     </message>
     <message>
         <source>Verify messages to ensure they were signed with specified Particl addresses</source>
-        <translation>Proverite poruke da biste utvrdili sa kojim Particl adresama su potpisane</translation>
+        <translation type="unfinished">Proverite poruke da biste utvrdili sa kojim Particl adresama su potpisane</translation>
+    </message>
+    <message>
+        <source>&amp;Load PSBT from file…</source>
+        <translation type="unfinished">&amp;Учитава ”PSBT” из датотеке…</translation>
+    </message>
+    <message>
+        <source>Open &amp;URI…</source>
+        <translation type="unfinished">Отвори &amp;URI</translation>
+    </message>
+    <message>
+        <source>Close Wallet…</source>
+        <translation type="unfinished">Затвори новчаник...</translation>
+    </message>
+    <message>
+        <source>Create Wallet…</source>
+        <translation type="unfinished">Направи новчаник...</translation>
+    </message>
+    <message>
+        <source>Close All Wallets…</source>
+        <translation type="unfinished">Затвори све новчанике...</translation>
     </message>
     <message>
         <source>&amp;File</source>
-        <translation>&amp;Fajl</translation>
+        <translation type="unfinished">&amp;Fajl</translation>
     </message>
     <message>
         <source>&amp;Settings</source>
-        <translation>&amp;Podešavanja</translation>
+        <translation type="unfinished">&amp;Podešavanja</translation>
     </message>
     <message>
         <source>&amp;Help</source>
-        <translation>&amp;Pomoć</translation>
+        <translation type="unfinished">&amp;Pomoć</translation>
     </message>
     <message>
         <source>Tabs toolbar</source>
-        <translation>Alatke za tabove</translation>
+        <translation type="unfinished">Alatke za tabove</translation>
+    </message>
+    <message>
+        <source>Synchronizing with network…</source>
+        <translation type="unfinished">Синхронизација са мрежом...</translation>
+    </message>
+    <message>
+        <source>Indexing blocks on disk…</source>
+        <translation type="unfinished">Индексирање блокова на диску…</translation>
+    </message>
+    <message>
+        <source>Processing blocks on disk…</source>
+        <translation type="unfinished">Процесуирање блокова на диску</translation>
+    </message>
+    <message>
+        <source>Connecting to peers…</source>
+        <translation type="unfinished">Повезивање са клијентима...</translation>
     </message>
     <message>
         <source>Request payments (generates QR codes and particl: URIs)</source>
-        <translation>Zatražite plaćanje (generiše QR kodove i particl: URI-e)</translation>
+        <translation type="unfinished">Zatražite plaćanje (generiše QR kodove i particl: URI-e)</translation>
+    </message>
+    <message>
+        <source>Show the list of used sending addresses and labels</source>
+        <translation type="unfinished">Прегледајте листу коришћених адреса и етикета за слање уплата</translation>
+    </message>
+    <message>
+        <source>Show the list of used receiving addresses and labels</source>
+        <translation type="unfinished">Прегледајте листу коришћених адреса и етикета за пријем уплата</translation>
+    </message>
+    <message>
+        <source>&amp;Command-line options</source>
+        <translation type="unfinished">&amp;Опције командне линије</translation>
+    </message>
+    <message numerus="yes">
+        <source>Processed %n block(s) of transaction history.</source>
+        <translation type="unfinished">
+            <numerusform />
+            <numerusform />
+            <numerusform />
+        </translation>
+    </message>
+    <message>
+        <source>%1 behind</source>
+        <translation type="unfinished">%1 уназад</translation>
+    </message>
+    <message>
+        <source>Catching up…</source>
+        <translation type="unfinished">Ажурирање у току...</translation>
+    </message>
+    <message>
+        <source>Last received block was generated %1 ago.</source>
+        <translation type="unfinished">Последњи примљени блок је направљен пре %1.</translation>
+    </message>
+    <message>
+        <source>Transactions after this will not yet be visible.</source>
+        <translation type="unfinished">Трансакције након овога још неће бити видљиве.</translation>
     </message>
     <message>
         <source>Error</source>
-        <translation>Greska</translation>
+        <translation type="unfinished">Greska</translation>
     </message>
     <message>
         <source>Warning</source>
-        <translation>Upozorenje</translation>
+        <translation type="unfinished">Upozorenje</translation>
     </message>
     <message>
         <source>Information</source>
-        <translation>Informacije</translation>
+        <translation type="unfinished">Informacije</translation>
+    </message>
+    <message>
+        <source>Up to date</source>
+        <translation type="unfinished">Ажурирано</translation>
+    </message>
+    <message>
+        <source>Load Partially Signed Particl Transaction</source>
+        <translation type="unfinished">Учитај делимично потписану Particl трансакцију</translation>
+    </message>
+    <message>
+        <source>Load Partially Signed Particl Transaction from clipboard</source>
+        <translation type="unfinished">Учитај делимично потписану Particl трансакцију из clipboard-a</translation>
+    </message>
+    <message>
+        <source>Node window</source>
+        <translation type="unfinished">Ноде прозор</translation>
+    </message>
+    <message>
+        <source>Open node debugging and diagnostic console</source>
+        <translation type="unfinished">Отвори конзолу за ноде дебуг и дијагностику</translation>
+    </message>
+    <message>
+        <source>&amp;Sending addresses</source>
+        <translation type="unfinished">&amp;Адресе за слање</translation>
+    </message>
+    <message>
+        <source>&amp;Receiving addresses</source>
+        <translation type="unfinished">&amp;Адресе за примање</translation>
+    </message>
+    <message>
+        <source>Open a particl: URI</source>
+        <translation type="unfinished">Отвори биткоин: URI</translation>
     </message>
     <message>
         <source>Open Wallet</source>
-        <translation>Otvori novčanik</translation>
+        <translation type="unfinished">Otvori novčanik</translation>
+    </message>
+    <message>
+        <source>Open a wallet</source>
+        <translation type="unfinished">Отвори новчаник</translation>
+    </message>
+    <message>
+        <source>Close wallet</source>
+        <translation type="unfinished">Затвори новчаник</translation>
+    </message>
+    <message>
+        <source>Close all wallets</source>
+        <translation type="unfinished">Затвори све новчанике</translation>
+    </message>
+    <message>
+        <source>Show the %1 help message to get a list with possible Particl command-line options</source>
+        <translation type="unfinished">Прикажи  поруку помоћи %1 за листу са могућим опцијама Биткоин командне линије</translation>
+    </message>
+    <message>
+        <source>&amp;Mask values</source>
+        <translation type="unfinished">&amp;Маскирај вредности</translation>
+    </message>
+    <message>
+        <source>Mask the values in the Overview tab</source>
+        <translation type="unfinished">Филтрирај вредности у картици за преглед</translation>
+    </message>
+    <message>
+        <source>default wallet</source>
+        <translation type="unfinished">подразумевани новчаник</translation>
+    </message>
+    <message>
+        <source>No wallets available</source>
+        <translation type="unfinished">Нема доступних новчаника</translation>
+    </message>
+    <message>
+        <source>Wallet Name</source>
+        <extracomment>Label of the input field where the name of the wallet is entered.</extracomment>
+        <translation type="unfinished">Име Новчаника</translation>
+    </message>
+    <message>
+        <source>Zoom</source>
+        <translation type="unfinished">Увећај</translation>
+    </message>
+    <message>
+        <source>Main Window</source>
+        <translation type="unfinished">Главни прозор</translation>
     </message>
     <message>
         <source>%1 client</source>
-        <translation>%1 klijent</translation>
+        <translation type="unfinished">%1 klijent</translation>
+    </message>
+    <message>
+        <source>&amp;Hide</source>
+        <translation type="unfinished">&amp;Sakrij</translation>
+    </message>
+    <message>
+        <source>S&amp;how</source>
+        <translation type="unfinished">&amp;Прикажи</translation>
+    </message>
+    <message numerus="yes">
+        <source>%n active connection(s) to Particl network.</source>
+        <extracomment>A substring of the tooltip.</extracomment>
+        <translation type="unfinished">
+            <numerusform>%n активних конекција са Биткоин мрежом</numerusform>
+            <numerusform>%n активних конекција са Биткоин мрежом</numerusform>
+            <numerusform>%n активних конекција са Биткоин мрежом</numerusform>
+        </translation>
+    </message>
+    <message>
+        <source>Click for more actions.</source>
+        <extracomment>A substring of the tooltip. "More actions" are available via the context menu.</extracomment>
+        <translation type="unfinished">Клик за више акција</translation>
+    </message>
+    <message>
+        <source>Show Peers tab</source>
+        <extracomment>A context menu item. The "Peers tab" is an element of the "Node window".</extracomment>
+        <translation type="unfinished">Прикажи картицу са ”Клијентима”</translation>
+    </message>
+    <message>
+        <source>Disable network activity</source>
+        <extracomment>A context menu item.</extracomment>
+        <translation type="unfinished">Онемогући мрежне активности</translation>
+    </message>
+    <message>
+        <source>Enable network activity</source>
+        <extracomment>A context menu item. The network activity was disabled previously.</extracomment>
+        <translation type="unfinished">Омогући мрежне активности</translation>
+    </message>
+    <message>
+        <source>Error: %1</source>
+        <translation type="unfinished">Greška: %1</translation>
+    </message>
+    <message>
+        <source>Warning: %1</source>
+        <translation type="unfinished">Упозорење: %1</translation>
     </message>
     <message>
         <source>Date: %1
 </source>
-        <translation>Datum: %1
+        <translation type="unfinished">Datum: %1
 </translation>
     </message>
     <message>
-        <source>Amount: %1
-</source>
-        <translation>Iznos: %1
-</translation>
-    </message>
-    <message>
-        <source>Type: %1
-</source>
-        <translation>Tip: %1
-</translation>
-    </message>
-    <message>
-        <source>Label: %1
-</source>
-        <translation>Oznaka: %1
-</translation>
-    </message>
-    <message>
-        <source>Address: %1
-</source>
-        <translation>Adresa: %1
-</translation>
-    </message>
-    </context>
-<context>
-    <name>CoinControlDialog</name>
-    <message>
-        <source>Quantity:</source>
-        <translation>Količina:</translation>
-    </message>
-    <message>
-        <source>Amount:</source>
-        <translation>Iznos:</translation>
-    </message>
-    <message>
-        <source>Fee:</source>
-        <translation>Naknada:</translation>
-    </message>
-    <message>
-        <source>After Fee:</source>
-        <translation>Nakon Naknade:</translation>
-    </message>
-    <message>
-        <source>Amount</source>
-        <translation>Kolicina</translation>
-    </message>
-    <message>
-        <source>Date</source>
-        <translation>Datum</translation>
-    </message>
-    <message>
-        <source>(no label)</source>
-        <translation>(bez oznake)</translation>
-    </message>
-    </context>
-<context>
-    <name>CreateWalletActivity</name>
-    </context>
-<context>
-    <name>CreateWalletDialog</name>
-    <message>
-        <source>Disable private keys for this wallet. Wallets with private keys disabled will have no private keys and cannot have an HD seed or imported private keys. This is ideal for watch-only wallets.</source>
-        <translation>Onemogućite privatne ključeve za ovaj novčanik. Novčanici sa isključenim privatnim ključevima neće imati privatne ključeve i ne mogu imati HD seme ili uvezene privatne ključeve. Ovo je idealno za novčanike samo za gledanje.</translation>
-    </message>
-    </context>
-<context>
-    <name>EditAddressDialog</name>
-    <message>
-        <source>Edit Address</source>
-        <translation>Izmeni Adresu</translation>
-    </message>
-    <message>
-        <source>&amp;Label</source>
-        <translation>&amp;Oznaka</translation>
-    </message>
-    <message>
-        <source>&amp;Address</source>
-        <translation>&amp;Adresa</translation>
-    </message>
-    </context>
-<context>
-    <name>FreespaceChecker</name>
-    </context>
-<context>
-    <name>HelpMessageDialog</name>
-    </context>
-<context>
-    <name>Intro</name>
-    <message>
-        <source>Particl</source>
-        <translation>Particl</translation>
-    </message>
-    <message>
-        <source>Error</source>
-        <translation>Greska</translation>
-    </message>
-    </context>
-<context>
-    <name>ModalOverlay</name>
-    </context>
-<context>
-    <name>OpenURIDialog</name>
-    </context>
-<context>
-    <name>OpenWalletActivity</name>
-    </context>
-<context>
-    <name>OptionsDialog</name>
-    <message>
-        <source>Error</source>
-        <translation>Greska</translation>
-    </message>
-    </context>
-<context>
-    <name>OverviewPage</name>
-    </context>
-<context>
-    <name>PSBTOperationsDialog</name>
-    </context>
-<context>
-    <name>PaymentServer</name>
-    </context>
-<context>
-    <name>PeerTableModel</name>
-    </context>
-<context>
-    <name>QObject</name>
-    <message>
-        <source>Amount</source>
-        <translation>Kolicina</translation>
-    </message>
-    <message>
-        <source>unknown</source>
-        <translation>nepoznato</translation>
-    </message>
-</context>
-<context>
-    <name>QRImageWidget</name>
-    </context>
-<context>
-    <name>RPCConsole</name>
-    </context>
-<context>
-    <name>ReceiveCoinsDialog</name>
-    </context>
-<context>
-    <name>ReceiveRequestDialog</name>
-    <message>
-        <source>Amount:</source>
-        <translation>Iznos:</translation>
-    </message>
-    <message>
-        <source>Wallet:</source>
-        <translation>Novčanik:</translation>
-    </message>
-    </context>
-<context>
-    <name>RecentRequestsTableModel</name>
-    <message>
-        <source>Date</source>
-        <translation>Datum</translation>
-    </message>
-    <message>
-        <source>Label</source>
-        <translation>Oznaka</translation>
-    </message>
-    <message>
-        <source>Message</source>
-        <translation>Poruka</translation>
-    </message>
-    <message>
-        <source>(no label)</source>
-        <translation>(bez oznake)</translation>
-    </message>
-    </context>
-<context>
-    <name>SendCoinsDialog</name>
-    <message>
-        <source>Quantity:</source>
-        <translation>Količina:</translation>
-    </message>
-    <message>
-        <source>Amount:</source>
-        <translation>Iznos:</translation>
-    </message>
-    <message>
-        <source>Fee:</source>
-        <translation>Naknada:</translation>
-    </message>
-    <message>
-        <source>After Fee:</source>
-        <translation>Nakon Naknade:</translation>
-    </message>
-    <message>
-        <source>Transaction fee</source>
-        <translation>Taksa transakcije</translation>
-    </message>
-    <message>
-        <source>(no label)</source>
-        <translation>(bez oznake)</translation>
-    </message>
-</context>
-<context>
-    <name>SendCoinsEntry</name>
-    </context>
-<context>
-    <name>ShutdownWindow</name>
-    </context>
-<context>
-    <name>SignVerifyMessageDialog</name>
-    </context>
-<context>
-    <name>TrafficGraphWidget</name>
-    </context>
-<context>
-    <name>TransactionDesc</name>
-    <message>
-        <source>%1/unconfirmed</source>
-        <translation>%1/nepotvrdjeno</translation>
-    </message>
-    <message>
-        <source>%1 confirmations</source>
-        <translation>%1 potvrdjeno/ih</translation>
-    </message>
-    <message>
-        <source>Status</source>
-        <translation>Stanje/Status</translation>
-    </message>
-    <message>
-        <source>Date</source>
-        <translation>Datum</translation>
-    </message>
-    <message>
-        <source>Source</source>
-        <translation>Izvor</translation>
-    </message>
-    <message>
-        <source>Generated</source>
-        <translation>Generisano</translation>
-    </message>
-    <message>
-        <source>From</source>
-        <translation>Od</translation>
-    </message>
-    <message>
-        <source>unknown</source>
-        <translation>nepoznato</translation>
-    </message>
-    <message>
-        <source>To</source>
-        <translation>Kome</translation>
-    </message>
-    <message>
-        <source>own address</source>
-        <translation>sopstvena adresa</translation>
-    </message>
-    <message>
-        <source>watch-only</source>
-        <translation>samo za gledanje</translation>
-    </message>
-    <message>
-        <source>label</source>
-        <translation>etiketa</translation>
-    </message>
-    <message>
-        <source>Credit</source>
-        <translation>Kredit</translation>
-    </message>
-    <message>
-        <source>not accepted</source>
-        <translation>nije prihvaceno</translation>
-    </message>
-    <message>
-        <source>Debit</source>
-        <translation>Zaduzenje</translation>
-    </message>
-    <message>
-        <source>Total debit</source>
-        <translation>Ukupno zaduzenje</translation>
-    </message>
-    <message>
-        <source>Total credit</source>
-        <translation>Totalni kredit</translation>
-    </message>
-    <message>
-        <source>Transaction fee</source>
-        <translation>Taksa transakcije</translation>
-    </message>
-    <message>
-        <source>Net amount</source>
-        <translation>Neto iznos</translation>
-    </message>
-    <message>
-        <source>Message</source>
-        <translation>Poruka</translation>
-    </message>
-    <message>
-        <source>Comment</source>
-        <translation>Komentar</translation>
-    </message>
-    <message>
-        <source>Transaction ID</source>
-        <translation>ID Transakcije</translation>
-    </message>
-    <message>
-        <source>Merchant</source>
-        <translation>Trgovac</translation>
-    </message>
-    <message>
-        <source>Debug information</source>
-        <translation>Informacije debugovanja</translation>
-    </message>
-    <message>
-        <source>Transaction</source>
-        <translation>Transakcije</translation>
-    </message>
-    <message>
-        <source>Inputs</source>
-        <translation>Unosi</translation>
-    </message>
-    <message>
-        <source>Amount</source>
-        <translation>Kolicina</translation>
-    </message>
-    <message>
-        <source>true</source>
-        <translation>tacno</translation>
-    </message>
-    <message>
-        <source>false</source>
-        <translation>netacno</translation>
-    </message>
-</context>
-<context>
-    <name>TransactionDescDialog</name>
-    </context>
-<context>
-    <name>TransactionTableModel</name>
-    <message>
-        <source>Date</source>
-        <translation>Datum</translation>
-    </message>
-    <message>
-        <source>Type</source>
-        <translation>Tip</translation>
-    </message>
-    <message>
-        <source>Label</source>
-        <translation>Oznaka</translation>
-    </message>
-    <message>
-        <source>Received with</source>
-        <translation>Primljeno uz</translation>
-    </message>
-    <message>
-        <source>Received from</source>
-        <translation>Primljeno od</translation>
-    </message>
-    <message>
-        <source>Sent to</source>
-        <translation>Poslat</translation>
-    </message>
-    <message>
-<<<<<<< HEAD
-        <source>Payment to yourself</source>
-        <translation>Placanje samom sebi</translation>
-=======
         <source>Amount: %1
 </source>
         <translation type="unfinished">Iznos: %1
@@ -1183,7 +1126,7 @@
         <translation type="unfinished">Измени адресу за слање</translation>
     </message>
     <message>
-        <source>The entered address "%1" is not a valid Bitcoin address.</source>
+        <source>The entered address "%1" is not a valid Particl address.</source>
         <translation type="unfinished">Унета адреса "%1" није важећа Биткоин адреса.</translation>
     </message>
     <message>
@@ -1270,7 +1213,7 @@
         </translation>
     </message>
     <message>
-        <source>%1 will download and store a copy of the Bitcoin block chain.</source>
+        <source>%1 will download and store a copy of the Particl block chain.</source>
         <translation type="unfinished">%1 биће преузеће и складиштити копију Биткоин ланца блокова.</translation>
     </message>
     <message>
@@ -1359,11 +1302,11 @@
         <translation type="unfinished">Форма</translation>
     </message>
     <message>
-        <source>Recent transactions may not yet be visible, and therefore your wallet's balance might be incorrect. This information will be correct once your wallet has finished synchronizing with the bitcoin network, as detailed below.</source>
+        <source>Recent transactions may not yet be visible, and therefore your wallet's balance might be incorrect. This information will be correct once your wallet has finished synchronizing with the particl network, as detailed below.</source>
         <translation type="unfinished">Недавне трансакције можда не буду видљиве, зато салдо твог новчаника може бити нетачан. Ова информација биће тачна када новчаник заврши са синхронизацијом биткоин мреже, приказаном испод.</translation>
     </message>
     <message>
-        <source>Attempting to spend bitcoins that are affected by not-yet-displayed transactions will not be accepted by the network.</source>
+        <source>Attempting to spend particl that are affected by not-yet-displayed transactions will not be accepted by the network.</source>
         <translation type="unfinished">Покушај трошења биткоина на које утичу још увек неприказане трансакције мрежа неће прихватити.</translation>
     </message>
     <message>
@@ -1414,7 +1357,7 @@
 <context>
     <name>OpenURIDialog</name>
     <message>
-        <source>Open bitcoin URI</source>
+        <source>Open particl URI</source>
         <translation type="unfinished">Отвори биткоин URI</translation>
     </message>
     <message>
@@ -1531,7 +1474,7 @@
         <translation type="unfinished">&amp;Путања скрипте спољног потписника</translation>
     </message>
     <message>
-        <source>Automatically open the Bitcoin client port on the router. This only works when your router supports UPnP and it is enabled.</source>
+        <source>Automatically open the Particl client port on the router. This only works when your router supports UPnP and it is enabled.</source>
         <translation type="unfinished">Аутоматски отвори Биткоин клијент порт на рутеру. Ова опција ради само уколико твој рутер подржава и има омогућен UPnP.</translation>
     </message>
     <message>
@@ -1539,7 +1482,7 @@
         <translation type="unfinished">Мапирај порт користећи &amp;UPnP</translation>
     </message>
     <message>
-        <source>Automatically open the Bitcoin client port on the router. This only works when your router supports NAT-PMP and it is enabled. The external port could be random.</source>
+        <source>Automatically open the Particl client port on the router. This only works when your router supports NAT-PMP and it is enabled. The external port could be random.</source>
         <translation type="unfinished">Аутоматски отворите порт за Битцоин клијент на рутеру. Ово функционише само када ваш рутер подржава НАТ-ПМП и када је омогућен. Спољни порт би могао бити насумичан.</translation>
     </message>
     <message>
@@ -1555,7 +1498,7 @@
         <translation type="unfinished">Дозволи долазеће конекције.</translation>
     </message>
     <message>
-        <source>Connect to the Bitcoin network through a SOCKS5 proxy.</source>
+        <source>Connect to the Particl network through a SOCKS5 proxy.</source>
         <translation type="unfinished">Конектуј се на Биткоин мрежу кроз SOCKS5 проксијем.</translation>
     </message>
     <message>
@@ -1627,7 +1570,7 @@
         <translation type="unfinished">Да ли да се прикажу опције контроле новчића или не.</translation>
     </message>
     <message>
-        <source>Connect to the Bitcoin network through a separate SOCKS5 proxy for Tor onion services.</source>
+        <source>Connect to the Particl network through a separate SOCKS5 proxy for Tor onion services.</source>
         <translation type="unfinished">Повежите се на Битцоин мрежу преко засебног СОЦКС5 проксија за Тор онион услуге.</translation>
     </message>
     <message>
@@ -1724,7 +1667,7 @@
         <translation type="unfinished">Форма</translation>
     </message>
     <message>
-        <source>The displayed information may be out of date. Your wallet automatically synchronizes with the Bitcoin network after a connection is established, but this process has not completed yet.</source>
+        <source>The displayed information may be out of date. Your wallet automatically synchronizes with the Particl network after a connection is established, but this process has not completed yet.</source>
         <translation type="unfinished">Приказана информација може бити застарела. Ваш новчаник се аутоматски синхронизује са Биткоин мрежом након успостављања конекције, али овај процес је још увек у току.</translation>
     </message>
     <message>
@@ -1927,7 +1870,7 @@
         <translation type="unfinished">Грешка у захтеву за плаћање</translation>
     </message>
     <message>
-        <source>Cannot start bitcoin: click-to-pay handler</source>
+        <source>Cannot start particl: click-to-pay handler</source>
         <translation type="unfinished">Не могу покренути биткоин: "кликни-да-платиш" механизам</translation>
     </message>
     <message>
@@ -1935,8 +1878,8 @@
         <translation type="unfinished">URI руковање</translation>
     </message>
     <message>
-        <source>'bitcoin://' is not a valid URI. Use 'bitcoin:' instead.</source>
-        <translation type="unfinished">'bitcoin://' није важећи URI. Уместо тога користити  'bitcoin:'.</translation>
+        <source>'particl://' is not a valid URI. Use 'particl:' instead.</source>
+        <translation type="unfinished">'particl://' није важећи URI. Уместо тога користити  'particl:'.</translation>
     </message>
     <message>
         <source>Cannot process payment request because BIP70 is not supported.
@@ -1947,7 +1890,7 @@
 Ако добијете ову грешку, требало би да затражите од трговца да достави УРИ компатибилан са БИП21.</translation>
     </message>
     <message>
-        <source>URI cannot be parsed! This can be caused by an invalid Bitcoin address or malformed URI parameters.</source>
+        <source>URI cannot be parsed! This can be caused by an invalid Particl address or malformed URI parameters.</source>
         <translation type="unfinished">URI се не може рашчланити! Ово може бити проузроковано неважећом Биткоин адресом или погрешно форматираним URI параметрима.</translation>
     </message>
     <message>
@@ -2453,7 +2396,7 @@
         <translation type="unfinished">Poruka:</translation>
     </message>
     <message>
-        <source>An optional message to attach to the payment request, which will be displayed when the request is opened. Note: The message will not be sent with the payment over the Bitcoin network.</source>
+        <source>An optional message to attach to the payment request, which will be displayed when the request is opened. Note: The message will not be sent with the payment over the Particl network.</source>
         <translation type="unfinished">Опциона порука коју можеш прикачити уз захтев за плаћање, која ће бити приказана када захтев буде отворен. Напомена: Порука неће бити послата са уплатом на Биткоин мрежи.</translation>
     </message>
     <message>
@@ -2734,7 +2677,7 @@
 Напомена: С обзиром да се провизија рачуна на основу броја бајтова, провизија за "100 сатошија по kB" за величину трансакције од 500 бајтова (пола од 1 kB) ће аутоматски износити само 50 сатошија.</translation>
     </message>
     <message>
-        <source>When there is less transaction volume than space in the blocks, miners as well as relaying nodes may enforce a minimum fee. Paying only this minimum fee is just fine, but be aware that this can result in a never confirming transaction once there is more demand for bitcoin transactions than the network can process.</source>
+        <source>When there is less transaction volume than space in the blocks, miners as well as relaying nodes may enforce a minimum fee. Paying only this minimum fee is just fine, but be aware that this can result in a never confirming transaction once there is more demand for particl transactions than the network can process.</source>
         <translation type="unfinished">Када је мањи обим трансакција од простора у блоку, рудари, као и повезани нодови могу применити минималну провизију. Плаћање само минималне накнаде - провизије је добро, али треба бити свестан да ово може резултовати трансакцијом која неће никада бити потврђена, у случају када је број захтева за биткоин трансакцијама већи од могућности мреже да обради.</translation>
     </message>
     <message>
@@ -2820,7 +2763,7 @@
         <translation type="unfinished">Креирај непотписано</translation>
     </message>
     <message>
-        <source>Creates a Partially Signed Bitcoin Transaction (PSBT) for use with e.g. an offline %1 wallet, or a PSBT-compatible hardware wallet.</source>
+        <source>Creates a Partially Signed Particl Transaction (PSBT) for use with e.g. an offline %1 wallet, or a PSBT-compatible hardware wallet.</source>
         <translation type="unfinished">Креира делимично потписану Биткоин трансакцију (PSBT) за коришћење са нпр. офлајн %1 новчаником, или PSBT компатибилним хардверским новчаником. </translation>
     </message>
     <message>
@@ -2880,7 +2823,7 @@
         <translation type="unfinished">Можете повећати провизију касније (сигнали Замени-са-Провизијом, BIP-125).</translation>
     </message>
     <message>
-        <source>Please, review your transaction proposal. This will produce a Partially Signed Bitcoin Transaction (PSBT) which you can save or copy and then sign with e.g. an offline %1 wallet, or a PSBT-compatible hardware wallet.</source>
+        <source>Please, review your transaction proposal. This will produce a Partially Signed Particl Transaction (PSBT) which you can save or copy and then sign with e.g. an offline %1 wallet, or a PSBT-compatible hardware wallet.</source>
         <extracomment>Text to inform a user attempting to create a transaction of their current options. At this stage, a user can only create a PSBT. This string is displayed when private keys are disabled and an external signer is not available.</extracomment>
         <translation type="unfinished">Молимо, проверите ваш предлог трансакције. Ово ће произвести делимично потписану Биткоин трансакцију (PSBT) коју можете копирати и онда потписати са нпр. офлајн %1 новчаником, или PSBT компатибилним хардверским новчаником.</translation>
     </message>
@@ -2951,7 +2894,7 @@
         </translation>
     </message>
     <message>
-        <source>Warning: Invalid Bitcoin address</source>
+        <source>Warning: Invalid Particl address</source>
         <translation type="unfinished">Упозорење: Неважећа Биткоин адреса</translation>
     </message>
     <message>
@@ -2990,7 +2933,7 @@
         <translation type="unfinished">Одабери претходно коришћену адресу</translation>
     </message>
     <message>
-        <source>The Bitcoin address to send the payment to</source>
+        <source>The Particl address to send the payment to</source>
         <translation type="unfinished">Биткоин адреса на коју се шаље уплата</translation>
     </message>
     <message>
@@ -3006,7 +2949,7 @@
         <translation type="unfinished">Износ који ће бити послат у одабрану јединицу</translation>
     </message>
     <message>
-        <source>The fee will be deducted from the amount being sent. The recipient will receive less bitcoins than you enter in the amount field. If multiple recipients are selected, the fee is split equally.</source>
+        <source>The fee will be deducted from the amount being sent. The recipient will receive less particl than you enter in the amount field. If multiple recipients are selected, the fee is split equally.</source>
         <translation type="unfinished">Провизија ће бити одузета од износа који је послат. Примаоц ће добити мање биткоина него што је унесено у поље за износ. Уколико је одабрано више примаоца, провизија се дели равномерно.</translation>
     </message>
     <message>
@@ -3026,7 +2969,7 @@
         <translation type="unfinished">Унесите ознаку за ову адресу да бисте је додали на листу коришћених адреса</translation>
     </message>
     <message>
-        <source>A message that was attached to the bitcoin: URI which will be stored with the transaction for your reference. Note: This message will not be sent over the Bitcoin network.</source>
+        <source>A message that was attached to the particl: URI which will be stored with the transaction for your reference. Note: This message will not be sent over the Particl network.</source>
         <translation type="unfinished">Порука која је приложена биткоину: URI која ће бити сачувана уз трансакцију ради референце. Напомена: Ова порука се шаље преко Биткоин мреже.</translation>
     </message>
 </context>
@@ -3048,11 +2991,11 @@
         <translation type="unfinished">Потписи - Потпиши / Потврди поруку</translation>
     </message>
     <message>
-        <source>You can sign messages/agreements with your addresses to prove you can receive bitcoins sent to them. Be careful not to sign anything vague or random, as phishing attacks may try to trick you into signing your identity over to them. Only sign fully-detailed statements you agree to.</source>
+        <source>You can sign messages/agreements with your addresses to prove you can receive particl sent to them. Be careful not to sign anything vague or random, as phishing attacks may try to trick you into signing your identity over to them. Only sign fully-detailed statements you agree to.</source>
         <translation type="unfinished">Можете потписати поруку/споразум са вашом адресом да би сте доказали да можете примити биткоин послат ка њима. Будите опрезни да не потписујете ништа нејасно или случајно, јер се може десити напад крађе идентитета, да потпишете ваш идентитет нападачу. Потпишите само потпуно детаљне изјаве са којима се слажете.</translation>
     </message>
     <message>
-        <source>The Bitcoin address to sign the message with</source>
+        <source>The Particl address to sign the message with</source>
         <translation type="unfinished">Биткоин адреса са којом ћете потписати поруку</translation>
     </message>
     <message>
@@ -3076,7 +3019,7 @@
         <translation type="unfinished">Копирајте тренутни потпис у системску базу за копирање</translation>
     </message>
     <message>
-        <source>Sign the message to prove you own this Bitcoin address</source>
+        <source>Sign the message to prove you own this Particl address</source>
         <translation type="unfinished">Потпишите поруку да докажете да сте власник ове Биткоин адресе</translation>
     </message>
     <message>
@@ -3100,7 +3043,7 @@
         <translation type="unfinished">Унесите адресу примаоца, поруку (осигурајте да тачно копирате прекиде линија, размаке, картице итд) и потпишите испод да потврдите поруку. Будите опрезни да не убаците више у потпис од онога што је у потписаној поруци, да би сте избегли напад посредника. Имајте на уму да потпис само доказује да потписник прима са потписаном адресом, а не може да докаже слање било које трансакције!</translation>
     </message>
     <message>
-        <source>The Bitcoin address the message was signed with</source>
+        <source>The Particl address the message was signed with</source>
         <translation type="unfinished">Биткоин адреса са којом је потписана порука</translation>
     </message>
     <message>
@@ -3112,7 +3055,7 @@
         <translation type="unfinished">Потпис који је дат приликом потписивања поруке</translation>
     </message>
     <message>
-        <source>Verify the message to ensure it was signed with the specified Bitcoin address</source>
+        <source>Verify the message to ensure it was signed with the specified Particl address</source>
         <translation type="unfinished">Потврдите поруку да осигурате да је потписана са одговарајућом Биткоин адресом</translation>
     </message>
     <message>
@@ -3527,71 +3470,79 @@
     <message>
         <source>Copy full transaction &amp;details</source>
         <translation type="unfinished">Копирајте све детаље трансакције</translation>
->>>>>>> 44d8b13c
-    </message>
-    <message>
-        <source>Mined</source>
-        <translation>Iskopano</translation>
-    </message>
-    <message>
-        <source>watch-only</source>
-        <translation>samo za gledanje</translation>
-    </message>
-    <message>
-        <source>(no label)</source>
-        <translation>(bez oznake)</translation>
-    </message>
-    </context>
-<context>
-    <name>TransactionView</name>
-    <message>
-        <source>Received with</source>
-        <translation>Primljeno uz</translation>
-    </message>
-    <message>
-        <source>Sent to</source>
-        <translation>Poslat</translation>
-    </message>
-    <message>
-        <source>Mined</source>
-        <translation>Iskopano</translation>
-    </message>
-    <message>
-        <source>Comma separated file (*.csv)</source>
-        <translation>Zarezom odvojena datoteka (*.csv)</translation>
+    </message>
+    <message>
+        <source>&amp;Show transaction details</source>
+        <translation type="unfinished">&amp;Прикажи детаље транакције</translation>
+    </message>
+    <message>
+        <source>Increase transaction &amp;fee</source>
+        <translation type="unfinished">Повећај провизију трансакције</translation>
+    </message>
+    <message>
+        <source>&amp;Edit address label</source>
+        <translation type="unfinished">&amp;Promeni adresu etikete</translation>
+    </message>
+    <message>
+        <source>Export Transaction History</source>
+        <translation type="unfinished">Извези Детаље Трансакције</translation>
+    </message>
+    <message>
+        <source>Comma separated file</source>
+        <extracomment>Expanded name of the CSV file format. See: https://en.wikipedia.org/wiki/Comma-separated_values.</extracomment>
+        <translation type="unfinished">CSV фајл</translation>
+    </message>
+    <message>
+        <source>Confirmed</source>
+        <translation type="unfinished">Потврђено</translation>
+    </message>
+    <message>
+        <source>Watch-only</source>
+        <translation type="unfinished">Само-гледање</translation>
     </message>
     <message>
         <source>Date</source>
-        <translation>Datum</translation>
+        <translation type="unfinished">Datum</translation>
     </message>
     <message>
         <source>Type</source>
-        <translation>Tip</translation>
+        <translation type="unfinished">Tip</translation>
     </message>
     <message>
         <source>Label</source>
-        <translation>Oznaka</translation>
+        <translation type="unfinished">Oznaka</translation>
     </message>
     <message>
         <source>Address</source>
-        <translation>Adresa</translation>
+        <translation type="unfinished">Adresa</translation>
     </message>
     <message>
         <source>Exporting Failed</source>
-        <translation>Izvoz Neuspeo</translation>
-    </message>
-    </context>
-<context>
-    <name>UnitDisplayStatusBarControl</name>
-    </context>
-<context>
-    <name>WalletController</name>
-    </context>
+        <translation type="unfinished">Izvoz Neuspeo</translation>
+    </message>
+    <message>
+        <source>There was an error trying to save the transaction history to %1.</source>
+        <translation type="unfinished">Десила се грешка приликом покушаја да се сними историја трансакција на %1.</translation>
+    </message>
+    <message>
+        <source>Exporting Successful</source>
+        <translation type="unfinished">Извоз Успешан</translation>
+    </message>
+    <message>
+        <source>The transaction history was successfully saved to %1.</source>
+        <translation type="unfinished">Историја трансакција је успешно снимљена на %1.</translation>
+    </message>
+    <message>
+        <source>Range:</source>
+        <translation type="unfinished">Опсег:</translation>
+    </message>
+    <message>
+        <source>to</source>
+        <translation type="unfinished">до</translation>
+    </message>
+</context>
 <context>
     <name>WalletFrame</name>
-<<<<<<< HEAD
-    </context>
-=======
     <message>
         <source>Create a new wallet</source>
         <translation type="unfinished">Направи нови ночаник</translation>
@@ -3621,30 +3572,100 @@
         <translation type="unfinished">Немогуће декодирати PSBT</translation>
     </message>
 </context>
->>>>>>> 44d8b13c
 <context>
     <name>WalletModel</name>
-    </context>
+    <message>
+        <source>Send Coins</source>
+        <translation type="unfinished">Пошаљи новчиће</translation>
+    </message>
+    <message>
+        <source>Fee bump error</source>
+        <translation type="unfinished">Изненадна грешка у накнади</translation>
+    </message>
+    <message>
+        <source>Increasing transaction fee failed</source>
+        <translation type="unfinished">Повећавање провизије за трансакцију није успело</translation>
+    </message>
+    <message>
+        <source>Do you want to increase the fee?</source>
+        <extracomment>Asks a user if they would like to manually increase the fee of a transaction that has already been created.</extracomment>
+        <translation type="unfinished">Да ли желиш да увећаш накнаду?</translation>
+    </message>
+    <message>
+        <source>Current fee:</source>
+        <translation type="unfinished">Тренутна провизија:</translation>
+    </message>
+    <message>
+        <source>Increase:</source>
+        <translation type="unfinished">Увећај:</translation>
+    </message>
+    <message>
+        <source>New fee:</source>
+        <translation type="unfinished">Нова провизија:</translation>
+    </message>
+    <message>
+        <source>Confirm fee bump</source>
+        <translation type="unfinished">Потврдите ударну провизију</translation>
+    </message>
+    <message>
+        <source>Can't draft transaction.</source>
+        <translation type="unfinished">Није могуће саставити трансакцију.</translation>
+    </message>
+    <message>
+        <source>PSBT copied</source>
+        <translation type="unfinished">PSBT је копиран</translation>
+    </message>
+    <message>
+        <source>Can't sign transaction.</source>
+        <translation type="unfinished">Није могуће потписати трансакцију.</translation>
+    </message>
+    <message>
+        <source>Could not commit transaction</source>
+        <translation type="unfinished">Трансакција није могућа</translation>
+    </message>
+    <message>
+        <source>default wallet</source>
+        <translation type="unfinished">подразумевани новчаник</translation>
+    </message>
+</context>
 <context>
     <name>WalletView</name>
     <message>
         <source>&amp;Export</source>
-        <translation>&amp;Izvoz</translation>
+        <translation type="unfinished">&amp;Izvoz</translation>
     </message>
     <message>
         <source>Export the data in the current tab to a file</source>
-        <translation>Izvoz podataka iz trenutne kartice u datoteku</translation>
-    </message>
-    <message>
-        <source>Error</source>
-        <translation>Greska</translation>
-    </message>
-    </context>
+        <translation type="unfinished">Izvoz podataka iz trenutne kartice u datoteku</translation>
+    </message>
+    <message>
+        <source>Backup Wallet</source>
+        <translation type="unfinished">Резервна копија новчаника</translation>
+    </message>
+    <message>
+        <source>Backup Failed</source>
+        <translation type="unfinished">Резервна копија није успела</translation>
+    </message>
+    <message>
+        <source>There was an error trying to save the wallet data to %1.</source>
+        <translation type="unfinished">Десила се грешка приликом покушаја да се сними датотека новчаника на %1.</translation>
+    </message>
+    <message>
+        <source>Backup Successful</source>
+        <translation type="unfinished">Резервна копија је успела</translation>
+    </message>
+    <message>
+        <source>The wallet data was successfully saved to %1.</source>
+        <translation type="unfinished">Датотека новчаника је успешно снимљена на %1.</translation>
+    </message>
+    <message>
+        <source>Cancel</source>
+        <translation type="unfinished">Откажи</translation>
+    </message>
+</context>
 <context>
     <name>bitcoin-core</name>
     <message>
-<<<<<<< HEAD
-=======
         <source>The %s developers</source>
         <translation type="unfinished">%s девелопери</translation>
     </message>
@@ -3817,25 +3838,176 @@
         <translation type="unfinished">Провера исправности иницијализације није успела. %s се искључује.</translation>
     </message>
     <message>
->>>>>>> 44d8b13c
         <source>Insufficient funds</source>
-        <translation>Nedovoljno sredstava</translation>
-    </message>
-    <message>
-        <source>Loading block index...</source>
-        <translation>Ucitavanje indeksa bloka...</translation>
-    </message>
-    <message>
-        <source>Loading wallet...</source>
-        <translation>Ucitavanje novcanika...</translation>
-    </message>
-    <message>
-        <source>Rescanning...</source>
-        <translation>Ponovno skeniranje...</translation>
-    </message>
-    <message>
-        <source>Done loading</source>
-        <translation>Zavrseno ucitavanje</translation>
+        <translation type="unfinished">Nedovoljno sredstava</translation>
+    </message>
+    <message>
+        <source>Invalid -onion address or hostname: '%s'</source>
+        <translation type="unfinished">Неважећа -onion адреса или име хоста: '%s'</translation>
+    </message>
+    <message>
+        <source>Invalid -proxy address or hostname: '%s'</source>
+        <translation type="unfinished">Неважећа -proxy адреса или име хоста: '%s'</translation>
+    </message>
+    <message>
+        <source>Invalid P2P permission: '%s'</source>
+        <translation type="unfinished">Неважећа P2P дозвола: '%s'</translation>
+    </message>
+    <message>
+        <source>Invalid amount for -%s=&lt;amount&gt;: '%s'</source>
+        <translation type="unfinished">Неважећи износ за %s=&lt;amount&gt;: '%s'</translation>
+    </message>
+    <message>
+        <source>Invalid netmask specified in -whitelist: '%s'</source>
+        <translation type="unfinished">Неважећа мрежна маска наведена у -whitelist: '%s'</translation>
+    </message>
+    <message>
+        <source>Need to specify a port with -whitebind: '%s'</source>
+        <translation type="unfinished">Ви морате одредити порт са -whitebind: '%s'</translation>
+    </message>
+    <message>
+        <source>Not enough file descriptors available.</source>
+        <translation type="unfinished">Нема довољно доступних дескриптора датотеке.</translation>
+    </message>
+    <message>
+        <source>Prune cannot be configured with a negative value.</source>
+        <translation type="unfinished">Скраћење се не може конфигурисати са негативном вредношћу.</translation>
+    </message>
+    <message>
+        <source>Prune mode is incompatible with -txindex.</source>
+        <translation type="unfinished">Мод скраћивања није компатибилан са -txindex.</translation>
+    </message>
+    <message>
+        <source>Reducing -maxconnections from %d to %d, because of system limitations.</source>
+        <translation type="unfinished">Смањивање -maxconnections са %d на %d, због ограничења система.</translation>
+    </message>
+    <message>
+        <source>Section [%s] is not recognized.</source>
+        <translation type="unfinished">Одељак [%s] није препознат.</translation>
+    </message>
+    <message>
+        <source>Signing transaction failed</source>
+        <translation type="unfinished">Потписивање трансакције није успело</translation>
+    </message>
+    <message>
+        <source>Specified -walletdir "%s" does not exist</source>
+        <translation type="unfinished">Наведени -walletdir "%s" не постоји</translation>
+    </message>
+    <message>
+        <source>Specified -walletdir "%s" is a relative path</source>
+        <translation type="unfinished">Наведени -walletdir "%s" је релативна путања</translation>
+    </message>
+    <message>
+        <source>Specified -walletdir "%s" is not a directory</source>
+        <translation type="unfinished">Наведени -walletdir "%s" није директоријум</translation>
+    </message>
+    <message>
+        <source>Specified blocks directory "%s" does not exist.</source>
+        <translation type="unfinished">Наведени директоријум блокова "%s" не постоји.</translation>
+    </message>
+    <message>
+        <source>The source code is available from %s.</source>
+        <translation type="unfinished">Изворни код је доступан из %s.</translation>
+    </message>
+    <message>
+        <source>The transaction amount is too small to pay the fee</source>
+        <translation type="unfinished">Износ трансакције је сувише мали да се плати трансакција</translation>
+    </message>
+    <message>
+        <source>The wallet will avoid paying less than the minimum relay fee.</source>
+        <translation type="unfinished">Новчаник ће избећи плаћање износа мањег него што је минимална повезана провизија.</translation>
+    </message>
+    <message>
+        <source>This is experimental software.</source>
+        <translation type="unfinished">Ово је експерименталн софтвер.</translation>
+    </message>
+    <message>
+        <source>This is the minimum transaction fee you pay on every transaction.</source>
+        <translation type="unfinished">Ово је минимални износ провизије за трансакцију коју ћете платити на свакој трансакцији.</translation>
+    </message>
+    <message>
+        <source>This is the transaction fee you will pay if you send a transaction.</source>
+        <translation type="unfinished">Ово је износ провизије за трансакцију коју ћете платити уколико шаљете трансакцију.</translation>
+    </message>
+    <message>
+        <source>Transaction amount too small</source>
+        <translation type="unfinished">Износ трансакције премали.</translation>
+    </message>
+    <message>
+        <source>Transaction amounts must not be negative</source>
+        <translation type="unfinished">Износ трансакције не може бити негативан</translation>
+    </message>
+    <message>
+        <source>Transaction has too long of a mempool chain</source>
+        <translation type="unfinished">Трансакција има предугачак ланац у удруженој меморији</translation>
+    </message>
+    <message>
+        <source>Transaction must have at least one recipient</source>
+        <translation type="unfinished">Трансакција мора имати бар једног примаоца</translation>
+    </message>
+    <message>
+        <source>Transaction too large</source>
+        <translation type="unfinished">Трансакција превелика.</translation>
+    </message>
+    <message>
+        <source>Unable to bind to %s on this computer (bind returned error %s)</source>
+        <translation type="unfinished">Није могуће повезати %s на овом рачунару (веза враћа грешку %s)</translation>
+    </message>
+    <message>
+        <source>Unable to bind to %s on this computer. %s is probably already running.</source>
+        <translation type="unfinished">Није могуће повезивање са %s на овом рачунару. %s је вероватно већ покренут.</translation>
+    </message>
+    <message>
+        <source>Unable to create the PID file '%s': %s</source>
+        <translation type="unfinished">Стварање PID документа '%s': %s није могуће</translation>
+    </message>
+    <message>
+        <source>Unable to generate initial keys</source>
+        <translation type="unfinished">Генерисање кључева за иницијализацију није могуће</translation>
+    </message>
+    <message>
+        <source>Unable to generate keys</source>
+        <translation type="unfinished">Није могуће генерисати кључеве</translation>
+    </message>
+    <message>
+        <source>Unable to start HTTP server. See debug log for details.</source>
+        <translation type="unfinished">Стартовање HTTP сервера није могуће. Погледати дневник исправљених грешака за детаље.</translation>
+    </message>
+    <message>
+        <source>Unknown -blockfilterindex value %s.</source>
+        <translation type="unfinished">Непозната вредност -blockfilterindex %s.</translation>
+    </message>
+    <message>
+        <source>Unknown address type '%s'</source>
+        <translation type="unfinished">Непознати тип адресе '%s'</translation>
+    </message>
+    <message>
+        <source>Unknown change type '%s'</source>
+        <translation type="unfinished">Непознати тип промене '%s'</translation>
+    </message>
+    <message>
+        <source>Unknown network specified in -onlynet: '%s'</source>
+        <translation type="unfinished">Непозната мрежа је наведена у -onlynet: '%s'</translation>
+    </message>
+    <message>
+        <source>Unsupported logging category %s=%s.</source>
+        <translation type="unfinished">Категорија записа није подржана %s=%s.</translation>
+    </message>
+    <message>
+        <source>User Agent comment (%s) contains unsafe characters.</source>
+        <translation type="unfinished">Коментар агента корисника (%s) садржи небезбедне знакове.</translation>
+    </message>
+    <message>
+        <source>Wallet needed to be rewritten: restart %s to complete</source>
+        <translation type="unfinished">Новчаник треба да буде преписан: поновно покрените %s да завршите</translation>
+    </message>
+    <message>
+        <source>Settings file could not be read</source>
+        <translation type="unfinished">Datoteka sa podešavanjima nije mogla biti iščitana</translation>
+    </message>
+    <message>
+        <source>Settings file could not be written</source>
+        <translation type="unfinished">Фајл са подешавањима се не може записати</translation>
     </message>
 </context>
 </TS>