--- conflicted
+++ resolved
@@ -1,33 +1,48 @@
-<TS language="kk" version="2.1">
+<TS version="2.1" language="kk">
 <context>
     <name>AddressBookPage</name>
     <message>
+        <source>Right-click to edit address or label</source>
+        <translation type="unfinished">Мекенжай немесе белгі өңдеу үшін оң клик</translation>
+    </message>
+    <message>
         <source>Create a new address</source>
-        <translation>Жаңа адрес енгізу</translation>
+        <translation type="unfinished">Жаңа мекенжай құру</translation>
     </message>
     <message>
         <source>&amp;New</source>
-        <translation>Жаңа</translation>
+        <translation type="unfinished">&amp;Жаңа</translation>
     </message>
     <message>
         <source>Copy the currently selected address to the system clipboard</source>
-        <translation>Таңдаған адресті тізімнен жою</translation>
+        <translation type="unfinished">Таңдалған мекенжайды жүйенің айырбастау буферіне көшіру</translation>
+    </message>
+    <message>
+        <source>&amp;Copy</source>
+        <translation type="unfinished">&amp;Көшіру</translation>
     </message>
     <message>
         <source>C&amp;lose</source>
-        <translation>Жабу</translation>
+        <translation type="unfinished">Ж&amp;абу</translation>
+    </message>
+    <message>
+        <source>Delete the currently selected address from the list</source>
+        <translation type="unfinished">Таңдалған мекенжайды тізімнен жою</translation>
+    </message>
+    <message>
+        <source>Enter address or label to search</source>
+        <translation type="unfinished">Іздеу үшін мекенжай немесе белгі енгізіңіз</translation>
+    </message>
+    <message>
+        <source>Export the data in the current tab to a file</source>
+        <translation type="unfinished">Қазіргі қойыншадағы деректерді файлға экспорттау</translation>
     </message>
     <message>
         <source>&amp;Export</source>
-        <translation>Экспорт</translation>
+        <translation type="unfinished">&amp;Экспорттау</translation>
     </message>
     <message>
         <source>&amp;Delete</source>
-<<<<<<< HEAD
-        <translation>Жою</translation>
-    </message>
-    </context>
-=======
         <translation type="unfinished">&amp;Жою</translation>
     </message>
     <message>
@@ -43,8 +58,8 @@
         <translation type="unfinished">Т&amp;аңдау</translation>
     </message>
     <message>
-        <source>These are your Bitcoin addresses for sending payments. Always check the amount and the receiving address before sending coins.</source>
-        <translation type="unfinished">Бұл сіздің төлем жіберетін Bitcoin мекенжайларыңыз. Тиын жібермес бұрын, әрқашан сома мен алушы мекенжайды тексеріңіз.</translation>
+        <source>These are your Particl addresses for sending payments. Always check the amount and the receiving address before sending coins.</source>
+        <translation type="unfinished">Бұл сіздің төлем жіберетін Particl мекенжайларыңыз. Тиын жібермес бұрын, әрқашан сома мен алушы мекенжайды тексеріңіз.</translation>
     </message>
     <message>
         <source>&amp;Copy Address</source>
@@ -77,348 +92,767 @@
         <translation type="unfinished">Экспортталмады</translation>
     </message>
 </context>
->>>>>>> 44d8b13c
 <context>
     <name>AddressTableModel</name>
-    </context>
-<context>
-    <name>AskPassphraseDialog</name>
-    <message>
-        <source>Enter passphrase</source>
-        <translation>Құпия сөзді енгізу</translation>
-    </message>
-    <message>
-        <source>New passphrase</source>
-        <translation>Жаңа құпия сөзі</translation>
-    </message>
-    <message>
-        <source>Repeat new passphrase</source>
-        <translation>Жаңа құпия сөзді қайта енгізу</translation>
-    </message>
-    </context>
-<context>
-    <name>BanTableModel</name>
-    </context>
-<context>
-    <name>BitcoinGUI</name>
-    <message>
-        <source>&amp;Transactions</source>
-        <translation>&amp;Транзакциялар</translation>
-    </message>
-    <message>
-        <source>E&amp;xit</source>
-        <translation>Шығу</translation>
-    </message>
-    <message>
-        <source>&amp;Options...</source>
-        <translation>Параметрлері</translation>
-    </message>
-    <message>
-        <source>&amp;Backup Wallet...</source>
-        <translation>Әмиянды жасыру</translation>
-    </message>
-    <message>
-        <source>&amp;Change Passphrase...</source>
-        <translation>Құпия сөзді өзгерту</translation>
-    </message>
-    <message>
-        <source>&amp;Send</source>
-        <translation>Жіберу</translation>
-    </message>
-    <message>
-        <source>&amp;Receive</source>
-        <translation>Алу</translation>
-    </message>
-    <message>
-        <source>&amp;File</source>
-        <translation>Файл</translation>
-    </message>
-    <message>
-        <source>&amp;Help</source>
-        <translation>Көмек</translation>
-    </message>
-    <message>
-        <source>%1 behind</source>
-        <translation>%1 қалмады</translation>
-    </message>
-    <message>
-        <source>Error</source>
-        <translation>қате</translation>
-    </message>
-    <message>
-        <source>Warning</source>
-        <translation>Ескерту</translation>
-    </message>
-    <message>
-        <source>Information</source>
-        <translation>Информация</translation>
-    </message>
-    <message>
-        <source>Up to date</source>
-        <translation>Жаңартылған</translation>
-    </message>
-    </context>
-<context>
-    <name>CoinControlDialog</name>
-    <message>
-        <source>Amount:</source>
-        <translation>Саны</translation>
-    </message>
-    <message>
-        <source>Fee:</source>
-        <translation>Комиссия</translation>
-    </message>
-    <message>
-<<<<<<< HEAD
-        <source>Dust:</source>
-        <translation>Шаң</translation>
-    </message>
-    <message>
-=======
->>>>>>> 44d8b13c
-        <source>After Fee:</source>
-        <translation>Комиссия алу кейін</translation>
-    </message>
-    <message>
-        <source>Amount</source>
-        <translation>Саны</translation>
-    </message>
-    <message>
-        <source>Date</source>
-        <translation>Күні</translation>
-    </message>
-    <message>
-        <source>Confirmations</source>
-        <translation>Растау саны</translation>
-    </message>
-    <message>
-        <source>Confirmed</source>
-<<<<<<< HEAD
-        <translation>Растық</translation>
-=======
-        <translation type="unfinished">Растық</translation>
+    <message>
+        <source>Label</source>
+        <translation type="unfinished">Белгі</translation>
+    </message>
+    <message>
+        <source>Address</source>
+        <translation type="unfinished">Мекенжай</translation>
     </message>
     <message>
         <source>(no label)</source>
         <translation type="unfinished">(белгі жоқ)</translation>
->>>>>>> 44d8b13c
-    </message>
-    </context>
-<context>
-    <name>CreateWalletActivity</name>
+    </message>
+</context>
+<context>
+    <name>AskPassphraseDialog</name>
+    <message>
+        <source>Passphrase Dialog</source>
+        <translation type="unfinished">Құпиясөйлем диалогі</translation>
+    </message>
+    <message>
+        <source>Enter passphrase</source>
+        <translation type="unfinished">Құпиясөйлем енгізу</translation>
+    </message>
+    <message>
+        <source>New passphrase</source>
+        <translation type="unfinished">Жаңа құпиясөйлем</translation>
+    </message>
+    <message>
+        <source>Repeat new passphrase</source>
+        <translation type="unfinished">Жаңа құпиясөйлемді қайталаңыз</translation>
+    </message>
+    <message>
+        <source>Show passphrase</source>
+        <translation type="unfinished">Құпиясөйлемді көрсету</translation>
+    </message>
+    <message>
+        <source>Encrypt wallet</source>
+        <translation type="unfinished">Әмиянды шифрлау</translation>
+    </message>
+    <message>
+        <source>This operation needs your wallet passphrase to unlock the wallet.</source>
+        <translation type="unfinished">Бұл операцияға әмиянды ашу үшін әмияныңыздың құпиясөйлемі керек.</translation>
+    </message>
+    <message>
+        <source>Unlock wallet</source>
+        <translation type="unfinished">Әмиянды бұғатсыздау</translation>
+    </message>
+    <message>
+        <source>Change passphrase</source>
+        <translation type="unfinished">Құпиясөйлемді өзгерту</translation>
+    </message>
+    <message>
+        <source>Confirm wallet encryption</source>
+        <translation type="unfinished">Әмиян шифрлауды растау</translation>
+    </message>
+    <message>
+        <source>Warning: If you encrypt your wallet and lose your passphrase, you will &lt;b&gt;LOSE ALL OF YOUR PARTICL&lt;/b&gt;!</source>
+        <translation type="unfinished">Ескерту: әмияныңызды шифрлап, құпиясөйлеміңізден айырылып қалсаңыз, &lt;b&gt;БАРЛЫҚ PARTICL-ІҢІЗДЕН ДЕ АЙЫРЫЛАСЫЗ&lt;/b&gt;!</translation>
+    </message>
+    <message>
+        <source>Are you sure you wish to encrypt your wallet?</source>
+        <translation type="unfinished">Әмияныңызды шифрлағыңыз келе ме?</translation>
+    </message>
+    <message>
+        <source>Wallet encrypted</source>
+        <translation type="unfinished">Әмиян шифрланды</translation>
+    </message>
+    <message>
+        <source>Enter the new passphrase for the wallet.&lt;br/&gt;Please use a passphrase of &lt;b&gt;ten or more random characters&lt;/b&gt;, or &lt;b&gt;eight or more words&lt;/b&gt;.</source>
+        <translation type="unfinished">Әмиянның жаңа құпиясөйлемін енгізіңіз.&lt;br/&gt;Құпиясөйлеміңіз &lt;b&gt;10+ кездейсоқ таңбадан&lt;/b&gt; немесе &lt;b&gt;8+ сөзден&lt;/b&gt; тұрсын.</translation>
+    </message>
+    <message>
+        <source>Enter the old passphrase and new passphrase for the wallet.</source>
+        <translation type="unfinished">Әмияныңыздың ескі құпиясөйлемі мен жаңа құпиясөйлемін енгізіңіз.</translation>
+    </message>
+    <message>
+        <source>Remember that encrypting your wallet cannot fully protect your particl from being stolen by malware infecting your computer.</source>
+        <translation type="unfinished">Шифрлау биткоиніңізді компьютер жұқтырған зиянды БЖ-дан толығымен қорғай алмайтынын есіңізде сақтаңыз.</translation>
+    </message>
+    <message>
+        <source>Wallet to be encrypted</source>
+        <translation type="unfinished">Шифланатын әмиян</translation>
+    </message>
+    <message>
+        <source>Your wallet is about to be encrypted. </source>
+        <translation type="unfinished">Әмияныңыз шифрланады.</translation>
+    </message>
+    <message>
+        <source>Your wallet is now encrypted. </source>
+        <translation type="unfinished">Әмияныңыз шифрланды.</translation>
+    </message>
+    <message>
+        <source>IMPORTANT: Any previous backups you have made of your wallet file should be replaced with the newly generated, encrypted wallet file. For security reasons, previous backups of the unencrypted wallet file will become useless as soon as you start using the new, encrypted wallet.</source>
+        <translation type="unfinished">МАҢЫЗДЫ: әмиян файлының бұрынғы резервтік көшірмелерінің бәрі жаңа құрылған шифрлы әмиян файлымен ауыстырылуы керек. Қауіпсіздік мақсатында жаңа шифрланған әмиянды қолданып бастағаныңыздан кейін, бұрынғы шифрланбаған әмиян файлының резервтік көшірмелері жарамсыз болып кетеді.</translation>
+    </message>
+    <message>
+        <source>Wallet encryption failed</source>
+        <translation type="unfinished">Әмиян шифланбады</translation>
+    </message>
+    <message>
+        <source>Wallet encryption failed due to an internal error. Your wallet was not encrypted.</source>
+        <translation type="unfinished">Әмиян ішкі қате кесірінен шифланбады.</translation>
+    </message>
+    <message>
+        <source>The supplied passphrases do not match.</source>
+        <translation type="unfinished">Енгізілген құпиясөйлемдер сай келмейді.</translation>
+    </message>
+    <message>
+        <source>Wallet unlock failed</source>
+        <translation type="unfinished">Әмиян бұғатсызданбады</translation>
+    </message>
+    <message>
+        <source>The passphrase entered for the wallet decryption was incorrect.</source>
+        <translation type="unfinished">Әмиянды шифрсыздау үшін енгізілген құпиясөйлем бұрыс болды.</translation>
+    </message>
+    <message>
+        <source>Wallet passphrase was successfully changed.</source>
+        <translation type="unfinished">Әмиян құпиясөйлемі сәтті өзгертілді.</translation>
+    </message>
+    <message>
+        <source>Warning: The Caps Lock key is on!</source>
+        <translation type="unfinished">Ескерту: Caps Lock пернесі қосулы!</translation>
+    </message>
+</context>
+<context>
+    <name>BanTableModel</name>
+    <message>
+        <source>IP/Netmask</source>
+        <translation type="unfinished">IP/Субжелі бетпердесі</translation>
+    </message>
+    </context>
+<context>
+    <name>BitcoinApplication</name>
+    <message>
+        <source>Internal error</source>
+        <translation type="unfinished">Ішкі қате</translation>
+    </message>
+    </context>
+<context>
+    <name>QObject</name>
+    <message>
+        <source>Error: %1</source>
+        <translation type="unfinished">Қате: %1</translation>
+    </message>
+    <message>
+        <source>%1 didn't yet exit safely…</source>
+        <translation type="unfinished">%1 қауіпсіз түрде шығып бітпеді...</translation>
+    </message>
+    <message>
+        <source>Amount</source>
+        <translation type="unfinished">Сан</translation>
+    </message>
+    <message numerus="yes">
+        <source>%n second(s)</source>
+        <translation type="unfinished">
+            <numerusform />
+            <numerusform />
+        </translation>
+    </message>
+    <message numerus="yes">
+        <source>%n minute(s)</source>
+        <translation type="unfinished">
+            <numerusform />
+            <numerusform />
+        </translation>
+    </message>
+    <message numerus="yes">
+        <source>%n hour(s)</source>
+        <translation type="unfinished">
+            <numerusform />
+            <numerusform />
+        </translation>
+    </message>
+    <message numerus="yes">
+        <source>%n day(s)</source>
+        <translation type="unfinished">
+            <numerusform />
+            <numerusform />
+        </translation>
+    </message>
+    <message numerus="yes">
+        <source>%n week(s)</source>
+        <translation type="unfinished">
+            <numerusform />
+            <numerusform />
+        </translation>
+    </message>
+    <message>
+        <source>%1 and %2</source>
+        <translation type="unfinished">%1 немесе %2</translation>
+    </message>
+    <message numerus="yes">
+        <source>%n year(s)</source>
+        <translation type="unfinished">
+            <numerusform />
+            <numerusform />
+        </translation>
+    </message>
+    </context>
+<context>
+    <name>BitcoinGUI</name>
+    <message>
+        <source>&amp;Overview</source>
+        <translation type="unfinished">&amp;Шолу</translation>
+    </message>
+    <message>
+        <source>Show general overview of wallet</source>
+        <translation type="unfinished">Негізгі әмиян шолуды көрсету</translation>
+    </message>
+    <message>
+        <source>&amp;Transactions</source>
+        <translation type="unfinished">&amp;Транзакциялар</translation>
+    </message>
+    <message>
+        <source>Browse transaction history</source>
+        <translation type="unfinished">Транзакция тарихын шолу</translation>
+    </message>
+    <message>
+        <source>E&amp;xit</source>
+        <translation type="unfinished">Ш&amp;ығу</translation>
+    </message>
+    <message>
+        <source>Quit application</source>
+        <translation type="unfinished">Қосымшадан шығу</translation>
+    </message>
+    <message>
+        <source>&amp;About %1</source>
+        <translation type="unfinished">&amp;%1 туралы</translation>
+    </message>
+    <message>
+        <source>Show information about %1</source>
+        <translation type="unfinished">%1 туралы ақпаратты көрсету</translation>
+    </message>
+    <message>
+        <source>About &amp;Qt</source>
+        <translation type="unfinished">Qt &amp;туралы</translation>
+    </message>
+    <message>
+        <source>Show information about Qt</source>
+        <translation type="unfinished">Qt туралы ақпаратты көрсету</translation>
+    </message>
+    <message>
+        <source>Modify configuration options for %1</source>
+        <translation type="unfinished">%1 конфигурация баптауларын өзгерту</translation>
+    </message>
+    <message>
+        <source>Create a new wallet</source>
+        <translation type="unfinished">Жаңа әмиян құру</translation>
+    </message>
+    <message>
+        <source>Wallet:</source>
+        <translation type="unfinished">Әмиян:</translation>
+    </message>
+    <message>
+        <source>Network activity disabled.</source>
+        <extracomment>A substring of the tooltip.</extracomment>
+        <translation type="unfinished">Желі белсенділігі өшірулі.</translation>
+    </message>
+    <message>
+        <source>Proxy is &lt;b&gt;enabled&lt;/b&gt;: %1</source>
+        <translation type="unfinished">Прокси &lt;b&gt;қосулы&lt;/b&gt;: %1</translation>
+    </message>
+    <message>
+        <source>Send coins to a Particl address</source>
+        <translation type="unfinished">Particl мекенжайына тиын жіберу</translation>
+    </message>
+    <message>
+        <source>Backup wallet to another location</source>
+        <translation type="unfinished">Басқа локацияға әмиянның резервтік көшірмесін жасау</translation>
+    </message>
+    <message>
+        <source>Change the passphrase used for wallet encryption</source>
+        <translation type="unfinished">Әмиян шифрлауға қолданылған құпиясөйлемді өзгерту</translation>
+    </message>
+    <message>
+        <source>&amp;Send</source>
+        <translation type="unfinished">&amp;Жіберу</translation>
+    </message>
+    <message>
+        <source>&amp;Receive</source>
+        <translation type="unfinished">&amp;Қабылдау</translation>
+    </message>
+    <message>
+        <source>&amp;Options…</source>
+        <translation type="unfinished">&amp;Баптау…</translation>
+    </message>
+    <message>
+        <source>&amp;Encrypt Wallet…</source>
+        <translation type="unfinished">&amp;Әмиянды шифрлау…</translation>
+    </message>
+    <message>
+        <source>Encrypt the private keys that belong to your wallet</source>
+        <translation type="unfinished">Әмияныңызға тиесілі жеке кілттерді шифрлау</translation>
+    </message>
+    <message>
+        <source>&amp;Backup Wallet…</source>
+        <translation type="unfinished">&amp;Әмиянның резервтік көшірмесін жасау…</translation>
+    </message>
+    <message>
+        <source>&amp;Change Passphrase…</source>
+        <translation type="unfinished">&amp;Құпиясөйлемді өзгерту…</translation>
+    </message>
+    <message>
+        <source>Sign &amp;message…</source>
+        <translation type="unfinished">Хатқа &amp;қол қою…</translation>
+    </message>
+    <message>
+        <source>Sign messages with your Particl addresses to prove you own them</source>
+        <translation type="unfinished">Хатқа Particl мекенжайларын қосып, олар сізге тиесілі екенін дәлелдеу</translation>
+    </message>
+    <message>
+        <source>&amp;Verify message…</source>
+        <translation type="unfinished">&amp;Хат тексеру…</translation>
+    </message>
+    <message>
+        <source>Verify messages to ensure they were signed with specified Particl addresses</source>
+        <translation type="unfinished">Хат тексеріп, берілген Particl мекенжайлары қосылғанына көз жеткізу</translation>
+    </message>
+    <message>
+        <source>&amp;Load PSBT from file…</source>
+        <translation type="unfinished">&amp;Файлдан PSBT жүктеу…</translation>
+    </message>
+    <message>
+        <source>Open &amp;URI…</source>
+        <translation type="unfinished">URI &amp;ашу…</translation>
+    </message>
+    <message>
+        <source>Close Wallet…</source>
+        <translation type="unfinished">Әмиянды жабу…</translation>
+    </message>
+    <message>
+        <source>Create Wallet…</source>
+        <translation type="unfinished">Әмиян құру…</translation>
+    </message>
+    <message>
+        <source>Close All Wallets…</source>
+        <translation type="unfinished">Барлық әмиянды жабу…</translation>
+    </message>
+    <message>
+        <source>&amp;File</source>
+        <translation type="unfinished">Файл</translation>
+    </message>
+    <message>
+        <source>&amp;Settings</source>
+        <translation type="unfinished">&amp;Баптау</translation>
+    </message>
+    <message>
+        <source>&amp;Help</source>
+        <translation type="unfinished">Көмек</translation>
+    </message>
+    <message>
+        <source>Tabs toolbar</source>
+        <translation type="unfinished">Қойынша құралдар тақтасы</translation>
+    </message>
+    <message>
+        <source>Syncing Headers (%1%)…</source>
+        <translation type="unfinished">Тақырыптар синхрондалуда (%1%)…</translation>
+    </message>
+    <message>
+        <source>Synchronizing with network…</source>
+        <translation type="unfinished">Желімен синхрондасуда…</translation>
+    </message>
+    <message>
+        <source>Indexing blocks on disk…</source>
+        <translation type="unfinished">Дискідегі блоктар инедекстелуде...</translation>
+    </message>
+    <message>
+        <source>Request payments (generates QR codes and particl: URIs)</source>
+        <translation type="unfinished">Төлем талап ету (QR кодтары мен биткоин құрады: URI)</translation>
+    </message>
+    <message>
+        <source>Show the list of used sending addresses and labels</source>
+        <translation type="unfinished">Қолданылған жіберу мекенжайлары мен белгілер тізімін көрсету</translation>
+    </message>
+    <message>
+        <source>Show the list of used receiving addresses and labels</source>
+        <translation type="unfinished">Қолданылған қабылдау мекенжайлары мен белгілер тізімін көрсету</translation>
+    </message>
+    <message numerus="yes">
+        <source>Processed %n block(s) of transaction history.</source>
+        <translation type="unfinished">
+            <numerusform />
+            <numerusform />
+        </translation>
+    </message>
+    <message>
+        <source>%1 behind</source>
+        <translation type="unfinished">%1 артта</translation>
+    </message>
+    <message>
+        <source>Catching up…</source>
+        <translation type="unfinished">Синхрондауда...</translation>
+    </message>
+    <message>
+        <source>Error</source>
+        <translation type="unfinished">Қате</translation>
+    </message>
+    <message>
+        <source>Warning</source>
+        <translation type="unfinished">Ескерту</translation>
+    </message>
+    <message>
+        <source>Information</source>
+        <translation type="unfinished">Ақпарат</translation>
+    </message>
+    <message>
+        <source>Up to date</source>
+        <translation type="unfinished">Жаңартылған</translation>
+    </message>
+    <message>
+        <source>Open a wallet</source>
+        <translation type="unfinished">Әмиян ашу</translation>
+    </message>
+    <message>
+        <source>Close wallet</source>
+        <translation type="unfinished">Әмиянды жабу</translation>
+    </message>
+    <message>
+        <source>Close all wallets</source>
+        <translation type="unfinished">Барлық әмиянды жабу</translation>
+    </message>
+    <message>
+        <source>&amp;Window</source>
+        <translation type="unfinished">&amp;Терезе</translation>
+    </message>
+    <message numerus="yes">
+        <source>%n active connection(s) to Particl network.</source>
+        <extracomment>A substring of the tooltip.</extracomment>
+        <translation type="unfinished">
+            <numerusform />
+            <numerusform />
+        </translation>
+    </message>
+    <message>
+        <source>Error: %1</source>
+        <translation type="unfinished">Қате: %1</translation>
+    </message>
+    </context>
+<context>
+    <name>CoinControlDialog</name>
+    <message>
+        <source>Amount:</source>
+        <translation type="unfinished">Саны</translation>
+    </message>
+    <message>
+        <source>Fee:</source>
+        <translation type="unfinished">Комиссия</translation>
+    </message>
+    <message>
+        <source>After Fee:</source>
+        <translation type="unfinished">Комиссия алу кейін</translation>
+    </message>
+    <message>
+        <source>Amount</source>
+        <translation type="unfinished">Сан</translation>
+    </message>
+    <message>
+        <source>Date</source>
+        <translation type="unfinished">Күні</translation>
+    </message>
+    <message>
+        <source>Confirmations</source>
+        <translation type="unfinished">Растау саны</translation>
+    </message>
+    <message>
+        <source>Confirmed</source>
+        <translation type="unfinished">Растық</translation>
+    </message>
+    <message>
+        <source>(no label)</source>
+        <translation type="unfinished">(белгі жоқ)</translation>
+    </message>
+    </context>
+<context>
+    <name>WalletController</name>
+    <message>
+        <source>Close wallet</source>
+        <translation type="unfinished">Әмиянды жабу</translation>
+    </message>
+    <message>
+        <source>Close all wallets</source>
+        <translation type="unfinished">Барлық әмиянды жабу</translation>
+    </message>
     </context>
 <context>
     <name>CreateWalletDialog</name>
+    <message>
+        <source>Wallet</source>
+        <translation type="unfinished">Әмиян</translation>
+    </message>
     </context>
 <context>
     <name>EditAddressDialog</name>
     <message>
         <source>&amp;Label</source>
-        <translation>таңба</translation>
+        <translation type="unfinished">&amp;Белгі</translation>
     </message>
     <message>
         <source>&amp;Address</source>
-        <translation>Адрес</translation>
-    </message>
-    </context>
-<context>
-    <name>FreespaceChecker</name>
-    </context>
-<context>
-    <name>HelpMessageDialog</name>
+        <translation type="unfinished">Адрес</translation>
+    </message>
     </context>
 <context>
     <name>Intro</name>
     <message>
         <source>Particl</source>
-        <translation>Биткоин</translation>
+        <translation type="unfinished">Биткоин</translation>
+    </message>
+    <message numerus="yes">
+        <source>%n GB of space available</source>
+        <translation type="unfinished">
+            <numerusform />
+            <numerusform />
+        </translation>
+    </message>
+    <message numerus="yes">
+        <source>(of %n GB needed)</source>
+        <translation type="unfinished">
+            <numerusform />
+            <numerusform />
+        </translation>
+    </message>
+    <message numerus="yes">
+        <source>(%n GB needed for full chain)</source>
+        <translation type="unfinished">
+            <numerusform />
+            <numerusform />
+        </translation>
+    </message>
+    <message numerus="yes">
+        <source>(sufficient to restore backups %n day(s) old)</source>
+        <extracomment>Explanatory text on the capability of the current prune target.</extracomment>
+        <translation type="unfinished">
+            <numerusform />
+            <numerusform />
+        </translation>
+    </message>
+    <message>
+        <source>%1 will download and store a copy of the Particl block chain.</source>
+        <translation type="unfinished">%1 Particl блокчейнінің көшірмесін жүктеп сақтайды.</translation>
     </message>
     <message>
         <source>Error</source>
-<<<<<<< HEAD
-        <translation>қате</translation>
-=======
         <translation type="unfinished">Қате</translation>
     </message>
     <message>
         <source>This initial synchronisation is very demanding, and may expose hardware problems with your computer that had previously gone unnoticed. Each time you run %1, it will continue downloading where it left off.</source>
         <translation type="unfinished">Бастапқы синхронизация өте қымбат және компьютеріңіздің байқалмаған жабдық мәселелерін ашуы мүмкін. %1 қосылған сайын, жүктеу тоқтатылған жерден бастап жалғасады.</translation>
->>>>>>> 44d8b13c
-    </message>
-    </context>
-<context>
-    <name>ModalOverlay</name>
-    </context>
-<context>
-    <name>OpenURIDialog</name>
-    </context>
-<context>
-    <name>OpenWalletActivity</name>
+    </message>
     </context>
 <context>
     <name>OptionsDialog</name>
     <message>
+        <source>Options</source>
+        <translation type="unfinished">Баптау</translation>
+    </message>
+    <message>
+        <source>IP address of the proxy (e.g. IPv4: 127.0.0.1 / IPv6: ::1)</source>
+        <translation type="unfinished">Проксидің IP мекенжайы (мысалы, IPv4: 127.0.0.1 / IPv6: ::1)</translation>
+    </message>
+    <message>
         <source>W&amp;allet</source>
-        <translation>Әмиян</translation>
+        <translation type="unfinished">Әмиян</translation>
+    </message>
+    <message>
+        <source>Map port using &amp;UPnP</source>
+        <translation type="unfinished">UPnP арқылы порт &amp;сәйкестендіру</translation>
+    </message>
+    <message>
+        <source>&amp;Window</source>
+        <translation type="unfinished">&amp;Терезе</translation>
     </message>
     <message>
         <source>Error</source>
-<<<<<<< HEAD
-        <translation>қате</translation>
-=======
         <translation type="unfinished">Қате</translation>
->>>>>>> 44d8b13c
-    </message>
-    </context>
-<context>
-    <name>OverviewPage</name>
-    </context>
-<context>
-    <name>PSBTOperationsDialog</name>
-    </context>
-<context>
-    <name>PaymentServer</name>
+    </message>
     </context>
 <context>
     <name>PeerTableModel</name>
-    </context>
-<context>
-    <name>QObject</name>
-    <message>
-        <source>Amount</source>
-        <translation>Саны</translation>
-    </message>
-    <message>
-        <source>%1 and %2</source>
-        <translation>%1 немесе %2</translation>
+    <message>
+        <source>Address</source>
+        <extracomment>Title of Peers Table column which contains the IP/Onion/I2P address of the connected peer.</extracomment>
+        <translation type="unfinished">Мекенжай</translation>
     </message>
     </context>
 <context>
     <name>QRImageWidget</name>
+    <message>
+        <source>Error encoding URI into QR Code.</source>
+        <translation type="unfinished">URI-дің QR кодына кодталу қатесі.</translation>
+    </message>
     </context>
 <context>
     <name>RPCConsole</name>
     <message>
         <source>&amp;Information</source>
-        <translation>Информация</translation>
+        <translation type="unfinished">Информация</translation>
+    </message>
+    <message>
+        <source>Number of connections</source>
+        <translation type="unfinished">Қосылымдар саны</translation>
+    </message>
+    <message>
+        <source>Decrease font size</source>
+        <translation type="unfinished">Қаріп өлшемін төмендету</translation>
+    </message>
+    <message>
+        <source>Executing command without any wallet</source>
+        <translation type="unfinished">Пәрмен әмиянсыз орындалуда</translation>
     </message>
     </context>
 <context>
     <name>ReceiveCoinsDialog</name>
     <message>
         <source>&amp;Amount:</source>
-        <translation>Саны</translation>
+        <translation type="unfinished">Саны</translation>
+    </message>
+    <message>
+        <source>Requested payments history</source>
+        <translation type="unfinished">Төлемдер тарихы сұралды</translation>
     </message>
     </context>
 <context>
     <name>ReceiveRequestDialog</name>
     <message>
         <source>Amount:</source>
-        <translation>Саны</translation>
+        <translation type="unfinished">Саны</translation>
+    </message>
+    <message>
+        <source>Wallet:</source>
+        <translation type="unfinished">Әмиян:</translation>
     </message>
     </context>
 <context>
     <name>RecentRequestsTableModel</name>
     <message>
         <source>Date</source>
-        <translation>Күні</translation>
-    </message>
-    </context>
-<context>
-    <name>SendCoinsDialog</name>
-    <message>
-        <source>Amount:</source>
-        <translation>Саны</translation>
-    </message>
-    <message>
-        <source>Fee:</source>
-        <translation>Комиссия:</translation>
-    </message>
-    <message>
-        <source>After Fee:</source>
-        <translation>Комиссия алу кейін:</translation>
-    </message>
-<<<<<<< HEAD
-    <message>
-        <source>Dust:</source>
-        <translation>Шаң</translation>
-    </message>
-    </context>
-=======
-    <message numerus="yes">
-        <source>Estimated to begin confirmation within %n block(s).</source>
-        <translation type="unfinished">
-            <numerusform />
-            <numerusform />
-        </translation>
+        <translation type="unfinished">Күні</translation>
+    </message>
+    <message>
+        <source>Label</source>
+        <translation type="unfinished">Белгі</translation>
     </message>
     <message>
         <source>(no label)</source>
         <translation type="unfinished">(белгі жоқ)</translation>
     </message>
+    </context>
+<context>
+    <name>SendCoinsDialog</name>
+    <message>
+        <source>Amount:</source>
+        <translation type="unfinished">Саны</translation>
+    </message>
+    <message>
+        <source>Fee:</source>
+        <translation type="unfinished">Комиссия</translation>
+    </message>
+    <message>
+        <source>After Fee:</source>
+        <translation type="unfinished">Комиссия алу кейін</translation>
+    </message>
+    <message numerus="yes">
+        <source>Estimated to begin confirmation within %n block(s).</source>
+        <translation type="unfinished">
+            <numerusform />
+            <numerusform />
+        </translation>
+    </message>
+    <message>
+        <source>(no label)</source>
+        <translation type="unfinished">(белгі жоқ)</translation>
+    </message>
 </context>
->>>>>>> 44d8b13c
 <context>
     <name>SendCoinsEntry</name>
     <message>
         <source>A&amp;mount:</source>
-        <translation>Саны</translation>
-    </message>
-    </context>
-<context>
-    <name>ShutdownWindow</name>
+        <translation type="unfinished">Саны</translation>
+    </message>
     </context>
 <context>
     <name>SignVerifyMessageDialog</name>
-    </context>
-<context>
-    <name>TrafficGraphWidget</name>
+    <message>
+        <source>Verify &amp;Message</source>
+        <translation type="unfinished">Хат &amp;тексеру</translation>
+    </message>
+    <message>
+        <source>Message verification failed.</source>
+        <translation type="unfinished">Хат тексерілмеді</translation>
+    </message>
     </context>
 <context>
     <name>TransactionDesc</name>
     <message>
         <source>Date</source>
-        <translation>Күні</translation>
+        <translation type="unfinished">Күні</translation>
+    </message>
+    <message numerus="yes">
+        <source>matures in %n more block(s)</source>
+        <translation type="unfinished">
+            <numerusform />
+            <numerusform />
+        </translation>
     </message>
     <message>
         <source>Amount</source>
-        <translation>Саны</translation>
-    </message>
-    </context>
-<context>
-    <name>TransactionDescDialog</name>
+        <translation type="unfinished">Сан</translation>
+    </message>
     </context>
 <context>
     <name>TransactionTableModel</name>
     <message>
         <source>Date</source>
-        <translation>Күні</translation>
+        <translation type="unfinished">Күні</translation>
+    </message>
+    <message>
+        <source>Label</source>
+        <translation type="unfinished">Белгі</translation>
+    </message>
+    <message>
+        <source>(no label)</source>
+        <translation type="unfinished">(белгі жоқ)</translation>
     </message>
     </context>
 <context>
     <name>TransactionView</name>
     <message>
+        <source>Other</source>
+        <translation type="unfinished">Басқа</translation>
+    </message>
+    <message>
+        <source>Comma separated file</source>
+        <extracomment>Expanded name of the CSV file format. See: https://en.wikipedia.org/wiki/Comma-separated_values.</extracomment>
+        <translation type="unfinished">Үтірмен бөлінген файл</translation>
+    </message>
+    <message>
         <source>Confirmed</source>
-        <translation>Растық</translation>
+        <translation type="unfinished">Растық</translation>
     </message>
     <message>
         <source>Date</source>
-        <translation>Күні</translation>
-    </message>
-    </context>
-<context>
-    <name>UnitDisplayStatusBarControl</name>
-    </context>
-<context>
-    <name>WalletController</name>
+        <translation type="unfinished">Күні</translation>
+    </message>
+    <message>
+        <source>Label</source>
+        <translation type="unfinished">Белгі</translation>
+    </message>
+    <message>
+        <source>Address</source>
+        <translation type="unfinished">Мекенжай</translation>
+    </message>
+    <message>
+        <source>Exporting Failed</source>
+        <translation type="unfinished">Экспортталмады</translation>
+    </message>
     </context>
 <context>
     <name>WalletFrame</name>
-<<<<<<< HEAD
-    </context>
-<context>
-    <name>WalletModel</name>
-=======
     <message>
         <source>Create a new wallet</source>
         <translation type="unfinished">Жаңа әмиян құру</translation>
@@ -427,28 +861,31 @@
         <source>Error</source>
         <translation type="unfinished">Қате</translation>
     </message>
->>>>>>> 44d8b13c
     </context>
 <context>
     <name>WalletView</name>
     <message>
         <source>&amp;Export</source>
-        <translation>Экспорт</translation>
-    </message>
-    <message>
-        <source>Error</source>
-        <translation>қате</translation>
+        <translation type="unfinished">&amp;Экспорттау</translation>
+    </message>
+    <message>
+        <source>Export the data in the current tab to a file</source>
+        <translation type="unfinished">Қазіргі қойыншадағы деректерді файлға экспорттау</translation>
     </message>
     </context>
 <context>
     <name>bitcoin-core</name>
     <message>
         <source>Transaction amount too small</source>
-        <translation>Транзакция өте кішкентай</translation>
+        <translation type="unfinished">Транзакция өте кішкентай</translation>
     </message>
     <message>
         <source>Transaction too large</source>
-        <translation>Транзакция өте үлкен</translation>
+        <translation type="unfinished">Транзакция өте үлкен</translation>
+    </message>
+    <message>
+        <source>Verifying wallet(s)…</source>
+        <translation type="unfinished">Әмиян(дар) тексерілуде…</translation>
     </message>
     </context>
 </TS>