<TS version="2.1" language="kk">
<context>
    <name>AddressBookPage</name>
    <message>
        <source>Create a new address</source>
        <translation>Жаңа адрес енгізу</translation>
    </message>
    <message>
        <source>&amp;New</source>
        <translation type="unfinished">Жаңа</translation>
    </message>
    <message>
        <source>Copy the currently selected address to the system clipboard</source>
        <translation>Таңдаған адресті тізімнен жою</translation>
    </message>
    <message>
        <source>C&amp;lose</source>
        <translation type="unfinished">Жабу</translation>
    </message>
    <message>
        <source>&amp;Export</source>
        <translation>Экспорт</translation>
    </message>
    <message>
        <source>&amp;Delete</source>
        <translation>Жою</translation>
    </message>
    </context>
<context>
    <name>AskPassphraseDialog</name>
    <message>
        <source>Enter passphrase</source>
        <translation>Құпия сөзді енгізу</translation>
    </message>
    <message>
        <source>New passphrase</source>
        <translation>Жаңа құпия сөзі</translation>
    </message>
    <message>
        <source>Repeat new passphrase</source>
        <translation>Жаңа құпия сөзді қайта енгізу</translation>
    </message>
    </context>
<context>
    <name>QObject</name>
    <message>
        <source>Amount</source>
        <translation type="unfinished">Саны</translation>
    </message>
    <message numerus="yes">
        <source>%n second(s)</source>
        <translation>
            <numerusform />
            <numerusform />
        </translation>
    </message>
    <message numerus="yes">
        <source>%n minute(s)</source>
        <translation>
            <numerusform />
            <numerusform />
        </translation>
    </message>
    <message numerus="yes">
        <source>%n hour(s)</source>
        <translation type="unfinished">
            <numerusform />
            <numerusform />
        </translation>
    </message>
    <message numerus="yes">
        <source>%n day(s)</source>
        <translation type="unfinished">
            <numerusform />
            <numerusform />
        </translation>
    </message>
    <message numerus="yes">
        <source>%n week(s)</source>
        <translation type="unfinished">
            <numerusform />
            <numerusform />
        </translation>
    </message>
    <message>
        <source>%1 and %2</source>
        <translation type="unfinished">%1 немесе %2</translation>
    </message>
    <message numerus="yes">
        <source>%n year(s)</source>
        <translation type="unfinished">
            <numerusform />
            <numerusform />
        </translation>
    </message>
    </context>
<context>
    <name>BitcoinGUI</name>
    <message>
        <source>&amp;Transactions</source>
        <translation>&amp;Транзакциялар</translation>
    </message>
    <message>
        <source>E&amp;xit</source>
        <translation>Шығу</translation>
    </message>
    <message>
        <source>&amp;Send</source>
        <translation>Жіберу</translation>
    </message>
    <message>
        <source>&amp;Receive</source>
        <translation>Алу</translation>
    </message>
    <message>
        <source>&amp;File</source>
        <translation>Файл</translation>
    </message>
    <message>
        <source>&amp;Help</source>
        <translation>Көмек</translation>
    </message>
    <message numerus="yes">
        <source>Processed %n block(s) of transaction history.</source>
        <translation>
            <numerusform />
            <numerusform />
        </translation>
    </message>
    <message>
        <source>%1 behind</source>
        <translation>%1 қалмады</translation>
    </message>
    <message>
        <source>Error</source>
        <translation>қате</translation>
    </message>
    <message>
        <source>Warning</source>
        <translation>Ескерту</translation>
    </message>
    <message>
        <source>Information</source>
        <translation>Информация</translation>
    </message>
    <message>
        <source>Up to date</source>
        <translation>Жаңартылған</translation>
    </message>
    <message numerus="yes">
        <source>%n active connection(s) to Bitcoin network.</source>
        <extracomment>A substring of the tooltip.</extracomment>
        <translation type="unfinished">
            <numerusform />
            <numerusform />
        </translation>
    </message>
    </context>
<context>
    <name>CoinControlDialog</name>
    <message>
        <source>Amount:</source>
        <translation type="unfinished">Саны</translation>
    </message>
    <message>
        <source>Fee:</source>
        <translation type="unfinished">Комиссия</translation>
    </message>
    <message>
        <source>Dust:</source>
        <translation type="unfinished">Шаң</translation>
    </message>
    <message>
        <source>After Fee:</source>
        <translation type="unfinished">Комиссия алу кейін</translation>
    </message>
    <message>
        <source>Amount</source>
        <translation type="unfinished">Саны</translation>
    </message>
    <message>
        <source>Date</source>
        <translation type="unfinished">Күні</translation>
    </message>
    <message>
        <source>Confirmations</source>
        <translation type="unfinished">Растау саны</translation>
    </message>
    <message>
        <source>Confirmed</source>
        <translation type="unfinished">Растық</translation>
    </message>
    </context>
<context>
    <name>CreateWalletDialog</name>
    <message>
        <source>Wallet</source>
        <translation type="unfinished">Әмиян</translation>
    </message>
    </context>
<context>
    <name>EditAddressDialog</name>
    <message>
        <source>&amp;Label</source>
        <translation>таңба</translation>
    </message>
    <message>
        <source>&amp;Address</source>
        <translation>Адрес</translation>
    </message>
    </context>
<context>
    <name>Intro</name>
    <message>
<<<<<<< HEAD
        <source>Particl</source>
        <translation>Биткоин</translation>
=======
        <source>Bitcoin</source>
        <translation type="unfinished">Биткоин</translation>
    </message>
    <message numerus="yes">
        <source>(sufficient to restore backups %n day(s) old)</source>
        <extracomment>Explanatory text on the capability of the current prune target.</extracomment>
        <translation type="unfinished">
            <numerusform />
            <numerusform />
        </translation>
>>>>>>> d3bd5410
    </message>
    <message>
        <source>Error</source>
        <translation>қате</translation>
    </message>
    </context>
<context>
    <name>OptionsDialog</name>
    <message>
        <source>W&amp;allet</source>
        <translation type="unfinished">Әмиян</translation>
    </message>
    <message>
        <source>Error</source>
        <translation type="unfinished">қате</translation>
    </message>
    </context>
<context>
    <name>RPCConsole</name>
    <message>
        <source>&amp;Information</source>
        <translation>Информация</translation>
    </message>
    </context>
<context>
    <name>ReceiveCoinsDialog</name>
    <message>
        <source>&amp;Amount:</source>
        <translation type="unfinished">Саны</translation>
    </message>
    </context>
<context>
    <name>ReceiveRequestDialog</name>
    <message>
        <source>Amount:</source>
        <translation type="unfinished">Саны</translation>
    </message>
    </context>
<context>
    <name>RecentRequestsTableModel</name>
    <message>
        <source>Date</source>
        <translation type="unfinished">Күні</translation>
    </message>
    </context>
<context>
    <name>SendCoinsDialog</name>
    <message>
        <source>Amount:</source>
        <translation type="unfinished">Саны</translation>
    </message>
    <message>
        <source>Fee:</source>
        <translation type="unfinished">Комиссия</translation>
    </message>
    <message>
        <source>After Fee:</source>
        <translation type="unfinished">Комиссия алу кейін</translation>
    </message>
    <message>
        <source>Dust:</source>
        <translation type="unfinished">Шаң</translation>
    </message>
    <message numerus="yes">
        <source>Estimated to begin confirmation within %n block(s).</source>
        <translation>
            <numerusform />
            <numerusform />
        </translation>
    </message>
    </context>
<context>
    <name>SendCoinsEntry</name>
    <message>
        <source>A&amp;mount:</source>
        <translation>Саны</translation>
    </message>
    </context>
<context>
    <name>TransactionDesc</name>
    <message numerus="yes">
        <source>Open for %n more block(s)</source>
        <translation>
            <numerusform />
            <numerusform />
        </translation>
    </message>
    <message>
        <source>Date</source>
        <translation type="unfinished">Күні</translation>
    </message>
    <message numerus="yes">
        <source>matures in %n more block(s)</source>
        <translation>
            <numerusform />
            <numerusform />
        </translation>
    </message>
    <message>
        <source>Amount</source>
        <translation type="unfinished">Саны</translation>
    </message>
    </context>
<context>
    <name>TransactionTableModel</name>
    <message>
        <source>Date</source>
        <translation type="unfinished">Күні</translation>
    </message>
    <message numerus="yes">
        <source>Open for %n more block(s)</source>
        <translation>
            <numerusform />
            <numerusform />
        </translation>
    </message>
    </context>
<context>
    <name>TransactionView</name>
    <message>
        <source>Confirmed</source>
        <translation type="unfinished">Растық</translation>
    </message>
    <message>
        <source>Date</source>
        <translation type="unfinished">Күні</translation>
    </message>
    </context>
<context>
    <name>WalletView</name>
    <message>
        <source>&amp;Export</source>
        <translation type="unfinished">Экспорт</translation>
    </message>
    <message>
        <source>Error</source>
        <translation type="unfinished">қате</translation>
    </message>
    </context>
<context>
    <name>bitcoin-core</name>
    <message>
        <source>Transaction amount too small</source>
        <translation type="unfinished">Транзакция өте кішкентай</translation>
    </message>
    <message>
        <source>Transaction too large</source>
        <translation type="unfinished">Транзакция өте үлкен</translation>
    </message>
    </context>
</TS><|MERGE_RESOLUTION|>--- conflicted
+++ resolved
@@ -148,7 +148,7 @@
         <translation>Жаңартылған</translation>
     </message>
     <message numerus="yes">
-        <source>%n active connection(s) to Bitcoin network.</source>
+        <source>%n active connection(s) to Particl network.</source>
         <extracomment>A substring of the tooltip.</extracomment>
         <translation type="unfinished">
             <numerusform />
@@ -212,11 +212,7 @@
 <context>
     <name>Intro</name>
     <message>
-<<<<<<< HEAD
         <source>Particl</source>
-        <translation>Биткоин</translation>
-=======
-        <source>Bitcoin</source>
         <translation type="unfinished">Биткоин</translation>
     </message>
     <message numerus="yes">
@@ -226,7 +222,6 @@
             <numerusform />
             <numerusform />
         </translation>
->>>>>>> d3bd5410
     </message>
     <message>
         <source>Error</source>
