--- conflicted
+++ resolved
@@ -705,8 +705,8 @@
         <source>%n active connection(s) to Particl network.</source>
         <extracomment>A substring of the tooltip.</extracomment>
         <translation type="unfinished">
-            <numerusform>%n aktiivinen yhteys Bitcoin-verkkoon.</numerusform>
-            <numerusform>%n aktiivista yhteyttä Bitcoin-verkkoon.</numerusform>
+            <numerusform>%n aktiivinen yhteys Particl-verkkoon.</numerusform>
+            <numerusform>%n aktiivista yhteyttä Particl-verkkoon.</numerusform>
         </translation>
     </message>
     <message>
@@ -1449,17 +1449,12 @@
         <translation type="unfinished">Ulkopuolinen allekirjoittaja (esim. laitelompakko)</translation>
     </message>
     <message>
-<<<<<<< HEAD
+        <source>Full path to a Particl Core compatible script (e.g. C:\Downloads\hwi.exe or /Users/you/Downloads/hwi.py). Beware: malware can steal your coins!</source>
+        <translation type="unfinished">Koko polku Particl Core -yhteensopivaan skriptiin (esim. C:\Downloads\hwi.exe tai /Users/you/Downloads/hwi.py). Varo: haittaohjelma voi varastaa kolikkosi!</translation>
+    </message>
+    <message>
         <source>Automatically open the Particl client port on the router. This only works when your router supports UPnP and it is enabled.</source>
         <translation>Avaa Particl-asiakasohjelman portti reitittimellä automaattisesti. Tämä toimii vain, jos reitittimesi tukee UPnP:tä ja se on käytössä.</translation>
-=======
-        <source>Full path to a Bitcoin Core compatible script (e.g. C:\Downloads\hwi.exe or /Users/you/Downloads/hwi.py). Beware: malware can steal your coins!</source>
-        <translation type="unfinished">Koko polku Bitcoin Core -yhteensopivaan skriptiin (esim. C:\Downloads\hwi.exe tai /Users/you/Downloads/hwi.py). Varo: haittaohjelma voi varastaa kolikkosi!</translation>
-    </message>
-    <message>
-        <source>Automatically open the Bitcoin client port on the router. This only works when your router supports UPnP and it is enabled.</source>
-        <translation>Avaa Bitcoin-asiakasohjelman portti reitittimellä automaattisesti. Tämä toimii vain, jos reitittimesi tukee UPnP:tä ja se on käytössä.</translation>
->>>>>>> a46e1783
     </message>
     <message>
         <source>Map port using &amp;UPnP</source>
