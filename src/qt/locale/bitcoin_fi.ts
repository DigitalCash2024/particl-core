<TS language="fi" version="2.1">
<context>
    <name>AddressBookPage</name>
    <message>
        <source>Right-click to edit address or label</source>
        <translation>Valitse hiiren oikealla painikkeella muokataksesi osoitetta tai nimikettä</translation>
    </message>
    <message>
        <source>Create a new address</source>
        <translation>Luo uusi osoite</translation>
    </message>
    <message>
        <source>&amp;New</source>
        <translation>&amp;Uusi</translation>
    </message>
    <message>
        <source>Copy the currently selected address to the system clipboard</source>
        <translation>Kopioi valittu osoite leikepöydälle</translation>
    </message>
    <message>
        <source>&amp;Copy</source>
        <translation>&amp;Kopioi</translation>
    </message>
    <message>
        <source>C&amp;lose</source>
        <translation>S&amp;ulje</translation>
    </message>
    <message>
        <source>Delete the currently selected address from the list</source>
        <translation>Poista valittu osoite listalta</translation>
    </message>
    <message>
        <source>Enter address or label to search</source>
        <translation>Anna etsittävä osoite tai tunniste</translation>
    </message>
    <message>
        <source>Export the data in the current tab to a file</source>
        <translation>Vie auki olevan välilehden tiedot tiedostoon</translation>
    </message>
    <message>
        <source>&amp;Export</source>
        <translation>&amp;Vie</translation>
    </message>
    <message>
        <source>&amp;Delete</source>
        <translation>&amp;Poista</translation>
    </message>
    <message>
        <source>Choose the address to send coins to</source>
        <translation>Valitse osoite johon kolikot lähetetään</translation>
    </message>
    <message>
        <source>Choose the address to receive coins with</source>
        <translation>Valitse osoite kolikoiden vastaanottamiseen</translation>
    </message>
    <message>
        <source>C&amp;hoose</source>
        <translation>V&amp;alitse</translation>
    </message>
    <message>
        <source>Sending addresses</source>
        <translation>Lähetysosoitteet</translation>
    </message>
    <message>
        <source>Receiving addresses</source>
        <translation>Vastaanotto-osoitteet</translation>
    </message>
    <message>
        <source>These are your Bitcoin addresses for sending payments. Always check the amount and the receiving address before sending coins.</source>
        <translation>Nämä ovat Bitcoin-osoitteesi maksujen lähettämistä varten. Tarkista aina määrä ja vastaanotto-osoite ennen kolikoiden lähettämistä.</translation>
    </message>
    <message>
        <source>These are your Bitcoin addresses for receiving payments. It is recommended to use a new receiving address for each transaction.</source>
        <translation>Tässä ovat Bitcoin vastaanotto-osoitteesi. On suositeltavaa käyttää uutta vastaanotto-osoitetta jokaista lähetystä varten.</translation>
    </message>
    <message>
        <source>&amp;Copy Address</source>
        <translation>&amp;Kopioi osoite</translation>
    </message>
    <message>
        <source>Copy &amp;Label</source>
        <translation>Kopioi &amp;nimike</translation>
    </message>
    <message>
        <source>&amp;Edit</source>
        <translation>&amp;Muokkaa</translation>
    </message>
    <message>
        <source>Export Address List</source>
        <translation>Vie osoitelista</translation>
    </message>
    <message>
        <source>Comma separated file (*.csv)</source>
        <translation>Pilkuilla erotettu tiedosto (*.csv)</translation>
    </message>
    <message>
        <source>Exporting Failed</source>
        <translation>Vienti epäonnistui</translation>
    </message>
    <message>
        <source>There was an error trying to save the address list to %1. Please try again.</source>
        <translation>Virhe tallentaessa osoitelistaa kohteeseen %1. Yritä uudelleen.</translation>
    </message>
</context>
<context>
    <name>AddressTableModel</name>
    <message>
        <source>Label</source>
        <translation>Nimike</translation>
    </message>
    <message>
        <source>Address</source>
        <translation>Osoite</translation>
    </message>
    <message>
        <source>(no label)</source>
        <translation>(ei nimikettä)</translation>
    </message>
</context>
<context>
    <name>AskPassphraseDialog</name>
    <message>
        <source>Passphrase Dialog</source>
        <translation>Tunnuslauseen tekstinsyöttökenttä</translation>
    </message>
    <message>
        <source>Enter passphrase</source>
        <translation>Kirjoita tunnuslause</translation>
    </message>
    <message>
        <source>New passphrase</source>
        <translation>Uusi tunnuslause</translation>
    </message>
    <message>
        <source>Repeat new passphrase</source>
        <translation>Toista uusi tunnuslause</translation>
    </message>
    <message>
        <source>Show password</source>
        <translation>Näytä salasana</translation>
    </message>
    <message>
        <source>Enter the new passphrase to the wallet.&lt;br/&gt;Please use a passphrase of &lt;b&gt;ten or more random characters&lt;/b&gt;, or &lt;b&gt;eight or more words&lt;/b&gt;.</source>
        <translation>Kirjoita uusi salauslause lompakolle.&lt;br/&gt;Käytä salauslausetta jossa on joko&lt;b&gt;kymmenen tai useampi satunnainen merkki&lt;/b&gt;, tai&lt;b&gt;vähintään kahdeksan sanaa&lt;/b&gt;</translation>
    </message>
    <message>
        <source>Encrypt wallet</source>
        <translation>Salaa lompakko</translation>
    </message>
    <message>
        <source>This operation needs your wallet passphrase to unlock the wallet.</source>
        <translation>Tämä toiminto vaatii lompakkosi tunnuslauseen sen avaamiseksi</translation>
    </message>
    <message>
        <source>Unlock wallet</source>
        <translation>Avaa lompakko</translation>
    </message>
    <message>
        <source>This operation needs your wallet passphrase to decrypt the wallet.</source>
        <translation>Tämä toiminto vaatii lompakkosia tunnuslauseen salauksen purkuun</translation>
    </message>
    <message>
        <source>Decrypt wallet</source>
        <translation>Pura lompakon salaus</translation>
    </message>
    <message>
        <source>Change passphrase</source>
        <translation>Vaihda salasana</translation>
    </message>
    <message>
        <source>Enter the old passphrase and new passphrase to the wallet.</source>
        <translation>Syötä vanha ja uusi tunnuslause lompakolle.</translation>
    </message>
    <message>
        <source>Confirm wallet encryption</source>
        <translation>Vahvista lompakon salaaminen</translation>
    </message>
    <message>
        <source>Warning: If you encrypt your wallet and lose your passphrase, you will &lt;b&gt;LOSE ALL OF YOUR BITCOINS&lt;/b&gt;!</source>
        <translation>Varoitus: Jos salaat lompakkosi ja menetät tunnuslauseesi, &lt;b&gt;MENETÄT KAIKKI BITCOINISI&lt;/b&gt;!</translation>
    </message>
    <message>
        <source>Are you sure you wish to encrypt your wallet?</source>
        <translation>Oletko varma että haluat salata lompakkosi?</translation>
    </message>
    <message>
        <source>Wallet encrypted</source>
        <translation>Lompakko salattiin</translation>
    </message>
    <message>
        <source>%1 will close now to finish the encryption process. Remember that encrypting your wallet cannot fully protect your bitcoins from being stolen by malware infecting your computer.</source>
        <translation>%1 sulkeutuu lopettaakseen salausprosessin. Muista, että salattukaan lompakko ei täysin suojaa sitä haittaohjelmien aiheuttamilta varkauksilta.</translation>
    </message>
    <message>
        <source>IMPORTANT: Any previous backups you have made of your wallet file should be replaced with the newly generated, encrypted wallet file. For security reasons, previous backups of the unencrypted wallet file will become useless as soon as you start using the new, encrypted wallet.</source>
        <translation>TÄRKEÄÄ: Kaikki tekemäsi vanhan lompakon varmuuskopiot pitäisi korvata uusilla suojatuilla varmuuskopioilla. Turvallisuussyistä edelliset varmuuskopiot muuttuvat turhiksi, kun aloitat uuden suojatun lompakon käytön.</translation>
    </message>
    <message>
        <source>Wallet encryption failed</source>
        <translation>Lompakon salaaminen epäonnistui</translation>
    </message>
    <message>
        <source>Wallet encryption failed due to an internal error. Your wallet was not encrypted.</source>
        <translation>Lompakon salaaminen epäonnistui sisäisen virheen vuoksi. Lompakkoasi ei salattu.</translation>
    </message>
    <message>
        <source>The supplied passphrases do not match.</source>
        <translation>Annetut salauslauseet eivät täsmää.</translation>
    </message>
    <message>
        <source>Wallet unlock failed</source>
        <translation>Lompakon lukituksen avaaminen epäonnistui</translation>
    </message>
    <message>
        <source>The passphrase entered for the wallet decryption was incorrect.</source>
        <translation>Annettu salauslause lompakon avaamiseksi oli väärä.</translation>
    </message>
    <message>
        <source>Wallet decryption failed</source>
        <translation>Lompakon salauksen purkaminen epäonnistui</translation>
    </message>
    <message>
        <source>Wallet passphrase was successfully changed.</source>
        <translation>Lompakon salasana vaihdettiin onnistuneesti.</translation>
    </message>
    <message>
        <source>Warning: The Caps Lock key is on!</source>
        <translation>Varoitus: Caps Lock-painike on päällä!</translation>
    </message>
</context>
<context>
    <name>BanTableModel</name>
    <message>
        <source>IP/Netmask</source>
        <translation>IP/Verkon peite</translation>
    </message>
    <message>
        <source>Banned Until</source>
        <translation>Estetty kunnes</translation>
    </message>
</context>
<context>
    <name>BitcoinGUI</name>
    <message>
        <source>Sign &amp;message...</source>
        <translation>&amp;Allekirjoita viesti...</translation>
    </message>
    <message>
        <source>Synchronizing with network...</source>
        <translation>Synkronoidaan verkon kanssa...</translation>
    </message>
    <message>
        <source>&amp;Overview</source>
        <translation>&amp;Yleisnäkymä</translation>
    </message>
    <message>
        <source>Node</source>
        <translation>Solmu</translation>
    </message>
    <message>
        <source>Show general overview of wallet</source>
        <translation>Lompakon tilanteen yleiskatsaus</translation>
    </message>
    <message>
        <source>&amp;Transactions</source>
        <translation>&amp;Rahansiirrot</translation>
    </message>
    <message>
        <source>Browse transaction history</source>
        <translation>Selaa rahansiirtohistoriaa</translation>
    </message>
    <message>
        <source>E&amp;xit</source>
        <translation>L&amp;opeta</translation>
    </message>
    <message>
        <source>Quit application</source>
        <translation>Sulje ohjelma</translation>
    </message>
    <message>
        <source>&amp;About %1</source>
        <translation>&amp;Tietoja %1</translation>
    </message>
    <message>
        <source>Show information about %1</source>
        <translation>Näytä tietoa aiheesta %1</translation>
    </message>
    <message>
        <source>About &amp;Qt</source>
        <translation>Tietoja &amp;Qt</translation>
    </message>
    <message>
        <source>Show information about Qt</source>
        <translation>Näytä tietoja Qt:ta</translation>
    </message>
    <message>
        <source>&amp;Options...</source>
        <translation>&amp;Asetukset...</translation>
    </message>
    <message>
        <source>Modify configuration options for %1</source>
        <translation>Muuta kohteen %1 kokoonpanoasetuksia</translation>
    </message>
    <message>
        <source>&amp;Encrypt Wallet...</source>
        <translation>&amp;Salaa lompakko...</translation>
    </message>
    <message>
        <source>&amp;Backup Wallet...</source>
        <translation>&amp;Varmuuskopioi Lompakko...</translation>
    </message>
    <message>
        <source>&amp;Change Passphrase...</source>
        <translation>&amp;Vaihda Tunnuslause...</translation>
    </message>
    <message>
        <source>&amp;Sending addresses...</source>
        <translation>&amp;Lähetysosoitteet...</translation>
    </message>
    <message>
        <source>&amp;Receiving addresses...</source>
        <translation>&amp;Vastaanotto-osoitteet...</translation>
    </message>
    <message>
        <source>Open &amp;URI...</source>
        <translation>Avaa &amp;URI...</translation>
    </message>
    <message>
        <source>Click to disable network activity.</source>
        <translation>Paina poistaaksesi verkkoyhteysilmaisin käytöstä.</translation>
    </message>
    <message>
        <source>Network activity disabled.</source>
        <translation>Verkkoyhteysmittari pois käytöstä</translation>
    </message>
    <message>
        <source>Click to enable network activity again.</source>
        <translation>Paina ottaaksesi verkkoyhteysilmaisin uudelleen käyttöön.</translation>
    </message>
    <message>
        <source>Syncing Headers (%1%)...</source>
        <translation>Synkronoidaan Tunnisteita (%1%)...</translation>
    </message>
    <message>
        <source>Reindexing blocks on disk...</source>
        <translation>Ladataan lohkoindeksiä...</translation>
    </message>
    <message>
        <source>Send coins to a Particl address</source>
        <translation>Lähetä kolikoita Particl-osoitteeseen</translation>
    </message>
    <message>
        <source>Backup wallet to another location</source>
        <translation>Varmuuskopioi lompakko toiseen sijaintiin</translation>
    </message>
    <message>
        <source>Change the passphrase used for wallet encryption</source>
        <translation>Vaihda lompakon salaukseen käytettävä tunnuslause</translation>
    </message>
    <message>
        <source>&amp;Debug window</source>
        <translation>&amp;Testausikkuna</translation>
    </message>
    <message>
        <source>Open debugging and diagnostic console</source>
        <translation>Avaa debuggaus- ja diagnostiikkakonsoli</translation>
    </message>
    <message>
        <source>&amp;Verify message...</source>
        <translation>Varmista &amp;viesti...</translation>
    </message>
    <message>
        <source>Particl</source>
        <translation>Particl</translation>
    </message>
    <message>
        <source>Wallet</source>
        <translation>Lompakko</translation>
    </message>
    <message>
        <source>&amp;Send</source>
        <translation>&amp;Lähetä</translation>
    </message>
    <message>
        <source>&amp;Receive</source>
        <translation>&amp;Vastaanota</translation>
    </message>
    <message>
        <source>&amp;Show / Hide</source>
        <translation>&amp;Näytä / Piilota</translation>
    </message>
    <message>
        <source>Show or hide the main Window</source>
        <translation>Näytä tai piilota Particl-ikkuna</translation>
    </message>
    <message>
        <source>Encrypt the private keys that belong to your wallet</source>
        <translation>Suojaa yksityiset avaimet, jotka kuuluvat lompakkoosi</translation>
    </message>
    <message>
        <source>Sign messages with your Particl addresses to prove you own them</source>
        <translation>Allekirjoita viestisi omalla Particl -osoitteellasi todistaaksesi, että omistat ne</translation>
    </message>
    <message>
        <source>Verify messages to ensure they were signed with specified Particl addresses</source>
        <translation>Varmista, että viestisi on allekirjoitettu määritetyllä Particl -osoitteella</translation>
    </message>
    <message>
        <source>&amp;File</source>
        <translation>&amp;Tiedosto</translation>
    </message>
    <message>
        <source>&amp;Settings</source>
        <translation>&amp;Asetukset</translation>
    </message>
    <message>
        <source>&amp;Help</source>
        <translation>&amp;Apua</translation>
    </message>
    <message>
        <source>Tabs toolbar</source>
        <translation>Välilehtipalkki</translation>
    </message>
    <message>
        <source>Request payments (generates QR codes and bitcoin: URIs)</source>
        <translation>Pyydä maksuja (Luo QR koodit ja bitcoin: URIt)</translation>
    </message>
    <message>
        <source>Show the list of used sending addresses and labels</source>
        <translation>Näytä lähettämiseen käytettyjen osoitteiden ja nimien lista</translation>
    </message>
    <message>
        <source>Show the list of used receiving addresses and labels</source>
        <translation>Näytä vastaanottamiseen käytettyjen osoitteiden ja nimien lista</translation>
    </message>
    <message>
        <source>Open a bitcoin: URI or payment request</source>
        <translation>Avaa bitcoin: URI tai maksupyyntö</translation>
    </message>
    <message>
        <source>&amp;Command-line options</source>
        <translation>&amp;Komentorivin valinnat</translation>
    </message>
    <message>
        <source>Indexing blocks on disk...</source>
        <translation>Ladataan lohkoindeksiä...</translation>
    </message>
    <message>
        <source>Processing blocks on disk...</source>
        <translation>Käsitellään lohkoja levyllä...</translation>
    </message>
    <message>
        <source>%1 behind</source>
        <translation>%1 jäljessä</translation>
    </message>
    <message>
        <source>Last received block was generated %1 ago.</source>
        <translation>Viimeisin vastaanotettu lohko tuotettu %1.</translation>
    </message>
    <message>
        <source>Transactions after this will not yet be visible.</source>
        <translation>Tämän jälkeiset rahansiirrot eivät ole vielä näkyvissä.</translation>
    </message>
    <message>
        <source>Error</source>
        <translation>Virhe</translation>
    </message>
    <message>
        <source>Warning</source>
        <translation>Varoitus</translation>
    </message>
    <message>
        <source>Information</source>
        <translation>Tietoa</translation>
    </message>
    <message>
        <source>Up to date</source>
        <translation>Rahansiirtohistoria on ajan tasalla</translation>
    </message>
    <message>
        <source>Show the %1 help message to get a list with possible Particl command-line options</source>
        <translation>Näytä %1 ohjeet saadaksesi listan mahdollisista Bitcoinin komentorivivalinnoista</translation>
    </message>
    <message>
        <source>%1 client</source>
        <translation>%1-asiakas</translation>
    </message>
    <message>
        <source>Connecting to peers...</source>
        <translation>Yhdistetään vertaisiin...</translation>
    </message>
    <message>
        <source>Catching up...</source>
        <translation>Saavutetaan verkkoa...</translation>
    </message>
    <message>
        <source>Date: %1
</source>
        <translation>Päivämäärä: %1
</translation>
    </message>
    <message>
        <source>Amount: %1
</source>
        <translation>Määrä: %1
</translation>
    </message>
    <message>
        <source>Type: %1
</source>
        <translation>Tyyppi: %1
</translation>
    </message>
    <message>
        <source>Label: %1
</source>
        <translation>Nimike: %1
</translation>
    </message>
    <message>
        <source>Address: %1
</source>
        <translation>Osoite: %1
</translation>
    </message>
    <message>
        <source>Sent transaction</source>
        <translation>Lähetetyt rahansiirrot</translation>
    </message>
    <message>
        <source>Incoming transaction</source>
        <translation>Saapuva rahansiirto</translation>
    </message>
    <message>
        <source>HD key generation is &lt;b&gt;enabled&lt;/b&gt;</source>
        <translation>HD avaimen generointi on &lt;b&gt;päällä&lt;/b&gt;</translation>
    </message>
    <message>
        <source>HD key generation is &lt;b&gt;disabled&lt;/b&gt;</source>
        <translation>HD avaimen generointi on &lt;/b&gt;pois päältä&lt;/b&gt;</translation>
    </message>
    <message>
        <source>Wallet is &lt;b&gt;encrypted&lt;/b&gt; and currently &lt;b&gt;unlocked&lt;/b&gt;</source>
        <translation>Lompakko on &lt;b&gt;salattu&lt;/b&gt; ja tällä hetkellä &lt;b&gt;avoinna&lt;/b&gt;</translation>
    </message>
    <message>
        <source>Wallet is &lt;b&gt;encrypted&lt;/b&gt; and currently &lt;b&gt;locked&lt;/b&gt;</source>
        <translation>Lompakko on &lt;b&gt;salattu&lt;/b&gt; ja tällä hetkellä &lt;b&gt;lukittuna&lt;/b&gt;</translation>
    </message>
    <message>
        <source>A fatal error occurred. Bitcoin can no longer continue safely and will quit.</source>
        <translation>Peruuttamaton virhe on tapahtunut. Bitcoin ei voi enää jatkaa turvallisesti ja sammutetaan.</translation>
    </message>
</context>
<context>
    <name>CoinControlDialog</name>
    <message>
        <source>Coin Selection</source>
        <translation>Kolikoiden valinta</translation>
    </message>
    <message>
        <source>Quantity:</source>
        <translation>Määrä:</translation>
    </message>
    <message>
        <source>Bytes:</source>
        <translation>Tavuja:</translation>
    </message>
    <message>
        <source>Amount:</source>
        <translation>Määrä:</translation>
    </message>
    <message>
        <source>Fee:</source>
        <translation>Palkkio:</translation>
    </message>
    <message>
        <source>Dust:</source>
        <translation>Tomu:</translation>
    </message>
    <message>
        <source>After Fee:</source>
        <translation>Palkkion jälkeen:</translation>
    </message>
    <message>
        <source>Change:</source>
        <translation>Vaihtoraha:</translation>
    </message>
    <message>
        <source>(un)select all</source>
        <translation>(epä)valitse kaikki</translation>
    </message>
    <message>
        <source>Tree mode</source>
        <translation>Puurakenne</translation>
    </message>
    <message>
        <source>List mode</source>
        <translation>Listarakenne</translation>
    </message>
    <message>
        <source>Amount</source>
        <translation>Määrä</translation>
    </message>
    <message>
        <source>Received with label</source>
        <translation>Vastaanotettu nimikkeellä</translation>
    </message>
    <message>
        <source>Received with address</source>
        <translation>Vastaanotettu osoitteella</translation>
    </message>
    <message>
        <source>Date</source>
        <translation>Aika</translation>
    </message>
    <message>
        <source>Confirmations</source>
        <translation>Vahvistuksia</translation>
    </message>
    <message>
        <source>Confirmed</source>
        <translation>Vahvistettu</translation>
    </message>
    <message>
        <source>Copy address</source>
        <translation>Kopioi osoite</translation>
    </message>
    <message>
        <source>Copy label</source>
        <translation>Kopioi nimike</translation>
    </message>
    <message>
        <source>Copy amount</source>
        <translation>Kopioi määrä</translation>
    </message>
    <message>
        <source>Copy transaction ID</source>
        <translation>Kopioi transaktion ID</translation>
    </message>
    <message>
        <source>Lock unspent</source>
        <translation>Lukitse käyttämättömät</translation>
    </message>
    <message>
        <source>Unlock unspent</source>
        <translation>Avaa käyttämättömien lukitus</translation>
    </message>
    <message>
        <source>Copy quantity</source>
        <translation>Kopioi lukumäärä</translation>
    </message>
    <message>
        <source>Copy fee</source>
        <translation>Kopioi rahansiirtokulu</translation>
    </message>
    <message>
        <source>Copy after fee</source>
        <translation>Kopioi rahansiirtokulun jälkeen</translation>
    </message>
    <message>
        <source>Copy bytes</source>
        <translation>Kopioi tavut</translation>
    </message>
    <message>
        <source>Copy dust</source>
        <translation>Kopioi tomu</translation>
    </message>
    <message>
        <source>Copy change</source>
        <translation>Kopioi vaihtorahat</translation>
    </message>
    <message>
        <source>(%1 locked)</source>
        <translation>(%1 lukittu)</translation>
    </message>
    <message>
        <source>yes</source>
        <translation>kyllä</translation>
    </message>
    <message>
        <source>no</source>
        <translation>ei</translation>
    </message>
    <message>
        <source>This label turns red if any recipient receives an amount smaller than the current dust threshold.</source>
        <translation>Tämä nimike muuttuu punaiseksi, jos jokin vastaanottajista on saamassa tämänhetkistä tomun rajaa pienemmän summan.</translation>
    </message>
    <message>
        <source>Can vary +/- %1 satoshi(s) per input.</source>
        <translation>Saattaa vaihdella +/- %1 satoshia per syöte.</translation>
    </message>
    <message>
        <source>(no label)</source>
        <translation>(ei nimikettä)</translation>
    </message>
    <message>
        <source>change from %1 (%2)</source>
        <translation>Vaihda %1 (%2)</translation>
    </message>
    <message>
        <source>(change)</source>
        <translation>(vaihtoraha)</translation>
    </message>
</context>
<context>
    <name>EditAddressDialog</name>
    <message>
        <source>Edit Address</source>
        <translation>Muokkaa osoitetta</translation>
    </message>
    <message>
        <source>&amp;Label</source>
        <translation>&amp;Nimi</translation>
    </message>
    <message>
        <source>The label associated with this address list entry</source>
        <translation>Tähän osoitteeseen liitetty nimi</translation>
    </message>
    <message>
        <source>The address associated with this address list entry. This can only be modified for sending addresses.</source>
        <translation>Osoite liitettynä tähän osoitekirjan alkioon. Tämä voidaan muokata vain lähetysosoitteissa.</translation>
    </message>
    <message>
        <source>&amp;Address</source>
        <translation>&amp;Osoite</translation>
    </message>
    <message>
        <source>New sending address</source>
        <translation>Uusi lähetysosoite</translation>
    </message>
    <message>
        <source>Edit receiving address</source>
        <translation>Muokkaa vastaanottavaa osoitetta</translation>
    </message>
    <message>
        <source>Edit sending address</source>
        <translation>Muokkaa lähettävää osoitetta</translation>
    </message>
    <message>
        <source>The entered address "%1" is not a valid Bitcoin address.</source>
        <translation>Antamasi osoite "%1" ei ole kelvollinen Bitcoin-osoite.</translation>
    </message>
    <message>
        <source>Could not unlock wallet.</source>
        <translation>Lompakkoa ei voitu avata.</translation>
    </message>
    <message>
        <source>New key generation failed.</source>
        <translation>Uuden avaimen luonti epäonnistui.</translation>
    </message>
</context>
<context>
    <name>FreespaceChecker</name>
    <message>
        <source>A new data directory will be created.</source>
        <translation>Luodaan uusi kansio.</translation>
    </message>
    <message>
        <source>name</source>
        <translation>Nimi</translation>
    </message>
    <message>
        <source>Directory already exists. Add %1 if you intend to create a new directory here.</source>
        <translation>Hakemisto on jo olemassa. Lisää %1 jos tarkoitus on luoda hakemisto tänne.</translation>
    </message>
    <message>
        <source>Path already exists, and is not a directory.</source>
        <translation>Polku on jo olemassa, eikä se ole kansio.</translation>
    </message>
    <message>
        <source>Cannot create data directory here.</source>
        <translation>Ei voida luoda data-hakemistoa tänne.</translation>
    </message>
</context>
<context>
    <name>HelpMessageDialog</name>
    <message>
        <source>version</source>
        <translation>versio</translation>
    </message>
    <message>
        <source>(%1-bit)</source>
        <translation>(%1-bit)</translation>
    </message>
    <message>
        <source>About %1</source>
        <translation>Tietoja %1</translation>
    </message>
    <message>
        <source>Command-line options</source>
        <translation>Komentorivi parametrit</translation>
    </message>
</context>
<context>
    <name>Intro</name>
    <message>
        <source>Welcome</source>
        <translation>Tervetuloa</translation>
    </message>
    <message>
        <source>Welcome to %1.</source>
        <translation>Tervetuloa %1 pariin.</translation>
    </message>
    <message>
        <source>As this is the first time the program is launched, you can choose where %1 will store its data.</source>
        <translation>Tämä on ensimmäinen kerta, kun %1 on käynnistetty, joten voit valita data-hakemiston paikan.</translation>
    </message>
    <message>
        <source>When you click OK, %1 will begin to download and process the full %4 block chain (%2GB) starting with the earliest transactions in %3 when %4 initially launched.</source>
        <translation>Kun valitset OK, %1 aloittaa lataamaan ja käsittelemään koko %4 lohkoketjua (%2GB) aloittaen ensimmäisestä siirrosta %3 jolloin %4 käynnistettiin ensimmäistä kertaa.</translation>
    </message>
    <message>
        <source>This initial synchronisation is very demanding, and may expose hardware problems with your computer that had previously gone unnoticed. Each time you run %1, it will continue downloading where it left off.</source>
        <translation>Tämä alustava synkronointi on erittäin vaativa ja saattaa tuoda esiin laiteongelmia, joita ei aikaisemmin ole havaittu. Aina kun ajat %1:n, jatketaan siitä kohdasta, mihin viimeksi jäätiin.</translation>
    </message>
    <message>
        <source>If you have chosen to limit block chain storage (pruning), the historical data must still be downloaded and processed, but will be deleted afterward to keep your disk usage low.</source>
        <translation>Vaikka olisitkin valinnut rajoittaa lohkoketjun tallennustilaa (karsinnalla), täytyy historiatiedot silti ladata ja käsitellä, mutta ne poistetaan jälkikäteen levytilan säästämiseksi.</translation>
    </message>
    <message>
        <source>Use the default data directory</source>
        <translation>Käytä oletuskansiota</translation>
    </message>
    <message>
        <source>Use a custom data directory:</source>
        <translation>Määritä oma kansio:</translation>
    </message>
    <message>
        <source>Bitcoin</source>
        <translation>Bitcoin</translation>
    </message>
    <message>
        <source>At least %1 GB of data will be stored in this directory, and it will grow over time.</source>
        <translation>Ainakin %1 GB tietoa varastoidaan tähän hakemistoon ja tarve kasvaa ajan myötä.</translation>
    </message>
    <message>
        <source>Approximately %1 GB of data will be stored in this directory.</source>
        <translation>Noin %1 GB tietoa varastoidaan tähän hakemistoon.</translation>
    </message>
    <message>
        <source>%1 will download and store a copy of the Bitcoin block chain.</source>
        <translation>%1 lataa ja tallentaa kopion Bitcoinin lohkoketjusta.</translation>
    </message>
    <message>
        <source>The wallet will also be stored in this directory.</source>
        <translation>Lompakko tallennetaan myös tähän hakemistoon.</translation>
    </message>
    <message>
        <source>Error: Specified data directory "%1" cannot be created.</source>
        <translation>Virhe: Annettu datahakemistoa "%1" ei voida luoda.</translation>
    </message>
    <message>
        <source>Error</source>
        <translation>Virhe</translation>
    </message>
    </context>
<context>
    <name>ModalOverlay</name>
    <message>
        <source>Form</source>
        <translation>Lomake</translation>
    </message>
    <message>
        <source>Recent transactions may not yet be visible, and therefore your wallet's balance might be incorrect. This information will be correct once your wallet has finished synchronizing with the bitcoin network, as detailed below.</source>
        <translation>Viimeiset tapahtumat eivät välttämättä vielä näy, joten lompakkosi saldo voi olla virheellinen. Tieto korjautuu, kunhan lompakkosi synkronointi bitcoin-verkon kanssa on päättynyt. Tiedot näkyvät alla.</translation>
    </message>
    <message>
        <source>Attempting to spend bitcoins that are affected by not-yet-displayed transactions will not be accepted by the network.</source>
        <translation>Verkko ei tule hyväksymään sellaisten bitcoinien käyttämistä, jotka liittyvät vielä näkymättömissä oleviin siirtoihin.</translation>
    </message>
    <message>
        <source>Number of blocks left</source>
        <translation>Lohkoja jäljellä</translation>
    </message>
    <message>
        <source>Unknown...</source>
        <translation>Tunnistamaton..</translation>
    </message>
    <message>
        <source>Last block time</source>
        <translation>Viimeisimmän lohkon aika</translation>
    </message>
    <message>
        <source>Progress</source>
        <translation>Edistyminen</translation>
    </message>
    <message>
        <source>Progress increase per hour</source>
        <translation>Edistymisen kasvu tunnissa</translation>
    </message>
    <message>
        <source>calculating...</source>
        <translation>lasketaan..</translation>
    </message>
    <message>
        <source>Estimated time left until synced</source>
        <translation>Arvioitu jäljellä oleva aika, kunnes synkronoitu</translation>
    </message>
    <message>
        <source>Hide</source>
        <translation>Piilota</translation>
    </message>
    <message>
        <source>Unknown. Syncing Headers (%1)...</source>
        <translation>Tuntematon. Synkronoidaan tunnisteita (%1)...</translation>
    </message>
</context>
<context>
    <name>OpenURIDialog</name>
    <message>
        <source>Open URI</source>
        <translation>Avaa URI</translation>
    </message>
    <message>
        <source>Open payment request from URI or file</source>
        <translation>Avaa maksupyyntö URI:sta tai tiedostosta</translation>
    </message>
    <message>
        <source>URI:</source>
        <translation>URI:</translation>
    </message>
    <message>
        <source>Select payment request file</source>
        <translation>Valitse maksupyynnön tiedosto</translation>
    </message>
    <message>
        <source>Select payment request file to open</source>
        <translation>Valitse maksypyynnön tiedosto avattavaksi</translation>
    </message>
</context>
<context>
    <name>OptionsDialog</name>
    <message>
        <source>Options</source>
        <translation>Asetukset</translation>
    </message>
    <message>
        <source>&amp;Main</source>
        <translation>&amp;Yleiset</translation>
    </message>
    <message>
        <source>Automatically start %1 after logging in to the system.</source>
        <translation>Käynnistä %1 automaattisesti järjestelmään kirjautumisen jälkeen.</translation>
    </message>
    <message>
        <source>&amp;Start %1 on system login</source>
        <translation>&amp;Käynnistä %1 järjestelmään kirjautuessa</translation>
    </message>
    <message>
        <source>Size of &amp;database cache</source>
        <translation>&amp;Tietokannan välimuistin koko</translation>
    </message>
    <message>
        <source>MB</source>
        <translation>MB</translation>
    </message>
    <message>
        <source>Number of script &amp;verification threads</source>
        <translation>Script &amp;varmistuksen threadien määrä</translation>
    </message>
    <message>
        <source>IP address of the proxy (e.g. IPv4: 127.0.0.1 / IPv6: ::1)</source>
        <translation>IP osoite proxille (esim. IPv4: 127.0.0.1 / IPv6: ::1)</translation>
    </message>
    <message>
        <source>Shows if the supplied default SOCKS5 proxy is used to reach peers via this network type.</source>
        <translation>Ilmoittaa, mikäli oletetettua SOCKS5-välityspalvelinta käytetään vertaisten tavoittamiseen tämän verkkotyypin kautta.</translation>
    </message>
    <message>
        <source>Hide the icon from the system tray.</source>
        <translation>Piilota kuvake järjestelmäpalkista.</translation>
    </message>
    <message>
        <source>&amp;Hide tray icon</source>
        <translation>&amp;Piilota tehtäväpalkin kuvake</translation>
    </message>
    <message>
        <source>Minimize instead of exit the application when the window is closed. When this option is enabled, the application will be closed only after selecting Exit in the menu.</source>
        <translation>Minimoi ikkuna ohjelman sulkemisen sijasta kun ikkuna suljetaan. Kun tämä asetus on käytössä, ohjelma suljetaan vain valittaessa valikosta Poistu.</translation>
    </message>
    <message>
        <source>Third party URLs (e.g. a block explorer) that appear in the transactions tab as context menu items. %s in the URL is replaced by transaction hash. Multiple URLs are separated by vertical bar |.</source>
        <translation>Ulkopuoliset URL-osoitteet (esim. block explorer,) jotka esiintyvät siirrot-välilehdellä valikossa. %s URL-osoitteessa korvataan siirtotunnuksella. Useampi URL-osoite on eroteltu pystyviivalla |.</translation>
    </message>
    <message>
        <source>Active command-line options that override above options:</source>
        <translation>Aktiiviset komentorivivalinnat jotka ohittavat ylläolevat valinnat:</translation>
    </message>
    <message>
        <source>Open the %1 configuration file from the working directory.</source>
        <translation>Avaa %1 asetustiedosto työhakemistosta.</translation>
    </message>
    <message>
        <source>Open Configuration File</source>
        <translation>Avaa asetustiedosto.</translation>
    </message>
    <message>
        <source>Reset all client options to default.</source>
        <translation>Palauta kaikki asetukset takaisin alkuperäisiksi.</translation>
    </message>
    <message>
        <source>&amp;Reset Options</source>
        <translation>&amp;Palauta asetukset</translation>
    </message>
    <message>
        <source>&amp;Network</source>
        <translation>&amp;Verkko</translation>
    </message>
    <message>
        <source>(0 = auto, &lt;0 = leave that many cores free)</source>
        <translation>(0 = auto, &lt;0 = jätä näin monta ydintä vapaaksi)</translation>
    </message>
    <message>
        <source>W&amp;allet</source>
        <translation>&amp;Lompakko</translation>
    </message>
    <message>
        <source>Expert</source>
        <translation>Expertti</translation>
    </message>
    <message>
        <source>Enable coin &amp;control features</source>
        <translation>Ota käytöön &amp;Kolikkokontrolli-ominaisuudet</translation>
    </message>
    <message>
        <source>If you disable the spending of unconfirmed change, the change from a transaction cannot be used until that transaction has at least one confirmation. This also affects how your balance is computed.</source>
        <translation>Jos poistat varmistamattomien vaihtorahojen käytön, rahansiirron vaihtorahaa ei voida käyttää ennen vähintään yhtä varmistusta. Tämä vaikuttaa myös kuinka taseesi lasketaan.</translation>
    </message>
    <message>
        <source>&amp;Spend unconfirmed change</source>
        <translation>&amp;Käytä varmistamattomia vaihtorahoja</translation>
    </message>
    <message>
        <source>Automatically open the Particl client port on the router. This only works when your router supports UPnP and it is enabled.</source>
        <translation>Avaa Particl-asiakasohjelman portti reitittimellä automaattisesti. Tämä toimii vain, jos reitittimesi tukee UPnP:tä ja se on käytössä.</translation>
    </message>
    <message>
        <source>Map port using &amp;UPnP</source>
        <translation>Portin uudelleenohjaus &amp;UPnP:llä</translation>
    </message>
    <message>
<<<<<<< HEAD
        <source>Connect to the Particl network through a SOCKS5 proxy.</source>
        <translation>Yhdistä Particl-verkkoon SOCKS5-välityspalvelimen kautta.</translation>
=======
        <source>Accept connections from outside.</source>
        <translation>Hyväksy yhteysiä ulkopuolelta</translation>
    </message>
    <message>
        <source>Allow incomin&amp;g connections</source>
        <translation>Hyväksy sisääntulevia yhteyksiä</translation>
    </message>
    <message>
        <source>Connect to the Bitcoin network through a SOCKS5 proxy.</source>
        <translation>Yhdistä Bitcoin-verkkoon SOCKS5-välityspalvelimen kautta.</translation>
>>>>>>> e5776690
    </message>
    <message>
        <source>&amp;Connect through SOCKS5 proxy (default proxy):</source>
        <translation>&amp;Yhdistä SOCKS5-välityspalvelimen kautta (oletus välityspalvelin):</translation>
    </message>
    <message>
        <source>Proxy &amp;IP:</source>
        <translation>Proxyn &amp;IP:</translation>
    </message>
    <message>
        <source>&amp;Port:</source>
        <translation>&amp;Portti</translation>
    </message>
    <message>
        <source>Port of the proxy (e.g. 9050)</source>
        <translation>Proxyn Portti (esim. 9050)</translation>
    </message>
    <message>
        <source>Used for reaching peers via:</source>
        <translation>Vertaisten saavuttamiseen käytettävät verkkotyypit:</translation>
    </message>
    <message>
        <source>IPv4</source>
        <translation>IPv4</translation>
    </message>
    <message>
        <source>IPv6</source>
        <translation>IPv6</translation>
    </message>
    <message>
        <source>Tor</source>
        <translation>Tor</translation>
    </message>
    <message>
        <source>Connect to the Particl network through a separate SOCKS5 proxy for Tor hidden services.</source>
        <translation>Yhdistä Particl-verkkoon erillisen SOCKS5-välityspalvelimen kautta piilotettuja Tor-palveluja varten.</translation>
    </message>
    <message>
        <source>&amp;Window</source>
        <translation>&amp;Ikkuna</translation>
    </message>
    <message>
        <source>Show only a tray icon after minimizing the window.</source>
        <translation>Näytä ainoastaan ilmaisinalueella ikkunan pienentämisen jälkeen.</translation>
    </message>
    <message>
        <source>&amp;Minimize to the tray instead of the taskbar</source>
        <translation>&amp;Pienennä ilmaisinalueelle työkalurivin sijasta</translation>
    </message>
    <message>
        <source>M&amp;inimize on close</source>
        <translation>P&amp;ienennä suljettaessa</translation>
    </message>
    <message>
        <source>&amp;Display</source>
        <translation>&amp;Käyttöliittymä</translation>
    </message>
    <message>
        <source>User Interface &amp;language:</source>
        <translation>&amp;Käyttöliittymän kieli</translation>
    </message>
    <message>
        <source>The user interface language can be set here. This setting will take effect after restarting %1.</source>
        <translation>Tässä voit määritellä käyttöliittymän kielen. Muutokset astuvat voimaan seuraavan kerran, kun %1 käynnistetään.</translation>
    </message>
    <message>
        <source>&amp;Unit to show amounts in:</source>
        <translation>Yksikkö jona bitcoin-määrät näytetään</translation>
    </message>
    <message>
        <source>Choose the default subdivision unit to show in the interface and when sending coins.</source>
        <translation>Valitse mitä yksikköä käytetään ensisijaisesti bitcoin-määrien näyttämiseen.</translation>
    </message>
    <message>
        <source>Whether to show coin control features or not.</source>
        <translation>Näytetäänkö kolikkokontrollin ominaisuuksia vai ei</translation>
    </message>
    <message>
        <source>&amp;Third party transaction URLs</source>
        <translation>&amp;Kolmannen osapuolen rahansiirto URL:t</translation>
    </message>
    <message>
        <source>&amp;OK</source>
        <translation>&amp;OK</translation>
    </message>
    <message>
        <source>&amp;Cancel</source>
        <translation>&amp;Peruuta</translation>
    </message>
    <message>
        <source>default</source>
        <translation>oletus</translation>
    </message>
    <message>
        <source>none</source>
        <translation>ei mitään</translation>
    </message>
    <message>
        <source>Confirm options reset</source>
        <translation>Varmista asetusten palautus</translation>
    </message>
    <message>
        <source>Client restart required to activate changes.</source>
        <translation>Ohjelman uudelleenkäynnistys aktivoi muutokset.</translation>
    </message>
    <message>
        <source>Client will be shut down. Do you want to proceed?</source>
        <translation>Asiakasohjelma sammutetaan. Haluatko jatkaa?</translation>
    </message>
    <message>
        <source>Configuration options</source>
        <translation>Kokoonpanoasetukset</translation>
    </message>
    <message>
        <source>The configuration file is used to specify advanced user options which override GUI settings. Additionally, any command-line options will override this configuration file.</source>
        <translation>Asetustiedostoa käytetään määrittämään kokeneen käyttäjän lisävalintoja, jotka ylikirjoittavat graafisen käyttöliittymän asetukset. Lisäksi komentokehoitteen valinnat ylikirjoittavat kyseisen asetustiedoston.</translation>
    </message>
    <message>
        <source>Error</source>
        <translation>Virhe</translation>
    </message>
    <message>
        <source>The configuration file could not be opened.</source>
        <translation>Asetustiedostoa ei voitu avata.</translation>
    </message>
    <message>
        <source>This change would require a client restart.</source>
        <translation>Tämä muutos vaatii ohjelman uudelleenkäynnistyksen.</translation>
    </message>
    <message>
        <source>The supplied proxy address is invalid.</source>
        <translation>Antamasi proxy-osoite on virheellinen.</translation>
    </message>
</context>
<context>
    <name>OverviewPage</name>
    <message>
        <source>Form</source>
        <translation>Lomake</translation>
    </message>
    <message>
        <source>The displayed information may be out of date. Your wallet automatically synchronizes with the Particl network after a connection is established, but this process has not completed yet.</source>
        <translation>Näytetyt tiedot eivät välttämättä ole ajantasalla. Lompakkosi synkronoituu Particl-verkon kanssa automaattisesti yhteyden muodostamisen jälkeen, mutta synkronointi on vielä meneillään.</translation>
    </message>
    <message>
        <source>Watch-only:</source>
        <translation>Seuranta:</translation>
    </message>
    <message>
        <source>Available:</source>
        <translation>Käytettävissä:</translation>
    </message>
    <message>
        <source>Your current spendable balance</source>
        <translation>Nykyinen käytettävissä oleva tase</translation>
    </message>
    <message>
        <source>Pending:</source>
        <translation>Odotetaan:</translation>
    </message>
    <message>
        <source>Total of transactions that have yet to be confirmed, and do not yet count toward the spendable balance</source>
        <translation>Varmistamattomien rahansiirtojen summa, jota ei lasketa käytettävissä olevaan taseeseen.</translation>
    </message>
    <message>
        <source>Immature:</source>
        <translation>Epäkypsää:</translation>
    </message>
    <message>
        <source>Mined balance that has not yet matured</source>
        <translation>Louhittu saldo, joka ei ole vielä kypsynyt</translation>
    </message>
    <message>
        <source>Balances</source>
        <translation>Saldot</translation>
    </message>
    <message>
        <source>Total:</source>
        <translation>Yhteensä:</translation>
    </message>
    <message>
        <source>Your current total balance</source>
        <translation>Tililläsi tällä hetkellä olevien Bitcoinien määrä</translation>
    </message>
    <message>
        <source>Your current balance in watch-only addresses</source>
        <translation>Nykyinen tase seurantaosoitetteissa</translation>
    </message>
    <message>
        <source>Spendable:</source>
        <translation>Käytettävissä:</translation>
    </message>
    <message>
        <source>Recent transactions</source>
        <translation>Viimeisimmät rahansiirrot</translation>
    </message>
    <message>
        <source>Unconfirmed transactions to watch-only addresses</source>
        <translation>Vahvistamattomat rahansiirrot vain katseltaviin osoitteisiin</translation>
    </message>
    <message>
        <source>Mined balance in watch-only addresses that has not yet matured</source>
        <translation>Louhittu, ei vielä kypsynyt saldo vain katseltavissa osoitteissa</translation>
    </message>
    <message>
        <source>Current total balance in watch-only addresses</source>
        <translation>Nykyinen tase seurantaosoitetteissa</translation>
    </message>
</context>
<context>
    <name>PaymentServer</name>
    <message>
        <source>Payment request error</source>
        <translation>Maksupyyntövirhe</translation>
    </message>
    <message>
        <source>Cannot start bitcoin: click-to-pay handler</source>
        <translation>Bitcoinia ei voi käynnistää: klikkaa-maksaaksesi -käsittelijän virhe</translation>
    </message>
    <message>
        <source>URI handling</source>
        <translation>URI käsittely</translation>
    </message>
    <message>
        <source>Payment request fetch URL is invalid: %1</source>
        <translation>Maksupyynnön haku URL on virheellinen: %1</translation>
    </message>
    <message>
        <source>Invalid payment address %1</source>
        <translation>Virheellinen maksuosoite %1</translation>
    </message>
    <message>
        <source>URI cannot be parsed! This can be caused by an invalid Bitcoin address or malformed URI parameters.</source>
        <translation>URIa ei voitu jäsentää! Tämä voi johtua virheellisestä Bitcoin-osoitteesta tai väärin muotoilluista URI parametreista.</translation>
    </message>
    <message>
        <source>Payment request file handling</source>
        <translation>Maksupyynnön tiedoston käsittely</translation>
    </message>
    <message>
        <source>Payment request file cannot be read! This can be caused by an invalid payment request file.</source>
        <translation>Maksupyyntötiedostoa ei voi lukea! Tämä saattaa johtua epäkelvosta maksupyyntötiedostosta.</translation>
    </message>
    <message>
        <source>Payment request rejected</source>
        <translation>Maksupyyntö hylätty</translation>
    </message>
    <message>
        <source>Payment request network doesn't match client network.</source>
        <translation>Maksupyyntoverkko ei täsmää asiakasohjelman verkon kanssa.</translation>
    </message>
    <message>
        <source>Payment request expired.</source>
        <translation>Maksupyyntö vanhentui.</translation>
    </message>
    <message>
        <source>Payment request is not initialized.</source>
        <translation>Maksupyyntöä ei ole alustettu.</translation>
    </message>
    <message>
        <source>Unverified payment requests to custom payment scripts are unsupported.</source>
        <translation>Varmistamattomia maksupyyntöjä kustomoituun maksupalveluun ei tueta.</translation>
    </message>
    <message>
        <source>Invalid payment request.</source>
        <translation>Virheellinen maksupyyntö.</translation>
    </message>
    <message>
        <source>Requested payment amount of %1 is too small (considered dust).</source>
        <translation>Maksupyyntö %1 on liian pieni (kohdellaan tomuna).</translation>
    </message>
    <message>
        <source>Refund from %1</source>
        <translation>Maksupalautus %1:sta</translation>
    </message>
    <message>
        <source>Payment request %1 is too large (%2 bytes, allowed %3 bytes).</source>
        <translation>Maksupyyntö %1 on liian suuri (%2 tavua, sallittu %3 tavua).</translation>
    </message>
    <message>
        <source>Error communicating with %1: %2</source>
        <translation>Virhe kommunikoidessa %1n kanssa: %2</translation>
    </message>
    <message>
        <source>Payment request cannot be parsed!</source>
        <translation>Maksupyyntöä ei voida jäsentää!</translation>
    </message>
    <message>
        <source>Bad response from server %1</source>
        <translation>Virheellinen vastaus palvelimelta %1</translation>
    </message>
    <message>
        <source>Network request error</source>
        <translation>Tietoverkon pyyntövirhe</translation>
    </message>
    <message>
        <source>Payment acknowledged</source>
        <translation>Rahansiirto tunnistettu</translation>
    </message>
</context>
<context>
    <name>PeerTableModel</name>
    <message>
        <source>User Agent</source>
        <translation>Käyttöliittymä</translation>
    </message>
    <message>
        <source>Node/Service</source>
        <translation>Noodi/Palvelu</translation>
    </message>
    <message>
        <source>NodeId</source>
        <translation>NodeId</translation>
    </message>
    <message>
        <source>Ping</source>
        <translation>Vasteaika</translation>
    </message>
    <message>
        <source>Sent</source>
        <translation>Lähetetyt</translation>
    </message>
    <message>
        <source>Received</source>
        <translation>Vastaanotetut</translation>
    </message>
</context>
<context>
    <name>QObject</name>
    <message>
        <source>Amount</source>
        <translation>Määrä</translation>
    </message>
    <message>
        <source>Enter a Particl address (e.g. %1)</source>
        <translation>Syötä Particl-osoite (esim. %1)</translation>
    </message>
    <message>
        <source>%1 d</source>
        <translation>%1 d</translation>
    </message>
    <message>
        <source>%1 h</source>
        <translation>%1 h</translation>
    </message>
    <message>
        <source>%1 m</source>
        <translation>%1 m</translation>
    </message>
    <message>
        <source>%1 s</source>
        <translation>%1 s</translation>
    </message>
    <message>
        <source>None</source>
        <translation>Ei yhtään</translation>
    </message>
    <message>
        <source>N/A</source>
        <translation>Ei saatavilla</translation>
    </message>
    <message>
        <source>%1 ms</source>
        <translation>%1 ms</translation>
    </message>
    <message>
        <source>%1 and %2</source>
        <translation>%1 ja %2</translation>
    </message>
    <message>
        <source>%1 B</source>
        <translation>%1 B</translation>
    </message>
    <message>
        <source>%1 KB</source>
        <translation>%1 KB</translation>
    </message>
    <message>
        <source>%1 MB</source>
        <translation>%1 MB</translation>
    </message>
    <message>
        <source>%1 GB</source>
        <translation>%1 GB</translation>
    </message>
    <message>
        <source>%1 didn't yet exit safely...</source>
        <translation>%1 ei vielä sulkeutunut turvallisesti...</translation>
    </message>
    <message>
        <source>unknown</source>
        <translation>tuntematon</translation>
    </message>
</context>
<context>
    <name>QObject::QObject</name>
    <message>
        <source>Error: Specified data directory "%1" does not exist.</source>
        <translation>Virhe: Annettua data-hakemistoa "%1" ei ole olemassa.</translation>
    </message>
    <message>
        <source>Error: %1</source>
        <translation>Virhe: %1</translation>
    </message>
</context>
<context>
    <name>QRImageWidget</name>
    <message>
        <source>&amp;Save Image...</source>
        <translation>&amp;Tallenna kuva</translation>
    </message>
    <message>
        <source>&amp;Copy Image</source>
        <translation>&amp;Kopioi kuva</translation>
    </message>
    <message>
        <source>Save QR Code</source>
        <translation>Tallenna QR-koodi</translation>
    </message>
    <message>
        <source>PNG Image (*.png)</source>
        <translation>PNG kuva (*.png)</translation>
    </message>
</context>
<context>
    <name>RPCConsole</name>
    <message>
        <source>N/A</source>
        <translation>Ei saatavilla</translation>
    </message>
    <message>
        <source>Client version</source>
        <translation>Pääteohjelman versio</translation>
    </message>
    <message>
        <source>&amp;Information</source>
        <translation>T&amp;ietoa</translation>
    </message>
    <message>
        <source>Debug window</source>
        <translation>&amp;Debug-ikkuna</translation>
    </message>
    <message>
        <source>General</source>
        <translation>Yleinen</translation>
    </message>
    <message>
        <source>Using BerkeleyDB version</source>
        <translation>Käyttää BerkeleyDB-versiota</translation>
    </message>
    <message>
        <source>Datadir</source>
        <translation>Data-hakemisto</translation>
    </message>
    <message>
        <source>Startup time</source>
        <translation>Käynnistysaika</translation>
    </message>
    <message>
        <source>Network</source>
        <translation>Verkko</translation>
    </message>
    <message>
        <source>Name</source>
        <translation>Nimi</translation>
    </message>
    <message>
        <source>Number of connections</source>
        <translation>Yhteyksien lukumäärä</translation>
    </message>
    <message>
        <source>Block chain</source>
        <translation>Lohkoketju</translation>
    </message>
    <message>
        <source>Current number of blocks</source>
        <translation>Nykyinen Lohkojen määrä</translation>
    </message>
    <message>
        <source>Memory Pool</source>
        <translation>Muistiallas</translation>
    </message>
    <message>
        <source>Current number of transactions</source>
        <translation>Tämänhetkinen rahansiirtojen määrä</translation>
    </message>
    <message>
        <source>Memory usage</source>
        <translation>Muistin käyttö</translation>
    </message>
    <message>
        <source>&amp;Reset</source>
        <translation>&amp;Nollaa</translation>
    </message>
    <message>
        <source>Received</source>
        <translation>Vastaanotetut</translation>
    </message>
    <message>
        <source>Sent</source>
        <translation>Lähetetyt</translation>
    </message>
    <message>
        <source>&amp;Peers</source>
        <translation>&amp;Vertaiset</translation>
    </message>
    <message>
        <source>Banned peers</source>
        <translation>Estetyt vertaiset</translation>
    </message>
    <message>
        <source>Select a peer to view detailed information.</source>
        <translation>Valitse vertainen eriteltyjä tietoja varten.</translation>
    </message>
    <message>
        <source>Whitelisted</source>
        <translation>Sallittu</translation>
    </message>
    <message>
        <source>Direction</source>
        <translation>Suunta</translation>
    </message>
    <message>
        <source>Version</source>
        <translation>Versio</translation>
    </message>
    <message>
        <source>Starting Block</source>
        <translation>Alkaen lohkosta</translation>
    </message>
    <message>
        <source>Synced Headers</source>
        <translation>Synkronoidut ylätunnisteet</translation>
    </message>
    <message>
        <source>Synced Blocks</source>
        <translation>Synkronoidut lohkot</translation>
    </message>
    <message>
        <source>User Agent</source>
        <translation>Käyttöliittymä</translation>
    </message>
    <message>
        <source>Open the %1 debug log file from the current data directory. This can take a few seconds for large log files.</source>
        <translation>Avaa %1 -debug-loki tämänhetkisestä data-hakemistosta. Tämä voi viedä muutaman sekunnin suurille lokitiedostoille.</translation>
    </message>
    <message>
        <source>Decrease font size</source>
        <translation>Pienennä fontin kokoa</translation>
    </message>
    <message>
        <source>Increase font size</source>
        <translation>Suurenna fontin kokoa</translation>
    </message>
    <message>
        <source>Services</source>
        <translation>Palvelut</translation>
    </message>
    <message>
        <source>Ban Score</source>
        <translation>Panna-pisteytys</translation>
    </message>
    <message>
        <source>Connection Time</source>
        <translation>Yhteysaika</translation>
    </message>
    <message>
        <source>Last Send</source>
        <translation>Viimeisin lähetetty</translation>
    </message>
    <message>
        <source>Last Receive</source>
        <translation>Viimeisin vastaanotettu</translation>
    </message>
    <message>
        <source>Ping Time</source>
        <translation>Vasteaika</translation>
    </message>
    <message>
        <source>The duration of a currently outstanding ping.</source>
        <translation>Tämänhetkisen merkittävän yhteyskokeilun kesto.</translation>
    </message>
    <message>
        <source>Ping Wait</source>
        <translation>Yhteyskokeilun odotus</translation>
    </message>
    <message>
        <source>Min Ping</source>
        <translation>Pienin vasteaika</translation>
    </message>
    <message>
        <source>Time Offset</source>
        <translation>Ajan poikkeama</translation>
    </message>
    <message>
        <source>Last block time</source>
        <translation>Viimeisimmän lohkon aika</translation>
    </message>
    <message>
        <source>&amp;Open</source>
        <translation>&amp;Avaa</translation>
    </message>
    <message>
        <source>&amp;Console</source>
        <translation>&amp;Konsoli</translation>
    </message>
    <message>
        <source>&amp;Network Traffic</source>
        <translation>&amp;Verkkoliikenne</translation>
    </message>
    <message>
        <source>Totals</source>
        <translation>Yhteensä</translation>
    </message>
    <message>
        <source>In:</source>
        <translation>Sisään:</translation>
    </message>
    <message>
        <source>Out:</source>
        <translation>Ulos:</translation>
    </message>
    <message>
        <source>Debug log file</source>
        <translation>Debug lokitiedosto</translation>
    </message>
    <message>
        <source>Clear console</source>
        <translation>Tyhjennä konsoli</translation>
    </message>
    <message>
        <source>1 &amp;hour</source>
        <translation>1 &amp;tunti</translation>
    </message>
    <message>
        <source>1 &amp;day</source>
        <translation>1 &amp;päivä</translation>
    </message>
    <message>
        <source>1 &amp;week</source>
        <translation>1 &amp;viikko</translation>
    </message>
    <message>
        <source>1 &amp;year</source>
        <translation>1 &amp;vuosi</translation>
    </message>
    <message>
        <source>&amp;Disconnect</source>
        <translation>&amp;Katkaise yhteys</translation>
    </message>
    <message>
        <source>Ban for</source>
        <translation>Estä </translation>
    </message>
    <message>
        <source>&amp;Unban</source>
        <translation>&amp;Poista esto</translation>
    </message>
    <message>
        <source>Welcome to the %1 RPC console.</source>
        <translation>Tervetuloa %1 RPC-konsoliin.</translation>
    </message>
    <message>
        <source>Use up and down arrows to navigate history, and %1 to clear screen.</source>
        <translation>Käytä nuolia ylös ja alas selataksesi historiaa, sekä %1 tyhjentääkseksi ruudun.</translation>
    </message>
    <message>
        <source>For more information on using this console type %1.</source>
        <translation>Lisätietoja konsolin käytöstä saat kirjoittamalla %1.</translation>
    </message>
    <message>
        <source>WARNING: Scammers have been active, telling users to type commands here, stealing their wallet contents. Do not use this console without fully understanding the ramifications of a command.</source>
        <translation>VAROITUS: aktiiviset huijarit neuvovat kirjoittamaan komentoja tähän komentoriviin, varastaen lompakkosi sisällön. Älä käytä komentoriviä ilman täyttä ymmärrystä kirjoittamasi komennon toiminnasta.</translation>
    </message>
    <message>
        <source>Network activity disabled</source>
        <translation>Verkkoliikenne pysäytetty</translation>
    </message>
    <message>
        <source>(node id: %1)</source>
        <translation>(solmukohdan id: %1)</translation>
    </message>
    <message>
        <source>via %1</source>
        <translation>%1 kautta</translation>
    </message>
    <message>
        <source>never</source>
        <translation>ei koskaan</translation>
    </message>
    <message>
        <source>Inbound</source>
        <translation>Sisääntuleva</translation>
    </message>
    <message>
        <source>Outbound</source>
        <translation>Ulosmenevä</translation>
    </message>
    <message>
        <source>Yes</source>
        <translation>Kyllä</translation>
    </message>
    <message>
        <source>No</source>
        <translation>Ei</translation>
    </message>
    <message>
        <source>Unknown</source>
        <translation>Tuntematon</translation>
    </message>
</context>
<context>
    <name>ReceiveCoinsDialog</name>
    <message>
        <source>&amp;Amount:</source>
        <translation>&amp;Määrä</translation>
    </message>
    <message>
        <source>&amp;Label:</source>
        <translation>&amp;Nimi:</translation>
    </message>
    <message>
        <source>&amp;Message:</source>
        <translation>&amp;Viesti:</translation>
    </message>
    <message>
        <source>An optional message to attach to the payment request, which will be displayed when the request is opened. Note: The message will not be sent with the payment over the Particl network.</source>
        <translation>Valinnainen viesti liitetään maksupyyntöön ja näytetään avattaessa. Viestiä ei lähetetä Bitcoin-verkkoon.</translation>
    </message>
    <message>
        <source>An optional label to associate with the new receiving address.</source>
        <translation>Valinnainen nimi liitetään vastaanottavaan osoitteeseen.</translation>
    </message>
    <message>
        <source>Use this form to request payments. All fields are &lt;b&gt;optional&lt;/b&gt;.</source>
        <translation>Käytä lomaketta maksupyyntöihin. Kaikki kentät ovat &lt;b&gt;valinnaisia&lt;/b&gt;.</translation>
    </message>
    <message>
        <source>An optional amount to request. Leave this empty or zero to not request a specific amount.</source>
        <translation>Valinnainen pyyntömäärä. Jätä tyhjäksi tai nollaksi jos et pyydä tiettyä määrää.</translation>
    </message>
    <message>
        <source>Clear all fields of the form.</source>
        <translation>Tyhjennä lomakkeen kaikki kentät.</translation>
    </message>
    <message>
        <source>Clear</source>
        <translation>Tyhjennä</translation>
    </message>
    <message>
        <source>Requested payments history</source>
        <translation>Pyydettyjen maksujen historia</translation>
    </message>
    <message>
        <source>&amp;Request payment</source>
        <translation>&amp;Vastaanota maksu</translation>
    </message>
    <message>
        <source>Show the selected request (does the same as double clicking an entry)</source>
        <translation>Näytä valittu pyyntö (sama toiminta kuin alkion tuplaklikkaus)</translation>
    </message>
    <message>
        <source>Show</source>
        <translation>Näytä</translation>
    </message>
    <message>
        <source>Remove the selected entries from the list</source>
        <translation>Poista valitut alkiot listasta</translation>
    </message>
    <message>
        <source>Remove</source>
        <translation>Poista</translation>
    </message>
    <message>
        <source>Copy URI</source>
        <translation>Kopioi URI</translation>
    </message>
    <message>
        <source>Copy label</source>
        <translation>Kopioi nimike</translation>
    </message>
    <message>
        <source>Copy message</source>
        <translation>Kopioi viesti</translation>
    </message>
    <message>
        <source>Copy amount</source>
        <translation>Kopioi määrä</translation>
    </message>
</context>
<context>
    <name>ReceiveRequestDialog</name>
    <message>
        <source>QR Code</source>
        <translation>QR-koodi</translation>
    </message>
    <message>
        <source>Copy &amp;URI</source>
        <translation>Kopioi &amp;URI</translation>
    </message>
    <message>
        <source>Copy &amp;Address</source>
        <translation>Kopioi &amp;Osoite</translation>
    </message>
    <message>
        <source>&amp;Save Image...</source>
        <translation>&amp;Tallenna kuva</translation>
    </message>
    <message>
        <source>Request payment to %1</source>
        <translation>Pyydä maksua osoitteeseen %1</translation>
    </message>
    <message>
        <source>Payment information</source>
        <translation>Maksutiedot</translation>
    </message>
    <message>
        <source>URI</source>
        <translation>URI</translation>
    </message>
    <message>
        <source>Address</source>
        <translation>Osoite</translation>
    </message>
    <message>
        <source>Amount</source>
        <translation>Määrä</translation>
    </message>
    <message>
        <source>Label</source>
        <translation>Nimike</translation>
    </message>
    <message>
        <source>Message</source>
        <translation>Viesti</translation>
    </message>
    <message>
        <source>Wallet</source>
        <translation>Lompakko</translation>
    </message>
    <message>
        <source>Resulting URI too long, try to reduce the text for label / message.</source>
        <translation>Tuloksen URI on liian pitkä, yritä lyhentää otsikon tai viestin tekstiä.</translation>
    </message>
    <message>
        <source>Error encoding URI into QR Code.</source>
        <translation>Virhe käännettäessä URI:a QR-koodiksi.</translation>
    </message>
</context>
<context>
    <name>RecentRequestsTableModel</name>
    <message>
        <source>Date</source>
        <translation>Aika</translation>
    </message>
    <message>
        <source>Label</source>
        <translation>Nimike</translation>
    </message>
    <message>
        <source>Message</source>
        <translation>Viesti</translation>
    </message>
    <message>
        <source>(no label)</source>
        <translation>(ei nimikettä)</translation>
    </message>
    <message>
        <source>(no message)</source>
        <translation>(ei viestiä)</translation>
    </message>
    <message>
        <source>(no amount requested)</source>
        <translation>(ei pyydettyä määrää)</translation>
    </message>
    <message>
        <source>Requested</source>
        <translation>Pyydetty</translation>
    </message>
</context>
<context>
    <name>SendCoinsDialog</name>
    <message>
        <source>Send Coins</source>
        <translation>Lähetä kolikoita</translation>
    </message>
    <message>
        <source>Coin Control Features</source>
        <translation>Kolikkokontrolli ominaisuudet</translation>
    </message>
    <message>
        <source>Inputs...</source>
        <translation>Sisääntulot...</translation>
    </message>
    <message>
        <source>automatically selected</source>
        <translation>automaattisesti valitut</translation>
    </message>
    <message>
        <source>Insufficient funds!</source>
        <translation>Lompakon saldo ei riitä!</translation>
    </message>
    <message>
        <source>Quantity:</source>
        <translation>Määrä:</translation>
    </message>
    <message>
        <source>Bytes:</source>
        <translation>Tavuja:</translation>
    </message>
    <message>
        <source>Amount:</source>
        <translation>Määrä:</translation>
    </message>
    <message>
        <source>Fee:</source>
        <translation>Palkkio:</translation>
    </message>
    <message>
        <source>After Fee:</source>
        <translation>Palkkion jälkeen:</translation>
    </message>
    <message>
        <source>Change:</source>
        <translation>Vaihtoraha:</translation>
    </message>
    <message>
        <source>If this is activated, but the change address is empty or invalid, change will be sent to a newly generated address.</source>
        <translation>Jos tämä aktivoidaan mutta vaihtorahan osoite on tyhjä tai virheellinen, vaihtoraha tullaan lähettämään uuteen luotuun osoitteeseen.</translation>
    </message>
    <message>
        <source>Custom change address</source>
        <translation>Kustomoitu vaihtorahan osoite</translation>
    </message>
    <message>
        <source>Transaction Fee:</source>
        <translation>Rahansiirtokulu:</translation>
    </message>
    <message>
        <source>Choose...</source>
        <translation>Valitse...</translation>
    </message>
    <message>
        <source>Using the fallbackfee can result in sending a transaction that will take several hours or days (or never) to confirm. Consider choosing your fee manually or wait until you have validated the complete chain.</source>
        <translation>Fallbackfeen käyttö voi johtaa useita tunteja, päiviä (tai loputtomiin) kestävän siirron lähettämiseen. Harkitse palkkion valitsemista itse tai odota kunnes koko ketju on vahvistettu.</translation>
    </message>
    <message>
        <source>Warning: Fee estimation is currently not possible.</source>
        <translation>Varoitus: Kulujen arviointi ei ole juuri nyt mahdollista.</translation>
    </message>
    <message>
        <source>collapse fee-settings</source>
        <translation>pudota kulujen asetukset</translation>
    </message>
    <message>
        <source>per kilobyte</source>
        <translation>per kilotavu</translation>
    </message>
    <message>
        <source>Hide</source>
        <translation>Piilota</translation>
    </message>
    <message>
        <source>(read the tooltip)</source>
        <translation>(lue työkaluvinkki)</translation>
    </message>
    <message>
        <source>Recommended:</source>
        <translation>Suositeltu:</translation>
    </message>
    <message>
        <source>Custom:</source>
        <translation>Muokattu:</translation>
    </message>
    <message>
        <source>(Smart fee not initialized yet. This usually takes a few blocks...)</source>
        <translation>(Älykästä rahansiirtokulua ei ole vielä alustettu. Tähän kuluu yleensä aikaa muutaman lohkon verran...)</translation>
    </message>
    <message>
        <source>Send to multiple recipients at once</source>
        <translation>Lähetä usealla vastaanottajalle samanaikaisesti</translation>
    </message>
    <message>
        <source>Add &amp;Recipient</source>
        <translation>Lisää &amp;Vastaanottaja</translation>
    </message>
    <message>
        <source>Clear all fields of the form.</source>
        <translation>Tyhjennä lomakkeen kaikki kentät.</translation>
    </message>
    <message>
        <source>Dust:</source>
        <translation>Tomu:</translation>
    </message>
    <message>
        <source>Confirmation time target:</source>
        <translation>Vahvistusajan tavoite:</translation>
    </message>
    <message>
        <source>Enable Replace-By-Fee</source>
        <translation>Käytä Replace-By-Fee:tä</translation>
    </message>
    <message>
        <source>Clear &amp;All</source>
        <translation>&amp;Tyhjennnä Kaikki</translation>
    </message>
    <message>
        <source>Balance:</source>
        <translation>Balanssi:</translation>
    </message>
    <message>
        <source>Confirm the send action</source>
        <translation>Vahvista lähetys</translation>
    </message>
    <message>
        <source>S&amp;end</source>
        <translation>&amp;Lähetä</translation>
    </message>
    <message>
        <source>Copy quantity</source>
        <translation>Kopioi lukumäärä</translation>
    </message>
    <message>
        <source>Copy amount</source>
        <translation>Kopioi määrä</translation>
    </message>
    <message>
        <source>Copy fee</source>
        <translation>Kopioi rahansiirtokulu</translation>
    </message>
    <message>
        <source>Copy after fee</source>
        <translation>Kopioi rahansiirtokulun jälkeen</translation>
    </message>
    <message>
        <source>Copy bytes</source>
        <translation>Kopioi tavut</translation>
    </message>
    <message>
        <source>Copy dust</source>
        <translation>Kopioi tomu</translation>
    </message>
    <message>
        <source>Copy change</source>
        <translation>Kopioi vaihtorahat</translation>
    </message>
    <message>
        <source>%1 (%2 blocks)</source>
        <translation>%1 (%2 lohkoa)</translation>
    </message>
    <message>
        <source>%1 to %2</source>
        <translation>%1 to %2</translation>
    </message>
    <message>
        <source>Are you sure you want to send?</source>
        <translation>Oletko varma, että haluat lähettää?</translation>
    </message>
    <message>
        <source>or</source>
        <translation>tai</translation>
    </message>
    <message>
        <source>Transaction fee</source>
        <translation>Siirtokulu</translation>
    </message>
    <message>
        <source>Confirm send coins</source>
        <translation>Vahvista kolikoiden lähetys</translation>
    </message>
    <message>
        <source>The recipient address is not valid. Please recheck.</source>
        <translation>Vastaanottajan osoite ei ole kelvollinen. Tarkista osoite.</translation>
    </message>
    <message>
        <source>The amount to pay must be larger than 0.</source>
        <translation>Maksettavan määrän täytyy olla suurempi kuin 0.</translation>
    </message>
    <message>
        <source>The amount exceeds your balance.</source>
        <translation>Määrä ylittää tilisi saldon.</translation>
    </message>
    <message>
        <source>The total exceeds your balance when the %1 transaction fee is included.</source>
        <translation>Kokonaismäärä ylittää saldosi kun %1 siirtomaksu lisätään summaan.</translation>
    </message>
    <message>
        <source>Duplicate address found: addresses should only be used once each.</source>
        <translation>Osoite esiintyy useaan kertaan: osoitteita tulisi käyttää vain kerran kutakin.</translation>
    </message>
    <message>
        <source>Transaction creation failed!</source>
        <translation>Rahansiirron luonti epäonnistui!</translation>
    </message>
    <message>
        <source>The transaction was rejected with the following reason: %1</source>
        <translation>Siirto hylättiin seuraavasta syystä: %1</translation>
    </message>
    <message>
        <source>A fee higher than %1 is considered an absurdly high fee.</source>
        <translation>%1:tä ja korkeampaa siirtokulua pidetään mielettömän korkeana.</translation>
    </message>
    <message>
        <source>Payment request expired.</source>
        <translation>Maksupyyntö vanhentui.</translation>
    </message>
    <message>
        <source>Pay only the required fee of %1</source>
        <translation>Maksa vain vaadittu kulu %1 </translation>
    </message>
    <message>
        <source>Warning: Invalid Bitcoin address</source>
        <translation>Varoitus: Virheellinen Bitcoin-osoite </translation>
    </message>
    <message>
        <source>Warning: Unknown change address</source>
        <translation>Varoitus: Tuntematon vaihtorahan osoite</translation>
    </message>
    <message>
        <source>Confirm custom change address</source>
        <translation>Vahvista kustomoitu vaihtorahan osoite</translation>
    </message>
    <message>
        <source>The address you selected for change is not part of this wallet. Any or all funds in your wallet may be sent to this address. Are you sure?</source>
        <translation>Valitsemasi vaihtorahan osoite ei kuulu tähän lompakkoon. Osa tai kaikki varoista lompakossasi voidaan lähettää tähän osoitteeseen. Oletko varma?</translation>
    </message>
    <message>
        <source>(no label)</source>
        <translation>(ei nimikettä)</translation>
    </message>
</context>
<context>
    <name>SendCoinsEntry</name>
    <message>
        <source>A&amp;mount:</source>
        <translation>M&amp;äärä:</translation>
    </message>
    <message>
        <source>Pay &amp;To:</source>
        <translation>Maksun saaja:</translation>
    </message>
    <message>
        <source>&amp;Label:</source>
        <translation>&amp;Nimi:</translation>
    </message>
    <message>
        <source>Choose previously used address</source>
        <translation>Valitse aikaisemmin käytetty osoite</translation>
    </message>
    <message>
        <source>This is a normal payment.</source>
        <translation>Tämä on normaali maksu.</translation>
    </message>
    <message>
        <source>The Particl address to send the payment to</source>
        <translation>Particl-osoite johon maksu lähetetään</translation>
    </message>
    <message>
        <source>Alt+A</source>
        <translation>Alt+A</translation>
    </message>
    <message>
        <source>Paste address from clipboard</source>
        <translation>Liitä osoite leikepöydältä</translation>
    </message>
    <message>
        <source>Alt+P</source>
        <translation>Alt+P</translation>
    </message>
    <message>
        <source>Remove this entry</source>
        <translation>Poista tämä alkio</translation>
    </message>
    <message>
        <source>The fee will be deducted from the amount being sent. The recipient will receive less bitcoins than you enter in the amount field. If multiple recipients are selected, the fee is split equally.</source>
        <translation>Kulu vähennetään lähetettävästä määrästä. Saaja vastaanottaa vähemmän bitcoineja kuin merkitset Määrä-kenttään. Jos saajia on monia, kulu jaetaan tasan.</translation>
    </message>
    <message>
        <source>S&amp;ubtract fee from amount</source>
        <translation>V&amp;ähennä maksukulu määrästä</translation>
    </message>
    <message>
        <source>Use available balance</source>
        <translation>Käytä saatavilla oleva saldo</translation>
    </message>
    <message>
        <source>Message:</source>
        <translation>Viesti:</translation>
    </message>
    <message>
        <source>This is an unauthenticated payment request.</source>
        <translation>Tämä on todentamaton maksupyyntö.</translation>
    </message>
    <message>
        <source>This is an authenticated payment request.</source>
        <translation>Tämä on todennettu maksupyyntö.</translation>
    </message>
    <message>
        <source>Enter a label for this address to add it to the list of used addresses</source>
        <translation>Aseta nimi tälle osoitteelle lisätäksesi sen käytettyjen osoitteiden listalle.</translation>
    </message>
    <message>
        <source>A message that was attached to the bitcoin: URI which will be stored with the transaction for your reference. Note: This message will not be sent over the Particl network.</source>
        <translation>Viesti joka liitettiin bitcoin: URI:iin tallennetaan rahansiirtoon viitteeksi. Tätä viestiä ei lähetetä Particl-verkkoon.</translation>
    </message>
    <message>
        <source>Pay To:</source>
        <translation>Saaja:</translation>
    </message>
    <message>
        <source>Memo:</source>
        <translation>Muistio:</translation>
    </message>
    <message>
        <source>Enter a label for this address to add it to your address book</source>
        <translation>Syötä tälle osoitteelle nimi lisätäksesi sen osoitekirjaan</translation>
    </message>
</context>
<context>
    <name>SendConfirmationDialog</name>
    <message>
        <source>Yes</source>
        <translation>Kyllä</translation>
    </message>
</context>
<context>
    <name>ShutdownWindow</name>
    <message>
        <source>%1 is shutting down...</source>
        <translation>%1 sulkeutuu...</translation>
    </message>
    <message>
        <source>Do not shut down the computer until this window disappears.</source>
        <translation>Älä sammuta tietokonetta ennenkuin tämä ikkuna katoaa.</translation>
    </message>
</context>
<context>
    <name>SignVerifyMessageDialog</name>
    <message>
        <source>Signatures - Sign / Verify a Message</source>
        <translation>Allekirjoitukset - Allekirjoita / Varmista viesti</translation>
    </message>
    <message>
        <source>&amp;Sign Message</source>
        <translation>&amp;Allekirjoita viesti</translation>
    </message>
    <message>
        <source>You can sign messages/agreements with your addresses to prove you can receive bitcoins sent to them. Be careful not to sign anything vague or random, as phishing attacks may try to trick you into signing your identity over to them. Only sign fully-detailed statements you agree to.</source>
        <translation>Voit allekirjoittaa viestit / sopimukset omalla osoitteellasi todistaaksesi että voit vastaanottaa siihen lähetetyt bitcoinit. Varo allekirjoittamasta mitään epämääräistä, sillä phishing-hyökkääjät voivat huijata sinua luovuttamaan henkilöllisyytesi allekirjoituksella. Allekirjoita ainoastaan täysin yksityiskohtainen selvitys siitä, mihin olet sitoutumassa.</translation>
    </message>
    <message>
        <source>The Particl address to sign the message with</source>
        <translation>Particl-osoite jolla viesti allekirjoitetaan</translation>
    </message>
    <message>
        <source>Choose previously used address</source>
        <translation>Valitse aikaisemmin käytetty osoite</translation>
    </message>
    <message>
        <source>Alt+A</source>
        <translation>Alt+A</translation>
    </message>
    <message>
        <source>Paste address from clipboard</source>
        <translation>Liitä osoite leikepöydältä</translation>
    </message>
    <message>
        <source>Alt+P</source>
        <translation>Alt+P</translation>
    </message>
    <message>
        <source>Enter the message you want to sign here</source>
        <translation>Kirjoita tähän viesti minkä haluat allekirjoittaa</translation>
    </message>
    <message>
        <source>Signature</source>
        <translation>Allekirjoitus</translation>
    </message>
    <message>
        <source>Copy the current signature to the system clipboard</source>
        <translation>Kopioi tämänhetkinen allekirjoitus leikepöydälle</translation>
    </message>
    <message>
        <source>Sign the message to prove you own this Particl address</source>
        <translation>Allekirjoita viesti todistaaksesi, että omistat tämän Particl-osoitteen</translation>
    </message>
    <message>
        <source>Sign &amp;Message</source>
        <translation>Allekirjoita &amp;viesti</translation>
    </message>
    <message>
        <source>Reset all sign message fields</source>
        <translation>Tyhjennä kaikki allekirjoita-viesti-kentät</translation>
    </message>
    <message>
        <source>Clear &amp;All</source>
        <translation>&amp;Tyhjennnä Kaikki</translation>
    </message>
    <message>
        <source>&amp;Verify Message</source>
        <translation>&amp;Varmista viesti</translation>
    </message>
    <message>
        <source>Enter the receiver's address, message (ensure you copy line breaks, spaces, tabs, etc. exactly) and signature below to verify the message. Be careful not to read more into the signature than what is in the signed message itself, to avoid being tricked by a man-in-the-middle attack. Note that this only proves the signing party receives with the address, it cannot prove sendership of any transaction!</source>
        <translation>Syötä vastaanottajan osoite, viesti ja allekirjoitus (varmista että kopioit rivinvaihdot, välilyönnit, sarkaimet yms. täsmälleen) alle vahvistaaksesi viestin. Varo lukemasta allekirjoitukseen enempää kuin mitä viestissä itsessään on välttääksesi man-in-the-middle -hyökkäyksiltä. Huomaa, että tämä todentaa ainoastaan allekirjoittavan vastaanottajan osoitteen, tämä ei voi todentaa minkään tapahtuman lähettäjää!</translation>
    </message>
    <message>
        <source>The Particl address the message was signed with</source>
        <translation>Particl-osoite jolla viesti on allekirjoitettu</translation>
    </message>
    <message>
        <source>Verify the message to ensure it was signed with the specified Particl address</source>
        <translation>Tarkista viestin allekirjoitus varmistaaksesi, että se allekirjoitettiin tietyllä Particl-osoitteella</translation>
    </message>
    <message>
        <source>Verify &amp;Message</source>
        <translation>Varmista &amp;viesti...</translation>
    </message>
    <message>
        <source>Reset all verify message fields</source>
        <translation>Tyhjennä kaikki varmista-viesti-kentät</translation>
    </message>
    <message>
        <source>Click "Sign Message" to generate signature</source>
        <translation>Valitse "Allekirjoita Viesti" luodaksesi allekirjoituksen.</translation>
    </message>
    <message>
        <source>The entered address is invalid.</source>
        <translation>Syötetty osoite on virheellinen.</translation>
    </message>
    <message>
        <source>Please check the address and try again.</source>
        <translation>Tarkista osoite ja yritä uudelleen.</translation>
    </message>
    <message>
        <source>The entered address does not refer to a key.</source>
        <translation>Syötetty osoite ei viittaa tunnettuun avaimeen.</translation>
    </message>
    <message>
        <source>Wallet unlock was cancelled.</source>
        <translation>Lompakon avaaminen peruttiin.</translation>
    </message>
    <message>
        <source>Private key for the entered address is not available.</source>
        <translation>Yksityistä avainta syötetylle osoitteelle ei ole saatavilla.</translation>
    </message>
    <message>
        <source>Message signing failed.</source>
        <translation>Viestin allekirjoitus epäonnistui.</translation>
    </message>
    <message>
        <source>Message signed.</source>
        <translation>Viesti allekirjoitettu.</translation>
    </message>
    <message>
        <source>The signature could not be decoded.</source>
        <translation>Allekirjoitusta ei pystytty tulkitsemaan.</translation>
    </message>
    <message>
        <source>Please check the signature and try again.</source>
        <translation>Tarkista allekirjoitus ja yritä uudelleen.</translation>
    </message>
    <message>
        <source>The signature did not match the message digest.</source>
        <translation>Allekirjoitus ei täsmää viestin tiivisteeseen.</translation>
    </message>
    <message>
        <source>Message verification failed.</source>
        <translation>Viestin varmistus epäonnistui.</translation>
    </message>
    <message>
        <source>Message verified.</source>
        <translation>Viesti varmistettu.</translation>
    </message>
</context>
<context>
    <name>SplashScreen</name>
    <message>
        <source>[testnet]</source>
        <translation>[testnet]</translation>
    </message>
</context>
<context>
    <name>TrafficGraphWidget</name>
    <message>
        <source>KB/s</source>
        <translation>KB/s</translation>
    </message>
</context>
<context>
    <name>TransactionDesc</name>
    <message>
        <source>Open until %1</source>
        <translation>Avoinna %1 asti</translation>
    </message>
    <message>
        <source>conflicted with a transaction with %1 confirmations</source>
        <translation>ristiriidassa maksutapahtumalle, jolla on %1 varmistusta</translation>
    </message>
    <message>
        <source>0/unconfirmed, %1</source>
        <translation>0/varmistamaton, %1</translation>
    </message>
    <message>
        <source>in memory pool</source>
        <translation>muistialtaassa</translation>
    </message>
    <message>
        <source>not in memory pool</source>
        <translation>ei muistialtaassa</translation>
    </message>
    <message>
        <source>abandoned</source>
        <translation>hylätty</translation>
    </message>
    <message>
        <source>%1/unconfirmed</source>
        <translation>%1/vahvistamaton</translation>
    </message>
    <message>
        <source>%1 confirmations</source>
        <translation>%1 vahvistusta</translation>
    </message>
    <message>
        <source>Status</source>
        <translation>Tila</translation>
    </message>
    <message>
        <source>Date</source>
        <translation>Aika</translation>
    </message>
    <message>
        <source>Source</source>
        <translation>Lähde</translation>
    </message>
    <message>
        <source>Generated</source>
        <translation>Generoitu</translation>
    </message>
    <message>
        <source>From</source>
        <translation>Lähettäjä</translation>
    </message>
    <message>
        <source>unknown</source>
        <translation>tuntematon</translation>
    </message>
    <message>
        <source>To</source>
        <translation>Saaja</translation>
    </message>
    <message>
        <source>own address</source>
        <translation>oma osoite</translation>
    </message>
    <message>
        <source>watch-only</source>
        <translation>vain katseltava</translation>
    </message>
    <message>
        <source>label</source>
        <translation>nimi</translation>
    </message>
    <message>
        <source>Credit</source>
        <translation>Krediitti</translation>
    </message>
    <message>
        <source>not accepted</source>
        <translation>ei hyväksytty</translation>
    </message>
    <message>
        <source>Debit</source>
        <translation>Debiitti</translation>
    </message>
    <message>
        <source>Total debit</source>
        <translation>Debiitti yhteensä</translation>
    </message>
    <message>
        <source>Total credit</source>
        <translation>Krediitti yhteensä</translation>
    </message>
    <message>
        <source>Transaction fee</source>
        <translation>Siirtokulu</translation>
    </message>
    <message>
        <source>Net amount</source>
        <translation>Nettomäärä</translation>
    </message>
    <message>
        <source>Message</source>
        <translation>Viesti</translation>
    </message>
    <message>
        <source>Comment</source>
        <translation>Kommentti</translation>
    </message>
    <message>
        <source>Transaction ID</source>
        <translation>Maksutapahtuman tunnus</translation>
    </message>
    <message>
        <source>Transaction total size</source>
        <translation>Maksutapahtuman kokonaiskoko</translation>
    </message>
    <message>
        <source>Merchant</source>
        <translation>Kauppias</translation>
    </message>
    <message>
        <source>Generated coins must mature %1 blocks before they can be spent. When you generated this block, it was broadcast to the network to be added to the block chain. If it fails to get into the chain, its state will change to "not accepted" and it won't be spendable. This may occasionally happen if another node generates a block within a few seconds of yours.</source>
        <translation>Luotujen kolikoiden täytyy kypsyä vielä %1 lohkoa ennenkuin niitä voidaan käyttää. Luotuasi tämän lohkon, se kuulutettiin verkolle lohkoketjuun lisättäväksi. Mikäli lohko ei kuitenkaan pääse ketjuun, sen tilaksi vaihdetaan "ei hyväksytty" ja sitä ei voida käyttää. Toisinaan näin tapahtuu, jos jokin verkon toinen solmu luo lohkon lähes samanaikaisesti sinun lohkosi kanssa.</translation>
    </message>
    <message>
        <source>Debug information</source>
        <translation>Debug tiedot</translation>
    </message>
    <message>
        <source>Transaction</source>
        <translation>Maksutapahtuma</translation>
    </message>
    <message>
        <source>Inputs</source>
        <translation>Sisääntulot</translation>
    </message>
    <message>
        <source>Amount</source>
        <translation>Määrä</translation>
    </message>
    <message>
        <source>true</source>
        <translation>tosi</translation>
    </message>
    <message>
        <source>false</source>
        <translation>epätosi</translation>
    </message>
</context>
<context>
    <name>TransactionDescDialog</name>
    <message>
        <source>This pane shows a detailed description of the transaction</source>
        <translation>Tämä ruutu näyttää yksityiskohtaisen tiedon rahansiirrosta</translation>
    </message>
    <message>
        <source>Details for %1</source>
        <translation>%1:n yksityiskohdat</translation>
    </message>
</context>
<context>
    <name>TransactionTableModel</name>
    <message>
        <source>Date</source>
        <translation>Aika</translation>
    </message>
    <message>
        <source>Type</source>
        <translation>Tyyppi</translation>
    </message>
    <message>
        <source>Label</source>
        <translation>Nimike</translation>
    </message>
    <message>
        <source>Open until %1</source>
        <translation>Avoinna %1 asti</translation>
    </message>
    <message>
        <source>Unconfirmed</source>
        <translation>Varmistamaton</translation>
    </message>
    <message>
        <source>Abandoned</source>
        <translation>Hylätty</translation>
    </message>
    <message>
        <source>Confirming (%1 of %2 recommended confirmations)</source>
        <translation>Varmistetaan (%1 suositellusta %2 varmistuksesta)</translation>
    </message>
    <message>
        <source>Confirmed (%1 confirmations)</source>
        <translation>Varmistettu (%1 varmistusta)</translation>
    </message>
    <message>
        <source>Conflicted</source>
        <translation>Ristiriitainen</translation>
    </message>
    <message>
        <source>Immature (%1 confirmations, will be available after %2)</source>
        <translation>Epäkypsä (%1 varmistusta, saatavilla %2 jälkeen)</translation>
    </message>
    <message>
        <source>Generated but not accepted</source>
        <translation>Luotu, mutta ei hyäksytty</translation>
    </message>
    <message>
        <source>Received with</source>
        <translation>Vastaanotettu osoitteella</translation>
    </message>
    <message>
        <source>Received from</source>
        <translation>Vastaanotettu</translation>
    </message>
    <message>
        <source>Sent to</source>
        <translation>Lähetetty vastaanottajalle</translation>
    </message>
    <message>
        <source>Payment to yourself</source>
        <translation>Maksu itsellesi</translation>
    </message>
    <message>
        <source>Mined</source>
        <translation>Louhittu</translation>
    </message>
    <message>
        <source>watch-only</source>
        <translation>vain katseltava</translation>
    </message>
    <message>
        <source>(n/a)</source>
        <translation>(ei saatavilla)</translation>
    </message>
    <message>
        <source>(no label)</source>
        <translation>(ei nimikettä)</translation>
    </message>
    <message>
        <source>Transaction status. Hover over this field to show number of confirmations.</source>
        <translation>Rahansiirron tila. Siirrä osoitin kentän päälle nähdäksesi vahvistusten lukumäärä.</translation>
    </message>
    <message>
        <source>Date and time that the transaction was received.</source>
        <translation>Rahansiirron vastaanottamisen päivämäärä ja aika.</translation>
    </message>
    <message>
        <source>Type of transaction.</source>
        <translation>Maksutapahtuman tyyppi.</translation>
    </message>
    <message>
        <source>Whether or not a watch-only address is involved in this transaction.</source>
        <translation>Onko rahansiirrossa mukana ainoastaan katseltava osoite vai ei.</translation>
    </message>
    <message>
        <source>User-defined intent/purpose of the transaction.</source>
        <translation>Käyttäjän määrittämä käyttötarkoitus rahansiirrolle.</translation>
    </message>
    <message>
        <source>Amount removed from or added to balance.</source>
        <translation>Saldoon lisätty tai siitä vähennetty määrä.</translation>
    </message>
</context>
<context>
    <name>TransactionView</name>
    <message>
        <source>All</source>
        <translation>Kaikki</translation>
    </message>
    <message>
        <source>Today</source>
        <translation>Tänään</translation>
    </message>
    <message>
        <source>This week</source>
        <translation>Tällä viikolla</translation>
    </message>
    <message>
        <source>This month</source>
        <translation>Tässä kuussa</translation>
    </message>
    <message>
        <source>Last month</source>
        <translation>Viime kuussa</translation>
    </message>
    <message>
        <source>This year</source>
        <translation>Tänä vuonna</translation>
    </message>
    <message>
        <source>Range...</source>
        <translation>Alue...</translation>
    </message>
    <message>
        <source>Received with</source>
        <translation>Vastaanotettu osoitteella</translation>
    </message>
    <message>
        <source>Sent to</source>
        <translation>Lähetetty vastaanottajalle</translation>
    </message>
    <message>
        <source>To yourself</source>
        <translation>Itsellesi</translation>
    </message>
    <message>
        <source>Mined</source>
        <translation>Louhittu</translation>
    </message>
    <message>
        <source>Other</source>
        <translation>Muu</translation>
    </message>
    <message>
        <source>Enter address, transaction id, or label to search</source>
        <translation>Kirjoita osoite, siirron tunniste tai nimiö etsiäksesi</translation>
    </message>
    <message>
        <source>Min amount</source>
        <translation>Minimimäärä</translation>
    </message>
    <message>
        <source>Abandon transaction</source>
        <translation>Hylkää siirto</translation>
    </message>
    <message>
        <source>Increase transaction fee</source>
        <translation>Kasvata siirtokulun määrää</translation>
    </message>
    <message>
        <source>Copy address</source>
        <translation>Kopioi osoite</translation>
    </message>
    <message>
        <source>Copy label</source>
        <translation>Kopioi nimike</translation>
    </message>
    <message>
        <source>Copy amount</source>
        <translation>Kopioi määrä</translation>
    </message>
    <message>
        <source>Copy transaction ID</source>
        <translation>Kopioi transaktion ID</translation>
    </message>
    <message>
        <source>Copy raw transaction</source>
        <translation>Kopioi rahansiirron raakavedos</translation>
    </message>
    <message>
        <source>Copy full transaction details</source>
        <translation>Kopioi rahansiirron täydet yksityiskohdat</translation>
    </message>
    <message>
        <source>Edit label</source>
        <translation>Muokkaa nimeä</translation>
    </message>
    <message>
        <source>Show transaction details</source>
        <translation>Näytä rahansiirron yksityiskohdat</translation>
    </message>
    <message>
        <source>Export Transaction History</source>
        <translation>Vie rahansiirtohistoria</translation>
    </message>
    <message>
        <source>Comma separated file (*.csv)</source>
        <translation>Pilkuilla erotettu tiedosto (*.csv)</translation>
    </message>
    <message>
        <source>Confirmed</source>
        <translation>Vahvistettu</translation>
    </message>
    <message>
        <source>Watch-only</source>
        <translation>Vain katseltava</translation>
    </message>
    <message>
        <source>Date</source>
        <translation>Aika</translation>
    </message>
    <message>
        <source>Type</source>
        <translation>Tyyppi</translation>
    </message>
    <message>
        <source>Label</source>
        <translation>Nimike</translation>
    </message>
    <message>
        <source>Address</source>
        <translation>Osoite</translation>
    </message>
    <message>
        <source>ID</source>
        <translation>ID</translation>
    </message>
    <message>
        <source>Exporting Failed</source>
        <translation>Vienti epäonnistui</translation>
    </message>
    <message>
        <source>There was an error trying to save the transaction history to %1.</source>
        <translation>Rahansiirron historian tallentamisessa tapahtui virhe paikkaan %1.</translation>
    </message>
    <message>
        <source>Exporting Successful</source>
        <translation>Vienti onnistui</translation>
    </message>
    <message>
        <source>The transaction history was successfully saved to %1.</source>
        <translation>Rahansiirron historia tallennettiin onnistuneesti kohteeseen %1.</translation>
    </message>
    <message>
        <source>Range:</source>
        <translation>Alue:</translation>
    </message>
    <message>
        <source>to</source>
        <translation>vastaanottaja</translation>
    </message>
</context>
<context>
    <name>UnitDisplayStatusBarControl</name>
    <message>
        <source>Unit to show amounts in. Click to select another unit.</source>
        <translation>Yksikkö jossa määrät näytetään. Klikkaa valitaksesi toisen yksikön.</translation>
    </message>
</context>
<context>
    <name>WalletFrame</name>
    <message>
        <source>No wallet has been loaded.</source>
        <translation>Lomakkoa ei ole ladattu.</translation>
    </message>
</context>
<context>
    <name>WalletModel</name>
    <message>
        <source>Send Coins</source>
        <translation>Lähetä kolikoita</translation>
    </message>
    <message>
        <source>Increasing transaction fee failed</source>
        <translation>Siirtokulun nosto epäonnistui</translation>
    </message>
    <message>
        <source>Do you want to increase the fee?</source>
        <translation>Haluatko nostaa siirtomaksua?</translation>
    </message>
    <message>
        <source>Current fee:</source>
        <translation>Nykyinen palkkio:</translation>
    </message>
    <message>
        <source>Increase:</source>
        <translation>Korota:</translation>
    </message>
    <message>
        <source>New fee:</source>
        <translation>Uusi palkkio:</translation>
    </message>
    <message>
        <source>Confirm fee bump</source>
        <translation>Vahvista palkkion korotus</translation>
    </message>
    <message>
        <source>Can't sign transaction.</source>
        <translation>Siirtoa ei voida allekirjoittaa.</translation>
    </message>
    <message>
        <source>Could not commit transaction</source>
        <translation>Siirtoa ei voitu tehdä</translation>
    </message>
</context>
<context>
    <name>WalletView</name>
    <message>
        <source>&amp;Export</source>
        <translation>&amp;Vie</translation>
    </message>
    <message>
        <source>Export the data in the current tab to a file</source>
        <translation>Vie auki olevan välilehden tiedot tiedostoon</translation>
    </message>
    <message>
        <source>Backup Wallet</source>
        <translation>Varmuuskopioi lompakko</translation>
    </message>
    <message>
        <source>Wallet Data (*.dat)</source>
        <translation>Lompakkodata (*.dat)</translation>
    </message>
    <message>
        <source>Backup Failed</source>
        <translation>Varmuuskopio epäonnistui</translation>
    </message>
    <message>
        <source>There was an error trying to save the wallet data to %1.</source>
        <translation>Lompakon tallennuksessa tapahtui virhe %1.</translation>
    </message>
    <message>
        <source>Backup Successful</source>
        <translation>Varmuuskopio Onnistui</translation>
    </message>
    <message>
        <source>The wallet data was successfully saved to %1.</source>
        <translation>Lompakko tallennettiin onnistuneesti tiedostoon %1.</translation>
    </message>
    </context>
<context>
    <name>bitcoin-core</name>
    <message>
        <source>Distributed under the MIT software license, see the accompanying file %s or %s</source>
        <translation>Jaettu MIT -ohjelmistolisenssin alaisuudessa, katso mukana tuleva %s tiedosto tai %s</translation>
    </message>
    <message>
        <source>Prune configured below the minimum of %d MiB.  Please use a higher number.</source>
        <translation>Karsinta konfiguroitu alle minimin %d MiB. Käytä surempaa numeroa.</translation>
    </message>
    <message>
        <source>Prune: last wallet synchronisation goes beyond pruned data. You need to -reindex (download the whole blockchain again in case of pruned node)</source>
        <translation>Karsinta: viime lompakon synkronisointi menee karsitun datan taakse. Sinun tarvitsee ajaa -reindex (lataa koko lohkoketju uudelleen tapauksessa jossa karsiva noodi)</translation>
    </message>
    <message>
        <source>Rescans are not possible in pruned mode. You will need to use -reindex which will download the whole blockchain again.</source>
        <translation>Uudelleenskannaukset eivät ole mahdollisia karsivassa tilassa. Sinun täytyy käyttää -reindex joka lataa koko lohkoketjun uudelleen.</translation>
    </message>
    <message>
        <source>Error: A fatal internal error occurred, see debug.log for details</source>
        <translation>Virhe: Kriittinen sisäinen virhe kohdattiin, katso debug.log lisätietoja varten</translation>
    </message>
    <message>
        <source>Pruning blockstore...</source>
        <translation>Karsitaan lohkovarastoa...</translation>
    </message>
    <message>
        <source>Unable to start HTTP server. See debug log for details.</source>
        <translation>HTTP-palvelinta ei voitu käynnistää. Katso debug-lokista lisätietoja.</translation>
    </message>
    <message>
        <source>Particl Core</source>
        <translation>Particl-ydin</translation>
    </message>
    <message>
        <source>The %s developers</source>
        <translation>%s kehittäjät</translation>
    </message>
    <message>
        <source>Cannot obtain a lock on data directory %s. %s is probably already running.</source>
        <translation>Ei voida lukita data-hakemistoa %s. %s on luultavasti jo käynnissä.</translation>
    </message>
    <message>
        <source>Error reading %s! All keys read correctly, but transaction data or address book entries might be missing or incorrect.</source>
        <translation>Virhe luettaessa %s! Avaimet luetttiin oikein, mutta rahansiirtotiedot tai osoitekirjan sisältö saattavat olla puutteellisia tai vääriä.</translation>
    </message>
    <message>
        <source>Please check that your computer's date and time are correct! If your clock is wrong, %s will not work properly.</source>
        <translation>Tarkistathan että tietokoneesi päivämäärä ja kellonaika ovat oikeassa! Jos kellosi on väärässä, %s ei toimi oikein.</translation>
    </message>
    <message>
        <source>Please contribute if you find %s useful. Visit %s for further information about the software.</source>
        <translation>Ole hyvä ja avusta, jos %s on mielestäsi hyödyllinen. Vieraile %s saadaksesi lisää tietoa ohjelmistosta.</translation>
    </message>
    <message>
        <source>The block database contains a block which appears to be from the future. This may be due to your computer's date and time being set incorrectly. Only rebuild the block database if you are sure that your computer's date and time are correct</source>
        <translation>Lohkotietokanta sisältää lohkon, joka vaikuttaa olevan tulevaisuudesta. Tämä saattaa johtua tietokoneesi virheellisesti asetetuista aika-asetuksista. Rakenna lohkotietokanta uudelleen vain jos olet varma, että tietokoneesi päivämäärä ja aika ovat oikein.</translation>
    </message>
    <message>
        <source>This is a pre-release test build - use at your own risk - do not use for mining or merchant applications</source>
        <translation>Tämä on esi-julkaistu kokeiluversio - Käyttö omalla vastuullasi - Ethän käytä louhimiseen tai kauppasovelluksiin.</translation>
    </message>
    <message>
        <source>Unable to replay blocks. You will need to rebuild the database using -reindex-chainstate.</source>
        <translation>Lohkoja ei voida uudelleenlukea. Joulut uudelleenrakentamaan tietokannan käyttämällä -reindex-chainstate -valitsinta.</translation>
    </message>
    <message>
        <source>Unable to rewind the database to a pre-fork state. You will need to redownload the blockchain</source>
        <translation>Tietokantaa ei onnistuttu palauttamaan tilaan ennen haarautumista. Lohkoketju pitää ladata uudestaan.</translation>
    </message>
    <message>
        <source>Warning: The network does not appear to fully agree! Some miners appear to be experiencing issues.</source>
        <translation>Varoitus: Tietoverkko ei ole sovussa! Luohijat näyttävät kokevan virhetilanteita.</translation>
    </message>
    <message>
        <source>Warning: We do not appear to fully agree with our peers! You may need to upgrade, or other nodes may need to upgrade.</source>
        <translation>Varoitus: Olemme ristiriidassa vertaisten kanssa! Sinun tulee päivittää tai toisten solmujen tulee päivitää.</translation>
    </message>
    <message>
        <source>%d of last 100 blocks have unexpected version</source>
        <translation>%d viimeisestä 100 lohkosta sisälsi odottamattoman versiotiedon</translation>
    </message>
    <message>
        <source>%s corrupt, salvage failed</source>
        <translation>%s korruptoitunut, korjaaminen epäonnistui</translation>
    </message>
    <message>
        <source>-maxmempool must be at least %d MB</source>
        <translation>-maxmempool on oltava vähintään %d MB</translation>
    </message>
    <message>
        <source>Cannot resolve -%s address: '%s'</source>
        <translation>-%s -osoitteen '%s' selvittäminen epäonnistui</translation>
    </message>
    <message>
        <source>Copyright (C) %i-%i</source>
        <translation>Tekijänoikeus (C) %i-%i</translation>
    </message>
    <message>
        <source>Corrupted block database detected</source>
        <translation>Vioittunut lohkotietokanta havaittu</translation>
    </message>
    <message>
        <source>Do you want to rebuild the block database now?</source>
        <translation>Haluatko uudelleenrakentaa lohkotietokannan nyt?</translation>
    </message>
    <message>
        <source>Error creating %s: You can't create non-HD wallets with this version.</source>
        <translation>Virhe luodessa %s: Et voi luoda ei-HD lompakkoja tällä versiolla.</translation>
    </message>
    <message>
        <source>Error initializing block database</source>
        <translation>Virhe alustaessa lohkotietokantaa</translation>
    </message>
    <message>
        <source>Error initializing wallet database environment %s!</source>
        <translation>Virhe alustaessa lompakon tietokantaympäristöä %s!</translation>
    </message>
    <message>
        <source>Error loading %s</source>
        <translation>Virhe ladattaessa %s</translation>
    </message>
    <message>
        <source>Error loading %s: Wallet corrupted</source>
        <translation>Virhe ladattaessa %s: Lompakko vioittunut</translation>
    </message>
    <message>
        <source>Error loading %s: Wallet requires newer version of %s</source>
        <translation>Virhe ladattaessa %s: Tarvitset uudemman %s -version</translation>
    </message>
    <message>
        <source>Error loading block database</source>
        <translation>Virhe avattaessa lohkoketjua</translation>
    </message>
    <message>
        <source>Error opening block database</source>
        <translation>Virhe avattaessa lohkoindeksiä</translation>
    </message>
    <message>
        <source>Error: Disk space is low!</source>
        <translation>Varoitus: Levytila on vähissä!</translation>
    </message>
    <message>
        <source>Failed to listen on any port. Use -listen=0 if you want this.</source>
        <translation>Ei onnistuttu kuuntelemaan missään portissa. Käytä -listen=0 jos haluat tätä.</translation>
    </message>
    <message>
        <source>Importing...</source>
        <translation>Tuodaan...</translation>
    </message>
    <message>
        <source>Incorrect or no genesis block found. Wrong datadir for network?</source>
        <translation>Virheellinen tai olematon alkulohko löydetty. Väärä data-hakemisto verkolle?</translation>
    </message>
    <message>
        <source>Initialization sanity check failed. %s is shutting down.</source>
        <translation>Alustava järkevyyden tarkistus epäonnistui. %s sulkeutuu.</translation>
    </message>
    <message>
        <source>Invalid amount for -%s=&lt;amount&gt;: '%s'</source>
        <translation>Virheellinen määrä -%s=&lt;amount&gt;: '%s'</translation>
    </message>
    <message>
        <source>Invalid amount for -discardfee=&lt;amount&gt;: '%s'</source>
        <translation>Virheellinen määrä -discardfee=&lt;amount&gt;: '%s'</translation>
    </message>
    <message>
        <source>Invalid amount for -fallbackfee=&lt;amount&gt;: '%s'</source>
        <translation>Virheellinen määrä -fallbackfee=&lt;amount&gt;: '%s'</translation>
    </message>
    <message>
        <source>Loading P2P addresses...</source>
        <translation>Ladataan P2P-vertaisten osoitteita...</translation>
    </message>
    <message>
        <source>Loading banlist...</source>
        <translation>Ladataan kieltolistaa...</translation>
    </message>
    <message>
        <source>Not enough file descriptors available.</source>
        <translation>Ei tarpeeksi tiedostomerkintöjä vapaana.</translation>
    </message>
    <message>
        <source>Prune cannot be configured with a negative value.</source>
        <translation>Karsintaa ei voi toteuttaa negatiivisella arvolla.</translation>
    </message>
    <message>
        <source>Prune mode is incompatible with -txindex.</source>
        <translation>Karsittu tila ei ole yhteensopiva -txindex:n kanssa.</translation>
    </message>
    <message>
        <source>Rewinding blocks...</source>
        <translation>Varmistetaan lohkoja...</translation>
    </message>
    <message>
        <source>The source code is available from %s.</source>
        <translation>Lähdekoodi löytyy %s.</translation>
    </message>
    <message>
        <source>Transaction fee and change calculation failed</source>
        <translation>Siirtokulun ja vaihtorahan laskenta epäonnistui</translation>
    </message>
    <message>
        <source>Unable to bind to %s on this computer. %s is probably already running.</source>
        <translation>Kytkeytyminen kohteeseen %s ei onnistu tällä tietokoneella. %s on luultavasti jo käynnissä.</translation>
    </message>
    <message>
        <source>Unsupported argument -benchmark ignored, use -debug=bench.</source>
        <translation>Argumenttia -benchmark ei tueta, käytä -debug=bench.</translation>
    </message>
    <message>
        <source>Unsupported argument -debugnet ignored, use -debug=net.</source>
        <translation>Argumenttia -debugnet ei tueta, käytä -debug=net.</translation>
    </message>
    <message>
        <source>Unsupported argument -tor found, use -onion.</source>
        <translation>Argumenttia -tor ei tueta, käytä -onion.</translation>
    </message>
    <message>
        <source>Unsupported logging category %s=%s.</source>
        <translation>Lokikategoriaa %s=%s ei tueta.</translation>
    </message>
    <message>
        <source>Upgrading UTXO database</source>
        <translation>Päivitetään UTXO-tietokantaa</translation>
    </message>
    <message>
        <source>Verifying blocks...</source>
        <translation>Varmistetaan lohkoja...</translation>
    </message>
    <message>
        <source>Wallet needed to be rewritten: restart %s to complete</source>
        <translation>Lompakko tarvitsee uudelleenkirjoittaa: käynnistä %s uudelleen</translation>
    </message>
    <message>
        <source>Error: Listening for incoming connections failed (listen returned error %s)</source>
        <translation>Virhe: Saapuvien yhteyksien kuuntelu epäonnistui (kuuntelu palautti virheen %s)</translation>
    </message>
    <message>
        <source>The transaction amount is too small to send after the fee has been deducted</source>
        <translation>Siirtomäärä on liian pieni lähetettäväksi kulun vähentämisen jälkeen.</translation>
    </message>
    <message>
        <source>You need to rebuild the database using -reindex to go back to unpruned mode.  This will redownload the entire blockchain</source>
        <translation>Palataksesi karsimattomaan tilaan joudut uudelleenrakentamaan tietokannan -reindex -valinnalla. Tämä lataa koko lohkoketjun uudestaan.</translation>
    </message>
    <message>
        <source>Error loading %s: You can't disable HD on an already existing HD wallet</source>
        <translation>Virhe ladattaessa %s: Et voi poistaa HD-ominaisuutta jo olemassa olevasta HD-lompakosta.</translation>
    </message>
    <message>
        <source>Error reading from database, shutting down.</source>
        <translation>Virheitä tietokantaa luettaessa, ohjelma pysäytetään.</translation>
    </message>
    <message>
        <source>Information</source>
        <translation>Tietoa</translation>
    </message>
    <message>
        <source>Invalid -onion address or hostname: '%s'</source>
        <translation>Virheellinen -onion osoite tai isäntänimi: '%s'</translation>
    </message>
    <message>
        <source>Invalid -proxy address or hostname: '%s'</source>
        <translation>Virheellinen -proxy osoite tai isäntänimi: '%s'</translation>
    </message>
    <message>
        <source>Invalid amount for -paytxfee=&lt;amount&gt;: '%s' (must be at least %s)</source>
        <translation>Kelvoton määrä argumentille -paytxfee=&lt;amount&gt;: '%s' (pitää olla vähintään %s)</translation>
    </message>
    <message>
        <source>Invalid netmask specified in -whitelist: '%s'</source>
        <translation>Kelvoton verkkopeite määritelty argumentissa -whitelist: '%s'</translation>
    </message>
    <message>
        <source>Need to specify a port with -whitebind: '%s'</source>
        <translation>Pitää määritellä portti argumentilla -whitebind: '%s'</translation>
    </message>
    <message>
        <source>Reducing -maxconnections from %d to %d, because of system limitations.</source>
        <translation>Vähennetään -maxconnections arvoa %d:stä %d:hen järjestelmän rajoitusten vuoksi.</translation>
    </message>
    <message>
        <source>Signing transaction failed</source>
        <translation>Siirron vahvistus epäonnistui</translation>
    </message>
    <message>
        <source>The transaction amount is too small to pay the fee</source>
        <translation>Rahansiirron määrä on liian pieni kattaakseen maksukulun</translation>
    </message>
    <message>
        <source>This is experimental software.</source>
        <translation>Tämä on ohjelmistoa kokeelliseen käyttöön.</translation>
    </message>
    <message>
        <source>Transaction amount too small</source>
        <translation>Siirtosumma liian pieni</translation>
    </message>
    <message>
        <source>Transaction too large for fee policy</source>
        <translation>Rahansiirto on liian suuri maksukulukäytännölle</translation>
    </message>
    <message>
        <source>Transaction too large</source>
        <translation>Siirtosumma liian iso</translation>
    </message>
    <message>
        <source>Unable to bind to %s on this computer (bind returned error %s)</source>
        <translation>Kytkeytyminen kohteeseen %s ei onnistunut tällä tietokonella (kytkeytyminen palautti virheen %s)</translation>
    </message>
    <message>
        <source>Verifying wallet(s)...</source>
        <translation>Varmistetaan lompakko(ja)...</translation>
    </message>
    <message>
        <source>Warning</source>
        <translation>Varoitus</translation>
    </message>
    <message>
        <source>Warning: unknown new rules activated (versionbit %i)</source>
        <translation>Varoitus: tuntemattomia uusia sääntöjä aktivoitu (versiobitti %i)</translation>
    </message>
    <message>
        <source>Zapping all transactions from wallet...</source>
        <translation>Tyhjennetään kaikki rahansiirrot lompakosta....</translation>
    </message>
    <message>
        <source>-maxtxfee is set very high! Fees this large could be paid on a single transaction.</source>
        <translation>-maxtxfee on asetettu erittäin suureksi! Tämänkokoisia kuluja saatetaan maksaa yhdessä rahansiirrossa.</translation>
    </message>
    <message>
        <source>Error loading %s: You can't enable HD on an already existing non-HD wallet</source>
        <translation>Virhe ladattaessa %s: Et voi ottaa HD:ta käyttöön jo olemassa olevalle ei-HD -lompakolle.</translation>
    </message>
    <message>
        <source>Unsupported argument -socks found. Setting SOCKS version isn't possible anymore, only SOCKS5 proxies are supported.</source>
        <translation>Ei tuettu argumentti -socks löytynyt. SOCKS -version asetusta ei enää tueta, ainoastaan SOCKS5 -välityspalvelimet on tuettu.</translation>
    </message>
    <message>
        <source>Unsupported argument -whitelistalwaysrelay ignored, use -whitelistrelay and/or -whitelistforcerelay.</source>
        <translation>Argumenttia -whitelistalwaysrelay ei tueta ja se ohitettiin. Käytä -whitelistrelay ja/tai -whitelistforcerelay.</translation>
    </message>
    <message>
        <source>Warning: Unknown block versions being mined! It's possible unknown rules are in effect</source>
        <translation>Varoitus: Tuntemattomia lohkoversioita louhitaan! Tuntemattomia sääntöjä saattaa olla voimassa</translation>
    </message>
    <message>
        <source>%s is set very high!</source>
        <translation>%s on asetettu todella korkeaksi!</translation>
    </message>
    <message>
        <source>Error loading wallet %s. Duplicate -wallet filename specified.</source>
        <translation>Virhe ladattaessa lompakkoa %s. -wallet -tiedostonimi esiintyy useaan kertaan.</translation>
    </message>
    <message>
        <source>Keypool ran out, please call keypoolrefill first</source>
        <translation>Avainallas tyhjentyi, ole hyvä ja kutsu keypoolrefill ensin</translation>
    </message>
    <message>
        <source>Starting network threads...</source>
        <translation>Käynnistetään verkkoa...</translation>
    </message>
    <message>
        <source>This is the minimum transaction fee you pay on every transaction.</source>
        <translation>Tämä on jokaisesta siirrosta maksettava vähimmäismaksu.</translation>
    </message>
    <message>
        <source>This is the transaction fee you will pay if you send a transaction.</source>
        <translation>Tämä on lähetyksestä maksettava maksu jonka maksat</translation>
    </message>
    <message>
        <source>Transaction amounts must not be negative</source>
        <translation>Lähetyksen siirtosumman tulee olla positiivinen</translation>
    </message>
    <message>
        <source>Transaction has too long of a mempool chain</source>
        <translation>Maksutapahtumalla on liian pitkä muistialtaan ketju</translation>
    </message>
    <message>
        <source>Transaction must have at least one recipient</source>
        <translation>Lähetyksessä tulee olla ainakin yksi vastaanottaja</translation>
    </message>
    <message>
        <source>Unknown network specified in -onlynet: '%s'</source>
        <translation>Tuntematon verkko -onlynet parametrina: '%s'</translation>
    </message>
    <message>
        <source>Insufficient funds</source>
        <translation>Lompakon saldo ei riitä</translation>
    </message>
    <message>
        <source>Loading block index...</source>
        <translation>Ladataan lohkoindeksiä...</translation>
    </message>
    <message>
        <source>Loading wallet...</source>
        <translation>Ladataan lompakkoa...</translation>
    </message>
    <message>
        <source>Cannot downgrade wallet</source>
        <translation>Et voi päivittää lompakkoasi vanhempaan versioon</translation>
    </message>
    <message>
        <source>Rescanning...</source>
        <translation>Skannataan uudelleen...</translation>
    </message>
    <message>
        <source>Done loading</source>
        <translation>Lataus on valmis</translation>
    </message>
    <message>
        <source>Error</source>
        <translation>Virhe</translation>
    </message>
</context>
</TS><|MERGE_RESOLUTION|>--- conflicted
+++ resolved
@@ -66,12 +66,12 @@
         <translation>Vastaanotto-osoitteet</translation>
     </message>
     <message>
-        <source>These are your Bitcoin addresses for sending payments. Always check the amount and the receiving address before sending coins.</source>
-        <translation>Nämä ovat Bitcoin-osoitteesi maksujen lähettämistä varten. Tarkista aina määrä ja vastaanotto-osoite ennen kolikoiden lähettämistä.</translation>
-    </message>
-    <message>
-        <source>These are your Bitcoin addresses for receiving payments. It is recommended to use a new receiving address for each transaction.</source>
-        <translation>Tässä ovat Bitcoin vastaanotto-osoitteesi. On suositeltavaa käyttää uutta vastaanotto-osoitetta jokaista lähetystä varten.</translation>
+        <source>These are your Particl addresses for sending payments. Always check the amount and the receiving address before sending coins.</source>
+        <translation>Nämä ovat Particl-osoitteesi maksujen lähettämistä varten. Tarkista aina määrä ja vastaanotto-osoite ennen kolikoiden lähettämistä.</translation>
+    </message>
+    <message>
+        <source>These are your Particl addresses for receiving payments. It is recommended to use a new receiving address for each transaction.</source>
+        <translation>Tässä ovat Particl vastaanotto-osoitteesi. On suositeltavaa käyttää uutta vastaanotto-osoitetta jokaista lähetystä varten.</translation>
     </message>
     <message>
         <source>&amp;Copy Address</source>
@@ -176,7 +176,7 @@
         <translation>Vahvista lompakon salaaminen</translation>
     </message>
     <message>
-        <source>Warning: If you encrypt your wallet and lose your passphrase, you will &lt;b&gt;LOSE ALL OF YOUR BITCOINS&lt;/b&gt;!</source>
+        <source>Warning: If you encrypt your wallet and lose your passphrase, you will &lt;b&gt;LOSE ALL OF YOUR PARTICL&lt;/b&gt;!</source>
         <translation>Varoitus: Jos salaat lompakkosi ja menetät tunnuslauseesi, &lt;b&gt;MENETÄT KAIKKI BITCOINISI&lt;/b&gt;!</translation>
     </message>
     <message>
@@ -188,7 +188,7 @@
         <translation>Lompakko salattiin</translation>
     </message>
     <message>
-        <source>%1 will close now to finish the encryption process. Remember that encrypting your wallet cannot fully protect your bitcoins from being stolen by malware infecting your computer.</source>
+        <source>%1 will close now to finish the encryption process. Remember that encrypting your wallet cannot fully protect your particl from being stolen by malware infecting your computer.</source>
         <translation>%1 sulkeutuu lopettaakseen salausprosessin. Muista, että salattukaan lompakko ei täysin suojaa sitä haittaohjelmien aiheuttamilta varkauksilta.</translation>
     </message>
     <message>
@@ -422,8 +422,8 @@
         <translation>Välilehtipalkki</translation>
     </message>
     <message>
-        <source>Request payments (generates QR codes and bitcoin: URIs)</source>
-        <translation>Pyydä maksuja (Luo QR koodit ja bitcoin: URIt)</translation>
+        <source>Request payments (generates QR codes and particl: URIs)</source>
+        <translation>Pyydä maksuja (Luo QR koodit ja particl: URIt)</translation>
     </message>
     <message>
         <source>Show the list of used sending addresses and labels</source>
@@ -434,8 +434,8 @@
         <translation>Näytä vastaanottamiseen käytettyjen osoitteiden ja nimien lista</translation>
     </message>
     <message>
-        <source>Open a bitcoin: URI or payment request</source>
-        <translation>Avaa bitcoin: URI tai maksupyyntö</translation>
+        <source>Open a particl: URI or payment request</source>
+        <translation>Avaa particl: URI tai maksupyyntö</translation>
     </message>
     <message>
         <source>&amp;Command-line options</source>
@@ -479,7 +479,7 @@
     </message>
     <message>
         <source>Show the %1 help message to get a list with possible Particl command-line options</source>
-        <translation>Näytä %1 ohjeet saadaksesi listan mahdollisista Bitcoinin komentorivivalinnoista</translation>
+        <translation>Näytä %1 ohjeet saadaksesi listan mahdollisista Particlin komentorivivalinnoista</translation>
     </message>
     <message>
         <source>%1 client</source>
@@ -548,8 +548,8 @@
         <translation>Lompakko on &lt;b&gt;salattu&lt;/b&gt; ja tällä hetkellä &lt;b&gt;lukittuna&lt;/b&gt;</translation>
     </message>
     <message>
-        <source>A fatal error occurred. Bitcoin can no longer continue safely and will quit.</source>
-        <translation>Peruuttamaton virhe on tapahtunut. Bitcoin ei voi enää jatkaa turvallisesti ja sammutetaan.</translation>
+        <source>A fatal error occurred. Particl can no longer continue safely and will quit.</source>
+        <translation>Peruuttamaton virhe on tapahtunut. Particl ei voi enää jatkaa turvallisesti ja sammutetaan.</translation>
     </message>
 </context>
 <context>
@@ -738,8 +738,8 @@
         <translation>Muokkaa lähettävää osoitetta</translation>
     </message>
     <message>
-        <source>The entered address "%1" is not a valid Bitcoin address.</source>
-        <translation>Antamasi osoite "%1" ei ole kelvollinen Bitcoin-osoite.</translation>
+        <source>The entered address "%1" is not a valid Particl address.</source>
+        <translation>Antamasi osoite "%1" ei ole kelvollinen Particl-osoite.</translation>
     </message>
     <message>
         <source>Could not unlock wallet.</source>
@@ -827,8 +827,8 @@
         <translation>Määritä oma kansio:</translation>
     </message>
     <message>
-        <source>Bitcoin</source>
-        <translation>Bitcoin</translation>
+        <source>Particl</source>
+        <translation>Particl</translation>
     </message>
     <message>
         <source>At least %1 GB of data will be stored in this directory, and it will grow over time.</source>
@@ -839,8 +839,8 @@
         <translation>Noin %1 GB tietoa varastoidaan tähän hakemistoon.</translation>
     </message>
     <message>
-        <source>%1 will download and store a copy of the Bitcoin block chain.</source>
-        <translation>%1 lataa ja tallentaa kopion Bitcoinin lohkoketjusta.</translation>
+        <source>%1 will download and store a copy of the Particl block chain.</source>
+        <translation>%1 lataa ja tallentaa kopion Particlin lohkoketjusta.</translation>
     </message>
     <message>
         <source>The wallet will also be stored in this directory.</source>
@@ -862,12 +862,12 @@
         <translation>Lomake</translation>
     </message>
     <message>
-        <source>Recent transactions may not yet be visible, and therefore your wallet's balance might be incorrect. This information will be correct once your wallet has finished synchronizing with the bitcoin network, as detailed below.</source>
-        <translation>Viimeiset tapahtumat eivät välttämättä vielä näy, joten lompakkosi saldo voi olla virheellinen. Tieto korjautuu, kunhan lompakkosi synkronointi bitcoin-verkon kanssa on päättynyt. Tiedot näkyvät alla.</translation>
-    </message>
-    <message>
-        <source>Attempting to spend bitcoins that are affected by not-yet-displayed transactions will not be accepted by the network.</source>
-        <translation>Verkko ei tule hyväksymään sellaisten bitcoinien käyttämistä, jotka liittyvät vielä näkymättömissä oleviin siirtoihin.</translation>
+        <source>Recent transactions may not yet be visible, and therefore your wallet's balance might be incorrect. This information will be correct once your wallet has finished synchronizing with the particl network, as detailed below.</source>
+        <translation>Viimeiset tapahtumat eivät välttämättä vielä näy, joten lompakkosi saldo voi olla virheellinen. Tieto korjautuu, kunhan lompakkosi synkronointi particl-verkon kanssa on päättynyt. Tiedot näkyvät alla.</translation>
+    </message>
+    <message>
+        <source>Attempting to spend particl that are affected by not-yet-displayed transactions will not be accepted by the network.</source>
+        <translation>Verkko ei tule hyväksymään sellaisten particlien käyttämistä, jotka liittyvät vielä näkymättömissä oleviin siirtoihin.</translation>
     </message>
     <message>
         <source>Number of blocks left</source>
@@ -1040,21 +1040,16 @@
         <translation>Portin uudelleenohjaus &amp;UPnP:llä</translation>
     </message>
     <message>
-<<<<<<< HEAD
+        <source>Accept connections from outside.</source>
+        <translation>Hyväksy yhteysiä ulkopuolelta</translation>
+    </message>
+    <message>
+        <source>Allow incomin&amp;g connections</source>
+        <translation>Hyväksy sisääntulevia yhteyksiä</translation>
+    </message>
+    <message>
         <source>Connect to the Particl network through a SOCKS5 proxy.</source>
         <translation>Yhdistä Particl-verkkoon SOCKS5-välityspalvelimen kautta.</translation>
-=======
-        <source>Accept connections from outside.</source>
-        <translation>Hyväksy yhteysiä ulkopuolelta</translation>
-    </message>
-    <message>
-        <source>Allow incomin&amp;g connections</source>
-        <translation>Hyväksy sisääntulevia yhteyksiä</translation>
-    </message>
-    <message>
-        <source>Connect to the Bitcoin network through a SOCKS5 proxy.</source>
-        <translation>Yhdistä Bitcoin-verkkoon SOCKS5-välityspalvelimen kautta.</translation>
->>>>>>> e5776690
     </message>
     <message>
         <source>&amp;Connect through SOCKS5 proxy (default proxy):</source>
@@ -1122,11 +1117,11 @@
     </message>
     <message>
         <source>&amp;Unit to show amounts in:</source>
-        <translation>Yksikkö jona bitcoin-määrät näytetään</translation>
+        <translation>Yksikkö jona particl-määrät näytetään</translation>
     </message>
     <message>
         <source>Choose the default subdivision unit to show in the interface and when sending coins.</source>
-        <translation>Valitse mitä yksikköä käytetään ensisijaisesti bitcoin-määrien näyttämiseen.</translation>
+        <translation>Valitse mitä yksikköä käytetään ensisijaisesti particl-määrien näyttämiseen.</translation>
     </message>
     <message>
         <source>Whether to show coin control features or not.</source>
@@ -1237,7 +1232,7 @@
     </message>
     <message>
         <source>Your current total balance</source>
-        <translation>Tililläsi tällä hetkellä olevien Bitcoinien määrä</translation>
+        <translation>Tililläsi tällä hetkellä olevien Particlien määrä</translation>
     </message>
     <message>
         <source>Your current balance in watch-only addresses</source>
@@ -1271,8 +1266,8 @@
         <translation>Maksupyyntövirhe</translation>
     </message>
     <message>
-        <source>Cannot start bitcoin: click-to-pay handler</source>
-        <translation>Bitcoinia ei voi käynnistää: klikkaa-maksaaksesi -käsittelijän virhe</translation>
+        <source>Cannot start particl: click-to-pay handler</source>
+        <translation>Particlia ei voi käynnistää: klikkaa-maksaaksesi -käsittelijän virhe</translation>
     </message>
     <message>
         <source>URI handling</source>
@@ -1287,8 +1282,8 @@
         <translation>Virheellinen maksuosoite %1</translation>
     </message>
     <message>
-        <source>URI cannot be parsed! This can be caused by an invalid Bitcoin address or malformed URI parameters.</source>
-        <translation>URIa ei voitu jäsentää! Tämä voi johtua virheellisestä Bitcoin-osoitteesta tai väärin muotoilluista URI parametreista.</translation>
+        <source>URI cannot be parsed! This can be caused by an invalid Particl address or malformed URI parameters.</source>
+        <translation>URIa ei voitu jäsentää! Tämä voi johtua virheellisestä Particl-osoitteesta tai väärin muotoilluista URI parametreista.</translation>
     </message>
     <message>
         <source>Payment request file handling</source>
@@ -1782,7 +1777,7 @@
     </message>
     <message>
         <source>An optional message to attach to the payment request, which will be displayed when the request is opened. Note: The message will not be sent with the payment over the Particl network.</source>
-        <translation>Valinnainen viesti liitetään maksupyyntöön ja näytetään avattaessa. Viestiä ei lähetetä Bitcoin-verkkoon.</translation>
+        <translation>Valinnainen viesti liitetään maksupyyntöön ja näytetään avattaessa. Viestiä ei lähetetä Particl-verkkoon.</translation>
     </message>
     <message>
         <source>An optional label to associate with the new receiving address.</source>
@@ -2166,8 +2161,8 @@
         <translation>Maksa vain vaadittu kulu %1 </translation>
     </message>
     <message>
-        <source>Warning: Invalid Bitcoin address</source>
-        <translation>Varoitus: Virheellinen Bitcoin-osoite </translation>
+        <source>Warning: Invalid Particl address</source>
+        <translation>Varoitus: Virheellinen Particl-osoite </translation>
     </message>
     <message>
         <source>Warning: Unknown change address</source>
@@ -2229,8 +2224,8 @@
         <translation>Poista tämä alkio</translation>
     </message>
     <message>
-        <source>The fee will be deducted from the amount being sent. The recipient will receive less bitcoins than you enter in the amount field. If multiple recipients are selected, the fee is split equally.</source>
-        <translation>Kulu vähennetään lähetettävästä määrästä. Saaja vastaanottaa vähemmän bitcoineja kuin merkitset Määrä-kenttään. Jos saajia on monia, kulu jaetaan tasan.</translation>
+        <source>The fee will be deducted from the amount being sent. The recipient will receive less particl than you enter in the amount field. If multiple recipients are selected, the fee is split equally.</source>
+        <translation>Kulu vähennetään lähetettävästä määrästä. Saaja vastaanottaa vähemmän particleja kuin merkitset Määrä-kenttään. Jos saajia on monia, kulu jaetaan tasan.</translation>
     </message>
     <message>
         <source>S&amp;ubtract fee from amount</source>
@@ -2257,8 +2252,8 @@
         <translation>Aseta nimi tälle osoitteelle lisätäksesi sen käytettyjen osoitteiden listalle.</translation>
     </message>
     <message>
-        <source>A message that was attached to the bitcoin: URI which will be stored with the transaction for your reference. Note: This message will not be sent over the Particl network.</source>
-        <translation>Viesti joka liitettiin bitcoin: URI:iin tallennetaan rahansiirtoon viitteeksi. Tätä viestiä ei lähetetä Particl-verkkoon.</translation>
+        <source>A message that was attached to the particl: URI which will be stored with the transaction for your reference. Note: This message will not be sent over the Particl network.</source>
+        <translation>Viesti joka liitettiin particl: URI:iin tallennetaan rahansiirtoon viitteeksi. Tätä viestiä ei lähetetä Particl-verkkoon.</translation>
     </message>
     <message>
         <source>Pay To:</source>
@@ -2302,8 +2297,8 @@
         <translation>&amp;Allekirjoita viesti</translation>
     </message>
     <message>
-        <source>You can sign messages/agreements with your addresses to prove you can receive bitcoins sent to them. Be careful not to sign anything vague or random, as phishing attacks may try to trick you into signing your identity over to them. Only sign fully-detailed statements you agree to.</source>
-        <translation>Voit allekirjoittaa viestit / sopimukset omalla osoitteellasi todistaaksesi että voit vastaanottaa siihen lähetetyt bitcoinit. Varo allekirjoittamasta mitään epämääräistä, sillä phishing-hyökkääjät voivat huijata sinua luovuttamaan henkilöllisyytesi allekirjoituksella. Allekirjoita ainoastaan täysin yksityiskohtainen selvitys siitä, mihin olet sitoutumassa.</translation>
+        <source>You can sign messages/agreements with your addresses to prove you can receive particl sent to them. Be careful not to sign anything vague or random, as phishing attacks may try to trick you into signing your identity over to them. Only sign fully-detailed statements you agree to.</source>
+        <translation>Voit allekirjoittaa viestit / sopimukset omalla osoitteellasi todistaaksesi että voit vastaanottaa siihen lähetetyt particlit. Varo allekirjoittamasta mitään epämääräistä, sillä phishing-hyökkääjät voivat huijata sinua luovuttamaan henkilöllisyytesi allekirjoituksella. Allekirjoita ainoastaan täysin yksityiskohtainen selvitys siitä, mihin olet sitoutumassa.</translation>
     </message>
     <message>
         <source>The Particl address to sign the message with</source>
