<TS language="fi" version="2.1">
<context>
    <name>AddressBookPage</name>
    <message>
        <source>Right-click to edit address or label</source>
        <translation>Valitse hiiren oikealla painikkeella muokataksesi osoitetta tai nimikettä</translation>
    </message>
    <message>
        <source>Create a new address</source>
        <translation>Luo uusi osoite</translation>
    </message>
    <message>
        <source>&amp;New</source>
        <translation>&amp;Uusi</translation>
    </message>
    <message>
        <source>Copy the currently selected address to the system clipboard</source>
        <translation>Kopioi valittu osoite leikepöydälle</translation>
    </message>
    <message>
        <source>&amp;Copy</source>
        <translation>&amp;Kopioi</translation>
    </message>
    <message>
        <source>C&amp;lose</source>
        <translation>S&amp;ulje</translation>
    </message>
    <message>
        <source>Delete the currently selected address from the list</source>
        <translation>Poista valittu osoite listalta</translation>
    </message>
    <message>
        <source>Enter address or label to search</source>
        <translation>Anna etsittävä osoite tai tunniste</translation>
    </message>
    <message>
        <source>Export the data in the current tab to a file</source>
        <translation>Vie auki olevan välilehden tiedot tiedostoon</translation>
    </message>
    <message>
        <source>&amp;Export</source>
        <translation>&amp;Vie</translation>
    </message>
    <message>
        <source>&amp;Delete</source>
        <translation>&amp;Poista</translation>
    </message>
    <message>
        <source>Choose the address to send coins to</source>
        <translation>Valitse osoite johon kolikot lähetetään</translation>
    </message>
    <message>
        <source>Choose the address to receive coins with</source>
        <translation>Valitse osoite kolikoiden vastaanottamiseen</translation>
    </message>
    <message>
        <source>C&amp;hoose</source>
        <translation>V&amp;alitse</translation>
    </message>
    <message>
        <source>Sending addresses</source>
        <translation>Lähetysosoitteet</translation>
    </message>
    <message>
        <source>Receiving addresses</source>
        <translation>Vastaanotto-osoitteet</translation>
    </message>
    <message>
        <source>These are your Particl addresses for sending payments. Always check the amount and the receiving address before sending coins.</source>
        <translation>Nämä ovat Particl-osoitteesi maksujen lähettämistä varten. Tarkista aina määrä ja vastaanotto-osoite ennen kolikoiden lähettämistä.</translation>
    </message>
    <message>
        <source>These are your Particl addresses for receiving payments. It is recommended to use a new receiving address for each transaction.</source>
        <translation>Tässä ovat Particl vastaanotto-osoitteesi. On suositeltavaa käyttää uutta vastaanotto-osoitetta jokaista lähetystä varten.</translation>
    </message>
    <message>
        <source>&amp;Copy Address</source>
        <translation>&amp;Kopioi osoite</translation>
    </message>
    <message>
        <source>Copy &amp;Label</source>
        <translation>Kopioi &amp;nimike</translation>
    </message>
    <message>
        <source>&amp;Edit</source>
        <translation>&amp;Muokkaa</translation>
    </message>
    <message>
        <source>Export Address List</source>
        <translation>Vie osoitelista</translation>
    </message>
    <message>
        <source>Comma separated file (*.csv)</source>
        <translation>Pilkuilla erotettu tiedosto (*.csv)</translation>
    </message>
    <message>
        <source>Exporting Failed</source>
        <translation>Vienti epäonnistui</translation>
    </message>
    <message>
        <source>There was an error trying to save the address list to %1. Please try again.</source>
        <translation>Virhe tallentaessa osoitelistaa kohteeseen %1. Yritä uudelleen.</translation>
    </message>
</context>
<context>
    <name>AddressTableModel</name>
    <message>
        <source>Label</source>
        <translation>Nimike</translation>
    </message>
    <message>
        <source>Address</source>
        <translation>Osoite</translation>
    </message>
    <message>
        <source>(no label)</source>
        <translation>(ei nimikettä)</translation>
    </message>
</context>
<context>
    <name>AskPassphraseDialog</name>
    <message>
        <source>Passphrase Dialog</source>
        <translation>Tunnuslauseen tekstinsyöttökenttä</translation>
    </message>
    <message>
        <source>Enter passphrase</source>
        <translation>Kirjoita tunnuslause</translation>
    </message>
    <message>
        <source>New passphrase</source>
        <translation>Uusi tunnuslause</translation>
    </message>
    <message>
        <source>Repeat new passphrase</source>
        <translation>Toista uusi tunnuslause</translation>
    </message>
    <message>
        <source>Show password</source>
        <translation>Näytä salasana</translation>
    </message>
    <message>
        <source>Enter the new passphrase to the wallet.&lt;br/&gt;Please use a passphrase of &lt;b&gt;ten or more random characters&lt;/b&gt;, or &lt;b&gt;eight or more words&lt;/b&gt;.</source>
        <translation>Kirjoita uusi salauslause lompakolle.&lt;br/&gt;Käytä salauslausetta jossa on joko&lt;b&gt;kymmenen tai useampi satunnainen merkki&lt;/b&gt;, tai&lt;b&gt;vähintään kahdeksan sanaa&lt;/b&gt;</translation>
    </message>
    <message>
        <source>Encrypt wallet</source>
        <translation>Salaa lompakko</translation>
    </message>
    <message>
        <source>This operation needs your wallet passphrase to unlock the wallet.</source>
        <translation>Tämä toiminto vaatii lompakkosi tunnuslauseen sen avaamiseksi</translation>
    </message>
    <message>
        <source>Unlock wallet</source>
        <translation>Avaa lompakko</translation>
    </message>
    <message>
        <source>This operation needs your wallet passphrase to decrypt the wallet.</source>
        <translation>Tämä toiminto vaatii lompakkosia tunnuslauseen salauksen purkuun</translation>
    </message>
    <message>
        <source>Decrypt wallet</source>
        <translation>Pura lompakon salaus</translation>
    </message>
    <message>
        <source>Change passphrase</source>
        <translation>Vaihda salasana</translation>
    </message>
    <message>
        <source>Enter the old passphrase and new passphrase to the wallet.</source>
        <translation>Syötä vanha ja uusi tunnuslause lompakolle.</translation>
    </message>
    <message>
        <source>Confirm wallet encryption</source>
        <translation>Vahvista lompakon salaaminen</translation>
    </message>
    <message>
        <source>Warning: If you encrypt your wallet and lose your passphrase, you will &lt;b&gt;LOSE ALL OF YOUR PARTICL&lt;/b&gt;!</source>
        <translation>Varoitus: Jos salaat lompakkosi ja menetät tunnuslauseesi, &lt;b&gt;MENETÄT KAIKKI BITCOINISI&lt;/b&gt;!</translation>
    </message>
    <message>
        <source>Are you sure you wish to encrypt your wallet?</source>
        <translation>Oletko varma että haluat salata lompakkosi?</translation>
    </message>
    <message>
        <source>Wallet encrypted</source>
        <translation>Lompakko salattiin</translation>
    </message>
    <message>
        <source>%1 will close now to finish the encryption process. Remember that encrypting your wallet cannot fully protect your particl from being stolen by malware infecting your computer.</source>
        <translation>%1 sulkeutuu lopettaakseen salausprosessin. Muista, että salattukaan lompakko ei täysin suojaa sitä haittaohjelmien aiheuttamilta varkauksilta.</translation>
    </message>
    <message>
        <source>IMPORTANT: Any previous backups you have made of your wallet file should be replaced with the newly generated, encrypted wallet file. For security reasons, previous backups of the unencrypted wallet file will become useless as soon as you start using the new, encrypted wallet.</source>
        <translation>TÄRKEÄÄ: Kaikki tekemäsi vanhan lompakon varmuuskopiot pitäisi korvata uusilla suojatuilla varmuuskopioilla. Turvallisuussyistä edelliset varmuuskopiot muuttuvat turhiksi, kun aloitat uuden suojatun lompakon käytön.</translation>
    </message>
    <message>
        <source>Wallet encryption failed</source>
        <translation>Lompakon salaaminen epäonnistui</translation>
    </message>
    <message>
        <source>Wallet encryption failed due to an internal error. Your wallet was not encrypted.</source>
        <translation>Lompakon salaaminen epäonnistui sisäisen virheen vuoksi. Lompakkoasi ei salattu.</translation>
    </message>
    <message>
        <source>The supplied passphrases do not match.</source>
        <translation>Annetut salauslauseet eivät täsmää.</translation>
    </message>
    <message>
        <source>Wallet unlock failed</source>
        <translation>Lompakon lukituksen avaaminen epäonnistui</translation>
    </message>
    <message>
        <source>The passphrase entered for the wallet decryption was incorrect.</source>
        <translation>Annettu salauslause lompakon avaamiseksi oli väärä.</translation>
    </message>
    <message>
        <source>Wallet decryption failed</source>
        <translation>Lompakon salauksen purkaminen epäonnistui</translation>
    </message>
    <message>
        <source>Wallet passphrase was successfully changed.</source>
        <translation>Lompakon salasana vaihdettiin onnistuneesti.</translation>
    </message>
    <message>
        <source>Warning: The Caps Lock key is on!</source>
        <translation>Varoitus: Caps Lock-painike on päällä!</translation>
    </message>
</context>
<context>
    <name>BanTableModel</name>
    <message>
        <source>IP/Netmask</source>
        <translation>IP/Verkon peite</translation>
    </message>
    <message>
        <source>Banned Until</source>
        <translation>Estetty kunnes</translation>
    </message>
</context>
<context>
    <name>BitcoinGUI</name>
    <message>
        <source>Sign &amp;message...</source>
        <translation>&amp;Allekirjoita viesti...</translation>
    </message>
    <message>
        <source>Synchronizing with network...</source>
        <translation>Synkronoidaan verkon kanssa...</translation>
    </message>
    <message>
        <source>&amp;Overview</source>
        <translation>&amp;Yleisnäkymä</translation>
    </message>
    <message>
        <source>Node</source>
        <translation>Solmu</translation>
    </message>
    <message>
        <source>Show general overview of wallet</source>
        <translation>Lompakon tilanteen yleiskatsaus</translation>
    </message>
    <message>
        <source>&amp;Transactions</source>
        <translation>&amp;Rahansiirrot</translation>
    </message>
    <message>
        <source>Browse transaction history</source>
        <translation>Selaa rahansiirtohistoriaa</translation>
    </message>
    <message>
        <source>E&amp;xit</source>
        <translation>L&amp;opeta</translation>
    </message>
    <message>
        <source>Quit application</source>
        <translation>Sulje ohjelma</translation>
    </message>
    <message>
        <source>&amp;About %1</source>
        <translation>&amp;Tietoja %1</translation>
    </message>
    <message>
        <source>Show information about %1</source>
        <translation>Näytä tietoa aiheesta %1</translation>
    </message>
    <message>
        <source>About &amp;Qt</source>
        <translation>Tietoja &amp;Qt</translation>
    </message>
    <message>
        <source>Show information about Qt</source>
        <translation>Näytä tietoja Qt:ta</translation>
    </message>
    <message>
        <source>&amp;Options...</source>
        <translation>&amp;Asetukset...</translation>
    </message>
    <message>
        <source>Modify configuration options for %1</source>
        <translation>Muuta kohteen %1 kokoonpanoasetuksia</translation>
    </message>
    <message>
        <source>&amp;Encrypt Wallet...</source>
        <translation>&amp;Salaa lompakko...</translation>
    </message>
    <message>
        <source>&amp;Backup Wallet...</source>
        <translation>&amp;Varmuuskopioi Lompakko...</translation>
    </message>
    <message>
        <source>&amp;Change Passphrase...</source>
        <translation>&amp;Vaihda Tunnuslause...</translation>
    </message>
    <message>
        <source>&amp;Sending addresses...</source>
        <translation>&amp;Lähetysosoitteet...</translation>
    </message>
    <message>
        <source>&amp;Receiving addresses...</source>
        <translation>&amp;Vastaanotto-osoitteet...</translation>
    </message>
    <message>
        <source>Open &amp;URI...</source>
        <translation>Avaa &amp;URI...</translation>
    </message>
    <message>
        <source>Wallet:</source>
        <translation>Lompakko:</translation>
    </message>
    <message>
        <source>default wallet</source>
        <translation>oletuslompakko</translation>
    </message>
    <message>
        <source>Click to disable network activity.</source>
        <translation>Paina poistaaksesi verkkoyhteysilmaisin käytöstä.</translation>
    </message>
    <message>
        <source>Network activity disabled.</source>
        <translation>Verkkoyhteysmittari pois käytöstä</translation>
    </message>
    <message>
        <source>Click to enable network activity again.</source>
        <translation>Paina ottaaksesi verkkoyhteysilmaisin uudelleen käyttöön.</translation>
    </message>
    <message>
        <source>Syncing Headers (%1%)...</source>
        <translation>Synkronoidaan Tunnisteita (%1%)...</translation>
    </message>
    <message>
        <source>Reindexing blocks on disk...</source>
        <translation>Ladataan lohkoindeksiä...</translation>
    </message>
    <message>
<<<<<<< HEAD
        <source>Send coins to a Particl address</source>
        <translation>Lähetä kolikoita Particl-osoitteeseen</translation>
=======
        <source>Proxy is &lt;b&gt;enabled&lt;/b&gt;: %1</source>
        <translation>Välipalvelin on &lt;b&gt;käytössä&lt;/b&gt;: %1</translation>
    </message>
    <message>
        <source>Send coins to a Bitcoin address</source>
        <translation>Lähetä kolikoita Bitcoin-osoitteeseen</translation>
>>>>>>> 3e4829af
    </message>
    <message>
        <source>Backup wallet to another location</source>
        <translation>Varmuuskopioi lompakko toiseen sijaintiin</translation>
    </message>
    <message>
        <source>Change the passphrase used for wallet encryption</source>
        <translation>Vaihda lompakon salaukseen käytettävä tunnuslause</translation>
    </message>
    <message>
        <source>&amp;Debug window</source>
        <translation>&amp;Testausikkuna</translation>
    </message>
    <message>
        <source>Open debugging and diagnostic console</source>
        <translation>Avaa debuggaus- ja diagnostiikkakonsoli</translation>
    </message>
    <message>
        <source>&amp;Verify message...</source>
        <translation>Varmista &amp;viesti...</translation>
    </message>
    <message>
        <source>Particl</source>
        <translation>Particl</translation>
    </message>
    <message>
        <source>Wallet</source>
        <translation>Lompakko</translation>
    </message>
    <message>
        <source>&amp;Send</source>
        <translation>&amp;Lähetä</translation>
    </message>
    <message>
        <source>&amp;Receive</source>
        <translation>&amp;Vastaanota</translation>
    </message>
    <message>
        <source>&amp;Show / Hide</source>
        <translation>&amp;Näytä / Piilota</translation>
    </message>
    <message>
        <source>Show or hide the main Window</source>
        <translation>Näytä tai piilota Particl-ikkuna</translation>
    </message>
    <message>
        <source>Encrypt the private keys that belong to your wallet</source>
        <translation>Suojaa yksityiset avaimet, jotka kuuluvat lompakkoosi</translation>
    </message>
    <message>
        <source>Sign messages with your Particl addresses to prove you own them</source>
        <translation>Allekirjoita viestisi omalla Particl -osoitteellasi todistaaksesi, että omistat ne</translation>
    </message>
    <message>
        <source>Verify messages to ensure they were signed with specified Particl addresses</source>
        <translation>Varmista, että viestisi on allekirjoitettu määritetyllä Particl -osoitteella</translation>
    </message>
    <message>
        <source>&amp;File</source>
        <translation>&amp;Tiedosto</translation>
    </message>
    <message>
        <source>&amp;Settings</source>
        <translation>&amp;Asetukset</translation>
    </message>
    <message>
        <source>&amp;Help</source>
        <translation>&amp;Apua</translation>
    </message>
    <message>
        <source>Tabs toolbar</source>
        <translation>Välilehtipalkki</translation>
    </message>
    <message>
        <source>Request payments (generates QR codes and particl: URIs)</source>
        <translation>Pyydä maksuja (Luo QR koodit ja particl: URIt)</translation>
    </message>
    <message>
        <source>Show the list of used sending addresses and labels</source>
        <translation>Näytä lähettämiseen käytettyjen osoitteiden ja nimien lista</translation>
    </message>
    <message>
        <source>Show the list of used receiving addresses and labels</source>
        <translation>Näytä vastaanottamiseen käytettyjen osoitteiden ja nimien lista</translation>
    </message>
    <message>
        <source>Open a particl: URI or payment request</source>
        <translation>Avaa particl: URI tai maksupyyntö</translation>
    </message>
    <message>
        <source>&amp;Command-line options</source>
        <translation>&amp;Komentorivin valinnat</translation>
    </message>
    <message numerus="yes">
        <source>%n active connection(s) to Bitcoin network</source>
        <translation><numerusform>%n aktiivinen yhteys Bitcoin-verkkoon</numerusform><numerusform>%n aktiivista yhteyttä Bitcoin-verkkoon</numerusform></translation>
    </message>
    <message>
        <source>Indexing blocks on disk...</source>
        <translation>Ladataan lohkoindeksiä...</translation>
    </message>
    <message>
        <source>Processing blocks on disk...</source>
        <translation>Käsitellään lohkoja levyllä...</translation>
    </message>
    <message numerus="yes">
        <source>Processed %n block(s) of transaction history.</source>
        <translation><numerusform>Käsitelty %n lohko rahansiirtohistoriasta.</numerusform><numerusform>Käsitelty %n lohkoa rahansiirtohistoriasta.</numerusform></translation>
    </message>
    <message>
        <source>%1 behind</source>
        <translation>%1 jäljessä</translation>
    </message>
    <message>
        <source>Last received block was generated %1 ago.</source>
        <translation>Viimeisin vastaanotettu lohko tuotettu %1.</translation>
    </message>
    <message>
        <source>Transactions after this will not yet be visible.</source>
        <translation>Tämän jälkeiset rahansiirrot eivät ole vielä näkyvissä.</translation>
    </message>
    <message>
        <source>Error</source>
        <translation>Virhe</translation>
    </message>
    <message>
        <source>Warning</source>
        <translation>Varoitus</translation>
    </message>
    <message>
        <source>Information</source>
        <translation>Tietoa</translation>
    </message>
    <message>
        <source>Up to date</source>
        <translation>Rahansiirtohistoria on ajan tasalla</translation>
    </message>
    <message>
        <source>Show the %1 help message to get a list with possible Particl command-line options</source>
        <translation>Näytä %1 ohjeet saadaksesi listan mahdollisista Particlin komentorivivalinnoista</translation>
    </message>
    <message>
        <source>%1 client</source>
        <translation>%1-asiakas</translation>
    </message>
    <message>
        <source>Connecting to peers...</source>
        <translation>Yhdistetään vertaisiin...</translation>
    </message>
    <message>
        <source>Catching up...</source>
        <translation>Saavutetaan verkkoa...</translation>
    </message>
    <message>
        <source>Date: %1
</source>
        <translation>Päivämäärä: %1
</translation>
    </message>
    <message>
        <source>Amount: %1
</source>
        <translation>Määrä: %1
</translation>
    </message>
    <message>
        <source>Type: %1
</source>
        <translation>Tyyppi: %1
</translation>
    </message>
    <message>
        <source>Label: %1
</source>
        <translation>Nimike: %1
</translation>
    </message>
    <message>
        <source>Address: %1
</source>
        <translation>Osoite: %1
</translation>
    </message>
    <message>
        <source>Sent transaction</source>
        <translation>Lähetetyt rahansiirrot</translation>
    </message>
    <message>
        <source>Incoming transaction</source>
        <translation>Saapuva rahansiirto</translation>
    </message>
    <message>
        <source>HD key generation is &lt;b&gt;enabled&lt;/b&gt;</source>
        <translation>HD avaimen generointi on &lt;b&gt;päällä&lt;/b&gt;</translation>
    </message>
    <message>
        <source>HD key generation is &lt;b&gt;disabled&lt;/b&gt;</source>
        <translation>HD avaimen generointi on &lt;/b&gt;pois päältä&lt;/b&gt;</translation>
    </message>
    <message>
        <source>Wallet is &lt;b&gt;encrypted&lt;/b&gt; and currently &lt;b&gt;unlocked&lt;/b&gt;</source>
        <translation>Lompakko on &lt;b&gt;salattu&lt;/b&gt; ja tällä hetkellä &lt;b&gt;avoinna&lt;/b&gt;</translation>
    </message>
    <message>
        <source>Wallet is &lt;b&gt;encrypted&lt;/b&gt; and currently &lt;b&gt;locked&lt;/b&gt;</source>
        <translation>Lompakko on &lt;b&gt;salattu&lt;/b&gt; ja tällä hetkellä &lt;b&gt;lukittuna&lt;/b&gt;</translation>
    </message>
    <message>
        <source>A fatal error occurred. Particl can no longer continue safely and will quit.</source>
        <translation>Peruuttamaton virhe on tapahtunut. Particl ei voi enää jatkaa turvallisesti ja sammutetaan.</translation>
    </message>
</context>
<context>
    <name>CoinControlDialog</name>
    <message>
        <source>Coin Selection</source>
        <translation>Kolikoiden valinta</translation>
    </message>
    <message>
        <source>Quantity:</source>
        <translation>Määrä:</translation>
    </message>
    <message>
        <source>Bytes:</source>
        <translation>Tavuja:</translation>
    </message>
    <message>
        <source>Amount:</source>
        <translation>Määrä:</translation>
    </message>
    <message>
        <source>Fee:</source>
        <translation>Palkkio:</translation>
    </message>
    <message>
        <source>Dust:</source>
        <translation>Tomu:</translation>
    </message>
    <message>
        <source>After Fee:</source>
        <translation>Palkkion jälkeen:</translation>
    </message>
    <message>
        <source>Change:</source>
        <translation>Vaihtoraha:</translation>
    </message>
    <message>
        <source>(un)select all</source>
        <translation>(epä)valitse kaikki</translation>
    </message>
    <message>
        <source>Tree mode</source>
        <translation>Puurakenne</translation>
    </message>
    <message>
        <source>List mode</source>
        <translation>Listarakenne</translation>
    </message>
    <message>
        <source>Amount</source>
        <translation>Määrä</translation>
    </message>
    <message>
        <source>Received with label</source>
        <translation>Vastaanotettu nimikkeellä</translation>
    </message>
    <message>
        <source>Received with address</source>
        <translation>Vastaanotettu osoitteella</translation>
    </message>
    <message>
        <source>Date</source>
        <translation>Aika</translation>
    </message>
    <message>
        <source>Confirmations</source>
        <translation>Vahvistuksia</translation>
    </message>
    <message>
        <source>Confirmed</source>
        <translation>Vahvistettu</translation>
    </message>
    <message>
        <source>Copy address</source>
        <translation>Kopioi osoite</translation>
    </message>
    <message>
        <source>Copy label</source>
        <translation>Kopioi nimike</translation>
    </message>
    <message>
        <source>Copy amount</source>
        <translation>Kopioi määrä</translation>
    </message>
    <message>
        <source>Copy transaction ID</source>
        <translation>Kopioi transaktion ID</translation>
    </message>
    <message>
        <source>Lock unspent</source>
        <translation>Lukitse käyttämättömät</translation>
    </message>
    <message>
        <source>Unlock unspent</source>
        <translation>Avaa käyttämättömien lukitus</translation>
    </message>
    <message>
        <source>Copy quantity</source>
        <translation>Kopioi lukumäärä</translation>
    </message>
    <message>
        <source>Copy fee</source>
        <translation>Kopioi rahansiirtokulu</translation>
    </message>
    <message>
        <source>Copy after fee</source>
        <translation>Kopioi rahansiirtokulun jälkeen</translation>
    </message>
    <message>
        <source>Copy bytes</source>
        <translation>Kopioi tavut</translation>
    </message>
    <message>
        <source>Copy dust</source>
        <translation>Kopioi tomu</translation>
    </message>
    <message>
        <source>Copy change</source>
        <translation>Kopioi vaihtorahat</translation>
    </message>
    <message>
        <source>(%1 locked)</source>
        <translation>(%1 lukittu)</translation>
    </message>
    <message>
        <source>yes</source>
        <translation>kyllä</translation>
    </message>
    <message>
        <source>no</source>
        <translation>ei</translation>
    </message>
    <message>
        <source>This label turns red if any recipient receives an amount smaller than the current dust threshold.</source>
        <translation>Tämä nimike muuttuu punaiseksi, jos jokin vastaanottajista on saamassa tämänhetkistä tomun rajaa pienemmän summan.</translation>
    </message>
    <message>
        <source>Can vary +/- %1 satoshi(s) per input.</source>
        <translation>Saattaa vaihdella +/- %1 satoshia per syöte.</translation>
    </message>
    <message>
        <source>(no label)</source>
        <translation>(ei nimikettä)</translation>
    </message>
    <message>
        <source>change from %1 (%2)</source>
        <translation>Vaihda %1 (%2)</translation>
    </message>
    <message>
        <source>(change)</source>
        <translation>(vaihtoraha)</translation>
    </message>
</context>
<context>
    <name>EditAddressDialog</name>
    <message>
        <source>Edit Address</source>
        <translation>Muokkaa osoitetta</translation>
    </message>
    <message>
        <source>&amp;Label</source>
        <translation>&amp;Nimi</translation>
    </message>
    <message>
        <source>The label associated with this address list entry</source>
        <translation>Tähän osoitteeseen liitetty nimi</translation>
    </message>
    <message>
        <source>The address associated with this address list entry. This can only be modified for sending addresses.</source>
        <translation>Osoite liitettynä tähän osoitekirjan alkioon. Tämä voidaan muokata vain lähetysosoitteissa.</translation>
    </message>
    <message>
        <source>&amp;Address</source>
        <translation>&amp;Osoite</translation>
    </message>
    <message>
        <source>New sending address</source>
        <translation>Uusi lähetysosoite</translation>
    </message>
    <message>
        <source>Edit receiving address</source>
        <translation>Muokkaa vastaanottavaa osoitetta</translation>
    </message>
    <message>
        <source>Edit sending address</source>
        <translation>Muokkaa lähettävää osoitetta</translation>
    </message>
    <message>
        <source>The entered address "%1" is not a valid Particl address.</source>
        <translation>Antamasi osoite "%1" ei ole kelvollinen Particl-osoite.</translation>
    </message>
    <message>
        <source>Could not unlock wallet.</source>
        <translation>Lompakkoa ei voitu avata.</translation>
    </message>
    <message>
        <source>New key generation failed.</source>
        <translation>Uuden avaimen luonti epäonnistui.</translation>
    </message>
</context>
<context>
    <name>FreespaceChecker</name>
    <message>
        <source>A new data directory will be created.</source>
        <translation>Luodaan uusi kansio.</translation>
    </message>
    <message>
        <source>name</source>
        <translation>Nimi</translation>
    </message>
    <message>
        <source>Directory already exists. Add %1 if you intend to create a new directory here.</source>
        <translation>Hakemisto on jo olemassa. Lisää %1 jos tarkoitus on luoda hakemisto tänne.</translation>
    </message>
    <message>
        <source>Path already exists, and is not a directory.</source>
        <translation>Polku on jo olemassa, eikä se ole kansio.</translation>
    </message>
    <message>
        <source>Cannot create data directory here.</source>
        <translation>Ei voida luoda data-hakemistoa tänne.</translation>
    </message>
</context>
<context>
    <name>HelpMessageDialog</name>
    <message>
        <source>version</source>
        <translation>versio</translation>
    </message>
    <message>
        <source>(%1-bit)</source>
        <translation>(%1-bit)</translation>
    </message>
    <message>
        <source>About %1</source>
        <translation>Tietoja %1</translation>
    </message>
    <message>
        <source>Command-line options</source>
        <translation>Komentorivi parametrit</translation>
    </message>
</context>
<context>
    <name>Intro</name>
    <message>
        <source>Welcome</source>
        <translation>Tervetuloa</translation>
    </message>
    <message>
        <source>Welcome to %1.</source>
        <translation>Tervetuloa %1 pariin.</translation>
    </message>
    <message>
        <source>As this is the first time the program is launched, you can choose where %1 will store its data.</source>
        <translation>Tämä on ensimmäinen kerta, kun %1 on käynnistetty, joten voit valita data-hakemiston paikan.</translation>
    </message>
    <message>
        <source>When you click OK, %1 will begin to download and process the full %4 block chain (%2GB) starting with the earliest transactions in %3 when %4 initially launched.</source>
        <translation>Kun valitset OK, %1 aloittaa lataamaan ja käsittelemään koko %4 lohkoketjua (%2GB) aloittaen ensimmäisestä siirrosta %3 jolloin %4 käynnistettiin ensimmäistä kertaa.</translation>
    </message>
    <message>
        <source>This initial synchronisation is very demanding, and may expose hardware problems with your computer that had previously gone unnoticed. Each time you run %1, it will continue downloading where it left off.</source>
        <translation>Tämä alustava synkronointi on erittäin vaativa ja saattaa tuoda esiin laiteongelmia, joita ei aikaisemmin ole havaittu. Aina kun ajat %1:n, jatketaan siitä kohdasta, mihin viimeksi jäätiin.</translation>
    </message>
    <message>
        <source>If you have chosen to limit block chain storage (pruning), the historical data must still be downloaded and processed, but will be deleted afterward to keep your disk usage low.</source>
        <translation>Vaikka olisitkin valinnut rajoittaa lohkoketjun tallennustilaa (karsinnalla), täytyy historiatiedot silti ladata ja käsitellä, mutta ne poistetaan jälkikäteen levytilan säästämiseksi.</translation>
    </message>
    <message>
        <source>Use the default data directory</source>
        <translation>Käytä oletuskansiota</translation>
    </message>
    <message>
        <source>Use a custom data directory:</source>
        <translation>Määritä oma kansio:</translation>
    </message>
    <message>
        <source>Particl</source>
        <translation>Particl</translation>
    </message>
    <message>
        <source>At least %1 GB of data will be stored in this directory, and it will grow over time.</source>
        <translation>Ainakin %1 GB tietoa varastoidaan tähän hakemistoon ja tarve kasvaa ajan myötä.</translation>
    </message>
    <message>
        <source>Approximately %1 GB of data will be stored in this directory.</source>
        <translation>Noin %1 GB tietoa varastoidaan tähän hakemistoon.</translation>
    </message>
    <message>
        <source>%1 will download and store a copy of the Particl block chain.</source>
        <translation>%1 lataa ja tallentaa kopion Particlin lohkoketjusta.</translation>
    </message>
    <message>
        <source>The wallet will also be stored in this directory.</source>
        <translation>Lompakko tallennetaan myös tähän hakemistoon.</translation>
    </message>
    <message>
        <source>Error: Specified data directory "%1" cannot be created.</source>
        <translation>Virhe: Annettu datahakemistoa "%1" ei voida luoda.</translation>
    </message>
    <message>
        <source>Error</source>
        <translation>Virhe</translation>
    </message>
    </context>
<context>
    <name>ModalOverlay</name>
    <message>
        <source>Form</source>
        <translation>Lomake</translation>
    </message>
    <message>
        <source>Recent transactions may not yet be visible, and therefore your wallet's balance might be incorrect. This information will be correct once your wallet has finished synchronizing with the particl network, as detailed below.</source>
        <translation>Viimeiset tapahtumat eivät välttämättä vielä näy, joten lompakkosi saldo voi olla virheellinen. Tieto korjautuu, kunhan lompakkosi synkronointi particl-verkon kanssa on päättynyt. Tiedot näkyvät alla.</translation>
    </message>
    <message>
        <source>Attempting to spend particl that are affected by not-yet-displayed transactions will not be accepted by the network.</source>
        <translation>Verkko ei tule hyväksymään sellaisten particlien käyttämistä, jotka liittyvät vielä näkymättömissä oleviin siirtoihin.</translation>
    </message>
    <message>
        <source>Number of blocks left</source>
        <translation>Lohkoja jäljellä</translation>
    </message>
    <message>
        <source>Unknown...</source>
        <translation>Tunnistamaton..</translation>
    </message>
    <message>
        <source>Last block time</source>
        <translation>Viimeisimmän lohkon aika</translation>
    </message>
    <message>
        <source>Progress</source>
        <translation>Edistyminen</translation>
    </message>
    <message>
        <source>Progress increase per hour</source>
        <translation>Edistymisen kasvu tunnissa</translation>
    </message>
    <message>
        <source>calculating...</source>
        <translation>lasketaan..</translation>
    </message>
    <message>
        <source>Estimated time left until synced</source>
        <translation>Arvioitu jäljellä oleva aika, kunnes synkronoitu</translation>
    </message>
    <message>
        <source>Hide</source>
        <translation>Piilota</translation>
    </message>
    <message>
        <source>Unknown. Syncing Headers (%1)...</source>
        <translation>Tuntematon. Synkronoidaan tunnisteita (%1)...</translation>
    </message>
</context>
<context>
    <name>OpenURIDialog</name>
    <message>
        <source>Open URI</source>
        <translation>Avaa URI</translation>
    </message>
    <message>
        <source>Open payment request from URI or file</source>
        <translation>Avaa maksupyyntö URI:sta tai tiedostosta</translation>
    </message>
    <message>
        <source>URI:</source>
        <translation>URI:</translation>
    </message>
    <message>
        <source>Select payment request file</source>
        <translation>Valitse maksupyynnön tiedosto</translation>
    </message>
    <message>
        <source>Select payment request file to open</source>
        <translation>Valitse maksypyynnön tiedosto avattavaksi</translation>
    </message>
</context>
<context>
    <name>OptionsDialog</name>
    <message>
        <source>Options</source>
        <translation>Asetukset</translation>
    </message>
    <message>
        <source>&amp;Main</source>
        <translation>&amp;Yleiset</translation>
    </message>
    <message>
        <source>Automatically start %1 after logging in to the system.</source>
        <translation>Käynnistä %1 automaattisesti järjestelmään kirjautumisen jälkeen.</translation>
    </message>
    <message>
        <source>&amp;Start %1 on system login</source>
        <translation>&amp;Käynnistä %1 järjestelmään kirjautuessa</translation>
    </message>
    <message>
        <source>Size of &amp;database cache</source>
        <translation>&amp;Tietokannan välimuistin koko</translation>
    </message>
    <message>
        <source>MB</source>
        <translation>MB</translation>
    </message>
    <message>
        <source>Number of script &amp;verification threads</source>
        <translation>Script &amp;varmistuksen threadien määrä</translation>
    </message>
    <message>
        <source>IP address of the proxy (e.g. IPv4: 127.0.0.1 / IPv6: ::1)</source>
        <translation>IP osoite proxille (esim. IPv4: 127.0.0.1 / IPv6: ::1)</translation>
    </message>
    <message>
        <source>Shows if the supplied default SOCKS5 proxy is used to reach peers via this network type.</source>
        <translation>Ilmoittaa, mikäli oletetettua SOCKS5-välityspalvelinta käytetään vertaisten tavoittamiseen tämän verkkotyypin kautta.</translation>
    </message>
    <message>
        <source>Hide the icon from the system tray.</source>
        <translation>Piilota kuvake järjestelmäpalkista.</translation>
    </message>
    <message>
        <source>&amp;Hide tray icon</source>
        <translation>&amp;Piilota tehtäväpalkin kuvake</translation>
    </message>
    <message>
        <source>Minimize instead of exit the application when the window is closed. When this option is enabled, the application will be closed only after selecting Exit in the menu.</source>
        <translation>Minimoi ikkuna ohjelman sulkemisen sijasta kun ikkuna suljetaan. Kun tämä asetus on käytössä, ohjelma suljetaan vain valittaessa valikosta Poistu.</translation>
    </message>
    <message>
        <source>Third party URLs (e.g. a block explorer) that appear in the transactions tab as context menu items. %s in the URL is replaced by transaction hash. Multiple URLs are separated by vertical bar |.</source>
        <translation>Ulkopuoliset URL-osoitteet (esim. block explorer,) jotka esiintyvät siirrot-välilehdellä valikossa. %s URL-osoitteessa korvataan siirtotunnuksella. Useampi URL-osoite on eroteltu pystyviivalla |.</translation>
    </message>
    <message>
        <source>Active command-line options that override above options:</source>
        <translation>Aktiiviset komentorivivalinnat jotka ohittavat ylläolevat valinnat:</translation>
    </message>
    <message>
        <source>Open the %1 configuration file from the working directory.</source>
        <translation>Avaa %1 asetustiedosto työhakemistosta.</translation>
    </message>
    <message>
        <source>Open Configuration File</source>
        <translation>Avaa asetustiedosto.</translation>
    </message>
    <message>
        <source>Reset all client options to default.</source>
        <translation>Palauta kaikki asetukset takaisin alkuperäisiksi.</translation>
    </message>
    <message>
        <source>&amp;Reset Options</source>
        <translation>&amp;Palauta asetukset</translation>
    </message>
    <message>
        <source>&amp;Network</source>
        <translation>&amp;Verkko</translation>
    </message>
    <message>
        <source>(0 = auto, &lt;0 = leave that many cores free)</source>
        <translation>(0 = auto, &lt;0 = jätä näin monta ydintä vapaaksi)</translation>
    </message>
    <message>
        <source>W&amp;allet</source>
        <translation>&amp;Lompakko</translation>
    </message>
    <message>
        <source>Expert</source>
        <translation>Expertti</translation>
    </message>
    <message>
        <source>Enable coin &amp;control features</source>
        <translation>Ota käytöön &amp;Kolikkokontrolli-ominaisuudet</translation>
    </message>
    <message>
        <source>If you disable the spending of unconfirmed change, the change from a transaction cannot be used until that transaction has at least one confirmation. This also affects how your balance is computed.</source>
        <translation>Jos poistat varmistamattomien vaihtorahojen käytön, rahansiirron vaihtorahaa ei voida käyttää ennen vähintään yhtä varmistusta. Tämä vaikuttaa myös kuinka taseesi lasketaan.</translation>
    </message>
    <message>
        <source>&amp;Spend unconfirmed change</source>
        <translation>&amp;Käytä varmistamattomia vaihtorahoja</translation>
    </message>
    <message>
        <source>Automatically open the Particl client port on the router. This only works when your router supports UPnP and it is enabled.</source>
        <translation>Avaa Particl-asiakasohjelman portti reitittimellä automaattisesti. Tämä toimii vain, jos reitittimesi tukee UPnP:tä ja se on käytössä.</translation>
    </message>
    <message>
        <source>Map port using &amp;UPnP</source>
        <translation>Portin uudelleenohjaus &amp;UPnP:llä</translation>
    </message>
    <message>
        <source>Accept connections from outside.</source>
        <translation>Hyväksy yhteysiä ulkopuolelta</translation>
    </message>
    <message>
        <source>Allow incomin&amp;g connections</source>
        <translation>Hyväksy sisääntulevia yhteyksiä</translation>
    </message>
    <message>
        <source>Connect to the Particl network through a SOCKS5 proxy.</source>
        <translation>Yhdistä Particl-verkkoon SOCKS5-välityspalvelimen kautta.</translation>
    </message>
    <message>
        <source>&amp;Connect through SOCKS5 proxy (default proxy):</source>
        <translation>&amp;Yhdistä SOCKS5-välityspalvelimen kautta (oletus välityspalvelin):</translation>
    </message>
    <message>
        <source>Proxy &amp;IP:</source>
        <translation>Proxyn &amp;IP:</translation>
    </message>
    <message>
        <source>&amp;Port:</source>
        <translation>&amp;Portti</translation>
    </message>
    <message>
        <source>Port of the proxy (e.g. 9050)</source>
        <translation>Proxyn Portti (esim. 9050)</translation>
    </message>
    <message>
        <source>Used for reaching peers via:</source>
        <translation>Vertaisten saavuttamiseen käytettävät verkkotyypit:</translation>
    </message>
    <message>
        <source>IPv4</source>
        <translation>IPv4</translation>
    </message>
    <message>
        <source>IPv6</source>
        <translation>IPv6</translation>
    </message>
    <message>
        <source>Tor</source>
        <translation>Tor</translation>
    </message>
    <message>
        <source>Connect to the Particl network through a separate SOCKS5 proxy for Tor hidden services.</source>
        <translation>Yhdistä Particl-verkkoon erillisen SOCKS5-välityspalvelimen kautta piilotettuja Tor-palveluja varten.</translation>
    </message>
    <message>
        <source>&amp;Window</source>
        <translation>&amp;Ikkuna</translation>
    </message>
    <message>
        <source>Show only a tray icon after minimizing the window.</source>
        <translation>Näytä ainoastaan ilmaisinalueella ikkunan pienentämisen jälkeen.</translation>
    </message>
    <message>
        <source>&amp;Minimize to the tray instead of the taskbar</source>
        <translation>&amp;Pienennä ilmaisinalueelle työkalurivin sijasta</translation>
    </message>
    <message>
        <source>M&amp;inimize on close</source>
        <translation>P&amp;ienennä suljettaessa</translation>
    </message>
    <message>
        <source>&amp;Display</source>
        <translation>&amp;Käyttöliittymä</translation>
    </message>
    <message>
        <source>User Interface &amp;language:</source>
        <translation>&amp;Käyttöliittymän kieli</translation>
    </message>
    <message>
        <source>The user interface language can be set here. This setting will take effect after restarting %1.</source>
        <translation>Tässä voit määritellä käyttöliittymän kielen. Muutokset astuvat voimaan seuraavan kerran, kun %1 käynnistetään.</translation>
    </message>
    <message>
        <source>&amp;Unit to show amounts in:</source>
        <translation>Yksikkö jona particl-määrät näytetään</translation>
    </message>
    <message>
        <source>Choose the default subdivision unit to show in the interface and when sending coins.</source>
        <translation>Valitse mitä yksikköä käytetään ensisijaisesti particl-määrien näyttämiseen.</translation>
    </message>
    <message>
        <source>Whether to show coin control features or not.</source>
        <translation>Näytetäänkö kolikkokontrollin ominaisuuksia vai ei</translation>
    </message>
    <message>
        <source>&amp;Third party transaction URLs</source>
        <translation>&amp;Kolmannen osapuolen rahansiirto URL:t</translation>
    </message>
    <message>
        <source>&amp;OK</source>
        <translation>&amp;OK</translation>
    </message>
    <message>
        <source>&amp;Cancel</source>
        <translation>&amp;Peruuta</translation>
    </message>
    <message>
        <source>default</source>
        <translation>oletus</translation>
    </message>
    <message>
        <source>none</source>
        <translation>ei mitään</translation>
    </message>
    <message>
        <source>Confirm options reset</source>
        <translation>Varmista asetusten palautus</translation>
    </message>
    <message>
        <source>Client restart required to activate changes.</source>
        <translation>Ohjelman uudelleenkäynnistys aktivoi muutokset.</translation>
    </message>
    <message>
        <source>Client will be shut down. Do you want to proceed?</source>
        <translation>Asiakasohjelma sammutetaan. Haluatko jatkaa?</translation>
    </message>
    <message>
        <source>Configuration options</source>
        <translation>Kokoonpanoasetukset</translation>
    </message>
    <message>
        <source>The configuration file is used to specify advanced user options which override GUI settings. Additionally, any command-line options will override this configuration file.</source>
        <translation>Asetustiedostoa käytetään määrittämään kokeneen käyttäjän lisävalintoja, jotka ylikirjoittavat graafisen käyttöliittymän asetukset. Lisäksi komentokehoitteen valinnat ylikirjoittavat kyseisen asetustiedoston.</translation>
    </message>
    <message>
        <source>Error</source>
        <translation>Virhe</translation>
    </message>
    <message>
        <source>The configuration file could not be opened.</source>
        <translation>Asetustiedostoa ei voitu avata.</translation>
    </message>
    <message>
        <source>This change would require a client restart.</source>
        <translation>Tämä muutos vaatii ohjelman uudelleenkäynnistyksen.</translation>
    </message>
    <message>
        <source>The supplied proxy address is invalid.</source>
        <translation>Antamasi proxy-osoite on virheellinen.</translation>
    </message>
</context>
<context>
    <name>OverviewPage</name>
    <message>
        <source>Form</source>
        <translation>Lomake</translation>
    </message>
    <message>
        <source>The displayed information may be out of date. Your wallet automatically synchronizes with the Particl network after a connection is established, but this process has not completed yet.</source>
        <translation>Näytetyt tiedot eivät välttämättä ole ajantasalla. Lompakkosi synkronoituu Particl-verkon kanssa automaattisesti yhteyden muodostamisen jälkeen, mutta synkronointi on vielä meneillään.</translation>
    </message>
    <message>
        <source>Watch-only:</source>
        <translation>Seuranta:</translation>
    </message>
    <message>
        <source>Available:</source>
        <translation>Käytettävissä:</translation>
    </message>
    <message>
        <source>Your current spendable balance</source>
        <translation>Nykyinen käytettävissä oleva tase</translation>
    </message>
    <message>
        <source>Pending:</source>
        <translation>Odotetaan:</translation>
    </message>
    <message>
        <source>Total of transactions that have yet to be confirmed, and do not yet count toward the spendable balance</source>
        <translation>Varmistamattomien rahansiirtojen summa, jota ei lasketa käytettävissä olevaan taseeseen.</translation>
    </message>
    <message>
        <source>Immature:</source>
        <translation>Epäkypsää:</translation>
    </message>
    <message>
        <source>Mined balance that has not yet matured</source>
        <translation>Louhittu saldo, joka ei ole vielä kypsynyt</translation>
    </message>
    <message>
        <source>Balances</source>
        <translation>Saldot</translation>
    </message>
    <message>
        <source>Total:</source>
        <translation>Yhteensä:</translation>
    </message>
    <message>
        <source>Your current total balance</source>
        <translation>Tililläsi tällä hetkellä olevien Particlien määrä</translation>
    </message>
    <message>
        <source>Your current balance in watch-only addresses</source>
        <translation>Nykyinen tase seurantaosoitetteissa</translation>
    </message>
    <message>
        <source>Spendable:</source>
        <translation>Käytettävissä:</translation>
    </message>
    <message>
        <source>Recent transactions</source>
        <translation>Viimeisimmät rahansiirrot</translation>
    </message>
    <message>
        <source>Unconfirmed transactions to watch-only addresses</source>
        <translation>Vahvistamattomat rahansiirrot vain katseltaviin osoitteisiin</translation>
    </message>
    <message>
        <source>Mined balance in watch-only addresses that has not yet matured</source>
        <translation>Louhittu, ei vielä kypsynyt saldo vain katseltavissa osoitteissa</translation>
    </message>
    <message>
        <source>Current total balance in watch-only addresses</source>
        <translation>Nykyinen tase seurantaosoitetteissa</translation>
    </message>
</context>
<context>
    <name>PaymentServer</name>
    <message>
        <source>Payment request error</source>
        <translation>Maksupyyntövirhe</translation>
    </message>
    <message>
        <source>Cannot start particl: click-to-pay handler</source>
        <translation>Particlia ei voi käynnistää: klikkaa-maksaaksesi -käsittelijän virhe</translation>
    </message>
    <message>
        <source>URI handling</source>
        <translation>URI käsittely</translation>
    </message>
    <message>
        <source>Payment request fetch URL is invalid: %1</source>
        <translation>Maksupyynnön haku URL on virheellinen: %1</translation>
    </message>
    <message>
        <source>Invalid payment address %1</source>
        <translation>Virheellinen maksuosoite %1</translation>
    </message>
    <message>
        <source>URI cannot be parsed! This can be caused by an invalid Particl address or malformed URI parameters.</source>
        <translation>URIa ei voitu jäsentää! Tämä voi johtua virheellisestä Particl-osoitteesta tai väärin muotoilluista URI parametreista.</translation>
    </message>
    <message>
        <source>Payment request file handling</source>
        <translation>Maksupyynnön tiedoston käsittely</translation>
    </message>
    <message>
        <source>Payment request file cannot be read! This can be caused by an invalid payment request file.</source>
        <translation>Maksupyyntötiedostoa ei voi lukea! Tämä saattaa johtua epäkelvosta maksupyyntötiedostosta.</translation>
    </message>
    <message>
        <source>Payment request rejected</source>
        <translation>Maksupyyntö hylätty</translation>
    </message>
    <message>
        <source>Payment request network doesn't match client network.</source>
        <translation>Maksupyyntoverkko ei täsmää asiakasohjelman verkon kanssa.</translation>
    </message>
    <message>
        <source>Payment request expired.</source>
        <translation>Maksupyyntö vanhentui.</translation>
    </message>
    <message>
        <source>Payment request is not initialized.</source>
        <translation>Maksupyyntöä ei ole alustettu.</translation>
    </message>
    <message>
        <source>Unverified payment requests to custom payment scripts are unsupported.</source>
        <translation>Varmistamattomia maksupyyntöjä kustomoituun maksupalveluun ei tueta.</translation>
    </message>
    <message>
        <source>Invalid payment request.</source>
        <translation>Virheellinen maksupyyntö.</translation>
    </message>
    <message>
        <source>Requested payment amount of %1 is too small (considered dust).</source>
        <translation>Maksupyyntö %1 on liian pieni (kohdellaan tomuna).</translation>
    </message>
    <message>
        <source>Refund from %1</source>
        <translation>Maksupalautus %1:sta</translation>
    </message>
    <message>
        <source>Payment request %1 is too large (%2 bytes, allowed %3 bytes).</source>
        <translation>Maksupyyntö %1 on liian suuri (%2 tavua, sallittu %3 tavua).</translation>
    </message>
    <message>
        <source>Error communicating with %1: %2</source>
        <translation>Virhe kommunikoidessa %1n kanssa: %2</translation>
    </message>
    <message>
        <source>Payment request cannot be parsed!</source>
        <translation>Maksupyyntöä ei voida jäsentää!</translation>
    </message>
    <message>
        <source>Bad response from server %1</source>
        <translation>Virheellinen vastaus palvelimelta %1</translation>
    </message>
    <message>
        <source>Network request error</source>
        <translation>Tietoverkon pyyntövirhe</translation>
    </message>
    <message>
        <source>Payment acknowledged</source>
        <translation>Rahansiirto tunnistettu</translation>
    </message>
</context>
<context>
    <name>PeerTableModel</name>
    <message>
        <source>User Agent</source>
        <translation>Käyttöliittymä</translation>
    </message>
    <message>
        <source>Node/Service</source>
        <translation>Noodi/Palvelu</translation>
    </message>
    <message>
        <source>NodeId</source>
        <translation>NodeId</translation>
    </message>
    <message>
        <source>Ping</source>
        <translation>Vasteaika</translation>
    </message>
    <message>
        <source>Sent</source>
        <translation>Lähetetyt</translation>
    </message>
    <message>
        <source>Received</source>
        <translation>Vastaanotetut</translation>
    </message>
</context>
<context>
    <name>QObject</name>
    <message>
        <source>Amount</source>
        <translation>Määrä</translation>
    </message>
    <message>
        <source>Enter a Particl address (e.g. %1)</source>
        <translation>Syötä Particl-osoite (esim. %1)</translation>
    </message>
    <message>
        <source>%1 d</source>
        <translation>%1 d</translation>
    </message>
    <message>
        <source>%1 h</source>
        <translation>%1 h</translation>
    </message>
    <message>
        <source>%1 m</source>
        <translation>%1 m</translation>
    </message>
    <message>
        <source>%1 s</source>
        <translation>%1 s</translation>
    </message>
    <message>
        <source>None</source>
        <translation>Ei yhtään</translation>
    </message>
    <message>
        <source>N/A</source>
        <translation>Ei saatavilla</translation>
    </message>
    <message>
        <source>%1 ms</source>
        <translation>%1 ms</translation>
    </message>
    <message>
        <source>%1 and %2</source>
        <translation>%1 ja %2</translation>
    </message>
    <message>
        <source>%1 B</source>
        <translation>%1 B</translation>
    </message>
    <message>
        <source>%1 KB</source>
        <translation>%1 KB</translation>
    </message>
    <message>
        <source>%1 MB</source>
        <translation>%1 MB</translation>
    </message>
    <message>
        <source>%1 GB</source>
        <translation>%1 GB</translation>
    </message>
    <message>
        <source>%1 didn't yet exit safely...</source>
        <translation>%1 ei vielä sulkeutunut turvallisesti...</translation>
    </message>
    <message>
        <source>unknown</source>
        <translation>tuntematon</translation>
    </message>
</context>
<context>
    <name>QObject::QObject</name>
    <message>
        <source>Error: Specified data directory "%1" does not exist.</source>
        <translation>Virhe: Annettua data-hakemistoa "%1" ei ole olemassa.</translation>
    </message>
    <message>
        <source>Error: %1</source>
        <translation>Virhe: %1</translation>
    </message>
</context>
<context>
    <name>QRImageWidget</name>
    <message>
        <source>&amp;Save Image...</source>
        <translation>&amp;Tallenna kuva</translation>
    </message>
    <message>
        <source>&amp;Copy Image</source>
        <translation>&amp;Kopioi kuva</translation>
    </message>
    <message>
        <source>Save QR Code</source>
        <translation>Tallenna QR-koodi</translation>
    </message>
    <message>
        <source>PNG Image (*.png)</source>
        <translation>PNG kuva (*.png)</translation>
    </message>
</context>
<context>
    <name>RPCConsole</name>
    <message>
        <source>N/A</source>
        <translation>Ei saatavilla</translation>
    </message>
    <message>
        <source>Client version</source>
        <translation>Pääteohjelman versio</translation>
    </message>
    <message>
        <source>&amp;Information</source>
        <translation>T&amp;ietoa</translation>
    </message>
    <message>
        <source>Debug window</source>
        <translation>&amp;Debug-ikkuna</translation>
    </message>
    <message>
        <source>General</source>
        <translation>Yleinen</translation>
    </message>
    <message>
        <source>Using BerkeleyDB version</source>
        <translation>Käyttää BerkeleyDB-versiota</translation>
    </message>
    <message>
        <source>Datadir</source>
        <translation>Data-hakemisto</translation>
    </message>
    <message>
        <source>Startup time</source>
        <translation>Käynnistysaika</translation>
    </message>
    <message>
        <source>Network</source>
        <translation>Verkko</translation>
    </message>
    <message>
        <source>Name</source>
        <translation>Nimi</translation>
    </message>
    <message>
        <source>Number of connections</source>
        <translation>Yhteyksien lukumäärä</translation>
    </message>
    <message>
        <source>Block chain</source>
        <translation>Lohkoketju</translation>
    </message>
    <message>
        <source>Current number of blocks</source>
        <translation>Nykyinen Lohkojen määrä</translation>
    </message>
    <message>
        <source>Memory Pool</source>
        <translation>Muistiallas</translation>
    </message>
    <message>
        <source>Current number of transactions</source>
        <translation>Tämänhetkinen rahansiirtojen määrä</translation>
    </message>
    <message>
        <source>Memory usage</source>
        <translation>Muistin käyttö</translation>
    </message>
    <message>
        <source>&amp;Reset</source>
        <translation>&amp;Nollaa</translation>
    </message>
    <message>
        <source>Received</source>
        <translation>Vastaanotetut</translation>
    </message>
    <message>
        <source>Sent</source>
        <translation>Lähetetyt</translation>
    </message>
    <message>
        <source>&amp;Peers</source>
        <translation>&amp;Vertaiset</translation>
    </message>
    <message>
        <source>Banned peers</source>
        <translation>Estetyt vertaiset</translation>
    </message>
    <message>
        <source>Select a peer to view detailed information.</source>
        <translation>Valitse vertainen eriteltyjä tietoja varten.</translation>
    </message>
    <message>
        <source>Whitelisted</source>
        <translation>Sallittu</translation>
    </message>
    <message>
        <source>Direction</source>
        <translation>Suunta</translation>
    </message>
    <message>
        <source>Version</source>
        <translation>Versio</translation>
    </message>
    <message>
        <source>Starting Block</source>
        <translation>Alkaen lohkosta</translation>
    </message>
    <message>
        <source>Synced Headers</source>
        <translation>Synkronoidut ylätunnisteet</translation>
    </message>
    <message>
        <source>Synced Blocks</source>
        <translation>Synkronoidut lohkot</translation>
    </message>
    <message>
        <source>User Agent</source>
        <translation>Käyttöliittymä</translation>
    </message>
    <message>
        <source>Open the %1 debug log file from the current data directory. This can take a few seconds for large log files.</source>
        <translation>Avaa %1 -debug-loki tämänhetkisestä data-hakemistosta. Tämä voi viedä muutaman sekunnin suurille lokitiedostoille.</translation>
    </message>
    <message>
        <source>Decrease font size</source>
        <translation>Pienennä fontin kokoa</translation>
    </message>
    <message>
        <source>Increase font size</source>
        <translation>Suurenna fontin kokoa</translation>
    </message>
    <message>
        <source>Services</source>
        <translation>Palvelut</translation>
    </message>
    <message>
        <source>Ban Score</source>
        <translation>Panna-pisteytys</translation>
    </message>
    <message>
        <source>Connection Time</source>
        <translation>Yhteysaika</translation>
    </message>
    <message>
        <source>Last Send</source>
        <translation>Viimeisin lähetetty</translation>
    </message>
    <message>
        <source>Last Receive</source>
        <translation>Viimeisin vastaanotettu</translation>
    </message>
    <message>
        <source>Ping Time</source>
        <translation>Vasteaika</translation>
    </message>
    <message>
        <source>The duration of a currently outstanding ping.</source>
        <translation>Tämänhetkisen merkittävän yhteyskokeilun kesto.</translation>
    </message>
    <message>
        <source>Ping Wait</source>
        <translation>Yhteyskokeilun odotus</translation>
    </message>
    <message>
        <source>Min Ping</source>
        <translation>Pienin vasteaika</translation>
    </message>
    <message>
        <source>Time Offset</source>
        <translation>Ajan poikkeama</translation>
    </message>
    <message>
        <source>Last block time</source>
        <translation>Viimeisimmän lohkon aika</translation>
    </message>
    <message>
        <source>&amp;Open</source>
        <translation>&amp;Avaa</translation>
    </message>
    <message>
        <source>&amp;Console</source>
        <translation>&amp;Konsoli</translation>
    </message>
    <message>
        <source>&amp;Network Traffic</source>
        <translation>&amp;Verkkoliikenne</translation>
    </message>
    <message>
        <source>Totals</source>
        <translation>Yhteensä</translation>
    </message>
    <message>
        <source>In:</source>
        <translation>Sisään:</translation>
    </message>
    <message>
        <source>Out:</source>
        <translation>Ulos:</translation>
    </message>
    <message>
        <source>Debug log file</source>
        <translation>Debug lokitiedosto</translation>
    </message>
    <message>
        <source>Clear console</source>
        <translation>Tyhjennä konsoli</translation>
    </message>
    <message>
        <source>1 &amp;hour</source>
        <translation>1 &amp;tunti</translation>
    </message>
    <message>
        <source>1 &amp;day</source>
        <translation>1 &amp;päivä</translation>
    </message>
    <message>
        <source>1 &amp;week</source>
        <translation>1 &amp;viikko</translation>
    </message>
    <message>
        <source>1 &amp;year</source>
        <translation>1 &amp;vuosi</translation>
    </message>
    <message>
        <source>&amp;Disconnect</source>
        <translation>&amp;Katkaise yhteys</translation>
    </message>
    <message>
        <source>Ban for</source>
        <translation>Estä </translation>
    </message>
    <message>
        <source>&amp;Unban</source>
        <translation>&amp;Poista esto</translation>
    </message>
    <message>
        <source>default wallet</source>
        <translation>oletuslompakko</translation>
    </message>
    <message>
        <source>Welcome to the %1 RPC console.</source>
        <translation>Tervetuloa %1 RPC-konsoliin.</translation>
    </message>
    <message>
        <source>Use up and down arrows to navigate history, and %1 to clear screen.</source>
        <translation>Käytä nuolia ylös ja alas selataksesi historiaa, sekä %1 tyhjentääkseksi ruudun.</translation>
    </message>
    <message>
        <source>For more information on using this console type %1.</source>
        <translation>Lisätietoja konsolin käytöstä saat kirjoittamalla %1.</translation>
    </message>
    <message>
        <source>WARNING: Scammers have been active, telling users to type commands here, stealing their wallet contents. Do not use this console without fully understanding the ramifications of a command.</source>
        <translation>VAROITUS: aktiiviset huijarit neuvovat kirjoittamaan komentoja tähän komentoriviin, varastaen lompakkosi sisällön. Älä käytä komentoriviä ilman täyttä ymmärrystä kirjoittamasi komennon toiminnasta.</translation>
    </message>
    <message>
        <source>Network activity disabled</source>
        <translation>Verkkoliikenne pysäytetty</translation>
    </message>
    <message>
        <source>(node id: %1)</source>
        <translation>(solmukohdan id: %1)</translation>
    </message>
    <message>
        <source>via %1</source>
        <translation>%1 kautta</translation>
    </message>
    <message>
        <source>never</source>
        <translation>ei koskaan</translation>
    </message>
    <message>
        <source>Inbound</source>
        <translation>Sisääntuleva</translation>
    </message>
    <message>
        <source>Outbound</source>
        <translation>Ulosmenevä</translation>
    </message>
    <message>
        <source>Yes</source>
        <translation>Kyllä</translation>
    </message>
    <message>
        <source>No</source>
        <translation>Ei</translation>
    </message>
    <message>
        <source>Unknown</source>
        <translation>Tuntematon</translation>
    </message>
</context>
<context>
    <name>ReceiveCoinsDialog</name>
    <message>
        <source>&amp;Amount:</source>
        <translation>&amp;Määrä</translation>
    </message>
    <message>
        <source>&amp;Label:</source>
        <translation>&amp;Nimi:</translation>
    </message>
    <message>
        <source>&amp;Message:</source>
        <translation>&amp;Viesti:</translation>
    </message>
    <message>
        <source>An optional message to attach to the payment request, which will be displayed when the request is opened. Note: The message will not be sent with the payment over the Particl network.</source>
        <translation>Valinnainen viesti liitetään maksupyyntöön ja näytetään avattaessa. Viestiä ei lähetetä Particl-verkkoon.</translation>
    </message>
    <message>
        <source>An optional label to associate with the new receiving address.</source>
        <translation>Valinnainen nimi liitetään vastaanottavaan osoitteeseen.</translation>
    </message>
    <message>
        <source>Use this form to request payments. All fields are &lt;b&gt;optional&lt;/b&gt;.</source>
        <translation>Käytä lomaketta maksupyyntöihin. Kaikki kentät ovat &lt;b&gt;valinnaisia&lt;/b&gt;.</translation>
    </message>
    <message>
        <source>An optional amount to request. Leave this empty or zero to not request a specific amount.</source>
        <translation>Valinnainen pyyntömäärä. Jätä tyhjäksi tai nollaksi jos et pyydä tiettyä määrää.</translation>
    </message>
    <message>
        <source>Clear all fields of the form.</source>
        <translation>Tyhjennä lomakkeen kaikki kentät.</translation>
    </message>
    <message>
        <source>Clear</source>
        <translation>Tyhjennä</translation>
    </message>
    <message>
        <source>Requested payments history</source>
        <translation>Pyydettyjen maksujen historia</translation>
    </message>
    <message>
        <source>&amp;Request payment</source>
        <translation>&amp;Vastaanota maksu</translation>
    </message>
    <message>
        <source>Show the selected request (does the same as double clicking an entry)</source>
        <translation>Näytä valittu pyyntö (sama toiminta kuin alkion tuplaklikkaus)</translation>
    </message>
    <message>
        <source>Show</source>
        <translation>Näytä</translation>
    </message>
    <message>
        <source>Remove the selected entries from the list</source>
        <translation>Poista valitut alkiot listasta</translation>
    </message>
    <message>
        <source>Remove</source>
        <translation>Poista</translation>
    </message>
    <message>
        <source>Copy URI</source>
        <translation>Kopioi URI</translation>
    </message>
    <message>
        <source>Copy label</source>
        <translation>Kopioi nimike</translation>
    </message>
    <message>
        <source>Copy message</source>
        <translation>Kopioi viesti</translation>
    </message>
    <message>
        <source>Copy amount</source>
        <translation>Kopioi määrä</translation>
    </message>
</context>
<context>
    <name>ReceiveRequestDialog</name>
    <message>
        <source>QR Code</source>
        <translation>QR-koodi</translation>
    </message>
    <message>
        <source>Copy &amp;URI</source>
        <translation>Kopioi &amp;URI</translation>
    </message>
    <message>
        <source>Copy &amp;Address</source>
        <translation>Kopioi &amp;Osoite</translation>
    </message>
    <message>
        <source>&amp;Save Image...</source>
        <translation>&amp;Tallenna kuva</translation>
    </message>
    <message>
        <source>Request payment to %1</source>
        <translation>Pyydä maksua osoitteeseen %1</translation>
    </message>
    <message>
        <source>Payment information</source>
        <translation>Maksutiedot</translation>
    </message>
    <message>
        <source>URI</source>
        <translation>URI</translation>
    </message>
    <message>
        <source>Address</source>
        <translation>Osoite</translation>
    </message>
    <message>
        <source>Amount</source>
        <translation>Määrä</translation>
    </message>
    <message>
        <source>Label</source>
        <translation>Nimike</translation>
    </message>
    <message>
        <source>Message</source>
        <translation>Viesti</translation>
    </message>
    <message>
        <source>Wallet</source>
        <translation>Lompakko</translation>
    </message>
    <message>
        <source>Resulting URI too long, try to reduce the text for label / message.</source>
        <translation>Tuloksen URI on liian pitkä, yritä lyhentää otsikon tai viestin tekstiä.</translation>
    </message>
    <message>
        <source>Error encoding URI into QR Code.</source>
        <translation>Virhe käännettäessä URI:a QR-koodiksi.</translation>
    </message>
</context>
<context>
    <name>RecentRequestsTableModel</name>
    <message>
        <source>Date</source>
        <translation>Aika</translation>
    </message>
    <message>
        <source>Label</source>
        <translation>Nimike</translation>
    </message>
    <message>
        <source>Message</source>
        <translation>Viesti</translation>
    </message>
    <message>
        <source>(no label)</source>
        <translation>(ei nimikettä)</translation>
    </message>
    <message>
        <source>(no message)</source>
        <translation>(ei viestiä)</translation>
    </message>
    <message>
        <source>(no amount requested)</source>
        <translation>(ei pyydettyä määrää)</translation>
    </message>
    <message>
        <source>Requested</source>
        <translation>Pyydetty</translation>
    </message>
</context>
<context>
    <name>SendCoinsDialog</name>
    <message>
        <source>Send Coins</source>
        <translation>Lähetä kolikoita</translation>
    </message>
    <message>
        <source>Coin Control Features</source>
        <translation>Kolikkokontrolli ominaisuudet</translation>
    </message>
    <message>
        <source>Inputs...</source>
        <translation>Sisääntulot...</translation>
    </message>
    <message>
        <source>automatically selected</source>
        <translation>automaattisesti valitut</translation>
    </message>
    <message>
        <source>Insufficient funds!</source>
        <translation>Lompakon saldo ei riitä!</translation>
    </message>
    <message>
        <source>Quantity:</source>
        <translation>Määrä:</translation>
    </message>
    <message>
        <source>Bytes:</source>
        <translation>Tavuja:</translation>
    </message>
    <message>
        <source>Amount:</source>
        <translation>Määrä:</translation>
    </message>
    <message>
        <source>Fee:</source>
        <translation>Palkkio:</translation>
    </message>
    <message>
        <source>After Fee:</source>
        <translation>Palkkion jälkeen:</translation>
    </message>
    <message>
        <source>Change:</source>
        <translation>Vaihtoraha:</translation>
    </message>
    <message>
        <source>If this is activated, but the change address is empty or invalid, change will be sent to a newly generated address.</source>
        <translation>Jos tämä aktivoidaan mutta vaihtorahan osoite on tyhjä tai virheellinen, vaihtoraha tullaan lähettämään uuteen luotuun osoitteeseen.</translation>
    </message>
    <message>
        <source>Custom change address</source>
        <translation>Kustomoitu vaihtorahan osoite</translation>
    </message>
    <message>
        <source>Transaction Fee:</source>
        <translation>Rahansiirtokulu:</translation>
    </message>
    <message>
        <source>Choose...</source>
        <translation>Valitse...</translation>
    </message>
    <message>
        <source>Using the fallbackfee can result in sending a transaction that will take several hours or days (or never) to confirm. Consider choosing your fee manually or wait until you have validated the complete chain.</source>
        <translation>Fallbackfeen käyttö voi johtaa useita tunteja, päiviä (tai loputtomiin) kestävän siirron lähettämiseen. Harkitse palkkion valitsemista itse tai odota kunnes koko ketju on vahvistettu.</translation>
    </message>
    <message>
        <source>Warning: Fee estimation is currently not possible.</source>
        <translation>Varoitus: Kulujen arviointi ei ole juuri nyt mahdollista.</translation>
    </message>
    <message>
        <source>collapse fee-settings</source>
        <translation>pudota kulujen asetukset</translation>
    </message>
    <message>
        <source>per kilobyte</source>
        <translation>per kilotavu</translation>
    </message>
    <message>
        <source>Hide</source>
        <translation>Piilota</translation>
    </message>
    <message>
        <source>(read the tooltip)</source>
        <translation>(lue työkaluvinkki)</translation>
    </message>
    <message>
        <source>Recommended:</source>
        <translation>Suositeltu:</translation>
    </message>
    <message>
        <source>Custom:</source>
        <translation>Muokattu:</translation>
    </message>
    <message>
        <source>(Smart fee not initialized yet. This usually takes a few blocks...)</source>
        <translation>(Älykästä rahansiirtokulua ei ole vielä alustettu. Tähän kuluu yleensä aikaa muutaman lohkon verran...)</translation>
    </message>
    <message>
        <source>Send to multiple recipients at once</source>
        <translation>Lähetä usealla vastaanottajalle samanaikaisesti</translation>
    </message>
    <message>
        <source>Add &amp;Recipient</source>
        <translation>Lisää &amp;Vastaanottaja</translation>
    </message>
    <message>
        <source>Clear all fields of the form.</source>
        <translation>Tyhjennä lomakkeen kaikki kentät.</translation>
    </message>
    <message>
        <source>Dust:</source>
        <translation>Tomu:</translation>
    </message>
    <message>
        <source>Confirmation time target:</source>
        <translation>Vahvistusajan tavoite:</translation>
    </message>
    <message>
        <source>Enable Replace-By-Fee</source>
        <translation>Käytä Replace-By-Fee:tä</translation>
    </message>
    <message>
        <source>Clear &amp;All</source>
        <translation>&amp;Tyhjennnä Kaikki</translation>
    </message>
    <message>
        <source>Balance:</source>
        <translation>Balanssi:</translation>
    </message>
    <message>
        <source>Confirm the send action</source>
        <translation>Vahvista lähetys</translation>
    </message>
    <message>
        <source>S&amp;end</source>
        <translation>&amp;Lähetä</translation>
    </message>
    <message>
        <source>Copy quantity</source>
        <translation>Kopioi lukumäärä</translation>
    </message>
    <message>
        <source>Copy amount</source>
        <translation>Kopioi määrä</translation>
    </message>
    <message>
        <source>Copy fee</source>
        <translation>Kopioi rahansiirtokulu</translation>
    </message>
    <message>
        <source>Copy after fee</source>
        <translation>Kopioi rahansiirtokulun jälkeen</translation>
    </message>
    <message>
        <source>Copy bytes</source>
        <translation>Kopioi tavut</translation>
    </message>
    <message>
        <source>Copy dust</source>
        <translation>Kopioi tomu</translation>
    </message>
    <message>
        <source>Copy change</source>
        <translation>Kopioi vaihtorahat</translation>
    </message>
    <message>
        <source>%1 (%2 blocks)</source>
        <translation>%1 (%2 lohkoa)</translation>
    </message>
    <message>
        <source>%1 to %2</source>
        <translation>%1 to %2</translation>
    </message>
    <message>
        <source>Are you sure you want to send?</source>
        <translation>Oletko varma, että haluat lähettää?</translation>
    </message>
    <message>
        <source>or</source>
        <translation>tai</translation>
    </message>
    <message>
        <source>Transaction fee</source>
        <translation>Siirtokulu</translation>
    </message>
    <message>
        <source>Confirm send coins</source>
        <translation>Vahvista kolikoiden lähetys</translation>
    </message>
    <message>
        <source>The recipient address is not valid. Please recheck.</source>
        <translation>Vastaanottajan osoite ei ole kelvollinen. Tarkista osoite.</translation>
    </message>
    <message>
        <source>The amount to pay must be larger than 0.</source>
        <translation>Maksettavan määrän täytyy olla suurempi kuin 0.</translation>
    </message>
    <message>
        <source>The amount exceeds your balance.</source>
        <translation>Määrä ylittää tilisi saldon.</translation>
    </message>
    <message>
        <source>The total exceeds your balance when the %1 transaction fee is included.</source>
        <translation>Kokonaismäärä ylittää saldosi kun %1 siirtomaksu lisätään summaan.</translation>
    </message>
    <message>
        <source>Duplicate address found: addresses should only be used once each.</source>
        <translation>Osoite esiintyy useaan kertaan: osoitteita tulisi käyttää vain kerran kutakin.</translation>
    </message>
    <message>
        <source>Transaction creation failed!</source>
        <translation>Rahansiirron luonti epäonnistui!</translation>
    </message>
    <message>
        <source>The transaction was rejected with the following reason: %1</source>
        <translation>Siirto hylättiin seuraavasta syystä: %1</translation>
    </message>
    <message>
        <source>A fee higher than %1 is considered an absurdly high fee.</source>
        <translation>%1:tä ja korkeampaa siirtokulua pidetään mielettömän korkeana.</translation>
    </message>
    <message>
        <source>Payment request expired.</source>
        <translation>Maksupyyntö vanhentui.</translation>
    </message>
    <message>
        <source>Pay only the required fee of %1</source>
        <translation>Maksa vain vaadittu kulu %1 </translation>
    </message>
    <message>
        <source>Warning: Invalid Particl address</source>
        <translation>Varoitus: Virheellinen Particl-osoite </translation>
    </message>
    <message>
        <source>Warning: Unknown change address</source>
        <translation>Varoitus: Tuntematon vaihtorahan osoite</translation>
    </message>
    <message>
        <source>Confirm custom change address</source>
        <translation>Vahvista kustomoitu vaihtorahan osoite</translation>
    </message>
    <message>
        <source>The address you selected for change is not part of this wallet. Any or all funds in your wallet may be sent to this address. Are you sure?</source>
        <translation>Valitsemasi vaihtorahan osoite ei kuulu tähän lompakkoon. Osa tai kaikki varoista lompakossasi voidaan lähettää tähän osoitteeseen. Oletko varma?</translation>
    </message>
    <message>
        <source>(no label)</source>
        <translation>(ei nimikettä)</translation>
    </message>
</context>
<context>
    <name>SendCoinsEntry</name>
    <message>
        <source>A&amp;mount:</source>
        <translation>M&amp;äärä:</translation>
    </message>
    <message>
        <source>Pay &amp;To:</source>
        <translation>Maksun saaja:</translation>
    </message>
    <message>
        <source>&amp;Label:</source>
        <translation>&amp;Nimi:</translation>
    </message>
    <message>
        <source>Choose previously used address</source>
        <translation>Valitse aikaisemmin käytetty osoite</translation>
    </message>
    <message>
        <source>This is a normal payment.</source>
        <translation>Tämä on normaali maksu.</translation>
    </message>
    <message>
        <source>The Particl address to send the payment to</source>
        <translation>Particl-osoite johon maksu lähetetään</translation>
    </message>
    <message>
        <source>Alt+A</source>
        <translation>Alt+A</translation>
    </message>
    <message>
        <source>Paste address from clipboard</source>
        <translation>Liitä osoite leikepöydältä</translation>
    </message>
    <message>
        <source>Alt+P</source>
        <translation>Alt+P</translation>
    </message>
    <message>
        <source>Remove this entry</source>
        <translation>Poista tämä alkio</translation>
    </message>
    <message>
        <source>The fee will be deducted from the amount being sent. The recipient will receive less particl than you enter in the amount field. If multiple recipients are selected, the fee is split equally.</source>
        <translation>Kulu vähennetään lähetettävästä määrästä. Saaja vastaanottaa vähemmän particleja kuin merkitset Määrä-kenttään. Jos saajia on monia, kulu jaetaan tasan.</translation>
    </message>
    <message>
        <source>S&amp;ubtract fee from amount</source>
        <translation>V&amp;ähennä maksukulu määrästä</translation>
    </message>
    <message>
        <source>Use available balance</source>
        <translation>Käytä saatavilla oleva saldo</translation>
    </message>
    <message>
        <source>Message:</source>
        <translation>Viesti:</translation>
    </message>
    <message>
        <source>This is an unauthenticated payment request.</source>
        <translation>Tämä on todentamaton maksupyyntö.</translation>
    </message>
    <message>
        <source>This is an authenticated payment request.</source>
        <translation>Tämä on todennettu maksupyyntö.</translation>
    </message>
    <message>
        <source>Enter a label for this address to add it to the list of used addresses</source>
        <translation>Aseta nimi tälle osoitteelle lisätäksesi sen käytettyjen osoitteiden listalle.</translation>
    </message>
    <message>
        <source>A message that was attached to the particl: URI which will be stored with the transaction for your reference. Note: This message will not be sent over the Particl network.</source>
        <translation>Viesti joka liitettiin particl: URI:iin tallennetaan rahansiirtoon viitteeksi. Tätä viestiä ei lähetetä Particl-verkkoon.</translation>
    </message>
    <message>
        <source>Pay To:</source>
        <translation>Saaja:</translation>
    </message>
    <message>
        <source>Memo:</source>
        <translation>Muistio:</translation>
    </message>
    <message>
        <source>Enter a label for this address to add it to your address book</source>
        <translation>Syötä tälle osoitteelle nimi lisätäksesi sen osoitekirjaan</translation>
    </message>
</context>
<context>
    <name>SendConfirmationDialog</name>
    <message>
        <source>Yes</source>
        <translation>Kyllä</translation>
    </message>
</context>
<context>
    <name>ShutdownWindow</name>
    <message>
        <source>%1 is shutting down...</source>
        <translation>%1 sulkeutuu...</translation>
    </message>
    <message>
        <source>Do not shut down the computer until this window disappears.</source>
        <translation>Älä sammuta tietokonetta ennenkuin tämä ikkuna katoaa.</translation>
    </message>
</context>
<context>
    <name>SignVerifyMessageDialog</name>
    <message>
        <source>Signatures - Sign / Verify a Message</source>
        <translation>Allekirjoitukset - Allekirjoita / Varmista viesti</translation>
    </message>
    <message>
        <source>&amp;Sign Message</source>
        <translation>&amp;Allekirjoita viesti</translation>
    </message>
    <message>
        <source>You can sign messages/agreements with your addresses to prove you can receive particl sent to them. Be careful not to sign anything vague or random, as phishing attacks may try to trick you into signing your identity over to them. Only sign fully-detailed statements you agree to.</source>
        <translation>Voit allekirjoittaa viestit / sopimukset omalla osoitteellasi todistaaksesi että voit vastaanottaa siihen lähetetyt particlit. Varo allekirjoittamasta mitään epämääräistä, sillä phishing-hyökkääjät voivat huijata sinua luovuttamaan henkilöllisyytesi allekirjoituksella. Allekirjoita ainoastaan täysin yksityiskohtainen selvitys siitä, mihin olet sitoutumassa.</translation>
    </message>
    <message>
        <source>The Particl address to sign the message with</source>
        <translation>Particl-osoite jolla viesti allekirjoitetaan</translation>
    </message>
    <message>
        <source>Choose previously used address</source>
        <translation>Valitse aikaisemmin käytetty osoite</translation>
    </message>
    <message>
        <source>Alt+A</source>
        <translation>Alt+A</translation>
    </message>
    <message>
        <source>Paste address from clipboard</source>
        <translation>Liitä osoite leikepöydältä</translation>
    </message>
    <message>
        <source>Alt+P</source>
        <translation>Alt+P</translation>
    </message>
    <message>
        <source>Enter the message you want to sign here</source>
        <translation>Kirjoita tähän viesti minkä haluat allekirjoittaa</translation>
    </message>
    <message>
        <source>Signature</source>
        <translation>Allekirjoitus</translation>
    </message>
    <message>
        <source>Copy the current signature to the system clipboard</source>
        <translation>Kopioi tämänhetkinen allekirjoitus leikepöydälle</translation>
    </message>
    <message>
        <source>Sign the message to prove you own this Particl address</source>
        <translation>Allekirjoita viesti todistaaksesi, että omistat tämän Particl-osoitteen</translation>
    </message>
    <message>
        <source>Sign &amp;Message</source>
        <translation>Allekirjoita &amp;viesti</translation>
    </message>
    <message>
        <source>Reset all sign message fields</source>
        <translation>Tyhjennä kaikki allekirjoita-viesti-kentät</translation>
    </message>
    <message>
        <source>Clear &amp;All</source>
        <translation>&amp;Tyhjennnä Kaikki</translation>
    </message>
    <message>
        <source>&amp;Verify Message</source>
        <translation>&amp;Varmista viesti</translation>
    </message>
    <message>
        <source>Enter the receiver's address, message (ensure you copy line breaks, spaces, tabs, etc. exactly) and signature below to verify the message. Be careful not to read more into the signature than what is in the signed message itself, to avoid being tricked by a man-in-the-middle attack. Note that this only proves the signing party receives with the address, it cannot prove sendership of any transaction!</source>
        <translation>Syötä vastaanottajan osoite, viesti ja allekirjoitus (varmista että kopioit rivinvaihdot, välilyönnit, sarkaimet yms. täsmälleen) alle vahvistaaksesi viestin. Varo lukemasta allekirjoitukseen enempää kuin mitä viestissä itsessään on välttääksesi man-in-the-middle -hyökkäyksiltä. Huomaa, että tämä todentaa ainoastaan allekirjoittavan vastaanottajan osoitteen, tämä ei voi todentaa minkään tapahtuman lähettäjää!</translation>
    </message>
    <message>
        <source>The Particl address the message was signed with</source>
        <translation>Particl-osoite jolla viesti on allekirjoitettu</translation>
    </message>
    <message>
        <source>Verify the message to ensure it was signed with the specified Particl address</source>
        <translation>Tarkista viestin allekirjoitus varmistaaksesi, että se allekirjoitettiin tietyllä Particl-osoitteella</translation>
    </message>
    <message>
        <source>Verify &amp;Message</source>
        <translation>Varmista &amp;viesti...</translation>
    </message>
    <message>
        <source>Reset all verify message fields</source>
        <translation>Tyhjennä kaikki varmista-viesti-kentät</translation>
    </message>
    <message>
        <source>Click "Sign Message" to generate signature</source>
        <translation>Valitse "Allekirjoita Viesti" luodaksesi allekirjoituksen.</translation>
    </message>
    <message>
        <source>The entered address is invalid.</source>
        <translation>Syötetty osoite on virheellinen.</translation>
    </message>
    <message>
        <source>Please check the address and try again.</source>
        <translation>Tarkista osoite ja yritä uudelleen.</translation>
    </message>
    <message>
        <source>The entered address does not refer to a key.</source>
        <translation>Syötetty osoite ei viittaa tunnettuun avaimeen.</translation>
    </message>
    <message>
        <source>Wallet unlock was cancelled.</source>
        <translation>Lompakon avaaminen peruttiin.</translation>
    </message>
    <message>
        <source>Private key for the entered address is not available.</source>
        <translation>Yksityistä avainta syötetylle osoitteelle ei ole saatavilla.</translation>
    </message>
    <message>
        <source>Message signing failed.</source>
        <translation>Viestin allekirjoitus epäonnistui.</translation>
    </message>
    <message>
        <source>Message signed.</source>
        <translation>Viesti allekirjoitettu.</translation>
    </message>
    <message>
        <source>The signature could not be decoded.</source>
        <translation>Allekirjoitusta ei pystytty tulkitsemaan.</translation>
    </message>
    <message>
        <source>Please check the signature and try again.</source>
        <translation>Tarkista allekirjoitus ja yritä uudelleen.</translation>
    </message>
    <message>
        <source>The signature did not match the message digest.</source>
        <translation>Allekirjoitus ei täsmää viestin tiivisteeseen.</translation>
    </message>
    <message>
        <source>Message verification failed.</source>
        <translation>Viestin varmistus epäonnistui.</translation>
    </message>
    <message>
        <source>Message verified.</source>
        <translation>Viesti varmistettu.</translation>
    </message>
</context>
<context>
    <name>SplashScreen</name>
    <message>
        <source>[testnet]</source>
        <translation>[testnet]</translation>
    </message>
</context>
<context>
    <name>TrafficGraphWidget</name>
    <message>
        <source>KB/s</source>
        <translation>KB/s</translation>
    </message>
</context>
<context>
    <name>TransactionDesc</name>
    <message>
        <source>Open until %1</source>
        <translation>Avoinna %1 asti</translation>
    </message>
    <message>
        <source>conflicted with a transaction with %1 confirmations</source>
        <translation>ristiriidassa maksutapahtumalle, jolla on %1 varmistusta</translation>
    </message>
    <message>
        <source>0/unconfirmed, %1</source>
        <translation>0/varmistamaton, %1</translation>
    </message>
    <message>
        <source>in memory pool</source>
        <translation>muistialtaassa</translation>
    </message>
    <message>
        <source>not in memory pool</source>
        <translation>ei muistialtaassa</translation>
    </message>
    <message>
        <source>abandoned</source>
        <translation>hylätty</translation>
    </message>
    <message>
        <source>%1/unconfirmed</source>
        <translation>%1/vahvistamaton</translation>
    </message>
    <message>
        <source>%1 confirmations</source>
        <translation>%1 vahvistusta</translation>
    </message>
    <message>
        <source>Status</source>
        <translation>Tila</translation>
    </message>
    <message>
        <source>Date</source>
        <translation>Aika</translation>
    </message>
    <message>
        <source>Source</source>
        <translation>Lähde</translation>
    </message>
    <message>
        <source>Generated</source>
        <translation>Generoitu</translation>
    </message>
    <message>
        <source>From</source>
        <translation>Lähettäjä</translation>
    </message>
    <message>
        <source>unknown</source>
        <translation>tuntematon</translation>
    </message>
    <message>
        <source>To</source>
        <translation>Saaja</translation>
    </message>
    <message>
        <source>own address</source>
        <translation>oma osoite</translation>
    </message>
    <message>
        <source>watch-only</source>
        <translation>vain katseltava</translation>
    </message>
    <message>
        <source>label</source>
        <translation>nimi</translation>
    </message>
    <message>
        <source>Credit</source>
        <translation>Krediitti</translation>
    </message>
    <message>
        <source>not accepted</source>
        <translation>ei hyväksytty</translation>
    </message>
    <message>
        <source>Debit</source>
        <translation>Debiitti</translation>
    </message>
    <message>
        <source>Total debit</source>
        <translation>Debiitti yhteensä</translation>
    </message>
    <message>
        <source>Total credit</source>
        <translation>Krediitti yhteensä</translation>
    </message>
    <message>
        <source>Transaction fee</source>
        <translation>Siirtokulu</translation>
    </message>
    <message>
        <source>Net amount</source>
        <translation>Nettomäärä</translation>
    </message>
    <message>
        <source>Message</source>
        <translation>Viesti</translation>
    </message>
    <message>
        <source>Comment</source>
        <translation>Kommentti</translation>
    </message>
    <message>
        <source>Transaction ID</source>
        <translation>Maksutapahtuman tunnus</translation>
    </message>
    <message>
        <source>Transaction total size</source>
        <translation>Maksutapahtuman kokonaiskoko</translation>
    </message>
    <message>
        <source>Merchant</source>
        <translation>Kauppias</translation>
    </message>
    <message>
        <source>Generated coins must mature %1 blocks before they can be spent. When you generated this block, it was broadcast to the network to be added to the block chain. If it fails to get into the chain, its state will change to "not accepted" and it won't be spendable. This may occasionally happen if another node generates a block within a few seconds of yours.</source>
        <translation>Luotujen kolikoiden täytyy kypsyä vielä %1 lohkoa ennenkuin niitä voidaan käyttää. Luotuasi tämän lohkon, se kuulutettiin verkolle lohkoketjuun lisättäväksi. Mikäli lohko ei kuitenkaan pääse ketjuun, sen tilaksi vaihdetaan "ei hyväksytty" ja sitä ei voida käyttää. Toisinaan näin tapahtuu, jos jokin verkon toinen solmu luo lohkon lähes samanaikaisesti sinun lohkosi kanssa.</translation>
    </message>
    <message>
        <source>Debug information</source>
        <translation>Debug tiedot</translation>
    </message>
    <message>
        <source>Transaction</source>
        <translation>Maksutapahtuma</translation>
    </message>
    <message>
        <source>Inputs</source>
        <translation>Sisääntulot</translation>
    </message>
    <message>
        <source>Amount</source>
        <translation>Määrä</translation>
    </message>
    <message>
        <source>true</source>
        <translation>tosi</translation>
    </message>
    <message>
        <source>false</source>
        <translation>epätosi</translation>
    </message>
</context>
<context>
    <name>TransactionDescDialog</name>
    <message>
        <source>This pane shows a detailed description of the transaction</source>
        <translation>Tämä ruutu näyttää yksityiskohtaisen tiedon rahansiirrosta</translation>
    </message>
    <message>
        <source>Details for %1</source>
        <translation>%1:n yksityiskohdat</translation>
    </message>
</context>
<context>
    <name>TransactionTableModel</name>
    <message>
        <source>Date</source>
        <translation>Aika</translation>
    </message>
    <message>
        <source>Type</source>
        <translation>Tyyppi</translation>
    </message>
    <message>
        <source>Label</source>
        <translation>Nimike</translation>
    </message>
    <message>
        <source>Open until %1</source>
        <translation>Avoinna %1 asti</translation>
    </message>
    <message>
        <source>Unconfirmed</source>
        <translation>Varmistamaton</translation>
    </message>
    <message>
        <source>Abandoned</source>
        <translation>Hylätty</translation>
    </message>
    <message>
        <source>Confirming (%1 of %2 recommended confirmations)</source>
        <translation>Varmistetaan (%1 suositellusta %2 varmistuksesta)</translation>
    </message>
    <message>
        <source>Confirmed (%1 confirmations)</source>
        <translation>Varmistettu (%1 varmistusta)</translation>
    </message>
    <message>
        <source>Conflicted</source>
        <translation>Ristiriitainen</translation>
    </message>
    <message>
        <source>Immature (%1 confirmations, will be available after %2)</source>
        <translation>Epäkypsä (%1 varmistusta, saatavilla %2 jälkeen)</translation>
    </message>
    <message>
        <source>Generated but not accepted</source>
        <translation>Luotu, mutta ei hyäksytty</translation>
    </message>
    <message>
        <source>Received with</source>
        <translation>Vastaanotettu osoitteella</translation>
    </message>
    <message>
        <source>Received from</source>
        <translation>Vastaanotettu</translation>
    </message>
    <message>
        <source>Sent to</source>
        <translation>Lähetetty vastaanottajalle</translation>
    </message>
    <message>
        <source>Payment to yourself</source>
        <translation>Maksu itsellesi</translation>
    </message>
    <message>
        <source>Mined</source>
        <translation>Louhittu</translation>
    </message>
    <message>
        <source>watch-only</source>
        <translation>vain katseltava</translation>
    </message>
    <message>
        <source>(n/a)</source>
        <translation>(ei saatavilla)</translation>
    </message>
    <message>
        <source>(no label)</source>
        <translation>(ei nimikettä)</translation>
    </message>
    <message>
        <source>Transaction status. Hover over this field to show number of confirmations.</source>
        <translation>Rahansiirron tila. Siirrä osoitin kentän päälle nähdäksesi vahvistusten lukumäärä.</translation>
    </message>
    <message>
        <source>Date and time that the transaction was received.</source>
        <translation>Rahansiirron vastaanottamisen päivämäärä ja aika.</translation>
    </message>
    <message>
        <source>Type of transaction.</source>
        <translation>Maksutapahtuman tyyppi.</translation>
    </message>
    <message>
        <source>Whether or not a watch-only address is involved in this transaction.</source>
        <translation>Onko rahansiirrossa mukana ainoastaan katseltava osoite vai ei.</translation>
    </message>
    <message>
        <source>User-defined intent/purpose of the transaction.</source>
        <translation>Käyttäjän määrittämä käyttötarkoitus rahansiirrolle.</translation>
    </message>
    <message>
        <source>Amount removed from or added to balance.</source>
        <translation>Saldoon lisätty tai siitä vähennetty määrä.</translation>
    </message>
</context>
<context>
    <name>TransactionView</name>
    <message>
        <source>All</source>
        <translation>Kaikki</translation>
    </message>
    <message>
        <source>Today</source>
        <translation>Tänään</translation>
    </message>
    <message>
        <source>This week</source>
        <translation>Tällä viikolla</translation>
    </message>
    <message>
        <source>This month</source>
        <translation>Tässä kuussa</translation>
    </message>
    <message>
        <source>Last month</source>
        <translation>Viime kuussa</translation>
    </message>
    <message>
        <source>This year</source>
        <translation>Tänä vuonna</translation>
    </message>
    <message>
        <source>Range...</source>
        <translation>Alue...</translation>
    </message>
    <message>
        <source>Received with</source>
        <translation>Vastaanotettu osoitteella</translation>
    </message>
    <message>
        <source>Sent to</source>
        <translation>Lähetetty vastaanottajalle</translation>
    </message>
    <message>
        <source>To yourself</source>
        <translation>Itsellesi</translation>
    </message>
    <message>
        <source>Mined</source>
        <translation>Louhittu</translation>
    </message>
    <message>
        <source>Other</source>
        <translation>Muu</translation>
    </message>
    <message>
        <source>Enter address, transaction id, or label to search</source>
        <translation>Kirjoita osoite, siirron tunniste tai nimiö etsiäksesi</translation>
    </message>
    <message>
        <source>Min amount</source>
        <translation>Minimimäärä</translation>
    </message>
    <message>
        <source>Abandon transaction</source>
        <translation>Hylkää siirto</translation>
    </message>
    <message>
        <source>Increase transaction fee</source>
        <translation>Kasvata siirtokulun määrää</translation>
    </message>
    <message>
        <source>Copy address</source>
        <translation>Kopioi osoite</translation>
    </message>
    <message>
        <source>Copy label</source>
        <translation>Kopioi nimike</translation>
    </message>
    <message>
        <source>Copy amount</source>
        <translation>Kopioi määrä</translation>
    </message>
    <message>
        <source>Copy transaction ID</source>
        <translation>Kopioi transaktion ID</translation>
    </message>
    <message>
        <source>Copy raw transaction</source>
        <translation>Kopioi rahansiirron raakavedos</translation>
    </message>
    <message>
        <source>Copy full transaction details</source>
        <translation>Kopioi rahansiirron täydet yksityiskohdat</translation>
    </message>
    <message>
        <source>Edit label</source>
        <translation>Muokkaa nimeä</translation>
    </message>
    <message>
        <source>Show transaction details</source>
        <translation>Näytä rahansiirron yksityiskohdat</translation>
    </message>
    <message>
        <source>Export Transaction History</source>
        <translation>Vie rahansiirtohistoria</translation>
    </message>
    <message>
        <source>Comma separated file (*.csv)</source>
        <translation>Pilkuilla erotettu tiedosto (*.csv)</translation>
    </message>
    <message>
        <source>Confirmed</source>
        <translation>Vahvistettu</translation>
    </message>
    <message>
        <source>Watch-only</source>
        <translation>Vain katseltava</translation>
    </message>
    <message>
        <source>Date</source>
        <translation>Aika</translation>
    </message>
    <message>
        <source>Type</source>
        <translation>Tyyppi</translation>
    </message>
    <message>
        <source>Label</source>
        <translation>Nimike</translation>
    </message>
    <message>
        <source>Address</source>
        <translation>Osoite</translation>
    </message>
    <message>
        <source>ID</source>
        <translation>ID</translation>
    </message>
    <message>
        <source>Exporting Failed</source>
        <translation>Vienti epäonnistui</translation>
    </message>
    <message>
        <source>There was an error trying to save the transaction history to %1.</source>
        <translation>Rahansiirron historian tallentamisessa tapahtui virhe paikkaan %1.</translation>
    </message>
    <message>
        <source>Exporting Successful</source>
        <translation>Vienti onnistui</translation>
    </message>
    <message>
        <source>The transaction history was successfully saved to %1.</source>
        <translation>Rahansiirron historia tallennettiin onnistuneesti kohteeseen %1.</translation>
    </message>
    <message>
        <source>Range:</source>
        <translation>Alue:</translation>
    </message>
    <message>
        <source>to</source>
        <translation>vastaanottaja</translation>
    </message>
</context>
<context>
    <name>UnitDisplayStatusBarControl</name>
    <message>
        <source>Unit to show amounts in. Click to select another unit.</source>
        <translation>Yksikkö jossa määrät näytetään. Klikkaa valitaksesi toisen yksikön.</translation>
    </message>
</context>
<context>
    <name>WalletFrame</name>
    <message>
        <source>No wallet has been loaded.</source>
        <translation>Lomakkoa ei ole ladattu.</translation>
    </message>
</context>
<context>
    <name>WalletModel</name>
    <message>
        <source>Send Coins</source>
        <translation>Lähetä kolikoita</translation>
    </message>
    <message>
        <source>Increasing transaction fee failed</source>
        <translation>Siirtokulun nosto epäonnistui</translation>
    </message>
    <message>
        <source>Do you want to increase the fee?</source>
        <translation>Haluatko nostaa siirtomaksua?</translation>
    </message>
    <message>
        <source>Current fee:</source>
        <translation>Nykyinen palkkio:</translation>
    </message>
    <message>
        <source>Increase:</source>
        <translation>Korota:</translation>
    </message>
    <message>
        <source>New fee:</source>
        <translation>Uusi palkkio:</translation>
    </message>
    <message>
        <source>Confirm fee bump</source>
        <translation>Vahvista palkkion korotus</translation>
    </message>
    <message>
        <source>Can't sign transaction.</source>
        <translation>Siirtoa ei voida allekirjoittaa.</translation>
    </message>
    <message>
        <source>Could not commit transaction</source>
        <translation>Siirtoa ei voitu tehdä</translation>
    </message>
</context>
<context>
    <name>WalletView</name>
    <message>
        <source>&amp;Export</source>
        <translation>&amp;Vie</translation>
    </message>
    <message>
        <source>Export the data in the current tab to a file</source>
        <translation>Vie auki olevan välilehden tiedot tiedostoon</translation>
    </message>
    <message>
        <source>Backup Wallet</source>
        <translation>Varmuuskopioi lompakko</translation>
    </message>
    <message>
        <source>Wallet Data (*.dat)</source>
        <translation>Lompakkodata (*.dat)</translation>
    </message>
    <message>
        <source>Backup Failed</source>
        <translation>Varmuuskopio epäonnistui</translation>
    </message>
    <message>
        <source>There was an error trying to save the wallet data to %1.</source>
        <translation>Lompakon tallennuksessa tapahtui virhe %1.</translation>
    </message>
    <message>
        <source>Backup Successful</source>
        <translation>Varmuuskopio Onnistui</translation>
    </message>
    <message>
        <source>The wallet data was successfully saved to %1.</source>
        <translation>Lompakko tallennettiin onnistuneesti tiedostoon %1.</translation>
    </message>
    </context>
<context>
    <name>bitcoin-core</name>
    <message>
        <source>Distributed under the MIT software license, see the accompanying file %s or %s</source>
        <translation>Jaettu MIT -ohjelmistolisenssin alaisuudessa, katso mukana tuleva %s tiedosto tai %s</translation>
    </message>
    <message>
        <source>Prune configured below the minimum of %d MiB.  Please use a higher number.</source>
        <translation>Karsinta konfiguroitu alle minimin %d MiB. Käytä surempaa numeroa.</translation>
    </message>
    <message>
        <source>Prune: last wallet synchronisation goes beyond pruned data. You need to -reindex (download the whole blockchain again in case of pruned node)</source>
        <translation>Karsinta: viime lompakon synkronisointi menee karsitun datan taakse. Sinun tarvitsee ajaa -reindex (lataa koko lohkoketju uudelleen tapauksessa jossa karsiva noodi)</translation>
    </message>
    <message>
        <source>Rescans are not possible in pruned mode. You will need to use -reindex which will download the whole blockchain again.</source>
        <translation>Uudelleenskannaukset eivät ole mahdollisia karsivassa tilassa. Sinun täytyy käyttää -reindex joka lataa koko lohkoketjun uudelleen.</translation>
    </message>
    <message>
        <source>Error: A fatal internal error occurred, see debug.log for details</source>
        <translation>Virhe: Kriittinen sisäinen virhe kohdattiin, katso debug.log lisätietoja varten</translation>
    </message>
    <message>
        <source>Pruning blockstore...</source>
        <translation>Karsitaan lohkovarastoa...</translation>
    </message>
    <message>
        <source>Unable to start HTTP server. See debug log for details.</source>
        <translation>HTTP-palvelinta ei voitu käynnistää. Katso debug-lokista lisätietoja.</translation>
    </message>
    <message>
        <source>Particl Core</source>
        <translation>Particl-ydin</translation>
    </message>
    <message>
        <source>The %s developers</source>
        <translation>%s kehittäjät</translation>
    </message>
    <message>
        <source>Cannot obtain a lock on data directory %s. %s is probably already running.</source>
        <translation>Ei voida lukita data-hakemistoa %s. %s on luultavasti jo käynnissä.</translation>
    </message>
    <message>
        <source>Error reading %s! All keys read correctly, but transaction data or address book entries might be missing or incorrect.</source>
        <translation>Virhe luettaessa %s! Avaimet luetttiin oikein, mutta rahansiirtotiedot tai osoitekirjan sisältö saattavat olla puutteellisia tai vääriä.</translation>
    </message>
    <message>
        <source>Please check that your computer's date and time are correct! If your clock is wrong, %s will not work properly.</source>
        <translation>Tarkistathan että tietokoneesi päivämäärä ja kellonaika ovat oikeassa! Jos kellosi on väärässä, %s ei toimi oikein.</translation>
    </message>
    <message>
        <source>Please contribute if you find %s useful. Visit %s for further information about the software.</source>
        <translation>Ole hyvä ja avusta, jos %s on mielestäsi hyödyllinen. Vieraile %s saadaksesi lisää tietoa ohjelmistosta.</translation>
    </message>
    <message>
        <source>The block database contains a block which appears to be from the future. This may be due to your computer's date and time being set incorrectly. Only rebuild the block database if you are sure that your computer's date and time are correct</source>
        <translation>Lohkotietokanta sisältää lohkon, joka vaikuttaa olevan tulevaisuudesta. Tämä saattaa johtua tietokoneesi virheellisesti asetetuista aika-asetuksista. Rakenna lohkotietokanta uudelleen vain jos olet varma, että tietokoneesi päivämäärä ja aika ovat oikein.</translation>
    </message>
    <message>
        <source>This is a pre-release test build - use at your own risk - do not use for mining or merchant applications</source>
        <translation>Tämä on esi-julkaistu kokeiluversio - Käyttö omalla vastuullasi - Ethän käytä louhimiseen tai kauppasovelluksiin.</translation>
    </message>
    <message>
        <source>Unable to replay blocks. You will need to rebuild the database using -reindex-chainstate.</source>
        <translation>Lohkoja ei voida uudelleenlukea. Joulut uudelleenrakentamaan tietokannan käyttämällä -reindex-chainstate -valitsinta.</translation>
    </message>
    <message>
        <source>Unable to rewind the database to a pre-fork state. You will need to redownload the blockchain</source>
        <translation>Tietokantaa ei onnistuttu palauttamaan tilaan ennen haarautumista. Lohkoketju pitää ladata uudestaan.</translation>
    </message>
    <message>
        <source>Warning: The network does not appear to fully agree! Some miners appear to be experiencing issues.</source>
        <translation>Varoitus: Tietoverkko ei ole sovussa! Luohijat näyttävät kokevan virhetilanteita.</translation>
    </message>
    <message>
        <source>Warning: We do not appear to fully agree with our peers! You may need to upgrade, or other nodes may need to upgrade.</source>
        <translation>Varoitus: Olemme ristiriidassa vertaisten kanssa! Sinun tulee päivittää tai toisten solmujen tulee päivitää.</translation>
    </message>
    <message>
        <source>%d of last 100 blocks have unexpected version</source>
        <translation>%d viimeisestä 100 lohkosta sisälsi odottamattoman versiotiedon</translation>
    </message>
    <message>
        <source>%s corrupt, salvage failed</source>
        <translation>%s korruptoitunut, korjaaminen epäonnistui</translation>
    </message>
    <message>
        <source>-maxmempool must be at least %d MB</source>
        <translation>-maxmempool on oltava vähintään %d MB</translation>
    </message>
    <message>
        <source>Cannot resolve -%s address: '%s'</source>
        <translation>-%s -osoitteen '%s' selvittäminen epäonnistui</translation>
    </message>
    <message>
        <source>Copyright (C) %i-%i</source>
        <translation>Tekijänoikeus (C) %i-%i</translation>
    </message>
    <message>
        <source>Corrupted block database detected</source>
        <translation>Vioittunut lohkotietokanta havaittu</translation>
    </message>
    <message>
        <source>Do you want to rebuild the block database now?</source>
        <translation>Haluatko uudelleenrakentaa lohkotietokannan nyt?</translation>
    </message>
    <message>
        <source>Error creating %s: You can't create non-HD wallets with this version.</source>
        <translation>Virhe luodessa %s: Et voi luoda ei-HD lompakkoja tällä versiolla.</translation>
    </message>
    <message>
        <source>Error initializing block database</source>
        <translation>Virhe alustaessa lohkotietokantaa</translation>
    </message>
    <message>
        <source>Error initializing wallet database environment %s!</source>
        <translation>Virhe alustaessa lompakon tietokantaympäristöä %s!</translation>
    </message>
    <message>
        <source>Error loading %s</source>
        <translation>Virhe ladattaessa %s</translation>
    </message>
    <message>
        <source>Error loading %s: Wallet corrupted</source>
        <translation>Virhe ladattaessa %s: Lompakko vioittunut</translation>
    </message>
    <message>
        <source>Error loading %s: Wallet requires newer version of %s</source>
        <translation>Virhe ladattaessa %s: Tarvitset uudemman %s -version</translation>
    </message>
    <message>
        <source>Error loading block database</source>
        <translation>Virhe avattaessa lohkoketjua</translation>
    </message>
    <message>
        <source>Error opening block database</source>
        <translation>Virhe avattaessa lohkoindeksiä</translation>
    </message>
    <message>
        <source>Error: Disk space is low!</source>
        <translation>Varoitus: Levytila on vähissä!</translation>
    </message>
    <message>
        <source>Failed to listen on any port. Use -listen=0 if you want this.</source>
        <translation>Ei onnistuttu kuuntelemaan missään portissa. Käytä -listen=0 jos haluat tätä.</translation>
    </message>
    <message>
        <source>Importing...</source>
        <translation>Tuodaan...</translation>
    </message>
    <message>
        <source>Incorrect or no genesis block found. Wrong datadir for network?</source>
        <translation>Virheellinen tai olematon alkulohko löydetty. Väärä data-hakemisto verkolle?</translation>
    </message>
    <message>
        <source>Initialization sanity check failed. %s is shutting down.</source>
        <translation>Alustava järkevyyden tarkistus epäonnistui. %s sulkeutuu.</translation>
    </message>
    <message>
        <source>Invalid amount for -%s=&lt;amount&gt;: '%s'</source>
        <translation>Virheellinen määrä -%s=&lt;amount&gt;: '%s'</translation>
    </message>
    <message>
        <source>Invalid amount for -discardfee=&lt;amount&gt;: '%s'</source>
        <translation>Virheellinen määrä -discardfee=&lt;amount&gt;: '%s'</translation>
    </message>
    <message>
        <source>Invalid amount for -fallbackfee=&lt;amount&gt;: '%s'</source>
        <translation>Virheellinen määrä -fallbackfee=&lt;amount&gt;: '%s'</translation>
    </message>
    <message>
        <source>Loading P2P addresses...</source>
        <translation>Ladataan P2P-vertaisten osoitteita...</translation>
    </message>
    <message>
        <source>Loading banlist...</source>
        <translation>Ladataan kieltolistaa...</translation>
    </message>
    <message>
        <source>Not enough file descriptors available.</source>
        <translation>Ei tarpeeksi tiedostomerkintöjä vapaana.</translation>
    </message>
    <message>
        <source>Prune cannot be configured with a negative value.</source>
        <translation>Karsintaa ei voi toteuttaa negatiivisella arvolla.</translation>
    </message>
    <message>
        <source>Prune mode is incompatible with -txindex.</source>
        <translation>Karsittu tila ei ole yhteensopiva -txindex:n kanssa.</translation>
    </message>
    <message>
        <source>Rewinding blocks...</source>
        <translation>Varmistetaan lohkoja...</translation>
    </message>
    <message>
        <source>The source code is available from %s.</source>
        <translation>Lähdekoodi löytyy %s.</translation>
    </message>
    <message>
        <source>Transaction fee and change calculation failed</source>
        <translation>Siirtokulun ja vaihtorahan laskenta epäonnistui</translation>
    </message>
    <message>
        <source>Unable to bind to %s on this computer. %s is probably already running.</source>
        <translation>Kytkeytyminen kohteeseen %s ei onnistu tällä tietokoneella. %s on luultavasti jo käynnissä.</translation>
    </message>
    <message>
        <source>Unsupported argument -benchmark ignored, use -debug=bench.</source>
        <translation>Argumenttia -benchmark ei tueta, käytä -debug=bench.</translation>
    </message>
    <message>
        <source>Unsupported argument -debugnet ignored, use -debug=net.</source>
        <translation>Argumenttia -debugnet ei tueta, käytä -debug=net.</translation>
    </message>
    <message>
        <source>Unsupported argument -tor found, use -onion.</source>
        <translation>Argumenttia -tor ei tueta, käytä -onion.</translation>
    </message>
    <message>
        <source>Unsupported logging category %s=%s.</source>
        <translation>Lokikategoriaa %s=%s ei tueta.</translation>
    </message>
    <message>
        <source>Upgrading UTXO database</source>
        <translation>Päivitetään UTXO-tietokantaa</translation>
    </message>
    <message>
        <source>Verifying blocks...</source>
        <translation>Varmistetaan lohkoja...</translation>
    </message>
    <message>
        <source>Wallet needed to be rewritten: restart %s to complete</source>
        <translation>Lompakko tarvitsee uudelleenkirjoittaa: käynnistä %s uudelleen</translation>
    </message>
    <message>
        <source>Error: Listening for incoming connections failed (listen returned error %s)</source>
        <translation>Virhe: Saapuvien yhteyksien kuuntelu epäonnistui (kuuntelu palautti virheen %s)</translation>
    </message>
    <message>
        <source>The transaction amount is too small to send after the fee has been deducted</source>
        <translation>Siirtomäärä on liian pieni lähetettäväksi kulun vähentämisen jälkeen.</translation>
    </message>
    <message>
        <source>You need to rebuild the database using -reindex to go back to unpruned mode.  This will redownload the entire blockchain</source>
        <translation>Palataksesi karsimattomaan tilaan joudut uudelleenrakentamaan tietokannan -reindex -valinnalla. Tämä lataa koko lohkoketjun uudestaan.</translation>
    </message>
    <message>
        <source>Error loading %s: You can't disable HD on an already existing HD wallet</source>
        <translation>Virhe ladattaessa %s: Et voi poistaa HD-ominaisuutta jo olemassa olevasta HD-lompakosta.</translation>
    </message>
    <message>
        <source>Error reading from database, shutting down.</source>
        <translation>Virheitä tietokantaa luettaessa, ohjelma pysäytetään.</translation>
    </message>
    <message>
        <source>Information</source>
        <translation>Tietoa</translation>
    </message>
    <message>
        <source>Invalid -onion address or hostname: '%s'</source>
        <translation>Virheellinen -onion osoite tai isäntänimi: '%s'</translation>
    </message>
    <message>
        <source>Invalid -proxy address or hostname: '%s'</source>
        <translation>Virheellinen -proxy osoite tai isäntänimi: '%s'</translation>
    </message>
    <message>
        <source>Invalid amount for -paytxfee=&lt;amount&gt;: '%s' (must be at least %s)</source>
        <translation>Kelvoton määrä argumentille -paytxfee=&lt;amount&gt;: '%s' (pitää olla vähintään %s)</translation>
    </message>
    <message>
        <source>Invalid netmask specified in -whitelist: '%s'</source>
        <translation>Kelvoton verkkopeite määritelty argumentissa -whitelist: '%s'</translation>
    </message>
    <message>
        <source>Need to specify a port with -whitebind: '%s'</source>
        <translation>Pitää määritellä portti argumentilla -whitebind: '%s'</translation>
    </message>
    <message>
        <source>Reducing -maxconnections from %d to %d, because of system limitations.</source>
        <translation>Vähennetään -maxconnections arvoa %d:stä %d:hen järjestelmän rajoitusten vuoksi.</translation>
    </message>
    <message>
        <source>Signing transaction failed</source>
        <translation>Siirron vahvistus epäonnistui</translation>
    </message>
    <message>
        <source>The transaction amount is too small to pay the fee</source>
        <translation>Rahansiirron määrä on liian pieni kattaakseen maksukulun</translation>
    </message>
    <message>
        <source>This is experimental software.</source>
        <translation>Tämä on ohjelmistoa kokeelliseen käyttöön.</translation>
    </message>
    <message>
        <source>Transaction amount too small</source>
        <translation>Siirtosumma liian pieni</translation>
    </message>
    <message>
        <source>Transaction too large for fee policy</source>
        <translation>Rahansiirto on liian suuri maksukulukäytännölle</translation>
    </message>
    <message>
        <source>Transaction too large</source>
        <translation>Siirtosumma liian iso</translation>
    </message>
    <message>
        <source>Unable to bind to %s on this computer (bind returned error %s)</source>
        <translation>Kytkeytyminen kohteeseen %s ei onnistunut tällä tietokonella (kytkeytyminen palautti virheen %s)</translation>
    </message>
    <message>
        <source>Verifying wallet(s)...</source>
        <translation>Varmistetaan lompakko(ja)...</translation>
    </message>
    <message>
        <source>Warning</source>
        <translation>Varoitus</translation>
    </message>
    <message>
        <source>Warning: unknown new rules activated (versionbit %i)</source>
        <translation>Varoitus: tuntemattomia uusia sääntöjä aktivoitu (versiobitti %i)</translation>
    </message>
    <message>
        <source>Zapping all transactions from wallet...</source>
        <translation>Tyhjennetään kaikki rahansiirrot lompakosta....</translation>
    </message>
    <message>
        <source>-maxtxfee is set very high! Fees this large could be paid on a single transaction.</source>
        <translation>-maxtxfee on asetettu erittäin suureksi! Tämänkokoisia kuluja saatetaan maksaa yhdessä rahansiirrossa.</translation>
    </message>
    <message>
        <source>Error loading %s: You can't enable HD on an already existing non-HD wallet</source>
        <translation>Virhe ladattaessa %s: Et voi ottaa HD:ta käyttöön jo olemassa olevalle ei-HD -lompakolle.</translation>
    </message>
    <message>
        <source>Unsupported argument -socks found. Setting SOCKS version isn't possible anymore, only SOCKS5 proxies are supported.</source>
        <translation>Ei tuettu argumentti -socks löytynyt. SOCKS -version asetusta ei enää tueta, ainoastaan SOCKS5 -välityspalvelimet on tuettu.</translation>
    </message>
    <message>
        <source>Unsupported argument -whitelistalwaysrelay ignored, use -whitelistrelay and/or -whitelistforcerelay.</source>
        <translation>Argumenttia -whitelistalwaysrelay ei tueta ja se ohitettiin. Käytä -whitelistrelay ja/tai -whitelistforcerelay.</translation>
    </message>
    <message>
        <source>Warning: Unknown block versions being mined! It's possible unknown rules are in effect</source>
        <translation>Varoitus: Tuntemattomia lohkoversioita louhitaan! Tuntemattomia sääntöjä saattaa olla voimassa</translation>
    </message>
    <message>
        <source>%s is set very high!</source>
        <translation>%s on asetettu todella korkeaksi!</translation>
    </message>
    <message>
        <source>Error loading wallet %s. Duplicate -wallet filename specified.</source>
        <translation>Virhe ladattaessa lompakkoa %s. -wallet -tiedostonimi esiintyy useaan kertaan.</translation>
    </message>
    <message>
        <source>Keypool ran out, please call keypoolrefill first</source>
        <translation>Avainallas tyhjentyi, ole hyvä ja kutsu keypoolrefill ensin</translation>
    </message>
    <message>
        <source>Starting network threads...</source>
        <translation>Käynnistetään verkkoa...</translation>
    </message>
    <message>
        <source>This is the minimum transaction fee you pay on every transaction.</source>
        <translation>Tämä on jokaisesta siirrosta maksettava vähimmäismaksu.</translation>
    </message>
    <message>
        <source>This is the transaction fee you will pay if you send a transaction.</source>
        <translation>Tämä on lähetyksestä maksettava maksu jonka maksat</translation>
    </message>
    <message>
        <source>Transaction amounts must not be negative</source>
        <translation>Lähetyksen siirtosumman tulee olla positiivinen</translation>
    </message>
    <message>
        <source>Transaction has too long of a mempool chain</source>
        <translation>Maksutapahtumalla on liian pitkä muistialtaan ketju</translation>
    </message>
    <message>
        <source>Transaction must have at least one recipient</source>
        <translation>Lähetyksessä tulee olla ainakin yksi vastaanottaja</translation>
    </message>
    <message>
        <source>Unknown network specified in -onlynet: '%s'</source>
        <translation>Tuntematon verkko -onlynet parametrina: '%s'</translation>
    </message>
    <message>
        <source>Insufficient funds</source>
        <translation>Lompakon saldo ei riitä</translation>
    </message>
    <message>
        <source>Loading block index...</source>
        <translation>Ladataan lohkoindeksiä...</translation>
    </message>
    <message>
        <source>Loading wallet...</source>
        <translation>Ladataan lompakkoa...</translation>
    </message>
    <message>
        <source>Cannot downgrade wallet</source>
        <translation>Et voi päivittää lompakkoasi vanhempaan versioon</translation>
    </message>
    <message>
        <source>Rescanning...</source>
        <translation>Skannataan uudelleen...</translation>
    </message>
    <message>
        <source>Done loading</source>
        <translation>Lataus on valmis</translation>
    </message>
    <message>
        <source>Error</source>
        <translation>Virhe</translation>
    </message>
</context>
</TS><|MERGE_RESOLUTION|>--- conflicted
+++ resolved
@@ -354,17 +354,12 @@
         <translation>Ladataan lohkoindeksiä...</translation>
     </message>
     <message>
-<<<<<<< HEAD
+        <source>Proxy is &lt;b&gt;enabled&lt;/b&gt;: %1</source>
+        <translation>Välipalvelin on &lt;b&gt;käytössä&lt;/b&gt;: %1</translation>
+    </message>
+    <message>
         <source>Send coins to a Particl address</source>
         <translation>Lähetä kolikoita Particl-osoitteeseen</translation>
-=======
-        <source>Proxy is &lt;b&gt;enabled&lt;/b&gt;: %1</source>
-        <translation>Välipalvelin on &lt;b&gt;käytössä&lt;/b&gt;: %1</translation>
-    </message>
-    <message>
-        <source>Send coins to a Bitcoin address</source>
-        <translation>Lähetä kolikoita Bitcoin-osoitteeseen</translation>
->>>>>>> 3e4829af
     </message>
     <message>
         <source>Backup wallet to another location</source>
@@ -459,8 +454,8 @@
         <translation>&amp;Komentorivin valinnat</translation>
     </message>
     <message numerus="yes">
-        <source>%n active connection(s) to Bitcoin network</source>
-        <translation><numerusform>%n aktiivinen yhteys Bitcoin-verkkoon</numerusform><numerusform>%n aktiivista yhteyttä Bitcoin-verkkoon</numerusform></translation>
+        <source>%n active connection(s) to Particl network</source>
+        <translation><numerusform>%n aktiivinen yhteys Particl-verkkoon</numerusform><numerusform>%n aktiivista yhteyttä Bitcoin-verkkoon</numerusform></translation>
     </message>
     <message>
         <source>Indexing blocks on disk...</source>
