<TS version="2.1" language="bs">
<context>
    <name>AddressBookPage</name>
    <message>
        <source>Right-click to edit address or label</source>
        <translation type="unfinished">Desni klik za uređivanje adrese ili oznake</translation>
    </message>
    <message>
        <source>Create a new address</source>
        <translation>Napravite novu adresu</translation>
    </message>
    <message>
        <source>&amp;New</source>
        <translation type="unfinished">&amp;Nova</translation>
    </message>
    <message>
        <source>Copy the currently selected address to the system clipboard</source>
        <translation>Kopirajte trenutno odabranu adresu u sistemski meduspremnik</translation>
    </message>
    <message>
        <source>&amp;Copy</source>
        <translation type="unfinished">&amp;Kopirajte</translation>
    </message>
    <message>
        <source>C&amp;lose</source>
        <translation type="unfinished">&amp;Zatvorite</translation>
    </message>
    <message>
        <source>Delete the currently selected address from the list</source>
        <translation>Izbrišite trenutno odabranu odresu sa liste</translation>
    </message>
    <message>
        <source>Enter address or label to search</source>
        <translation type="unfinished">Unesite adresu ili oznaku za pretragu</translation>
    </message>
    <message>
        <source>Export the data in the current tab to a file</source>
        <translation>Izvezite podatke trenutne kartice u datoteku</translation>
    </message>
    <message>
        <source>&amp;Export</source>
        <translation>&amp;Izvezite</translation>
    </message>
    <message>
        <source>&amp;Delete</source>
        <translation>Iz&amp;brišite</translation>
    </message>
    <message>
        <source>Choose the address to send coins to</source>
        <translation type="unfinished">Izaberite adresu na koju ćete poslati novac</translation>
    </message>
    <message>
        <source>Choose the address to receive coins with</source>
        <translation type="unfinished">Izaberite adresu na koju ćete primiti novac</translation>
    </message>
    <message>
        <source>C&amp;hoose</source>
        <translation type="unfinished">&amp;Izaberite</translation>
    </message>
    <message>
        <source>Sending addresses</source>
        <translation type="unfinished">Adrese pošiljalaca</translation>
    </message>
    <message>
        <source>Receiving addresses</source>
        <translation type="unfinished">Adrese primalaca</translation>
    </message>
    <message>
<<<<<<< HEAD
        <source>These are your Particl addresses for sending payments. Always check the amount and the receiving address before sending coins.</source>
        <translation>Ovo su vaše Particl adrese za slanje novca. Uvijek provjerite iznos i adresu primaoca prije slanja novca.</translation>
=======
        <source>These are your Bitcoin addresses for sending payments. Always check the amount and the receiving address before sending coins.</source>
        <translation type="unfinished">Ovo su vaše Bitcoin adrese za slanje novca. Uvijek provjerite iznos i adresu primaoca prije slanja novca.</translation>
    </message>
    <message>
        <source>These are your Bitcoin addresses for receiving payments. Use the 'Create new receiving address' button in the receive tab to create new addresses.
Signing is only possible with addresses of the type 'legacy'.</source>
        <translation type="unfinished">Ovo su vaše Bitcoin adrese za primanje uplata. Upotrijebite dugme 'Stvori novu adresu prijema' na kartici primanja da biste kreirali nove adrese. Potpisivanje je moguće samo s adresama tipa 'legacy'.</translation>
>>>>>>> d3bd5410
    </message>
    <message>
        <source>&amp;Copy Address</source>
        <translation type="unfinished">&amp;Kopirajte adresu</translation>
    </message>
    <message>
        <source>Copy &amp;Label</source>
        <translation type="unfinished">Kopirajte &amp;ozanku</translation>
    </message>
    <message>
        <source>&amp;Edit</source>
        <translation type="unfinished">&amp;Uredite</translation>
    </message>
    <message>
        <source>Export Address List</source>
        <translation type="unfinished">Izvezite listu adresa</translation>
    </message>
    <message>
        <source>Comma separated file</source>
        <extracomment>Expanded name of the CSV file format. See https://en.wikipedia.org/wiki/Comma-separated_values</extracomment>
        <translation type="unfinished">Datoteka odvojena zarezom</translation>
    </message>
    <message>
        <source>There was an error trying to save the address list to %1. Please try again.</source>
        <extracomment>An error message. %1 is a stand-in argument for the name of the file we attempted to save to.</extracomment>
        <translation type="unfinished">Došlo je do greške kod spašavanja liste adresa na %1. Molimo pokušajte ponovo.</translation>
    </message>
    <message>
        <source>Exporting Failed</source>
        <translation type="unfinished">Izvoz neuspješan</translation>
    </message>
</context>
<context>
    <name>AddressTableModel</name>
    <message>
        <source>Label</source>
        <translation type="unfinished">Oznaka</translation>
    </message>
    <message>
        <source>Address</source>
        <translation type="unfinished">Adresa</translation>
    </message>
    <message>
        <source>(no label)</source>
        <translation type="unfinished">(nema oznake)</translation>
    </message>
</context>
<context>
    <name>AskPassphraseDialog</name>
    <message>
        <source>Passphrase Dialog</source>
        <translation>Dijalog Lozinke</translation>
    </message>
    <message>
        <source>Enter passphrase</source>
        <translation>Unesi lozinku</translation>
    </message>
    <message>
        <source>New passphrase</source>
        <translation>Nova lozinka</translation>
    </message>
    <message>
        <source>Repeat new passphrase</source>
        <translation>Ponovi novu lozinku</translation>
    </message>
    <message>
        <source>Show passphrase</source>
        <translation type="unfinished">Prikaži lozinku</translation>
    </message>
    <message>
        <source>Encrypt wallet</source>
        <translation type="unfinished">Šifriraj novčanik</translation>
    </message>
    <message>
        <source>This operation needs your wallet passphrase to unlock the wallet.</source>
        <translation type="unfinished">Za otključavanje novčanika za ovu operaciju potrebna je lozinka vašeg novčanika.</translation>
    </message>
    <message>
        <source>Unlock wallet</source>
        <translation type="unfinished">Otključajte novčanik</translation>
    </message>
    <message>
        <source>Change passphrase</source>
        <translation type="unfinished">Promijenite lozinku</translation>
    </message>
    <message>
        <source>Confirm wallet encryption</source>
        <translation type="unfinished">Potvrdite šifriranje novčanika</translation>
    </message>
    <message>
        <source>Warning: If you encrypt your wallet and lose your passphrase, you will &lt;b&gt;LOSE ALL OF YOUR BITCOINS&lt;/b&gt;!</source>
        <translation type="unfinished">Upozorenje: Ako šifrirate novčanik i izgubite lozinku, &lt;b&gt;IZGUBIT ĆETE SVE SVOJE BITKOINE!&lt;/b&gt;</translation>
    </message>
    <message>
        <source>Are you sure you wish to encrypt your wallet?</source>
        <translation type="unfinished">Jeste li sigurni da želite šifrirati novčanik?</translation>
    </message>
    <message>
        <source>Wallet encrypted</source>
        <translation type="unfinished">Novčanik šifriran</translation>
    </message>
    <message>
        <source>Enter the new passphrase for the wallet.&lt;br/&gt;Please use a passphrase of &lt;b&gt;ten or more random characters&lt;/b&gt;, or &lt;b&gt;eight or more words&lt;/b&gt;.</source>
        <translation type="unfinished">Unesite novu lozinku za novčanik.&lt;br/&gt;Upotrijebite lozinku od &lt;b&gt;deset ili više nasumičnih znakova&lt;/b&gt; ili &lt;b&gt;osam ili više riječi&lt;/b&gt;.</translation>
    </message>
    <message>
        <source>Enter the old passphrase and new passphrase for the wallet.</source>
        <translation type="unfinished">Unesite staru i novu lozinku za novčanik.</translation>
    </message>
    <message>
        <source>Remember that encrypting your wallet cannot fully protect your bitcoins from being stolen by malware infecting your computer.</source>
        <translation type="unfinished">Imajte na umu da šifriranje vašeg novčanika ne može u potpunosti zaštititi vaše bitcoine od krađe zlonamjernim softverom koji zarazi vaš računar.</translation>
    </message>
    <message>
        <source>Wallet to be encrypted</source>
        <translation type="unfinished">Novčanik za šifriranje</translation>
    </message>
    <message>
        <source>Your wallet is about to be encrypted. </source>
        <translation type="unfinished">Novčanik će uskoro biti šifriran.</translation>
    </message>
    <message>
        <source>Your wallet is now encrypted. </source>
        <translation type="unfinished">Vaš novčanik je sada šifriran.</translation>
    </message>
    <message>
        <source>IMPORTANT: Any previous backups you have made of your wallet file should be replaced with the newly generated, encrypted wallet file. For security reasons, previous backups of the unencrypted wallet file will become useless as soon as you start using the new, encrypted wallet.</source>
        <translation type="unfinished">VAŽNO: Sve prethodne sigurnosne kopije datoteke novčanika koje ste napravili treba zamijeniti novo generiranom, šifriranom datotekom novčanika. Iz sigurnosnih razloga, prethodne sigurnosne kopije nešifrirane datoteke novčanika postat će beskorisne čim započnete koristiti novi, šifrirani novčanik.</translation>
    </message>
    <message>
        <source>Wallet encryption failed</source>
        <translation type="unfinished">Šifriranje novčanika nije uspjelo</translation>
    </message>
    <message>
        <source>Wallet encryption failed due to an internal error. Your wallet was not encrypted.</source>
        <translation type="unfinished">Šifriranje novčanika nije uspjelo zbog interne greške. Vaš novčanik nije šifriran.</translation>
    </message>
    <message>
        <source>The supplied passphrases do not match.</source>
        <translation type="unfinished">Upisane lozinke se ne podudaraju.</translation>
    </message>
    <message>
        <source>Wallet unlock failed</source>
        <translation type="unfinished">Otključavanje novčanika nije uspjelo</translation>
    </message>
    <message>
        <source>The passphrase entered for the wallet decryption was incorrect.</source>
        <translation type="unfinished">Lozinka unesena za dešifriranje novčanika nije ispravna.</translation>
    </message>
    <message>
        <source>Wallet passphrase was successfully changed.</source>
        <translation type="unfinished">Lozinka za novčanik uspješno je promijenjena.</translation>
    </message>
    <message>
        <source>Warning: The Caps Lock key is on!</source>
        <translation type="unfinished">Upozorenje: Tipka Caps Lock je uključena!</translation>
    </message>
</context>
<context>
    <name>BanTableModel</name>
    <message>
        <source>Banned Until</source>
        <translation type="unfinished">Zabranjeno Do</translation>
    </message>
</context>
<context>
    <name>BitcoinApplication</name>
    <message>
        <source>A fatal error occurred. %1 can no longer continue safely and will quit.</source>
        <translation type="unfinished">Dogodila se fatalna greška. %1 više ne može sigurno nastaviti i prestat će raditi.</translation>
    </message>
    <message>
        <source>Internal error</source>
        <translation type="unfinished">Interna greška</translation>
    </message>
    <message>
        <source>An internal error occurred. %1 will attempt to continue safely. This is an unexpected bug which can be reported as described below.</source>
        <translation type="unfinished">Dogodila se interna greška. %1 će pokušati nastaviti sigurno. Ovo je neočekivana greška koja se može prijaviti kako je opisano u nastavku.</translation>
    </message>
</context>
<context>
    <name>QObject</name>
    <message>
        <source>Error: Specified data directory "%1" does not exist.</source>
        <translation type="unfinished">Greška: Navedeni direktorij podataka "%1" ne postoji.</translation>
    </message>
    <message>
        <source>Error: Cannot parse configuration file: %1.</source>
        <translation type="unfinished">Greška: Nije moguće parsirati konfiguracijsku datoteku: %1.</translation>
    </message>
    <message>
        <source>Error: %1</source>
        <translation type="unfinished">Greška: %1</translation>
    </message>
    <message>
        <source>Error initializing settings: %1</source>
        <translation type="unfinished">Greška prilikom inicijalizacije postavki: %1</translation>
    </message>
    <message>
        <source>unknown</source>
        <translation type="unfinished">nepoznato</translation>
    </message>
    <message>
        <source>Amount</source>
        <translation type="unfinished">Iznos</translation>
    </message>
    <message numerus="yes">
        <source>%n second(s)</source>
        <translation>
            <numerusform />
            <numerusform />
            <numerusform />
        </translation>
    </message>
    <message numerus="yes">
        <source>%n minute(s)</source>
        <translation>
            <numerusform />
            <numerusform />
            <numerusform />
        </translation>
    </message>
    <message numerus="yes">
        <source>%n hour(s)</source>
        <translation type="unfinished">
            <numerusform />
            <numerusform />
            <numerusform />
        </translation>
    </message>
    <message numerus="yes">
        <source>%n day(s)</source>
        <translation type="unfinished">
            <numerusform />
            <numerusform />
            <numerusform />
        </translation>
    </message>
    <message numerus="yes">
        <source>%n week(s)</source>
        <translation type="unfinished">
            <numerusform />
            <numerusform />
            <numerusform />
        </translation>
    </message>
    <message numerus="yes">
        <source>%n year(s)</source>
        <translation type="unfinished">
            <numerusform />
            <numerusform />
            <numerusform />
        </translation>
    </message>
    </context>
<context>
    <name>BitcoinGUI</name>
    <message>
        <source>&amp;Overview</source>
        <translation>&amp;Pregled</translation>
    </message>
    <message>
        <source>Show general overview of wallet</source>
        <translation>Prikaži opšti pregled novčanika</translation>
    </message>
    <message>
        <source>&amp;Transactions</source>
        <translation>&amp;Transakcije</translation>
    </message>
    <message>
        <source>Browse transaction history</source>
        <translation>Pregledajte historiju transakcija</translation>
    </message>
    <message>
        <source>Quit application</source>
        <translation>Zatvori aplikaciju</translation>
    </message>
    <message>
        <source>&amp;About %1</source>
        <translation type="unfinished">&amp;O %1</translation>
    </message>
    <message>
        <source>Show information about %1</source>
        <translation type="unfinished">Prikaži informacije o %1</translation>
    </message>
    <message>
        <source>About &amp;Qt</source>
        <translation>O &amp;Qt</translation>
    </message>
    <message>
        <source>Show information about Qt</source>
        <translation>Prikaži informacije o Qt</translation>
    </message>
    <message>
        <source>Modify configuration options for %1</source>
        <translation type="unfinished">Izmijenite opcije konfiguracije za %1</translation>
    </message>
    <message>
        <source>Create a new wallet</source>
        <translation type="unfinished">Kreirajte novi novčanik</translation>
    </message>
    <message>
        <source>Wallet:</source>
        <translation type="unfinished">Novčanik:</translation>
    </message>
    <message>
        <source>Network activity disabled.</source>
        <extracomment>A substring of the tooltip.</extracomment>
        <translation type="unfinished">Mrežna aktivnost je onemogućena.</translation>
    </message>
    <message>
        <source>Proxy is &lt;b&gt;enabled&lt;/b&gt;: %1</source>
        <translation type="unfinished">Proxy je &lt;b&gt;omogućen&lt;/b&gt;: %1</translation>
    </message>
    <message>
        <source>Send coins to a Bitcoin address</source>
        <translation>Pošaljite kovanice na Bitcoin adresu</translation>
    </message>
    <message>
        <source>Backup wallet to another location</source>
        <translation>Izradite sigurnosnu kopiju novčanika na drugoj lokaciji</translation>
    </message>
    <message>
        <source>Change the passphrase used for wallet encryption</source>
        <translation>Promijenite lozinku koja se koristi za šifriranje novčanika</translation>
    </message>
    <message>
        <source>&amp;Send</source>
        <translation>&amp;Pošalji</translation>
    </message>
    <message>
        <source>&amp;Receive</source>
        <translation>&amp;Primite</translation>
    </message>
    <message>
        <source>&amp;Show / Hide</source>
        <translation>&amp;Prikaži / Sakrij</translation>
    </message>
    <message>
        <source>Show or hide the main Window</source>
        <translation>Prikažite ili sakrijte glavni prozor</translation>
    </message>
    <message>
        <source>Encrypt the private keys that belong to your wallet</source>
        <translation>Šifrirajte privatne ključeve koji pripadaju vašem novčaniku</translation>
    </message>
    <message>
        <source>Sign messages with your Bitcoin addresses to prove you own them</source>
        <translation>Potpišite poruke sa svojim Bitcoin adresama da biste dokazali da ste njihov vlasnik</translation>
    </message>
    <message>
        <source>Verify messages to ensure they were signed with specified Bitcoin addresses</source>
        <translation>Potvrdite poruke kako biste bili sigurni da su potpisane navedenim Bitcoin adresama</translation>
    </message>
    <message>
        <source>&amp;File</source>
        <translation>&amp;Datoteka</translation>
    </message>
    <message>
        <source>&amp;Settings</source>
        <translation>&amp;Postavke</translation>
    </message>
    <message>
        <source>&amp;Help</source>
        <translation>&amp;Pomoć</translation>
    </message>
    <message>
        <source>Tabs toolbar</source>
        <translation>Alatna traka kartica</translation>
    </message>
    <message>
        <source>Request payments (generates QR codes and bitcoin: URIs)</source>
        <translation type="unfinished">Zatražite uplate (generira QR kodove i bitcoin: URI-je)</translation>
    </message>
    <message>
        <source>Show the list of used sending addresses and labels</source>
        <translation type="unfinished">Prikažite listu korištenih adresa i oznaka za slanje</translation>
    </message>
    <message>
        <source>Show the list of used receiving addresses and labels</source>
        <translation type="unfinished">Prikažite listu korištenih adresa i oznaka za prijem</translation>
    </message>
    <message>
        <source>&amp;Command-line options</source>
        <translation type="unfinished">&amp;Opcije komandne linije</translation>
    </message>
    <message numerus="yes">
        <source>Processed %n block(s) of transaction history.</source>
        <translation>
            <numerusform />
            <numerusform />
            <numerusform />
        </translation>
    </message>
    <message>
        <source>%1 behind</source>
        <translation>%1 iza</translation>
    </message>
    <message>
        <source>Last received block was generated %1 ago.</source>
        <translation>Posljednji primljeni blok generiran je prije %1.</translation>
    </message>
    <message>
        <source>Transactions after this will not yet be visible.</source>
        <translation>Transakcije nakon ovoga još neće biti vidljive.</translation>
    </message>
    <message>
        <source>Error</source>
        <translation>Greška</translation>
    </message>
    <message>
        <source>Warning</source>
        <translation>Upozorenje</translation>
    </message>
    <message>
        <source>Information</source>
        <translation>Informacije</translation>
    </message>
    <message>
        <source>Up to date</source>
        <translation>U toku</translation>
    </message>
    <message>
        <source>Load Partially Signed Bitcoin Transaction</source>
        <translation type="unfinished">Učitajte Djelomično Potpisanu Bitcoin Transakciju</translation>
    </message>
    <message>
        <source>Load Partially Signed Bitcoin Transaction from clipboard</source>
        <translation type="unfinished">Učitajte djelomično potpisanu bitcoin transakciju iz međuspremnika</translation>
    </message>
    <message>
        <source>Node window</source>
        <translation type="unfinished">Prozor čvora</translation>
    </message>
    <message>
        <source>Open node debugging and diagnostic console</source>
        <translation type="unfinished">Otvorite čvor za ispravljanje pogrešaka i dijagnostičku konzolu</translation>
    </message>
    <message>
        <source>&amp;Sending addresses</source>
        <translation type="unfinished">&amp;Slanje adresa</translation>
    </message>
    <message>
        <source>&amp;Receiving addresses</source>
        <translation type="unfinished">&amp;Primanje adresa</translation>
    </message>
    <message>
        <source>Open a bitcoin: URI</source>
        <translation type="unfinished">Otvorite bitcoin: URI</translation>
    </message>
    <message>
        <source>Open Wallet</source>
        <translation type="unfinished">Otvorite Novčanik</translation>
    </message>
    <message>
        <source>Open a wallet</source>
        <translation type="unfinished">Otvorite Novčanik</translation>
    </message>
    <message>
        <source>Close wallet</source>
        <translation type="unfinished">Zatvori novčanik</translation>
    </message>
    <message>
        <source>Close all wallets</source>
        <translation type="unfinished">Zatvori sve novčanike</translation>
    </message>
    <message>
        <source>Show the %1 help message to get a list with possible Bitcoin command-line options</source>
        <translation type="unfinished">Pokažite %1 poruku za pomoć da biste dobili listu s mogućim opcijama Bitcoin naredbenog retka</translation>
    </message>
    <message>
        <source>&amp;Mask values</source>
        <translation type="unfinished">&amp;Vrijednosti maske</translation>
    </message>
    <message>
        <source>Mask the values in the Overview tab</source>
        <translation type="unfinished">Maskirajte vrijednosti na kartici Pregled</translation>
    </message>
    <message>
        <source>default wallet</source>
        <translation type="unfinished">zadani novčanik</translation>
    </message>
    <message>
        <source>No wallets available</source>
        <translation type="unfinished">Nema dostupnih novčanika</translation>
    </message>
    <message>
        <source>&amp;Window</source>
        <translation type="unfinished">&amp;Prozor</translation>
    </message>
    <message>
        <source>Minimize</source>
        <translation type="unfinished">Minimizirajte</translation>
    </message>
    <message>
        <source>Main Window</source>
        <translation type="unfinished">Glavni Prozor</translation>
    </message>
    <message>
        <source>%1 client</source>
        <translation type="unfinished">%1 klijent</translation>
    </message>
    <message numerus="yes">
        <source>%n active connection(s) to Bitcoin network.</source>
        <extracomment>A substring of the tooltip.</extracomment>
        <translation type="unfinished">
            <numerusform />
            <numerusform />
            <numerusform />
        </translation>
    </message>
    <message>
        <source>Error: %1</source>
        <translation type="unfinished">Greška: %1</translation>
    </message>
    <message>
        <source>Warning: %1</source>
        <translation type="unfinished">Upozorenje: %1</translation>
    </message>
    <message>
        <source>Date: %1
</source>
        <translation type="unfinished">Datum: %1
</translation>
    </message>
    <message>
        <source>Amount: %1
</source>
        <translation type="unfinished">Iznos: %1
</translation>
    </message>
    <message>
        <source>Wallet: %1
</source>
        <translation type="unfinished">Novčanik: %1
</translation>
    </message>
    <message>
        <source>Type: %1
</source>
        <translation type="unfinished">Tip: %1
</translation>
    </message>
    <message>
        <source>Label: %1
</source>
        <translation type="unfinished">Oznaka: %1
</translation>
    </message>
    <message>
        <source>Address: %1
</source>
        <translation type="unfinished">Adresa: %1
</translation>
    </message>
    <message>
        <source>Sent transaction</source>
        <translation>Pošalji transakciju</translation>
    </message>
    <message>
        <source>Incoming transaction</source>
        <translation>Dolazna transakcija</translation>
    </message>
    <message>
        <source>HD key generation is &lt;b&gt;enabled&lt;/b&gt;</source>
        <translation type="unfinished">Stvaranje HD ključa je &lt;b&gt;omogućeno&lt;/b&gt;</translation>
    </message>
    <message>
        <source>HD key generation is &lt;b&gt;disabled&lt;/b&gt;</source>
        <translation type="unfinished">Stvaranje HD ključa je &lt;b&gt;onemogućeno&lt;/b&gt;</translation>
    </message>
    <message>
        <source>Private key &lt;b&gt;disabled&lt;/b&gt;</source>
        <translation type="unfinished">Privatni ključ je &lt;b&gt;onemogućen&lt;/b&gt;</translation>
    </message>
    <message>
        <source>Wallet is &lt;b&gt;encrypted&lt;/b&gt; and currently &lt;b&gt;locked&lt;/b&gt;</source>
        <translation>Novčanik je &lt;b&gt;šifriran&lt;/b&gt; i trenutno je &lt;b&gt;zaključan&lt;/b&gt;</translation>
    </message>
    <message>
        <source>Original message:</source>
        <translation type="unfinished">Orginalna poruka:</translation>
    </message>
</context>
<context>
    <name>UnitDisplayStatusBarControl</name>
    <message>
        <source>Unit to show amounts in. Click to select another unit.</source>
        <translation type="unfinished">Jedinica u kojoj se prikazuju iznosi. Kliknite za odabir druge jedinice.</translation>
    </message>
</context>
<context>
    <name>CoinControlDialog</name>
    <message>
        <source>Coin Selection</source>
        <translation type="unfinished">Izbor Novčića</translation>
    </message>
    <message>
        <source>Quantity:</source>
        <translation type="unfinished">Količina:</translation>
    </message>
    <message>
        <source>Bytes:</source>
        <translation type="unfinished">Bajtovi:</translation>
    </message>
    <message>
        <source>Amount:</source>
        <translation type="unfinished">Iznos:</translation>
    </message>
    <message>
        <source>Fee:</source>
        <translation type="unfinished">Naknada:</translation>
    </message>
    <message>
        <source>Dust:</source>
        <translation type="unfinished">Prašina:</translation>
    </message>
    <message>
        <source>After Fee:</source>
        <translation type="unfinished">Poslije Naknade:</translation>
    </message>
    <message>
        <source>Change:</source>
        <translation type="unfinished">Promjena:</translation>
    </message>
    <message>
        <source>(un)select all</source>
        <translation type="unfinished">(ne)odaberi sve</translation>
    </message>
    <message>
        <source>Tree mode</source>
        <translation type="unfinished">Način stabla</translation>
    </message>
    <message>
        <source>List mode</source>
        <translation type="unfinished">Način liste</translation>
    </message>
    <message>
        <source>Amount</source>
        <translation type="unfinished">Iznos</translation>
    </message>
    <message>
        <source>Received with label</source>
        <translation type="unfinished">Primljeno sa etiketom</translation>
    </message>
    <message>
        <source>Received with address</source>
        <translation type="unfinished">Primljeno sa adresom</translation>
    </message>
    <message>
        <source>Date</source>
        <translation type="unfinished">Datum</translation>
    </message>
    <message>
        <source>Confirmations</source>
        <translation type="unfinished">Potvrde</translation>
    </message>
    <message>
        <source>Confirmed</source>
        <translation type="unfinished">Potvrđeno</translation>
    </message>
    <message>
        <source>Copy amount</source>
        <translation type="unfinished">Kopiraj iznos</translation>
    </message>
    <message>
        <source>Copy quantity</source>
        <translation type="unfinished">Kopiraj količinu</translation>
    </message>
    <message>
        <source>Copy fee</source>
        <translation type="unfinished">Kopiraj naknadu</translation>
    </message>
    <message>
        <source>Copy after fee</source>
        <translation type="unfinished">Kopiraj vrijednost poslije naknade</translation>
    </message>
    <message>
        <source>Copy bytes</source>
        <translation type="unfinished">Kopiraj bajte</translation>
    </message>
    <message>
        <source>Copy dust</source>
        <translation type="unfinished">Kopiraj prašinu</translation>
    </message>
    <message>
        <source>Copy change</source>
        <translation type="unfinished">Kopiraj promjenu</translation>
    </message>
    <message>
        <source>(%1 locked)</source>
        <translation type="unfinished">(%1 zaključano)</translation>
    </message>
    <message>
        <source>yes</source>
        <translation type="unfinished">da</translation>
    </message>
    <message>
        <source>no</source>
        <translation type="unfinished">ne</translation>
    </message>
    <message>
        <source>This label turns red if any recipient receives an amount smaller than the current dust threshold.</source>
        <translation type="unfinished">Ova naljepnica postaje crvena ako bilo koji primatelj primi količinu manju od trenutnog praga prašine.</translation>
    </message>
    <message>
        <source>(no label)</source>
        <translation type="unfinished">(nema oznake)</translation>
    </message>
    <message>
        <source>change from %1 (%2)</source>
        <translation type="unfinished">promjena iz %1 (%2)</translation>
    </message>
    <message>
        <source>(change)</source>
        <translation type="unfinished">(promjeni)</translation>
    </message>
</context>
<context>
    <name>CreateWalletActivity</name>
    <message>
        <source>Create wallet failed</source>
        <translation type="unfinished">Izrada novčanika nije uspjela</translation>
    </message>
    <message>
        <source>Create wallet warning</source>
        <translation type="unfinished">Stvorite upozorenje novčanika</translation>
    </message>
    </context>
<context>
    <name>OpenWalletActivity</name>
    <message>
        <source>default wallet</source>
        <translation type="unfinished">zadani novčanik</translation>
    </message>
    </context>
<context>
    <name>WalletController</name>
    <message>
        <source>Close wallet</source>
        <translation type="unfinished">Zatvori novčanik</translation>
    </message>
    <message>
        <source>Close all wallets</source>
        <translation type="unfinished">Zatvori sve novčanike</translation>
    </message>
    </context>
<context>
    <name>CreateWalletDialog</name>
    <message>
        <source>Create Wallet</source>
        <translation type="unfinished">Kreirajte Novčanik</translation>
    </message>
    <message>
        <source>Wallet Name</source>
        <translation type="unfinished">Ime Novčanika</translation>
    </message>
    <message>
        <source>Wallet</source>
        <translation type="unfinished">Novčanik</translation>
    </message>
    <message>
        <source>Encrypt the wallet. The wallet will be encrypted with a passphrase of your choice.</source>
        <translation type="unfinished">Šifrirajte novčanik. Novčanik će biti šifriran lozinkom po vašem izboru.</translation>
    </message>
    <message>
        <source>Encrypt Wallet</source>
        <translation type="unfinished">Šifrirajte Novčanik</translation>
    </message>
    <message>
        <source>Advanced Options</source>
        <translation type="unfinished">Napredne Opcije</translation>
    </message>
    <message>
        <source>Disable private keys for this wallet. Wallets with private keys disabled will have no private keys and cannot have an HD seed or imported private keys. This is ideal for watch-only wallets.</source>
        <translation type="unfinished">Onemogućite privatne ključeve za ovaj novčanik. Novčanici s onemogućenim privatnim ključevima neće imati privatne ključeve i ne mogu imati HD sjeme ili uvezene privatne ključeve. Ovo je idealno za novčanike za gledanje.</translation>
    </message>
    <message>
        <source>Disable Private Keys</source>
        <translation type="unfinished">Onemogućite Privatne Ključeve</translation>
    </message>
    <message>
        <source>Make a blank wallet. Blank wallets do not initially have private keys or scripts. Private keys and addresses can be imported, or an HD seed can be set, at a later time.</source>
        <translation type="unfinished">Napravite prazan novčanik. Prazni novčanici u početku nemaju privatne ključeve ili skripte. Privatni ključevi i adrese mogu se kasnije uvoziti ili postaviti HD seme.</translation>
    </message>
    <message>
        <source>Make Blank Wallet</source>
        <translation type="unfinished">Napravi Prazan Novčanik</translation>
    </message>
    <message>
        <source>Use descriptors for scriptPubKey management</source>
        <translation type="unfinished">Koristite deskriptore za upravljanje scriptPubKey</translation>
    </message>
    <message>
        <source>Descriptor Wallet</source>
        <translation type="unfinished">Deskriptor Novčanik</translation>
    </message>
    <message>
        <source>Create</source>
        <translation type="unfinished">Napravi</translation>
    </message>
    <message>
        <source>Compiled without sqlite support (required for descriptor wallets)</source>
        <translation type="unfinished">Sastavljeno bez podrške za sqlite (potrebno za deskriptorske novčanike)</translation>
    </message>
    </context>
<context>
    <name>EditAddressDialog</name>
    <message>
        <source>Edit Address</source>
        <translation>Uredi Adresu</translation>
    </message>
    <message>
        <source>&amp;Label</source>
        <translation>&amp;Oznaka</translation>
    </message>
    <message>
        <source>The label associated with this address list entry</source>
        <translation type="unfinished">Oznaka povezana s ovim unosom liste adresa</translation>
    </message>
    <message>
        <source>The address associated with this address list entry. This can only be modified for sending addresses.</source>
        <translation type="unfinished">Adresa povezana s ovim unosom liste adresa. Ovo se može izmijeniti samo za slanje adresa.</translation>
    </message>
    <message>
        <source>&amp;Address</source>
        <translation>&amp;Adresa</translation>
    </message>
    <message>
        <source>New sending address</source>
        <translation type="unfinished">Nova adresa za slanje</translation>
    </message>
    <message>
        <source>Edit receiving address</source>
        <translation type="unfinished">Uredite adresu prijema</translation>
    </message>
    <message>
        <source>Edit sending address</source>
        <translation type="unfinished">Uredite adresu za slanje</translation>
    </message>
    <message>
        <source>The entered address "%1" is not a valid Bitcoin address.</source>
        <translation type="unfinished">Unesena adresa "%1" nije važeća Bitcoin adresa.</translation>
    </message>
    <message>
        <source>Address "%1" already exists as a receiving address with label "%2" and so cannot be added as a sending address.</source>
        <translation type="unfinished">Adresa "%1" već postoji kao adresa primatelja s oznakom "%2" i zato se ne može dodati kao adresa za slanje.</translation>
    </message>
    <message>
        <source>The entered address "%1" is already in the address book with label "%2".</source>
        <translation type="unfinished">Unesena adresa "%1" već je u adresaru sa oznakom "%2".</translation>
    </message>
    <message>
        <source>Could not unlock wallet.</source>
        <translation type="unfinished">Nije moguće otključati novčanik.</translation>
    </message>
    <message>
        <source>New key generation failed.</source>
        <translation type="unfinished">Nova generacija ključeva nije uspjela.</translation>
    </message>
</context>
<context>
    <name>FreespaceChecker</name>
    <message>
        <source>A new data directory will be created.</source>
        <translation>Stvorit će se novi direktorij podataka.</translation>
    </message>
    <message>
        <source>name</source>
        <translation>ime</translation>
    </message>
    <message>
        <source>Directory already exists. Add %1 if you intend to create a new directory here.</source>
        <translation>Direktorij već postoji. Dodajte %1 ako ovdje namjeravate stvoriti novi direktorij.</translation>
    </message>
    <message>
        <source>Path already exists, and is not a directory.</source>
        <translation>Put već postoji i nije direktorij.</translation>
    </message>
    <message>
        <source>Cannot create data directory here.</source>
        <translation>Ovdje nije moguće stvoriti direktorij podataka.</translation>
    </message>
</context>
<context>
    <name>Intro</name>
    <message>
        <source>At least %1 GB of data will be stored in this directory, and it will grow over time.</source>
        <translation type="unfinished">Najmanje %1 GB podataka bit će pohranjeno u ovom direktoriju i vremenom će rasti.</translation>
    </message>
    <message>
        <source>Approximately %1 GB of data will be stored in this directory.</source>
        <translation type="unfinished">Otprilike %1 GB podataka bit će pohranjeno u ovom direktoriju.</translation>
    </message>
    <message numerus="yes">
        <source>(sufficient to restore backups %n day(s) old)</source>
        <extracomment>Explanatory text on the capability of the current prune target.</extracomment>
        <translation type="unfinished">
            <numerusform />
            <numerusform />
            <numerusform />
        </translation>
    </message>
    <message>
        <source>%1 will download and store a copy of the Bitcoin block chain.</source>
        <translation type="unfinished">%1 će preuzeti i pohraniti kopiju lanca Bitcoin blokova.</translation>
    </message>
    <message>
        <source>The wallet will also be stored in this directory.</source>
        <translation type="unfinished">Novčanik će također biti pohranjen u ovom direktoriju.</translation>
    </message>
    <message>
        <source>Error: Specified data directory "%1" cannot be created.</source>
        <translation type="unfinished">Greška: Navedeni direktorij podataka "%1" ne može se kreirati.</translation>
    </message>
    <message>
        <source>Error</source>
        <translation>Greška</translation>
    </message>
    <message>
        <source>Welcome</source>
        <translation>Dobrodošli</translation>
    </message>
    <message>
        <source>Welcome to %1.</source>
        <translation type="unfinished">Dobrodošli u %1.</translation>
    </message>
    <message>
        <source>As this is the first time the program is launched, you can choose where %1 will store its data.</source>
        <translation type="unfinished">Zato što je ovo prvi put da se program pokreće, možete odabrati gdje će %1 čuvati svoje podatke.</translation>
    </message>
    <message>
        <source>When you click OK, %1 will begin to download and process the full %4 block chain (%2GB) starting with the earliest transactions in %3 when %4 initially launched.</source>
        <translation type="unfinished">Kada kliknete OK, %1 će početi preuzimati i obrađivati ​​puni lanac blokova %4 (%2GB), počevši od najranijih transakcija u %3 kada je %4 prvi put pokrenut.</translation>
    </message>
    <message>
        <source>Reverting this setting requires re-downloading the entire blockchain. It is faster to download the full chain first and prune it later. Disables some advanced features.</source>
        <translation type="unfinished">Vraćanje ove postavke zahtijeva ponovno preuzimanje cijelog lanca blokova. Brže je prvo preuzeti čitav lanac i kasnije ga obrezati. Onemogućava neke napredne funkcije.</translation>
    </message>
    <message>
        <source>If you have chosen to limit block chain storage (pruning), the historical data must still be downloaded and processed, but will be deleted afterward to keep your disk usage low.</source>
        <translation type="unfinished">Ako ste odlučili ograničiti skladištenje lanca blokova (obrezivanje), povijesni podaci i dalje se moraju preuzeti i obraditi, ali će se nakon toga izbrisati kako bi se smanjila upotreba diska.</translation>
    </message>
    <message>
        <source>Use the default data directory</source>
        <translation>Koristite zadani direktorij podataka</translation>
    </message>
    <message>
        <source>Use a custom data directory:</source>
        <translation>Koristite prilagođeni direktorij podataka:</translation>
    </message>
</context>
<context>
    <name>HelpMessageDialog</name>
    <message>
        <source>version</source>
        <translation type="unfinished">verzija</translation>
    </message>
    <message>
        <source>About %1</source>
        <translation type="unfinished">O %1</translation>
    </message>
    <message>
        <source>Command-line options</source>
        <translation type="unfinished">Opcije komandne linije</translation>
    </message>
</context>
<context>
    <name>ShutdownWindow</name>
    <message>
<<<<<<< HEAD
        <source>Particl</source>
        <translation>Particl</translation>
=======
        <source>Do not shut down the computer until this window disappears.</source>
        <translation type="unfinished">Ne isključujte računar dok ovaj prozor ne nestane.</translation>
>>>>>>> d3bd5410
    </message>
</context>
<context>
    <name>ModalOverlay</name>
    <message>
        <source>Form</source>
        <translation type="unfinished">Obrazac</translation>
    </message>
    <message>
        <source>Recent transactions may not yet be visible, and therefore your wallet's balance might be incorrect. This information will be correct once your wallet has finished synchronizing with the bitcoin network, as detailed below.</source>
        <translation type="unfinished">Nedavne transakcije možda još nisu vidljive, pa stoga stanje na vašem novčaniku može biti pogrešno. Ove će informacije biti točne nakon što se novčanik završi sa sinhronizacijom s bitcoin mrežom, kao što je detaljno opisano u nastavku.</translation>
    </message>
    <message>
        <source>Attempting to spend bitcoins that are affected by not-yet-displayed transactions will not be accepted by the network.</source>
        <translation type="unfinished">Pokušaj trošenja bitcoina na koje utječu još uvijek ne prikazane transakcije mreža neće prihvatiti.</translation>
    </message>
    <message>
        <source>Number of blocks left</source>
        <translation type="unfinished">Broj preostalih blokova</translation>
    </message>
    <message>
        <source>Last block time</source>
        <translation type="unfinished">Vrijeme zadnjeg bloka</translation>
    </message>
    <message>
        <source>Progress</source>
        <translation type="unfinished">Napredak</translation>
    </message>
    <message>
        <source>Progress increase per hour</source>
        <translation type="unfinished">Povećanje napretka po satu</translation>
    </message>
    <message>
        <source>Estimated time left until synced</source>
        <translation type="unfinished">Procijenjeno vrijeme do sinhronizacije</translation>
    </message>
    <message>
        <source>Hide</source>
        <translation type="unfinished">Sakrij</translation>
    </message>
    <message>
        <source>%1 is currently syncing.  It will download headers and blocks from peers and validate them until reaching the tip of the block chain.</source>
        <translation type="unfinished">%1 se trenutno sinhronizira. Preuzet će zaglavlja i blokove sa vršnjaka i provjeriti ih dok ne dođu do vrha lanca blokova.</translation>
    </message>
    </context>
<context>
    <name>OpenURIDialog</name>
    <message>
        <source>Open bitcoin URI</source>
        <translation type="unfinished">Otvorite bitcoin URI</translation>
    </message>
    </context>
<context>
    <name>OptionsDialog</name>
    <message>
        <source>Options</source>
        <translation>Opcije</translation>
    </message>
    <message>
        <source>&amp;Main</source>
        <translation>&amp;Glavno</translation>
    </message>
    <message>
        <source>Automatically start %1 after logging in to the system.</source>
        <translation type="unfinished">Automatski pokreni %1 nakon prijave u sistem.</translation>
    </message>
    <message>
        <source>&amp;Start %1 on system login</source>
        <translation type="unfinished">&amp;Pokrenite %1 na sistemskoj prijavi</translation>
    </message>
    <message>
        <source>Enabling pruning significantly reduces the disk space required to store transactions. All blocks are still fully validated. Reverting this setting requires re-downloading the entire blockchain.</source>
        <translation type="unfinished">Omogućavanje obrezivanja značajno smanjuje prostor na disku potreban za čuvanje transakcija. Svi blokovi su i dalje u potpunosti provjereni. Vraćanje ove postavke zahtijeva ponovno preuzimanje cijelog lanca blokova.</translation>
    </message>
    <message>
        <source>Size of &amp;database cache</source>
        <translation type="unfinished">Veličina predmemorije &amp;database</translation>
    </message>
    <message>
        <source>IP address of the proxy (e.g. IPv4: 127.0.0.1 / IPv6: ::1)</source>
        <translation type="unfinished">IP adresa proxyja (npr. IPv4: 127.0.0.1 / IPv6: ::1)</translation>
    </message>
    <message>
        <source>Shows if the supplied default SOCKS5 proxy is used to reach peers via this network type.</source>
        <translation type="unfinished">Pokazuje da li se isporučeni zadani SOCKS5 proxy koristi za dosezanje vršnjaka putem ovog tipa mreže.</translation>
    </message>
    <message>
        <source>Minimize instead of exit the application when the window is closed. When this option is enabled, the application will be closed only after selecting Exit in the menu.</source>
        <translation type="unfinished">Smanjite, umjesto da izađete iz aplikacije kada je prozor zatvoren. Kada je ova opcija omogućena, aplikacija će se zatvoriti tek nakon odabira Izlaz u izborniku.</translation>
    </message>
    <message>
        <source>Third party URLs (e.g. a block explorer) that appear in the transactions tab as context menu items. %s in the URL is replaced by transaction hash. Multiple URLs are separated by vertical bar |.</source>
        <translation type="unfinished">URL-ovi trećih strana (npr. Istraživač blokova) koji se na kartici transakcija pojavljuju kao stavke kontekstnog izbornika.%s u URL-u se zamjenjuje hešom transakcije. Više URL-ova odvojeno je okomitom trakom |.</translation>
    </message>
    <message>
        <source>Open the %1 configuration file from the working directory.</source>
        <translation type="unfinished">Otvorite datoteku konfiguracije %1 iz radnog direktorija.</translation>
    </message>
    <message>
        <source>Open Configuration File</source>
        <translation type="unfinished">Otvorite Konfiguracijsku Datoteku</translation>
    </message>
    <message>
        <source>Reset all client options to default.</source>
        <translation>Vratite sve opcije klijenta na zadane.</translation>
    </message>
    <message>
        <source>&amp;Reset Options</source>
        <translation>&amp;Resetiraj Opcije</translation>
    </message>
    <message>
        <source>&amp;Network</source>
        <translation>&amp;Mreža</translation>
    </message>
    <message>
        <source>Reverting this setting requires re-downloading the entire blockchain.</source>
        <translation type="unfinished">Vraćanje ove postavke zahtijeva ponovno preuzimanje cijelog lanca blokova.</translation>
    </message>
    <message>
        <source>(0 = auto, &lt;0 = leave that many cores free)</source>
        <translation type="unfinished">(0 = automatski, &lt;0 = ostavi toliko jezgara slobodnim)</translation>
    </message>
    <message>
        <source>Expert</source>
        <translation type="unfinished">Stručnjak</translation>
    </message>
    <message>
        <source>If you disable the spending of unconfirmed change, the change from a transaction cannot be used until that transaction has at least one confirmation. This also affects how your balance is computed.</source>
        <translation type="unfinished">Ako onemogućite trošenje nepotvrđene promjene, promjena iz transakcije neće se moći koristiti dok ta transakcija nema barem jednu potvrdu. Ovo također utječe na način izračunavanja vašeg stanja.</translation>
    </message>
    <message>
        <source>Automatically open the Bitcoin client port on the router. This only works when your router supports UPnP and it is enabled.</source>
        <translation>Automatski otvorite port Bitcoin klijenta na ruteru. Ovo radi samo kada vaš ruter podržava UPnP i ako je omogućen.</translation>
    </message>
    <message>
        <source>Map port using &amp;UPnP</source>
        <translation>Map port koristi &amp;UPnP</translation>
    </message>
    <message>
        <source>Automatically open the Bitcoin client port on the router. This only works when your router supports NAT-PMP and it is enabled. The external port could be random.</source>
        <translation type="unfinished">Automatski otvorite port Bitcoin klijenta na ruteru. Ovo radi samo kada vaš ruter podržava NAT-PMP i ako je omogućen. Vanjski port može biti nasumičan.</translation>
    </message>
    <message>
        <source>Accept connections from outside.</source>
        <translation type="unfinished">Prihvatite veze izvana.</translation>
    </message>
    <message>
        <source>Connect to the Bitcoin network through a SOCKS5 proxy.</source>
        <translation type="unfinished">Povežite se s Bitcoin mrežom putem SOCKS5 proxyja.</translation>
    </message>
    <message>
        <source>Port of the proxy (e.g. 9050)</source>
        <translation>Port proxyja (npr. 9050)</translation>
    </message>
    <message>
        <source>Used for reaching peers via:</source>
        <translation type="unfinished">Koristi se za dosezanje vršnjaka putem:</translation>
    </message>
    <message>
        <source>&amp;Window</source>
        <translation>&amp;Prozor</translation>
    </message>
    <message>
        <source>Show the icon in the system tray.</source>
        <translation type="unfinished">Pokažite ikonu u sistemskoj paleti.</translation>
    </message>
    <message>
        <source>Show only a tray icon after minimizing the window.</source>
        <translation>Prikažite samo ikonu ladice nakon umanjivanja prozora.</translation>
    </message>
    <message>
        <source>The user interface language can be set here. This setting will take effect after restarting %1.</source>
        <translation type="unfinished">Ovdje se može podesiti jezik korisničkog interfejsa. Ova postavka će stupiti na snagu nakon ponovnog pokretanja %1.</translation>
    </message>
    <message>
        <source>Error</source>
        <translation type="unfinished">Greška</translation>
    </message>
    </context>
<context>
    <name>OverviewPage</name>
    <message>
        <source>Form</source>
        <translation>Obrazac</translation>
    </message>
    </context>
<context>
    <name>PeerTableModel</name>
    <message>
        <source>Address</source>
        <extracomment>Title of Peers Table column which contains the IP/Onion/I2P address of the connected peer.</extracomment>
        <translation type="unfinished">Adresa</translation>
    </message>
    </context>
<context>
    <name>RPCConsole</name>
    <message>
        <source>Node window</source>
        <translation type="unfinished">Prozor čvora</translation>
    </message>
    <message>
        <source>Last block time</source>
        <translation>Vrijeme zadnjeg bloka</translation>
    </message>
    </context>
<context>
    <name>ReceiveCoinsDialog</name>
    <message>
        <source>Could not unlock wallet.</source>
        <translation type="unfinished">Nije moguće otključati novčanik.</translation>
    </message>
    </context>
<context>
    <name>ReceiveRequestDialog</name>
    <message>
        <source>Amount:</source>
        <translation type="unfinished">Iznos:</translation>
    </message>
    <message>
        <source>Wallet:</source>
        <translation type="unfinished">Novčanik:</translation>
    </message>
    </context>
<context>
    <name>RecentRequestsTableModel</name>
    <message>
        <source>Date</source>
        <translation type="unfinished">Datum</translation>
    </message>
    <message>
        <source>Label</source>
        <translation type="unfinished">Oznaka</translation>
    </message>
    <message>
        <source>(no label)</source>
        <translation type="unfinished">(nema oznake)</translation>
    </message>
    </context>
<context>
    <name>SendCoinsDialog</name>
    <message>
        <source>Quantity:</source>
        <translation type="unfinished">Količina:</translation>
    </message>
    <message>
        <source>Bytes:</source>
        <translation type="unfinished">Bajtovi:</translation>
    </message>
    <message>
        <source>Amount:</source>
        <translation type="unfinished">Iznos:</translation>
    </message>
    <message>
        <source>Fee:</source>
        <translation type="unfinished">Naknada:</translation>
    </message>
    <message>
        <source>After Fee:</source>
        <translation type="unfinished">Poslije Naknade:</translation>
    </message>
    <message>
        <source>Change:</source>
        <translation type="unfinished">Promjena:</translation>
    </message>
    <message>
        <source>Hide</source>
        <translation type="unfinished">Sakrij</translation>
    </message>
    <message>
        <source>Dust:</source>
        <translation type="unfinished">Prašina:</translation>
    </message>
    <message>
        <source>Copy quantity</source>
        <translation type="unfinished">Kopiraj količinu</translation>
    </message>
    <message>
        <source>Copy amount</source>
        <translation type="unfinished">Kopiraj iznos</translation>
    </message>
    <message>
        <source>Copy fee</source>
        <translation type="unfinished">Kopiraj naknadu</translation>
    </message>
    <message>
        <source>Copy after fee</source>
        <translation type="unfinished">Kopiraj vrijednost poslije naknade</translation>
    </message>
    <message>
        <source>Copy bytes</source>
        <translation type="unfinished">Kopiraj bajte</translation>
    </message>
    <message>
        <source>Copy dust</source>
        <translation type="unfinished">Kopiraj prašinu</translation>
    </message>
    <message>
        <source>Copy change</source>
        <translation type="unfinished">Kopiraj promjenu</translation>
    </message>
    <message numerus="yes">
        <source>Estimated to begin confirmation within %n block(s).</source>
        <translation>
            <numerusform />
            <numerusform />
            <numerusform />
        </translation>
    </message>
    <message>
        <source>(no label)</source>
        <translation type="unfinished">(nema oznake)</translation>
    </message>
</context>
<context>
    <name>TransactionDesc</name>
    <message numerus="yes">
        <source>Open for %n more block(s)</source>
        <translation>
            <numerusform />
            <numerusform />
            <numerusform />
        </translation>
    </message>
    <message>
        <source>Date</source>
        <translation type="unfinished">Datum</translation>
    </message>
    <message>
        <source>unknown</source>
        <translation type="unfinished">nepoznato</translation>
    </message>
    <message numerus="yes">
        <source>matures in %n more block(s)</source>
        <translation>
            <numerusform />
            <numerusform />
            <numerusform />
        </translation>
    </message>
    <message>
        <source>Amount</source>
        <translation type="unfinished">Iznos</translation>
    </message>
    </context>
<context>
    <name>TransactionTableModel</name>
    <message>
        <source>Date</source>
        <translation type="unfinished">Datum</translation>
    </message>
    <message>
        <source>Label</source>
        <translation type="unfinished">Oznaka</translation>
    </message>
    <message numerus="yes">
        <source>Open for %n more block(s)</source>
        <translation>
            <numerusform />
            <numerusform />
            <numerusform />
        </translation>
    </message>
    <message>
        <source>(no label)</source>
        <translation type="unfinished">(nema oznake)</translation>
    </message>
    </context>
<context>
    <name>TransactionView</name>
    <message>
        <source>All</source>
        <translation type="unfinished">Sve</translation>
    </message>
    <message>
        <source>Today</source>
        <translation type="unfinished">Danas</translation>
    </message>
    <message>
        <source>This month</source>
        <translation type="unfinished">Ovaj mjesec</translation>
    </message>
    <message>
        <source>Last month</source>
        <translation type="unfinished">Prošli mjesec</translation>
    </message>
    <message>
        <source>This year</source>
        <translation type="unfinished">Ove godine</translation>
    </message>
    <message>
        <source>Comma separated file</source>
        <extracomment>Expanded name of the CSV file format. See https://en.wikipedia.org/wiki/Comma-separated_values</extracomment>
        <translation type="unfinished">Datoteka odvojena zarezom</translation>
    </message>
    <message>
        <source>Confirmed</source>
        <translation type="unfinished">Potvrđeno</translation>
    </message>
    <message>
        <source>Date</source>
        <translation type="unfinished">Datum</translation>
    </message>
    <message>
        <source>Label</source>
        <translation type="unfinished">Oznaka</translation>
    </message>
    <message>
        <source>Address</source>
        <translation type="unfinished">Adresa</translation>
    </message>
    <message>
        <source>Exporting Failed</source>
        <translation type="unfinished">Izvoz neuspješan</translation>
    </message>
    </context>
<context>
    <name>WalletFrame</name>
    <message>
        <source>Create a new wallet</source>
        <translation type="unfinished">Kreirajte novi novčanik</translation>
    </message>
</context>
<context>
    <name>WalletModel</name>
    <message>
        <source>default wallet</source>
        <translation type="unfinished">zadani novčanik</translation>
    </message>
</context>
<context>
    <name>WalletView</name>
    <message>
        <source>&amp;Export</source>
        <translation type="unfinished">&amp;Izvezite</translation>
    </message>
    <message>
        <source>Export the data in the current tab to a file</source>
        <translation type="unfinished">Izvezite podatke trenutne kartice u datoteku</translation>
    </message>
    <message>
        <source>Error</source>
        <translation type="unfinished">Greška</translation>
    </message>
    </context>
</TS><|MERGE_RESOLUTION|>--- conflicted
+++ resolved
@@ -66,18 +66,13 @@
         <translation type="unfinished">Adrese primalaca</translation>
     </message>
     <message>
-<<<<<<< HEAD
         <source>These are your Particl addresses for sending payments. Always check the amount and the receiving address before sending coins.</source>
-        <translation>Ovo su vaše Particl adrese za slanje novca. Uvijek provjerite iznos i adresu primaoca prije slanja novca.</translation>
-=======
-        <source>These are your Bitcoin addresses for sending payments. Always check the amount and the receiving address before sending coins.</source>
-        <translation type="unfinished">Ovo su vaše Bitcoin adrese za slanje novca. Uvijek provjerite iznos i adresu primaoca prije slanja novca.</translation>
-    </message>
-    <message>
-        <source>These are your Bitcoin addresses for receiving payments. Use the 'Create new receiving address' button in the receive tab to create new addresses.
+        <translation type="unfinished">Ovo su vaše Particl adrese za slanje novca. Uvijek provjerite iznos i adresu primaoca prije slanja novca.</translation>
+    </message>
+    <message>
+        <source>These are your Particl addresses for receiving payments. Use the 'Create new receiving address' button in the receive tab to create new addresses.
 Signing is only possible with addresses of the type 'legacy'.</source>
-        <translation type="unfinished">Ovo su vaše Bitcoin adrese za primanje uplata. Upotrijebite dugme 'Stvori novu adresu prijema' na kartici primanja da biste kreirali nove adrese. Potpisivanje je moguće samo s adresama tipa 'legacy'.</translation>
->>>>>>> d3bd5410
+        <translation type="unfinished">Ovo su vaše Particl adrese za primanje uplata. Upotrijebite dugme 'Stvori novu adresu prijema' na kartici primanja da biste kreirali nove adrese. Potpisivanje je moguće samo s adresama tipa 'legacy'.</translation>
     </message>
     <message>
         <source>&amp;Copy Address</source>
@@ -168,7 +163,7 @@
         <translation type="unfinished">Potvrdite šifriranje novčanika</translation>
     </message>
     <message>
-        <source>Warning: If you encrypt your wallet and lose your passphrase, you will &lt;b&gt;LOSE ALL OF YOUR BITCOINS&lt;/b&gt;!</source>
+        <source>Warning: If you encrypt your wallet and lose your passphrase, you will &lt;b&gt;LOSE ALL OF YOUR PARTICL&lt;/b&gt;!</source>
         <translation type="unfinished">Upozorenje: Ako šifrirate novčanik i izgubite lozinku, &lt;b&gt;IZGUBIT ĆETE SVE SVOJE BITKOINE!&lt;/b&gt;</translation>
     </message>
     <message>
@@ -188,8 +183,8 @@
         <translation type="unfinished">Unesite staru i novu lozinku za novčanik.</translation>
     </message>
     <message>
-        <source>Remember that encrypting your wallet cannot fully protect your bitcoins from being stolen by malware infecting your computer.</source>
-        <translation type="unfinished">Imajte na umu da šifriranje vašeg novčanika ne može u potpunosti zaštititi vaše bitcoine od krađe zlonamjernim softverom koji zarazi vaš računar.</translation>
+        <source>Remember that encrypting your wallet cannot fully protect your particl from being stolen by malware infecting your computer.</source>
+        <translation type="unfinished">Imajte na umu da šifriranje vašeg novčanika ne može u potpunosti zaštititi vaše particle od krađe zlonamjernim softverom koji zarazi vaš računar.</translation>
     </message>
     <message>
         <source>Wallet to be encrypted</source>
@@ -393,8 +388,8 @@
         <translation type="unfinished">Proxy je &lt;b&gt;omogućen&lt;/b&gt;: %1</translation>
     </message>
     <message>
-        <source>Send coins to a Bitcoin address</source>
-        <translation>Pošaljite kovanice na Bitcoin adresu</translation>
+        <source>Send coins to a Particl address</source>
+        <translation>Pošaljite kovanice na Particl adresu</translation>
     </message>
     <message>
         <source>Backup wallet to another location</source>
@@ -425,12 +420,12 @@
         <translation>Šifrirajte privatne ključeve koji pripadaju vašem novčaniku</translation>
     </message>
     <message>
-        <source>Sign messages with your Bitcoin addresses to prove you own them</source>
-        <translation>Potpišite poruke sa svojim Bitcoin adresama da biste dokazali da ste njihov vlasnik</translation>
-    </message>
-    <message>
-        <source>Verify messages to ensure they were signed with specified Bitcoin addresses</source>
-        <translation>Potvrdite poruke kako biste bili sigurni da su potpisane navedenim Bitcoin adresama</translation>
+        <source>Sign messages with your Particl addresses to prove you own them</source>
+        <translation>Potpišite poruke sa svojim Particl adresama da biste dokazali da ste njihov vlasnik</translation>
+    </message>
+    <message>
+        <source>Verify messages to ensure they were signed with specified Particl addresses</source>
+        <translation>Potvrdite poruke kako biste bili sigurni da su potpisane navedenim Particl adresama</translation>
     </message>
     <message>
         <source>&amp;File</source>
@@ -449,8 +444,8 @@
         <translation>Alatna traka kartica</translation>
     </message>
     <message>
-        <source>Request payments (generates QR codes and bitcoin: URIs)</source>
-        <translation type="unfinished">Zatražite uplate (generira QR kodove i bitcoin: URI-je)</translation>
+        <source>Request payments (generates QR codes and particl: URIs)</source>
+        <translation type="unfinished">Zatražite uplate (generira QR kodove i particl: URI-je)</translation>
     </message>
     <message>
         <source>Show the list of used sending addresses and labels</source>
@@ -501,12 +496,12 @@
         <translation>U toku</translation>
     </message>
     <message>
-        <source>Load Partially Signed Bitcoin Transaction</source>
-        <translation type="unfinished">Učitajte Djelomično Potpisanu Bitcoin Transakciju</translation>
-    </message>
-    <message>
-        <source>Load Partially Signed Bitcoin Transaction from clipboard</source>
-        <translation type="unfinished">Učitajte djelomično potpisanu bitcoin transakciju iz međuspremnika</translation>
+        <source>Load Partially Signed Particl Transaction</source>
+        <translation type="unfinished">Učitajte Djelomično Potpisanu Particl Transakciju</translation>
+    </message>
+    <message>
+        <source>Load Partially Signed Particl Transaction from clipboard</source>
+        <translation type="unfinished">Učitajte djelomično potpisanu particl transakciju iz međuspremnika</translation>
     </message>
     <message>
         <source>Node window</source>
@@ -525,8 +520,8 @@
         <translation type="unfinished">&amp;Primanje adresa</translation>
     </message>
     <message>
-        <source>Open a bitcoin: URI</source>
-        <translation type="unfinished">Otvorite bitcoin: URI</translation>
+        <source>Open a particl: URI</source>
+        <translation type="unfinished">Otvorite particl: URI</translation>
     </message>
     <message>
         <source>Open Wallet</source>
@@ -545,8 +540,8 @@
         <translation type="unfinished">Zatvori sve novčanike</translation>
     </message>
     <message>
-        <source>Show the %1 help message to get a list with possible Bitcoin command-line options</source>
-        <translation type="unfinished">Pokažite %1 poruku za pomoć da biste dobili listu s mogućim opcijama Bitcoin naredbenog retka</translation>
+        <source>Show the %1 help message to get a list with possible Particl command-line options</source>
+        <translation type="unfinished">Pokažite %1 poruku za pomoć da biste dobili listu s mogućim opcijama Particl naredbenog retka</translation>
     </message>
     <message>
         <source>&amp;Mask values</source>
@@ -581,7 +576,7 @@
         <translation type="unfinished">%1 klijent</translation>
     </message>
     <message numerus="yes">
-        <source>%n active connection(s) to Bitcoin network.</source>
+        <source>%n active connection(s) to Particl network.</source>
         <extracomment>A substring of the tooltip.</extracomment>
         <translation type="unfinished">
             <numerusform />
@@ -919,8 +914,8 @@
         <translation type="unfinished">Uredite adresu za slanje</translation>
     </message>
     <message>
-        <source>The entered address "%1" is not a valid Bitcoin address.</source>
-        <translation type="unfinished">Unesena adresa "%1" nije važeća Bitcoin adresa.</translation>
+        <source>The entered address "%1" is not a valid Particl address.</source>
+        <translation type="unfinished">Unesena adresa "%1" nije važeća Particl adresa.</translation>
     </message>
     <message>
         <source>Address "%1" already exists as a receiving address with label "%2" and so cannot be added as a sending address.</source>
@@ -982,8 +977,8 @@
         </translation>
     </message>
     <message>
-        <source>%1 will download and store a copy of the Bitcoin block chain.</source>
-        <translation type="unfinished">%1 će preuzeti i pohraniti kopiju lanca Bitcoin blokova.</translation>
+        <source>%1 will download and store a copy of the Particl block chain.</source>
+        <translation type="unfinished">%1 će preuzeti i pohraniti kopiju lanca Particl blokova.</translation>
     </message>
     <message>
         <source>The wallet will also be stored in this directory.</source>
@@ -1048,13 +1043,8 @@
 <context>
     <name>ShutdownWindow</name>
     <message>
-<<<<<<< HEAD
-        <source>Particl</source>
-        <translation>Particl</translation>
-=======
         <source>Do not shut down the computer until this window disappears.</source>
         <translation type="unfinished">Ne isključujte računar dok ovaj prozor ne nestane.</translation>
->>>>>>> d3bd5410
     </message>
 </context>
 <context>
@@ -1064,12 +1054,12 @@
         <translation type="unfinished">Obrazac</translation>
     </message>
     <message>
-        <source>Recent transactions may not yet be visible, and therefore your wallet's balance might be incorrect. This information will be correct once your wallet has finished synchronizing with the bitcoin network, as detailed below.</source>
-        <translation type="unfinished">Nedavne transakcije možda još nisu vidljive, pa stoga stanje na vašem novčaniku može biti pogrešno. Ove će informacije biti točne nakon što se novčanik završi sa sinhronizacijom s bitcoin mrežom, kao što je detaljno opisano u nastavku.</translation>
-    </message>
-    <message>
-        <source>Attempting to spend bitcoins that are affected by not-yet-displayed transactions will not be accepted by the network.</source>
-        <translation type="unfinished">Pokušaj trošenja bitcoina na koje utječu još uvijek ne prikazane transakcije mreža neće prihvatiti.</translation>
+        <source>Recent transactions may not yet be visible, and therefore your wallet's balance might be incorrect. This information will be correct once your wallet has finished synchronizing with the particl network, as detailed below.</source>
+        <translation type="unfinished">Nedavne transakcije možda još nisu vidljive, pa stoga stanje na vašem novčaniku može biti pogrešno. Ove će informacije biti točne nakon što se novčanik završi sa sinhronizacijom s particl mrežom, kao što je detaljno opisano u nastavku.</translation>
+    </message>
+    <message>
+        <source>Attempting to spend particl that are affected by not-yet-displayed transactions will not be accepted by the network.</source>
+        <translation type="unfinished">Pokušaj trošenja particla na koje utječu još uvijek ne prikazane transakcije mreža neće prihvatiti.</translation>
     </message>
     <message>
         <source>Number of blocks left</source>
@@ -1103,8 +1093,8 @@
 <context>
     <name>OpenURIDialog</name>
     <message>
-        <source>Open bitcoin URI</source>
-        <translation type="unfinished">Otvorite bitcoin URI</translation>
+        <source>Open particl URI</source>
+        <translation type="unfinished">Otvorite particl URI</translation>
     </message>
     </context>
 <context>
@@ -1186,24 +1176,24 @@
         <translation type="unfinished">Ako onemogućite trošenje nepotvrđene promjene, promjena iz transakcije neće se moći koristiti dok ta transakcija nema barem jednu potvrdu. Ovo također utječe na način izračunavanja vašeg stanja.</translation>
     </message>
     <message>
-        <source>Automatically open the Bitcoin client port on the router. This only works when your router supports UPnP and it is enabled.</source>
-        <translation>Automatski otvorite port Bitcoin klijenta na ruteru. Ovo radi samo kada vaš ruter podržava UPnP i ako je omogućen.</translation>
+        <source>Automatically open the Particl client port on the router. This only works when your router supports UPnP and it is enabled.</source>
+        <translation>Automatski otvorite port Particl klijenta na ruteru. Ovo radi samo kada vaš ruter podržava UPnP i ako je omogućen.</translation>
     </message>
     <message>
         <source>Map port using &amp;UPnP</source>
         <translation>Map port koristi &amp;UPnP</translation>
     </message>
     <message>
-        <source>Automatically open the Bitcoin client port on the router. This only works when your router supports NAT-PMP and it is enabled. The external port could be random.</source>
-        <translation type="unfinished">Automatski otvorite port Bitcoin klijenta na ruteru. Ovo radi samo kada vaš ruter podržava NAT-PMP i ako je omogućen. Vanjski port može biti nasumičan.</translation>
+        <source>Automatically open the Particl client port on the router. This only works when your router supports NAT-PMP and it is enabled. The external port could be random.</source>
+        <translation type="unfinished">Automatski otvorite port Particl klijenta na ruteru. Ovo radi samo kada vaš ruter podržava NAT-PMP i ako je omogućen. Vanjski port može biti nasumičan.</translation>
     </message>
     <message>
         <source>Accept connections from outside.</source>
         <translation type="unfinished">Prihvatite veze izvana.</translation>
     </message>
     <message>
-        <source>Connect to the Bitcoin network through a SOCKS5 proxy.</source>
-        <translation type="unfinished">Povežite se s Bitcoin mrežom putem SOCKS5 proxyja.</translation>
+        <source>Connect to the Particl network through a SOCKS5 proxy.</source>
+        <translation type="unfinished">Povežite se s Particl mrežom putem SOCKS5 proxyja.</translation>
     </message>
     <message>
         <source>Port of the proxy (e.g. 9050)</source>
