--- conflicted
+++ resolved
@@ -1,86 +1,70 @@
-<TS language="bs" version="2.1">
+<TS version="2.1" language="bs">
 <context>
     <name>AddressBookPage</name>
     <message>
         <source>Right-click to edit address or label</source>
-        <translation>Desni klik za uređivanje adrese ili oznake</translation>
+        <translation type="unfinished">Desni klik za uređivanje adrese ili oznake</translation>
     </message>
     <message>
         <source>Create a new address</source>
-        <translation>Napravite novu adresu</translation>
+        <translation type="unfinished">Napravite novu adresu</translation>
     </message>
     <message>
         <source>&amp;New</source>
-        <translation>&amp;Nova</translation>
+        <translation type="unfinished">&amp;Nova</translation>
     </message>
     <message>
         <source>Copy the currently selected address to the system clipboard</source>
-        <translation>Kopirajte trenutno odabranu adresu u sistemski meduspremnik</translation>
+        <translation type="unfinished">Kopirajte trenutno odabranu adresu u sistemski meduspremnik</translation>
     </message>
     <message>
         <source>&amp;Copy</source>
-        <translation>&amp;Kopirajte</translation>
+        <translation type="unfinished">&amp;Kopirajte</translation>
     </message>
     <message>
         <source>C&amp;lose</source>
-        <translation>&amp;Zatvorite</translation>
+        <translation type="unfinished">&amp;Zatvorite</translation>
     </message>
     <message>
         <source>Delete the currently selected address from the list</source>
-        <translation>Izbrišite trenutno odabranu odresu sa liste</translation>
+        <translation type="unfinished">Izbrišite trenutno odabranu odresu sa liste</translation>
     </message>
     <message>
         <source>Enter address or label to search</source>
-        <translation>Unesite adresu ili oznaku za pretragu</translation>
+        <translation type="unfinished">Unesite adresu ili oznaku za pretragu</translation>
     </message>
     <message>
         <source>Export the data in the current tab to a file</source>
-        <translation>Izvezite podatke trenutne kartice u datoteku</translation>
+        <translation type="unfinished">Izvezite podatke trenutne kartice u datoteku</translation>
     </message>
     <message>
         <source>&amp;Export</source>
-        <translation>&amp;Izvezite</translation>
+        <translation type="unfinished">&amp;Izvezite</translation>
     </message>
     <message>
         <source>&amp;Delete</source>
-        <translation>Iz&amp;brišite</translation>
+        <translation type="unfinished">Iz&amp;brišite</translation>
     </message>
     <message>
         <source>Choose the address to send coins to</source>
-        <translation>Izaberite adresu na koju ćete poslati novac</translation>
+        <translation type="unfinished">Izaberite adresu na koju ćete poslati novac</translation>
     </message>
     <message>
         <source>Choose the address to receive coins with</source>
-        <translation>Izaberite adresu na koju ćete primiti novac</translation>
+        <translation type="unfinished">Izaberite adresu na koju ćete primiti novac</translation>
     </message>
     <message>
         <source>C&amp;hoose</source>
-        <translation>&amp;Izaberite</translation>
-    </message>
-    <message>
-<<<<<<< HEAD
-        <source>Sending addresses</source>
-        <translation>Adrese pošiljalaca</translation>
-    </message>
-    <message>
-        <source>Receiving addresses</source>
-        <translation>Adrese primalaca</translation>
+        <translation type="unfinished">&amp;Izaberite</translation>
     </message>
     <message>
         <source>These are your Particl addresses for sending payments. Always check the amount and the receiving address before sending coins.</source>
-        <translation>Ovo su vaše Particl adrese za slanje novca. Uvijek provjerite iznos i adresu primaoca prije slanja novca.</translation>
-    </message>
-    <message>
-        <source>&amp;Copy Address</source>
-        <translation>&amp;Kopirajte adresu</translation>
-=======
-        <source>These are your Bitcoin addresses for sending payments. Always check the amount and the receiving address before sending coins.</source>
-        <translation type="unfinished">Ovo su vaše Bitcoin adrese za slanje novca. Uvijek provjerite iznos i adresu primaoca prije slanja novca.</translation>
-    </message>
-    <message>
-        <source>These are your Bitcoin addresses for receiving payments. Use the 'Create new receiving address' button in the receive tab to create new addresses.
+        <translation type="unfinished">Ovo su vaše Particl adrese za slanje novca. Uvijek provjerite iznos i adresu primaoca prije slanja novca.</translation>
+    </message>
+    <message>
+        <source>These are your Particl addresses for receiving payments. Use the 'Create new receiving address' button in the receive tab to create new addresses.
 Signing is only possible with addresses of the type 'legacy'.</source>
-        <translation type="unfinished">Ovo su vaše Bitcoin adrese za primanje uplata. Upotrijebite dugme 'Stvori novu adresu prijema' na kartici primanja da biste kreirali nove adrese. Potpisivanje je moguće samo s adresama tipa 'legacy'.</translation>
+        <translation type="unfinished">Ovo su vaše Particl adrese za primanje uplata. Upotrijebite dugme 'Stvori novu adresu prijema' na kartici primanja da biste kreirali nove adrese. Potpisivanje je moguće samo s adresama tipa 'legacy'.</translation>
     </message>
     <message>
         <source>&amp;Copy Address</source>
@@ -171,7 +155,7 @@
         <translation type="unfinished">Potvrdite šifriranje novčanika</translation>
     </message>
     <message>
-        <source>Warning: If you encrypt your wallet and lose your passphrase, you will &lt;b&gt;LOSE ALL OF YOUR BITCOINS&lt;/b&gt;!</source>
+        <source>Warning: If you encrypt your wallet and lose your passphrase, you will &lt;b&gt;LOSE ALL OF YOUR PARTICL&lt;/b&gt;!</source>
         <translation type="unfinished">Upozorenje: Ako šifrirate novčanik i izgubite lozinku, &lt;b&gt;IZGUBIT ĆETE SVE SVOJE BITKOINE!&lt;/b&gt;</translation>
     </message>
     <message>
@@ -191,8 +175,8 @@
         <translation type="unfinished">Unesite staru i novu lozinku za novčanik.</translation>
     </message>
     <message>
-        <source>Remember that encrypting your wallet cannot fully protect your bitcoins from being stolen by malware infecting your computer.</source>
-        <translation type="unfinished">Imajte na umu da šifriranje vašeg novčanika ne može u potpunosti zaštititi vaše bitcoine od krađe zlonamjernim softverom koji zarazi vaš računar.</translation>
+        <source>Remember that encrypting your wallet cannot fully protect your particl from being stolen by malware infecting your computer.</source>
+        <translation type="unfinished">Imajte na umu da šifriranje vašeg novčanika ne može u potpunosti zaštititi vaše particle od krađe zlonamjernim softverom koji zarazi vaš računar.</translation>
     </message>
     <message>
         <source>Wallet to be encrypted</source>
@@ -414,8 +398,8 @@
         <translation type="unfinished">Proxy je &lt;b&gt;omogućen&lt;/b&gt;: %1</translation>
     </message>
     <message>
-        <source>Send coins to a Bitcoin address</source>
-        <translation type="unfinished">Pošaljite kovanice na Bitcoin adresu</translation>
+        <source>Send coins to a Particl address</source>
+        <translation type="unfinished">Pošaljite kovanice na Particl adresu</translation>
     </message>
     <message>
         <source>Backup wallet to another location</source>
@@ -446,12 +430,12 @@
         <translation type="unfinished">Potpiši &amp;poruku…</translation>
     </message>
     <message>
-        <source>Sign messages with your Bitcoin addresses to prove you own them</source>
-        <translation type="unfinished">Potpišite poruke sa svojim Bitcoin adresama da biste dokazali da ste njihov vlasnik</translation>
-    </message>
-    <message>
-        <source>Verify messages to ensure they were signed with specified Bitcoin addresses</source>
-        <translation type="unfinished">Potvrdite poruke kako biste bili sigurni da su potpisane navedenim Bitcoin adresama</translation>
+        <source>Sign messages with your Particl addresses to prove you own them</source>
+        <translation type="unfinished">Potpišite poruke sa svojim Particl adresama da biste dokazali da ste njihov vlasnik</translation>
+    </message>
+    <message>
+        <source>Verify messages to ensure they were signed with specified Particl addresses</source>
+        <translation type="unfinished">Potvrdite poruke kako biste bili sigurni da su potpisane navedenim Particl adresama</translation>
     </message>
     <message>
         <source>Open &amp;URI…</source>
@@ -506,8 +490,8 @@
         <translation type="unfinished">Povezivanje sa kolegama…</translation>
     </message>
     <message>
-        <source>Request payments (generates QR codes and bitcoin: URIs)</source>
-        <translation type="unfinished">Zatražite uplate (generira QR kodove i bitcoin: URI-je)</translation>
+        <source>Request payments (generates QR codes and particl: URIs)</source>
+        <translation type="unfinished">Zatražite uplate (generira QR kodove i particl: URI-je)</translation>
     </message>
     <message>
         <source>Show the list of used sending addresses and labels</source>
@@ -558,12 +542,12 @@
         <translation type="unfinished">U toku</translation>
     </message>
     <message>
-        <source>Load Partially Signed Bitcoin Transaction</source>
-        <translation type="unfinished">Učitajte Djelomično Potpisanu Bitcoin Transakciju</translation>
-    </message>
-    <message>
-        <source>Load Partially Signed Bitcoin Transaction from clipboard</source>
-        <translation type="unfinished">Učitajte djelomično potpisanu bitcoin transakciju iz međuspremnika</translation>
+        <source>Load Partially Signed Particl Transaction</source>
+        <translation type="unfinished">Učitajte Djelomično Potpisanu Particl Transakciju</translation>
+    </message>
+    <message>
+        <source>Load Partially Signed Particl Transaction from clipboard</source>
+        <translation type="unfinished">Učitajte djelomično potpisanu particl transakciju iz međuspremnika</translation>
     </message>
     <message>
         <source>Node window</source>
@@ -582,8 +566,8 @@
         <translation type="unfinished">&amp;Primanje adresa</translation>
     </message>
     <message>
-        <source>Open a bitcoin: URI</source>
-        <translation type="unfinished">Otvorite bitcoin: URI</translation>
+        <source>Open a particl: URI</source>
+        <translation type="unfinished">Otvorite particl: URI</translation>
     </message>
     <message>
         <source>Open Wallet</source>
@@ -602,8 +586,8 @@
         <translation type="unfinished">Zatvori sve novčanike</translation>
     </message>
     <message>
-        <source>Show the %1 help message to get a list with possible Bitcoin command-line options</source>
-        <translation type="unfinished">Pokažite %1 poruku za pomoć da biste dobili listu s mogućim opcijama Bitcoin naredbenog retka</translation>
+        <source>Show the %1 help message to get a list with possible Particl command-line options</source>
+        <translation type="unfinished">Pokažite %1 poruku za pomoć da biste dobili listu s mogućim opcijama Particl naredbenog retka</translation>
     </message>
     <message>
         <source>&amp;Mask values</source>
@@ -639,7 +623,7 @@
         <translation type="unfinished">%1 klijent</translation>
     </message>
     <message numerus="yes">
-        <source>%n active connection(s) to Bitcoin network.</source>
+        <source>%n active connection(s) to Particl network.</source>
         <extracomment>A substring of the tooltip.</extracomment>
         <translation type="unfinished">
             <numerusform />
@@ -969,8 +953,8 @@
         <translation type="unfinished">Uredite adresu za slanje</translation>
     </message>
     <message>
-        <source>The entered address "%1" is not a valid Bitcoin address.</source>
-        <translation type="unfinished">Unesena adresa "%1" nije važeća Bitcoin adresa.</translation>
+        <source>The entered address "%1" is not a valid Particl address.</source>
+        <translation type="unfinished">Unesena adresa "%1" nije važeća Particl adresa.</translation>
     </message>
     <message>
         <source>Address "%1" already exists as a receiving address with label "%2" and so cannot be added as a sending address.</source>
@@ -1056,8 +1040,8 @@
         </translation>
     </message>
     <message>
-        <source>%1 will download and store a copy of the Bitcoin block chain.</source>
-        <translation type="unfinished">%1 će preuzeti i pohraniti kopiju lanca Bitcoin blokova.</translation>
+        <source>%1 will download and store a copy of the Particl block chain.</source>
+        <translation type="unfinished">%1 će preuzeti i pohraniti kopiju lanca Particl blokova.</translation>
     </message>
     <message>
         <source>The wallet will also be stored in this directory.</source>
@@ -1129,12 +1113,12 @@
         <translation type="unfinished">Obrazac</translation>
     </message>
     <message>
-        <source>Recent transactions may not yet be visible, and therefore your wallet's balance might be incorrect. This information will be correct once your wallet has finished synchronizing with the bitcoin network, as detailed below.</source>
-        <translation type="unfinished">Nedavne transakcije možda još nisu vidljive, pa stoga stanje na vašem novčaniku može biti pogrešno. Ove će informacije biti točne nakon što se novčanik završi sa sinhronizacijom s bitcoin mrežom, kao što je detaljno opisano u nastavku.</translation>
-    </message>
-    <message>
-        <source>Attempting to spend bitcoins that are affected by not-yet-displayed transactions will not be accepted by the network.</source>
-        <translation type="unfinished">Pokušaj trošenja bitcoina na koje utječu još uvijek ne prikazane transakcije mreža neće prihvatiti.</translation>
+        <source>Recent transactions may not yet be visible, and therefore your wallet's balance might be incorrect. This information will be correct once your wallet has finished synchronizing with the particl network, as detailed below.</source>
+        <translation type="unfinished">Nedavne transakcije možda još nisu vidljive, pa stoga stanje na vašem novčaniku može biti pogrešno. Ove će informacije biti točne nakon što se novčanik završi sa sinhronizacijom s particl mrežom, kao što je detaljno opisano u nastavku.</translation>
+    </message>
+    <message>
+        <source>Attempting to spend particl that are affected by not-yet-displayed transactions will not be accepted by the network.</source>
+        <translation type="unfinished">Pokušaj trošenja particla na koje utječu još uvijek ne prikazane transakcije mreža neće prihvatiti.</translation>
     </message>
     <message>
         <source>Number of blocks left</source>
@@ -1168,8 +1152,8 @@
 <context>
     <name>OpenURIDialog</name>
     <message>
-        <source>Open bitcoin URI</source>
-        <translation type="unfinished">Otvorite bitcoin URI</translation>
+        <source>Open particl URI</source>
+        <translation type="unfinished">Otvorite particl URI</translation>
     </message>
     </context>
 <context>
@@ -1247,158 +1231,128 @@
         <translation type="unfinished">Ako onemogućite trošenje nepotvrđene promjene, promjena iz transakcije neće se moći koristiti dok ta transakcija nema barem jednu potvrdu. Ovo također utječe na način izračunavanja vašeg stanja.</translation>
     </message>
     <message>
-        <source>Automatically open the Bitcoin client port on the router. This only works when your router supports UPnP and it is enabled.</source>
-        <translation type="unfinished">Automatski otvorite port Bitcoin klijenta na ruteru. Ovo radi samo kada vaš ruter podržava UPnP i ako je omogućen.</translation>
+        <source>Automatically open the Particl client port on the router. This only works when your router supports UPnP and it is enabled.</source>
+        <translation type="unfinished">Automatski otvorite port Particl klijenta na ruteru. Ovo radi samo kada vaš ruter podržava UPnP i ako je omogućen.</translation>
     </message>
     <message>
         <source>Map port using &amp;UPnP</source>
         <translation type="unfinished">Map port koristi &amp;UPnP</translation>
     </message>
     <message>
-        <source>Automatically open the Bitcoin client port on the router. This only works when your router supports NAT-PMP and it is enabled. The external port could be random.</source>
-        <translation type="unfinished">Automatski otvorite port Bitcoin klijenta na ruteru. Ovo radi samo kada vaš ruter podržava NAT-PMP i ako je omogućen. Vanjski port može biti nasumičan.</translation>
+        <source>Automatically open the Particl client port on the router. This only works when your router supports NAT-PMP and it is enabled. The external port could be random.</source>
+        <translation type="unfinished">Automatski otvorite port Particl klijenta na ruteru. Ovo radi samo kada vaš ruter podržava NAT-PMP i ako je omogućen. Vanjski port može biti nasumičan.</translation>
     </message>
     <message>
         <source>Accept connections from outside.</source>
         <translation type="unfinished">Prihvatite veze izvana.</translation>
     </message>
     <message>
-        <source>Connect to the Bitcoin network through a SOCKS5 proxy.</source>
-        <translation type="unfinished">Povežite se s Bitcoin mrežom putem SOCKS5 proxyja.</translation>
+        <source>Connect to the Particl network through a SOCKS5 proxy.</source>
+        <translation type="unfinished">Povežite se s Particl mrežom putem SOCKS5 proxyja.</translation>
     </message>
     <message>
         <source>Port of the proxy (e.g. 9050)</source>
         <translation type="unfinished">Port proxyja (npr. 9050)</translation>
->>>>>>> 44d8b13c
-    </message>
-    <message>
-        <source>Copy &amp;Label</source>
-        <translation>Kopirajte &amp;ozanku</translation>
-    </message>
-    <message>
-        <source>&amp;Edit</source>
-        <translation>&amp;Uredite</translation>
-    </message>
-    <message>
-        <source>Export Address List</source>
-        <translation>Izvezite listu adresa</translation>
-    </message>
-    <message>
-        <source>Comma separated file (*.csv)</source>
-        <translation>Datoteka podataka odvojenih zarezima (*.csv)</translation>
-    </message>
-    <message>
-        <source>Exporting Failed</source>
-        <translation>Izvoz neuspješan</translation>
-    </message>
-    <message>
-        <source>There was an error trying to save the address list to %1. Please try again.</source>
-        <translation>Došlo je do greške kod spašavanja liste adresa na %1. Molimo pokušajte ponovo.</translation>
-    </message>
-</context>
-<context>
-    <name>AddressTableModel</name>
-    </context>
-<context>
-    <name>AskPassphraseDialog</name>
-    </context>
-<context>
-    <name>BanTableModel</name>
-    </context>
-<context>
-    <name>BitcoinGUI</name>
-    </context>
-<context>
-    <name>CoinControlDialog</name>
-    </context>
-<context>
-    <name>CreateWalletActivity</name>
-    </context>
-<context>
-    <name>CreateWalletDialog</name>
-    </context>
-<context>
-    <name>EditAddressDialog</name>
-    </context>
-<context>
-    <name>FreespaceChecker</name>
-    </context>
-<context>
-    <name>HelpMessageDialog</name>
-    </context>
-<context>
-    <name>Intro</name>
-    <message>
-        <source>Particl</source>
-        <translation>Particl</translation>
-    </message>
-    </context>
-<context>
-    <name>ModalOverlay</name>
-    </context>
-<context>
-    <name>OpenURIDialog</name>
-    </context>
-<context>
-    <name>OpenWalletActivity</name>
-    </context>
-<context>
-    <name>OptionsDialog</name>
+    </message>
+    <message>
+        <source>Used for reaching peers via:</source>
+        <translation type="unfinished">Koristi se za dosezanje vršnjaka putem:</translation>
+    </message>
+    <message>
+        <source>&amp;Window</source>
+        <translation type="unfinished">&amp;Prozor</translation>
+    </message>
+    <message>
+        <source>Show the icon in the system tray.</source>
+        <translation type="unfinished">Pokažite ikonu u sistemskoj paleti.</translation>
+    </message>
+    <message>
+        <source>Show only a tray icon after minimizing the window.</source>
+        <translation type="unfinished">Prikažite samo ikonu ladice nakon umanjivanja prozora.</translation>
+    </message>
+    <message>
+        <source>The user interface language can be set here. This setting will take effect after restarting %1.</source>
+        <translation type="unfinished">Ovdje se može podesiti jezik korisničkog interfejsa. Ova postavka će stupiti na snagu nakon ponovnog pokretanja %1.</translation>
+    </message>
+    <message>
+        <source>Error</source>
+        <translation type="unfinished">Greška</translation>
+    </message>
+    <message>
+        <source>The configuration file could not be opened.</source>
+        <translation type="unfinished">Konfiguracijski falj nije bilo moguce otvoriti.</translation>
+    </message>
     </context>
 <context>
     <name>OverviewPage</name>
-    </context>
-<context>
-    <name>PSBTOperationsDialog</name>
-    </context>
-<context>
-    <name>PaymentServer</name>
+    <message>
+        <source>Form</source>
+        <translation type="unfinished">Obrazac</translation>
+    </message>
+    <message>
+        <source>The displayed information may be out of date. Your wallet automatically synchronizes with the Particl network after a connection is established, but this process has not completed yet.</source>
+        <translation type="unfinished">Moguće je da su prikazane informacije zastarjele.Vaš novčanik se automatski sinhronizira sa Particl mrežom nakon što je konekcija uspostavljena, ali proces nije još uvijek dovršen.</translation>
+    </message>
+    <message>
+        <source>Recent transactions</source>
+        <translation type="unfinished">Nedavne transakcije</translation>
+    </message>
     </context>
 <context>
     <name>PeerTableModel</name>
-    </context>
-<context>
-    <name>QObject</name>
-    </context>
-<context>
-    <name>QRImageWidget</name>
+    <message>
+        <source>Address</source>
+        <extracomment>Title of Peers Table column which contains the IP/Onion/I2P address of the connected peer.</extracomment>
+        <translation type="unfinished">Adresa</translation>
+    </message>
     </context>
 <context>
     <name>RPCConsole</name>
+    <message>
+        <source>Node window</source>
+        <translation type="unfinished">Prozor čvora</translation>
+    </message>
+    <message>
+        <source>Last block time</source>
+        <translation type="unfinished">Vrijeme zadnjeg bloka</translation>
+    </message>
     </context>
 <context>
     <name>ReceiveCoinsDialog</name>
+    <message>
+        <source>Could not unlock wallet.</source>
+        <translation type="unfinished">Nije moguće otključati novčanik.</translation>
+    </message>
     </context>
 <context>
     <name>ReceiveRequestDialog</name>
+    <message>
+        <source>Amount:</source>
+        <translation type="unfinished">Iznos:</translation>
+    </message>
+    <message>
+        <source>Wallet:</source>
+        <translation type="unfinished">Novčanik:</translation>
+    </message>
     </context>
 <context>
     <name>RecentRequestsTableModel</name>
+    <message>
+        <source>Date</source>
+        <translation type="unfinished">Datum</translation>
+    </message>
+    <message>
+        <source>Label</source>
+        <translation type="unfinished">Oznaka</translation>
+    </message>
+    <message>
+        <source>(no label)</source>
+        <translation type="unfinished">(nema oznake)</translation>
+    </message>
     </context>
 <context>
     <name>SendCoinsDialog</name>
-    </context>
-<context>
-    <name>SendCoinsEntry</name>
-    <message>
-<<<<<<< HEAD
-        <source>Alt+A</source>
-        <translation>Alt+A</translation>
-    </message>
-    <message>
-        <source>Alt+P</source>
-        <translation>Alt+P</translation>
-    </message>
-    </context>
-<context>
-    <name>ShutdownWindow</name>
-    </context>
-<context>
-    <name>SignVerifyMessageDialog</name>
-    <message>
-        <source>Alt+A</source>
-        <translation>Alt+A</translation>
-=======
+    <message>
         <source>Quantity:</source>
         <translation type="unfinished">Količina:</translation>
     </message>
@@ -1457,80 +1411,304 @@
             <numerusform />
             <numerusform />
         </translation>
->>>>>>> 44d8b13c
-    </message>
-    <message>
-        <source>Alt+P</source>
-        <translation>Alt+P</translation>
-    </message>
-    </context>
-<context>
-    <name>TrafficGraphWidget</name>
-    </context>
+    </message>
+    <message>
+        <source>(no label)</source>
+        <translation type="unfinished">(nema oznake)</translation>
+    </message>
+</context>
 <context>
     <name>TransactionDesc</name>
-    </context>
-<context>
-    <name>TransactionDescDialog</name>
+    <message>
+        <source>Date</source>
+        <translation type="unfinished">Datum</translation>
+    </message>
+    <message>
+        <source>unknown</source>
+        <translation type="unfinished">nepoznato</translation>
+    </message>
+    <message numerus="yes">
+        <source>matures in %n more block(s)</source>
+        <translation type="unfinished">
+            <numerusform />
+            <numerusform />
+            <numerusform />
+        </translation>
+    </message>
+    <message>
+        <source>Amount</source>
+        <translation type="unfinished">Iznos</translation>
+    </message>
     </context>
 <context>
     <name>TransactionTableModel</name>
+    <message>
+        <source>Date</source>
+        <translation type="unfinished">Datum</translation>
+    </message>
+    <message>
+        <source>Label</source>
+        <translation type="unfinished">Oznaka</translation>
+    </message>
+    <message>
+        <source>(no label)</source>
+        <translation type="unfinished">(nema oznake)</translation>
+    </message>
     </context>
 <context>
     <name>TransactionView</name>
     <message>
         <source>All</source>
-        <translation>Sve</translation>
+        <translation type="unfinished">Sve</translation>
     </message>
     <message>
         <source>Today</source>
-        <translation>Danas</translation>
+        <translation type="unfinished">Danas</translation>
     </message>
     <message>
         <source>This month</source>
-        <translation>Ovaj mjesec</translation>
+        <translation type="unfinished">Ovaj mjesec</translation>
     </message>
     <message>
         <source>Last month</source>
-        <translation>Prošli mjesec</translation>
+        <translation type="unfinished">Prošli mjesec</translation>
     </message>
     <message>
         <source>This year</source>
-        <translation>Ove godine</translation>
-    </message>
-    <message>
-        <source>Comma separated file (*.csv)</source>
-        <translation>Datoteka podataka odvojenih zarezima (*.csv)</translation>
+        <translation type="unfinished">Ove godine</translation>
+    </message>
+    <message>
+        <source>Comma separated file</source>
+        <extracomment>Expanded name of the CSV file format. See: https://en.wikipedia.org/wiki/Comma-separated_values.</extracomment>
+        <translation type="unfinished">Datoteka odvojena zarezom</translation>
+    </message>
+    <message>
+        <source>Confirmed</source>
+        <translation type="unfinished">Potvrđeno</translation>
+    </message>
+    <message>
+        <source>Date</source>
+        <translation type="unfinished">Datum</translation>
+    </message>
+    <message>
+        <source>Label</source>
+        <translation type="unfinished">Oznaka</translation>
+    </message>
+    <message>
+        <source>Address</source>
+        <translation type="unfinished">Adresa</translation>
     </message>
     <message>
         <source>Exporting Failed</source>
-        <translation>Izvoz neuspješan</translation>
-    </message>
-    </context>
-<context>
-    <name>UnitDisplayStatusBarControl</name>
-    </context>
-<context>
-    <name>WalletController</name>
+        <translation type="unfinished">Izvoz neuspješan</translation>
+    </message>
     </context>
 <context>
     <name>WalletFrame</name>
+    <message>
+        <source>Create a new wallet</source>
+        <translation type="unfinished">Kreirajte novi novčanik</translation>
+    </message>
+    <message>
+        <source>Error</source>
+        <translation type="unfinished">Greška</translation>
+    </message>
     </context>
 <context>
     <name>WalletModel</name>
-    </context>
+    <message>
+        <source>default wallet</source>
+        <translation type="unfinished">zadani novčanik</translation>
+    </message>
+</context>
 <context>
     <name>WalletView</name>
     <message>
         <source>&amp;Export</source>
-        <translation>&amp;Izvezite</translation>
+        <translation type="unfinished">&amp;Izvezite</translation>
     </message>
     <message>
         <source>Export the data in the current tab to a file</source>
-        <translation>Izvezite podatke trenutne kartice u datoteku</translation>
+        <translation type="unfinished">Izvezite podatke trenutne kartice u datoteku</translation>
     </message>
     </context>
 <context>
     <name>bitcoin-core</name>
-    </context>
+    <message>
+        <source>Replaying blocks…</source>
+        <translation type="unfinished">Reprodukcija blokova…</translation>
+    </message>
+    <message>
+        <source>Rescanning…</source>
+        <translation type="unfinished">Ponovno skeniranje…</translation>
+    </message>
+    <message>
+        <source>SQLiteDatabase: Failed to execute statement to verify database: %s</source>
+        <translation type="unfinished">SQLiteDatabase: Izvršenje naredbe za provjeru baze podataka nije uspjelo: %s</translation>
+    </message>
+    <message>
+        <source>SQLiteDatabase: Failed to prepare statement to verify database: %s</source>
+        <translation type="unfinished">SQLiteDatabase: Nije uspjela priprema naredbe za provjeru baze podataka: %s</translation>
+    </message>
+    <message>
+        <source>SQLiteDatabase: Failed to read database verification error: %s</source>
+        <translation type="unfinished">SQLiteDatabase: Neuspjelo čitanje greške verifikacije baze podataka: %s</translation>
+    </message>
+    <message>
+        <source>SQLiteDatabase: Unexpected application id. Expected %u, got %u</source>
+        <translation type="unfinished">SQLiteDatabase: Neočekivani ID aplikacije. Ocekivao %u, dobio %u</translation>
+    </message>
+    <message>
+        <source>Section [%s] is not recognized.</source>
+        <translation type="unfinished">Odjeljak [%s] nije prepoznat.</translation>
+    </message>
+    <message>
+        <source>Signing transaction failed</source>
+        <translation type="unfinished">Potpisivanje transakcije nije uspjelo</translation>
+    </message>
+    <message>
+        <source>Specified -walletdir "%s" does not exist</source>
+        <translation type="unfinished">Navedeni -walletdir "%s" ne postoji</translation>
+    </message>
+    <message>
+        <source>Specified -walletdir "%s" is a relative path</source>
+        <translation type="unfinished">Navedeni -walletdir "%s" je relativna putanja</translation>
+    </message>
+    <message>
+        <source>Specified -walletdir "%s" is not a directory</source>
+        <translation type="unfinished">Navedeni -walletdir "%s" nije direktorij</translation>
+    </message>
+    <message>
+        <source>Specified blocks directory "%s" does not exist.</source>
+        <translation type="unfinished">Navedeni direktorij blokova "%s" ne postoji.</translation>
+    </message>
+    <message>
+        <source>Starting network threads…</source>
+        <translation type="unfinished">Pokretanje mrežnih niti…</translation>
+    </message>
+    <message>
+        <source>The source code is available from %s.</source>
+        <translation type="unfinished">Izvorni kod je dostupan od %s.</translation>
+    </message>
+    <message>
+        <source>The specified config file %s does not exist</source>
+        <translation type="unfinished">Navedena konfiguracijska datoteka %s ne postoji</translation>
+    </message>
+    <message>
+        <source>The transaction amount is too small to pay the fee</source>
+        <translation type="unfinished">Iznos transakcije je premali za plaćanje naknade</translation>
+    </message>
+    <message>
+        <source>The wallet will avoid paying less than the minimum relay fee.</source>
+        <translation type="unfinished">Novčanik će izbjeći plaćanje manje od minimalne relejne naknade.</translation>
+    </message>
+    <message>
+        <source>This is experimental software.</source>
+        <translation type="unfinished">Ovo je eksperimentalni softver.</translation>
+    </message>
+    <message>
+        <source>This is the minimum transaction fee you pay on every transaction.</source>
+        <translation type="unfinished">Ovo je minimalna naknada za transakciju koju plaćate za svaku transakciju.</translation>
+    </message>
+    <message>
+        <source>This is the transaction fee you will pay if you send a transaction.</source>
+        <translation type="unfinished">Ovo je naknada za transakciju koju ćete platiti ako pošaljete transakciju.</translation>
+    </message>
+    <message>
+        <source>Transaction amount too small</source>
+        <translation type="unfinished">Iznos transakcije je premali</translation>
+    </message>
+    <message>
+        <source>Transaction amounts must not be negative</source>
+        <translation type="unfinished">Iznosi transakcija ne smiju biti negativni</translation>
+    </message>
+    <message>
+        <source>Transaction has too long of a mempool chain</source>
+        <translation type="unfinished">Transakcija ima predugačak mempool lanac </translation>
+    </message>
+    <message>
+        <source>Transaction must have at least one recipient</source>
+        <translation type="unfinished">Transakcija mora imati najmanje jednog primaoca</translation>
+    </message>
+    <message>
+        <source>Transaction too large</source>
+        <translation type="unfinished">Transakcija je prevelika</translation>
+    </message>
+    <message>
+        <source>Unable to bind to %s on this computer (bind returned error %s)</source>
+        <translation type="unfinished">Nije moguće povezati se na %s na ovom računaru (povezivanje je vratilo grešku %s)</translation>
+    </message>
+    <message>
+        <source>Unable to bind to %s on this computer. %s is probably already running.</source>
+        <translation type="unfinished">Nije moguće povezati se na %s na ovom računaru. %s vjerovatno već radi.</translation>
+    </message>
+    <message>
+        <source>Unable to create the PID file '%s': %s</source>
+        <translation type="unfinished">Nije moguće kreirati PID fajl '%s': %s</translation>
+    </message>
+    <message>
+        <source>Unable to generate initial keys</source>
+        <translation type="unfinished">Nije moguće generirati početne ključeve</translation>
+    </message>
+    <message>
+        <source>Unable to generate keys</source>
+        <translation type="unfinished">Nije moguće generirati ključeve</translation>
+    </message>
+    <message>
+        <source>Unable to open %s for writing</source>
+        <translation type="unfinished">Nije moguće otvoriti %s za pisanje</translation>
+    </message>
+    <message>
+        <source>Unable to start HTTP server. See debug log for details.</source>
+        <translation type="unfinished">Nije moguće pokrenuti HTTP server. Pogledajte dnevnik otklanjanja grešaka za detalje.</translation>
+    </message>
+    <message>
+        <source>Unknown -blockfilterindex value %s.</source>
+        <translation type="unfinished">Nepoznata vrijednost -blockfilterindex %s.</translation>
+    </message>
+    <message>
+        <source>Unknown address type '%s'</source>
+        <translation type="unfinished">Nepoznata vrsta adrese '%s'</translation>
+    </message>
+    <message>
+        <source>Unknown change type '%s'</source>
+        <translation type="unfinished">Nepoznata vrsta promjene '%s'</translation>
+    </message>
+    <message>
+        <source>Unknown network specified in -onlynet: '%s'</source>
+        <translation type="unfinished">Nepoznata mreža navedena u -onlynet: '%s'</translation>
+    </message>
+    <message>
+        <source>Unknown new rules activated (versionbit %i)</source>
+        <translation type="unfinished">Nepoznata nova pravila aktivirana (versionbit %i)</translation>
+    </message>
+    <message>
+        <source>Unsupported logging category %s=%s.</source>
+        <translation type="unfinished">Nepodržana kategorija logivanja %s=%s.</translation>
+    </message>
+    <message>
+        <source>User Agent comment (%s) contains unsafe characters.</source>
+        <translation type="unfinished">Komentar korisničkog agenta (%s) sadrži nesigurne znakove.</translation>
+    </message>
+    <message>
+        <source>Verifying blocks…</source>
+        <translation type="unfinished">Provjera blokova…</translation>
+    </message>
+    <message>
+        <source>Verifying wallet(s)…</source>
+        <translation type="unfinished">Provjera novčanika…</translation>
+    </message>
+    <message>
+        <source>Wallet needed to be rewritten: restart %s to complete</source>
+        <translation type="unfinished">Novčanik je trebao biti prepisan: ponovo pokrenite %s da biste završili</translation>
+    </message>
+    <message>
+        <source>Settings file could not be read</source>
+        <translation type="unfinished">Nije moguće pročitati fajl postavki</translation>
+    </message>
+    <message>
+        <source>Settings file could not be written</source>
+        <translation type="unfinished">Nije moguće upisati datoteku postavki</translation>
+    </message>
+</context>
 </TS>