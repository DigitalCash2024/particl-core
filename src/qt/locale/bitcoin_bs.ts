<TS language="bs" version="2.1">
<context>
    <name>AddressBookPage</name>
    <message>
        <source>Right-click to edit address or label</source>
        <translation>Desni klik za uređivanje adrese ili oznake</translation>
    </message>
    <message>
        <source>Create a new address</source>
        <translation>Napravite novu adresu</translation>
    </message>
    <message>
        <source>&amp;New</source>
        <translation>&amp;Nova</translation>
    </message>
    <message>
        <source>Copy the currently selected address to the system clipboard</source>
        <translation>Kopirajte trenutno odabranu adresu u sistemski meduspremnik</translation>
    </message>
    <message>
        <source>&amp;Copy</source>
        <translation>&amp;Kopirajte</translation>
    </message>
    <message>
        <source>C&amp;lose</source>
        <translation>&amp;Zatvorite</translation>
    </message>
    <message>
        <source>Delete the currently selected address from the list</source>
        <translation>Izbrišite trenutno odabranu odresu sa liste</translation>
    </message>
    <message>
        <source>Enter address or label to search</source>
        <translation>Unesite adresu ili oznaku za pretragu</translation>
    </message>
    <message>
        <source>Export the data in the current tab to a file</source>
        <translation>Izvezite podatke trenutne kartice u datoteku</translation>
    </message>
    <message>
        <source>&amp;Export</source>
        <translation>&amp;Izvezite</translation>
    </message>
    <message>
        <source>&amp;Delete</source>
        <translation>Iz&amp;brišite</translation>
    </message>
    <message>
        <source>Choose the address to send coins to</source>
        <translation>Izaberite adresu na koju ćete poslati novac</translation>
    </message>
    <message>
        <source>Choose the address to receive coins with</source>
        <translation>Izaberite adresu na koju ćete primiti novac</translation>
    </message>
    <message>
        <source>C&amp;hoose</source>
        <translation>&amp;Izaberite</translation>
    </message>
    <message>
        <source>Sending addresses</source>
        <translation>Adrese pošiljalaca</translation>
    </message>
    <message>
        <source>Receiving addresses</source>
        <translation>Adrese primalaca</translation>
    </message>
    <message>
        <source>These are your Particl addresses for sending payments. Always check the amount and the receiving address before sending coins.</source>
        <translation>Ovo su vaše Particl adrese za slanje novca. Uvijek provjerite iznos i adresu primaoca prije slanja novca.</translation>
    </message>
    <message>
        <source>&amp;Copy Address</source>
        <translation>&amp;Kopirajte adresu</translation>
    </message>
    <message>
        <source>Copy &amp;Label</source>
        <translation>Kopirajte &amp;ozanku</translation>
    </message>
    <message>
        <source>&amp;Edit</source>
        <translation>&amp;Uredite</translation>
    </message>
    <message>
        <source>Export Address List</source>
        <translation>Izvezite listu adresa</translation>
    </message>
    <message>
        <source>Comma separated file (*.csv)</source>
        <translation>Datoteka podataka odvojenih zarezima (*.csv)</translation>
    </message>
    <message>
        <source>Exporting Failed</source>
        <translation>Izvoz neuspješan</translation>
    </message>
    <message>
        <source>There was an error trying to save the address list to %1. Please try again.</source>
        <translation>Došlo je do greške kod spašavanja liste adresa na %1. Molimo pokušajte ponovo.</translation>
    </message>
</context>
<context>
    <name>AddressTableModel</name>
    </context>
<context>
    <name>AskPassphraseDialog</name>
    </context>
<context>
    <name>BanTableModel</name>
    </context>
<context>
    <name>BitcoinGUI</name>
    </context>
<context>
    <name>CoinControlDialog</name>
    </context>
<context>
    <name>CreateWalletActivity</name>
    </context>
<context>
    <name>CreateWalletDialog</name>
    </context>
<context>
    <name>EditAddressDialog</name>
    </context>
<context>
    <name>FreespaceChecker</name>
    </context>
<context>
    <name>HelpMessageDialog</name>
    </context>
<context>
    <name>Intro</name>
    <message>
<<<<<<< HEAD
        <source>Particl</source>
        <translation>Particl</translation>
=======
        <source>This initial synchronisation is very demanding, and may expose hardware problems with your computer that had previously gone unnoticed. Each time you run %1, it will continue downloading where it left off.</source>
        <translation>This initial synchronisation is very demanding, and may expose hardware problems with your computer that had previously gone unnoticed. Each time you run %1, it will continue downloading where it left off.</translation>
    </message>
    <message>
        <source>Bitcoin</source>
        <translation>Bitcoin</translation>
>>>>>>> 926f76cb
    </message>
    </context>
<context>
    <name>ModalOverlay</name>
    </context>
<context>
    <name>OpenURIDialog</name>
    </context>
<context>
    <name>OpenWalletActivity</name>
    </context>
<context>
    <name>OptionsDialog</name>
    </context>
<context>
    <name>OverviewPage</name>
    </context>
<context>
    <name>PSBTOperationsDialog</name>
    </context>
<context>
    <name>PaymentServer</name>
    </context>
<context>
    <name>PeerTableModel</name>
    </context>
<context>
    <name>QObject</name>
    </context>
<context>
    <name>QRImageWidget</name>
    </context>
<context>
    <name>RPCConsole</name>
    </context>
<context>
    <name>ReceiveCoinsDialog</name>
    </context>
<context>
    <name>ReceiveRequestDialog</name>
    </context>
<context>
    <name>RecentRequestsTableModel</name>
    </context>
<context>
    <name>SendCoinsDialog</name>
    </context>
<context>
    <name>SendCoinsEntry</name>
    <message>
        <source>Alt+A</source>
        <translation>Alt+A</translation>
    </message>
    <message>
        <source>Alt+P</source>
        <translation>Alt+P</translation>
    </message>
    </context>
<context>
    <name>ShutdownWindow</name>
    </context>
<context>
    <name>SignVerifyMessageDialog</name>
    <message>
        <source>Alt+A</source>
        <translation>Alt+A</translation>
    </message>
    <message>
        <source>Alt+P</source>
        <translation>Alt+P</translation>
    </message>
    </context>
<context>
    <name>TrafficGraphWidget</name>
    </context>
<context>
    <name>TransactionDesc</name>
    </context>
<context>
    <name>TransactionDescDialog</name>
    </context>
<context>
    <name>TransactionTableModel</name>
    </context>
<context>
    <name>TransactionView</name>
    <message>
        <source>All</source>
        <translation>Sve</translation>
    </message>
    <message>
        <source>Today</source>
        <translation>Danas</translation>
    </message>
    <message>
        <source>This month</source>
        <translation>Ovaj mjesec</translation>
    </message>
    <message>
        <source>Last month</source>
        <translation>Prošli mjesec</translation>
    </message>
    <message>
        <source>This year</source>
        <translation>Ove godine</translation>
    </message>
    <message>
        <source>Comma separated file (*.csv)</source>
        <translation>Datoteka podataka odvojenih zarezima (*.csv)</translation>
    </message>
    <message>
        <source>Exporting Failed</source>
        <translation>Izvoz neuspješan</translation>
    </message>
    </context>
<context>
    <name>UnitDisplayStatusBarControl</name>
    </context>
<context>
    <name>WalletController</name>
    </context>
<context>
    <name>WalletFrame</name>
    </context>
<context>
    <name>WalletModel</name>
    </context>
<context>
    <name>WalletView</name>
    <message>
        <source>&amp;Export</source>
        <translation>&amp;Izvezite</translation>
    </message>
    <message>
        <source>Export the data in the current tab to a file</source>
        <translation>Izvezite podatke trenutne kartice u datoteku</translation>
    </message>
    </context>
<context>
    <name>bitcoin-core</name>
    </context>
</TS><|MERGE_RESOLUTION|>--- conflicted
+++ resolved
@@ -131,17 +131,12 @@
 <context>
     <name>Intro</name>
     <message>
-<<<<<<< HEAD
+        <source>This initial synchronisation is very demanding, and may expose hardware problems with your computer that had previously gone unnoticed. Each time you run %1, it will continue downloading where it left off.</source>
+        <translation>This initial synchronisation is very demanding, and may expose hardware problems with your computer that had previously gone unnoticed. Each time you run %1, it will continue downloading where it left off.</translation>
+    </message>
+    <message>
         <source>Particl</source>
         <translation>Particl</translation>
-=======
-        <source>This initial synchronisation is very demanding, and may expose hardware problems with your computer that had previously gone unnoticed. Each time you run %1, it will continue downloading where it left off.</source>
-        <translation>This initial synchronisation is very demanding, and may expose hardware problems with your computer that had previously gone unnoticed. Each time you run %1, it will continue downloading where it left off.</translation>
-    </message>
-    <message>
-        <source>Bitcoin</source>
-        <translation>Bitcoin</translation>
->>>>>>> 926f76cb
     </message>
     </context>
 <context>
