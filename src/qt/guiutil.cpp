--- conflicted
+++ resolved
@@ -506,13 +506,8 @@
     if (chain == CBaseChainParams::MAIN)
         return GetSpecialFolderPath(CSIDL_STARTUP) / "Particl.lnk";
     if (chain == CBaseChainParams::TESTNET) // Remove this special case when CBaseChainParams::TESTNET = "testnet4"
-<<<<<<< HEAD
         return GetSpecialFolderPath(CSIDL_STARTUP) / "Particl (testnet).lnk";
-    return GetSpecialFolderPath(CSIDL_STARTUP) / strprintf("Particl (%s).lnk", chain);
-=======
-        return GetSpecialFolderPath(CSIDL_STARTUP) / "Bitcoin (testnet).lnk";
-    return GetSpecialFolderPath(CSIDL_STARTUP) / fs::u8path(strprintf("Bitcoin (%s).lnk", chain));
->>>>>>> 46045083
+    return GetSpecialFolderPath(CSIDL_STARTUP) / fs::u8path(strprintf("Particl (%s).lnk", chain));
 }
 
 bool GetStartOnSystemStartup()
@@ -592,13 +587,8 @@
 {
     std::string chain = gArgs.GetChainName();
     if (chain == CBaseChainParams::MAIN)
-<<<<<<< HEAD
         return GetAutostartDir() / "particl.desktop";
-    return GetAutostartDir() / strprintf("particl-%s.desktop", chain);
-=======
-        return GetAutostartDir() / "bitcoin.desktop";
-    return GetAutostartDir() / fs::u8path(strprintf("bitcoin-%s.desktop", chain));
->>>>>>> 46045083
+    return GetAutostartDir() / fs::u8path(strprintf("particl-%s.desktop", chain));
 }
 
 bool GetStartOnSystemStartup()
