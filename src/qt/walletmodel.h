// Copyright (c) 2011-2021 The Bitcoin Core developers
// Distributed under the MIT software license, see the accompanying
// file COPYING or http://www.opensource.org/licenses/mit-license.php.

#ifndef BITCOIN_QT_WALLETMODEL_H
#define BITCOIN_QT_WALLETMODEL_H

#if defined(HAVE_CONFIG_H)
#include <config/bitcoin-config.h>
#endif

#include <key.h>
#include <script/standard.h>

#include <qt/walletmodeltransaction.h>

#include <interfaces/wallet.h>
#include <support/allocators/secure.h>

#include <map>
#include <vector>

#include <QObject>
#include <QMessageBox>

enum class OutputType;

class AddressTableModel;
class ClientModel;
class OptionsModel;
class PlatformStyle;
class RecentRequestsTableModel;
class SendCoinsRecipient;
class TransactionTableModel;
class WalletModelTransaction;

class CKeyID;
class COutPoint;
namespace wallet {
struct COutput;
} // namespace wallet
class CCoinControlEntry;
class CPubKey;
class uint256;
class UniValue;

namespace interfaces {
class Node;
} // namespace interfaces
namespace wallet {
class CCoinControl;
} // namespace wallet

QT_BEGIN_NAMESPACE
class QTimer;
QT_END_NAMESPACE

/** Interface to Bitcoin wallet from Qt view code. */
class WalletModel : public QObject
{
    Q_OBJECT

public:
    explicit WalletModel(std::unique_ptr<interfaces::Wallet> wallet, ClientModel& client_model, const PlatformStyle *platformStyle, QObject *parent = nullptr);
    ~WalletModel();

    enum StatusCode // Returned by sendCoins
    {
        OK,
        InvalidAmount,
        InvalidAddress,
        AmountExceedsBalance,
        AmountWithFeeExceedsBalance,
        DuplicateAddress,
        TransactionCreationFailed, // Error returned when wallet is still locked
        AbsurdFee,
        PaymentRequestExpired
    };

    enum EncryptionStatus
    {
        Unencrypted,  // !wallet->IsCrypted()
        Locked,       // wallet->IsCrypted() && wallet->IsLocked()
        Unlocked,     // wallet->IsCrypted() && !wallet->IsLocked()
        UnlockedForStaking
    };

    OptionsModel* getOptionsModel() const;
    AddressTableModel* getAddressTableModel() const;
    TransactionTableModel* getTransactionTableModel() const;
    RecentRequestsTableModel* getRecentRequestsTableModel() const;

    EncryptionStatus getEncryptionStatus() const;

    // Check address for validity
<<<<<<< HEAD
    bool validateAddress(const QString &address, bool allow_stakeonly=false);
=======
    bool validateAddress(const QString& address) const;
>>>>>>> a2a8e919

    // Return status record for SendCoins, contains error id + information
    struct SendCoinsReturn
    {
        SendCoinsReturn(StatusCode _status = OK, QString _reasonCommitFailed = "")
            : status(_status),
              reasonCommitFailed(_reasonCommitFailed)
        {
        }
        StatusCode status;
        QString reasonCommitFailed;
    };

    // prepare transaction for getting txfee before sending coins
    SendCoinsReturn prepareTransaction(WalletModelTransaction &transaction, const wallet::CCoinControl& coinControl);

    // Send coins to a list of recipients
    SendCoinsReturn sendCoins(WalletModelTransaction &transaction);

    // Wallet encryption
    bool setWalletEncrypted(const SecureString& passphrase);
    // Passphrase only needed when unlocking
    bool setWalletLocked(bool locked, const SecureString &passPhrase=SecureString(), bool stakingOnly=false);
    bool setUnlockedForStaking();
    bool changePassphrase(const SecureString &oldPass, const SecureString &newPass);

    // RAI object for unlocking wallet, returned by requestUnlock()
    class UnlockContext
    {
    public:
        UnlockContext(WalletModel *wallet, bool valid, bool relock, bool was_unlocked_for_staking);
        ~UnlockContext();

        bool isValid() const { return valid; }

        // Copy constructor is disabled.
        UnlockContext(const UnlockContext&) = delete;
        // Move operator and constructor transfer the context
        UnlockContext(UnlockContext&& obj) { CopyFrom(std::move(obj)); }
        UnlockContext& operator=(UnlockContext&& rhs) { CopyFrom(std::move(rhs)); return *this; }
    private:
        WalletModel *wallet;
        bool valid;
        mutable bool relock; // mutable, as it can be set to false by copying
        bool was_unlocked_for_staking;

        UnlockContext& operator=(const UnlockContext&) = default;
        void CopyFrom(UnlockContext&& rhs);
    };

    UnlockContext requestUnlock();

    bool bumpFee(uint256 hash, uint256& new_hash);
    bool displayAddress(std::string sAddress) const;

    static bool isWalletEnabled();

    void lockWallet();
    interfaces::Node& node() const { return m_node; }
    interfaces::Wallet& wallet() const { return *m_wallet; }
    ClientModel& clientModel() const { return *m_client_model; }
    void setClientModel(ClientModel* client_model);

    QString getWalletName() const;
    QString getDisplayName() const;

    bool isMultiwallet() const;

    bool isHardwareLinkedWallet() const;
    bool tryCallRpc(const QString &sCommand, UniValue &rv, bool returnError=false) const;
    void warningBox(QString heading, QString msg) const;

    void refresh(bool pk_hash_only = false);

    uint256 getLastBlockProcessed() const;

//private:
    std::unique_ptr<interfaces::Wallet> m_wallet;
    std::unique_ptr<interfaces::Handler> m_handler_unload;
    std::unique_ptr<interfaces::Handler> m_handler_status_changed;
    std::unique_ptr<interfaces::Handler> m_handler_address_book_changed;
    std::unique_ptr<interfaces::Handler> m_handler_transaction_changed;
    std::unique_ptr<interfaces::Handler> m_handler_show_progress;
    std::unique_ptr<interfaces::Handler> m_handler_watch_only_changed;
    std::unique_ptr<interfaces::Handler> m_handler_can_get_addrs_changed;
    ClientModel* m_client_model;
    interfaces::Node& m_node;

    std::unique_ptr<interfaces::Handler> m_handler_reserved_balance_changed;

    bool fHaveWatchOnly;
    bool fForceCheckBalanceChanged{false};

    // Wallet has an options model for wallet-specific options
    // (transaction fee, for example)
    OptionsModel *optionsModel;

    AddressTableModel *addressTableModel;
    TransactionTableModel *transactionTableModel;
    RecentRequestsTableModel *recentRequestsTableModel;

    // Cache some values to be able to detect changes
    interfaces::WalletBalances m_cached_balances;
    EncryptionStatus cachedEncryptionStatus;
    QTimer* timer;

    // Block hash denoting when the last balance update was done.
    uint256 m_cached_last_update_tip{};

    void subscribeToCoreSignals();
    void unsubscribeFromCoreSignals();

    void checkBalanceChanged(const interfaces::WalletBalances& new_balances);

Q_SIGNALS:
    // Signal that balance in wallet changed
    void balanceChanged(const interfaces::WalletBalances& balances);

    // Encryption status of wallet changed
    void encryptionStatusChanged();

    // Signal emitted when wallet needs to be unlocked
    // It is valid behaviour for listeners to keep the wallet locked after this signal;
    // this means that the unlocking failed or was cancelled.
    void requireUnlock();

    // Fired when a message should be reported to the user
    void message(const QString &title, const QString &message, unsigned int style) const;

    // Coins sent: from wallet, to recipient, in (serialized) transaction:
    void coinsSent(WalletModel* wallet, SendCoinsRecipient recipient, QByteArray transaction);

    // Show progress dialog e.g. for rescan
    void showProgress(const QString &title, int nProgress);

    // Watch-only address added
    void notifyWatchonlyChanged(bool fHaveWatchonly);

    // Signal that wallet is about to be removed
    void unload();

    // Notify that there are now keys in the keypool
    void canGetAddressesChanged();

    void timerTimeout();

    // Signal that reserved balance in wallet changed
    void notifyReservedBalanceChanged(CAmount nValue);

public Q_SLOTS:
    /* Starts a timer to periodically update the balance */
    void startPollBalance();

    /* Wallet status might have changed */
    void updateStatus();
    /* New transaction, or transaction changed status */
    void updateTransaction();
    /* New, updated or removed address book entry */
    void updateAddressBook(const QString &address, const QString &label, bool isMine, const QString &purpose, const QString &path, int status);
    /* Watch-only added */
    void updateWatchOnlyFlag(bool fHaveWatchonly);
    /* Current, immature or unconfirmed balance might have changed - emit 'balanceChanged' if so */
    void pollBalanceChanged();

    // Reserved balance changed
    void setReserveBalance(CAmount nReserveBalanceNew);

    // Reserved balance in wallet changed
    void updateReservedBalanceChanged(CAmount nValue);

    // Rescan blockchain for transactions
    void startRescan();
};

#endif // BITCOIN_QT_WALLETMODEL_H<|MERGE_RESOLUTION|>--- conflicted
+++ resolved
@@ -93,11 +93,7 @@
     EncryptionStatus getEncryptionStatus() const;
 
     // Check address for validity
-<<<<<<< HEAD
-    bool validateAddress(const QString &address, bool allow_stakeonly=false);
-=======
-    bool validateAddress(const QString& address) const;
->>>>>>> a2a8e919
+    bool validateAddress(const QString& address, bool allow_stakeonly=false) const;
 
     // Return status record for SendCoins, contains error id + information
     struct SendCoinsReturn
