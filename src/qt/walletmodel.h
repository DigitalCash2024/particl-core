// Copyright (c) 2011-2019 The Bitcoin Core developers
// Distributed under the MIT software license, see the accompanying
// file COPYING or http://www.opensource.org/licenses/mit-license.php.

#ifndef BITCOIN_QT_WALLETMODEL_H
#define BITCOIN_QT_WALLETMODEL_H

#if defined(HAVE_CONFIG_H)
#include <config/bitcoin-config.h>
#endif

#include <key.h>
#include <script/standard.h>

#include <qt/walletmodeltransaction.h>

#include <interfaces/wallet.h>
#include <support/allocators/secure.h>

#include <map>
#include <vector>

#include <QObject>
#include <QMessageBox>

enum class OutputType;

class AddressTableModel;
class OptionsModel;
class PlatformStyle;
class RecentRequestsTableModel;
class SendCoinsRecipient;
class TransactionTableModel;
class WalletModelTransaction;

class CCoinControl;
class CKeyID;
class COutPoint;
class COutput;
class CCoinControlEntry;
class CPubKey;
class uint256;
class UniValue;

namespace interfaces {
class Node;
} // namespace interfaces

QT_BEGIN_NAMESPACE
class QTimer;
QT_END_NAMESPACE

<<<<<<< HEAD
class SendCoinsRecipient
{
public:
    explicit SendCoinsRecipient() : amount(0), fSubtractFeeFromAmount(false), nVersion(SendCoinsRecipient::CURRENT_VERSION) { }
    explicit SendCoinsRecipient(const QString &addr, const QString &_label, const CAmount& _amount, const QString &_message):
        address(addr), label(_label), amount(_amount), message(_message), fSubtractFeeFromAmount(false), nVersion(SendCoinsRecipient::CURRENT_VERSION) {}

    // If from an unauthenticated payment request, this is used for storing
    // the addresses, e.g. address-A<br />address-B<br />address-C.
    // Info: As we don't need to process addresses in here when using
    // payment requests, we can abuse it for displaying an address list.
    // Todo: This is a hack, should be replaced with a cleaner solution!
    QString address;
    QString label;
    CAmount amount;
    // If from a payment request, this is used for storing the memo
    QString message;
    QString narration;

    // Keep the payment request around as a serialized string to ensure
    // load/store is lossless.
    std::string sPaymentRequest;
    // Empty if no authentication or invalid signature/cert/etc.
    QString authenticatedMerchant;

    bool fSubtractFeeFromAmount; // memory only

    static const int CURRENT_VERSION = 1;
    int nVersion;

    bool m_coldstake = false;
    QString stake_address, spend_address;

    ADD_SERIALIZE_METHODS;

    template <typename Stream, typename Operation>
    inline void SerializationOp(Stream& s, Operation ser_action) {
        std::string sAddress = address.toStdString();
        std::string sLabel = label.toStdString();
        std::string sMessage = message.toStdString();
        std::string sAuthenticatedMerchant = authenticatedMerchant.toStdString();

        READWRITE(this->nVersion);
        READWRITE(sAddress);
        READWRITE(sLabel);
        READWRITE(amount);
        READWRITE(sMessage);
        READWRITE(sPaymentRequest);
        READWRITE(sAuthenticatedMerchant);

        if (ser_action.ForRead())
        {
            address = QString::fromStdString(sAddress);
            label = QString::fromStdString(sLabel);
            message = QString::fromStdString(sMessage);
            authenticatedMerchant = QString::fromStdString(sAuthenticatedMerchant);
        }
    }
};

=======
>>>>>>> a739d207
/** Interface to Bitcoin wallet from Qt view code. */
class WalletModel : public QObject
{
    Q_OBJECT

public:
    explicit WalletModel(std::unique_ptr<interfaces::Wallet> wallet, interfaces::Node& node, const PlatformStyle *platformStyle, OptionsModel *optionsModel, QObject *parent = nullptr);
    ~WalletModel();

    enum StatusCode // Returned by sendCoins
    {
        OK,
        InvalidAmount,
        InvalidAddress,
        AmountExceedsBalance,
        AmountWithFeeExceedsBalance,
        DuplicateAddress,
        TransactionCreationFailed, // Error returned when wallet is still locked
        AbsurdFee,
        PaymentRequestExpired
    };

    enum EncryptionStatus
    {
        Unencrypted,  // !wallet->IsCrypted()
        Locked,       // wallet->IsCrypted() && wallet->IsLocked()
        Unlocked,     // wallet->IsCrypted() && !wallet->IsLocked()
        UnlockedForStaking
    };

    OptionsModel *getOptionsModel();
    AddressTableModel *getAddressTableModel();
    TransactionTableModel *getTransactionTableModel();
    RecentRequestsTableModel *getRecentRequestsTableModel();

    EncryptionStatus getEncryptionStatus() const;

    // Check address for validity
    bool validateAddress(const QString &address, bool allow_stakeonly=false);

    // Return status record for SendCoins, contains error id + information
    struct SendCoinsReturn
    {
        SendCoinsReturn(StatusCode _status = OK, QString _reasonCommitFailed = "")
            : status(_status),
              reasonCommitFailed(_reasonCommitFailed)
        {
        }
        StatusCode status;
        QString reasonCommitFailed;
    };

    // prepare transaction for getting txfee before sending coins
    SendCoinsReturn prepareTransaction(WalletModelTransaction &transaction, const CCoinControl& coinControl);

    // Send coins to a list of recipients
    SendCoinsReturn sendCoins(WalletModelTransaction &transaction);

    // Wallet encryption
    bool setWalletEncrypted(bool encrypted, const SecureString &passphrase);
    // Passphrase only needed when unlocking
    bool setWalletLocked(bool locked, const SecureString &passPhrase=SecureString(), bool stakingOnly=false);
    bool setUnlockedForStaking();
    bool changePassphrase(const SecureString &oldPass, const SecureString &newPass);

    // RAI object for unlocking wallet, returned by requestUnlock()
    class UnlockContext
    {
    public:
        UnlockContext(WalletModel *wallet, bool valid, bool relock, bool was_unlocked_for_staking);
        ~UnlockContext();

        bool isValid() const { return valid; }

        // Copy constructor is disabled.
        UnlockContext(const UnlockContext&) = delete;
        // Move operator and constructor transfer the context
        UnlockContext(UnlockContext&& obj) { CopyFrom(std::move(obj)); }
        UnlockContext& operator=(UnlockContext&& rhs) { CopyFrom(std::move(rhs)); return *this; }
    private:
        WalletModel *wallet;
        bool valid;
        mutable bool relock; // mutable, as it can be set to false by copying
        bool was_unlocked_for_staking;

        UnlockContext& operator=(const UnlockContext&) = default;
        void CopyFrom(UnlockContext&& rhs);
    };

    UnlockContext requestUnlock();


    void loadReceiveRequests(std::vector<std::string>& vReceiveRequests);
    bool saveReceiveRequest(const std::string &sAddress, const int64_t nId, const std::string &sRequest);

    bool bumpFee(uint256 hash, uint256& new_hash);

    static bool isWalletEnabled();
    bool privateKeysDisabled() const;
    bool canGetAddresses() const;

    void lockWallet();
    interfaces::Node& node() const { return m_node; }
    interfaces::Wallet& wallet() const { return *m_wallet; }

    QString getWalletName() const;
    QString getDisplayName() const;

    bool isMultiwallet();

    AddressTableModel* getAddressTableModel() const { return addressTableModel; }

    bool isHardwareLinkedWallet() const;
    bool tryCallRpc(const QString &sCommand, UniValue &rv, bool returnError=false) const;
    void warningBox(QString heading, QString msg) const;

private:
    std::unique_ptr<interfaces::Wallet> m_wallet;
    std::unique_ptr<interfaces::Handler> m_handler_unload;
    std::unique_ptr<interfaces::Handler> m_handler_status_changed;
    std::unique_ptr<interfaces::Handler> m_handler_address_book_changed;
    std::unique_ptr<interfaces::Handler> m_handler_transaction_changed;
    std::unique_ptr<interfaces::Handler> m_handler_show_progress;
    std::unique_ptr<interfaces::Handler> m_handler_watch_only_changed;
    std::unique_ptr<interfaces::Handler> m_handler_can_get_addrs_changed;
    interfaces::Node& m_node;

    std::unique_ptr<interfaces::Handler> m_handler_reserved_balance_changed;

    bool fHaveWatchOnly;
    bool fForceCheckBalanceChanged{false};

    // Wallet has an options model for wallet-specific options
    // (transaction fee, for example)
    OptionsModel *optionsModel;

    AddressTableModel *addressTableModel;
    TransactionTableModel *transactionTableModel;
    RecentRequestsTableModel *recentRequestsTableModel;

    // Cache some values to be able to detect changes
    interfaces::WalletBalances m_cached_balances;
    EncryptionStatus cachedEncryptionStatus;
    int cachedNumBlocks;

    void subscribeToCoreSignals();
    void unsubscribeFromCoreSignals();

    void checkBalanceChanged(const interfaces::WalletBalances& new_balances);

Q_SIGNALS:
    // Signal that balance in wallet changed
    void balanceChanged(const interfaces::WalletBalances& balances);

    // Encryption status of wallet changed
    void encryptionStatusChanged();

    // Signal emitted when wallet needs to be unlocked
    // It is valid behaviour for listeners to keep the wallet locked after this signal;
    // this means that the unlocking failed or was cancelled.
    void requireUnlock();

    // Fired when a message should be reported to the user
    void message(const QString &title, const QString &message, unsigned int style) const;

    // Coins sent: from wallet, to recipient, in (serialized) transaction:
    void coinsSent(WalletModel* wallet, SendCoinsRecipient recipient, QByteArray transaction);

    // Show progress dialog e.g. for rescan
    void showProgress(const QString &title, int nProgress);

    // Watch-only address added
    void notifyWatchonlyChanged(bool fHaveWatchonly);

    // Signal that wallet is about to be removed
    void unload();

    // Notify that there are now keys in the keypool
    void canGetAddressesChanged();

    // Signal that reserved balance in wallet changed
    void notifyReservedBalanceChanged(CAmount nValue);

public Q_SLOTS:
    /* Starts a timer to periodically update the balance */
    void startPollBalance();

    /* Wallet status might have changed */
    void updateStatus();
    /* New transaction, or transaction changed status */
    void updateTransaction();
    /* New, updated or removed address book entry */
    void updateAddressBook(const QString &address, const QString &label, bool isMine, const QString &purpose, int status);
    /* Watch-only added */
    void updateWatchOnlyFlag(bool fHaveWatchonly);
    /* Current, immature or unconfirmed balance might have changed - emit 'balanceChanged' if so */
    void pollBalanceChanged();

    // Reserved balance changed
    void setReserveBalance(CAmount nReserveBalanceNew);

    // Reserved balance in wallet changed
    void updateReservedBalanceChanged(CAmount nValue);

    // Rescan blockchain for transactions
    void startRescan();
};

#endif // BITCOIN_QT_WALLETMODEL_H<|MERGE_RESOLUTION|>--- conflicted
+++ resolved
@@ -50,69 +50,6 @@
 class QTimer;
 QT_END_NAMESPACE
 
-<<<<<<< HEAD
-class SendCoinsRecipient
-{
-public:
-    explicit SendCoinsRecipient() : amount(0), fSubtractFeeFromAmount(false), nVersion(SendCoinsRecipient::CURRENT_VERSION) { }
-    explicit SendCoinsRecipient(const QString &addr, const QString &_label, const CAmount& _amount, const QString &_message):
-        address(addr), label(_label), amount(_amount), message(_message), fSubtractFeeFromAmount(false), nVersion(SendCoinsRecipient::CURRENT_VERSION) {}
-
-    // If from an unauthenticated payment request, this is used for storing
-    // the addresses, e.g. address-A<br />address-B<br />address-C.
-    // Info: As we don't need to process addresses in here when using
-    // payment requests, we can abuse it for displaying an address list.
-    // Todo: This is a hack, should be replaced with a cleaner solution!
-    QString address;
-    QString label;
-    CAmount amount;
-    // If from a payment request, this is used for storing the memo
-    QString message;
-    QString narration;
-
-    // Keep the payment request around as a serialized string to ensure
-    // load/store is lossless.
-    std::string sPaymentRequest;
-    // Empty if no authentication or invalid signature/cert/etc.
-    QString authenticatedMerchant;
-
-    bool fSubtractFeeFromAmount; // memory only
-
-    static const int CURRENT_VERSION = 1;
-    int nVersion;
-
-    bool m_coldstake = false;
-    QString stake_address, spend_address;
-
-    ADD_SERIALIZE_METHODS;
-
-    template <typename Stream, typename Operation>
-    inline void SerializationOp(Stream& s, Operation ser_action) {
-        std::string sAddress = address.toStdString();
-        std::string sLabel = label.toStdString();
-        std::string sMessage = message.toStdString();
-        std::string sAuthenticatedMerchant = authenticatedMerchant.toStdString();
-
-        READWRITE(this->nVersion);
-        READWRITE(sAddress);
-        READWRITE(sLabel);
-        READWRITE(amount);
-        READWRITE(sMessage);
-        READWRITE(sPaymentRequest);
-        READWRITE(sAuthenticatedMerchant);
-
-        if (ser_action.ForRead())
-        {
-            address = QString::fromStdString(sAddress);
-            label = QString::fromStdString(sLabel);
-            message = QString::fromStdString(sMessage);
-            authenticatedMerchant = QString::fromStdString(sAuthenticatedMerchant);
-        }
-    }
-};
-
-=======
->>>>>>> a739d207
 /** Interface to Bitcoin wallet from Qt view code. */
 class WalletModel : public QObject
 {
