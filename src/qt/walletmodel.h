--- conflicted
+++ resolved
@@ -36,11 +36,10 @@
 
 class CKeyID;
 class COutPoint;
-<<<<<<< HEAD
+namespace wallet {
 class COutput;
+} // namespace wallet
 class CCoinControlEntry;
-=======
->>>>>>> 290ff5ef
 class CPubKey;
 class uint256;
 class UniValue;
