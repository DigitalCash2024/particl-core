// Copyright (c) 2011-2021 The Bitcoin Core developers
// Distributed under the MIT software license, see the accompanying
// file COPYING or http://www.opensource.org/licenses/mit-license.php.

#include <qt/transactiontablemodel.h>

#include <qt/addresstablemodel.h>
#include <qt/clientmodel.h>
#include <qt/guiconstants.h>
#include <qt/guiutil.h>
#include <qt/optionsmodel.h>
#include <qt/platformstyle.h>
#include <qt/transactiondesc.h>
#include <qt/transactionrecord.h>
#include <qt/walletmodel.h>

#include <core_io.h>
#include <interfaces/handler.h>
#include <uint256.h>

#include <algorithm>
#include <functional>

#include <QColor>
#include <QDateTime>
#include <QDebug>
#include <QIcon>
#include <QLatin1Char>
#include <QLatin1String>
#include <QList>


// Amount column is right-aligned it contains numbers
static int column_alignments[] = {
<<<<<<< HEAD
        Qt::AlignLeft|Qt::AlignVCenter, /* status */
        Qt::AlignLeft|Qt::AlignVCenter, /* watchonly */
        Qt::AlignLeft|Qt::AlignVCenter, /* date */
        Qt::AlignLeft|Qt::AlignVCenter, /* type */
        Qt::AlignLeft|Qt::AlignVCenter, /* address */
        Qt::AlignLeft|Qt::AlignVCenter, /* typeIn */
        Qt::AlignLeft|Qt::AlignVCenter, /* typeOut */
        Qt::AlignRight|Qt::AlignVCenter, /* amount */
=======
        Qt::AlignLeft|Qt::AlignVCenter, /*status=*/
        Qt::AlignLeft|Qt::AlignVCenter, /*watchonly=*/
        Qt::AlignLeft|Qt::AlignVCenter, /*date=*/
        Qt::AlignLeft|Qt::AlignVCenter, /*type=*/
        Qt::AlignLeft|Qt::AlignVCenter, /*address=*/
        Qt::AlignRight|Qt::AlignVCenter /* amount */
>>>>>>> 0baf6ade
    };

// Comparison operator for sort/binary search of model tx list
struct TxLessThan
{
    bool operator()(const TransactionRecord &a, const TransactionRecord &b) const
    {
        return a.hash < b.hash;
    }
    bool operator()(const TransactionRecord &a, const uint256 &b) const
    {
        return a.hash < b;
    }
    bool operator()(const uint256 &a, const TransactionRecord &b) const
    {
        return a < b.hash;
    }
};

// queue notifications to show a non freezing progress dialog e.g. for rescan
struct TransactionNotification
{
public:
    TransactionNotification() {}
    TransactionNotification(uint256 _hash, ChangeType _status, bool _showTransaction):
        hash(_hash), status(_status), showTransaction(_showTransaction) {}

    void invoke(QObject *ttm)
    {
        QString strHash = QString::fromStdString(hash.GetHex());
        qDebug() << "NotifyTransactionChanged: " + strHash + " status= " + QString::number(status);
        bool invoked = QMetaObject::invokeMethod(ttm, "updateTransaction", Qt::QueuedConnection,
                                  Q_ARG(QString, strHash),
                                  Q_ARG(int, status),
                                  Q_ARG(bool, showTransaction));
        assert(invoked);
    }
private:
    uint256 hash;
    ChangeType status;
    bool showTransaction;
};

// Private implementation
class TransactionTablePriv
{
public:
    explicit TransactionTablePriv(TransactionTableModel *_parent) :
        parent(_parent)
    {
    }

    TransactionTableModel *parent;
    bool show_zero_value_coinstakes;

    /* Local cache of wallet.
     * As it is in the same order as the CWallet, by definition
     * this is sorted by sha256.
     */
    QList<TransactionRecord> cachedWallet;

    /** True when model finishes loading all wallet transactions on start */
    bool m_loaded = false;
    /** True when transactions are being notified, for instance when scanning */
    bool m_loading = false;
    std::vector< TransactionNotification > vQueueNotifications;

    void NotifyTransactionChanged(const uint256 &hash, ChangeType status);
    void DispatchNotifications();

    /* Query entire wallet anew from core.
     */
    void refreshWallet(interfaces::Wallet& wallet)
    {
        assert(!m_loaded);
        {
            for (const auto& wtx : wallet.getWalletTxs()) {
                if (TransactionRecord::showTransaction()) {
                    if (!show_zero_value_coinstakes && wtx.is_coinstake && wtx.credit == wtx.debit) {
                        continue;
                    }
                    cachedWallet.append(TransactionRecord::decomposeTransaction(wtx));
                }
            }
        }
        m_loaded = true;
        DispatchNotifications();
    }

    /* Update our model of the wallet incrementally, to synchronize our model of the wallet
       with that of the core.

       Call with transaction that was added, removed or changed.
     */
    void updateWallet(interfaces::Wallet& wallet, const uint256 &hash, int status, bool showTransaction)
    {
        qDebug() << "TransactionTablePriv::updateWallet: " + QString::fromStdString(hash.ToString()) + " " + QString::number(status);

        // Find bounds of this transaction in model
        QList<TransactionRecord>::iterator lower = std::lower_bound(
            cachedWallet.begin(), cachedWallet.end(), hash, TxLessThan());
        QList<TransactionRecord>::iterator upper = std::upper_bound(
            cachedWallet.begin(), cachedWallet.end(), hash, TxLessThan());
        int lowerIndex = (lower - cachedWallet.begin());
        int upperIndex = (upper - cachedWallet.begin());
        bool inModel = (lower != upper);

        if(status == CT_UPDATED)
        {
            if(showTransaction && !inModel)
                status = CT_NEW; /* Not in model, but want to show, treat as new */
            if(!showTransaction && inModel)
                status = CT_DELETED; /* In model, but want to hide, treat as deleted */
        }

        qDebug() << "    inModel=" + QString::number(inModel) +
                    " Index=" + QString::number(lowerIndex) + "-" + QString::number(upperIndex) +
                    " showTransaction=" + QString::number(showTransaction) + " derivedStatus=" + QString::number(status);

        switch(status)
        {
        case CT_REPLACE:
            if(inModel)
            {
            // remove entire transaction from table
                parent->beginRemoveRows(QModelIndex(), lowerIndex, upperIndex-1);
                cachedWallet.erase(lower, upper);
                parent->endRemoveRows();

                lower = std::lower_bound(
                    cachedWallet.begin(), cachedWallet.end(), hash, TxLessThan());
                upper = std::upper_bound(
                    cachedWallet.begin(), cachedWallet.end(), hash, TxLessThan());
                lowerIndex = (lower - cachedWallet.begin());
                upperIndex = (upper - cachedWallet.begin());
                inModel = (lower != upper);
            }
            [[fallthrough]];
        case CT_NEW:
            if(inModel)
            {
                qWarning() << "TransactionTablePriv::updateWallet: Warning: Got CT_NEW, but transaction is already in model";
                break;
            }
            if(showTransaction)
            {
                // Find transaction in wallet
                interfaces::WalletTx wtx = wallet.getWalletTx(hash);
                if(!wtx.tx && !wtx.is_record)
                {
                    qWarning() << "TransactionTablePriv::updateWallet: Warning: Got CT_NEW, but transaction is not in wallet";
                    break;
                }

                if (!show_zero_value_coinstakes && wtx.is_coinstake && wtx.credit == wtx.debit) {
                    break;
                }

                // Added -- insert at the right position
                QList<TransactionRecord> toInsert =
                        TransactionRecord::decomposeTransaction(wtx);
                if(!toInsert.isEmpty()) /* only if something to insert */
                {
                    parent->beginInsertRows(QModelIndex(), lowerIndex, lowerIndex+toInsert.size()-1);
                    int insert_idx = lowerIndex;
                    for (const TransactionRecord &rec : toInsert)
                    {
                        cachedWallet.insert(insert_idx, rec);
                        insert_idx += 1;
                    }
                    parent->endInsertRows();
                }
            }
            break;
        case CT_DELETED:
            if(!inModel)
            {
                qWarning() << "TransactionTablePriv::updateWallet: Warning: Got CT_DELETED, but transaction is not in model";
                break;
            }
            // Removed -- remove entire transaction from table
            parent->beginRemoveRows(QModelIndex(), lowerIndex, upperIndex-1);
            cachedWallet.erase(lower, upper);
            parent->endRemoveRows();
            break;
        case CT_UPDATED:
            // Miscellaneous updates -- nothing to do, status update will take care of this, and is only computed for
            // visible transactions.
            for (int i = lowerIndex; i < upperIndex; i++) {
                TransactionRecord *rec = &cachedWallet[i];
                rec->status.needsUpdate = true;
            }
            break;
        }
    }

    int size()
    {
        return cachedWallet.size();
    }

    TransactionRecord* index(interfaces::Wallet& wallet, const uint256& cur_block_hash, const int idx)
    {
        if (idx >= 0 && idx < cachedWallet.size()) {
            TransactionRecord *rec = &cachedWallet[idx];

            // If a status update is needed (blocks came in since last check),
            // try to update the status of this transaction from the wallet.
            // Otherwise, simply re-use the cached status.
            interfaces::WalletTxStatus wtx;
            int numBlocks;
            int64_t block_time;
            if (!cur_block_hash.IsNull() && rec->statusUpdateNeeded(cur_block_hash) && wallet.tryGetTxStatus(rec->hash, wtx, numBlocks, block_time)) {
                rec->updateStatus(wtx, cur_block_hash, numBlocks, block_time);
            }
            return rec;
        }
        return nullptr;
    }

    QString describe(interfaces::Node& node, interfaces::Wallet& wallet, TransactionRecord *rec, int unit)
    {
        return TransactionDesc::toHTML(node, wallet, rec, unit);
    }

    QString getTxHex(interfaces::Wallet& wallet, TransactionRecord *rec)
    {
        auto tx = wallet.getTx(rec->hash);
        if (tx) {
            std::string strHex = EncodeHexTx(*tx);
            return QString::fromStdString(strHex);
        }
        return QString();
    }
};

TransactionTableModel::TransactionTableModel(const PlatformStyle *_platformStyle, WalletModel *parent):
        QAbstractTableModel(parent),
        walletModel(parent),
        priv(new TransactionTablePriv(this)),
        fProcessingQueuedTransactions(false),
        platformStyle(_platformStyle)
{
    subscribeToCoreSignals();

    columns << QString() << QString() << tr("Date") << tr("Type") << tr("Label") << tr("In") << tr("Out") << BitcoinUnits::getAmountColumnTitle(walletModel->getOptionsModel()->getDisplayUnit());
    priv->show_zero_value_coinstakes = walletModel->getOptionsModel()->getShowZeroValueCoinstakes();
    priv->refreshWallet(walletModel->wallet());

    connect(walletModel->getOptionsModel(), &OptionsModel::displayUnitChanged, this, &TransactionTableModel::updateDisplayUnit);
    connect(walletModel->getOptionsModel(), &OptionsModel::txnViewOptionsChanged, this, &TransactionTableModel::updateOptions);
}

TransactionTableModel::~TransactionTableModel()
{
    unsubscribeFromCoreSignals();
    delete priv;
}

/** Updates the column title to "Amount (DisplayUnit)" and emits headerDataChanged() signal for table headers to react. */
void TransactionTableModel::updateAmountColumnTitle()
{
    columns[Amount] = BitcoinUnits::getAmountColumnTitle(walletModel->getOptionsModel()->getDisplayUnit());
    Q_EMIT headerDataChanged(Qt::Horizontal,Amount,Amount);
}

void TransactionTableModel::updateTransaction(const QString &hash, int status, bool showTransaction)
{
    uint256 updated;
    updated.SetHex(hash.toStdString());

    priv->updateWallet(walletModel->wallet(), updated, status, showTransaction);
}

void TransactionTableModel::updateConfirmations()
{
    // Blocks came in since last poll.
    // Invalidate status (number of confirmations) and (possibly) description
    //  for all rows. Qt is smart enough to only actually request the data for the
    //  visible rows.
    Q_EMIT dataChanged(index(0, Status), index(priv->size()-1, Status));
    Q_EMIT dataChanged(index(0, ToAddress), index(priv->size()-1, ToAddress));
}

int TransactionTableModel::rowCount(const QModelIndex &parent) const
{
    if (parent.isValid()) {
        return 0;
    }
    return priv->size();
}

int TransactionTableModel::columnCount(const QModelIndex &parent) const
{
    if (parent.isValid()) {
        return 0;
    }
    return columns.length();
}

QString TransactionTableModel::formatTxStatus(const TransactionRecord *wtx) const
{
    QString status;

    switch(wtx->status.status)
    {
    case TransactionStatus::Unconfirmed:
        status = tr("Unconfirmed");
        break;
    case TransactionStatus::Abandoned:
        status = tr("Abandoned");
        break;
    case TransactionStatus::Confirming:
        status = tr("Confirming (%1 of %2 recommended confirmations)").arg(wtx->status.depth).arg(TransactionRecord::RecommendedNumConfirmations);
        break;
    case TransactionStatus::Confirmed:
        status = tr("Confirmed (%1 confirmations)").arg(wtx->status.depth);
        break;
    case TransactionStatus::Conflicted:
        status = tr("Conflicted");
        break;
    case TransactionStatus::Immature:
        status = tr("Immature (%1 confirmations, will be available after %2)").arg(wtx->status.depth).arg(wtx->status.depth + wtx->status.matures_in);
        break;
    case TransactionStatus::NotAccepted:
        status = tr("Generated but not accepted");
        break;
    }

    return status;
}

QString TransactionTableModel::formatTxDate(const TransactionRecord *wtx) const
{
    if(wtx->time)
    {
        return GUIUtil::dateTimeStr(wtx->time);
    }
    return QString();
}

/* Look up address in address book, if found return label (address)
   otherwise just return (address)
 */
QString TransactionTableModel::lookupAddress(const std::string &address, bool tooltip) const
{
    QString label = walletModel->getAddressTableModel()->labelForAddress(QString::fromStdString(address));
    QString description;
    if(!label.isEmpty())
    {
        description += label;
    }
    if(label.isEmpty() || tooltip)
    {
        description += QString(" (") + QString::fromStdString(address) + QString(")");
    }
    return description;
}

QString TransactionTableModel::formatTxType(const TransactionRecord *wtx) const
{
    switch(wtx->type)
    {
    case TransactionRecord::RecvWithAddress:
        return tr("Received with");
    case TransactionRecord::RecvFromOther:
        return tr("Received from");
    case TransactionRecord::SendToAddress:
    case TransactionRecord::SendToOther:
        return tr("Sent to");
    case TransactionRecord::SendToSelf:
        return tr("Payment to yourself");
    case TransactionRecord::Generated:
        return tr("Mined");
    case TransactionRecord::Staked:
        return tr("Staked");
    default:
        return QString();
    }
}

QVariant TransactionTableModel::txAddressDecoration(const TransactionRecord *wtx) const
{
    switch(wtx->type)
    {
    case TransactionRecord::Generated:
    case TransactionRecord::Staked:
        return QIcon(":/icons/tx_mined");
    case TransactionRecord::RecvWithAddress:
    case TransactionRecord::RecvFromOther:
        return QIcon(":/icons/tx_input");
    case TransactionRecord::SendToAddress:
    case TransactionRecord::SendToOther:
        return QIcon(":/icons/tx_output");
    default:
        return QIcon(":/icons/tx_inout");
    }
}

QString TransactionTableModel::formatTxToAddress(const TransactionRecord *wtx, bool tooltip) const
{
    QString watchAddress;
    if (tooltip && wtx->involvesWatchAddress) {
        // Mark transactions involving watch-only addresses by adding " (watch-only)"
        watchAddress = QLatin1String(" (") + tr("watch-only") + QLatin1Char(')');
    }

    switch(wtx->type)
    {
    case TransactionRecord::RecvFromOther:
        return QString::fromStdString(wtx->address) + watchAddress;
    case TransactionRecord::RecvWithAddress:
    case TransactionRecord::SendToAddress:
    case TransactionRecord::Generated:
    case TransactionRecord::Staked:
        return lookupAddress(wtx->address, tooltip) + watchAddress;
    case TransactionRecord::SendToOther:
        return QString::fromStdString(wtx->address) + watchAddress;
    case TransactionRecord::SendToSelf:
        return lookupAddress(wtx->address, tooltip) + watchAddress;
    default:
        return tr("(n/a)") + watchAddress;
    }
}

QVariant TransactionTableModel::addressColor(const TransactionRecord *wtx) const
{
    // Show addresses without label in a less visible color
    switch(wtx->type)
    {
    case TransactionRecord::RecvWithAddress:
    case TransactionRecord::SendToAddress:
    case TransactionRecord::Generated:
    case TransactionRecord::Staked:
        {
        QString label = walletModel->getAddressTableModel()->labelForAddress(QString::fromStdString(wtx->address));
        if(label.isEmpty())
            return COLOR_BAREADDRESS;
        } break;
    case TransactionRecord::SendToSelf:
        return COLOR_BAREADDRESS;
    default:
        break;
    }
    return QVariant();
}

QString TransactionTableModel::formatTxAmount(const TransactionRecord *wtx, bool showUnconfirmed, BitcoinUnits::SeparatorStyle separators) const
{
    QString str = BitcoinUnits::format(walletModel->getOptionsModel()->getDisplayUnit(), wtx->credit + wtx->debit, false, separators);
    if(showUnconfirmed)
    {
        if(!wtx->status.countsForBalance)
        {
            str = QString("[") + str + QString("]");
        }
    }
    return QString(str);
}

QVariant TransactionTableModel::txStatusDecoration(const TransactionRecord *wtx) const
{
    switch(wtx->status.status)
    {
    case TransactionStatus::Unconfirmed:
        return QIcon(":/icons/transaction_0");
    case TransactionStatus::Abandoned:
        return QIcon(":/icons/transaction_abandoned");
    case TransactionStatus::Confirming:
        switch(wtx->status.depth)
        {
        case 1: return QIcon(":/icons/transaction_1");
        case 2: return QIcon(":/icons/transaction_2");
        case 3: return QIcon(":/icons/transaction_3");
        case 4: return QIcon(":/icons/transaction_4");
        default: return QIcon(":/icons/transaction_5");
        };
    case TransactionStatus::Confirmed:
        return QIcon(":/icons/transaction_confirmed");
    case TransactionStatus::Conflicted:
        return QIcon(":/icons/transaction_conflicted");
    case TransactionStatus::Immature: {
        int total = wtx->status.depth + wtx->status.matures_in;
        int part = (wtx->status.depth * 4 / total) + 1;
        return QIcon(QString(":/icons/transaction_%1").arg(part));
        }
    case TransactionStatus::NotAccepted:
        return QIcon(":/icons/transaction_0");
    default:
        return COLOR_BLACK;
    }
}

QVariant TransactionTableModel::txWatchonlyDecoration(const TransactionRecord *wtx) const
{
    if (wtx->involvesWatchAddress)
        return QIcon(":/icons/eye");
    else
        return QVariant();
}

QString TransactionTableModel::formatTooltip(const TransactionRecord *rec) const
{
    QString tooltip = formatTxStatus(rec) + QString("\n") + formatTxType(rec);
    if(rec->type==TransactionRecord::RecvFromOther || rec->type==TransactionRecord::SendToOther ||
       rec->type==TransactionRecord::SendToAddress || rec->type==TransactionRecord::RecvWithAddress)
    {
        tooltip += QString(" ") + formatTxToAddress(rec, true);
    }
    return tooltip;
}

QVariant TransactionTableModel::data(const QModelIndex &index, int role) const
{
    if(!index.isValid())
        return QVariant();
    TransactionRecord *rec = static_cast<TransactionRecord*>(index.internalPointer());

    const auto column = static_cast<ColumnIndex>(index.column());
    switch (role) {
    case RawDecorationRole:
        switch (column) {
        case Status:
            return txStatusDecoration(rec);
        case Watchonly:
            return txWatchonlyDecoration(rec);
        case Date: return {};
        case Type: return {};
        case TypeIn: return {};
        case TypeOut: return {};
        case ToAddress:
            return txAddressDecoration(rec);
        case Amount: return {};
        } // no default case, so the compiler can warn about missing cases
        assert(false);
    case Qt::DecorationRole:
    {
        QIcon icon = qvariant_cast<QIcon>(index.data(RawDecorationRole));
        return platformStyle->TextColorIcon(icon);
    }
    case Qt::DisplayRole:
        switch (column) {
        case Status: return {};
        case Watchonly: return {};
        case Date:
            return formatTxDate(rec);
        case Type:
            return formatTxType(rec);
        case ToAddress:
            return formatTxToAddress(rec, false);
        case TypeIn:
            return QString(QChar(rec->typeIn));
        case TypeOut:
            return QString(QChar(rec->typeOut));
        case Amount:
            return formatTxAmount(rec, true, BitcoinUnits::SeparatorStyle::ALWAYS);
        } // no default case, so the compiler can warn about missing cases
        assert(false);
    case Qt::EditRole:
        // Edit role is used for sorting, so return the unformatted values
        switch (column) {
        case Status:
            return QString::fromStdString(rec->status.sortKey);
        case Date:
            return rec->time;
        case Type:
            return formatTxType(rec);
        case Watchonly:
            return (rec->involvesWatchAddress ? 1 : 0);
        case ToAddress:
            return formatTxToAddress(rec, true);
        case TypeIn:
            return QString(QChar(rec->typeIn));
        case TypeOut:
            return QString(QChar(rec->typeOut));
        case Amount:
            return qint64(rec->credit + rec->debit);
        } // no default case, so the compiler can warn about missing cases
        assert(false);
    case Qt::ToolTipRole:
        return formatTooltip(rec);
    case Qt::TextAlignmentRole:
        return column_alignments[index.column()];
    case Qt::ForegroundRole:
        // Use the "danger" color for abandoned transactions
        if(rec->status.status == TransactionStatus::Abandoned)
        {
            return COLOR_TX_STATUS_DANGER;
        }
        // Non-confirmed (but not immature) as transactions are grey
        if(!rec->status.countsForBalance && rec->status.status != TransactionStatus::Immature)
        {
            return COLOR_UNCONFIRMED;
        }
        if(index.column() == Amount && (rec->credit+rec->debit) < 0)
        {
            return COLOR_NEGATIVE;
        }
        if(index.column() == ToAddress)
        {
            return addressColor(rec);
        }
        break;
    case TypeRole:
        return rec->type;
    case DateRole:
        return QDateTime::fromSecsSinceEpoch(rec->time);
    case WatchonlyRole:
        return rec->involvesWatchAddress;
    case WatchonlyDecorationRole:
        return txWatchonlyDecoration(rec);
    case LongDescriptionRole:
        return priv->describe(walletModel->node(), walletModel->wallet(), rec, walletModel->getOptionsModel()->getDisplayUnit());
    case AddressRole:
        return QString::fromStdString(rec->address);
    case LabelRole:
        return walletModel->getAddressTableModel()->labelForAddress(QString::fromStdString(rec->address));
    case AmountRole:
        return qint64(rec->credit + rec->debit);
    case TxHashRole:
        return rec->getTxHash();
    case TxHexRole:
        return priv->getTxHex(walletModel->wallet(), rec);
    case TxPlainTextRole:
        {
            QString details;
            QDateTime date = QDateTime::fromSecsSinceEpoch(rec->time);
            QString txLabel = walletModel->getAddressTableModel()->labelForAddress(QString::fromStdString(rec->address));

            details.append(date.toString("M/d/yy HH:mm"));
            details.append(" ");
            details.append(formatTxStatus(rec));
            details.append(". ");
            if(!formatTxType(rec).isEmpty()) {
                details.append(formatTxType(rec));
                details.append(" ");
            }
            if(!rec->address.empty()) {
                if(txLabel.isEmpty())
                    details.append(tr("(no label)") + " ");
                else {
                    details.append("(");
                    details.append(txLabel);
                    details.append(") ");
                }
                details.append(QString::fromStdString(rec->address));
                details.append(" ");
            }
            details.append(formatTxAmount(rec, false, BitcoinUnits::SeparatorStyle::NEVER));
            return details;
        }
    case ConfirmedRole:
        return rec->status.status == TransactionStatus::Status::Confirming || rec->status.status == TransactionStatus::Status::Confirmed;
    case FormattedAmountRole:
        // Used for copy/export, so don't include separators
        return formatTxAmount(rec, false, BitcoinUnits::SeparatorStyle::NEVER);
    case StatusRole:
        return rec->status.status;
    }
    return QVariant();
}

QVariant TransactionTableModel::headerData(int section, Qt::Orientation orientation, int role) const
{
    if(orientation == Qt::Horizontal)
    {
        if(role == Qt::DisplayRole)
        {
            return columns[section];
        }
        else if (role == Qt::TextAlignmentRole)
        {
            return column_alignments[section];
        } else if (role == Qt::ToolTipRole)
        {
            switch(section)
            {
            case Status:
                return tr("Transaction status. Hover over this field to show number of confirmations.");
            case Date:
                return tr("Date and time that the transaction was received.");
            case Type:
                return tr("Type of transaction.");
            case Watchonly:
                return tr("Whether or not a watch-only address is involved in this transaction.");
            case ToAddress:
                return tr("User-defined intent/purpose of the transaction.");
            case TypeIn:
                return tr("Type of input coin.");
            case TypeOut:
                return tr("Type of output coin.");
            case Amount:
                return tr("Amount removed from or added to balance.");
            }
        }
    }
    return QVariant();
}

QModelIndex TransactionTableModel::index(int row, int column, const QModelIndex &parent) const
{
    Q_UNUSED(parent);
    TransactionRecord* data = priv->index(walletModel->wallet(), walletModel->getLastBlockProcessed(), row);
    if(data)
    {
        return createIndex(row, column, data);
    }
    return QModelIndex();
}

void TransactionTableModel::updateDisplayUnit()
{
    // emit dataChanged to update Amount column with the current unit
    updateAmountColumnTitle();
    Q_EMIT dataChanged(index(0, Amount), index(priv->size()-1, Amount));
}

void TransactionTablePriv::NotifyTransactionChanged(const uint256 &hash, ChangeType status)
{
    bool showTransaction = TransactionRecord::showTransaction();

    TransactionNotification notification(hash, status, showTransaction);

    if (!m_loaded || m_loading)
    {
        vQueueNotifications.push_back(notification);
        return;
    }
    notification.invoke(parent);
}

void TransactionTablePriv::DispatchNotifications()
{
    if (!m_loaded || m_loading) return;

    if (vQueueNotifications.size() > 10) { // prevent balloon spam, show maximum 10 balloons
        bool invoked = QMetaObject::invokeMethod(parent, "setProcessingQueuedTransactions", Qt::QueuedConnection, Q_ARG(bool, true));
        assert(invoked);
    }
    for (unsigned int i = 0; i < vQueueNotifications.size(); ++i)
    {
        if (vQueueNotifications.size() - i <= 10) {
            bool invoked = QMetaObject::invokeMethod(parent, "setProcessingQueuedTransactions", Qt::QueuedConnection, Q_ARG(bool, false));
            assert(invoked);
        }

        vQueueNotifications[i].invoke(parent);
    }
    vQueueNotifications.clear();
}

void TransactionTableModel::subscribeToCoreSignals()
{
    // Connect signals to wallet
    m_handler_transaction_changed = walletModel->wallet().handleTransactionChanged(std::bind(&TransactionTablePriv::NotifyTransactionChanged, priv, std::placeholders::_1, std::placeholders::_2));
    m_handler_show_progress = walletModel->wallet().handleShowProgress([this](const std::string&, int progress) {
        priv->m_loading = progress < 100;
        priv->DispatchNotifications();
    });
}

void TransactionTableModel::unsubscribeFromCoreSignals()
{
    // Disconnect signals from wallet
    m_handler_transaction_changed->disconnect();
    m_handler_show_progress->disconnect();
}


void TransactionTableModel::updateOptions()
{
    beginResetModel();
    priv->show_zero_value_coinstakes = walletModel->getOptionsModel()->getShowZeroValueCoinstakes();
    priv->refreshWallet(walletModel->wallet());
    endResetModel();
}<|MERGE_RESOLUTION|>--- conflicted
+++ resolved
@@ -32,23 +32,14 @@
 
 // Amount column is right-aligned it contains numbers
 static int column_alignments[] = {
-<<<<<<< HEAD
-        Qt::AlignLeft|Qt::AlignVCenter, /* status */
-        Qt::AlignLeft|Qt::AlignVCenter, /* watchonly */
-        Qt::AlignLeft|Qt::AlignVCenter, /* date */
-        Qt::AlignLeft|Qt::AlignVCenter, /* type */
-        Qt::AlignLeft|Qt::AlignVCenter, /* address */
-        Qt::AlignLeft|Qt::AlignVCenter, /* typeIn */
-        Qt::AlignLeft|Qt::AlignVCenter, /* typeOut */
-        Qt::AlignRight|Qt::AlignVCenter, /* amount */
-=======
         Qt::AlignLeft|Qt::AlignVCenter, /*status=*/
         Qt::AlignLeft|Qt::AlignVCenter, /*watchonly=*/
         Qt::AlignLeft|Qt::AlignVCenter, /*date=*/
         Qt::AlignLeft|Qt::AlignVCenter, /*type=*/
         Qt::AlignLeft|Qt::AlignVCenter, /*address=*/
-        Qt::AlignRight|Qt::AlignVCenter /* amount */
->>>>>>> 0baf6ade
+        Qt::AlignLeft|Qt::AlignVCenter, /*typeIn=*/
+        Qt::AlignLeft|Qt::AlignVCenter, /*typeOut=*/
+        Qt::AlignRight|Qt::AlignVCenter, /* amount */
     };
 
 // Comparison operator for sort/binary search of model tx list
