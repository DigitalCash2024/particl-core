--- conflicted
+++ resolved
@@ -979,12 +979,8 @@
     QString tooltip;
 
     if (m_node.getNetworkActive()) {
-<<<<<<< HEAD
-        tooltip = tr("%n active connection(s) to Particl network", "", count) + QString(".<br>") + tr("Click to disable network activity.");
-=======
         //: A substring of the tooltip.
-        tooltip = tr("%n active connection(s) to Bitcoin network.", "", count);
->>>>>>> 6efbcec4
+        tooltip = tr("%n active connection(s) to Particl network.", "", count);
     } else {
         //: A substring of the tooltip.
         tooltip = tr("Network activity disabled.");
