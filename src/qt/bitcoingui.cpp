// Copyright (c) 2011-2020 The Bitcoin Core developers
// Distributed under the MIT software license, see the accompanying
// file COPYING or http://www.opensource.org/licenses/mit-license.php.

#include <qt/bitcoingui.h>

#include <qt/bitcoinunits.h>
#include <qt/clientmodel.h>
#include <qt/createwalletdialog.h>
#include <qt/guiconstants.h>
#include <qt/guiutil.h>
#include <qt/modaloverlay.h>
#include <qt/networkstyle.h>
#include <qt/notificator.h>
#include <qt/openuridialog.h>
#include <qt/optionsdialog.h>
#include <qt/optionsmodel.h>
#include <qt/platformstyle.h>
#include <qt/rpcconsole.h>
#include <qt/utilitydialog.h>
#include <shutdown.h>

#ifdef ENABLE_WALLET
#include <qt/walletcontroller.h>
#include <qt/walletframe.h>
#include <qt/walletmodel.h>
#include <qt/walletview.h>
#include <qt/mnemonicdialog.h>
#include <qt/coldstakingdialog.h>
#endif // ENABLE_WALLET

#ifdef Q_OS_MAC
#include <qt/macdockiconhandler.h>
#endif

#include <chain.h>
#include <chainparams.h>
#include <interfaces/handler.h>
#include <interfaces/node.h>
#include <ui_interface.h>
#include <util/system.h>
#include <util/translation.h>
#include <validation.h>

#include <QAction>
#include <QApplication>
#include <QComboBox>
#include <QDateTime>
#include <QDragEnterEvent>
#include <QListWidget>
#include <QMenu>
#include <QMenuBar>
#include <QMessageBox>
#include <QMimeData>
#include <QProgressDialog>
#include <QScreen>
#include <QSettings>
#include <QShortcut>
#include <QStackedWidget>
#include <QStatusBar>
#include <QStyle>
#include <QSystemTrayIcon>
#include <QTimer>
#include <QToolBar>
#include <QUrlQuery>
#include <QVBoxLayout>
#include <QWindow>


const std::string BitcoinGUI::DEFAULT_UIPLATFORM =
#if defined(Q_OS_MAC)
        "macosx"
#elif defined(Q_OS_WIN)
        "windows"
#else
        "other"
#endif
        ;

BitcoinGUI::BitcoinGUI(interfaces::Node& node, const PlatformStyle *_platformStyle, const NetworkStyle *networkStyle, QWidget *parent) :
    QMainWindow(parent),
    m_node(node),
    trayIconMenu{new QMenu()},
    platformStyle(_platformStyle),
    m_network_style(networkStyle)
{
    QSettings settings;
    if (!restoreGeometry(settings.value("MainWindowGeometry").toByteArray())) {
        // Restore failed (perhaps missing setting), center the window
        move(QGuiApplication::primaryScreen()->availableGeometry().center() - frameGeometry().center());
    }

#ifdef ENABLE_WALLET
    enableWallet = WalletModel::isWalletEnabled();
#endif // ENABLE_WALLET
    QApplication::setWindowIcon(m_network_style->getTrayAndWindowIcon());
    setWindowIcon(m_network_style->getTrayAndWindowIcon());
    updateWindowTitle();

    rpcConsole = new RPCConsole(node, _platformStyle, nullptr);
    helpMessageDialog = new HelpMessageDialog(node, this, false);
#ifdef ENABLE_WALLET

    if(enableWallet)
    {
        /** Create wallet frame and make it the central widget */
        walletFrame = new WalletFrame(_platformStyle, this);
        setCentralWidget(walletFrame);
    } else
#endif // ENABLE_WALLET
    {
        /* When compiled without wallet or -disablewallet is provided,
         * the central widget is the rpc console.
         */
        setCentralWidget(rpcConsole);
        Q_EMIT consoleShown(rpcConsole);
    }

    // Accept D&D of URIs
    setAcceptDrops(true);

    // Create actions for the toolbar, menu bar and tray/dock icon
    // Needs walletFrame to be initialized
    createActions();

    // Create application menu bar
    createMenuBar();

    // Create the toolbars
    createToolBars();

    // Create system tray icon and notification
    if (QSystemTrayIcon::isSystemTrayAvailable()) {
        createTrayIcon();
    }
    notificator = new Notificator(QApplication::applicationName(), trayIcon, this);

    // Create status bar
    statusBar();

    // Disable size grip because it looks ugly and nobody needs it
    statusBar()->setSizeGripEnabled(false);

    // Status bar notification icons
    QFrame *frameBlocks = new QFrame();
    frameBlocks->setContentsMargins(0,0,0,0);
    frameBlocks->setSizePolicy(QSizePolicy::Fixed, QSizePolicy::Preferred);
    QHBoxLayout *frameBlocksLayout = new QHBoxLayout(frameBlocks);
    frameBlocksLayout->setContentsMargins(3,0,3,0);
    frameBlocksLayout->setSpacing(3);
    unitDisplayControl = new UnitDisplayStatusBarControl(platformStyle);
    labelWalletEncryptionIcon = new GUIUtil::ClickableLabel();
    labelWalletHDStatusIcon = new QLabel();
    labelProxyIcon = new GUIUtil::ClickableLabel();
    connectionsControl = new GUIUtil::ClickableLabel();
    labelBlocksIcon = new GUIUtil::ClickableLabel();
    if(enableWallet)
    {
        frameBlocksLayout->addStretch();
        frameBlocksLayout->addWidget(unitDisplayControl);
        frameBlocksLayout->addStretch();
        frameBlocksLayout->addWidget(labelWalletEncryptionIcon);
        frameBlocksLayout->addWidget(labelWalletHDStatusIcon);
    }
    frameBlocksLayout->addWidget(labelProxyIcon);
    frameBlocksLayout->addStretch();
    frameBlocksLayout->addWidget(connectionsControl);
    frameBlocksLayout->addStretch();
    frameBlocksLayout->addWidget(labelBlocksIcon);
    frameBlocksLayout->addStretch();

    // Progress bar and label for blocks download
    progressBarLabel = new QLabel();
    progressBarLabel->setVisible(false);
    progressBar = new GUIUtil::ProgressBar();
    progressBar->setAlignment(Qt::AlignCenter);
    progressBar->setVisible(false);

    // Override style sheet for progress bar for styles that have a segmented progress bar,
    // as they make the text unreadable (workaround for issue #1071)
    // See https://doc.qt.io/qt-5/gallery.html
    QString curStyle = QApplication::style()->metaObject()->className();
    if(curStyle == "QWindowsStyle" || curStyle == "QWindowsXPStyle")
    {
        progressBar->setStyleSheet("QProgressBar { background-color: #e8e8e8; border: 1px solid grey; border-radius: 7px; padding: 1px; text-align: center; } QProgressBar::chunk { background: QLinearGradient(x1: 0, y1: 0, x2: 1, y2: 0, stop: 0 #FF8000, stop: 1 orange); border-radius: 7px; margin: 0px; }");
    }

    statusBar()->addWidget(progressBarLabel);
    statusBar()->addWidget(progressBar);
    statusBar()->addPermanentWidget(frameBlocks);

    // Install event filter to be able to catch status tip events (QEvent::StatusTip)
    this->installEventFilter(this);

    // Initially wallet actions should be disabled
    setWalletActionsEnabled(false);

    // Subscribe to notifications from core
    subscribeToCoreSignals();

    connect(connectionsControl, &GUIUtil::ClickableLabel::clicked, [this] {
        m_node.setNetworkActive(!m_node.getNetworkActive());
    });
    connect(labelProxyIcon, &GUIUtil::ClickableLabel::clicked, [this] {
        openOptionsDialogWithTab(OptionsDialog::TAB_NETWORK);
    });

    modalOverlay = new ModalOverlay(enableWallet, this->centralWidget());
    connect(labelBlocksIcon, &GUIUtil::ClickableLabel::clicked, this, &BitcoinGUI::showModalOverlay);
    connect(progressBar, &GUIUtil::ClickableProgressBar::clicked, this, &BitcoinGUI::showModalOverlay);
#ifdef ENABLE_WALLET
    if(enableWallet) {
        connect(walletFrame, &WalletFrame::requestedSyncWarningInfo, this, &BitcoinGUI::showModalOverlay);
        connect(labelWalletEncryptionIcon, &GUIUtil::ClickableLabel::clicked, this, &BitcoinGUI::toggleLockState);
    }
#endif

#ifdef Q_OS_MAC
    m_app_nap_inhibitor = new CAppNapInhibitor;
#endif

    GUIUtil::handleCloseWindowShortcut(this);
}

BitcoinGUI::~BitcoinGUI()
{
    // Unsubscribe from notifications from core
    unsubscribeFromCoreSignals();

    QSettings settings;
    settings.setValue("MainWindowGeometry", saveGeometry());
    if(trayIcon) // Hide tray icon, as deleting will let it linger until quit (on Ubuntu)
        trayIcon->hide();
#ifdef Q_OS_MAC
    delete m_app_nap_inhibitor;
    delete appMenuBar;
    MacDockIconHandler::cleanup();
#endif

    delete rpcConsole;
}

void BitcoinGUI::createActions()
{
    QActionGroup *tabGroup = new QActionGroup(this);

    overviewAction = new QAction(platformStyle->SingleColorIcon(":/icons/overview"), tr("&Overview"), this);
    overviewAction->setStatusTip(tr("Show general overview of wallet"));
    overviewAction->setToolTip(overviewAction->statusTip());
    overviewAction->setCheckable(true);
    overviewAction->setShortcut(QKeySequence(Qt::ALT + Qt::Key_1));
    tabGroup->addAction(overviewAction);

    sendCoinsAction = new QAction(platformStyle->SingleColorIcon(":/icons/send"), tr("&Send"), this);
    sendCoinsAction->setStatusTip(tr("Send coins to a Particl address"));
    sendCoinsAction->setToolTip(sendCoinsAction->statusTip());
    sendCoinsAction->setCheckable(true);
    sendCoinsAction->setShortcut(QKeySequence(Qt::ALT + Qt::Key_2));
    tabGroup->addAction(sendCoinsAction);

    sendCoinsMenuAction = new QAction(sendCoinsAction->text(), this);
    sendCoinsMenuAction->setStatusTip(sendCoinsAction->statusTip());
    sendCoinsMenuAction->setToolTip(sendCoinsMenuAction->statusTip());

    receiveCoinsAction = new QAction(platformStyle->SingleColorIcon(":/icons/receiving_addresses"), tr("&Receive"), this);
    receiveCoinsAction->setStatusTip(tr("Request payments (generates QR codes and particl: URIs)"));
    receiveCoinsAction->setToolTip(receiveCoinsAction->statusTip());
    receiveCoinsAction->setCheckable(true);
    receiveCoinsAction->setShortcut(QKeySequence(Qt::ALT + Qt::Key_3));
    tabGroup->addAction(receiveCoinsAction);

    receiveCoinsMenuAction = new QAction(receiveCoinsAction->text(), this);
    receiveCoinsMenuAction->setStatusTip(receiveCoinsAction->statusTip());
    receiveCoinsMenuAction->setToolTip(receiveCoinsMenuAction->statusTip());

    historyAction = new QAction(platformStyle->SingleColorIcon(":/icons/history"), tr("&Transactions"), this);
    historyAction->setStatusTip(tr("Browse transaction history"));
    historyAction->setToolTip(historyAction->statusTip());
    historyAction->setCheckable(true);
    historyAction->setShortcut(QKeySequence(Qt::ALT + Qt::Key_4));
    tabGroup->addAction(historyAction);

#ifdef ENABLE_WALLET
    // These showNormalIfMinimized are needed because Send Coins and Receive Coins
    // can be triggered from the tray menu, and need to show the GUI to be useful.
    connect(overviewAction, &QAction::triggered, [this]{ showNormalIfMinimized(); });
    connect(overviewAction, &QAction::triggered, this, &BitcoinGUI::gotoOverviewPage);
    connect(sendCoinsAction, &QAction::triggered, [this]{ showNormalIfMinimized(); });
    connect(sendCoinsAction, &QAction::triggered, [this]{ gotoSendCoinsPage(); });
    connect(sendCoinsMenuAction, &QAction::triggered, [this]{ showNormalIfMinimized(); });
    connect(sendCoinsMenuAction, &QAction::triggered, [this]{ gotoSendCoinsPage(); });
    connect(receiveCoinsAction, &QAction::triggered, [this]{ showNormalIfMinimized(); });
    connect(receiveCoinsAction, &QAction::triggered, this, &BitcoinGUI::gotoReceiveCoinsPage);
    connect(receiveCoinsMenuAction, &QAction::triggered, [this]{ showNormalIfMinimized(); });
    connect(receiveCoinsMenuAction, &QAction::triggered, this, &BitcoinGUI::gotoReceiveCoinsPage);
    connect(historyAction, &QAction::triggered, [this]{ showNormalIfMinimized(); });
    connect(historyAction, &QAction::triggered, this, &BitcoinGUI::gotoHistoryPage);
#endif // ENABLE_WALLET

    quitAction = new QAction(tr("E&xit"), this);
    quitAction->setStatusTip(tr("Quit application"));
    quitAction->setShortcut(QKeySequence(Qt::CTRL + Qt::Key_Q));
    quitAction->setMenuRole(QAction::QuitRole);
    aboutAction = new QAction(tr("&About %1").arg(PACKAGE_NAME), this);
    aboutAction->setStatusTip(tr("Show information about %1").arg(PACKAGE_NAME));
    aboutAction->setMenuRole(QAction::AboutRole);
    aboutAction->setEnabled(false);
    aboutQtAction = new QAction(tr("About &Qt"), this);
    aboutQtAction->setStatusTip(tr("Show information about Qt"));
    aboutQtAction->setMenuRole(QAction::AboutQtRole);
    optionsAction = new QAction(tr("&Options..."), this);
    optionsAction->setStatusTip(tr("Modify configuration options for %1").arg(PACKAGE_NAME));
    optionsAction->setMenuRole(QAction::PreferencesRole);
    optionsAction->setEnabled(false);
    toggleHideAction = new QAction(tr("&Show / Hide"), this);
    toggleHideAction->setStatusTip(tr("Show or hide the main Window"));

    encryptWalletAction = new QAction(tr("&Encrypt Wallet..."), this);
    encryptWalletAction->setStatusTip(tr("Encrypt the private keys that belong to your wallet"));
    encryptWalletAction->setCheckable(true);
    backupWalletAction = new QAction(tr("&Backup Wallet..."), this);
    backupWalletAction->setStatusTip(tr("Backup wallet to another location"));
    changePassphraseAction = new QAction(tr("&Change Passphrase..."), this);
    changePassphraseAction->setStatusTip(tr("Change the passphrase used for wallet encryption"));
    signMessageAction = new QAction(tr("Sign &message..."), this);
    signMessageAction->setStatusTip(tr("Sign messages with your Particl addresses to prove you own them"));
    verifyMessageAction = new QAction(tr("&Verify message..."), this);
<<<<<<< HEAD
    verifyMessageAction->setStatusTip(tr("Verify messages to ensure they were signed with specified Particl addresses"));
    m_load_psbt_action = new QAction(tr("Load PSBT..."), this);
    m_load_psbt_action->setStatusTip(tr("Load Partially Signed Particl Transaction"));
=======
    verifyMessageAction->setStatusTip(tr("Verify messages to ensure they were signed with specified Bitcoin addresses"));
    m_load_psbt_action = new QAction(tr("&Load PSBT from file..."), this);
    m_load_psbt_action->setStatusTip(tr("Load Partially Signed Bitcoin Transaction"));
    m_load_psbt_clipboard_action = new QAction(tr("Load PSBT from clipboard..."), this);
    m_load_psbt_clipboard_action->setStatusTip(tr("Load Partially Signed Bitcoin Transaction from clipboard"));
>>>>>>> 8ef15e8a

    openRPCConsoleAction = new QAction(tr("Node window"), this);
    openRPCConsoleAction->setStatusTip(tr("Open node debugging and diagnostic console"));
    // initially disable the debug window menu item
    openRPCConsoleAction->setEnabled(false);
    openRPCConsoleAction->setObjectName("openRPCConsoleAction");

    usedSendingAddressesAction = new QAction(tr("&Sending addresses"), this);
    usedSendingAddressesAction->setStatusTip(tr("Show the list of used sending addresses and labels"));
    usedReceivingAddressesAction = new QAction(tr("&Receiving addresses"), this);
    usedReceivingAddressesAction->setStatusTip(tr("Show the list of used receiving addresses and labels"));

    openAction = new QAction(tr("Open &URI..."), this);
    openAction->setStatusTip(tr("Open a particl: URI or payment request"));

    m_open_wallet_action = new QAction(tr("Open Wallet"), this);
    m_open_wallet_action->setEnabled(false);
    m_open_wallet_action->setStatusTip(tr("Open a wallet"));
    m_open_wallet_menu = new QMenu(this);

    m_close_wallet_action = new QAction(tr("Close Wallet..."), this);
    m_close_wallet_action->setStatusTip(tr("Close wallet"));

    m_create_wallet_action = new QAction(tr("Create Wallet..."), this);
    m_create_wallet_action->setEnabled(false);
    m_create_wallet_action->setStatusTip(tr("Create a new wallet"));

    m_close_all_wallets_action = new QAction(tr("Close All Wallets..."), this);
    m_close_all_wallets_action->setStatusTip(tr("Close all wallets"));

    showHelpMessageAction = new QAction(tr("&Command-line options"), this);
    showHelpMessageAction->setMenuRole(QAction::NoRole);
    showHelpMessageAction->setStatusTip(tr("Show the %1 help message to get a list with possible Particl command-line options").arg(PACKAGE_NAME));

    mnemonicAction = new QAction(tr("&HD Wallet..."), this);
    mnemonicAction->setMenuRole(QAction::NoRole);
    coldstakingAction = new QAction(tr("&Staking Setup"), this);
    coldstakingAction->setMenuRole(QAction::NoRole);

    m_mask_values_action = new QAction(tr("&Mask values"), this);
    m_mask_values_action->setShortcut(QKeySequence(Qt::CTRL + Qt::SHIFT + Qt::Key_M));
    m_mask_values_action->setStatusTip(tr("Mask the values in the Overview tab"));
    m_mask_values_action->setCheckable(true);

    connect(quitAction, &QAction::triggered, qApp, QApplication::quit);
    connect(aboutAction, &QAction::triggered, this, &BitcoinGUI::aboutClicked);
    connect(aboutQtAction, &QAction::triggered, qApp, QApplication::aboutQt);
    connect(optionsAction, &QAction::triggered, this, &BitcoinGUI::optionsClicked);
    connect(toggleHideAction, &QAction::triggered, this, &BitcoinGUI::toggleHidden);
    connect(showHelpMessageAction, &QAction::triggered, this, &BitcoinGUI::showHelpMessageClicked);
    connect(openRPCConsoleAction, &QAction::triggered, this, &BitcoinGUI::showDebugWindow);
    connect(mnemonicAction, &QAction::triggered, this, &BitcoinGUI::showMnemonicClicked);
    connect(coldstakingAction, &QAction::triggered, this, &BitcoinGUI::showColdStakingClicked);
    // prevents an open debug window from becoming stuck/unusable on client shutdown
    connect(quitAction, &QAction::triggered, rpcConsole, &QWidget::hide);

#ifdef ENABLE_WALLET
    if(walletFrame)
    {
        connect(encryptWalletAction, &QAction::triggered, walletFrame, &WalletFrame::encryptWallet);
        connect(backupWalletAction, &QAction::triggered, walletFrame, &WalletFrame::backupWallet);
        connect(changePassphraseAction, &QAction::triggered, walletFrame, &WalletFrame::changePassphrase);
        connect(signMessageAction, &QAction::triggered, [this]{ showNormalIfMinimized(); });
        connect(signMessageAction, &QAction::triggered, [this]{ gotoSignMessageTab(); });
        connect(m_load_psbt_action, &QAction::triggered, [this]{ gotoLoadPSBT(); });
        connect(m_load_psbt_clipboard_action, &QAction::triggered, [this]{ gotoLoadPSBT(true); });
        connect(verifyMessageAction, &QAction::triggered, [this]{ showNormalIfMinimized(); });
        connect(verifyMessageAction, &QAction::triggered, [this]{ gotoVerifyMessageTab(); });
        connect(usedSendingAddressesAction, &QAction::triggered, walletFrame, &WalletFrame::usedSendingAddresses);
        connect(usedReceivingAddressesAction, &QAction::triggered, walletFrame, &WalletFrame::usedReceivingAddresses);
        connect(openAction, &QAction::triggered, this, &BitcoinGUI::openClicked);
        connect(m_open_wallet_menu, &QMenu::aboutToShow, [this] {
            m_open_wallet_menu->clear();
            for (const std::pair<const std::string, bool>& i : m_wallet_controller->listWalletDir()) {
                const std::string& path = i.first;
                QString name = path.empty() ? QString("["+tr("default wallet")+"]") : QString::fromStdString(path);
                // Menu items remove single &. Single & are shown when && is in
                // the string, but only the first occurrence. So replace only
                // the first & with &&.
                name.replace(name.indexOf(QChar('&')), 1, QString("&&"));
                QAction* action = m_open_wallet_menu->addAction(name);

                if (i.second) {
                    // This wallet is already loaded
                    action->setEnabled(false);
                    continue;
                }

                connect(action, &QAction::triggered, [this, path] {
                    auto activity = new OpenWalletActivity(m_wallet_controller, this);
                    connect(activity, &OpenWalletActivity::opened, this, &BitcoinGUI::setCurrentWallet);
                    connect(activity, &OpenWalletActivity::finished, activity, &QObject::deleteLater);
                    activity->open(path);
                });
            }
            if (m_open_wallet_menu->isEmpty()) {
                QAction* action = m_open_wallet_menu->addAction(tr("No wallets available"));
                action->setEnabled(false);
            }
        });
        connect(m_close_wallet_action, &QAction::triggered, [this] {
            m_wallet_controller->closeWallet(walletFrame->currentWalletModel(), this);
        });
        connect(m_create_wallet_action, &QAction::triggered, [this] {
            auto activity = new CreateWalletActivity(m_wallet_controller, this);
            connect(activity, &CreateWalletActivity::created, this, &BitcoinGUI::setCurrentWallet);
            connect(activity, &CreateWalletActivity::finished, activity, &QObject::deleteLater);
            activity->create();
        });
        connect(m_close_all_wallets_action, &QAction::triggered, [this] {
            m_wallet_controller->closeAllWallets(this);
        });
        connect(m_mask_values_action, &QAction::toggled, this, &BitcoinGUI::setPrivacy);
    }
#endif // ENABLE_WALLET

    connect(new QShortcut(QKeySequence(Qt::CTRL + Qt::SHIFT + Qt::Key_C), this), &QShortcut::activated, this, &BitcoinGUI::showDebugWindowActivateConsole);
    connect(new QShortcut(QKeySequence(Qt::CTRL + Qt::SHIFT + Qt::Key_D), this), &QShortcut::activated, this, &BitcoinGUI::showDebugWindow);
}

void BitcoinGUI::createMenuBar()
{
#ifdef Q_OS_MAC
    // Create a decoupled menu bar on Mac which stays even if the window is closed
    appMenuBar = new QMenuBar();
#else
    // Get the main window's menu bar on other platforms
    appMenuBar = menuBar();
#endif

    // Configure the menus
    QMenu *file = appMenuBar->addMenu(tr("&File"));
    if(walletFrame)
    {
        file->addAction(m_create_wallet_action);
        file->addAction(m_open_wallet_action);
        file->addAction(m_close_wallet_action);
        file->addAction(m_close_all_wallets_action);
        file->addSeparator();
        file->addAction(openAction);
        file->addAction(backupWalletAction);
        file->addAction(signMessageAction);
        file->addAction(verifyMessageAction);
        file->addAction(m_load_psbt_action);
        file->addAction(m_load_psbt_clipboard_action);
        file->addSeparator();
    }
    file->addAction(quitAction);

    QMenu *settings = appMenuBar->addMenu(tr("&Settings"));
    if(walletFrame)
    {
        settings->addAction(encryptWalletAction);
        settings->addAction(changePassphraseAction);
        settings->addSeparator();
        settings->addAction(m_mask_values_action);
        settings->addSeparator();
    }
    settings->addAction(optionsAction);

    QMenu* window_menu = appMenuBar->addMenu(tr("&Window"));

    QAction* minimize_action = window_menu->addAction(tr("Minimize"));
    minimize_action->setShortcut(QKeySequence(Qt::CTRL + Qt::Key_M));
    connect(minimize_action, &QAction::triggered, [] {
        QApplication::activeWindow()->showMinimized();
    });
    connect(qApp, &QApplication::focusWindowChanged, [minimize_action] (QWindow* window) {
        minimize_action->setEnabled(window != nullptr && (window->flags() & Qt::Dialog) != Qt::Dialog && window->windowState() != Qt::WindowMinimized);
    });

#ifdef Q_OS_MAC
    QAction* zoom_action = window_menu->addAction(tr("Zoom"));
    connect(zoom_action, &QAction::triggered, [] {
        QWindow* window = qApp->focusWindow();
        if (window->windowState() != Qt::WindowMaximized) {
            window->showMaximized();
        } else {
            window->showNormal();
        }
    });

    connect(qApp, &QApplication::focusWindowChanged, [zoom_action] (QWindow* window) {
        zoom_action->setEnabled(window != nullptr);
    });
#endif

    if (walletFrame) {
#ifdef Q_OS_MAC
        window_menu->addSeparator();
        QAction* main_window_action = window_menu->addAction(tr("Main Window"));
        connect(main_window_action, &QAction::triggered, [this] {
            GUIUtil::bringToFront(this);
        });
#endif
        window_menu->addSeparator();
        window_menu->addAction(usedSendingAddressesAction);
        window_menu->addAction(usedReceivingAddressesAction);
        window_menu->addSeparator();
        window_menu->addAction(mnemonicAction);
        window_menu->addAction(coldstakingAction);
    }

    window_menu->addSeparator();
    for (RPCConsole::TabTypes tab_type : rpcConsole->tabs()) {
        QAction* tab_action = window_menu->addAction(rpcConsole->tabTitle(tab_type));
        tab_action->setShortcut(rpcConsole->tabShortcut(tab_type));
        connect(tab_action, &QAction::triggered, [this, tab_type] {
            rpcConsole->setTabFocus(tab_type);
            showDebugWindow();
        });
    }

    QMenu *help = appMenuBar->addMenu(tr("&Help"));
    help->addAction(showHelpMessageAction);
    help->addSeparator();
    help->addAction(aboutAction);
    help->addAction(aboutQtAction);
}

void BitcoinGUI::createToolBars()
{
    if(walletFrame)
    {
        QToolBar *toolbar = addToolBar(tr("Tabs toolbar"));
        appToolBar = toolbar;
        toolbar->setContextMenuPolicy(Qt::PreventContextMenu);
        toolbar->setMovable(false);
        toolbar->setToolButtonStyle(Qt::ToolButtonTextBesideIcon);
        toolbar->addAction(overviewAction);
        toolbar->addAction(sendCoinsAction);
        toolbar->addAction(receiveCoinsAction);
        toolbar->addAction(historyAction);
        overviewAction->setChecked(true);

#ifdef ENABLE_WALLET
        QWidget *spacer = new QWidget();
        spacer->setSizePolicy(QSizePolicy::Expanding, QSizePolicy::Expanding);
        toolbar->addWidget(spacer);

        m_wallet_selector = new QComboBox();
        m_wallet_selector->setSizeAdjustPolicy(QComboBox::AdjustToContents);
        connect(m_wallet_selector, static_cast<void (QComboBox::*)(int)>(&QComboBox::currentIndexChanged), this, &BitcoinGUI::setCurrentWalletBySelectorIndex);

        m_wallet_selector_label = new QLabel();
        m_wallet_selector_label->setText(tr("Wallet:") + " ");
        m_wallet_selector_label->setBuddy(m_wallet_selector);

        m_wallet_selector_label_action = appToolBar->addWidget(m_wallet_selector_label);
        m_wallet_selector_action = appToolBar->addWidget(m_wallet_selector);

        m_wallet_selector_label_action->setVisible(false);
        m_wallet_selector_action->setVisible(false);
#endif
    }
}

void BitcoinGUI::setClientModel(ClientModel *_clientModel)
{
    this->clientModel = _clientModel;
    if(_clientModel)
    {
        // Create system tray menu (or setup the dock menu) that late to prevent users from calling actions,
        // while the client has not yet fully loaded
        createTrayIconMenu();

        // Keep up to date with client
        updateNetworkState();
        connect(_clientModel, &ClientModel::numConnectionsChanged, this, &BitcoinGUI::setNumConnections);
        connect(_clientModel, &ClientModel::networkActiveChanged, this, &BitcoinGUI::setNetworkActive);

        modalOverlay->setKnownBestHeight(_clientModel->getHeaderTipHeight(), QDateTime::fromTime_t(_clientModel->getHeaderTipTime()));
        setNumBlocks(m_node.getNumBlocks(), QDateTime::fromTime_t(m_node.getLastBlockTime()), m_node.getVerificationProgress(), false, SynchronizationState::INIT_DOWNLOAD);
        connect(_clientModel, &ClientModel::numBlocksChanged, this, &BitcoinGUI::setNumBlocks);

        // Receive and report messages from client model
        connect(_clientModel, &ClientModel::message, [this](const QString &title, const QString &message, unsigned int style){
            this->message(title, message, style);
        });

        connect(_clientModel, &ClientModel::waitingForDevice, this, &BitcoinGUI::waitingForDevice);

        // Show progress dialog
        connect(_clientModel, &ClientModel::showProgress, this, &BitcoinGUI::showProgress);

        rpcConsole->setClientModel(_clientModel);

        updateProxyIcon();

#ifdef ENABLE_WALLET
        if(walletFrame)
        {
            walletFrame->setClientModel(_clientModel);
        }
#endif // ENABLE_WALLET
        unitDisplayControl->setOptionsModel(_clientModel->getOptionsModel());

        OptionsModel* optionsModel = _clientModel->getOptionsModel();
        if (optionsModel && trayIcon) {
            // be aware of the tray icon disable state change reported by the OptionsModel object.
            connect(optionsModel, &OptionsModel::hideTrayIconChanged, this, &BitcoinGUI::setTrayIconVisible);

            // initialize the disable state of the tray icon with the current value in the model.
            setTrayIconVisible(optionsModel->getHideTrayIcon());
        }
    } else {
        // Disable possibility to show main window via action
        toggleHideAction->setEnabled(false);
        if(trayIconMenu)
        {
            // Disable context menu on tray icon
            trayIconMenu->clear();
        }
        // Propagate cleared model to child objects
        rpcConsole->setClientModel(nullptr);
#ifdef ENABLE_WALLET
        if (walletFrame)
        {
            walletFrame->setClientModel(nullptr);
        }
#endif // ENABLE_WALLET
        unitDisplayControl->setOptionsModel(nullptr);
    }
}

#ifdef ENABLE_WALLET
void BitcoinGUI::setWalletController(WalletController* wallet_controller)
{
    assert(!m_wallet_controller);
    assert(wallet_controller);

    m_wallet_controller = wallet_controller;

    m_create_wallet_action->setEnabled(true);
    m_open_wallet_action->setEnabled(true);
    m_open_wallet_action->setMenu(m_open_wallet_menu);

    connect(wallet_controller, &WalletController::walletAdded, this, &BitcoinGUI::addWallet);
    connect(wallet_controller, &WalletController::walletRemoved, this, &BitcoinGUI::removeWallet);

    for (WalletModel* wallet_model : m_wallet_controller->getOpenWallets()) {
        addWallet(wallet_model);
    }
}

void BitcoinGUI::addWallet(WalletModel* walletModel)
{
    if (!walletFrame) return;
    if (!walletFrame->addWallet(walletModel)) return;
    const QString display_name = walletModel->getDisplayName();
    setWalletActionsEnabled(true);
    rpcConsole->addWallet(walletModel);
    m_wallet_selector->addItem(display_name, QVariant::fromValue(walletModel));
    if (m_wallet_selector->count() == 2) {
        m_wallet_selector_label_action->setVisible(true);
        m_wallet_selector_action->setVisible(true);
    }
}

void BitcoinGUI::removeWallet(WalletModel* walletModel)
{
    if (!walletFrame) return;

    labelWalletHDStatusIcon->hide();
    labelWalletEncryptionIcon->hide();

    int index = m_wallet_selector->findData(QVariant::fromValue(walletModel));
    m_wallet_selector->removeItem(index);
    if (m_wallet_selector->count() == 0) {
        setWalletActionsEnabled(false);
    } else if (m_wallet_selector->count() == 1) {
        m_wallet_selector_label_action->setVisible(false);
        m_wallet_selector_action->setVisible(false);
    }
    rpcConsole->removeWallet(walletModel);
    walletFrame->removeWallet(walletModel);
    updateWindowTitle();
}

void BitcoinGUI::setCurrentWallet(WalletModel* wallet_model)
{
    if(!walletFrame)
        return;
    walletFrame->setCurrentWallet(wallet_model);
    for (int index = 0; index < m_wallet_selector->count(); ++index) {
        if (m_wallet_selector->itemData(index).value<WalletModel*>() == wallet_model) {
            m_wallet_selector->setCurrentIndex(index);
            break;
        }
    }

    if (!test_mode && !wallet_model->wallet().hdEnabled() && !ShutdownRequested()) {
        showMnemonicClicked();
    }

    updateWindowTitle();
}

void BitcoinGUI::setCurrentWalletBySelectorIndex(int index)
{
    WalletModel* wallet_model = m_wallet_selector->itemData(index).value<WalletModel*>();
    if (wallet_model) setCurrentWallet(wallet_model);
}

void BitcoinGUI::removeAllWallets()
{
    if(!walletFrame)
        return;
    setWalletActionsEnabled(false);
    walletFrame->removeAllWallets();
}
#endif // ENABLE_WALLET

void BitcoinGUI::setWalletActionsEnabled(bool enabled)
{
    overviewAction->setEnabled(enabled);
    sendCoinsAction->setEnabled(enabled);
    sendCoinsMenuAction->setEnabled(enabled);
    receiveCoinsAction->setEnabled(enabled);
    receiveCoinsMenuAction->setEnabled(enabled);
    historyAction->setEnabled(enabled);
    encryptWalletAction->setEnabled(enabled);
    backupWalletAction->setEnabled(enabled);
    changePassphraseAction->setEnabled(enabled);
    signMessageAction->setEnabled(enabled);
    verifyMessageAction->setEnabled(enabled);
    usedSendingAddressesAction->setEnabled(enabled);
    usedReceivingAddressesAction->setEnabled(enabled);
    openAction->setEnabled(enabled);
    m_close_wallet_action->setEnabled(enabled);
    m_close_all_wallets_action->setEnabled(enabled);
}

void BitcoinGUI::createTrayIcon()
{
    assert(QSystemTrayIcon::isSystemTrayAvailable());

#ifndef Q_OS_MAC
    if (QSystemTrayIcon::isSystemTrayAvailable()) {
        trayIcon = new QSystemTrayIcon(m_network_style->getTrayAndWindowIcon(), this);
        QString toolTip = tr("%1 client").arg(PACKAGE_NAME) + " " + m_network_style->getTitleAddText();
        trayIcon->setToolTip(toolTip);
    }
#endif
}

void BitcoinGUI::createTrayIconMenu()
{
#ifndef Q_OS_MAC
    // return if trayIcon is unset (only on non-macOSes)
    if (!trayIcon)
        return;

    trayIcon->setContextMenu(trayIconMenu.get());
    connect(trayIcon, &QSystemTrayIcon::activated, this, &BitcoinGUI::trayIconActivated);
#else
    // Note: On macOS, the Dock icon is used to provide the tray's functionality.
    MacDockIconHandler *dockIconHandler = MacDockIconHandler::instance();
    connect(dockIconHandler, &MacDockIconHandler::dockIconClicked, this, &BitcoinGUI::macosDockIconActivated);
    trayIconMenu->setAsDockMenu();
#endif

    // Configuration of the tray icon (or Dock icon) menu
#ifndef Q_OS_MAC
    // Note: On macOS, the Dock icon's menu already has Show / Hide action.
    trayIconMenu->addAction(toggleHideAction);
    trayIconMenu->addSeparator();
#endif
    if (enableWallet) {
        trayIconMenu->addAction(sendCoinsMenuAction);
        trayIconMenu->addAction(receiveCoinsMenuAction);
        trayIconMenu->addSeparator();
        trayIconMenu->addAction(signMessageAction);
        trayIconMenu->addAction(verifyMessageAction);
        trayIconMenu->addSeparator();
    }
    trayIconMenu->addAction(optionsAction);
    trayIconMenu->addAction(openRPCConsoleAction);
#ifndef Q_OS_MAC // This is built-in on macOS
    trayIconMenu->addSeparator();
    trayIconMenu->addAction(quitAction);
#endif
}

#ifndef Q_OS_MAC
void BitcoinGUI::trayIconActivated(QSystemTrayIcon::ActivationReason reason)
{
    if(reason == QSystemTrayIcon::Trigger)
    {
        // Click on system tray icon triggers show/hide of the main window
        toggleHidden();
    }
}
#else
void BitcoinGUI::macosDockIconActivated()
{
    show();
    activateWindow();
}
#endif

void BitcoinGUI::optionsClicked()
{
    openOptionsDialogWithTab(OptionsDialog::TAB_MAIN);
}

void BitcoinGUI::aboutClicked()
{
    if(!clientModel)
        return;

    HelpMessageDialog dlg(m_node, this, true);
    dlg.exec();
}

void BitcoinGUI::showDebugWindow()
{
    GUIUtil::bringToFront(rpcConsole);
    Q_EMIT consoleShown(rpcConsole);
}

void BitcoinGUI::showDebugWindowActivateConsole()
{
    rpcConsole->setTabFocus(RPCConsole::TabTypes::CONSOLE);
    showDebugWindow();
}

void BitcoinGUI::showMnemonicClicked()
{
#ifdef ENABLE_WALLET
    if (!walletFrame) {
        return;
    }
    WalletView *walletView = walletFrame->currentWalletView();
    if (!walletView) {
        return;
    }
    WalletModel *walletModel = walletView->getWalletModel();
    if (!walletModel) {
        return;
    }
    MnemonicDialog dlg(this, walletModel);
    dlg.exec();

    setHDStatus(walletModel->wallet().privateKeysDisabled(), walletModel->wallet().hdEnabled());
#endif // ENABLE_WALLET
}

void BitcoinGUI::showColdStakingClicked()
{
#ifdef ENABLE_WALLET
    if (!walletFrame) {
        return;
    }
    WalletView *walletView = walletFrame->currentWalletView();
    if (!walletView) {
        return;
    }
    WalletModel *walletModel = walletView->getWalletModel();
    if (!walletModel) {
        return;
    }
    ColdStakingDialog dlg(this, walletModel);
    dlg.exec();
#endif // ENABLE_WALLET
}

void BitcoinGUI::showHelpMessageClicked()
{
    helpMessageDialog->show();
}

#ifdef ENABLE_WALLET
void BitcoinGUI::openClicked()
{
    OpenURIDialog dlg(this);
    if(dlg.exec())
    {
        Q_EMIT receivedURI(dlg.getURI());
    }
}

void BitcoinGUI::gotoOverviewPage()
{
    overviewAction->setChecked(true);
    if (walletFrame) walletFrame->gotoOverviewPage();
}

void BitcoinGUI::gotoHistoryPage()
{
    historyAction->setChecked(true);
    if (walletFrame) walletFrame->gotoHistoryPage();
}

void BitcoinGUI::gotoReceiveCoinsPage()
{
    receiveCoinsAction->setChecked(true);
    if (walletFrame) walletFrame->gotoReceiveCoinsPage();
}

void BitcoinGUI::gotoSendCoinsPage(QString addr)
{
    sendCoinsAction->setChecked(true);
    if (walletFrame) walletFrame->gotoSendCoinsPage(addr);
}

void BitcoinGUI::gotoSignMessageTab(QString addr)
{
    if (walletFrame) walletFrame->gotoSignMessageTab(addr);
}

void BitcoinGUI::gotoVerifyMessageTab(QString addr)
{
    if (walletFrame) walletFrame->gotoVerifyMessageTab(addr);
}
void BitcoinGUI::gotoLoadPSBT(bool from_clipboard)
{
    if (walletFrame) walletFrame->gotoLoadPSBT(from_clipboard);
}
#endif // ENABLE_WALLET

void BitcoinGUI::updateNetworkState()
{
    int count = clientModel->getNumConnections();
    QString icon;
    switch(count)
    {
    case 0: icon = ":/icons/connect_0"; break;
    case 1: case 2: case 3: icon = ":/icons/connect_1"; break;
    case 4: case 5: case 6: icon = ":/icons/connect_2"; break;
    case 7: case 8: case 9: icon = ":/icons/connect_3"; break;
    default: icon = ":/icons/connect_4"; break;
    }

    QString tooltip;

    if (m_node.getNetworkActive()) {
        tooltip = tr("%n active connection(s) to Particl network", "", count) + QString(".<br>") + tr("Click to disable network activity.");
    } else {
        tooltip = tr("Network activity disabled.") + QString("<br>") + tr("Click to enable network activity again.");
        icon = ":/icons/network_disabled";
    }

    // Don't word-wrap this (fixed-width) tooltip
    tooltip = QString("<nobr>") + tooltip + QString("</nobr>");
    connectionsControl->setToolTip(tooltip);

    connectionsControl->setPixmap(platformStyle->SingleColorIcon(icon).pixmap(STATUSBAR_ICONSIZE,STATUSBAR_ICONSIZE));
}

void BitcoinGUI::setNumConnections(int count)
{
    updateNetworkState();
}

void BitcoinGUI::setNetworkActive(bool networkActive)
{
    updateNetworkState();
}

void BitcoinGUI::updateHeadersSyncProgressLabel()
{
    int64_t headersTipTime = clientModel->getHeaderTipTime();
    int headersTipHeight = clientModel->getHeaderTipHeight();
    int estHeadersLeft = (GetTime() - headersTipTime) / Params().GetConsensus().nPowTargetSpacing;
    if (estHeadersLeft > HEADER_HEIGHT_DELTA_SYNC)
        progressBarLabel->setText(tr("Syncing Headers (%1%)...").arg(QString::number(100.0 / (headersTipHeight+estHeadersLeft)*headersTipHeight, 'f', 1)));
}

void BitcoinGUI::openOptionsDialogWithTab(OptionsDialog::Tab tab)
{
    if (!clientModel || !clientModel->getOptionsModel())
        return;

    OptionsDialog dlg(this, enableWallet);
    dlg.setCurrentTab(tab);
    dlg.setModel(clientModel->getOptionsModel());
    dlg.exec();
}

void BitcoinGUI::setNumBlocks(int count, const QDateTime& blockDate, double nVerificationProgress, bool header, SynchronizationState sync_state)
{
// Disabling macOS App Nap on initial sync, disk and reindex operations.
#ifdef Q_OS_MAC
    if (sync_state == SynchronizationState::POST_INIT) {
        m_app_nap_inhibitor->enableAppNap();
    } else {
        m_app_nap_inhibitor->disableAppNap();
    }
#endif

    if (modalOverlay)
    {
        if (header)
            modalOverlay->setKnownBestHeight(count, blockDate);
        else
            modalOverlay->tipUpdate(count, blockDate, nVerificationProgress);
    }
    if (!clientModel)
        return;

    // Prevent orphan statusbar messages (e.g. hover Quit in main menu, wait until chain-sync starts -> garbled text)
    statusBar()->clearMessage();

    // Acquire current block source
    enum BlockSource blockSource = clientModel->getBlockSource();
    switch (blockSource) {
        case BlockSource::NETWORK:
            if (header) {
                updateHeadersSyncProgressLabel();
                return;
            }
            progressBarLabel->setText(tr("Synchronizing with network..."));
            updateHeadersSyncProgressLabel();
            break;
        case BlockSource::DISK:
            if (header) {
                progressBarLabel->setText(tr("Indexing blocks on disk..."));
            } else {
                progressBarLabel->setText(tr("Processing blocks on disk..."));
            }
            break;
        case BlockSource::REINDEX:
            progressBarLabel->setText(tr("Reindexing blocks on disk..."));
            break;
        case BlockSource::NONE:
            if (header) {
                return;
            }
            progressBarLabel->setText(tr("Connecting to peers..."));
            break;
    }

    QString tooltip;

    QDateTime currentDate = QDateTime::currentDateTime();
    qint64 secs = blockDate.secsTo(currentDate);

    tooltip = tr("Processed %n block(s) of transaction history.", "", count);

    // Set icon state: spinning if catching up, tick otherwise
    if (secs < MAX_BLOCK_TIME_GAP) {
        tooltip = tr("Up to date") + QString(".<br>") + tooltip;
        labelBlocksIcon->setPixmap(platformStyle->SingleColorIcon(":/icons/synced").pixmap(STATUSBAR_ICONSIZE, STATUSBAR_ICONSIZE));

#ifdef ENABLE_WALLET
        if(walletFrame)
        {
            walletFrame->showOutOfSyncWarning(false);
            modalOverlay->showHide(true, true);
        }
#endif // ENABLE_WALLET

        progressBarLabel->setVisible(false);
        progressBar->setVisible(false);
    }
    else
    {
        QString timeBehindText = GUIUtil::formatNiceTimeOffset(secs);

        progressBarLabel->setVisible(true);
        progressBar->setFormat(tr("%1 behind").arg(timeBehindText));
        progressBar->setMaximum(1000000000);
        progressBar->setValue(nVerificationProgress * 1000000000.0 + 0.5);
        progressBar->setVisible(true);

        tooltip = tr("Catching up...") + QString("<br>") + tooltip;
        if(count != prevBlocks)
        {
            labelBlocksIcon->setPixmap(platformStyle->SingleColorIcon(QString(
                ":/movies/spinner-%1").arg(spinnerFrame, 3, 10, QChar('0')))
                .pixmap(STATUSBAR_ICONSIZE, STATUSBAR_ICONSIZE));
            spinnerFrame = (spinnerFrame + 1) % SPINNER_FRAMES;
        }
        prevBlocks = count;

#ifdef ENABLE_WALLET
        if(walletFrame)
        {
            walletFrame->showOutOfSyncWarning(true);
            modalOverlay->showHide();
        }
#endif // ENABLE_WALLET

        tooltip += QString("<br>");
        tooltip += tr("Last received block was generated %1 ago.").arg(timeBehindText);
        tooltip += QString("<br>");
        tooltip += tr("Transactions after this will not yet be visible.");
    }

    // Don't word-wrap this (fixed-width) tooltip
    tooltip = QString("<nobr>") + tooltip + QString("</nobr>");

    labelBlocksIcon->setToolTip(tooltip);
    progressBarLabel->setToolTip(tooltip);
    progressBar->setToolTip(tooltip);
}

void BitcoinGUI::message(const QString& title, QString message, unsigned int style, bool* ret, const QString& detailed_message)
{
    // Default title. On macOS, the window title is ignored (as required by the macOS Guidelines).
    QString strTitle{PACKAGE_NAME};
    // Default to information icon
    int nMBoxIcon = QMessageBox::Information;
    int nNotifyIcon = Notificator::Information;

    QString msgType;
    if (!title.isEmpty()) {
        msgType = title;
    } else {
        switch (style) {
        case CClientUIInterface::MSG_ERROR:
            msgType = tr("Error");
            message = tr("Error: %1").arg(message);
            break;
        case CClientUIInterface::MSG_WARNING:
            msgType = tr("Warning");
            message = tr("Warning: %1").arg(message);
            break;
        case CClientUIInterface::MSG_INFORMATION:
            msgType = tr("Information");
            // No need to prepend the prefix here.
            break;
        default:
            break;
        }
    }

    if (!msgType.isEmpty()) {
        strTitle += " - " + msgType;
    }

    if (style & CClientUIInterface::ICON_ERROR) {
        nMBoxIcon = QMessageBox::Critical;
        nNotifyIcon = Notificator::Critical;
    } else if (style & CClientUIInterface::ICON_WARNING) {
        nMBoxIcon = QMessageBox::Warning;
        nNotifyIcon = Notificator::Warning;
    }

    if (style & CClientUIInterface::MODAL) {
        // Check for buttons, use OK as default, if none was supplied
        QMessageBox::StandardButton buttons;
        if (!(buttons = (QMessageBox::StandardButton)(style & CClientUIInterface::BTN_MASK)))
            buttons = QMessageBox::Ok;

        showNormalIfMinimized();
        QMessageBox mBox(static_cast<QMessageBox::Icon>(nMBoxIcon), strTitle, message, buttons, this);
        mBox.setTextFormat(Qt::PlainText);
        mBox.setDetailedText(detailed_message);
        int r = mBox.exec();
        if (ret != nullptr)
            *ret = r == QMessageBox::Ok;
    } else {
        notificator->notify(static_cast<Notificator::Class>(nNotifyIcon), strTitle, message);
    }
}

// Waiting for hardware device
void BitcoinGUI::waitingForDevice(bool fCompleted)
{
    if (!fCompleted) {
        mbDevice.setText("Waiting for device.");
        mbDevice.setWindowFlags(mbDevice.windowFlags() | Qt::WindowStaysOnTopHint);
        mbDevice.show();
        mbDevice.raise();
        mbDevice.activateWindow();
        UninterruptibleSleep(std::chrono::milliseconds{100});
        qApp->processEvents();
    } else {
        if (mbDevice.isVisible())
            mbDevice.hide();
    }
}

void BitcoinGUI::changeEvent(QEvent *e)
{
    QMainWindow::changeEvent(e);
#ifndef Q_OS_MAC // Ignored on Mac
    if(e->type() == QEvent::WindowStateChange)
    {
        if(clientModel && clientModel->getOptionsModel() && clientModel->getOptionsModel()->getMinimizeToTray())
        {
            QWindowStateChangeEvent *wsevt = static_cast<QWindowStateChangeEvent*>(e);
            if(!(wsevt->oldState() & Qt::WindowMinimized) && isMinimized())
            {
                QTimer::singleShot(0, this, &BitcoinGUI::hide);
                e->ignore();
            }
            else if((wsevt->oldState() & Qt::WindowMinimized) && !isMinimized())
            {
                QTimer::singleShot(0, this, &BitcoinGUI::show);
                e->ignore();
            }
        }
    }
#endif
}

void BitcoinGUI::closeEvent(QCloseEvent *event)
{
#ifndef Q_OS_MAC // Ignored on Mac
    if(clientModel && clientModel->getOptionsModel())
    {
        if(!clientModel->getOptionsModel()->getMinimizeOnClose())
        {
            // close rpcConsole in case it was open to make some space for the shutdown window
            rpcConsole->close();

            QApplication::quit();
        }
        else
        {
            QMainWindow::showMinimized();
            event->ignore();
        }
    }
#else
    QMainWindow::closeEvent(event);
#endif
}

void BitcoinGUI::showEvent(QShowEvent *event)
{
    // enable the debug window when the main window shows up
    openRPCConsoleAction->setEnabled(true);
    aboutAction->setEnabled(true);
    optionsAction->setEnabled(true);
}

#ifdef ENABLE_WALLET
void BitcoinGUI::incomingTransaction(const QString& date, int unit, const CAmount& amount, const QString& type, const QString& address, const QString& label, const QString& walletName)
{
    // On new transaction, make an info balloon
    QString msg = tr("Date: %1\n").arg(date) +
                  tr("Amount: %1\n").arg(BitcoinUnits::formatWithUnit(unit, amount, true));
    if (m_node.getWallets().size() > 1 && !walletName.isEmpty()) {
        msg += tr("Wallet: %1\n").arg(walletName);
    }
    msg += tr("Type: %1\n").arg(type);
    if (!label.isEmpty())
        msg += tr("Label: %1\n").arg(label);
    else if (!address.isEmpty())
        msg += tr("Address: %1\n").arg(address);
    message((amount)<0 ? tr("Sent transaction") : tr("Incoming transaction"),
             msg, CClientUIInterface::MSG_INFORMATION);
}
#endif // ENABLE_WALLET

void BitcoinGUI::dragEnterEvent(QDragEnterEvent *event)
{
    // Accept only URIs
    if(event->mimeData()->hasUrls())
        event->acceptProposedAction();
}

void BitcoinGUI::dropEvent(QDropEvent *event)
{
    if(event->mimeData()->hasUrls())
    {
        for (const QUrl &uri : event->mimeData()->urls())
        {
            Q_EMIT receivedURI(uri.toString());
        }
    }
    event->acceptProposedAction();
}

bool BitcoinGUI::eventFilter(QObject *object, QEvent *event)
{
    // Catch status tip events
    if (event->type() == QEvent::StatusTip)
    {
        // Prevent adding text from setStatusTip(), if we currently use the status bar for displaying other stuff
        if (progressBarLabel->isVisible() || progressBar->isVisible())
            return true;
    }
    return QMainWindow::eventFilter(object, event);
}

#ifdef ENABLE_WALLET
bool BitcoinGUI::handlePaymentRequest(const SendCoinsRecipient& recipient)
{
    // URI has to be valid
    if (walletFrame && walletFrame->handlePaymentRequest(recipient))
    {
        showNormalIfMinimized();
        gotoSendCoinsPage();
        return true;
    }
    return false;
}

void BitcoinGUI::setHDStatus(bool privkeyDisabled, int hdEnabled)
{
    labelWalletHDStatusIcon->setPixmap(platformStyle->SingleColorIcon(privkeyDisabled ? ":/icons/eye" : hdEnabled ? ":/icons/hd_enabled" : ":/icons/hd_disabled").pixmap(STATUSBAR_ICONSIZE,STATUSBAR_ICONSIZE));
    labelWalletHDStatusIcon->setToolTip(privkeyDisabled ? tr("Private key <b>disabled</b>") : hdEnabled ? tr("HD key generation is <b>enabled</b>") : tr("HD key generation is <b>disabled</b>"));
    labelWalletHDStatusIcon->show();
    // eventually disable the QLabel to set its opacity to 50%
    labelWalletHDStatusIcon->setEnabled(hdEnabled);
}

void BitcoinGUI::setEncryptionStatus(int status)
{
    labelWalletEncryptionIcon->setStyleSheet("background-color: none;");
    switch(status)
    {
    case WalletModel::Unencrypted:
        labelWalletEncryptionIcon->hide();
        encryptWalletAction->setChecked(false);
        changePassphraseAction->setEnabled(false);
        encryptWalletAction->setEnabled(true);
        break;
    case WalletModel::Unlocked:
        labelWalletEncryptionIcon->show();
        labelWalletEncryptionIcon->setPixmap(platformStyle->SingleColorIcon(":/icons/lock_open").pixmap(STATUSBAR_ICONSIZE,STATUSBAR_ICONSIZE));
        labelWalletEncryptionIcon->setToolTip(tr("Wallet is <b>encrypted</b> and currently <b>unlocked</b>"));
        encryptWalletAction->setChecked(true);
        changePassphraseAction->setEnabled(true);
        encryptWalletAction->setEnabled(false);
        break;
    case WalletModel::UnlockedForStaking:
        labelWalletEncryptionIcon->show();
        labelWalletEncryptionIcon->setPixmap(platformStyle->SingleColorIcon(":/icons/lock_open").pixmap(STATUSBAR_ICONSIZE,STATUSBAR_ICONSIZE));
        labelWalletEncryptionIcon->setToolTip(tr("Wallet is <b>encrypted</b> and currently <b>unlocked</b> for staking only"));
        labelWalletEncryptionIcon->setStyleSheet("background-color: rgba(255, 165, 0, 255);");
        encryptWalletAction->setChecked(true);
        changePassphraseAction->setEnabled(true);
        encryptWalletAction->setEnabled(false); // TODO: decrypt currently not supported
        break;
    case WalletModel::Locked:
        labelWalletEncryptionIcon->show();
        labelWalletEncryptionIcon->setPixmap(platformStyle->SingleColorIcon(":/icons/lock_closed").pixmap(STATUSBAR_ICONSIZE,STATUSBAR_ICONSIZE));
        labelWalletEncryptionIcon->setToolTip(tr("Wallet is <b>encrypted</b> and currently <b>locked</b>"));
        encryptWalletAction->setChecked(true);
        changePassphraseAction->setEnabled(true);
        encryptWalletAction->setEnabled(false);
        break;
    }
}

void BitcoinGUI::toggleLockState()
{
    WalletView *walletView = walletFrame->currentWalletView();
    if (!walletView)
        return;
    WalletModel *walletModel = walletView->getWalletModel();
    if (!walletModel)
        return;

    switch (walletModel->getEncryptionStatus())
    {
        case WalletModel::Locked:
            walletView->unlockWallet(true);
            break;
        case WalletModel::Unlocked:
        case WalletModel::UnlockedForStaking:
            walletView->lockWallet();
            break;
        default:
            break;
    };
};

void BitcoinGUI::updateWalletStatus()
{
    if (!walletFrame) {
        return;
    }
    WalletView * const walletView = walletFrame->currentWalletView();
    if (!walletView) {
        return;
    }
    WalletModel * const walletModel = walletView->getWalletModel();
    setEncryptionStatus(walletModel->getEncryptionStatus());
    setHDStatus(walletModel->wallet().privateKeysDisabled(), walletModel->wallet().hdEnabled());
}
#endif // ENABLE_WALLET

void BitcoinGUI::updateProxyIcon()
{
    std::string ip_port;
    bool proxy_enabled = clientModel->getProxyInfo(ip_port);

    if (proxy_enabled) {
        if (labelProxyIcon->pixmap() == nullptr) {
            QString ip_port_q = QString::fromStdString(ip_port);
            labelProxyIcon->setPixmap(platformStyle->SingleColorIcon(":/icons/proxy").pixmap(STATUSBAR_ICONSIZE, STATUSBAR_ICONSIZE));
            labelProxyIcon->setToolTip(tr("Proxy is <b>enabled</b>: %1").arg(ip_port_q));
        } else {
            labelProxyIcon->show();
        }
    } else {
        labelProxyIcon->hide();
    }
}

void BitcoinGUI::updateWindowTitle()
{
    QString window_title = PACKAGE_NAME;
#ifdef ENABLE_WALLET
    if (walletFrame) {
        WalletModel* const wallet_model = walletFrame->currentWalletModel();
        if (wallet_model && !wallet_model->getWalletName().isEmpty()) {
            window_title += " - " + wallet_model->getDisplayName();
        }
    }
#endif
    if (!m_network_style->getTitleAddText().isEmpty()) {
        window_title += " - " + m_network_style->getTitleAddText();
    }
    setWindowTitle(window_title);
}

void BitcoinGUI::showNormalIfMinimized(bool fToggleHidden)
{
    if(!clientModel)
        return;

    if (!isHidden() && !isMinimized() && !GUIUtil::isObscured(this) && fToggleHidden) {
        hide();
    } else {
        GUIUtil::bringToFront(this);
    }
}

void BitcoinGUI::toggleHidden()
{
    showNormalIfMinimized(true);
}

void BitcoinGUI::detectShutdown()
{
    if (m_node.shutdownRequested())
    {
        if(rpcConsole)
            rpcConsole->hide();
        qApp->quit();
    }
}

void BitcoinGUI::showProgress(const QString &title, int nProgress)
{
    if (nProgress == 0) {
        progressDialog = new QProgressDialog(title, QString(), 0, 100);
        GUIUtil::PolishProgressDialog(progressDialog);
        progressDialog->setWindowModality(Qt::ApplicationModal);
        progressDialog->setMinimumDuration(0);
        progressDialog->setAutoClose(false);
        progressDialog->setValue(0);
    } else if (nProgress == 100) {
        if (progressDialog) {
            progressDialog->close();
            progressDialog->deleteLater();
            progressDialog = nullptr;
        }
    } else if (progressDialog) {
        progressDialog->setValue(nProgress);
    }
}

void BitcoinGUI::setTrayIconVisible(bool fHideTrayIcon)
{
    if (trayIcon)
    {
        trayIcon->setVisible(!fHideTrayIcon);
    }
}

void BitcoinGUI::showModalOverlay()
{
    if (modalOverlay && (progressBar->isVisible() || modalOverlay->isLayerVisible()))
        modalOverlay->toggleVisibility();
}

static bool ThreadSafeMessageBox(BitcoinGUI* gui, const bilingual_str& message, const std::string& caption, unsigned int style)
{
    bool modal = (style & CClientUIInterface::MODAL);
    // The SECURE flag has no effect in the Qt GUI.
    // bool secure = (style & CClientUIInterface::SECURE);
    style &= ~CClientUIInterface::SECURE;
    bool ret = false;

    QString detailed_message; // This is original message, in English, for googling and referencing.
    if (message.original != message.translated) {
        detailed_message = BitcoinGUI::tr("Original message:") + "\n" + QString::fromStdString(message.original);
    }

    // In case of modal message, use blocking connection to wait for user to click a button
    bool invoked = QMetaObject::invokeMethod(gui, "message",
                               modal ? GUIUtil::blockingGUIThreadConnection() : Qt::QueuedConnection,
                               Q_ARG(QString, QString::fromStdString(caption)),
                               Q_ARG(QString, QString::fromStdString(message.translated)),
                               Q_ARG(unsigned int, style),
                               Q_ARG(bool*, &ret),
                               Q_ARG(QString, detailed_message));
    assert(invoked);
    return ret;
}

void BitcoinGUI::subscribeToCoreSignals()
{
    // Connect signals to client
    m_handler_message_box = m_node.handleMessageBox(std::bind(ThreadSafeMessageBox, this, std::placeholders::_1, std::placeholders::_2, std::placeholders::_3));
    m_handler_question = m_node.handleQuestion(std::bind(ThreadSafeMessageBox, this, std::placeholders::_1, std::placeholders::_3, std::placeholders::_4));
}

void BitcoinGUI::unsubscribeFromCoreSignals()
{
    // Disconnect signals from client
    m_handler_message_box->disconnect();
    m_handler_question->disconnect();
}

bool BitcoinGUI::isPrivacyModeActivated() const
{
    assert(m_mask_values_action);
    return m_mask_values_action->isChecked();
}

UnitDisplayStatusBarControl::UnitDisplayStatusBarControl(const PlatformStyle *platformStyle) :
    optionsModel(nullptr),
    menu(nullptr)
{
    createContextMenu();
    setToolTip(tr("Unit to show amounts in. Click to select another unit."));
    QList<BitcoinUnits::Unit> units = BitcoinUnits::availableUnits();
    int max_width = 0;
    const QFontMetrics fm(font());
    for (const BitcoinUnits::Unit unit : units)
    {
        max_width = qMax(max_width, GUIUtil::TextWidth(fm, BitcoinUnits::longName(unit)));
    }
    setMinimumSize(max_width, 0);
    setAlignment(Qt::AlignRight | Qt::AlignVCenter);
    setStyleSheet(QString("QLabel { color : %1 }").arg(platformStyle->SingleColor().name()));
}

/** So that it responds to button clicks */
void UnitDisplayStatusBarControl::mousePressEvent(QMouseEvent *event)
{
    onDisplayUnitsClicked(event->pos());
}

/** Creates context menu, its actions, and wires up all the relevant signals for mouse events. */
void UnitDisplayStatusBarControl::createContextMenu()
{
    menu = new QMenu(this);
    for (const BitcoinUnits::Unit u : BitcoinUnits::availableUnits())
    {
        QAction *menuAction = new QAction(QString(BitcoinUnits::longName(u)), this);
        menuAction->setData(QVariant(u));
        menu->addAction(menuAction);
    }
    connect(menu, &QMenu::triggered, this, &UnitDisplayStatusBarControl::onMenuSelection);
}

/** Lets the control know about the Options Model (and its signals) */
void UnitDisplayStatusBarControl::setOptionsModel(OptionsModel *_optionsModel)
{
    if (_optionsModel)
    {
        this->optionsModel = _optionsModel;

        // be aware of a display unit change reported by the OptionsModel object.
        connect(_optionsModel, &OptionsModel::displayUnitChanged, this, &UnitDisplayStatusBarControl::updateDisplayUnit);

        // initialize the display units label with the current value in the model.
        updateDisplayUnit(_optionsModel->getDisplayUnit());
    }
}

/** When Display Units are changed on OptionsModel it will refresh the display text of the control on the status bar */
void UnitDisplayStatusBarControl::updateDisplayUnit(int newUnits)
{
    setText(BitcoinUnits::longName(newUnits));
}

/** Shows context menu with Display Unit options by the mouse coordinates */
void UnitDisplayStatusBarControl::onDisplayUnitsClicked(const QPoint& point)
{
    QPoint globalPos = mapToGlobal(point);
    menu->exec(globalPos);
}

/** Tells underlying optionsModel to update its current display unit. */
void UnitDisplayStatusBarControl::onMenuSelection(QAction* action)
{
    if (action)
    {
        optionsModel->setDisplayUnit(action->data());
    }
}<|MERGE_RESOLUTION|>--- conflicted
+++ resolved
@@ -325,17 +325,11 @@
     signMessageAction = new QAction(tr("Sign &message..."), this);
     signMessageAction->setStatusTip(tr("Sign messages with your Particl addresses to prove you own them"));
     verifyMessageAction = new QAction(tr("&Verify message..."), this);
-<<<<<<< HEAD
     verifyMessageAction->setStatusTip(tr("Verify messages to ensure they were signed with specified Particl addresses"));
-    m_load_psbt_action = new QAction(tr("Load PSBT..."), this);
+    m_load_psbt_action = new QAction(tr("&Load PSBT from file..."), this);
     m_load_psbt_action->setStatusTip(tr("Load Partially Signed Particl Transaction"));
-=======
-    verifyMessageAction->setStatusTip(tr("Verify messages to ensure they were signed with specified Bitcoin addresses"));
-    m_load_psbt_action = new QAction(tr("&Load PSBT from file..."), this);
-    m_load_psbt_action->setStatusTip(tr("Load Partially Signed Bitcoin Transaction"));
     m_load_psbt_clipboard_action = new QAction(tr("Load PSBT from clipboard..."), this);
-    m_load_psbt_clipboard_action->setStatusTip(tr("Load Partially Signed Bitcoin Transaction from clipboard"));
->>>>>>> 8ef15e8a
+    m_load_psbt_clipboard_action->setStatusTip(tr("Load Partially Signed Particl Transaction from clipboard"));
 
     openRPCConsoleAction = new QAction(tr("Node window"), this);
     openRPCConsoleAction->setStatusTip(tr("Open node debugging and diagnostic console"));
