--- conflicted
+++ resolved
@@ -93,23 +93,10 @@
         // Last 2 columns are set by the columnResizingFixer, when the table geometry is ready.
         columnResizingFixer = new GUIUtil::TableViewLastColumnResizingFixer(tableView, AMOUNT_MINIMUM_COLUMN_WIDTH, DATE_COLUMN_WIDTH, this);
 
-<<<<<<< HEAD
         if (model->wallet().getDefaultAddressType() == OutputType::BECH32) {
             ui->useBech32->setCheckState(Qt::Checked);
         } else {
             ui->useBech32->setCheckState(Qt::Unchecked);
-=======
-        if (model->node().isAddressTypeSet()) {
-            // user explicitly set the type, use it
-            if (model->wallet().getDefaultAddressType() == OutputType::BECH32) {
-                ui->useLegacyAddress->setCheckState(Qt::Unchecked);
-            } else {
-                ui->useLegacyAddress->setCheckState(Qt::Checked);
-            }
-        } else {
-            // Always fall back to bech32 in the gui
-            ui->useLegacyAddress->setCheckState(Qt::Unchecked);
->>>>>>> e5fdda68
         }
 
         // Set the button to be enabled or disabled based on whether the wallet can give out new addresses.
