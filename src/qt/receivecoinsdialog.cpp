--- conflicted
+++ resolved
@@ -152,7 +152,6 @@
 
     QString address;
     QString label = ui->reqLabel->text();
-<<<<<<< HEAD
 
     /* Generate new receiving address
     OutputType address_type;
@@ -165,7 +164,7 @@
         }
     }
     */
-    OutputType address_type = ui->useBech32->isChecked() ? OutputType::BECH32 : OutputType::LEGACY;
+    const OutputType address_type = (OutputType)ui->addressType->currentData().toInt();
 
     /* Generate new receiving address */
     AddressTableModel::AddrType addrType = AddressTableModel::ADDR_STANDARD;
@@ -180,11 +179,6 @@
         addrType = AddressTableModel::ADDR_STANDARD256;
 
     address = model->getAddressTableModel()->addRow(AddressTableModel::Receive, label, "", address_type, addrType);
-=======
-    /* Generate new receiving address */
-    const OutputType address_type = (OutputType)ui->addressType->currentData().toInt();
-    address = model->getAddressTableModel()->addRow(AddressTableModel::Receive, label, "", address_type);
->>>>>>> 7551ae81
 
     switch(model->getAddressTableModel()->getEditStatus())
     {
