// Copyright (c) 2011-2022 The Bitcoin Core developers
// Distributed under the MIT software license, see the accompanying
// file COPYING or http://www.opensource.org/licenses/mit-license.php.

#if defined(HAVE_CONFIG_H)
#include <config/bitcoin-config.h>
#endif

#include <qt/sendcoinsentry.h>
#include <qt/forms/ui_sendcoinsentry.h>

#include <qt/addressbookpage.h>
#include <qt/addresstablemodel.h>
#include <qt/guiutil.h>
#include <qt/optionsmodel.h>
#include <qt/platformstyle.h>
#include <qt/walletmodel.h>

#include <QApplication>
#include <QClipboard>

SendCoinsEntry::SendCoinsEntry(const PlatformStyle *_platformStyle, QWidget *parent, bool coldstake) :
    QStackedWidget(parent),
    ui(new Ui::SendCoinsEntry),
<<<<<<< HEAD
    model(nullptr),
    platformStyle(_platformStyle),
    m_coldstake(coldstake)
=======
    platformStyle(_platformStyle)
>>>>>>> 392dc68e
{
    ui->setupUi(this);

    if (m_coldstake) {
        ui->addressBookButton_cs->setIcon(platformStyle->SingleColorIcon(":/icons/address-book"));
        ui->pasteButton_cs->setIcon(platformStyle->SingleColorIcon(":/icons/editpaste"));
        ui->addressBookButton2_cs->setIcon(platformStyle->SingleColorIcon(":/icons/address-book"));
        ui->pasteButton2_cs->setIcon(platformStyle->SingleColorIcon(":/icons/editpaste"));
        ui->deleteButton_cs->setIcon(platformStyle->SingleColorIcon(":/icons/remove"));

        setCurrentWidget(ui->SendCoins_cs);

        // normal bitcoin address field
        GUIUtil::setupAddressWidget(ui->stakeAddr, this, true);
        GUIUtil::setupAddressWidget(ui->spendAddr, this);
        // just a label for displaying bitcoin address(es)
        ui->stakeAddr->setFont(GUIUtil::fixedPitchFont());
        ui->spendAddr->setFont(GUIUtil::fixedPitchFont());

        // Connect signals
        connect(ui->payAmount_cs, &BitcoinAmountField::valueChanged, this, &SendCoinsEntry::payAmountChanged);
        connect(ui->checkboxSubtractFeeFromAmount_cs, &QCheckBox::toggled, this, &SendCoinsEntry::subtractFeeFromAmountChanged);
        connect(ui->deleteButton_cs, &QPushButton::clicked, this, &SendCoinsEntry::deleteClicked);
        connect(ui->useAvailableBalanceButton_cs, &QPushButton::clicked, this, &SendCoinsEntry::useAvailableBalanceClicked);

        return;
    }

    ui->addressBookButton->setIcon(platformStyle->SingleColorIcon(":/icons/address-book"));
    ui->pasteButton->setIcon(platformStyle->SingleColorIcon(":/icons/editpaste"));
    ui->deleteButton->setIcon(platformStyle->SingleColorIcon(":/icons/remove"));

    if (platformStyle->getUseExtraSpacing())
        ui->payToLayout->setSpacing(4);

    GUIUtil::setupAddressWidget(ui->payTo, this);

    // Connect signals
    connect(ui->payAmount, &BitcoinAmountField::valueChanged, this, &SendCoinsEntry::payAmountChanged);
    connect(ui->checkboxSubtractFeeFromAmount, &QCheckBox::toggled, this, &SendCoinsEntry::subtractFeeFromAmountChanged);
    connect(ui->deleteButton, &QPushButton::clicked, this, &SendCoinsEntry::deleteClicked);
    connect(ui->useAvailableBalanceButton, &QPushButton::clicked, this, &SendCoinsEntry::useAvailableBalanceClicked);
}

SendCoinsEntry::~SendCoinsEntry()
{
    delete ui;
}

void SendCoinsEntry::on_pasteButton_clicked()
{
    // Paste text from clipboard into recipient field
    ui->payTo->setText(QApplication::clipboard()->text());
}

void SendCoinsEntry::on_addressBookButton_clicked()
{
    if(!model)
        return;
    AddressBookPage dlg(platformStyle, AddressBookPage::ForSelection, AddressBookPage::SendingTab, this);
    dlg.setModel(model->getAddressTableModel());
    if(dlg.exec())
    {
        ui->payTo->setText(dlg.getReturnValue());
        ui->payAmount->setFocus();
    }
}

void SendCoinsEntry::on_payTo_textChanged(const QString &address)
{
    updateLabel(address);
}

void SendCoinsEntry::on_pasteButton_cs_clicked()
{
    // Paste text from clipboard into recipient field
    ui->stakeAddr->setText(QApplication::clipboard()->text());
}

void SendCoinsEntry::on_addressBookButton_cs_clicked()
{
    if(!model)
        return;
    AddressBookPage dlg(platformStyle, AddressBookPage::ForSelection, AddressBookPage::SendingTab, this);
    dlg.setModel(model->getAddressTableModel());
    if(dlg.exec())
    {
        ui->stakeAddr->setText(dlg.getReturnValue());
        ui->spendAddr->setFocus();
    }
}

void SendCoinsEntry::on_pasteButton2_cs_clicked()
{
    // Paste text from clipboard into recipient field
    ui->spendAddr->setText(QApplication::clipboard()->text());
}

void SendCoinsEntry::on_addressBookButton2_cs_clicked()
{
    if(!model)
        return;
    AddressBookPage dlg(platformStyle, AddressBookPage::ForSelection, AddressBookPage::SendingTab, this);
    dlg.setModel(model->getAddressTableModel());
    if(dlg.exec())
    {
        ui->spendAddr->setText(dlg.getReturnValue());
        ui->payAmount_cs->setFocus();
    }
}

void SendCoinsEntry::setModel(WalletModel *_model)
{
    this->model = _model;

    if (_model && _model->getOptionsModel())
        connect(_model->getOptionsModel(), &OptionsModel::displayUnitChanged, this, &SendCoinsEntry::updateDisplayUnit);

    clear();
}

void SendCoinsEntry::clear()
{
    // clear UI elements for normal payment
    ui->payTo->clear();
    ui->addAsLabel->clear();
    ui->payAmount->clear();
    if (model && model->getOptionsModel()) {
        ui->checkboxSubtractFeeFromAmount->setChecked(model->getOptionsModel()->getSubFeeFromAmount());
    }
    ui->messageTextLabel->clear();
    ui->messageTextLabel->hide();
    ui->messageLabel->hide();

    ui->stakeAddr->clear();
    ui->spendAddr->clear();
    ui->payAmount_cs->clear();
    ui->checkboxSubtractFeeFromAmount_cs->setCheckState(Qt::Unchecked);
    ui->edtNarration->clear();
    ui->edtNarration_cs->clear();

    // update the display unit, to not use the default ("BTC")
    updateDisplayUnit();
}

void SendCoinsEntry::checkSubtractFeeFromAmount()
{
    ui->checkboxSubtractFeeFromAmount->setChecked(true);
}

void SendCoinsEntry::deleteClicked()
{
    Q_EMIT removeEntry(this);
}

void SendCoinsEntry::useAvailableBalanceClicked()
{
    Q_EMIT useAvailableBalance(this);
}

bool SendCoinsEntry::validate(interfaces::Node& node)
{
    if (!model)
        return false;

    // Check input validity
    bool retval = true;

    if (m_coldstake) {
        if (!model->validateAddress(ui->stakeAddr->text(), true)) {
            ui->stakeAddr->setValid(false);
            retval = false;
        }
        if (!model->validateAddress(ui->spendAddr->text())) {
            ui->spendAddr->setValid(false);
            retval = false;
        }

        if (!ui->payAmount_cs->validate()) {
            retval = false;
        }

        // Sending a zero amount is invalid
        if (ui->payAmount_cs->value(nullptr) <= 0)
        {
            ui->payAmount_cs->setValid(false);
            retval = false;
        }

        // Reject dust outputs:
        if (retval && GUIUtil::isDust(node, ui->spendAddr->text(), ui->payAmount_cs->value())) {
            ui->payAmount_cs->setValid(false);
            retval = false;
        }

        return retval;
    }

    if (!model->validateAddress(ui->payTo->text()))
    {
        ui->payTo->setValid(false);
        retval = false;
    }

    if (!ui->payAmount->validate())
    {
        retval = false;
    }

    // Sending a zero amount is invalid
    if (ui->payAmount->value(nullptr) <= 0)
    {
        ui->payAmount->setValid(false);
        retval = false;
    }

    // Reject dust outputs:
    if (retval && GUIUtil::isDust(node, ui->payTo->text(), ui->payAmount->value())) {
        ui->payAmount->setValid(false);
        retval = false;
    }

    return retval;
}

SendCoinsRecipient SendCoinsEntry::getValue()
{
    recipient.m_coldstake = m_coldstake;
    if (m_coldstake) {
        recipient.stake_address = ui->stakeAddr->text();
        recipient.spend_address = ui->spendAddr->text();
        recipient.amount = ui->payAmount_cs->value();
        recipient.narration = ui->edtNarration_cs->text();
        recipient.fSubtractFeeFromAmount = (ui->checkboxSubtractFeeFromAmount_cs->checkState() == Qt::Checked);

        return recipient;
    }

    // Normal payment
    recipient.address = ui->payTo->text();
    recipient.label = ui->addAsLabel->text();
    recipient.amount = ui->payAmount->value();
    recipient.message = ui->messageTextLabel->text();
    recipient.narration = ui->edtNarration->text();
    recipient.fSubtractFeeFromAmount = (ui->checkboxSubtractFeeFromAmount->checkState() == Qt::Checked);

    return recipient;
}

QWidget *SendCoinsEntry::setupTabChain(QWidget *prev)
{
    QWidget::setTabOrder(prev, ui->payTo);
    QWidget::setTabOrder(ui->payTo, ui->addAsLabel);
    QWidget *w = ui->payAmount->setupTabChain(ui->addAsLabel);
    QWidget::setTabOrder(w, ui->checkboxSubtractFeeFromAmount);
    QWidget::setTabOrder(ui->checkboxSubtractFeeFromAmount, ui->addressBookButton);
    QWidget::setTabOrder(ui->addressBookButton, ui->pasteButton);
    QWidget::setTabOrder(ui->pasteButton, ui->deleteButton);
    return ui->deleteButton;
}

void SendCoinsEntry::setValue(const SendCoinsRecipient &value)
{
    recipient = value;
    {
        // message
        ui->messageTextLabel->setText(recipient.message);
        ui->messageTextLabel->setVisible(!recipient.message.isEmpty());
        ui->messageLabel->setVisible(!recipient.message.isEmpty());

        ui->addAsLabel->clear();
        ui->payTo->setText(recipient.address); // this may set a label from addressbook
        if (!recipient.label.isEmpty()) // if a label had been set from the addressbook, don't overwrite with an empty label
            ui->addAsLabel->setText(recipient.label);
        ui->payAmount->setValue(recipient.amount);
    }
}

void SendCoinsEntry::setAddress(const QString &address)
{
    ui->payTo->setText(address);
    ui->payAmount->setFocus();
}

void SendCoinsEntry::setAmount(const CAmount &amount)
{
    if (m_coldstake) {
        ui->payAmount_cs->setValue(amount);
        return;
    }
    ui->payAmount->setValue(amount);
}

bool SendCoinsEntry::isClear()
{
    return ui->payTo->text().isEmpty();
}

void SendCoinsEntry::setFocus()
{
    ui->payTo->setFocus();
}

void SendCoinsEntry::updateDisplayUnit()
{
    if (model && model->getOptionsModel()) {
        ui->payAmount->setDisplayUnit(model->getOptionsModel()->getDisplayUnit());
        ui->payAmount_cs->setDisplayUnit(model->getOptionsModel()->getDisplayUnit());
    }
}

void SendCoinsEntry::changeEvent(QEvent* e)
{
    if (e->type() == QEvent::PaletteChange) {
        ui->addressBookButton->setIcon(platformStyle->SingleColorIcon(QStringLiteral(":/icons/address-book")));
        ui->pasteButton->setIcon(platformStyle->SingleColorIcon(QStringLiteral(":/icons/editpaste")));
        ui->deleteButton->setIcon(platformStyle->SingleColorIcon(QStringLiteral(":/icons/remove")));
    }

    QStackedWidget::changeEvent(e);
}

bool SendCoinsEntry::updateLabel(const QString &address)
{
    if(!model)
        return false;

    // Fill in label from address book, if address has an associated label
    QString associatedLabel = model->getAddressTableModel()->labelForAddress(address);
    if(!associatedLabel.isEmpty())
    {
        ui->addAsLabel->setText(associatedLabel);
        return true;
    }

    return false;
}<|MERGE_RESOLUTION|>--- conflicted
+++ resolved
@@ -22,13 +22,8 @@
 SendCoinsEntry::SendCoinsEntry(const PlatformStyle *_platformStyle, QWidget *parent, bool coldstake) :
     QStackedWidget(parent),
     ui(new Ui::SendCoinsEntry),
-<<<<<<< HEAD
-    model(nullptr),
     platformStyle(_platformStyle),
     m_coldstake(coldstake)
-=======
-    platformStyle(_platformStyle)
->>>>>>> 392dc68e
 {
     ui->setupUi(this);
 
