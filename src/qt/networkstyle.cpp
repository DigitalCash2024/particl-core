// Copyright (c) 2014-2021 The Bitcoin Core developers
// Distributed under the MIT software license, see the accompanying
// file COPYING or http://www.opensource.org/licenses/mit-license.php.

#include <qt/networkstyle.h>

#include <qt/guiconstants.h>

#include <tinyformat.h>
#include <util/chaintype.h>

#include <QApplication>

static const struct {
    const ChainType networkId;
    const char *appName;
    const int iconColorHueShift;
    const int iconColorSaturationReduction;
} network_styles[] = {
<<<<<<< HEAD
    {"main", QAPP_APP_NAME_DEFAULT, 0, 0},
    {"test", QAPP_APP_NAME_TESTNET, 101, 17},
    {"signet", QAPP_APP_NAME_SIGNET, 45, 35},
    {"regtest", QAPP_APP_NAME_REGTEST, 63, 1}
=======
    {ChainType::MAIN, QAPP_APP_NAME_DEFAULT, 0, 0},
    {ChainType::TESTNET, QAPP_APP_NAME_TESTNET, 70, 30},
    {ChainType::SIGNET, QAPP_APP_NAME_SIGNET, 35, 15},
    {ChainType::REGTEST, QAPP_APP_NAME_REGTEST, 160, 30},
>>>>>>> 29c36f07
};

// titleAddText needs to be const char* for tr()
NetworkStyle::NetworkStyle(const QString &_appName, const int iconColorHueShift, const int iconColorSaturationReduction, const char *_titleAddText):
    appName(_appName),
    titleAddText(qApp->translate("SplashScreen", _titleAddText))
{
    // load pixmap
    QPixmap pixmap(":/icons/bitcoin");

    if(iconColorHueShift != 0 && iconColorSaturationReduction != 0)
    {
        // generate QImage from QPixmap
        QImage img = pixmap.toImage();

        int h,s,l,a;

        // traverse though lines
        for(int y=0;y<img.height();y++)
        {
            QRgb *scL = reinterpret_cast< QRgb *>( img.scanLine( y ) );

            // loop through pixels
            for(int x=0;x<img.width();x++)
            {
                // preserve alpha because QColor::getHsl doesn't return the alpha value
                a = qAlpha(scL[x]);
                QColor col(scL[x]);

                // get hue value
                col.getHsl(&h,&s,&l);

                // rotate color on RGB color circle
                // 70° should end up with the typical "testnet" green
                h+=iconColorHueShift;

                // change saturation value
                if(s>iconColorSaturationReduction)
                {
                    s -= iconColorSaturationReduction;
                }
                col.setHsl(h,s,l,a);

                // set the pixel
                scL[x] = col.rgba();
            }
        }

        //convert back to QPixmap
        pixmap.convertFromImage(img);
    }

    appIcon             = QIcon(pixmap);
    trayAndWindowIcon   = QIcon(pixmap.scaled(QSize(256,256)));
}

const NetworkStyle* NetworkStyle::instantiate(const ChainType networkId)
{
    std::string titleAddText = networkId == ChainType::MAIN ? "" : strprintf("[%s]", ChainTypeToString(networkId));
    for (const auto& network_style : network_styles) {
        if (networkId == network_style.networkId) {
            return new NetworkStyle(
                    network_style.appName,
                    network_style.iconColorHueShift,
                    network_style.iconColorSaturationReduction,
                    titleAddText.c_str());
        }
    }
    return nullptr;
}<|MERGE_RESOLUTION|>--- conflicted
+++ resolved
@@ -17,17 +17,10 @@
     const int iconColorHueShift;
     const int iconColorSaturationReduction;
 } network_styles[] = {
-<<<<<<< HEAD
-    {"main", QAPP_APP_NAME_DEFAULT, 0, 0},
-    {"test", QAPP_APP_NAME_TESTNET, 101, 17},
-    {"signet", QAPP_APP_NAME_SIGNET, 45, 35},
-    {"regtest", QAPP_APP_NAME_REGTEST, 63, 1}
-=======
     {ChainType::MAIN, QAPP_APP_NAME_DEFAULT, 0, 0},
-    {ChainType::TESTNET, QAPP_APP_NAME_TESTNET, 70, 30},
-    {ChainType::SIGNET, QAPP_APP_NAME_SIGNET, 35, 15},
-    {ChainType::REGTEST, QAPP_APP_NAME_REGTEST, 160, 30},
->>>>>>> 29c36f07
+    {ChainType::TESTNET, QAPP_APP_NAME_TESTNET, 101, 17},
+    {ChainType::SIGNET, QAPP_APP_NAME_SIGNET, 45, 35},
+    {ChainType::REGTEST, QAPP_APP_NAME_REGTEST, 63, 1},
 };
 
 // titleAddText needs to be const char* for tr()
