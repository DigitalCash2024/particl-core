// Copyright (c) 2011-2019 The Bitcoin Core developers
// Distributed under the MIT software license, see the accompanying
// file COPYING or http://www.opensource.org/licenses/mit-license.php.

#ifndef BITCOIN_QT_SENDCOINSRECIPIENT_H
#define BITCOIN_QT_SENDCOINSRECIPIENT_H

#if defined(HAVE_CONFIG_H)
#include <config/bitcoin-config.h>
#endif

#include <amount.h>
#include <serialize.h>

#include <string>

#include <QString>

class SendCoinsRecipient
{
public:
    explicit SendCoinsRecipient() : amount(0), fSubtractFeeFromAmount(false), nVersion(SendCoinsRecipient::CURRENT_VERSION) { }
    explicit SendCoinsRecipient(const QString &addr, const QString &_label, const CAmount& _amount, const QString &_message):
        address(addr), label(_label), amount(_amount), message(_message), fSubtractFeeFromAmount(false), nVersion(SendCoinsRecipient::CURRENT_VERSION) {}

    // If from an unauthenticated payment request, this is used for storing
    // the addresses, e.g. address-A<br />address-B<br />address-C.
    // Info: As we don't need to process addresses in here when using
    // payment requests, we can abuse it for displaying an address list.
    // Todo: This is a hack, should be replaced with a cleaner solution!
    QString address;
    QString label;
    CAmount amount;
    // If from a payment request, this is used for storing the memo
    QString message;
    // Keep the payment request around as a serialized string to ensure
    // load/store is lossless.
    std::string sPaymentRequest;
    // Empty if no authentication or invalid signature/cert/etc.
    QString authenticatedMerchant;

    bool fSubtractFeeFromAmount; // memory only

    static const int CURRENT_VERSION = 1;
    int nVersion;

<<<<<<< HEAD
    bool m_coldstake = false;
    QString narration, stake_address, spend_address;

    ADD_SERIALIZE_METHODS;
=======
    SERIALIZE_METHODS(SendCoinsRecipient, obj)
    {
        std::string address_str, label_str, message_str, auth_merchant_str;
>>>>>>> 520e435b

        SER_WRITE(obj, address_str = obj.address.toStdString());
        SER_WRITE(obj, label_str = obj.label.toStdString());
        SER_WRITE(obj, message_str = obj.message.toStdString());
        SER_WRITE(obj, auth_merchant_str = obj.authenticatedMerchant.toStdString());

        READWRITE(obj.nVersion, address_str, label_str, obj.amount, message_str, obj.sPaymentRequest, auth_merchant_str);

        SER_READ(obj, obj.address = QString::fromStdString(address_str));
        SER_READ(obj, obj.label = QString::fromStdString(label_str));
        SER_READ(obj, obj.message = QString::fromStdString(message_str));
        SER_READ(obj, obj.authenticatedMerchant = QString::fromStdString(auth_merchant_str));
    }
};

#endif // BITCOIN_QT_SENDCOINSRECIPIENT_H<|MERGE_RESOLUTION|>--- conflicted
+++ resolved
@@ -44,16 +44,12 @@
     static const int CURRENT_VERSION = 1;
     int nVersion;
 
-<<<<<<< HEAD
     bool m_coldstake = false;
     QString narration, stake_address, spend_address;
 
-    ADD_SERIALIZE_METHODS;
-=======
     SERIALIZE_METHODS(SendCoinsRecipient, obj)
     {
         std::string address_str, label_str, message_str, auth_merchant_str;
->>>>>>> 520e435b
 
         SER_WRITE(obj, address_str = obj.address.toStdString());
         SER_WRITE(obj, label_str = obj.label.toStdString());
