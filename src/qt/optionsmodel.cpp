// Copyright (c) 2011-2022 The Bitcoin Core developers
// Distributed under the MIT software license, see the accompanying
// file COPYING or http://www.opensource.org/licenses/mit-license.php.

#if defined(HAVE_CONFIG_H)
#include <config/bitcoin-config.h>
#endif

#include <qt/optionsmodel.h>
#include <util/moneystr.h>

#include <qt/bitcoinunits.h>
#include <qt/guiconstants.h>
#include <qt/guiutil.h>

#include <interfaces/node.h>
#include <mapport.h>
#include <net.h>
#include <netbase.h>
#include <txdb.h>       // for -dbcache defaults
#include <util/string.h>
#include <validation.h> // For DEFAULT_SCRIPTCHECK_THREADS
#include <wallet/wallet.h> // For DEFAULT_SPEND_ZEROCONF_CHANGE

#include <QDebug>
#include <QLatin1Char>
#include <QSettings>
#include <QStringList>
#include <QVariant>

#include <univalue.h>

const char *DEFAULT_GUI_PROXY_HOST = "127.0.0.1";

static QString GetDefaultProxyAddress();

/** Map GUI option ID to node setting name. */
static const char* SettingName(OptionsModel::OptionID option)
{
    switch (option) {
    case OptionsModel::DatabaseCache: return "dbcache";
    case OptionsModel::ThreadsScriptVerif: return "par";
    case OptionsModel::SpendZeroConfChange: return "spendzeroconfchange";
    case OptionsModel::ExternalSignerPath: return "signer";
    case OptionsModel::MapPortUPnP: return "upnp";
    case OptionsModel::MapPortNatpmp: return "natpmp";
    case OptionsModel::Listen: return "listen";
    case OptionsModel::Server: return "server";
    case OptionsModel::PruneSize: return "prune";
    case OptionsModel::Prune: return "prune";
    case OptionsModel::ProxyIP: return "proxy";
    case OptionsModel::ProxyPort: return "proxy";
    case OptionsModel::ProxyUse: return "proxy";
    case OptionsModel::ProxyIPTor: return "onion";
    case OptionsModel::ProxyPortTor: return "onion";
    case OptionsModel::ProxyUseTor: return "onion";
    case OptionsModel::Language: return "lang";
    default: throw std::logic_error(strprintf("GUI option %i has no corresponding node setting.", option));
    }
}

/** Call node.updateRwSetting() with Bitcoin 22.x workaround. */
static void UpdateRwSetting(interfaces::Node& node, OptionsModel::OptionID option, const util::SettingsValue& value)
{
    if (value.isNum() &&
        (option == OptionsModel::DatabaseCache ||
         option == OptionsModel::ThreadsScriptVerif ||
         option == OptionsModel::Prune ||
         option == OptionsModel::PruneSize)) {
        // Write certain old settings as strings, even though they are numbers,
        // because Bitcoin 22.x releases try to read these specific settings as
        // strings in addOverriddenOption() calls at startup, triggering
        // uncaught exceptions in UniValue::get_str(). These errors were fixed
        // in later releases by https://github.com/bitcoin/bitcoin/pull/24498.
        // If new numeric settings are added, they can be written as numbers
        // instead of strings, because bitcoin 22.x will not try to read these.
        node.updateRwSetting(SettingName(option), value.getValStr());
    } else {
        node.updateRwSetting(SettingName(option), value);
    }
}

//! Convert enabled/size values to bitcoin -prune setting.
static util::SettingsValue PruneSetting(bool prune_enabled, int prune_size_gb)
{
    assert(!prune_enabled || prune_size_gb >= 1); // PruneSizeGB and ParsePruneSizeGB never return less
    return prune_enabled ? PruneGBtoMiB(prune_size_gb) : 0;
}

//! Get pruning enabled value to show in GUI from bitcoin -prune setting.
static bool PruneEnabled(const util::SettingsValue& prune_setting)
{
    // -prune=1 setting is manual pruning mode, so disabled for purposes of the gui
    return SettingToInt(prune_setting, 0) > 1;
}

//! Get pruning size value to show in GUI from bitcoin -prune setting. If
//! pruning is not enabled, just show default recommended pruning size (2GB).
static int PruneSizeGB(const util::SettingsValue& prune_setting)
{
    int value = SettingToInt(prune_setting, 0);
    return value > 1 ? PruneMiBtoGB(value) : DEFAULT_PRUNE_TARGET_GB;
}

//! Parse pruning size value provided by user in GUI or loaded from QSettings
//! (windows registry key or qt .conf file). Smallest value that the GUI can
//! display is 1 GB, so round up if anything less is parsed.
static int ParsePruneSizeGB(const QVariant& prune_size)
{
    return std::max(1, prune_size.toInt());
}

struct ProxySetting {
    bool is_set;
    QString ip;
    QString port;
};
static ProxySetting ParseProxyString(const std::string& proxy);
static std::string ProxyString(bool is_set, QString ip, QString port);

OptionsModel::OptionsModel(interfaces::Node& node, QObject *parent) :
    QAbstractListModel(parent), m_node{node}
{
}

void OptionsModel::addOverriddenOption(const std::string &option)
{
    strOverriddenByCommandLine += QString::fromStdString(option) + "=" + QString::fromStdString(gArgs.GetArg(option, "")) + " ";
}

// Writes all missing QSettings with their default values
bool OptionsModel::Init(bilingual_str& error)
{
    // Initialize display settings from stored settings.
    m_prune_size_gb = PruneSizeGB(node().getPersistentSetting("prune"));
    ProxySetting proxy = ParseProxyString(SettingToString(node().getPersistentSetting("proxy"), GetDefaultProxyAddress().toStdString()));
    m_proxy_ip = proxy.ip;
    m_proxy_port = proxy.port;
    ProxySetting onion = ParseProxyString(SettingToString(node().getPersistentSetting("onion"), GetDefaultProxyAddress().toStdString()));
    m_onion_ip = onion.ip;
    m_onion_port = onion.port;
    language = QString::fromStdString(SettingToString(node().getPersistentSetting("lang"), ""));

    checkAndMigrate();

    QSettings settings;

    // Ensure restart flag is unset on client startup
    setRestartRequired(false);

    // These are Qt-only settings:

    // Window
    if (!settings.contains("fHideTrayIcon")) {
        settings.setValue("fHideTrayIcon", false);
    }
    m_show_tray_icon = !settings.value("fHideTrayIcon").toBool();
    Q_EMIT showTrayIconChanged(m_show_tray_icon);

    if (!settings.contains("fMinimizeToTray"))
        settings.setValue("fMinimizeToTray", false);
    fMinimizeToTray = settings.value("fMinimizeToTray").toBool() && m_show_tray_icon;

    if (!settings.contains("fMinimizeOnClose"))
        settings.setValue("fMinimizeOnClose", false);
    fMinimizeOnClose = settings.value("fMinimizeOnClose").toBool();

    // Display
    if (!settings.contains("DisplayBitcoinUnit")) {
        settings.setValue("DisplayBitcoinUnit", QVariant::fromValue(BitcoinUnit::BTC));
    }
    QVariant unit = settings.value("DisplayBitcoinUnit");
    if (unit.canConvert<BitcoinUnit>()) {
        m_display_bitcoin_unit = unit.value<BitcoinUnit>();
    } else {
        m_display_bitcoin_unit = BitcoinUnit::BTC;
        settings.setValue("DisplayBitcoinUnit", QVariant::fromValue(m_display_bitcoin_unit));
    }

    if (!settings.contains("strThirdPartyTxUrls"))
        settings.setValue("strThirdPartyTxUrls", "");
    strThirdPartyTxUrls = settings.value("strThirdPartyTxUrls", "").toString();

    if (!settings.contains("fCoinControlFeatures"))
        settings.setValue("fCoinControlFeatures", true);
    fCoinControlFeatures = settings.value("fCoinControlFeatures", true).toBool();

    if (!settings.contains("enable_psbt_controls")) {
        settings.setValue("enable_psbt_controls", false);
    }
    m_enable_psbt_controls = settings.value("enable_psbt_controls", false).toBool();

    // These are shared with the core or have a command-line parameter
    // and we want command-line parameters to overwrite the GUI settings.
    for (OptionID option : {DatabaseCache, ThreadsScriptVerif, SpendZeroConfChange, ExternalSignerPath, MapPortUPnP,
                            MapPortNatpmp, Listen, Server, Prune, ProxyUse, ProxyUseTor, Language}) {
        std::string setting = SettingName(option);
        if (node().isSettingIgnored(setting)) addOverriddenOption("-" + setting);
        try {
            getOption(option);
        } catch (const std::exception& e) {
            // This handles exceptions thrown by univalue that can happen if
            // settings in settings.json don't have the expected types.
            error.original = strprintf("Could not read setting \"%s\", %s.", setting, e.what());
            error.translated = tr("Could not read setting \"%1\", %2.").arg(QString::fromStdString(setting), e.what()).toStdString();
            return false;
        }
    }

    // If setting doesn't exist create it with defaults.

    // Main
    if (!settings.contains("strDataDir"))
        settings.setValue("strDataDir", GUIUtil::getDefaultDataDirectory());

    // Wallet
#ifdef ENABLE_WALLET
    if (!settings.contains("SubFeeFromAmount")) {
        settings.setValue("SubFeeFromAmount", false);
    }
    m_sub_fee_from_amount = settings.value("SubFeeFromAmount", false).toBool();

    if (!settings.contains("fShowIncomingStakeNotifications")) {
        settings.setValue("fShowIncomingStakeNotifications", true);
    }
    fShowIncomingStakeNotifications = settings.value("fShowIncomingStakeNotifications").toBool();

    if (!settings.contains("show_zero_value_coinstakes")) {
        settings.setValue("show_zero_value_coinstakes", true);
    }
    show_zero_value_coinstakes = settings.value("show_zero_value_coinstakes").toBool();
#endif

    // Display
    if (!settings.contains("UseEmbeddedMonospacedFont")) {
        settings.setValue("UseEmbeddedMonospacedFont", "true");
    }
    m_use_embedded_monospaced_font = settings.value("UseEmbeddedMonospacedFont").toBool();
    Q_EMIT useEmbeddedMonospacedFontChanged(m_use_embedded_monospaced_font);

<<<<<<< HEAD
    // Particl Reserve Balance
    if (!settings.contains("reservebalance")) {
        settings.setValue("reservebalance", "0");
    }
    if (!gArgs.SoftSetArg("-reservebalance", FormatMoney(settings.value("reservebalance").toLongLong()))) {
        addOverriddenOption("-reservebalance");
    }
    nReserveBalance = settings.value("reservebalance").toLongLong();
=======
    m_mask_values = settings.value("mask_values", false).toBool();

>>>>>>> b92d609f
    return true;
}

/** Helper function to copy contents from one QSettings to another.
 * By using allKeys this also covers nested settings in a hierarchy.
 */
static void CopySettings(QSettings& dst, const QSettings& src)
{
    for (const QString& key : src.allKeys()) {
        dst.setValue(key, src.value(key));
    }
}

/** Back up a QSettings to an ini-formatted file. */
static void BackupSettings(const fs::path& filename, const QSettings& src)
{
    qInfo() << "Backing up GUI settings to" << GUIUtil::PathToQString(filename);
    QSettings dst(GUIUtil::PathToQString(filename), QSettings::IniFormat);
    dst.clear();
    CopySettings(dst, src);
}

void OptionsModel::Reset()
{
    // Backup and reset settings.json
    node().resetSettings();

    QSettings settings;

    // Backup old settings to chain-specific datadir for troubleshooting
    BackupSettings(gArgs.GetDataDirNet() / "guisettings.ini.bak", settings);

    // Save the strDataDir setting
    QString dataDir = GUIUtil::getDefaultDataDirectory();
    dataDir = settings.value("strDataDir", dataDir).toString();

    // Remove all entries from our QSettings object
    settings.clear();

    // Set strDataDir
    settings.setValue("strDataDir", dataDir);

    // Set that this was reset
    settings.setValue("fReset", true);

    // default setting for OptionsModel::StartAtStartup - disabled
    if (GUIUtil::GetStartOnSystemStartup())
        GUIUtil::SetStartOnSystemStartup(false);
}

int OptionsModel::rowCount(const QModelIndex & parent) const
{
    return OptionIDRowCount;
}

static ProxySetting ParseProxyString(const QString& proxy)
{
    static const ProxySetting default_val = {false, DEFAULT_GUI_PROXY_HOST, QString("%1").arg(DEFAULT_GUI_PROXY_PORT)};
    // Handle the case that the setting is not set at all
    if (proxy.isEmpty()) {
        return default_val;
    }
    // contains IP at index 0 and port at index 1
    QStringList ip_port = GUIUtil::SplitSkipEmptyParts(proxy, ":");
    if (ip_port.size() == 2) {
        return {true, ip_port.at(0), ip_port.at(1)};
    } else { // Invalid: return default
        return default_val;
    }
}

static ProxySetting ParseProxyString(const std::string& proxy)
{
    return ParseProxyString(QString::fromStdString(proxy));
}

static std::string ProxyString(bool is_set, QString ip, QString port)
{
    return is_set ? QString(ip + ":" + port).toStdString() : "";
}

static QString GetDefaultProxyAddress()
{
    return QString("%1:%2").arg(DEFAULT_GUI_PROXY_HOST).arg(DEFAULT_GUI_PROXY_PORT);
}

void OptionsModel::SetPruneTargetGB(int prune_target_gb)
{
    const util::SettingsValue cur_value = node().getPersistentSetting("prune");
    const util::SettingsValue new_value = PruneSetting(prune_target_gb > 0, prune_target_gb);

    m_prune_size_gb = prune_target_gb;

    // Force setting to take effect. It is still safe to change the value at
    // this point because this function is only called after the intro screen is
    // shown, before the node starts.
    node().forceSetting("prune", new_value);

    // Update settings.json if value configured in intro screen is different
    // from saved value. Avoid writing settings.json if bitcoin.conf value
    // doesn't need to be overridden.
    if (PruneEnabled(cur_value) != PruneEnabled(new_value) ||
        PruneSizeGB(cur_value) != PruneSizeGB(new_value)) {
        // Call UpdateRwSetting() instead of setOption() to avoid setting
        // RestartRequired flag
        UpdateRwSetting(node(), Prune, new_value);
    }
}

// read QSettings values and return them
QVariant OptionsModel::data(const QModelIndex & index, int role) const
{
    if(role == Qt::EditRole)
    {
        return getOption(OptionID(index.row()));
    }
    return QVariant();
}

// write QSettings values
bool OptionsModel::setData(const QModelIndex & index, const QVariant & value, int role)
{
    bool successful = true; /* set to false on parse error */
    if(role == Qt::EditRole)
    {
        successful = setOption(OptionID(index.row()), value);
    }

    Q_EMIT dataChanged(index, index);

    return successful;
}

QVariant OptionsModel::getOption(OptionID option) const
{
    auto setting = [&]{ return node().getPersistentSetting(SettingName(option)); };

    QSettings settings;
    switch (option) {
    case StartAtStartup:
        return GUIUtil::GetStartOnSystemStartup();
    case ShowTrayIcon:
        return m_show_tray_icon;
    case MinimizeToTray:
        return fMinimizeToTray;
    case MapPortUPnP:
#ifdef USE_UPNP
        return SettingToBool(setting(), DEFAULT_UPNP);
#else
        return false;
#endif // USE_UPNP
    case MapPortNatpmp:
#ifdef USE_NATPMP
        return SettingToBool(setting(), DEFAULT_NATPMP);
#else
        return false;
#endif // USE_NATPMP
    case MinimizeOnClose:
        return fMinimizeOnClose;

    // default proxy
    case ProxyUse:
        return ParseProxyString(SettingToString(setting(), "")).is_set;
    case ProxyIP:
        return m_proxy_ip;
    case ProxyPort:
        return m_proxy_port;

    // separate Tor proxy
    case ProxyUseTor:
        return ParseProxyString(SettingToString(setting(), "")).is_set;
    case ProxyIPTor:
        return m_onion_ip;
    case ProxyPortTor:
        return m_onion_port;

#ifdef ENABLE_WALLET
    case SpendZeroConfChange:
        return SettingToBool(setting(), wallet::DEFAULT_SPEND_ZEROCONF_CHANGE);
    case ExternalSignerPath:
        return QString::fromStdString(SettingToString(setting(), ""));
    case SubFeeFromAmount:
        return m_sub_fee_from_amount;
    case ShowIncomingStakeNotifications:
        return SettingToBool(setting(), true);
    case ShowZeroValueCoinstakes:
        return SettingToBool(setting(), true);
#endif
    case DisplayUnit:
        return QVariant::fromValue(m_display_bitcoin_unit);
    case ThirdPartyTxUrls:
        return strThirdPartyTxUrls;
    case Language:
        return QString::fromStdString(SettingToString(setting(), ""));
    case UseEmbeddedMonospacedFont:
        return m_use_embedded_monospaced_font;
    case CoinControlFeatures:
        return fCoinControlFeatures;
    case EnablePSBTControls:
        return settings.value("enable_psbt_controls");
    case Prune:
        return PruneEnabled(setting());
    case PruneSize:
        return m_prune_size_gb;
    case DatabaseCache:
        return qlonglong(SettingToInt(setting(), nDefaultDbCache));
    case ThreadsScriptVerif:
        return qlonglong(SettingToInt(setting(), DEFAULT_SCRIPTCHECK_THREADS));
    case Listen:
        return SettingToBool(setting(), DEFAULT_LISTEN);
    case Server:
        return SettingToBool(setting(), false);
<<<<<<< HEAD
    case ReserveBalance:
        return settings.value("reservebalance");
=======
    case MaskValues:
        return m_mask_values;
>>>>>>> b92d609f
    default:
        return QVariant();
    }
}

bool OptionsModel::setOption(OptionID option, const QVariant& value)
{
    auto changed = [&] { return value.isValid() && value != getOption(option); };
    auto update = [&](const util::SettingsValue& value) { return UpdateRwSetting(node(), option, value); };

    bool successful = true; /* set to false on parse error */
    QSettings settings;

    switch (option) {
    case StartAtStartup:
        successful = GUIUtil::SetStartOnSystemStartup(value.toBool());
        break;
    case ShowTrayIcon:
        m_show_tray_icon = value.toBool();
        settings.setValue("fHideTrayIcon", !m_show_tray_icon);
        Q_EMIT showTrayIconChanged(m_show_tray_icon);
        break;
    case MinimizeToTray:
        fMinimizeToTray = value.toBool();
        settings.setValue("fMinimizeToTray", fMinimizeToTray);
        break;
    case MapPortUPnP: // core option - can be changed on-the-fly
        if (changed()) {
            update(value.toBool());
            node().mapPort(value.toBool(), getOption(MapPortNatpmp).toBool());
        }
        break;
    case MapPortNatpmp: // core option - can be changed on-the-fly
        if (changed()) {
            update(value.toBool());
            node().mapPort(getOption(MapPortUPnP).toBool(), value.toBool());
        }
        break;
    case MinimizeOnClose:
        fMinimizeOnClose = value.toBool();
        settings.setValue("fMinimizeOnClose", fMinimizeOnClose);
        break;

    // default proxy
    case ProxyUse:
        if (changed()) {
            update(ProxyString(value.toBool(), m_proxy_ip, m_proxy_port));
            setRestartRequired(true);
        }
        break;
    case ProxyIP:
        if (changed()) {
            m_proxy_ip = value.toString();
            if (getOption(ProxyUse).toBool()) {
                update(ProxyString(true, m_proxy_ip, m_proxy_port));
                setRestartRequired(true);
            }
        }
        break;
    case ProxyPort:
        if (changed()) {
            m_proxy_port = value.toString();
            if (getOption(ProxyUse).toBool()) {
                update(ProxyString(true, m_proxy_ip, m_proxy_port));
                setRestartRequired(true);
            }
        }
        break;

    // separate Tor proxy
    case ProxyUseTor:
        if (changed()) {
            update(ProxyString(value.toBool(), m_onion_ip, m_onion_port));
            setRestartRequired(true);
        }
        break;
    case ProxyIPTor:
        if (changed()) {
            m_onion_ip = value.toString();
            if (getOption(ProxyUseTor).toBool()) {
                update(ProxyString(true, m_onion_ip, m_onion_port));
                setRestartRequired(true);
            }
        }
        break;
    case ProxyPortTor:
        if (changed()) {
            m_onion_port = value.toString();
            if (getOption(ProxyUseTor).toBool()) {
                update(ProxyString(true, m_onion_ip, m_onion_port));
                setRestartRequired(true);
            }
        }
        break;

#ifdef ENABLE_WALLET
    case SpendZeroConfChange:
        if (changed()) {
            update(value.toBool());
            setRestartRequired(true);
        }
        break;
    case ExternalSignerPath:
        if (changed()) {
            update(value.toString().toStdString());
            setRestartRequired(true);
        }
        break;
    case SubFeeFromAmount:
        m_sub_fee_from_amount = value.toBool();
        settings.setValue("SubFeeFromAmount", m_sub_fee_from_amount);
        break;
    case ShowIncomingStakeNotifications:
        fShowIncomingStakeNotifications = value.toBool();
        settings.setValue("fShowIncomingStakeNotifications", fShowIncomingStakeNotifications);
        break;
    case ShowZeroValueCoinstakes:
        show_zero_value_coinstakes = value.toBool();
        settings.setValue("show_zero_value_coinstakes", show_zero_value_coinstakes);
        Q_EMIT txnViewOptionsChanged();
        break;
#endif
    case DisplayUnit:
        setDisplayUnit(value);
        break;
    case ThirdPartyTxUrls:
        if (strThirdPartyTxUrls != value.toString()) {
            strThirdPartyTxUrls = value.toString();
            settings.setValue("strThirdPartyTxUrls", strThirdPartyTxUrls);
            setRestartRequired(true);
        }
        break;
    case Language:
        if (changed()) {
            update(value.toString().toStdString());
            setRestartRequired(true);
        }
        break;
    case UseEmbeddedMonospacedFont:
        m_use_embedded_monospaced_font = value.toBool();
        settings.setValue("UseEmbeddedMonospacedFont", m_use_embedded_monospaced_font);
        Q_EMIT useEmbeddedMonospacedFontChanged(m_use_embedded_monospaced_font);
        break;
    case ReserveBalance:
        if (settings.value("reservebalance") != value) {
            settings.setValue("reservebalance", value);
            Q_EMIT setReserveBalance(value.toLongLong());
        }
        break;
    case CoinControlFeatures:
        fCoinControlFeatures = value.toBool();
        settings.setValue("fCoinControlFeatures", fCoinControlFeatures);
        Q_EMIT coinControlFeaturesChanged(fCoinControlFeatures);
        break;
    case EnablePSBTControls:
        m_enable_psbt_controls = value.toBool();
        settings.setValue("enable_psbt_controls", m_enable_psbt_controls);
        break;
    case Prune:
        if (changed()) {
            update(PruneSetting(value.toBool(), m_prune_size_gb));
            setRestartRequired(true);
        }
        break;
    case PruneSize:
        if (changed()) {
            m_prune_size_gb = ParsePruneSizeGB(value);
            if (getOption(Prune).toBool()) {
                update(PruneSetting(true, m_prune_size_gb));
                setRestartRequired(true);
            }
        }
        break;
    case DatabaseCache:
        if (changed()) {
            update(static_cast<int64_t>(value.toLongLong()));
            setRestartRequired(true);
        }
        break;
    case ThreadsScriptVerif:
        if (changed()) {
            update(static_cast<int64_t>(value.toLongLong()));
            setRestartRequired(true);
        }
        break;
    case Listen:
    case Server:
        if (changed()) {
            update(value.toBool());
            setRestartRequired(true);
        }
        break;
    case MaskValues:
        m_mask_values = value.toBool();
        settings.setValue("mask_values", m_mask_values);
        break;
    default:
        break;
    }

    return successful;
}

void OptionsModel::setDisplayUnit(const QVariant& new_unit)
{
    if (new_unit.isNull() || new_unit.value<BitcoinUnit>() == m_display_bitcoin_unit) return;
    m_display_bitcoin_unit = new_unit.value<BitcoinUnit>();
    QSettings settings;
    settings.setValue("DisplayBitcoinUnit", QVariant::fromValue(m_display_bitcoin_unit));
    Q_EMIT displayUnitChanged(m_display_bitcoin_unit);
}

void OptionsModel::setRestartRequired(bool fRequired)
{
    QSettings settings;
    return settings.setValue("fRestartRequired", fRequired);
}

bool OptionsModel::isRestartRequired() const
{
    QSettings settings;
    return settings.value("fRestartRequired", false).toBool();
}

void OptionsModel::checkAndMigrate()
{
    // Migration of default values
    // Check if the QSettings container was already loaded with this client version
    QSettings settings;
    static const char strSettingsVersionKey[] = "nSettingsVersion";
    int settingsVersion = settings.contains(strSettingsVersionKey) ? settings.value(strSettingsVersionKey).toInt() : 0;
    if (settingsVersion < CLIENT_VERSION)
    {
        // -dbcache was bumped from 100 to 300 in 0.13
        // see https://github.com/bitcoin/bitcoin/pull/8273
        // force people to upgrade to the new value if they are using 100MB
        if (settingsVersion < 130000 && settings.contains("nDatabaseCache") && settings.value("nDatabaseCache").toLongLong() == 100)
            settings.setValue("nDatabaseCache", (qint64)nDefaultDbCache);

        settings.setValue(strSettingsVersionKey, CLIENT_VERSION);
    }

    // Overwrite the 'addrProxy' setting in case it has been set to an illegal
    // default value (see issue #12623; PR #12650).
    if (settings.contains("addrProxy") && settings.value("addrProxy").toString().endsWith("%2")) {
        settings.setValue("addrProxy", GetDefaultProxyAddress());
    }

    // Overwrite the 'addrSeparateProxyTor' setting in case it has been set to an illegal
    // default value (see issue #12623; PR #12650).
    if (settings.contains("addrSeparateProxyTor") && settings.value("addrSeparateProxyTor").toString().endsWith("%2")) {
        settings.setValue("addrSeparateProxyTor", GetDefaultProxyAddress());
    }

    // Migrate and delete legacy GUI settings that have now moved to <datadir>/settings.json.
    auto migrate_setting = [&](OptionID option, const QString& qt_name) {
        if (!settings.contains(qt_name)) return;
        QVariant value = settings.value(qt_name);
        if (node().getPersistentSetting(SettingName(option)).isNull()) {
            if (option == ProxyIP) {
                ProxySetting parsed = ParseProxyString(value.toString());
                setOption(ProxyIP, parsed.ip);
                setOption(ProxyPort, parsed.port);
            } else if (option == ProxyIPTor) {
                ProxySetting parsed = ParseProxyString(value.toString());
                setOption(ProxyIPTor, parsed.ip);
                setOption(ProxyPortTor, parsed.port);
            } else {
                setOption(option, value);
            }
        }
        settings.remove(qt_name);
    };

    migrate_setting(DatabaseCache, "nDatabaseCache");
    migrate_setting(ThreadsScriptVerif, "nThreadsScriptVerif");
#ifdef ENABLE_WALLET
    migrate_setting(SpendZeroConfChange, "bSpendZeroConfChange");
    migrate_setting(ExternalSignerPath, "external_signer_path");
#endif
    migrate_setting(MapPortUPnP, "fUseUPnP");
    migrate_setting(MapPortNatpmp, "fUseNatpmp");
    migrate_setting(Listen, "fListen");
    migrate_setting(Server, "server");
    migrate_setting(PruneSize, "nPruneSize");
    migrate_setting(Prune, "bPrune");
    migrate_setting(ProxyIP, "addrProxy");
    migrate_setting(ProxyUse, "fUseProxy");
    migrate_setting(ProxyIPTor, "addrSeparateProxyTor");
    migrate_setting(ProxyUseTor, "fUseSeparateProxyTor");
    migrate_setting(Language, "language");

    // In case migrating QSettings caused any settings value to change, rerun
    // parameter interaction code to update other settings. This is particularly
    // important for the -listen setting, which should cause -listenonion, -upnp,
    // and other settings to default to false if it was set to false.
    // (https://github.com/bitcoin-core/gui/issues/567).
    node().initParameterInteraction();
}

void OptionsModel::updateReservedBalance(CAmount reservedBalance)
{
    QSettings settings;
    settings.setValue("reservebalance", QString::number(reservedBalance));
};<|MERGE_RESOLUTION|>--- conflicted
+++ resolved
@@ -238,7 +238,8 @@
     m_use_embedded_monospaced_font = settings.value("UseEmbeddedMonospacedFont").toBool();
     Q_EMIT useEmbeddedMonospacedFontChanged(m_use_embedded_monospaced_font);
 
-<<<<<<< HEAD
+    m_mask_values = settings.value("mask_values", false).toBool();
+
     // Particl Reserve Balance
     if (!settings.contains("reservebalance")) {
         settings.setValue("reservebalance", "0");
@@ -247,10 +248,6 @@
         addOverriddenOption("-reservebalance");
     }
     nReserveBalance = settings.value("reservebalance").toLongLong();
-=======
-    m_mask_values = settings.value("mask_values", false).toBool();
-
->>>>>>> b92d609f
     return true;
 }
 
@@ -463,13 +460,10 @@
         return SettingToBool(setting(), DEFAULT_LISTEN);
     case Server:
         return SettingToBool(setting(), false);
-<<<<<<< HEAD
+    case MaskValues:
+        return m_mask_values;
     case ReserveBalance:
         return settings.value("reservebalance");
-=======
-    case MaskValues:
-        return m_mask_values;
->>>>>>> b92d609f
     default:
         return QVariant();
     }
