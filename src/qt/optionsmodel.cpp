// Copyright (c) 2011-2020 The Bitcoin Core developers
// Distributed under the MIT software license, see the accompanying
// file COPYING or http://www.opensource.org/licenses/mit-license.php.

#if defined(HAVE_CONFIG_H)
#include <config/bitcoin-config.h>
#endif

#include <qt/optionsmodel.h>
#include <util/moneystr.h>

#include <qt/bitcoinunits.h>
#include <qt/guiconstants.h>
#include <qt/guiutil.h>

#include <interfaces/node.h>
#include <mapport.h>
#include <net.h>
#include <netbase.h>
#include <txdb.h>       // for -dbcache defaults
#include <util/string.h>
#include <validation.h> // For DEFAULT_SCRIPTCHECK_THREADS

#include <QDebug>
#include <QLatin1Char>
#include <QSettings>
#include <QStringList>

const char *DEFAULT_GUI_PROXY_HOST = "127.0.0.1";

static const QString GetDefaultProxyAddress();

OptionsModel::OptionsModel(QObject *parent, bool resetSettings) :
    QAbstractListModel(parent)
{
    Init(resetSettings);
}

void OptionsModel::addOverriddenOption(const std::string &option)
{
    strOverriddenByCommandLine += QString::fromStdString(option) + "=" + QString::fromStdString(gArgs.GetArg(option, "")) + " ";
}

// Writes all missing QSettings with their default values
void OptionsModel::Init(bool resetSettings)
{
    if (resetSettings)
        Reset();

    checkAndMigrate();

    QSettings settings;

    // Ensure restart flag is unset on client startup
    setRestartRequired(false);

    // These are Qt-only settings:

    // Window
    if (!settings.contains("fHideTrayIcon")) {
        settings.setValue("fHideTrayIcon", false);
    }
    m_show_tray_icon = !settings.value("fHideTrayIcon").toBool();
    Q_EMIT showTrayIconChanged(m_show_tray_icon);

    if (!settings.contains("fMinimizeToTray"))
        settings.setValue("fMinimizeToTray", false);
    fMinimizeToTray = settings.value("fMinimizeToTray").toBool() && m_show_tray_icon;

    if (!settings.contains("fMinimizeOnClose"))
        settings.setValue("fMinimizeOnClose", false);
    fMinimizeOnClose = settings.value("fMinimizeOnClose").toBool();

    // Display
    if (!settings.contains("nDisplayUnit"))
        settings.setValue("nDisplayUnit", BitcoinUnits::BTC);
    nDisplayUnit = settings.value("nDisplayUnit").toInt();

    if (!settings.contains("strThirdPartyTxUrls"))
        settings.setValue("strThirdPartyTxUrls", "");
    strThirdPartyTxUrls = settings.value("strThirdPartyTxUrls", "").toString();

    if (!settings.contains("fCoinControlFeatures"))
        settings.setValue("fCoinControlFeatures", true);
    fCoinControlFeatures = settings.value("fCoinControlFeatures", true).toBool();

    // These are shared with the core or have a command-line parameter
    // and we want command-line parameters to overwrite the GUI settings.
    //
    // If setting doesn't exist create it with defaults.
    //
    // If gArgs.SoftSetArg() or gArgs.SoftSetBoolArg() return false we were overridden
    // by command-line and show this in the UI.

    // Main
    if (!settings.contains("bPrune"))
        settings.setValue("bPrune", false);
    if (!settings.contains("nPruneSize"))
        settings.setValue("nPruneSize", DEFAULT_PRUNE_TARGET_GB);
    SetPruneEnabled(settings.value("bPrune").toBool());

    if (!settings.contains("nDatabaseCache"))
        settings.setValue("nDatabaseCache", (qint64)nDefaultDbCache);
    if (!gArgs.SoftSetArg("-dbcache", settings.value("nDatabaseCache").toString().toStdString()))
        addOverriddenOption("-dbcache");

    if (!settings.contains("nThreadsScriptVerif"))
        settings.setValue("nThreadsScriptVerif", DEFAULT_SCRIPTCHECK_THREADS);
    if (!gArgs.SoftSetArg("-par", settings.value("nThreadsScriptVerif").toString().toStdString()))
        addOverriddenOption("-par");

    if (!settings.contains("strDataDir"))
        settings.setValue("strDataDir", GUIUtil::getDefaultDataDirectory());

    // Wallet
#ifdef ENABLE_WALLET
    if (!settings.contains("bSpendZeroConfChange"))
        settings.setValue("bSpendZeroConfChange", true);
    if (!gArgs.SoftSetBoolArg("-spendzeroconfchange", settings.value("bSpendZeroConfChange").toBool()))
        addOverriddenOption("-spendzeroconfchange");

<<<<<<< HEAD
    if (!settings.contains("fShowIncomingStakeNotifications"))
        settings.setValue("fShowIncomingStakeNotifications", true);
    fShowIncomingStakeNotifications = settings.value("fShowIncomingStakeNotifications").toBool();

    if (!settings.contains("show_zero_value_coinstakes"))
        settings.setValue("show_zero_value_coinstakes", true);
    show_zero_value_coinstakes = settings.value("show_zero_value_coinstakes").toBool();
=======
    if (!settings.contains("external_signer_path"))
        settings.setValue("external_signer_path", "");

    if (!gArgs.SoftSetArg("-signer", settings.value("external_signer_path").toString().toStdString())) {
        addOverriddenOption("-signer");
    }
>>>>>>> 46424e94
#endif

    // Network
    if (!settings.contains("fUseUPnP"))
        settings.setValue("fUseUPnP", DEFAULT_UPNP);
    if (!gArgs.SoftSetBoolArg("-upnp", settings.value("fUseUPnP").toBool()))
        addOverriddenOption("-upnp");

    if (!settings.contains("fUseNatpmp")) {
        settings.setValue("fUseNatpmp", DEFAULT_NATPMP);
    }
    if (!gArgs.SoftSetBoolArg("-natpmp", settings.value("fUseNatpmp").toBool())) {
        addOverriddenOption("-natpmp");
    }

    if (!settings.contains("fListen"))
        settings.setValue("fListen", DEFAULT_LISTEN);
    if (!gArgs.SoftSetBoolArg("-listen", settings.value("fListen").toBool()))
        addOverriddenOption("-listen");

    if (!settings.contains("fUseProxy"))
        settings.setValue("fUseProxy", false);
    if (!settings.contains("addrProxy"))
        settings.setValue("addrProxy", GetDefaultProxyAddress());
    // Only try to set -proxy, if user has enabled fUseProxy
    if ((settings.value("fUseProxy").toBool() && !gArgs.SoftSetArg("-proxy", settings.value("addrProxy").toString().toStdString())))
        addOverriddenOption("-proxy");
    else if(!settings.value("fUseProxy").toBool() && !gArgs.GetArg("-proxy", "").empty())
        addOverriddenOption("-proxy");

    if (!settings.contains("fUseSeparateProxyTor"))
        settings.setValue("fUseSeparateProxyTor", false);
    if (!settings.contains("addrSeparateProxyTor"))
        settings.setValue("addrSeparateProxyTor", GetDefaultProxyAddress());
    // Only try to set -onion, if user has enabled fUseSeparateProxyTor
    if ((settings.value("fUseSeparateProxyTor").toBool() && !gArgs.SoftSetArg("-onion", settings.value("addrSeparateProxyTor").toString().toStdString())))
        addOverriddenOption("-onion");
    else if(!settings.value("fUseSeparateProxyTor").toBool() && !gArgs.GetArg("-onion", "").empty())
        addOverriddenOption("-onion");

    // Display
    if (!settings.contains("language"))
        settings.setValue("language", "");
    if (!gArgs.SoftSetArg("-lang", settings.value("language").toString().toStdString()))
        addOverriddenOption("-lang");
    language = settings.value("language").toString();

    if (!settings.contains("UseEmbeddedMonospacedFont")) {
        settings.setValue("UseEmbeddedMonospacedFont", "true");
    }
    m_use_embedded_monospaced_font = settings.value("UseEmbeddedMonospacedFont").toBool();
    Q_EMIT useEmbeddedMonospacedFontChanged(m_use_embedded_monospaced_font);

    // Reserve Balance
    if (!settings.contains("reservebalance")) {
        settings.setValue("reservebalance", "0");
    }
    if (!gArgs.SoftSetArg("-reservebalance", FormatMoney(settings.value("reservebalance").toLongLong()))) {
        addOverriddenOption("-reservebalance");
    }
    nReserveBalance = settings.value("reservebalance").toLongLong();
}

/** Helper function to copy contents from one QSettings to another.
 * By using allKeys this also covers nested settings in a hierarchy.
 */
static void CopySettings(QSettings& dst, const QSettings& src)
{
    for (const QString& key : src.allKeys()) {
        dst.setValue(key, src.value(key));
    }
}

/** Back up a QSettings to an ini-formatted file. */
static void BackupSettings(const fs::path& filename, const QSettings& src)
{
    qInfo() << "Backing up GUI settings to" << GUIUtil::boostPathToQString(filename);
    QSettings dst(GUIUtil::boostPathToQString(filename), QSettings::IniFormat);
    dst.clear();
    CopySettings(dst, src);
}

void OptionsModel::Reset()
{
    QSettings settings;

    // Backup old settings to chain-specific datadir for troubleshooting
    BackupSettings(gArgs.GetDataDirNet() / "guisettings.ini.bak", settings);

    // Save the strDataDir setting
    QString dataDir = GUIUtil::getDefaultDataDirectory();
    dataDir = settings.value("strDataDir", dataDir).toString();

    // Remove all entries from our QSettings object
    settings.clear();

    // Set strDataDir
    settings.setValue("strDataDir", dataDir);

    // Set that this was reset
    settings.setValue("fReset", true);

    // default setting for OptionsModel::StartAtStartup - disabled
    if (GUIUtil::GetStartOnSystemStartup())
        GUIUtil::SetStartOnSystemStartup(false);
}

int OptionsModel::rowCount(const QModelIndex & parent) const
{
    return OptionIDRowCount;
}

struct ProxySetting {
    bool is_set;
    QString ip;
    QString port;
};

static ProxySetting GetProxySetting(QSettings &settings, const QString &name)
{
    static const ProxySetting default_val = {false, DEFAULT_GUI_PROXY_HOST, QString("%1").arg(DEFAULT_GUI_PROXY_PORT)};
    // Handle the case that the setting is not set at all
    if (!settings.contains(name)) {
        return default_val;
    }
    // contains IP at index 0 and port at index 1
    QStringList ip_port = GUIUtil::SplitSkipEmptyParts(settings.value(name).toString(), ":");
    if (ip_port.size() == 2) {
        return {true, ip_port.at(0), ip_port.at(1)};
    } else { // Invalid: return default
        return default_val;
    }
}

static void SetProxySetting(QSettings &settings, const QString &name, const ProxySetting &ip_port)
{
    settings.setValue(name, QString{ip_port.ip + QLatin1Char(':') + ip_port.port});
}

static const QString GetDefaultProxyAddress()
{
    return QString("%1:%2").arg(DEFAULT_GUI_PROXY_HOST).arg(DEFAULT_GUI_PROXY_PORT);
}

void OptionsModel::SetPruneEnabled(bool prune, bool force)
{
    QSettings settings;
    settings.setValue("bPrune", prune);
    const int64_t prune_target_mib = PruneGBtoMiB(settings.value("nPruneSize").toInt());
    std::string prune_val = prune ? ToString(prune_target_mib) : "0";
    if (force) {
        gArgs.ForceSetArg("-prune", prune_val);
        return;
    }
    if (!gArgs.SoftSetArg("-prune", prune_val)) {
        addOverriddenOption("-prune");
    }
}

void OptionsModel::SetPruneTargetGB(int prune_target_gb, bool force)
{
    const bool prune = prune_target_gb > 0;
    if (prune) {
        QSettings settings;
        settings.setValue("nPruneSize", prune_target_gb);
    }
    SetPruneEnabled(prune, force);
}

// read QSettings values and return them
QVariant OptionsModel::data(const QModelIndex & index, int role) const
{
    if(role == Qt::EditRole)
    {
        QSettings settings;
        switch(index.row())
        {
        case StartAtStartup:
            return GUIUtil::GetStartOnSystemStartup();
        case ShowTrayIcon:
            return m_show_tray_icon;
        case MinimizeToTray:
            return fMinimizeToTray;
        case MapPortUPnP:
#ifdef USE_UPNP
            return settings.value("fUseUPnP");
#else
            return false;
#endif // USE_UPNP
        case MapPortNatpmp:
#ifdef USE_NATPMP
            return settings.value("fUseNatpmp");
#else
            return false;
#endif // USE_NATPMP
        case MinimizeOnClose:
            return fMinimizeOnClose;

        // default proxy
        case ProxyUse:
            return settings.value("fUseProxy", false);
        case ProxyIP:
            return GetProxySetting(settings, "addrProxy").ip;
        case ProxyPort:
            return GetProxySetting(settings, "addrProxy").port;

        // separate Tor proxy
        case ProxyUseTor:
            return settings.value("fUseSeparateProxyTor", false);
        case ProxyIPTor:
            return GetProxySetting(settings, "addrSeparateProxyTor").ip;
        case ProxyPortTor:
            return GetProxySetting(settings, "addrSeparateProxyTor").port;

#ifdef ENABLE_WALLET
        case SpendZeroConfChange:
            return settings.value("bSpendZeroConfChange");
<<<<<<< HEAD
        case ShowIncomingStakeNotifications:
            return fShowIncomingStakeNotifications;
        case ShowZeroValueCoinstakes:
            return show_zero_value_coinstakes;
=======
        case ExternalSignerPath:
            return settings.value("external_signer_path");
>>>>>>> 46424e94
#endif
        case DisplayUnit:
            return nDisplayUnit;
        case ThirdPartyTxUrls:
            return strThirdPartyTxUrls;
        case Language:
            return settings.value("language");
        case UseEmbeddedMonospacedFont:
            return m_use_embedded_monospaced_font;
        case CoinControlFeatures:
            return fCoinControlFeatures;
        case Prune:
            return settings.value("bPrune");
        case PruneSize:
            return settings.value("nPruneSize");
        case DatabaseCache:
            return settings.value("nDatabaseCache");
        case ThreadsScriptVerif:
            return settings.value("nThreadsScriptVerif");
        case Listen:
            return settings.value("fListen");
        case ReserveBalance:
            return settings.value("reservebalance");
        default:
            return QVariant();
        }
    }
    return QVariant();
}

// write QSettings values
bool OptionsModel::setData(const QModelIndex & index, const QVariant & value, int role)
{
    bool successful = true; /* set to false on parse error */
    if(role == Qt::EditRole)
    {
        QSettings settings;
        switch(index.row())
        {
        case StartAtStartup:
            successful = GUIUtil::SetStartOnSystemStartup(value.toBool());
            break;
        case ShowTrayIcon:
            m_show_tray_icon = value.toBool();
            settings.setValue("fHideTrayIcon", !m_show_tray_icon);
            Q_EMIT showTrayIconChanged(m_show_tray_icon);
            break;
        case MinimizeToTray:
            fMinimizeToTray = value.toBool();
            settings.setValue("fMinimizeToTray", fMinimizeToTray);
            break;
        case MapPortUPnP: // core option - can be changed on-the-fly
            settings.setValue("fUseUPnP", value.toBool());
            break;
        case MapPortNatpmp: // core option - can be changed on-the-fly
            settings.setValue("fUseNatpmp", value.toBool());
            break;
        case MinimizeOnClose:
            fMinimizeOnClose = value.toBool();
            settings.setValue("fMinimizeOnClose", fMinimizeOnClose);
            break;

        // default proxy
        case ProxyUse:
            if (settings.value("fUseProxy") != value) {
                settings.setValue("fUseProxy", value.toBool());
                setRestartRequired(true);
            }
            break;
        case ProxyIP: {
            auto ip_port = GetProxySetting(settings, "addrProxy");
            if (!ip_port.is_set || ip_port.ip != value.toString()) {
                ip_port.ip = value.toString();
                SetProxySetting(settings, "addrProxy", ip_port);
                setRestartRequired(true);
            }
        }
        break;
        case ProxyPort: {
            auto ip_port = GetProxySetting(settings, "addrProxy");
            if (!ip_port.is_set || ip_port.port != value.toString()) {
                ip_port.port = value.toString();
                SetProxySetting(settings, "addrProxy", ip_port);
                setRestartRequired(true);
            }
        }
        break;

        // separate Tor proxy
        case ProxyUseTor:
            if (settings.value("fUseSeparateProxyTor") != value) {
                settings.setValue("fUseSeparateProxyTor", value.toBool());
                setRestartRequired(true);
            }
            break;
        case ProxyIPTor: {
            auto ip_port = GetProxySetting(settings, "addrSeparateProxyTor");
            if (!ip_port.is_set || ip_port.ip != value.toString()) {
                ip_port.ip = value.toString();
                SetProxySetting(settings, "addrSeparateProxyTor", ip_port);
                setRestartRequired(true);
            }
        }
        break;
        case ProxyPortTor: {
            auto ip_port = GetProxySetting(settings, "addrSeparateProxyTor");
            if (!ip_port.is_set || ip_port.port != value.toString()) {
                ip_port.port = value.toString();
                SetProxySetting(settings, "addrSeparateProxyTor", ip_port);
                setRestartRequired(true);
            }
        }
        break;

#ifdef ENABLE_WALLET
        case SpendZeroConfChange:
            if (settings.value("bSpendZeroConfChange") != value) {
                settings.setValue("bSpendZeroConfChange", value);
                setRestartRequired(true);
            }
            break;
<<<<<<< HEAD
        case ShowIncomingStakeNotifications:
            fShowIncomingStakeNotifications = value.toBool();
            settings.setValue("fShowIncomingStakeNotifications", fShowIncomingStakeNotifications);
            break;
        case ShowZeroValueCoinstakes:
            show_zero_value_coinstakes = value.toBool();
            settings.setValue("show_zero_value_coinstakes", show_zero_value_coinstakes);
            Q_EMIT txnViewOptionsChanged();
=======
        case ExternalSignerPath:
            if (settings.value("external_signer_path") != value.toString()) {
                settings.setValue("external_signer_path", value.toString());
                setRestartRequired(true);
            }
>>>>>>> 46424e94
            break;
#endif
        case DisplayUnit:
            setDisplayUnit(value);
            break;
        case ThirdPartyTxUrls:
            if (strThirdPartyTxUrls != value.toString()) {
                strThirdPartyTxUrls = value.toString();
                settings.setValue("strThirdPartyTxUrls", strThirdPartyTxUrls);
                setRestartRequired(true);
            }
            break;
        case Language:
            if (settings.value("language") != value) {
                settings.setValue("language", value);
                setRestartRequired(true);
            }
            break;
        case UseEmbeddedMonospacedFont:
            m_use_embedded_monospaced_font = value.toBool();
            settings.setValue("UseEmbeddedMonospacedFont", m_use_embedded_monospaced_font);
            Q_EMIT useEmbeddedMonospacedFontChanged(m_use_embedded_monospaced_font);
        case ReserveBalance:
            if (settings.value("reservebalance") != value) {
                settings.setValue("reservebalance", value);
                Q_EMIT setReserveBalance(value.toLongLong());
            }
            break;
        case CoinControlFeatures:
            fCoinControlFeatures = value.toBool();
            settings.setValue("fCoinControlFeatures", fCoinControlFeatures);
            Q_EMIT coinControlFeaturesChanged(fCoinControlFeatures);
            break;
        case Prune:
            if (settings.value("bPrune") != value) {
                settings.setValue("bPrune", value);
                setRestartRequired(true);
            }
            break;
        case PruneSize:
            if (settings.value("nPruneSize") != value) {
                settings.setValue("nPruneSize", value);
                setRestartRequired(true);
            }
            break;
        case DatabaseCache:
            if (settings.value("nDatabaseCache") != value) {
                settings.setValue("nDatabaseCache", value);
                setRestartRequired(true);
            }
            break;
        case ThreadsScriptVerif:
            if (settings.value("nThreadsScriptVerif") != value) {
                settings.setValue("nThreadsScriptVerif", value);
                setRestartRequired(true);
            }
            break;
        case Listen:
            if (settings.value("fListen") != value) {
                settings.setValue("fListen", value);
                setRestartRequired(true);
            }
            break;
        default:
            break;
        }
    }

    Q_EMIT dataChanged(index, index);

    return successful;
}

/** Updates current unit in memory, settings and emits displayUnitChanged(newUnit) signal */
void OptionsModel::setDisplayUnit(const QVariant &value)
{
    if (!value.isNull())
    {
        QSettings settings;
        nDisplayUnit = value.toInt();
        settings.setValue("nDisplayUnit", nDisplayUnit);
        Q_EMIT displayUnitChanged(nDisplayUnit);
    }
}

void OptionsModel::setRestartRequired(bool fRequired)
{
    QSettings settings;
    return settings.setValue("fRestartRequired", fRequired);
}

bool OptionsModel::isRestartRequired() const
{
    QSettings settings;
    return settings.value("fRestartRequired", false).toBool();
}

void OptionsModel::checkAndMigrate()
{
    // Migration of default values
    // Check if the QSettings container was already loaded with this client version
    QSettings settings;
    static const char strSettingsVersionKey[] = "nSettingsVersion";
    int settingsVersion = settings.contains(strSettingsVersionKey) ? settings.value(strSettingsVersionKey).toInt() : 0;
    if (settingsVersion < CLIENT_VERSION)
    {
        // -dbcache was bumped from 100 to 300 in 0.13
        // see https://github.com/bitcoin/bitcoin/pull/8273
        // force people to upgrade to the new value if they are using 100MB
        if (settingsVersion < 130000 && settings.contains("nDatabaseCache") && settings.value("nDatabaseCache").toLongLong() == 100)
            settings.setValue("nDatabaseCache", (qint64)nDefaultDbCache);

        settings.setValue(strSettingsVersionKey, CLIENT_VERSION);
    }

    // Overwrite the 'addrProxy' setting in case it has been set to an illegal
    // default value (see issue #12623; PR #12650).
    if (settings.contains("addrProxy") && settings.value("addrProxy").toString().endsWith("%2")) {
        settings.setValue("addrProxy", GetDefaultProxyAddress());
    }

    // Overwrite the 'addrSeparateProxyTor' setting in case it has been set to an illegal
    // default value (see issue #12623; PR #12650).
    if (settings.contains("addrSeparateProxyTor") && settings.value("addrSeparateProxyTor").toString().endsWith("%2")) {
        settings.setValue("addrSeparateProxyTor", GetDefaultProxyAddress());
    }
}

void OptionsModel::updateReservedBalance(CAmount reservedBalance)
{
    QSettings settings;
    settings.setValue("reservebalance", QString::number(reservedBalance));
};<|MERGE_RESOLUTION|>--- conflicted
+++ resolved
@@ -119,22 +119,22 @@
     if (!gArgs.SoftSetBoolArg("-spendzeroconfchange", settings.value("bSpendZeroConfChange").toBool()))
         addOverriddenOption("-spendzeroconfchange");
 
-<<<<<<< HEAD
-    if (!settings.contains("fShowIncomingStakeNotifications"))
-        settings.setValue("fShowIncomingStakeNotifications", true);
-    fShowIncomingStakeNotifications = settings.value("fShowIncomingStakeNotifications").toBool();
-
-    if (!settings.contains("show_zero_value_coinstakes"))
-        settings.setValue("show_zero_value_coinstakes", true);
-    show_zero_value_coinstakes = settings.value("show_zero_value_coinstakes").toBool();
-=======
     if (!settings.contains("external_signer_path"))
         settings.setValue("external_signer_path", "");
 
     if (!gArgs.SoftSetArg("-signer", settings.value("external_signer_path").toString().toStdString())) {
         addOverriddenOption("-signer");
     }
->>>>>>> 46424e94
+
+    if (!settings.contains("fShowIncomingStakeNotifications")) {
+        settings.setValue("fShowIncomingStakeNotifications", true);
+    }
+    fShowIncomingStakeNotifications = settings.value("fShowIncomingStakeNotifications").toBool();
+
+    if (!settings.contains("show_zero_value_coinstakes")) {
+        settings.setValue("show_zero_value_coinstakes", true);
+    }
+    show_zero_value_coinstakes = settings.value("show_zero_value_coinstakes").toBool();
 #endif
 
     // Network
@@ -352,15 +352,12 @@
 #ifdef ENABLE_WALLET
         case SpendZeroConfChange:
             return settings.value("bSpendZeroConfChange");
-<<<<<<< HEAD
+        case ExternalSignerPath:
+            return settings.value("external_signer_path");
         case ShowIncomingStakeNotifications:
             return fShowIncomingStakeNotifications;
         case ShowZeroValueCoinstakes:
             return show_zero_value_coinstakes;
-=======
-        case ExternalSignerPath:
-            return settings.value("external_signer_path");
->>>>>>> 46424e94
 #endif
         case DisplayUnit:
             return nDisplayUnit;
@@ -482,7 +479,11 @@
                 setRestartRequired(true);
             }
             break;
-<<<<<<< HEAD
+        case ExternalSignerPath:
+            if (settings.value("external_signer_path") != value.toString()) {
+                settings.setValue("external_signer_path", value.toString());
+                setRestartRequired(true);
+            }
         case ShowIncomingStakeNotifications:
             fShowIncomingStakeNotifications = value.toBool();
             settings.setValue("fShowIncomingStakeNotifications", fShowIncomingStakeNotifications);
@@ -491,13 +492,6 @@
             show_zero_value_coinstakes = value.toBool();
             settings.setValue("show_zero_value_coinstakes", show_zero_value_coinstakes);
             Q_EMIT txnViewOptionsChanged();
-=======
-        case ExternalSignerPath:
-            if (settings.value("external_signer_path") != value.toString()) {
-                settings.setValue("external_signer_path", value.toString());
-                setRestartRequired(true);
-            }
->>>>>>> 46424e94
             break;
 #endif
         case DisplayUnit:
