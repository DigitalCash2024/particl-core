--- conflicted
+++ resolved
@@ -126,7 +126,11 @@
         addOverriddenOption("-signer");
     }
 
-<<<<<<< HEAD
+    if (!settings.contains("SubFeeFromAmount")) {
+        settings.setValue("SubFeeFromAmount", false);
+    }
+    m_sub_fee_from_amount = settings.value("SubFeeFromAmount", false).toBool();
+
     if (!settings.contains("fShowIncomingStakeNotifications")) {
         settings.setValue("fShowIncomingStakeNotifications", true);
     }
@@ -136,12 +140,6 @@
         settings.setValue("show_zero_value_coinstakes", true);
     }
     show_zero_value_coinstakes = settings.value("show_zero_value_coinstakes").toBool();
-=======
-    if (!settings.contains("SubFeeFromAmount")) {
-        settings.setValue("SubFeeFromAmount", false);
-    }
-    m_sub_fee_from_amount = settings.value("SubFeeFromAmount", false).toBool();
->>>>>>> 502d22ce
 #endif
 
     // Network
@@ -361,15 +359,12 @@
             return settings.value("bSpendZeroConfChange");
         case ExternalSignerPath:
             return settings.value("external_signer_path");
-<<<<<<< HEAD
+        case SubFeeFromAmount:
+            return m_sub_fee_from_amount;
         case ShowIncomingStakeNotifications:
             return fShowIncomingStakeNotifications;
         case ShowZeroValueCoinstakes:
             return show_zero_value_coinstakes;
-=======
-        case SubFeeFromAmount:
-            return m_sub_fee_from_amount;
->>>>>>> 502d22ce
 #endif
         case DisplayUnit:
             return nDisplayUnit;
@@ -497,7 +492,10 @@
                 setRestartRequired(true);
             }
             break;
-<<<<<<< HEAD
+        case SubFeeFromAmount:
+            m_sub_fee_from_amount = value.toBool();
+            settings.setValue("SubFeeFromAmount", m_sub_fee_from_amount);
+            break;
         case ShowIncomingStakeNotifications:
             fShowIncomingStakeNotifications = value.toBool();
             settings.setValue("fShowIncomingStakeNotifications", fShowIncomingStakeNotifications);
@@ -506,11 +504,6 @@
             show_zero_value_coinstakes = value.toBool();
             settings.setValue("show_zero_value_coinstakes", show_zero_value_coinstakes);
             Q_EMIT txnViewOptionsChanged();
-=======
-        case SubFeeFromAmount:
-            m_sub_fee_from_amount = value.toBool();
-            settings.setValue("SubFeeFromAmount", m_sub_fee_from_amount);
->>>>>>> 502d22ce
             break;
 #endif
         case DisplayUnit:
