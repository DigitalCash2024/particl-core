--- conflicted
+++ resolved
@@ -682,16 +682,13 @@
         m_font_money = new_font;
         Q_EMIT fontForMoneyChanged(getFontForMoney());
         break;
-<<<<<<< HEAD
+    }
     case ReserveBalance:
         if (settings.value("reservebalance") != value) {
             settings.setValue("reservebalance", value);
             Q_EMIT setReserveBalance(value.toLongLong());
         }
         break;
-=======
-    }
->>>>>>> 68684745
     case CoinControlFeatures:
         fCoinControlFeatures = value.toBool();
         settings.setValue("fCoinControlFeatures", fCoinControlFeatures);
