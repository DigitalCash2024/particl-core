// Copyright (c) 2009-2010 Satoshi Nakamoto
// Copyright (c) 2009-2020 The Bitcoin Core developers
// Distributed under the MIT software license, see the accompanying
// file COPYING or http://www.opensource.org/licenses/mit-license.php.

#ifndef BITCOIN_CHAINPARAMS_H
#define BITCOIN_CHAINPARAMS_H

#include <chainparamsbase.h>
#include <consensus/params.h>
#include <primitives/block.h>
#include <chain.h>
#include <protocol.h>

#include <memory>
#include <vector>

static const uint32_t CHAIN_NO_GENESIS = 444444;
static const uint32_t CHAIN_NO_STEALTH_SPEND = 444445; // used hardened

struct SeedSpec6 {
    uint8_t addr[16];
    uint16_t port;
};

typedef std::map<int, uint256> MapCheckpoints;

struct CCheckpointData {
    MapCheckpoints mapCheckpoints;

    int GetHeight() const {
        const auto& final_checkpoint = mapCheckpoints.rbegin();
        return final_checkpoint->first /* height */;
    }
};

/**
 * Holds configuration for use during UTXO snapshot load and validation. The contents
 * here are security critical, since they dictate which UTXO snapshots are recognized
 * as valid.
 */
struct AssumeutxoData {
    //! The expected hash of the deserialized UTXO set.
    const uint256 hash_serialized;

    //! Used to populate the nChainTx value, which is used during BlockManager::LoadBlockIndex().
    //!
    //! We need to hardcode the value here because this is computed cumulatively using block data,
    //! which we do not necessarily have at the time of snapshot load.
    const unsigned int nChainTx;
};

std::ostream& operator<<(std::ostream& o, const AssumeutxoData& aud);

using MapAssumeutxo = std::map<int, const AssumeutxoData>;

/**
 * Holds various statistics on transactions within a chain. Used to estimate
 * verification progress during chain sync.
 *
 * See also: CChainParams::TxData, GuessVerificationProgress.
 */
struct ChainTxData {
    int64_t nTime;    //!< UNIX timestamp of last known number of transactions
    int64_t nTxCount; //!< total number of transactions between genesis and that timestamp
    double dTxRate;   //!< estimated number of transactions per second after that timestamp
};

class CImportedCoinbaseTxn
{
public:
    CImportedCoinbaseTxn(uint32_t nHeightIn, uint256 hashIn) : nHeight(nHeightIn), hash(hashIn) {};
    uint32_t nHeight;
    uint256 hash; // hash of output data
};

class TreasuryFundSettings
{
public:
    TreasuryFundSettings(std::string sAddrTo, int nMinTreasuryStakePercent_, int nTreasuryOutputPeriod_)
        : sTreasuryFundAddresses(sAddrTo), nMinTreasuryStakePercent(nMinTreasuryStakePercent_), nTreasuryOutputPeriod(nTreasuryOutputPeriod_) {};

    std::string sTreasuryFundAddresses;
    int nMinTreasuryStakePercent; // [0, 100]
    int nTreasuryOutputPeriod; // treasury fund output is created every n blocks
};

/**
 * CChainParams defines various tweakable parameters of a given instance of the
 * Bitcoin system. There are three: the main network on which people trade goods
 * and services, the public test network which gets reset from time to time and
 * a regression test mode which is intended for private networks only. It has
 * minimal difficulty to ensure that blocks can be found instantly.
 */
class CChainParams
{
public:
    enum Base58Type {
        PUBKEY_ADDRESS,
        SCRIPT_ADDRESS,
        SECRET_KEY,
        EXT_PUBLIC_KEY,
        EXT_SECRET_KEY,
        STEALTH_ADDRESS,
        EXT_KEY_HASH,
        EXT_ACC_HASH,
        EXT_PUBLIC_KEY_BTC,
        EXT_SECRET_KEY_BTC,
        PUBKEY_ADDRESS_256,
        SCRIPT_ADDRESS_256,
        STAKE_ONLY_PKADDR,
        MAX_BASE58_TYPES
    };

    const Consensus::Params& GetConsensus() const { return consensus; }
    const CMessageHeader::MessageStartChars& MessageStart() const { return pchMessageStart; }
    uint16_t GetDefaultPort() const { return nDefaultPort; }

    int BIP44ID() const { return nBIP44ID; }

    uint32_t GetModifierInterval() const { return nModifierInterval; }
    uint32_t GetStakeMinConfirmations() const { return nStakeMinConfirmations; }
    uint32_t GetTargetSpacing() const { return nTargetSpacing; }
    uint32_t GetTargetTimespan() const { return nTargetTimespan; }

    uint32_t GetStakeTimestampMask(int nHeight) const { return nStakeTimestampMask; }
    int64_t GetCoinYearReward(int64_t nTime) const;

    const TreasuryFundSettings *GetTreasuryFundSettings(int64_t nTime) const;
    const std::vector<std::pair<int64_t, TreasuryFundSettings> > &GetTreasuryFundSettings() const {return vTreasuryFundSettings;};
    bool PushTreasuryFundSettings(int64_t time_from, TreasuryFundSettings &settings);

    int64_t GetProofOfStakeReward(const CBlockIndex *pindexPrev, int64_t nFees) const;
    int64_t GetMaxSmsgFeeRateDelta(int64_t smsg_fee_prev) const;

    bool CheckImportCoinbase(int nHeight, uint256 &hash) const;
    uint32_t GetLastImportHeight() const { return nLastImportHeight; }

    const CBlock& GenesisBlock() const { return genesis; }
    /** Default value for -checkmempool and -checkblockindex argument */
    bool DefaultConsistencyChecks() const { return fDefaultConsistencyChecks; }
    /** Policy: Filter transactions that do not match well-defined patterns */
    bool RequireStandard() const { return fRequireStandard; }
    /** If this chain is exclusively used for testing */
    bool IsTestChain() const { return m_is_test_chain; }
    /** If this chain allows time to be mocked */
    bool IsMockableChain() const { return m_is_mockable_chain; }
    uint64_t PruneAfterHeight() const { return nPruneAfterHeight; }
    /** Minimum free space (in GB) needed for data directory */
    uint64_t AssumedBlockchainSize() const { return m_assumed_blockchain_size; }
    /** Minimum free space (in GB) needed for data directory when pruned; Does not include prune target*/
    uint64_t AssumedChainStateSize() const { return m_assumed_chain_state_size; }
    /** Whether it is possible to mine blocks on demand (no retargeting) */
    bool MineBlocksOnDemand() const { return consensus.fPowNoRetargeting; }
    /** Return the network string */
    std::string NetworkIDString() const { return strNetworkID; }
    /** Return the list of hostnames to look up for DNS seeds */
    const std::vector<std::string>& DNSSeeds() const { return vSeeds; }
    const std::vector<unsigned char>& Base58Prefix(Base58Type type) const { return base58Prefixes[type]; }
    const std::vector<unsigned char>& Bech32Prefix(Base58Type type) const { return bech32Prefixes[type]; }
    const std::string& Bech32HRP() const { return bech32_hrp; }
    const std::vector<SeedSpec6>& FixedSeeds() const { return vFixedSeeds; }
    const CCheckpointData& Checkpoints() const { return checkpointData; }

    //! Get allowed assumeutxo configuration.
    //! @see ChainstateManager
    const MapAssumeutxo& Assumeutxo() const { return m_assumeutxo_data; }

    const ChainTxData& TxData() const { return chainTxData; }

    bool IsBech32Prefix(const std::vector<unsigned char> &vchPrefixIn) const;
    bool IsBech32Prefix(const std::vector<unsigned char> &vchPrefixIn, CChainParams::Base58Type &rtype) const;
    bool IsBech32Prefix(const char *ps, size_t slen, CChainParams::Base58Type &rtype) const;

    std::string NetworkID() const { return strNetworkID; }

    void SetCoinYearReward(int64_t nCoinYearReward_)
    {
        assert(strNetworkID == "regtest");
        nCoinYearReward = nCoinYearReward_;
    }
    Consensus::Params& GetConsensus_nc() { assert(strNetworkID == "regtest"); return consensus; }

protected:
    CChainParams() {}

    void SetLastImportHeight()
    {
        nLastImportHeight = 0;
        for (auto cth : vImportedCoinbaseTxns) {
            nLastImportHeight = std::max(nLastImportHeight, cth.nHeight);
        }
    }

    Consensus::Params consensus;
    CMessageHeader::MessageStartChars pchMessageStart;
<<<<<<< HEAD
    int nDefaultPort;
    int nBIP44ID;

    uint32_t nModifierInterval;         // seconds to elapse before new modifier is computed
    uint32_t nStakeMinConfirmations;    // min depth in chain before staked output is spendable
    uint32_t nTargetSpacing;            // targeted number of seconds between blocks
    uint32_t nTargetTimespan;

    uint32_t nStakeTimestampMask = (1 << 4) - 1; // 4 bits, every kernel stake hash will change every 16 seconds
    int64_t nCoinYearReward = 2 * CENT; // 2% per year, See GetCoinYearReward

    std::vector<CImportedCoinbaseTxn> vImportedCoinbaseTxns;
    uint32_t nLastImportHeight;       // set from vImportedCoinbaseTxns

    std::vector<std::pair<int64_t, TreasuryFundSettings> > vTreasuryFundSettings;


=======
    uint16_t nDefaultPort;
>>>>>>> 63952f73
    uint64_t nPruneAfterHeight;
    uint64_t m_assumed_blockchain_size;
    uint64_t m_assumed_chain_state_size;
    std::vector<std::string> vSeeds;
    std::vector<unsigned char> base58Prefixes[MAX_BASE58_TYPES];
    std::vector<unsigned char> bech32Prefixes[MAX_BASE58_TYPES];
    std::string bech32_hrp;
    std::string strNetworkID;
    CBlock genesis;
    std::vector<SeedSpec6> vFixedSeeds;
    bool fDefaultConsistencyChecks;
    bool fRequireStandard;
    bool m_is_test_chain;
    bool m_is_mockable_chain;
    CCheckpointData checkpointData;
    MapAssumeutxo m_assumeutxo_data;
    ChainTxData chainTxData;
};

/**
 * Creates and returns a std::unique_ptr<CChainParams> of the chosen chain.
 * @returns a CChainParams* of the chosen chain.
 * @throws a std::runtime_error if the chain is not supported.
 */
std::unique_ptr<CChainParams> CreateChainParams(const ArgsManager& args, const std::string& chain);

/**
 * Return the currently selected parameters. This won't change after app
 * startup, except for unit tests.
 */
const CChainParams &Params();
const CChainParams *pParams();
bool HaveParams();

/**
 * Sets the params returned by Params() to those for the given chain name.
 * @throws std::runtime_error when the chain is not supported.
 */
void SelectParams(const std::string& chain);

/**
 * Toggle old parameters for unit tests
 */
void SetOldParams(std::unique_ptr<CChainParams> &params);
void ResetParams(std::string sNetworkId, bool fParticlModeIn);

/**
 * mutable handle to regtest params
 */
CChainParams &RegtestParams();

#endif // BITCOIN_CHAINPARAMS_H<|MERGE_RESOLUTION|>--- conflicted
+++ resolved
@@ -194,8 +194,7 @@
 
     Consensus::Params consensus;
     CMessageHeader::MessageStartChars pchMessageStart;
-<<<<<<< HEAD
-    int nDefaultPort;
+    uint16_t nDefaultPort;
     int nBIP44ID;
 
     uint32_t nModifierInterval;         // seconds to elapse before new modifier is computed
@@ -212,9 +211,6 @@
     std::vector<std::pair<int64_t, TreasuryFundSettings> > vTreasuryFundSettings;
 
 
-=======
-    uint16_t nDefaultPort;
->>>>>>> 63952f73
     uint64_t nPruneAfterHeight;
     uint64_t m_assumed_blockchain_size;
     uint64_t m_assumed_chain_state_size;
