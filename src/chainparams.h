--- conflicted
+++ resolved
@@ -22,226 +22,6 @@
 #include <unordered_map>
 #include <vector>
 
-<<<<<<< HEAD
-static const uint32_t CHAIN_NO_GENESIS = 444444;
-static const uint32_t CHAIN_NO_STEALTH_SPEND = 444445; // used hardened
-
-typedef std::map<int, uint256> MapCheckpoints;
-
-struct CCheckpointData {
-    MapCheckpoints mapCheckpoints;
-
-    int GetHeight() const {
-        const auto& final_checkpoint = mapCheckpoints.rbegin();
-        return final_checkpoint->first /* height */;
-    }
-};
-
-struct AssumeutxoHash : public BaseHash<uint256> {
-    explicit AssumeutxoHash(const uint256& hash) : BaseHash(hash) {}
-};
-
-/**
- * Holds configuration for use during UTXO snapshot load and validation. The contents
- * here are security critical, since they dictate which UTXO snapshots are recognized
- * as valid.
- */
-struct AssumeutxoData {
-    //! The expected hash of the deserialized UTXO set.
-    const AssumeutxoHash hash_serialized;
-
-    //! Used to populate the nChainTx value, which is used during BlockManager::LoadBlockIndex().
-    //!
-    //! We need to hardcode the value here because this is computed cumulatively using block data,
-    //! which we do not necessarily have at the time of snapshot load.
-    const unsigned int nChainTx;
-};
-
-using MapAssumeutxo = std::map<int, const AssumeutxoData>;
-
-/**
- * Holds various statistics on transactions within a chain. Used to estimate
- * verification progress during chain sync.
- *
- * See also: CChainParams::TxData, GuessVerificationProgress.
- */
-struct ChainTxData {
-    int64_t nTime;    //!< UNIX timestamp of last known number of transactions
-    int64_t nTxCount; //!< total number of transactions between genesis and that timestamp
-    double dTxRate;   //!< estimated number of transactions per second after that timestamp
-};
-
-class CImportedCoinbaseTxn
-{
-public:
-    CImportedCoinbaseTxn(uint32_t nHeightIn, uint256 hashIn) : nHeight(nHeightIn), hash(hashIn) {};
-    uint32_t nHeight;
-    uint256 hash; // hash of output data
-};
-
-class TreasuryFundSettings
-{
-public:
-    TreasuryFundSettings(std::string sAddrTo, int nMinTreasuryStakePercent_, int nTreasuryOutputPeriod_)
-        : sTreasuryFundAddresses(sAddrTo), nMinTreasuryStakePercent(nMinTreasuryStakePercent_), nTreasuryOutputPeriod(nTreasuryOutputPeriod_) {};
-
-    std::string sTreasuryFundAddresses;
-    int nMinTreasuryStakePercent; // [0, 100]
-    int nTreasuryOutputPeriod; // treasury fund output is created every n blocks
-};
-
-/**
- * CChainParams defines various tweakable parameters of a given instance of the
- * Bitcoin system.
- */
-class CChainParams
-{
-public:
-    enum Base58Type {
-        PUBKEY_ADDRESS,
-        SCRIPT_ADDRESS,
-        SECRET_KEY,
-        EXT_PUBLIC_KEY,
-        EXT_SECRET_KEY,
-        STEALTH_ADDRESS,
-        EXT_KEY_HASH,
-        EXT_ACC_HASH,
-        EXT_PUBLIC_KEY_BTC,
-        EXT_SECRET_KEY_BTC,
-        PUBKEY_ADDRESS_256,
-        SCRIPT_ADDRESS_256,
-        STAKE_ONLY_PKADDR,
-        MAX_BASE58_TYPES
-    };
-
-    const Consensus::Params& GetConsensus() const { return consensus; }
-    const CMessageHeader::MessageStartChars& MessageStart() const { return pchMessageStart; }
-    uint16_t GetDefaultPort() const { return nDefaultPort; }
-    uint16_t GetDefaultPort(Network net) const
-    {
-        return net == NET_I2P ? I2P_SAM31_PORT : GetDefaultPort();
-    }
-    uint16_t GetDefaultPort(const std::string& addr) const
-    {
-        CNetAddr a;
-        return a.SetSpecial(addr) ? GetDefaultPort(a.GetNetwork()) : GetDefaultPort();
-    }
-
-    int BIP44ID() const { return nBIP44ID; }
-
-    uint32_t GetModifierInterval() const { return nModifierInterval; }
-    uint32_t GetStakeMinConfirmations() const { return nStakeMinConfirmations; }
-    uint32_t GetTargetSpacing() const { return nTargetSpacing; }
-    uint32_t GetTargetTimespan() const { return nTargetTimespan; }
-
-    uint32_t GetStakeTimestampMask(int nHeight) const { return nStakeTimestampMask; }
-    int64_t GetCoinYearReward(int64_t nTime) const;
-
-    const TreasuryFundSettings *GetTreasuryFundSettings(int64_t nTime) const;
-    const std::vector<std::pair<int64_t, TreasuryFundSettings> > &GetTreasuryFundSettings() const {return vTreasuryFundSettings;};
-    bool PushTreasuryFundSettings(int64_t time_from, TreasuryFundSettings &settings);
-
-    int64_t GetProofOfStakeReward(const CBlockIndex *pindexPrev, int64_t nFees) const;
-    int64_t GetMaxSmsgFeeRateDelta(int64_t smsg_fee_prev, int64_t time) const;
-
-    bool CheckImportCoinbase(int nHeight, uint256 &hash) const;
-    uint32_t GetLastImportHeight() const { return nLastImportHeight; }
-
-    const CBlock& GenesisBlock() const { return genesis; }
-    /** Default value for -checkmempool and -checkblockindex argument */
-    bool DefaultConsistencyChecks() const { return fDefaultConsistencyChecks; }
-    /** Policy: Filter transactions that do not match well-defined patterns */
-    bool RequireStandard() const { return fRequireStandard; }
-    /** If this chain is exclusively used for testing */
-    bool IsTestChain() const { return m_is_test_chain; }
-    /** If this chain allows time to be mocked */
-    bool IsMockableChain() const { return m_is_mockable_chain; }
-    uint64_t PruneAfterHeight() const { return nPruneAfterHeight; }
-    /** Minimum free space (in GB) needed for data directory */
-    uint64_t AssumedBlockchainSize() const { return m_assumed_blockchain_size; }
-    /** Minimum free space (in GB) needed for data directory when pruned; Does not include prune target*/
-    uint64_t AssumedChainStateSize() const { return m_assumed_chain_state_size; }
-    /** Whether it is possible to mine blocks on demand (no retargeting) */
-    bool MineBlocksOnDemand() const { return consensus.fPowNoRetargeting; }
-    /** Return the network string */
-    std::string NetworkIDString() const { return strNetworkID; }
-    /** Return the list of hostnames to look up for DNS seeds */
-    const std::vector<std::string>& DNSSeeds() const { return vSeeds; }
-    const std::vector<unsigned char>& Base58Prefix(Base58Type type) const { return base58Prefixes[type]; }
-    const std::vector<unsigned char>& Bech32Prefix(Base58Type type) const { return bech32Prefixes[type]; }
-    const std::string& Bech32HRP() const { return bech32_hrp; }
-    const std::vector<uint8_t>& FixedSeeds() const { return vFixedSeeds; }
-    const CCheckpointData& Checkpoints() const { return checkpointData; }
-
-    //! Get allowed assumeutxo configuration.
-    //! @see ChainstateManager
-    const MapAssumeutxo& Assumeutxo() const { return m_assumeutxo_data; }
-
-    const ChainTxData& TxData() const { return chainTxData; }
-
-    bool IsBech32Prefix(const std::vector<unsigned char> &vchPrefixIn) const;
-    bool IsBech32Prefix(const std::vector<unsigned char> &vchPrefixIn, CChainParams::Base58Type &rtype) const;
-    bool IsBech32Prefix(const char *ps, size_t slen, CChainParams::Base58Type &rtype) const;
-
-    std::string NetworkID() const { return strNetworkID; }
-
-    void SetCoinYearReward(int64_t nCoinYearReward_)
-    {
-        assert(strNetworkID == "regtest");
-        nCoinYearReward = nCoinYearReward_;
-    }
-    Consensus::Params& GetConsensus_nc() { assert(strNetworkID == "regtest"); return consensus; }
-
-protected:
-    CChainParams() {}
-
-    void SetLastImportHeight()
-    {
-        nLastImportHeight = 0;
-        for (auto cth : vImportedCoinbaseTxns) {
-            nLastImportHeight = std::max(nLastImportHeight, cth.nHeight);
-        }
-    }
-
-    Consensus::Params consensus;
-    CMessageHeader::MessageStartChars pchMessageStart;
-    uint16_t nDefaultPort;
-    int nBIP44ID;
-
-    uint32_t nModifierInterval;         // seconds to elapse before new modifier is computed
-    uint32_t nStakeMinConfirmations;    // min depth in chain before staked output is spendable
-    uint32_t nTargetSpacing;            // targeted number of seconds between blocks
-    uint32_t nTargetTimespan;
-
-    uint32_t nStakeTimestampMask = (1 << 4) - 1; // 4 bits, every kernel stake hash will change every 16 seconds
-    int64_t nCoinYearReward = 2 * CENT; // 2% per year, See GetCoinYearReward
-
-    std::vector<CImportedCoinbaseTxn> vImportedCoinbaseTxns;
-    uint32_t nLastImportHeight;       // set from vImportedCoinbaseTxns
-
-    std::vector<std::pair<int64_t, TreasuryFundSettings> > vTreasuryFundSettings;
-
-    uint64_t nPruneAfterHeight;
-    uint64_t m_assumed_blockchain_size;
-    uint64_t m_assumed_chain_state_size;
-    std::vector<std::string> vSeeds;
-    std::vector<unsigned char> base58Prefixes[MAX_BASE58_TYPES];
-    std::vector<unsigned char> bech32Prefixes[MAX_BASE58_TYPES];
-    std::string bech32_hrp;
-    std::string strNetworkID;
-    CBlock genesis;
-    std::vector<uint8_t> vFixedSeeds;
-    bool fDefaultConsistencyChecks;
-    bool fRequireStandard;
-    bool m_is_test_chain;
-    bool m_is_mockable_chain;
-    CCheckpointData checkpointData;
-    MapAssumeutxo m_assumeutxo_data;
-    ChainTxData chainTxData;
-};
-
-=======
->>>>>>> 40e1c4d4
 /**
  * Creates and returns a std::unique_ptr<CChainParams> of the chosen chain.
  * @returns a CChainParams* of the chosen chain.
