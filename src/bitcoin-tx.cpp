// Copyright (c) 2009-2022 The Bitcoin Core developers
// Distributed under the MIT software license, see the accompanying
// file COPYING or http://www.opensource.org/licenses/mit-license.php.

#include <config/bitcoin-config.h> // IWYU pragma: keep

#include <chainparamsbase.h>
#include <clientversion.h>
#include <coins.h>
#include <common/args.h>
#include <common/system.h>
#include <compat/compat.h>
#include <consensus/amount.h>
#include <consensus/consensus.h>
#include <core_io.h>
#include <key_io.h>
#include <policy/policy.h>
#include <primitives/transaction.h>
#include <script/script.h>
#include <script/sign.h>
#include <script/signingprovider.h>
#include <univalue.h>
#include <util/exception.h>
#include <util/fs.h>
#include <util/moneystr.h>
#include <util/rbf.h>
#include <util/strencodings.h>
#include <util/string.h>
#include <util/translation.h>

#include <cstdio>
#include <functional>
#include <memory>

// Particl
#include <key/stealth.h>

static bool fCreateBlank;
static std::map<std::string,UniValue> registers;
static const int CONTINUE_EXECUTION=-1;

const std::function<std::string(const char*)> G_TRANSLATION_FUN = nullptr;

static void SetupBitcoinTxArgs(ArgsManager &argsman)
{
    SetupHelpOptions(argsman);

    argsman.AddArg("-version", "Print version and exit", ArgsManager::ALLOW_ANY, OptionsCategory::OPTIONS);
    argsman.AddArg("-create", "Create new, empty TX.", ArgsManager::ALLOW_ANY, OptionsCategory::OPTIONS);
    argsman.AddArg("-json", "Select JSON output", ArgsManager::ALLOW_ANY, OptionsCategory::OPTIONS);
    argsman.AddArg("-txid", "Output only the hex-encoded transaction id of the resultant transaction.", ArgsManager::ALLOW_ANY, OptionsCategory::OPTIONS);
    argsman.AddArg("-btcmode", "Create bitcoin transactions by default", ArgsManager::ALLOW_ANY, OptionsCategory::OPTIONS);
    SetupChainParamsBaseOptions(argsman);

    argsman.AddArg("delin=N", "Delete input N from TX", ArgsManager::ALLOW_ANY, OptionsCategory::COMMANDS);
    argsman.AddArg("delout=N", "Delete output N from TX", ArgsManager::ALLOW_ANY, OptionsCategory::COMMANDS);
    argsman.AddArg("in=TXID:VOUT(:SEQUENCE_NUMBER)", "Add input to TX", ArgsManager::ALLOW_ANY, OptionsCategory::COMMANDS);
    argsman.AddArg("locktime=N", "Set TX lock time to N", ArgsManager::ALLOW_ANY, OptionsCategory::COMMANDS);
    argsman.AddArg("nversion=N", "Set TX version to N", ArgsManager::ALLOW_ANY, OptionsCategory::COMMANDS);
    argsman.AddArg("outaddr=VALUE:ADDRESS", "Add address-based output to TX", ArgsManager::ALLOW_ANY, OptionsCategory::COMMANDS);
    argsman.AddArg("outdata=[VALUE:]DATA", "Add data-based output to TX", ArgsManager::ALLOW_ANY, OptionsCategory::COMMANDS);
    argsman.AddArg("outmultisig=VALUE:REQUIRED:PUBKEYS:PUBKEY1:PUBKEY2:....[:FLAGS]", "Add Pay To n-of-m Multi-sig output to TX. n = REQUIRED, m = PUBKEYS. "
        "Optionally add the \"W\" flag to produce a pay-to-witness-script-hash output. "
        "Optionally add the \"S\" flag to wrap the output in a pay-to-script-hash.", ArgsManager::ALLOW_ANY, OptionsCategory::COMMANDS);
    argsman.AddArg("outpubkey=VALUE:PUBKEY[:FLAGS]", "Add pay-to-pubkey output to TX. "
        "Optionally add the \"W\" flag to produce a pay-to-witness-pubkey-hash output. "
        "Optionally add the \"S\" flag to wrap the output in a pay-to-script-hash.", ArgsManager::ALLOW_ANY, OptionsCategory::COMMANDS);
    argsman.AddArg("outscript=VALUE:SCRIPT[:FLAGS]", "Add raw script output to TX. "
        "Optionally add the \"W\" flag to produce a pay-to-witness-script-hash output. "
        "Optionally add the \"S\" flag to wrap the output in a pay-to-script-hash.", ArgsManager::ALLOW_ANY, OptionsCategory::COMMANDS);
    argsman.AddArg("replaceable(=N)", "Sets Replace-By-Fee (RBF) opt-in sequence number for input N. "
        "If N is not provided, the command attempts to opt-in all available inputs for RBF. "
        "If the transaction has no inputs, this option is ignored.", ArgsManager::ALLOW_ANY, OptionsCategory::COMMANDS);
    argsman.AddArg("sign=SIGHASH-FLAGS", "Add zero or more signatures to transaction. "
        "This command requires JSON registers:"
        "prevtxs=JSON object, "
        "privatekeys=JSON object. "
        "See signrawtransactionwithkey docs for format of sighash flags, JSON objects.", ArgsManager::ALLOW_ANY, OptionsCategory::COMMANDS);

    argsman.AddArg("load=NAME:FILENAME", "Load JSON file FILENAME into register NAME", ArgsManager::ALLOW_ANY, OptionsCategory::REGISTER_COMMANDS);
    argsman.AddArg("set=NAME:JSON-STRING", "Set register NAME to given JSON-STRING", ArgsManager::ALLOW_ANY, OptionsCategory::REGISTER_COMMANDS);

    argsman.AddArg("witness=N:HEX1(:HEX2...:HEXN)", "Add witness data to input N", ArgsManager::ALLOW_ANY, OptionsCategory::COMMANDS);
    argsman.AddArg("delwitness=N", "Delete all witness data from input N", ArgsManager::ALLOW_ANY, OptionsCategory::COMMANDS);
    argsman.AddArg("scriptsig=N:HEX", "Add scriptsig data to input N", ArgsManager::ALLOW_ANY, OptionsCategory::COMMANDS);
    argsman.AddArg("delscriptsig=N", "Delete all scriptsig data from input N", ArgsManager::ALLOW_ANY, OptionsCategory::COMMANDS);
    argsman.AddArg("outblind=COMMITMENT:SCRIPT:RANGEPROOF[:DATA]", "Add blinded output to TX", ArgsManager::ALLOW_ANY, OptionsCategory::COMMANDS);
    argsman.AddArg("outdatatype=DATA", "Add data-type output to TX", ArgsManager::ALLOW_ANY, OptionsCategory::COMMANDS);
}

//
// This function returns either one of EXIT_ codes when it's expected to stop the process or
// CONTINUE_EXECUTION when it's expected to continue further.
//
static int AppInitRawTx(int argc, char* argv[])
{
    SetupBitcoinTxArgs(gArgs);
    std::string error;
    if (!gArgs.ParseParameters(argc, argv, error)) {
        tfm::format(std::cerr, "Error parsing command line arguments: %s\n", error);
        return EXIT_FAILURE;
    }

    // Check for chain settings (Params() calls are only valid after this clause)
    try {
        SelectParams(gArgs.GetChainType());
    } catch (const std::exception& e) {
        tfm::format(std::cerr, "Error: %s\n", e.what());
        return EXIT_FAILURE;
    }

    fParticlMode = !gArgs.GetBoolArg("-btcmode", false);
    fCreateBlank = gArgs.GetBoolArg("-create", false);

    if (argc < 2 || HelpRequested(gArgs) || gArgs.IsArgSet("-version")) {
        // First part of help message is specific to this utility
        std::string strUsage = PACKAGE_NAME " particl-tx utility version " + FormatFullVersion() + "\n";

        if (gArgs.IsArgSet("-version")) {
            strUsage += FormatParagraph(LicenseInfo());
        } else {
            strUsage += "\n"
                "Usage:  particl-tx [options] <hex-tx> [commands]  Update hex-encoded transaction\n"
                "or:     particl-tx [options] -create [commands]   Create hex-encoded transaction\n"
                "\n";
            strUsage += gArgs.GetHelpMessage();
        }

        tfm::format(std::cout, "%s", strUsage);

        if (argc < 2) {
            tfm::format(std::cerr, "Error: too few parameters\n");
            return EXIT_FAILURE;
        }
        return EXIT_SUCCESS;
    }
    return CONTINUE_EXECUTION;
}

static void RegisterSetJson(const std::string& key, const std::string& rawJson)
{
    UniValue val;
    if (!val.read(rawJson)) {
        std::string strErr = "Cannot parse JSON for key " + key;
        throw std::runtime_error(strErr);
    }

    registers[key] = val;
}

static void RegisterSet(const std::string& strInput)
{
    // separate NAME:VALUE in string
    size_t pos = strInput.find(':');
    if ((pos == std::string::npos) ||
        (pos == 0) ||
        (pos == (strInput.size() - 1)))
        throw std::runtime_error("Register input requires NAME:VALUE");

    std::string key = strInput.substr(0, pos);
    std::string valStr = strInput.substr(pos + 1, std::string::npos);

    RegisterSetJson(key, valStr);
}

static void RegisterLoad(const std::string& strInput)
{
    // separate NAME:FILENAME in string
    size_t pos = strInput.find(':');
    if ((pos == std::string::npos) ||
        (pos == 0) ||
        (pos == (strInput.size() - 1)))
        throw std::runtime_error("Register load requires NAME:FILENAME");

    std::string key = strInput.substr(0, pos);
    std::string filename = strInput.substr(pos + 1, std::string::npos);

    FILE *f = fsbridge::fopen(filename.c_str(), "r");
    if (!f) {
        std::string strErr = "Cannot open file " + filename;
        throw std::runtime_error(strErr);
    }

    // load file chunks into one big buffer
    std::string valStr;
    while ((!feof(f)) && (!ferror(f))) {
        char buf[4096];
        int bread = fread(buf, 1, sizeof(buf), f);
        if (bread <= 0)
            break;

        valStr.insert(valStr.size(), buf, bread);
    }

    int error = ferror(f);
    fclose(f);

    if (error) {
        std::string strErr = "Error reading file " + filename;
        throw std::runtime_error(strErr);
    }

    // evaluate as JSON buffer register
    RegisterSetJson(key, valStr);
}

static CAmount ExtractAndValidateValue(const std::string& strValue)
{
    if (std::optional<CAmount> parsed = ParseMoney(strValue)) {
        return parsed.value();
    } else {
        throw std::runtime_error("invalid TX output value");
    }
}

static void MutateTxVersion(CMutableTransaction& tx, const std::string& cmdVal)
{
    int64_t newVersion;
    if (!ParseInt64(cmdVal, &newVersion) || newVersion < 1 || newVersion > TX_MAX_STANDARD_VERSION_PARTICL) {
        throw std::runtime_error("Invalid TX version requested: '" + cmdVal + "'");
    }

    if (!tx.IsParticlVersion() && IsParticlTxVersion(newVersion)) {
        for (const auto& txout : tx.vout) {
            tx.vpout.push_back(MAKE_OUTPUT<CTxOutStandard>(txout.nValue, txout.scriptPubKey));
        }

        for (auto& txin : tx.vin) {
            ScriptError serror;
            std::vector<std::vector<unsigned char> > stack;
            if (!EvalScript(stack, txin.scriptSig, SCRIPT_VERIFY_P2SH, BaseSignatureChecker(), SigVersion::BASE, &serror)) {
                throw std::runtime_error("EvalScript failed for input.");
            }
            txin.scriptWitness.stack = stack;
            txin.scriptSig.clear();
        }
    } else
    if (tx.IsParticlVersion() && !IsParticlTxVersion(newVersion)) {
        for (const auto &txout : tx.vpout) {
            if (!txout->IsStandardOutput()) {
                throw std::runtime_error("Can't convert non-standard output.");
            }
            tx.vout.emplace_back(txout->GetStandardOutput()->nValue, txout->GetStandardOutput()->scriptPubKey);
        }
    }

    tx.nVersion = (int) newVersion;
}

static void MutateTxLocktime(CMutableTransaction& tx, const std::string& cmdVal)
{
    int64_t newLocktime;
    if (!ParseInt64(cmdVal, &newLocktime) || newLocktime < 0LL || newLocktime > 0xffffffffLL)
        throw std::runtime_error("Invalid TX locktime requested: '" + cmdVal + "'");

    tx.nLockTime = (unsigned int) newLocktime;
}

static void MutateTxRBFOptIn(CMutableTransaction& tx, const std::string& strInIdx)
{
    // parse requested index
    int64_t inIdx = -1;
    if (strInIdx != "" && (!ParseInt64(strInIdx, &inIdx) || inIdx < 0 || inIdx >= static_cast<int64_t>(tx.vin.size()))) {
        throw std::runtime_error("Invalid TX input index '" + strInIdx + "'");
    }

    // set the nSequence to MAX_INT - 2 (= RBF opt in flag)
    int cnt = 0;
    for (CTxIn& txin : tx.vin) {
        if (strInIdx == "" || cnt == inIdx) {
            if (txin.nSequence > MAX_BIP125_RBF_SEQUENCE) {
                txin.nSequence = MAX_BIP125_RBF_SEQUENCE;
            }
        }
        ++cnt;
    }
}

template <typename T>
static T TrimAndParse(const std::string& int_str, const std::string& err)
{
    const auto parsed{ToIntegral<T>(TrimStringView(int_str))};
    if (!parsed.has_value()) {
        throw std::runtime_error(err + " '" + int_str + "'");
    }
    return parsed.value();
}

static void MutateTxAddInput(CMutableTransaction& tx, const std::string& strInput)
{
    std::vector<std::string> vStrInputParts = SplitString(strInput, ':');

    // separate TXID:VOUT in string
    if (vStrInputParts.size()<2)
        throw std::runtime_error("TX input missing separator");

    // extract and validate TXID
    uint256 txid;
    if (!ParseHashStr(vStrInputParts[0], txid)) {
        throw std::runtime_error("invalid TX input txid");
    }

    static const unsigned int minTxOutSz = 9;
    static const unsigned int maxVout = MAX_BLOCK_WEIGHT / (WITNESS_SCALE_FACTOR * minTxOutSz);

    // extract and validate vout
    const std::string& strVout = vStrInputParts[1];
    int64_t vout;
    if (!ParseInt64(strVout, &vout) || vout < 0 || vout > static_cast<int64_t>(maxVout))
        throw std::runtime_error("invalid TX input vout '" + strVout + "'");

    // extract the optional sequence number
    uint32_t nSequenceIn = CTxIn::SEQUENCE_FINAL;
    if (vStrInputParts.size() > 2) {
        nSequenceIn = TrimAndParse<uint32_t>(vStrInputParts.at(2), "invalid TX sequence id");
    }

    // append to transaction input list
    CTxIn txin(Txid::FromUint256(txid), vout, CScript(), nSequenceIn);
    tx.vin.push_back(txin);
}

static void MutateTxAddWitness(CMutableTransaction& tx, const std::string& strInput)
{
    std::vector<std::string> vStrInputParts = SplitString(strInput, ':');

    if (vStrInputParts.size() < 2) {
        std::string strErr = "Bad input '" + strInput + "'";
        throw std::runtime_error(strErr.c_str());
    }

    int64_t inIdx;
    if (!ParseInt64(vStrInputParts[0], &inIdx) || inIdx < 0 || inIdx >= static_cast<int64_t>(tx.vin.size())) {
        throw std::runtime_error("Invalid TX input index '" + vStrInputParts[0] + "'");
    }

    CTxIn &txin = tx.vin[inIdx];

    for (size_t i = 1; i < vStrInputParts.size(); ++i) {
        std::vector<uint8_t> vScript;
        if (vStrInputParts[i].length() > 0) {
            if (!IsHex(vStrInputParts[i])) {
                std::string strErr = "Expecting hex input '" + vStrInputParts[i] + "'";
                throw std::runtime_error(strErr.c_str());
            }
            vScript = ParseHex(vStrInputParts[i]);
        }
        txin.scriptWitness.stack.push_back(vScript);
    }
}

static void MutateTxDelWitness(CMutableTransaction& tx, const std::string& strInIdx)
{
    int64_t inIdx;
    if (!ParseInt64(strInIdx, &inIdx) || inIdx < 0 || inIdx >= static_cast<int64_t>(tx.vin.size())) {
        throw std::runtime_error("Invalid TX input index '" + strInIdx + "'");
    }

    CTxIn &txin = tx.vin[inIdx];
    txin.scriptWitness.stack.clear();
}

static void MutateTxAddScriptSig(CMutableTransaction& tx, const std::string& strInput)
{
    std::vector<std::string> vStrInputParts = SplitString(strInput, ':');

    if (vStrInputParts.size() < 2) {
        std::string strErr = "Bad input '" + strInput + "'";
        throw std::runtime_error(strErr.c_str());
    }

    int64_t inIdx;
    if (!ParseInt64(vStrInputParts[0], &inIdx) || inIdx < 0 || inIdx >= static_cast<int64_t>(tx.vin.size())) {
        throw std::runtime_error("Invalid TX input index '" + vStrInputParts[0] + "'");
    }
    CTxIn &txin = tx.vin[inIdx];

    std::vector<unsigned char> scriptData(ParseHex(vStrInputParts[1]));
    txin.scriptSig = CScript(scriptData.begin(), scriptData.end());
}

static void MutateTxDelScriptSig(CMutableTransaction& tx, const std::string& strInIdx)
{
    int64_t inIdx;
    if (!ParseInt64(strInIdx, &inIdx) || inIdx < 0 || inIdx >= static_cast<int64_t>(tx.vin.size())) {
        throw std::runtime_error("Invalid TX input index '" + strInIdx + "'");
    }

    CTxIn &txin = tx.vin[inIdx];
    txin.scriptSig.clear();
}

static void MutateTxAddOutAddr(CMutableTransaction& tx, const std::string& strInput)
{
    // Separate into VALUE:ADDRESS
    std::vector<std::string> vStrInputParts = SplitString(strInput, ':');

    if (vStrInputParts.size() != 2)
        throw std::runtime_error("TX output missing or too many separators");

    // Extract and validate VALUE
    CAmount value = ExtractAndValidateValue(vStrInputParts[0]);

    // extract and validate ADDRESS
    std::string strAddr = vStrInputParts[1];
    CTxDestination destination = DecodeDestination(strAddr);
    if (!IsValidDestination(destination)) {
        throw std::runtime_error("invalid TX output address");
    }
    CScript scriptPubKey = GetScriptForDestination(destination);

    // construct TxOut, append to transaction output list
    if (tx.IsParticlVersion()) {
        CStealthAddress *psx = std::get_if<CStealthAddress>(&destination);
        if (psx) {
            OUTPUT_PTR<CTxOutData> outData = MAKE_OUTPUT<CTxOutData>();
            std::string sNarration, sError;
            if (0 != PrepareStealthOutput(*psx, sNarration, scriptPubKey, outData->vData, sError))
                throw std::runtime_error(std::string("PrepareStealthOutput failed: ") + sError);

            tx.vpout.push_back(MAKE_OUTPUT<CTxOutStandard>(value, scriptPubKey));
            tx.vpout.push_back(outData);
            return;
        }

        tx.vpout.push_back(MAKE_OUTPUT<CTxOutStandard>(value, scriptPubKey));
        return;
    }
    CTxOut txout(value, scriptPubKey);
    tx.vout.push_back(txout);
    return;
}

static void MutateTxAddOutPubKey(CMutableTransaction& tx, const std::string& strInput)
{
    // Separate into VALUE:PUBKEY[:FLAGS]
    std::vector<std::string> vStrInputParts = SplitString(strInput, ':');

    if (vStrInputParts.size() < 2 || vStrInputParts.size() > 3)
        throw std::runtime_error("TX output missing or too many separators");

    // Extract and validate VALUE
    CAmount value = ExtractAndValidateValue(vStrInputParts[0]);

    // Extract and validate PUBKEY
    CPubKey pubkey(ParseHex(vStrInputParts[1]));
    if (!pubkey.IsFullyValid())
        throw std::runtime_error("invalid TX output pubkey");
    CScript scriptPubKey = GetScriptForRawPubKey(pubkey);

    // Extract and validate FLAGS
    bool bSegWit = false;
    bool bScriptHash = false;
    if (vStrInputParts.size() == 3) {
        std::string flags = vStrInputParts[2];
        bSegWit = (flags.find('W') != std::string::npos);
        bScriptHash = (flags.find('S') != std::string::npos);
    }

    if (bSegWit) {
        if (!pubkey.IsCompressed()) {
            throw std::runtime_error("Uncompressed pubkeys are not useable for SegWit outputs");
        }
        // Build a P2WPKH script
        scriptPubKey = GetScriptForDestination(WitnessV0KeyHash(pubkey));
    }
    if (bScriptHash) {
        // Get the ID for the script, and then construct a P2SH destination for it.
        scriptPubKey = GetScriptForDestination(ScriptHash(scriptPubKey));
    }

    // construct TxOut, append to transaction output list
    if (tx.IsParticlVersion()) {
        tx.vpout.push_back(MAKE_OUTPUT<CTxOutStandard>(value, scriptPubKey));
        return;
    }
    CTxOut txout(value, scriptPubKey);
    tx.vout.push_back(txout);
    return;
}

static void MutateTxAddOutMultiSig(CMutableTransaction& tx, const std::string& strInput)
{
    // Separate into VALUE:REQUIRED:NUMKEYS:PUBKEY1:PUBKEY2:....[:FLAGS]
    std::vector<std::string> vStrInputParts = SplitString(strInput, ':');

    // Check that there are enough parameters
    if (vStrInputParts.size()<3)
        throw std::runtime_error("Not enough multisig parameters");

    // Extract and validate VALUE
    CAmount value = ExtractAndValidateValue(vStrInputParts[0]);

    // Extract REQUIRED
    const uint32_t required{TrimAndParse<uint32_t>(vStrInputParts.at(1), "invalid multisig required number")};

    // Extract NUMKEYS
    const uint32_t numkeys{TrimAndParse<uint32_t>(vStrInputParts.at(2), "invalid multisig total number")};

    // Validate there are the correct number of pubkeys
    if (vStrInputParts.size() < numkeys + 3)
        throw std::runtime_error("incorrect number of multisig pubkeys");

    if (required < 1 || required > MAX_PUBKEYS_PER_MULTISIG || numkeys < 1 || numkeys > MAX_PUBKEYS_PER_MULTISIG || numkeys < required)
        throw std::runtime_error("multisig parameter mismatch. Required " \
                            + ToString(required) + " of " + ToString(numkeys) + "signatures.");

    // extract and validate PUBKEYs
    std::vector<CPubKey> pubkeys;
    for(int pos = 1; pos <= int(numkeys); pos++) {
        CPubKey pubkey(ParseHex(vStrInputParts[pos + 2]));
        if (!pubkey.IsFullyValid())
            throw std::runtime_error("invalid TX output pubkey");
        pubkeys.push_back(pubkey);
    }

    // Extract FLAGS
    bool bSegWit = false;
    bool bScriptHash = false;
    if (vStrInputParts.size() == numkeys + 4) {
        std::string flags = vStrInputParts.back();
        bSegWit = (flags.find('W') != std::string::npos);
        bScriptHash = (flags.find('S') != std::string::npos);
    }
    else if (vStrInputParts.size() > numkeys + 4) {
        // Validate that there were no more parameters passed
        throw std::runtime_error("Too many parameters");
    }

    CScript scriptPubKey = GetScriptForMultisig(required, pubkeys);

    if (bSegWit) {
        for (const CPubKey& pubkey : pubkeys) {
            if (!pubkey.IsCompressed()) {
                throw std::runtime_error("Uncompressed pubkeys are not useable for SegWit outputs");
            }
        }
        // Build a P2WSH with the multisig script
        scriptPubKey = GetScriptForDestination(WitnessV0ScriptHash(scriptPubKey));
    }
    if (bScriptHash) {
        if (scriptPubKey.size() > MAX_SCRIPT_ELEMENT_SIZE) {
            throw std::runtime_error(strprintf(
                        "redeemScript exceeds size limit: %d > %d", scriptPubKey.size(), MAX_SCRIPT_ELEMENT_SIZE));
        }
        // Get the ID for the script, and then construct a P2SH destination for it.
        scriptPubKey = GetScriptForDestination(ScriptHash(scriptPubKey));
    }

    // construct TxOut, append to transaction output list
    if (tx.IsParticlVersion()) {
        tx.vpout.push_back(MAKE_OUTPUT<CTxOutStandard>(value, scriptPubKey));
        return;
    }
    CTxOut txout(value, scriptPubKey);
    tx.vout.push_back(txout);
}

static void MutateTxAddOutData(CMutableTransaction& tx, const std::string& strInput)
{
    CAmount value = 0;

    // separate [VALUE:]DATA in string
    size_t pos = strInput.find(':');

    if (pos==0)
        throw std::runtime_error("TX output value not specified");

    if (pos == std::string::npos) {
        pos = 0;
    } else {
        // Extract and validate VALUE
        value = ExtractAndValidateValue(strInput.substr(0, pos));
        ++pos;
    }

    // extract and validate DATA
    const std::string strData{strInput.substr(pos, std::string::npos)};

    if (!IsHex(strData))
        throw std::runtime_error("invalid TX output data");

    std::vector<unsigned char> data = ParseHex(strData);

    if (tx.IsParticlVersion()) {
        // TODO OUTPUT_DATA
        tx.vpout.push_back(MAKE_OUTPUT<CTxOutStandard>(value, CScript() << OP_RETURN << data));
        return;
    }
    CTxOut txout(value, CScript() << OP_RETURN << data);
    tx.vout.push_back(txout);
}

static void MutateTxAddOutScript(CMutableTransaction& tx, const std::string& strInput)
{
    // separate VALUE:SCRIPT[:FLAGS]
    std::vector<std::string> vStrInputParts = SplitString(strInput, ':');
    if (vStrInputParts.size() < 2)
        throw std::runtime_error("TX output missing separator");

    // Extract and validate VALUE
    CAmount value = ExtractAndValidateValue(vStrInputParts[0]);

    // extract and validate script
    std::string strScript = vStrInputParts[1];
    CScript scriptPubKey = ParseScript(strScript);

    // Extract FLAGS
    bool bSegWit = false;
    bool bScriptHash = false;
    if (vStrInputParts.size() == 3) {
        std::string flags = vStrInputParts.back();
        bSegWit = (flags.find('W') != std::string::npos);
        bScriptHash = (flags.find('S') != std::string::npos);
    }

    if (scriptPubKey.size() > MAX_SCRIPT_SIZE) {
        throw std::runtime_error(strprintf(
                    "script exceeds size limit: %d > %d", scriptPubKey.size(), MAX_SCRIPT_SIZE));
    }

    if (bSegWit) {
        scriptPubKey = GetScriptForDestination(WitnessV0ScriptHash(scriptPubKey));
    }
    if (bScriptHash) {
        if (scriptPubKey.size() > MAX_SCRIPT_ELEMENT_SIZE) {
            throw std::runtime_error(strprintf(
                        "redeemScript exceeds size limit: %d > %d", scriptPubKey.size(), MAX_SCRIPT_ELEMENT_SIZE));
        }
        scriptPubKey = GetScriptForDestination(ScriptHash(scriptPubKey));
    }

    // construct TxOut, append to transaction output list
    if (tx.IsParticlVersion()) {
        tx.vpout.push_back(MAKE_OUTPUT<CTxOutStandard>(value, scriptPubKey));
        return;
    }
    CTxOut txout(value, scriptPubKey);
    tx.vout.push_back(txout);
}

static void MutateTxDelInput(CMutableTransaction& tx, const std::string& strInIdx)
{
    // parse requested deletion index
    int64_t inIdx;
    if (!ParseInt64(strInIdx, &inIdx) || inIdx < 0 || inIdx >= static_cast<int64_t>(tx.vin.size())) {
        throw std::runtime_error("Invalid TX input index '" + strInIdx + "'");
    }

    // delete input from transaction
    tx.vin.erase(tx.vin.begin() + inIdx);
}

static void MutateTxDelOutput(CMutableTransaction& tx, const std::string& strOutIdx)
{
    // parse requested deletion index
    int64_t outIdx;
    if (!ParseInt64(strOutIdx, &outIdx) || outIdx < 0 || outIdx >= static_cast<int64_t>(tx.GetNumVOuts())) {
        throw std::runtime_error("Invalid TX output index '" + strOutIdx + "'");
    }

    if (tx.IsParticlVersion()) {
        // delete output from transaction
        tx.vpout.erase(tx.vpout.begin() + outIdx);
        return;
    }

    // delete output from transaction
    tx.vout.erase(tx.vout.begin() + outIdx);
}

static const unsigned int N_SIGHASH_OPTS = 7;
static const struct {
    const char *flagStr;
    int flags;
} sighashOptions[N_SIGHASH_OPTS] = {
    {"DEFAULT", SIGHASH_DEFAULT},
    {"ALL", SIGHASH_ALL},
    {"NONE", SIGHASH_NONE},
    {"SINGLE", SIGHASH_SINGLE},
    {"ALL|ANYONECANPAY", SIGHASH_ALL|SIGHASH_ANYONECANPAY},
    {"NONE|ANYONECANPAY", SIGHASH_NONE|SIGHASH_ANYONECANPAY},
    {"SINGLE|ANYONECANPAY", SIGHASH_SINGLE|SIGHASH_ANYONECANPAY},
};

static bool findSighashFlags(int& flags, const std::string& flagStr)
{
    flags = 0;

    for (unsigned int i = 0; i < N_SIGHASH_OPTS; i++) {
        if (flagStr == sighashOptions[i].flagStr) {
            flags = sighashOptions[i].flags;
            return true;
        }
    }

    return false;
}

static CAmount AmountFromValue(const UniValue& value)
{
    if (!value.isNum() && !value.isStr())
        throw std::runtime_error("Amount is not a number or string");
    CAmount amount;
    if (!ParseFixedPoint(value.getValStr(), 8, &amount))
        throw std::runtime_error("Invalid amount");
    if (!MoneyRange(amount))
        throw std::runtime_error("Amount out of range");
    return amount;
}

static std::vector<unsigned char> ParseHexUV(const UniValue& v, const std::string& strName)
{
    std::string strHex;
    if (v.isStr())
        strHex = v.getValStr();
    if (!IsHex(strHex))
        throw std::runtime_error(strName + " must be hexadecimal string (not '" + strHex + "')");
    return ParseHex(strHex);
}

static void MutateTxSign(CMutableTransaction& tx, const std::string& flagStr)
{
    int nHashType = SIGHASH_ALL;

    if (flagStr.size() > 0)
        if (!findSighashFlags(nHashType, flagStr))
            throw std::runtime_error("unknown sighash flag/sign option");

    // mergedTx will end up with all the signatures; it
    // starts as a clone of the raw tx:
    CMutableTransaction mergedTx{tx};
    const CMutableTransaction txv{tx};
    CCoinsView viewDummy;
    CCoinsViewCache view(&viewDummy);

    if (!registers.count("privatekeys"))
        throw std::runtime_error("privatekeys register variable must be set.");
    FillableSigningProvider tempKeystore;
    UniValue keysObj = registers["privatekeys"];

    for (unsigned int kidx = 0; kidx < keysObj.size(); kidx++) {
        if (!keysObj[kidx].isStr())
            throw std::runtime_error("privatekey not a std::string");
        CKey key = DecodeSecret(keysObj[kidx].getValStr());
        if (!key.IsValid()) {
            throw std::runtime_error("privatekey not valid");
        }
        tempKeystore.AddKey(key);
    }

    // Add previous txouts given in the RPC call:
    if (!registers.count("prevtxs"))
        throw std::runtime_error("prevtxs register variable must be set.");
    UniValue prevtxsObj = registers["prevtxs"];
    {
        for (unsigned int previdx = 0; previdx < prevtxsObj.size(); previdx++) {
            const UniValue& prevOut = prevtxsObj[previdx];
            if (!prevOut.isObject())
                throw std::runtime_error("expected prevtxs internal object");

            std::map<std::string, UniValue::VType> types = {
                {"txid", UniValue::VSTR},
                {"vout", UniValue::VNUM},
                {"scriptPubKey", UniValue::VSTR},
            };
            if (!prevOut.checkObject(types))
                throw std::runtime_error("prevtxs internal object typecheck fail");

            uint256 txid;
            if (!ParseHashStr(prevOut["txid"].get_str(), txid)) {
                throw std::runtime_error("txid must be hexadecimal string (not '" + prevOut["txid"].get_str() + "')");
            }

            const int nOut = prevOut["vout"].getInt<int>();
            if (nOut < 0)
                throw std::runtime_error("vout cannot be negative");

            COutPoint out(Txid::FromUint256(txid), nOut);
            std::vector<unsigned char> pkData(ParseHexUV(prevOut["scriptPubKey"], "scriptPubKey"));
            CScript scriptPubKey(pkData.begin(), pkData.end());

            {
                const Coin& coin = view.AccessCoin(out);
                if (!coin.IsSpent() && coin.out.scriptPubKey != scriptPubKey) {
                    std::string err("Previous output scriptPubKey mismatch:\n");
                    err = err + ScriptToAsmStr(coin.out.scriptPubKey) + "\nvs:\n"+
                        ScriptToAsmStr(scriptPubKey);
                    throw std::runtime_error(err);
                }
                Coin newcoin;
                newcoin.out.scriptPubKey = scriptPubKey;
                newcoin.out.nValue = MAX_MONEY;
                if (prevOut.exists("amount")) {
                    newcoin.out.nValue = AmountFromValue(prevOut["amount"]);
                }
                newcoin.nHeight = 1;
                view.AddCoin(out, std::move(newcoin), true);
            }

            // if redeemScript given and private keys given,
            // add redeemScript to the tempKeystore so it can be signed:
            if ((scriptPubKey.IsPayToScriptHash() || scriptPubKey.IsPayToScriptHash256() || scriptPubKey.IsPayToWitnessScriptHash()) &&
                prevOut.exists("redeemScript")) {
                UniValue v = prevOut["redeemScript"];
                std::vector<unsigned char> rsData(ParseHexUV(v, "redeemScript"));
                CScript redeemScript(rsData.begin(), rsData.end());
                tempKeystore.AddCScript(redeemScript);
            }
        }
    }

    const FillableSigningProvider& keystore = tempKeystore;

    bool fHashSingle = ((nHashType & ~SIGHASH_ANYONECANPAY) == SIGHASH_SINGLE);

    // Sign what we can:
    for (unsigned int i = 0; i < mergedTx.vin.size(); i++) {
        CTxIn& txin = mergedTx.vin[i];
        const Coin& coin = view.AccessCoin(txin.prevout);
        if (coin.IsSpent()) {
            continue;
        }
        const CScript& prevPubKey = coin.out.scriptPubKey;
        const CAmount& amount = coin.out.nValue;

        if (tx.IsParticlVersion() && amount == 0) {
            throw std::runtime_error("expected amount for prevtx");
        }

        std::vector<uint8_t> vchAmount(8);
        part::SetAmount(vchAmount, amount);
        SignatureData sigdata = DataFromTransaction(mergedTx, i, vchAmount, prevPubKey);
        // Only sign SIGHASH_SINGLE if there's a corresponding output:
        if (!fHashSingle || (i < mergedTx.GetNumVOuts()))
            ProduceSignature(keystore, MutableTransactionSignatureCreator(mergedTx, i, vchAmount, nHashType), prevPubKey, sigdata);

        if (amount == MAX_MONEY && !sigdata.scriptWitness.IsNull()) {
            throw std::runtime_error(strprintf("Missing amount for CTxOut with scriptPubKey=%s", HexStr(prevPubKey)));
        }

        UpdateInput(txin, sigdata);
    }

    tx = mergedTx;
}

<<<<<<< HEAD
static void MutateTxAddOutBlind(CMutableTransaction& tx, const std::string& strInput)
{
    if (!tx.IsParticlVersion())
        throw std::runtime_error("tx not particl version.");
    // separate COMMITMENT:SCRIPT:RANGEPROOF[:DATA]
    std::vector<std::string> vStrInputParts = SplitString(strInput, ':');
    if (vStrInputParts.size() < 3)
        throw std::runtime_error("TX output missing separator");

    // extract and validate COMMITMENT
    std::string &strCommitment = vStrInputParts[0];
    if (!IsHex(strCommitment) || !(strCommitment.size() == 66))
        throw std::runtime_error("COMMITMENT must be 33 bytes and hex encoded.");
    std::vector<uint8_t> vchAmount = ParseHex(strCommitment);

    // extract and validate script
    std::string &strScript = vStrInputParts[1];
    CScript scriptPubKey = ParseScript(strScript);

    // extract and validate rangeproof
    std::string &strRP = vStrInputParts[2];
    if (!IsHex(strRP))
        throw std::runtime_error("RANGEPROOF must be hex encoded.");
    std::vector<uint8_t> vRangeproof = ParseHex(strRP);

    std::vector<uint8_t> vData;
    if (vStrInputParts.size() > 3) {
        std::string &strData = vStrInputParts[3];
        if (!IsHex(strData))
            throw std::runtime_error("DATA must be hex encoded.");
        vData = ParseHex(strData);
    }

    // construct TxOut, append to transaction output list
    auto txbout = MAKE_OUTPUT<CTxOutCT>();
    CTxOutCT *txout = (CTxOutCT*)txbout.get();
    memcpy(txout->commitment.data, vchAmount.data(), 33);
    txout->vData = vData;
    txout->scriptPubKey = scriptPubKey;
    txout->vRangeproof = vRangeproof;

    tx.vpout.push_back(txbout);
    return;
}

static void MutateTxAddOutDataType(CMutableTransaction& tx, const std::string& strInput)
{
    if (!tx.IsParticlVersion())
        throw std::runtime_error("tx not particl version.");
    if (!IsHex(strInput))
        throw std::runtime_error("invalid TX output data");

    std::vector<unsigned char> data = ParseHex(strInput);
    tx.vpout.push_back(MAKE_OUTPUT<CTxOutData>(data));
    return;
}

class Secp256k1Init
{
public:
    Secp256k1Init() {
        ECC_Start();
    }
    ~Secp256k1Init() {
        ECC_Stop();
    }
};

=======
>>>>>>> 2cedb42a
static void MutateTx(CMutableTransaction& tx, const std::string& command,
                     const std::string& commandVal)
{
    std::unique_ptr<ECC_Context> ecc;

    if (command == "nversion")
        MutateTxVersion(tx, commandVal);
    else if (command == "locktime")
        MutateTxLocktime(tx, commandVal);
    else if (command == "replaceable") {
        MutateTxRBFOptIn(tx, commandVal);
    }

    else if (command == "delin")
        MutateTxDelInput(tx, commandVal);
    else if (command == "in")
        MutateTxAddInput(tx, commandVal);

    else if (command == "witness")
        MutateTxAddWitness(tx, commandVal);
    else if (command == "delwitness")
        MutateTxDelWitness(tx, commandVal);
    else if (command == "scriptsig")
        MutateTxAddScriptSig(tx, commandVal);
    else if (command == "delscriptsig")
        MutateTxDelScriptSig(tx, commandVal);

    else if (command == "delout")
        MutateTxDelOutput(tx, commandVal);
    else if (command == "outaddr")
        MutateTxAddOutAddr(tx, commandVal);
    else if (command == "outpubkey") {
        ecc.reset(new ECC_Context());
        MutateTxAddOutPubKey(tx, commandVal);
    } else if (command == "outmultisig") {
        ecc.reset(new ECC_Context());
        MutateTxAddOutMultiSig(tx, commandVal);
    } else if (command == "outscript")
        MutateTxAddOutScript(tx, commandVal);
    else if (command == "outdata")
        MutateTxAddOutData(tx, commandVal);

    else if (command == "sign") {
        ecc.reset(new ECC_Context());
        MutateTxSign(tx, commandVal);
    }

    else if (command == "outblind") {
        MutateTxAddOutBlind(tx, commandVal);
    } else if (command == "outdatatype") {
        MutateTxAddOutDataType(tx, commandVal);
    }

    else if (command == "load")
        RegisterLoad(commandVal);

    else if (command == "set")
        RegisterSet(commandVal);

    else
        throw std::runtime_error("unknown command");
}

static void OutputTxJSON(const CTransaction& tx)
{
    UniValue entry(UniValue::VOBJ);
    TxToUniv(tx, /*block_hash=*/uint256(), entry);

    std::string jsonOutput = entry.write(4);
    tfm::format(std::cout, "%s\n", jsonOutput);
}

static void OutputTxHash(const CTransaction& tx)
{
    std::string strHexHash = tx.GetHash().GetHex(); // the hex-encoded transaction hash (aka the transaction id)

    tfm::format(std::cout, "%s\n", strHexHash);
}

static void OutputTxHex(const CTransaction& tx)
{
    std::string strHex = EncodeHexTx(tx);

    tfm::format(std::cout, "%s\n", strHex);
}

static void OutputTx(const CTransaction& tx)
{
    if (gArgs.GetBoolArg("-json", false))
        OutputTxJSON(tx);
    else if (gArgs.GetBoolArg("-txid", false))
        OutputTxHash(tx);
    else
        OutputTxHex(tx);
}

static std::string readStdin()
{
    char buf[4096];
    std::string ret;

    while (!feof(stdin)) {
        size_t bread = fread(buf, 1, sizeof(buf), stdin);
        ret.append(buf, bread);
        if (bread < sizeof(buf))
            break;
    }

    if (ferror(stdin))
        throw std::runtime_error("error reading stdin");

    return TrimString(ret);
}

static int CommandLineRawTx(int argc, char* argv[])
{
    std::string strPrint;
    int nRet = 0;
    try {
        // Skip switches; Permit common stdin convention "-"
        while (argc > 1 && IsSwitchChar(argv[1][0]) &&
               (argv[1][1] != 0)) {
            argc--;
            argv++;
        }

        CMutableTransaction tx;
        tx.nVersion = CTransaction::CURRENT_PARTICL_VERSION;
        int startArg;

        if (!fCreateBlank) {
            // require at least one param
            if (argc < 2)
                throw std::runtime_error("too few parameters");

            // param: hex-encoded bitcoin transaction
            std::string strHexTx(argv[1]);
            if (strHexTx == "-")                 // "-" implies standard input
                strHexTx = readStdin();

            if (!DecodeHexTx(tx, strHexTx, true))
                throw std::runtime_error("invalid transaction encoding");

            startArg = 2;
        } else
            startArg = 1;

        bool haveSigned = false;
        for (int i = startArg; i < argc; i++) {
            std::string arg = argv[i];
            std::string key, value;
            size_t eqpos = arg.find('=');
            if (eqpos == std::string::npos)
                key = arg;
            else {
                key = arg.substr(0, eqpos);
                value = arg.substr(eqpos + 1);
            }

            if (haveSigned) {
                tfm::format(std::cout, "Warning: Mutating tx after signing: %s\n", key.c_str());
            }
            MutateTx(tx, key, value);
            if (key == "sign")
                haveSigned = true;
        }

        OutputTx(CTransaction(tx));
    }
    catch (const std::exception& e) {
        strPrint = std::string("error: ") + e.what();
        nRet = EXIT_FAILURE;
    }
    catch (...) {
        PrintExceptionContinue(nullptr, "CommandLineRawTx()");
        throw;
    }

    if (strPrint != "") {
        tfm::format(nRet == 0 ? std::cout : std::cerr, "%s\n", strPrint);
    }
    return nRet;
}

MAIN_FUNCTION
{
    SetupEnvironment();

    try {
        int ret = AppInitRawTx(argc, argv);
        if (ret != CONTINUE_EXECUTION)
            return ret;
    }
    catch (const std::exception& e) {
        PrintExceptionContinue(&e, "AppInitRawTx()");
        return EXIT_FAILURE;
    } catch (...) {
        PrintExceptionContinue(nullptr, "AppInitRawTx()");
        return EXIT_FAILURE;
    }

    int ret = EXIT_FAILURE;
    try {
        ret = CommandLineRawTx(argc, argv);
    }
    catch (const std::exception& e) {
        PrintExceptionContinue(&e, "CommandLineRawTx()");
    } catch (...) {
        PrintExceptionContinue(nullptr, "CommandLineRawTx()");
    }
    return ret;
}<|MERGE_RESOLUTION|>--- conflicted
+++ resolved
@@ -845,7 +845,6 @@
     tx = mergedTx;
 }
 
-<<<<<<< HEAD
 static void MutateTxAddOutBlind(CMutableTransaction& tx, const std::string& strInput)
 {
     if (!tx.IsParticlVersion())
@@ -903,19 +902,6 @@
     return;
 }
 
-class Secp256k1Init
-{
-public:
-    Secp256k1Init() {
-        ECC_Start();
-    }
-    ~Secp256k1Init() {
-        ECC_Stop();
-    }
-};
-
-=======
->>>>>>> 2cedb42a
 static void MutateTx(CMutableTransaction& tx, const std::string& command,
                      const std::string& commandVal)
 {
