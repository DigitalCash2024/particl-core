// Copyright (c) 2009-2016 The Bitcoin Core developers
// Distributed under the MIT software license, see the accompanying
// file COPYING or http://www.opensource.org/licenses/mit-license.php.

#if defined(HAVE_CONFIG_H)
#include "config/bitcoin-config.h"
#endif

#include "base58.h"
#include "clientversion.h"
#include "coins.h"
#include "consensus/consensus.h"
#include "core_io.h"
#include "keystore.h"
#include "policy/policy.h"
#include "policy/rbf.h"
#include "primitives/transaction.h"
#include "script/script.h"
#include "script/sign.h"
#include <univalue.h>
#include "util.h"
#include "utilmoneystr.h"
#include "utilstrencodings.h"

#include <stdio.h>

#include <boost/algorithm/string.hpp>

static bool fCreateBlank;
static std::map<std::string,UniValue> registers;
static const int CONTINUE_EXECUTION=-1;

//
// This function returns either one of EXIT_ codes when it's expected to stop the process or
// CONTINUE_EXECUTION when it's expected to continue further.
//
static int AppInitRawTx(int argc, char* argv[])
{
    //
    // Parameters
    //
    gArgs.ParseParameters(argc, argv);

    // Check for -testnet or -regtest parameter (Params() calls are only valid after this clause)
    try {
        SelectParams(ChainNameFromCommandLine());
    } catch (const std::exception& e) {
        fprintf(stderr, "Error: %s\n", e.what());
        return EXIT_FAILURE;
    }
<<<<<<< HEAD
    
    fParticlMode = !GetBoolArg("-genfirstkey", false); // qa tests 
    fCreateBlank = GetBoolArg("-create", false);
=======

    fCreateBlank = gArgs.GetBoolArg("-create", false);
>>>>>>> 0d3e8183

    if (argc<2 || gArgs.IsArgSet("-?") || gArgs.IsArgSet("-h") || gArgs.IsArgSet("-help"))
    {
        // First part of help message is specific to this utility
        std::string strUsage = strprintf(_("%s particl-tx utility version"), _(PACKAGE_NAME)) + " " + FormatFullVersion() + "\n\n" +
            _("Usage:") + "\n" +
              "  particl-tx [options] <hex-tx> [commands]  " + _("Update hex-encoded particl transaction") + "\n" +
              "  particl-tx [options] -create [commands]   " + _("Create hex-encoded particl transaction") + "\n" +
              "\n";

        fprintf(stdout, "%s", strUsage.c_str());

        strUsage = HelpMessageGroup(_("Options:"));
        strUsage += HelpMessageOpt("-?", _("This help message"));
        strUsage += HelpMessageOpt("-create", _("Create new, empty TX."));
        strUsage += HelpMessageOpt("-json", _("Select JSON output"));
        strUsage += HelpMessageOpt("-txid", _("Output only the hex-encoded transaction id of the resultant transaction."));
        AppendParamsHelpMessages(strUsage);

        fprintf(stdout, "%s", strUsage.c_str());

        strUsage = HelpMessageGroup(_("Commands:"));
        strUsage += HelpMessageOpt("delin=N", _("Delete input N from TX"));
        strUsage += HelpMessageOpt("delout=N", _("Delete output N from TX"));
        strUsage += HelpMessageOpt("in=TXID:VOUT(:SEQUENCE_NUMBER)", _("Add input to TX"));
        strUsage += HelpMessageOpt("locktime=N", _("Set TX lock time to N"));
        strUsage += HelpMessageOpt("nversion=N", _("Set TX version to N"));
        strUsage += HelpMessageOpt("replaceable(=N)", _("Set RBF opt-in sequence number for input N (if not provided, opt-in all available inputs)"));
        strUsage += HelpMessageOpt("outaddr=VALUE:ADDRESS", _("Add address-based output to TX"));
        strUsage += HelpMessageOpt("outpubkey=VALUE:PUBKEY[:FLAGS]", _("Add pay-to-pubkey output to TX") + ". " +
            _("Optionally add the \"W\" flag to produce a pay-to-witness-pubkey-hash output") + ". " +
            _("Optionally add the \"S\" flag to wrap the output in a pay-to-script-hash."));
        strUsage += HelpMessageOpt("outdata=[VALUE:]DATA", _("Add data-based output to TX"));
        strUsage += HelpMessageOpt("outscript=VALUE:SCRIPT[:FLAGS]", _("Add raw script output to TX") + ". " +
            _("Optionally add the \"W\" flag to produce a pay-to-witness-script-hash output") + ". " +
            _("Optionally add the \"S\" flag to wrap the output in a pay-to-script-hash."));
        strUsage += HelpMessageOpt("outmultisig=VALUE:REQUIRED:PUBKEYS:PUBKEY1:PUBKEY2:....[:FLAGS]", _("Add Pay To n-of-m Multi-sig output to TX. n = REQUIRED, m = PUBKEYS") + ". " +
            _("Optionally add the \"W\" flag to produce a pay-to-witness-script-hash output") + ". " +
            _("Optionally add the \"S\" flag to wrap the output in a pay-to-script-hash."));
        strUsage += HelpMessageOpt("sign=SIGHASH-FLAGS", _("Add zero or more signatures to transaction") + ". " +
            _("This command requires JSON registers:") +
            _("prevtxs=JSON object") + ", " +
            _("privatekeys=JSON object") + ". " +
            _("See signrawtransaction docs for format of sighash flags, JSON objects."));
        fprintf(stdout, "%s", strUsage.c_str());

        strUsage = HelpMessageGroup(_("Register Commands:"));
        strUsage += HelpMessageOpt("load=NAME:FILENAME", _("Load JSON file FILENAME into register NAME"));
        strUsage += HelpMessageOpt("set=NAME:JSON-STRING", _("Set register NAME to given JSON-STRING"));
        fprintf(stdout, "%s", strUsage.c_str());

        if (argc < 2) {
            fprintf(stderr, "Error: too few parameters\n");
            return EXIT_FAILURE;
        }
        return EXIT_SUCCESS;
    }
    return CONTINUE_EXECUTION;
}

static void RegisterSetJson(const std::string& key, const std::string& rawJson)
{
    UniValue val;
    if (!val.read(rawJson)) {
        std::string strErr = "Cannot parse JSON for key " + key;
        throw std::runtime_error(strErr);
    }

    registers[key] = val;
}

static void RegisterSet(const std::string& strInput)
{
    // separate NAME:VALUE in string
    size_t pos = strInput.find(':');
    if ((pos == std::string::npos) ||
        (pos == 0) ||
        (pos == (strInput.size() - 1)))
        throw std::runtime_error("Register input requires NAME:VALUE");

    std::string key = strInput.substr(0, pos);
    std::string valStr = strInput.substr(pos + 1, std::string::npos);

    RegisterSetJson(key, valStr);
}

static void RegisterLoad(const std::string& strInput)
{
    // separate NAME:FILENAME in string
    size_t pos = strInput.find(':');
    if ((pos == std::string::npos) ||
        (pos == 0) ||
        (pos == (strInput.size() - 1)))
        throw std::runtime_error("Register load requires NAME:FILENAME");

    std::string key = strInput.substr(0, pos);
    std::string filename = strInput.substr(pos + 1, std::string::npos);

    FILE *f = fopen(filename.c_str(), "r");
    if (!f) {
        std::string strErr = "Cannot open file " + filename;
        throw std::runtime_error(strErr);
    }

    // load file chunks into one big buffer
    std::string valStr;
    while ((!feof(f)) && (!ferror(f))) {
        char buf[4096];
        int bread = fread(buf, 1, sizeof(buf), f);
        if (bread <= 0)
            break;

        valStr.insert(valStr.size(), buf, bread);
    }

    int error = ferror(f);
    fclose(f);

    if (error) {
        std::string strErr = "Error reading file " + filename;
        throw std::runtime_error(strErr);
    }

    // evaluate as JSON buffer register
    RegisterSetJson(key, valStr);
}

static CAmount ExtractAndValidateValue(const std::string& strValue)
{
    CAmount value;
    if (!ParseMoney(strValue, value))
        throw std::runtime_error("invalid TX output value");
    return value;
}

static void MutateTxVersion(CMutableTransaction& tx, const std::string& cmdVal)
{
    int64_t newVersion = atoi64(cmdVal);
    if (newVersion < 1 || newVersion > CTransaction::MAX_STANDARD_VERSION)
        throw std::runtime_error("Invalid TX version requested");

    tx.nVersion = (int) newVersion;
}

static void MutateTxLocktime(CMutableTransaction& tx, const std::string& cmdVal)
{
    int64_t newLocktime = atoi64(cmdVal);
    if (newLocktime < 0LL || newLocktime > 0xffffffffLL)
        throw std::runtime_error("Invalid TX locktime requested");

    tx.nLockTime = (unsigned int) newLocktime;
}

static void MutateTxRBFOptIn(CMutableTransaction& tx, const std::string& strInIdx)
{
    // parse requested index
    int inIdx = atoi(strInIdx);
    if (inIdx < 0 || inIdx >= (int)tx.vin.size()) {
        throw std::runtime_error("Invalid TX input index '" + strInIdx + "'");
    }

    // set the nSequence to MAX_INT - 2 (= RBF opt in flag)
    int cnt = 0;
    for (CTxIn& txin : tx.vin) {
        if (strInIdx == "" || cnt == inIdx) {
            if (txin.nSequence > MAX_BIP125_RBF_SEQUENCE) {
                txin.nSequence = MAX_BIP125_RBF_SEQUENCE;
            }
        }
        ++cnt;
    }
}

static void MutateTxAddInput(CMutableTransaction& tx, const std::string& strInput)
{
    std::vector<std::string> vStrInputParts;
    boost::split(vStrInputParts, strInput, boost::is_any_of(":"));

    // separate TXID:VOUT in string
    if (vStrInputParts.size()<2)
        throw std::runtime_error("TX input missing separator");

    // extract and validate TXID
    std::string strTxid = vStrInputParts[0];
    if ((strTxid.size() != 64) || !IsHex(strTxid))
        throw std::runtime_error("invalid TX input txid");
    uint256 txid(uint256S(strTxid));

    static const unsigned int minTxOutSz = 9;
    static const unsigned int maxVout = MAX_BLOCK_WEIGHT / (WITNESS_SCALE_FACTOR * minTxOutSz);

    // extract and validate vout
    std::string strVout = vStrInputParts[1];
    int vout = atoi(strVout);
    if ((vout < 0) || (vout > (int)maxVout))
        throw std::runtime_error("invalid TX input vout");

    // extract the optional sequence number
    uint32_t nSequenceIn=std::numeric_limits<unsigned int>::max();
    if (vStrInputParts.size() > 2)
        nSequenceIn = std::stoul(vStrInputParts[2]);

    // append to transaction input list
    CTxIn txin(txid, vout, CScript(), nSequenceIn);
    tx.vin.push_back(txin);
}

static void MutateTxAddOutAddr(CMutableTransaction& tx, const std::string& strInput)
{
    // Separate into VALUE:ADDRESS
    std::vector<std::string> vStrInputParts;
    boost::split(vStrInputParts, strInput, boost::is_any_of(":"));

    if (vStrInputParts.size() != 2)
        throw std::runtime_error("TX output missing or too many separators");

    // Extract and validate VALUE
    CAmount value = ExtractAndValidateValue(vStrInputParts[0]);

    // extract and validate ADDRESS
    std::string strAddr = vStrInputParts[1];
    CBitcoinAddress addr(strAddr);
    if (!addr.IsValid())
        throw std::runtime_error("invalid TX output address");
    // build standard output script via GetScriptForDestination()
    CScript scriptPubKey = GetScriptForDestination(addr.Get());

    // construct TxOut, append to transaction output list
    CTxOut txout(value, scriptPubKey);
    tx.vout.push_back(txout);
}

static void MutateTxAddOutPubKey(CMutableTransaction& tx, const std::string& strInput)
{
    // Separate into VALUE:PUBKEY[:FLAGS]
    std::vector<std::string> vStrInputParts;
    boost::split(vStrInputParts, strInput, boost::is_any_of(":"));

    if (vStrInputParts.size() < 2 || vStrInputParts.size() > 3)
        throw std::runtime_error("TX output missing or too many separators");

    // Extract and validate VALUE
    CAmount value = ExtractAndValidateValue(vStrInputParts[0]);

    // Extract and validate PUBKEY
    CPubKey pubkey(ParseHex(vStrInputParts[1]));
    if (!pubkey.IsFullyValid())
        throw std::runtime_error("invalid TX output pubkey");
    CScript scriptPubKey = GetScriptForRawPubKey(pubkey);

    // Extract and validate FLAGS
    bool bSegWit = false;
    bool bScriptHash = false;
    if (vStrInputParts.size() == 3) {
        std::string flags = vStrInputParts[2];
        bSegWit = (flags.find("W") != std::string::npos);
        bScriptHash = (flags.find("S") != std::string::npos);
    }

    if (bSegWit) {
        // Call GetScriptForWitness() to build a P2WSH scriptPubKey
        scriptPubKey = GetScriptForWitness(scriptPubKey);
    }
    if (bScriptHash) {
        // Get the address for the redeem script, then call
        // GetScriptForDestination() to construct a P2SH scriptPubKey.
        CBitcoinAddress redeemScriptAddr(scriptPubKey);
        scriptPubKey = GetScriptForDestination(redeemScriptAddr.Get());
    }

    // construct TxOut, append to transaction output list
    CTxOut txout(value, scriptPubKey);
    tx.vout.push_back(txout);
}

static void MutateTxAddOutMultiSig(CMutableTransaction& tx, const std::string& strInput)
{
    // Separate into VALUE:REQUIRED:NUMKEYS:PUBKEY1:PUBKEY2:....[:FLAGS]
    std::vector<std::string> vStrInputParts;
    boost::split(vStrInputParts, strInput, boost::is_any_of(":"));

    // Check that there are enough parameters
    if (vStrInputParts.size()<3)
        throw std::runtime_error("Not enough multisig parameters");

    // Extract and validate VALUE
    CAmount value = ExtractAndValidateValue(vStrInputParts[0]);

    // Extract REQUIRED
    uint32_t required = stoul(vStrInputParts[1]);

    // Extract NUMKEYS
    uint32_t numkeys = stoul(vStrInputParts[2]);

    // Validate there are the correct number of pubkeys
    if (vStrInputParts.size() < numkeys + 3)
        throw std::runtime_error("incorrect number of multisig pubkeys");

    if (required < 1 || required > 20 || numkeys < 1 || numkeys > 20 || numkeys < required)
        throw std::runtime_error("multisig parameter mismatch. Required " \
                            + std::to_string(required) + " of " + std::to_string(numkeys) + "signatures.");

    // extract and validate PUBKEYs
    std::vector<CPubKey> pubkeys;
    for(int pos = 1; pos <= int(numkeys); pos++) {
        CPubKey pubkey(ParseHex(vStrInputParts[pos + 2]));
        if (!pubkey.IsFullyValid())
            throw std::runtime_error("invalid TX output pubkey");
        pubkeys.push_back(pubkey);
    }

    // Extract FLAGS
    bool bSegWit = false;
    bool bScriptHash = false;
    if (vStrInputParts.size() == numkeys + 4) {
        std::string flags = vStrInputParts.back();
        bSegWit = (flags.find("W") != std::string::npos);
        bScriptHash = (flags.find("S") != std::string::npos);
    }
    else if (vStrInputParts.size() > numkeys + 4) {
        // Validate that there were no more parameters passed
        throw std::runtime_error("Too many parameters");
    }

    CScript scriptPubKey = GetScriptForMultisig(required, pubkeys);

    if (bSegWit) {
        // Call GetScriptForWitness() to build a P2WSH scriptPubKey
        scriptPubKey = GetScriptForWitness(scriptPubKey);
    }
    if (bScriptHash) {
        // Get the address for the redeem script, then call
        // GetScriptForDestination() to construct a P2SH scriptPubKey.
        CBitcoinAddress addr(scriptPubKey);
        scriptPubKey = GetScriptForDestination(addr.Get());
    }

    // construct TxOut, append to transaction output list
    CTxOut txout(value, scriptPubKey);
    tx.vout.push_back(txout);
}

static void MutateTxAddOutData(CMutableTransaction& tx, const std::string& strInput)
{
    CAmount value = 0;

    // separate [VALUE:]DATA in string
    size_t pos = strInput.find(':');

    if (pos==0)
        throw std::runtime_error("TX output value not specified");

    if (pos != std::string::npos) {
        // Extract and validate VALUE
        value = ExtractAndValidateValue(strInput.substr(0, pos));
    }

    // extract and validate DATA
    std::string strData = strInput.substr(pos + 1, std::string::npos);

    if (!IsHex(strData))
        throw std::runtime_error("invalid TX output data");

    std::vector<unsigned char> data = ParseHex(strData);

    CTxOut txout(value, CScript() << OP_RETURN << data);
    tx.vout.push_back(txout);
}

static void MutateTxAddOutScript(CMutableTransaction& tx, const std::string& strInput)
{
    // separate VALUE:SCRIPT[:FLAGS]
    std::vector<std::string> vStrInputParts;
    boost::split(vStrInputParts, strInput, boost::is_any_of(":"));
    if (vStrInputParts.size() < 2)
        throw std::runtime_error("TX output missing separator");

    // Extract and validate VALUE
    CAmount value = ExtractAndValidateValue(vStrInputParts[0]);

    // extract and validate script
    std::string strScript = vStrInputParts[1];
    CScript scriptPubKey = ParseScript(strScript);

    // Extract FLAGS
    bool bSegWit = false;
    bool bScriptHash = false;
    if (vStrInputParts.size() == 3) {
        std::string flags = vStrInputParts.back();
        bSegWit = (flags.find("W") != std::string::npos);
        bScriptHash = (flags.find("S") != std::string::npos);
    }

    if (bSegWit) {
      scriptPubKey = GetScriptForWitness(scriptPubKey);
    }
    if (bScriptHash) {
      CBitcoinAddress addr(scriptPubKey);
      scriptPubKey = GetScriptForDestination(addr.Get());
    }

    // construct TxOut, append to transaction output list
    CTxOut txout(value, scriptPubKey);
    tx.vout.push_back(txout);
}

static void MutateTxDelInput(CMutableTransaction& tx, const std::string& strInIdx)
{
    // parse requested deletion index
    int inIdx = atoi(strInIdx);
    if (inIdx < 0 || inIdx >= (int)tx.vin.size()) {
        std::string strErr = "Invalid TX input index '" + strInIdx + "'";
        throw std::runtime_error(strErr.c_str());
    }

    // delete input from transaction
    tx.vin.erase(tx.vin.begin() + inIdx);
}

static void MutateTxDelOutput(CMutableTransaction& tx, const std::string& strOutIdx)
{
    // parse requested deletion index
    int outIdx = atoi(strOutIdx);
    if (outIdx < 0 || outIdx >= (int)tx.vout.size()) {
        std::string strErr = "Invalid TX output index '" + strOutIdx + "'";
        throw std::runtime_error(strErr.c_str());
    }

    // delete output from transaction
    tx.vout.erase(tx.vout.begin() + outIdx);
}

static const unsigned int N_SIGHASH_OPTS = 6;
static const struct {
    const char *flagStr;
    int flags;
} sighashOptions[N_SIGHASH_OPTS] = {
    {"ALL", SIGHASH_ALL},
    {"NONE", SIGHASH_NONE},
    {"SINGLE", SIGHASH_SINGLE},
    {"ALL|ANYONECANPAY", SIGHASH_ALL|SIGHASH_ANYONECANPAY},
    {"NONE|ANYONECANPAY", SIGHASH_NONE|SIGHASH_ANYONECANPAY},
    {"SINGLE|ANYONECANPAY", SIGHASH_SINGLE|SIGHASH_ANYONECANPAY},
};

static bool findSighashFlags(int& flags, const std::string& flagStr)
{
    flags = 0;

    for (unsigned int i = 0; i < N_SIGHASH_OPTS; i++) {
        if (flagStr == sighashOptions[i].flagStr) {
            flags = sighashOptions[i].flags;
            return true;
        }
    }

    return false;
}

static CAmount AmountFromValue(const UniValue& value)
{
    if (!value.isNum() && !value.isStr())
        throw std::runtime_error("Amount is not a number or string");
    CAmount amount;
    if (!ParseFixedPoint(value.getValStr(), 8, &amount))
        throw std::runtime_error("Invalid amount");
    if (!MoneyRange(amount))
        throw std::runtime_error("Amount out of range");
    return amount;
}

static void MutateTxSign(CMutableTransaction& tx, const std::string& flagStr)
{
    int nHashType = SIGHASH_ALL;

    if (flagStr.size() > 0)
        if (!findSighashFlags(nHashType, flagStr))
            throw std::runtime_error("unknown sighash flag/sign option");

    std::vector<CTransaction> txVariants;
    txVariants.push_back(tx);

    // mergedTx will end up with all the signatures; it
    // starts as a clone of the raw tx:
    CMutableTransaction mergedTx(txVariants[0]);
    bool fComplete = true;
    CCoinsView viewDummy;
    CCoinsViewCache view(&viewDummy, fParticlMode);

    if (!registers.count("privatekeys"))
        throw std::runtime_error("privatekeys register variable must be set.");
    CBasicKeyStore tempKeystore;
    UniValue keysObj = registers["privatekeys"];

    for (unsigned int kidx = 0; kidx < keysObj.size(); kidx++) {
        if (!keysObj[kidx].isStr())
            throw std::runtime_error("privatekey not a std::string");
        CBitcoinSecret vchSecret;
        bool fGood = vchSecret.SetString(keysObj[kidx].getValStr());
        if (!fGood)
            throw std::runtime_error("privatekey not valid");

        CKey key = vchSecret.GetKey();
        tempKeystore.AddKey(key);
    }

    // Add previous txouts given in the RPC call:
    if (!registers.count("prevtxs"))
        throw std::runtime_error("prevtxs register variable must be set.");
    UniValue prevtxsObj = registers["prevtxs"];
    {
        for (unsigned int previdx = 0; previdx < prevtxsObj.size(); previdx++) {
            UniValue prevOut = prevtxsObj[previdx];
            if (!prevOut.isObject())
                throw std::runtime_error("expected prevtxs internal object");

            std::map<std::string, UniValue::VType> types = {
                {"txid", UniValue::VSTR},
                {"vout", UniValue::VNUM},
                {"scriptPubKey", UniValue::VSTR},
            };
            if (!prevOut.checkObject(types))
                throw std::runtime_error("prevtxs internal object typecheck fail");

            uint256 txid = ParseHashUV(prevOut["txid"], "txid");

            int nOut = atoi(prevOut["vout"].getValStr());
            if (nOut < 0)
                throw std::runtime_error("vout must be positive");

            COutPoint out(txid, nOut);
            std::vector<unsigned char> pkData(ParseHexUV(prevOut["scriptPubKey"], "scriptPubKey"));
            CScript scriptPubKey(pkData.begin(), pkData.end());

            {
                const Coin& coin = view.AccessCoin(out);
                if (!coin.IsSpent() && coin.out.scriptPubKey != scriptPubKey) {
                    std::string err("Previous output scriptPubKey mismatch:\n");
                    err = err + ScriptToAsmStr(coin.out.scriptPubKey) + "\nvs:\n"+
                        ScriptToAsmStr(scriptPubKey);
                    throw std::runtime_error(err);
                }
                Coin newcoin;
                newcoin.out.scriptPubKey = scriptPubKey;
                newcoin.out.nValue = 0;
                if (prevOut.exists("amount")) {
                    newcoin.out.nValue = AmountFromValue(prevOut["amount"]);
                }
                newcoin.nHeight = 1;
                view.AddCoin(out, std::move(newcoin), true);
            }

            // if redeemScript given and private keys given,
            // add redeemScript to the tempKeystore so it can be signed:
            if ((scriptPubKey.IsPayToScriptHash() || scriptPubKey.IsPayToWitnessScriptHash()) &&
                prevOut.exists("redeemScript")) {
                UniValue v = prevOut["redeemScript"];
                std::vector<unsigned char> rsData(ParseHexUV(v, "redeemScript"));
                CScript redeemScript(rsData.begin(), rsData.end());
                tempKeystore.AddCScript(redeemScript);
            }
        }
    }

    const CKeyStore& keystore = tempKeystore;

    bool fHashSingle = ((nHashType & ~SIGHASH_ANYONECANPAY) == SIGHASH_SINGLE);

    // Sign what we can:
    for (unsigned int i = 0; i < mergedTx.vin.size(); i++) {
        CTxIn& txin = mergedTx.vin[i];
        const Coin& coin = view.AccessCoin(txin.prevout);
        if (coin.IsSpent()) {
            fComplete = false;
            continue;
        }
<<<<<<< HEAD
        const CScript& prevPubKey = coins->vout[txin.prevout.n].scriptPubKey;
        const CAmount& amount = coins->vout[txin.prevout.n].nValue;
        
        std::vector<uint8_t> vchAmount(8);
        memcpy(&vchAmount[0], &amount, 8);
=======
        const CScript& prevPubKey = coin.out.scriptPubKey;
        const CAmount& amount = coin.out.nValue;

>>>>>>> 0d3e8183
        SignatureData sigdata;
        // Only sign SIGHASH_SINGLE if there's a corresponding output:
        if (!fHashSingle || (i < mergedTx.vout.size()))
            ProduceSignature(MutableTransactionSignatureCreator(&keystore, &mergedTx, i, vchAmount, nHashType), prevPubKey, sigdata);

        // ... and merge in other signatures:
<<<<<<< HEAD
        BOOST_FOREACH(const CTransaction& txv, txVariants)
            sigdata = CombineSignatures(prevPubKey, MutableTransactionSignatureChecker(&mergedTx, i, vchAmount), sigdata, DataFromTransaction(txv, i));
=======
        for (const CTransaction& txv : txVariants)
            sigdata = CombineSignatures(prevPubKey, MutableTransactionSignatureChecker(&mergedTx, i, amount), sigdata, DataFromTransaction(txv, i));
>>>>>>> 0d3e8183
        UpdateTransaction(mergedTx, i, sigdata);

        if (!VerifyScript(txin.scriptSig, prevPubKey, &txin.scriptWitness, STANDARD_SCRIPT_VERIFY_FLAGS, MutableTransactionSignatureChecker(&mergedTx, i, vchAmount)))
            fComplete = false;
    }

    if (fComplete) {
        // do nothing... for now
        // perhaps store this for later optional JSON output
    }

    tx = mergedTx;
}

class Secp256k1Init
{
    ECCVerifyHandle globalVerifyHandle;

public:
    Secp256k1Init() {
        ECC_Start();
    }
    ~Secp256k1Init() {
        ECC_Stop();
    }
};

static void MutateTx(CMutableTransaction& tx, const std::string& command,
                     const std::string& commandVal)
{
    std::unique_ptr<Secp256k1Init> ecc;

    if (command == "nversion")
        MutateTxVersion(tx, commandVal);
    else if (command == "locktime")
        MutateTxLocktime(tx, commandVal);
    else if (command == "replaceable") {
        MutateTxRBFOptIn(tx, commandVal);
    }

    else if (command == "delin")
        MutateTxDelInput(tx, commandVal);
    else if (command == "in")
        MutateTxAddInput(tx, commandVal);

    else if (command == "delout")
        MutateTxDelOutput(tx, commandVal);
    else if (command == "outaddr")
        MutateTxAddOutAddr(tx, commandVal);
    else if (command == "outpubkey") {
        if (!ecc) { ecc.reset(new Secp256k1Init()); }
        MutateTxAddOutPubKey(tx, commandVal);
    } else if (command == "outmultisig") {
        if (!ecc) { ecc.reset(new Secp256k1Init()); }
        MutateTxAddOutMultiSig(tx, commandVal);
    } else if (command == "outscript")
        MutateTxAddOutScript(tx, commandVal);
    else if (command == "outdata")
        MutateTxAddOutData(tx, commandVal);

    else if (command == "sign") {
        if (!ecc) { ecc.reset(new Secp256k1Init()); }
        MutateTxSign(tx, commandVal);
    }

    else if (command == "load")
        RegisterLoad(commandVal);

    else if (command == "set")
        RegisterSet(commandVal);

    else
        throw std::runtime_error("unknown command");
}

static void OutputTxJSON(const CTransaction& tx)
{
    UniValue entry(UniValue::VOBJ);
    TxToUniv(tx, uint256(), entry);

    std::string jsonOutput = entry.write(4);
    fprintf(stdout, "%s\n", jsonOutput.c_str());
}

static void OutputTxHash(const CTransaction& tx)
{
    std::string strHexHash = tx.GetHash().GetHex(); // the hex-encoded transaction hash (aka the transaction id)

    fprintf(stdout, "%s\n", strHexHash.c_str());
}

static void OutputTxHex(const CTransaction& tx)
{
    std::string strHex = EncodeHexTx(tx);

    fprintf(stdout, "%s\n", strHex.c_str());
}

static void OutputTx(const CTransaction& tx)
{
    if (gArgs.GetBoolArg("-json", false))
        OutputTxJSON(tx);
    else if (gArgs.GetBoolArg("-txid", false))
        OutputTxHash(tx);
    else
        OutputTxHex(tx);
}

static std::string readStdin()
{
    char buf[4096];
    std::string ret;

    while (!feof(stdin)) {
        size_t bread = fread(buf, 1, sizeof(buf), stdin);
        ret.append(buf, bread);
        if (bread < sizeof(buf))
            break;
    }

    if (ferror(stdin))
        throw std::runtime_error("error reading stdin");

    boost::algorithm::trim_right(ret);

    return ret;
}

static int CommandLineRawTx(int argc, char* argv[])
{
    std::string strPrint;
    int nRet = 0;
    try {
        // Skip switches; Permit common stdin convention "-"
        while (argc > 1 && IsSwitchChar(argv[1][0]) &&
               (argv[1][1] != 0)) {
            argc--;
            argv++;
        }

        CMutableTransaction tx;
        int startArg;

        if (!fCreateBlank) {
            // require at least one param
            if (argc < 2)
                throw std::runtime_error("too few parameters");

            // param: hex-encoded bitcoin transaction
            std::string strHexTx(argv[1]);
            if (strHexTx == "-")                 // "-" implies standard input
                strHexTx = readStdin();

            if (!DecodeHexTx(tx, strHexTx, true))
                throw std::runtime_error("invalid transaction encoding");

            startArg = 2;
        } else
            startArg = 1;

        for (int i = startArg; i < argc; i++) {
            std::string arg = argv[i];
            std::string key, value;
            size_t eqpos = arg.find('=');
            if (eqpos == std::string::npos)
                key = arg;
            else {
                key = arg.substr(0, eqpos);
                value = arg.substr(eqpos + 1);
            }

            MutateTx(tx, key, value);
        }

        OutputTx(tx);
    }

    catch (const boost::thread_interrupted&) {
        throw;
    }
    catch (const std::exception& e) {
        strPrint = std::string("error: ") + e.what();
        nRet = EXIT_FAILURE;
    }
    catch (...) {
        PrintExceptionContinue(nullptr, "CommandLineRawTx()");
        throw;
    }

    if (strPrint != "") {
        fprintf((nRet == 0 ? stdout : stderr), "%s\n", strPrint.c_str());
    }
    return nRet;
}

int main(int argc, char* argv[])
{
    SetupEnvironment();

    try {
        int ret = AppInitRawTx(argc, argv);
        if (ret != CONTINUE_EXECUTION)
            return ret;
    }
    catch (const std::exception& e) {
        PrintExceptionContinue(&e, "AppInitRawTx()");
        return EXIT_FAILURE;
    } catch (...) {
        PrintExceptionContinue(nullptr, "AppInitRawTx()");
        return EXIT_FAILURE;
    }

    int ret = EXIT_FAILURE;
    try {
        ret = CommandLineRawTx(argc, argv);
    }
    catch (const std::exception& e) {
        PrintExceptionContinue(&e, "CommandLineRawTx()");
    } catch (...) {
        PrintExceptionContinue(nullptr, "CommandLineRawTx()");
    }
    return ret;
}<|MERGE_RESOLUTION|>--- conflicted
+++ resolved
@@ -48,14 +48,9 @@
         fprintf(stderr, "Error: %s\n", e.what());
         return EXIT_FAILURE;
     }
-<<<<<<< HEAD
     
-    fParticlMode = !GetBoolArg("-genfirstkey", false); // qa tests 
-    fCreateBlank = GetBoolArg("-create", false);
-=======
-
+    fParticlMode = !gArgs.GetBoolArg("-legacymode", false); // qa tests 
     fCreateBlank = gArgs.GetBoolArg("-create", false);
->>>>>>> 0d3e8183
 
     if (argc<2 || gArgs.IsArgSet("-?") || gArgs.IsArgSet("-h") || gArgs.IsArgSet("-help"))
     {
@@ -543,7 +538,7 @@
     CMutableTransaction mergedTx(txVariants[0]);
     bool fComplete = true;
     CCoinsView viewDummy;
-    CCoinsViewCache view(&viewDummy, fParticlMode);
+    CCoinsViewCache view(&viewDummy);
 
     if (!registers.count("privatekeys"))
         throw std::runtime_error("privatekeys register variable must be set.");
@@ -632,30 +627,19 @@
             fComplete = false;
             continue;
         }
-<<<<<<< HEAD
-        const CScript& prevPubKey = coins->vout[txin.prevout.n].scriptPubKey;
-        const CAmount& amount = coins->vout[txin.prevout.n].nValue;
+        const CScript& prevPubKey = coin.out.scriptPubKey;
+        const CAmount& amount = coin.out.nValue;
         
         std::vector<uint8_t> vchAmount(8);
         memcpy(&vchAmount[0], &amount, 8);
-=======
-        const CScript& prevPubKey = coin.out.scriptPubKey;
-        const CAmount& amount = coin.out.nValue;
-
->>>>>>> 0d3e8183
         SignatureData sigdata;
         // Only sign SIGHASH_SINGLE if there's a corresponding output:
         if (!fHashSingle || (i < mergedTx.vout.size()))
             ProduceSignature(MutableTransactionSignatureCreator(&keystore, &mergedTx, i, vchAmount, nHashType), prevPubKey, sigdata);
 
         // ... and merge in other signatures:
-<<<<<<< HEAD
-        BOOST_FOREACH(const CTransaction& txv, txVariants)
+        for (const CTransaction& txv : txVariants)
             sigdata = CombineSignatures(prevPubKey, MutableTransactionSignatureChecker(&mergedTx, i, vchAmount), sigdata, DataFromTransaction(txv, i));
-=======
-        for (const CTransaction& txv : txVariants)
-            sigdata = CombineSignatures(prevPubKey, MutableTransactionSignatureChecker(&mergedTx, i, amount), sigdata, DataFromTransaction(txv, i));
->>>>>>> 0d3e8183
         UpdateTransaction(mergedTx, i, sigdata);
 
         if (!VerifyScript(txin.scriptSig, prevPubKey, &txin.scriptWitness, STANDARD_SCRIPT_VERIFY_FLAGS, MutableTransactionSignatureChecker(&mergedTx, i, vchAmount)))
