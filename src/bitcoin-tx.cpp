--- conflicted
+++ resolved
@@ -112,16 +112,11 @@
 
     if (argc < 2 || HelpRequested(gArgs) || gArgs.IsArgSet("-version")) {
         // First part of help message is specific to this utility
-<<<<<<< HEAD
         std::string strUsage = PACKAGE_NAME " particl-tx utility version " + FormatFullVersion() + "\n";
-        if (!gArgs.IsArgSet("-version")) {
-=======
-        std::string strUsage = PACKAGE_NAME " bitcoin-tx utility version " + FormatFullVersion() + "\n";
 
         if (gArgs.IsArgSet("-version")) {
             strUsage += FormatParagraph(LicenseInfo());
         } else {
->>>>>>> b6a2670e
             strUsage += "\n"
                 "Usage:  particl-tx [options] <hex-tx> [commands]  Update hex-encoded transaction\n"
                 "or:     particl-tx [options] -create [commands]   Create hex-encoded transaction\n"
