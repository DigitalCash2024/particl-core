// Copyright (c) 2009-2017 The Bitcoin Core developers
// Distributed under the MIT software license, see the accompanying
// file COPYING or http://www.opensource.org/licenses/mit-license.php.

#if defined(HAVE_CONFIG_H)
#include <config/bitcoin-config.h>
#endif

#include <base58.h>
#include <clientversion.h>
#include <coins.h>
#include <consensus/consensus.h>
#include <core_io.h>
#include <keystore.h>
#include <policy/policy.h>
#include <policy/rbf.h>
#include <primitives/transaction.h>
#include <script/script.h>
#include <script/sign.h>
#include <univalue.h>
#include <util.h>
#include <utilmoneystr.h>
#include <utilstrencodings.h>

#include <stdio.h>

#include <boost/algorithm/string.hpp>

static bool fCreateBlank;
static std::map<std::string,UniValue> registers;
static const int CONTINUE_EXECUTION=-1;

//
// This function returns either one of EXIT_ codes when it's expected to stop the process or
// CONTINUE_EXECUTION when it's expected to continue further.
//
static int AppInitRawTx(int argc, char* argv[])
{
    //
    // Parameters
    //
    gArgs.ParseParameters(argc, argv);

    // Check for -testnet or -regtest parameter (Params() calls are only valid after this clause)
    try {
        SelectParams(ChainNameFromCommandLine());
    } catch (const std::exception& e) {
        fprintf(stderr, "Error: %s\n", e.what());
        return EXIT_FAILURE;
    }

    fParticlMode = !gArgs.GetBoolArg("-legacymode", false); // qa tests
    fCreateBlank = gArgs.GetBoolArg("-create", false);

    if (argc<2 || gArgs.IsArgSet("-?") || gArgs.IsArgSet("-h") || gArgs.IsArgSet("-help"))
    {
        // First part of help message is specific to this utility
        std::string strUsage = strprintf(_("%s particl-tx utility version"), _(PACKAGE_NAME)) + " " + FormatFullVersion() + "\n\n" +
            _("Usage:") + "\n" +
              "  particl-tx [options] <hex-tx> [commands]  " + _("Update hex-encoded particl transaction") + "\n" +
              "  particl-tx [options] -create [commands]   " + _("Create hex-encoded particl transaction") + "\n" +
              "\n";

        fprintf(stdout, "%s", strUsage.c_str());

        strUsage = HelpMessageGroup(_("Options:"));
        strUsage += HelpMessageOpt("-?", _("This help message"));
        strUsage += HelpMessageOpt("-create", _("Create new, empty TX."));
        strUsage += HelpMessageOpt("-json", _("Select JSON output"));
        strUsage += HelpMessageOpt("-txid", _("Output only the hex-encoded transaction id of the resultant transaction."));
        AppendParamsHelpMessages(strUsage);

        fprintf(stdout, "%s", strUsage.c_str());

        strUsage = HelpMessageGroup(_("Commands:"));
        strUsage += HelpMessageOpt("delin=N", _("Delete input N from TX"));
        strUsage += HelpMessageOpt("delout=N", _("Delete output N from TX"));
        strUsage += HelpMessageOpt("in=TXID:VOUT(:SEQUENCE_NUMBER)", _("Add input to TX"));
        strUsage += HelpMessageOpt("locktime=N", _("Set TX lock time to N"));
        strUsage += HelpMessageOpt("nversion=N", _("Set TX version to N"));
        strUsage += HelpMessageOpt("replaceable(=N)", _("Set RBF opt-in sequence number for input N (if not provided, opt-in all available inputs)"));
        strUsage += HelpMessageOpt("outaddr=VALUE:ADDRESS", _("Add address-based output to TX"));
        strUsage += HelpMessageOpt("outpubkey=VALUE:PUBKEY[:FLAGS]", _("Add pay-to-pubkey output to TX") + ". " +
            _("Optionally add the \"W\" flag to produce a pay-to-witness-pubkey-hash output") + ". " +
            _("Optionally add the \"S\" flag to wrap the output in a pay-to-script-hash."));
        strUsage += HelpMessageOpt("outdata=[VALUE:]DATA", _("Add data-based output to TX"));
        strUsage += HelpMessageOpt("outscript=VALUE:SCRIPT[:FLAGS]", _("Add raw script output to TX") + ". " +
            _("Optionally add the \"W\" flag to produce a pay-to-witness-script-hash output") + ". " +
            _("Optionally add the \"S\" flag to wrap the output in a pay-to-script-hash."));
        strUsage += HelpMessageOpt("outmultisig=VALUE:REQUIRED:PUBKEYS:PUBKEY1:PUBKEY2:....[:FLAGS]", _("Add Pay To n-of-m Multi-sig output to TX. n = REQUIRED, m = PUBKEYS") + ". " +
            _("Optionally add the \"W\" flag to produce a pay-to-witness-script-hash output") + ". " +
            _("Optionally add the \"S\" flag to wrap the output in a pay-to-script-hash."));
        strUsage += HelpMessageOpt("sign=SIGHASH-FLAGS", _("Add zero or more signatures to transaction") + ". " +
            _("This command requires JSON registers:") +
            _("prevtxs=JSON object") + ", " +
            _("privatekeys=JSON object") + ". " +
            _("See signrawtransaction docs for format of sighash flags, JSON objects."));
        fprintf(stdout, "%s", strUsage.c_str());

        strUsage = HelpMessageGroup(_("Register Commands:"));
        strUsage += HelpMessageOpt("load=NAME:FILENAME", _("Load JSON file FILENAME into register NAME"));
        strUsage += HelpMessageOpt("set=NAME:JSON-STRING", _("Set register NAME to given JSON-STRING"));
        fprintf(stdout, "%s", strUsage.c_str());

        if (argc < 2) {
            fprintf(stderr, "Error: too few parameters\n");
            return EXIT_FAILURE;
        }
        return EXIT_SUCCESS;
    }
    return CONTINUE_EXECUTION;
}

static void RegisterSetJson(const std::string& key, const std::string& rawJson)
{
    UniValue val;
    if (!val.read(rawJson)) {
        std::string strErr = "Cannot parse JSON for key " + key;
        throw std::runtime_error(strErr);
    }

    registers[key] = val;
}

static void RegisterSet(const std::string& strInput)
{
    // separate NAME:VALUE in string
    size_t pos = strInput.find(':');
    if ((pos == std::string::npos) ||
        (pos == 0) ||
        (pos == (strInput.size() - 1)))
        throw std::runtime_error("Register input requires NAME:VALUE");

    std::string key = strInput.substr(0, pos);
    std::string valStr = strInput.substr(pos + 1, std::string::npos);

    RegisterSetJson(key, valStr);
}

static void RegisterLoad(const std::string& strInput)
{
    // separate NAME:FILENAME in string
    size_t pos = strInput.find(':');
    if ((pos == std::string::npos) ||
        (pos == 0) ||
        (pos == (strInput.size() - 1)))
        throw std::runtime_error("Register load requires NAME:FILENAME");

    std::string key = strInput.substr(0, pos);
    std::string filename = strInput.substr(pos + 1, std::string::npos);

    FILE *f = fopen(filename.c_str(), "r");
    if (!f) {
        std::string strErr = "Cannot open file " + filename;
        throw std::runtime_error(strErr);
    }

    // load file chunks into one big buffer
    std::string valStr;
    while ((!feof(f)) && (!ferror(f))) {
        char buf[4096];
        int bread = fread(buf, 1, sizeof(buf), f);
        if (bread <= 0)
            break;

        valStr.insert(valStr.size(), buf, bread);
    }

    int error = ferror(f);
    fclose(f);

    if (error) {
        std::string strErr = "Error reading file " + filename;
        throw std::runtime_error(strErr);
    }

    // evaluate as JSON buffer register
    RegisterSetJson(key, valStr);
}

static CAmount ExtractAndValidateValue(const std::string& strValue)
{
    CAmount value;
    if (!ParseMoney(strValue, value))
        throw std::runtime_error("invalid TX output value");
    return value;
}

static void MutateTxVersion(CMutableTransaction& tx, const std::string& cmdVal)
{
    int64_t newVersion = atoi64(cmdVal);
    if (newVersion < 1 || newVersion > CTransaction::MAX_STANDARD_VERSION)
        throw std::runtime_error("Invalid TX version requested");

    tx.nVersion = (int) newVersion;
}

static void MutateTxLocktime(CMutableTransaction& tx, const std::string& cmdVal)
{
    int64_t newLocktime = atoi64(cmdVal);
    if (newLocktime < 0LL || newLocktime > 0xffffffffLL)
        throw std::runtime_error("Invalid TX locktime requested");

    tx.nLockTime = (unsigned int) newLocktime;
}

static void MutateTxRBFOptIn(CMutableTransaction& tx, const std::string& strInIdx)
{
    // parse requested index
    int inIdx = atoi(strInIdx);
    if (inIdx < 0 || inIdx >= (int)tx.vin.size()) {
        throw std::runtime_error("Invalid TX input index '" + strInIdx + "'");
    }

    // set the nSequence to MAX_INT - 2 (= RBF opt in flag)
    int cnt = 0;
    for (CTxIn& txin : tx.vin) {
        if (strInIdx == "" || cnt == inIdx) {
            if (txin.nSequence > MAX_BIP125_RBF_SEQUENCE) {
                txin.nSequence = MAX_BIP125_RBF_SEQUENCE;
            }
        }
        ++cnt;
    }
}

static void MutateTxAddInput(CMutableTransaction& tx, const std::string& strInput)
{
    std::vector<std::string> vStrInputParts;
    boost::split(vStrInputParts, strInput, boost::is_any_of(":"));

    // separate TXID:VOUT in string
    if (vStrInputParts.size()<2)
        throw std::runtime_error("TX input missing separator");

    // extract and validate TXID
    std::string strTxid = vStrInputParts[0];
    if ((strTxid.size() != 64) || !IsHex(strTxid))
        throw std::runtime_error("invalid TX input txid");
    uint256 txid(uint256S(strTxid));

    static const unsigned int minTxOutSz = 9;
    static const unsigned int maxVout = MAX_BLOCK_WEIGHT / (WITNESS_SCALE_FACTOR * minTxOutSz);

    // extract and validate vout
    std::string strVout = vStrInputParts[1];
    int vout = atoi(strVout);
    if ((vout < 0) || (vout > (int)maxVout))
        throw std::runtime_error("invalid TX input vout");

    // extract the optional sequence number
    uint32_t nSequenceIn=std::numeric_limits<unsigned int>::max();
    if (vStrInputParts.size() > 2)
        nSequenceIn = std::stoul(vStrInputParts[2]);

    // append to transaction input list
    CTxIn txin(txid, vout, CScript(), nSequenceIn);
    tx.vin.push_back(txin);
}

static void MutateTxAddOutAddr(CMutableTransaction& tx, const std::string& strInput)
{
    // Separate into VALUE:ADDRESS
    std::vector<std::string> vStrInputParts;
    boost::split(vStrInputParts, strInput, boost::is_any_of(":"));

    if (vStrInputParts.size() != 2)
        throw std::runtime_error("TX output missing or too many separators");

    // Extract and validate VALUE
    CAmount value = ExtractAndValidateValue(vStrInputParts[0]);

    // extract and validate ADDRESS
    std::string strAddr = vStrInputParts[1];
    CTxDestination destination = DecodeDestination(strAddr);
    if (!IsValidDestination(destination)) {
        throw std::runtime_error("invalid TX output address");
    }
    CScript scriptPubKey = GetScriptForDestination(destination);

    // construct TxOut, append to transaction output list
    CTxOut txout(value, scriptPubKey);
    tx.vout.push_back(txout);
}

static void MutateTxAddOutPubKey(CMutableTransaction& tx, const std::string& strInput)
{
    // Separate into VALUE:PUBKEY[:FLAGS]
    std::vector<std::string> vStrInputParts;
    boost::split(vStrInputParts, strInput, boost::is_any_of(":"));

    if (vStrInputParts.size() < 2 || vStrInputParts.size() > 3)
        throw std::runtime_error("TX output missing or too many separators");

    // Extract and validate VALUE
    CAmount value = ExtractAndValidateValue(vStrInputParts[0]);

    // Extract and validate PUBKEY
    CPubKey pubkey(ParseHex(vStrInputParts[1]));
    if (!pubkey.IsFullyValid())
        throw std::runtime_error("invalid TX output pubkey");
    CScript scriptPubKey = GetScriptForRawPubKey(pubkey);

    // Extract and validate FLAGS
    bool bSegWit = false;
    bool bScriptHash = false;
    if (vStrInputParts.size() == 3) {
        std::string flags = vStrInputParts[2];
        bSegWit = (flags.find('W') != std::string::npos);
        bScriptHash = (flags.find('S') != std::string::npos);
    }

    if (bSegWit) {
        if (!pubkey.IsCompressed()) {
            throw std::runtime_error("Uncompressed pubkeys are not useable for SegWit outputs");
        }
        // Call GetScriptForWitness() to build a P2WSH scriptPubKey
        scriptPubKey = GetScriptForWitness(scriptPubKey);
    }
    if (bScriptHash) {
        // Get the ID for the script, and then construct a P2SH destination for it.
        scriptPubKey = GetScriptForDestination(CScriptID(scriptPubKey));
    }

    // construct TxOut, append to transaction output list
    CTxOut txout(value, scriptPubKey);
    tx.vout.push_back(txout);
}

static void MutateTxAddOutMultiSig(CMutableTransaction& tx, const std::string& strInput)
{
    // Separate into VALUE:REQUIRED:NUMKEYS:PUBKEY1:PUBKEY2:....[:FLAGS]
    std::vector<std::string> vStrInputParts;
    boost::split(vStrInputParts, strInput, boost::is_any_of(":"));

    // Check that there are enough parameters
    if (vStrInputParts.size()<3)
        throw std::runtime_error("Not enough multisig parameters");

    // Extract and validate VALUE
    CAmount value = ExtractAndValidateValue(vStrInputParts[0]);

    // Extract REQUIRED
    uint32_t required = stoul(vStrInputParts[1]);

    // Extract NUMKEYS
    uint32_t numkeys = stoul(vStrInputParts[2]);

    // Validate there are the correct number of pubkeys
    if (vStrInputParts.size() < numkeys + 3)
        throw std::runtime_error("incorrect number of multisig pubkeys");

    if (required < 1 || required > 20 || numkeys < 1 || numkeys > 20 || numkeys < required)
        throw std::runtime_error("multisig parameter mismatch. Required " \
                            + std::to_string(required) + " of " + std::to_string(numkeys) + "signatures.");

    // extract and validate PUBKEYs
    std::vector<CPubKey> pubkeys;
    for(int pos = 1; pos <= int(numkeys); pos++) {
        CPubKey pubkey(ParseHex(vStrInputParts[pos + 2]));
        if (!pubkey.IsFullyValid())
            throw std::runtime_error("invalid TX output pubkey");
        pubkeys.push_back(pubkey);
    }

    // Extract FLAGS
    bool bSegWit = false;
    bool bScriptHash = false;
    if (vStrInputParts.size() == numkeys + 4) {
        std::string flags = vStrInputParts.back();
        bSegWit = (flags.find('W') != std::string::npos);
        bScriptHash = (flags.find('S') != std::string::npos);
    }
    else if (vStrInputParts.size() > numkeys + 4) {
        // Validate that there were no more parameters passed
        throw std::runtime_error("Too many parameters");
    }

    CScript scriptPubKey = GetScriptForMultisig(required, pubkeys);

    if (bSegWit) {
        for (CPubKey& pubkey : pubkeys) {
            if (!pubkey.IsCompressed()) {
                throw std::runtime_error("Uncompressed pubkeys are not useable for SegWit outputs");
            }
        }
        // Call GetScriptForWitness() to build a P2WSH scriptPubKey
        scriptPubKey = GetScriptForWitness(scriptPubKey);
    }
    if (bScriptHash) {
        if (scriptPubKey.size() > MAX_SCRIPT_ELEMENT_SIZE) {
            throw std::runtime_error(strprintf(
                        "redeemScript exceeds size limit: %d > %d", scriptPubKey.size(), MAX_SCRIPT_ELEMENT_SIZE));
        }
<<<<<<< HEAD
        // Get the address for the redeem script, then call
        // GetScriptForDestination() to construct a P2SH scriptPubKey.
        CBitcoinAddress addr(scriptPubKey);
        scriptPubKey = GetScriptForDestination(addr.Get());
=======
        // Get the ID for the script, and then construct a P2SH destination for it.
        scriptPubKey = GetScriptForDestination(CScriptID(scriptPubKey));
>>>>>>> f17942a3
    }

    // construct TxOut, append to transaction output list
    CTxOut txout(value, scriptPubKey);
    tx.vout.push_back(txout);
}

static void MutateTxAddOutData(CMutableTransaction& tx, const std::string& strInput)
{
    CAmount value = 0;

    // separate [VALUE:]DATA in string
    size_t pos = strInput.find(':');

    if (pos==0)
        throw std::runtime_error("TX output value not specified");

    if (pos != std::string::npos) {
        // Extract and validate VALUE
        value = ExtractAndValidateValue(strInput.substr(0, pos));
    }

    // extract and validate DATA
    std::string strData = strInput.substr(pos + 1, std::string::npos);

    if (!IsHex(strData))
        throw std::runtime_error("invalid TX output data");

    std::vector<unsigned char> data = ParseHex(strData);

    CTxOut txout(value, CScript() << OP_RETURN << data);
    tx.vout.push_back(txout);
}

static void MutateTxAddOutScript(CMutableTransaction& tx, const std::string& strInput)
{
    // separate VALUE:SCRIPT[:FLAGS]
    std::vector<std::string> vStrInputParts;
    boost::split(vStrInputParts, strInput, boost::is_any_of(":"));
    if (vStrInputParts.size() < 2)
        throw std::runtime_error("TX output missing separator");

    // Extract and validate VALUE
    CAmount value = ExtractAndValidateValue(vStrInputParts[0]);

    // extract and validate script
    std::string strScript = vStrInputParts[1];
    CScript scriptPubKey = ParseScript(strScript);

    // Extract FLAGS
    bool bSegWit = false;
    bool bScriptHash = false;
    if (vStrInputParts.size() == 3) {
        std::string flags = vStrInputParts.back();
        bSegWit = (flags.find('W') != std::string::npos);
        bScriptHash = (flags.find('S') != std::string::npos);
    }

    if (scriptPubKey.size() > MAX_SCRIPT_SIZE) {
        throw std::runtime_error(strprintf(
                    "script exceeds size limit: %d > %d", scriptPubKey.size(), MAX_SCRIPT_SIZE));
    }

    if (scriptPubKey.size() > MAX_SCRIPT_SIZE) {
        throw std::runtime_error(strprintf(
                    "script exceeds size limit: %d > %d", scriptPubKey.size(), MAX_SCRIPT_SIZE));
    }

    if (bSegWit) {
        scriptPubKey = GetScriptForWitness(scriptPubKey);
    }
    if (bScriptHash) {
        if (scriptPubKey.size() > MAX_SCRIPT_ELEMENT_SIZE) {
            throw std::runtime_error(strprintf(
                        "redeemScript exceeds size limit: %d > %d", scriptPubKey.size(), MAX_SCRIPT_ELEMENT_SIZE));
        }
<<<<<<< HEAD
      CBitcoinAddress addr(scriptPubKey);
      scriptPubKey = GetScriptForDestination(addr.Get());
=======
        scriptPubKey = GetScriptForDestination(CScriptID(scriptPubKey));
>>>>>>> f17942a3
    }

    // construct TxOut, append to transaction output list
    CTxOut txout(value, scriptPubKey);
    tx.vout.push_back(txout);
}

static void MutateTxDelInput(CMutableTransaction& tx, const std::string& strInIdx)
{
    // parse requested deletion index
    int inIdx = atoi(strInIdx);
    if (inIdx < 0 || inIdx >= (int)tx.vin.size()) {
        std::string strErr = "Invalid TX input index '" + strInIdx + "'";
        throw std::runtime_error(strErr.c_str());
    }

    // delete input from transaction
    tx.vin.erase(tx.vin.begin() + inIdx);
}

static void MutateTxDelOutput(CMutableTransaction& tx, const std::string& strOutIdx)
{
    // parse requested deletion index
    int outIdx = atoi(strOutIdx);

    if (tx.IsParticlVersion())
    {
        if (outIdx < 0 || outIdx >= (int)tx.vpout.size()) {
            std::string strErr = "Invalid TX output index '" + strOutIdx + "'";
            throw std::runtime_error(strErr.c_str());
        }

        // delete output from transaction
        tx.vpout.erase(tx.vpout.begin() + outIdx);
        return;
    }

    if (outIdx < 0 || outIdx >= (int)tx.vout.size()) {
        std::string strErr = "Invalid TX output index '" + strOutIdx + "'";
        throw std::runtime_error(strErr.c_str());
    }

    // delete output from transaction
    tx.vout.erase(tx.vout.begin() + outIdx);
}

static const unsigned int N_SIGHASH_OPTS = 6;
static const struct {
    const char *flagStr;
    int flags;
} sighashOptions[N_SIGHASH_OPTS] = {
    {"ALL", SIGHASH_ALL},
    {"NONE", SIGHASH_NONE},
    {"SINGLE", SIGHASH_SINGLE},
    {"ALL|ANYONECANPAY", SIGHASH_ALL|SIGHASH_ANYONECANPAY},
    {"NONE|ANYONECANPAY", SIGHASH_NONE|SIGHASH_ANYONECANPAY},
    {"SINGLE|ANYONECANPAY", SIGHASH_SINGLE|SIGHASH_ANYONECANPAY},
};

static bool findSighashFlags(int& flags, const std::string& flagStr)
{
    flags = 0;

    for (unsigned int i = 0; i < N_SIGHASH_OPTS; i++) {
        if (flagStr == sighashOptions[i].flagStr) {
            flags = sighashOptions[i].flags;
            return true;
        }
    }

    return false;
}

static CAmount AmountFromValue(const UniValue& value)
{
    if (!value.isNum() && !value.isStr())
        throw std::runtime_error("Amount is not a number or string");
    CAmount amount;
    if (!ParseFixedPoint(value.getValStr(), 8, &amount))
        throw std::runtime_error("Invalid amount");
    if (!MoneyRange(amount))
        throw std::runtime_error("Amount out of range");
    return amount;
}

static void MutateTxSign(CMutableTransaction& tx, const std::string& flagStr)
{
    int nHashType = SIGHASH_ALL;

    if (flagStr.size() > 0)
        if (!findSighashFlags(nHashType, flagStr))
            throw std::runtime_error("unknown sighash flag/sign option");

    std::vector<CTransaction> txVariants;
    txVariants.push_back(tx);

    // mergedTx will end up with all the signatures; it
    // starts as a clone of the raw tx:
    CMutableTransaction mergedTx(txVariants[0]);
    bool fComplete = true;
    CCoinsView viewDummy;
    CCoinsViewCache view(&viewDummy);

    if (!registers.count("privatekeys"))
        throw std::runtime_error("privatekeys register variable must be set.");
    CBasicKeyStore tempKeystore;
    UniValue keysObj = registers["privatekeys"];

    for (unsigned int kidx = 0; kidx < keysObj.size(); kidx++) {
        if (!keysObj[kidx].isStr())
            throw std::runtime_error("privatekey not a std::string");
        CBitcoinSecret vchSecret;
        bool fGood = vchSecret.SetString(keysObj[kidx].getValStr());
        if (!fGood)
            throw std::runtime_error("privatekey not valid");

        CKey key = vchSecret.GetKey();
        tempKeystore.AddKey(key);
    }

    // Add previous txouts given in the RPC call:
    if (!registers.count("prevtxs"))
        throw std::runtime_error("prevtxs register variable must be set.");
    UniValue prevtxsObj = registers["prevtxs"];
    {
        for (unsigned int previdx = 0; previdx < prevtxsObj.size(); previdx++) {
            UniValue prevOut = prevtxsObj[previdx];
            if (!prevOut.isObject())
                throw std::runtime_error("expected prevtxs internal object");

            std::map<std::string, UniValue::VType> types = {
                {"txid", UniValue::VSTR},
                {"vout", UniValue::VNUM},
                {"scriptPubKey", UniValue::VSTR},
            };
            if (!prevOut.checkObject(types))
                throw std::runtime_error("prevtxs internal object typecheck fail");

            uint256 txid = ParseHashUV(prevOut["txid"], "txid");

            int nOut = atoi(prevOut["vout"].getValStr());
            if (nOut < 0)
                throw std::runtime_error("vout must be positive");

            COutPoint out(txid, nOut);
            std::vector<unsigned char> pkData(ParseHexUV(prevOut["scriptPubKey"], "scriptPubKey"));
            CScript scriptPubKey(pkData.begin(), pkData.end());

            {
                const Coin& coin = view.AccessCoin(out);
                if (!coin.IsSpent() && coin.out.scriptPubKey != scriptPubKey) {
                    std::string err("Previous output scriptPubKey mismatch:\n");
                    err = err + ScriptToAsmStr(coin.out.scriptPubKey) + "\nvs:\n"+
                        ScriptToAsmStr(scriptPubKey);
                    throw std::runtime_error(err);
                }
                Coin newcoin;
                newcoin.out.scriptPubKey = scriptPubKey;
                newcoin.out.nValue = 0;
                if (prevOut.exists("amount")) {
                    newcoin.out.nValue = AmountFromValue(prevOut["amount"]);
                }
                newcoin.nHeight = 1;
                view.AddCoin(out, std::move(newcoin), true);
            }

            // if redeemScript given and private keys given,
            // add redeemScript to the tempKeystore so it can be signed:
            if ((scriptPubKey.IsPayToScriptHash() || scriptPubKey.IsPayToScriptHash256() || scriptPubKey.IsPayToWitnessScriptHash()) &&
                prevOut.exists("redeemScript")) {
                UniValue v = prevOut["redeemScript"];
                std::vector<unsigned char> rsData(ParseHexUV(v, "redeemScript"));
                CScript redeemScript(rsData.begin(), rsData.end());
                tempKeystore.AddCScript(redeemScript);
            }
        }
    }

    const CKeyStore& keystore = tempKeystore;

    bool fHashSingle = ((nHashType & ~SIGHASH_ANYONECANPAY) == SIGHASH_SINGLE);

    // Sign what we can:
    for (unsigned int i = 0; i < mergedTx.vin.size(); i++) {
        CTxIn& txin = mergedTx.vin[i];
        const Coin& coin = view.AccessCoin(txin.prevout);
        if (coin.IsSpent()) {
            fComplete = false;
            continue;
        }
        const CScript& prevPubKey = coin.out.scriptPubKey;
        const CAmount& amount = coin.out.nValue;

        std::vector<uint8_t> vchAmount(8);
        memcpy(&vchAmount[0], &amount, 8);
        SignatureData sigdata;
        // Only sign SIGHASH_SINGLE if there's a corresponding output:
        if (!fHashSingle || (i < mergedTx.GetNumVOuts()))
            ProduceSignature(MutableTransactionSignatureCreator(&keystore, &mergedTx, i, vchAmount, nHashType), prevPubKey, sigdata);

        // ... and merge in other signatures:
        for (const CTransaction& txv : txVariants)
            sigdata = CombineSignatures(prevPubKey, MutableTransactionSignatureChecker(&mergedTx, i, vchAmount), sigdata, DataFromTransaction(txv, i));
        UpdateTransaction(mergedTx, i, sigdata);

        if (!VerifyScript(txin.scriptSig, prevPubKey, &txin.scriptWitness, STANDARD_SCRIPT_VERIFY_FLAGS, MutableTransactionSignatureChecker(&mergedTx, i, vchAmount)))
            fComplete = false;
    }

    if (fComplete) {
        // do nothing... for now
        // perhaps store this for later optional JSON output
    }

    tx = mergedTx;
}

class Secp256k1Init
{
    ECCVerifyHandle globalVerifyHandle;

public:
    Secp256k1Init() {
        ECC_Start();
    }
    ~Secp256k1Init() {
        ECC_Stop();
    }
};

static void MutateTx(CMutableTransaction& tx, const std::string& command,
                     const std::string& commandVal)
{
    std::unique_ptr<Secp256k1Init> ecc;

    if (command == "nversion")
        MutateTxVersion(tx, commandVal);
    else if (command == "locktime")
        MutateTxLocktime(tx, commandVal);
    else if (command == "replaceable") {
        MutateTxRBFOptIn(tx, commandVal);
    }

    else if (command == "delin")
        MutateTxDelInput(tx, commandVal);
    else if (command == "in")
        MutateTxAddInput(tx, commandVal);

    else if (command == "delout")
        MutateTxDelOutput(tx, commandVal);
    else if (command == "outaddr")
        MutateTxAddOutAddr(tx, commandVal);
    else if (command == "outpubkey") {
        ecc.reset(new Secp256k1Init());
        MutateTxAddOutPubKey(tx, commandVal);
    } else if (command == "outmultisig") {
        ecc.reset(new Secp256k1Init());
        MutateTxAddOutMultiSig(tx, commandVal);
    } else if (command == "outscript")
        MutateTxAddOutScript(tx, commandVal);
    else if (command == "outdata")
        MutateTxAddOutData(tx, commandVal);

    else if (command == "sign") {
        ecc.reset(new Secp256k1Init());
        MutateTxSign(tx, commandVal);
    }

    else if (command == "load")
        RegisterLoad(commandVal);

    else if (command == "set")
        RegisterSet(commandVal);

    else
        throw std::runtime_error("unknown command");
}

static void OutputTxJSON(const CTransaction& tx)
{
    UniValue entry(UniValue::VOBJ);
    TxToUniv(tx, uint256(), entry);

    std::string jsonOutput = entry.write(4);
    fprintf(stdout, "%s\n", jsonOutput.c_str());
}

static void OutputTxHash(const CTransaction& tx)
{
    std::string strHexHash = tx.GetHash().GetHex(); // the hex-encoded transaction hash (aka the transaction id)

    fprintf(stdout, "%s\n", strHexHash.c_str());
}

static void OutputTxHex(const CTransaction& tx)
{
    std::string strHex = EncodeHexTx(tx);

    fprintf(stdout, "%s\n", strHex.c_str());
}

static void OutputTx(const CTransaction& tx)
{
    if (gArgs.GetBoolArg("-json", false))
        OutputTxJSON(tx);
    else if (gArgs.GetBoolArg("-txid", false))
        OutputTxHash(tx);
    else
        OutputTxHex(tx);
}

static std::string readStdin()
{
    char buf[4096];
    std::string ret;

    while (!feof(stdin)) {
        size_t bread = fread(buf, 1, sizeof(buf), stdin);
        ret.append(buf, bread);
        if (bread < sizeof(buf))
            break;
    }

    if (ferror(stdin))
        throw std::runtime_error("error reading stdin");

    boost::algorithm::trim_right(ret);

    return ret;
}

static int CommandLineRawTx(int argc, char* argv[])
{
    std::string strPrint;
    int nRet = 0;
    try {
        // Skip switches; Permit common stdin convention "-"
        while (argc > 1 && IsSwitchChar(argv[1][0]) &&
               (argv[1][1] != 0)) {
            argc--;
            argv++;
        }

        CMutableTransaction tx;
        int startArg;

        if (!fCreateBlank) {
            // require at least one param
            if (argc < 2)
                throw std::runtime_error("too few parameters");

            // param: hex-encoded bitcoin transaction
            std::string strHexTx(argv[1]);
            if (strHexTx == "-")                 // "-" implies standard input
                strHexTx = readStdin();

            if (!DecodeHexTx(tx, strHexTx, true))
                throw std::runtime_error("invalid transaction encoding");

            startArg = 2;
        } else
            startArg = 1;

        for (int i = startArg; i < argc; i++) {
            std::string arg = argv[i];
            std::string key, value;
            size_t eqpos = arg.find('=');
            if (eqpos == std::string::npos)
                key = arg;
            else {
                key = arg.substr(0, eqpos);
                value = arg.substr(eqpos + 1);
            }

            MutateTx(tx, key, value);
        }

        OutputTx(tx);
    }

    catch (const boost::thread_interrupted&) {
        throw;
    }
    catch (const std::exception& e) {
        strPrint = std::string("error: ") + e.what();
        nRet = EXIT_FAILURE;
    }
    catch (...) {
        PrintExceptionContinue(nullptr, "CommandLineRawTx()");
        throw;
    }

    if (strPrint != "") {
        fprintf((nRet == 0 ? stdout : stderr), "%s\n", strPrint.c_str());
    }
    return nRet;
}

int main(int argc, char* argv[])
{
    SetupEnvironment();

    try {
        int ret = AppInitRawTx(argc, argv);
        if (ret != CONTINUE_EXECUTION)
            return ret;
    }
    catch (const std::exception& e) {
        PrintExceptionContinue(&e, "AppInitRawTx()");
        return EXIT_FAILURE;
    } catch (...) {
        PrintExceptionContinue(nullptr, "AppInitRawTx()");
        return EXIT_FAILURE;
    }

    int ret = EXIT_FAILURE;
    try {
        ret = CommandLineRawTx(argc, argv);
    }
    catch (const std::exception& e) {
        PrintExceptionContinue(&e, "CommandLineRawTx()");
    } catch (...) {
        PrintExceptionContinue(nullptr, "CommandLineRawTx()");
    }
    return ret;
}<|MERGE_RESOLUTION|>--- conflicted
+++ resolved
@@ -392,15 +392,8 @@
             throw std::runtime_error(strprintf(
                         "redeemScript exceeds size limit: %d > %d", scriptPubKey.size(), MAX_SCRIPT_ELEMENT_SIZE));
         }
-<<<<<<< HEAD
-        // Get the address for the redeem script, then call
-        // GetScriptForDestination() to construct a P2SH scriptPubKey.
-        CBitcoinAddress addr(scriptPubKey);
-        scriptPubKey = GetScriptForDestination(addr.Get());
-=======
         // Get the ID for the script, and then construct a P2SH destination for it.
         scriptPubKey = GetScriptForDestination(CScriptID(scriptPubKey));
->>>>>>> f17942a3
     }
 
     // construct TxOut, append to transaction output list
@@ -477,12 +470,7 @@
             throw std::runtime_error(strprintf(
                         "redeemScript exceeds size limit: %d > %d", scriptPubKey.size(), MAX_SCRIPT_ELEMENT_SIZE));
         }
-<<<<<<< HEAD
-      CBitcoinAddress addr(scriptPubKey);
-      scriptPubKey = GetScriptForDestination(addr.Get());
-=======
         scriptPubKey = GetScriptForDestination(CScriptID(scriptPubKey));
->>>>>>> f17942a3
     }
 
     // construct TxOut, append to transaction output list
