--- conflicted
+++ resolved
@@ -291,14 +291,8 @@
         txnouttype whichType = Solver(prev.scriptPubKey, vSolutions);
         if (whichType == TX_NONSTANDARD) {
             return false;
-<<<<<<< HEAD
-
-        if (whichType == TX_SCRIPTHASH
-            || whichType == TX_SCRIPTHASH256)
-        {
-=======
-        } else if (whichType == TX_SCRIPTHASH) {
->>>>>>> 427253cf
+        } else if (whichType == TX_SCRIPTHASH
+            || whichType == TX_SCRIPTHASH256) {
             std::vector<std::vector<unsigned char> > stack;
             // convert the scriptSig into a stack, so we can inspect the redeemScript
             if (!EvalScript(stack, tx.vin[i].scriptSig, SCRIPT_VERIFY_NONE, BaseSignatureChecker(), SigVersion::BASE))
