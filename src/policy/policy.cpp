// Copyright (c) 2009-2010 Satoshi Nakamoto
// Copyright (c) 2009-2020 The Bitcoin Core developers
// Distributed under the MIT software license, see the accompanying
// file COPYING or http://www.opensource.org/licenses/mit-license.php.

// NOTE: This file is intended to be customised by the end user, and includes only local node policy logic

#include <policy/policy.h>

#include <consensus/validation.h>
#include <coins.h>
#include <chainparams.h>
#include <span.h>

CAmount GetDustThreshold(const CTxOut& txout, const CFeeRate& dustRelayFeeIn)
{
    // "Dust" is defined in terms of dustRelayFee,
    // which has units satoshis-per-kilobyte.
    // If you'd pay more in fees than the value of the output
    // to spend something, then we consider it dust.
    // A typical spendable non-segwit txout is 34 bytes big, and will
    // need a CTxIn of at least 148 bytes to spend:
    // so dust is a spendable txout less than
    // 182*dustRelayFee/1000 (in satoshis).
    // 546 satoshis at the default rate of 3000 sat/kB.
    // A typical spendable segwit txout is 31 bytes big, and will
    // need a CTxIn of at least 67 bytes to spend:
    // so dust is a spendable txout less than
    // 98*dustRelayFee/1000 (in satoshis).
    // 294 satoshis at the default rate of 3000 sat/kB.
    if (txout.scriptPubKey.IsUnspendable())
        return 0;

    size_t nSize = GetSerializeSize(txout);
    int witnessversion = 0;
    std::vector<unsigned char> witnessprogram;

    if (txout.scriptPubKey.IsWitnessProgram(witnessversion, witnessprogram)) {
        // sum the sizes of the parts of a transaction input
        // with 75% segwit discount applied to the script size.
        nSize += (32 + 4 + 1 + (107 / WITNESS_SCALE_FACTOR) + 4);
    } else {
        nSize += (32 + 4 + 1 + 107 + 4); // the 148 mentioned above
    }

    return dustRelayFeeIn.GetFee(nSize);
}

bool IsDust(const CTxOut& txout, const CFeeRate& dustRelayFeeIn)
{
    return (txout.nValue < GetDustThreshold(txout, dustRelayFeeIn));
}

CAmount GetDustThreshold(const CTxOutStandard *txout, const CFeeRate& dustRelayFeeIn)
{
    // "Dust" is defined in terms of dustRelayFee,
    // which has units satoshis-per-kilobyte.
    // If you'd pay more in fees than the value of the output
    // to spend something, then we consider it dust.
    // A typical spendable non-segwit txout is 34 bytes big, and will
    // need a CTxIn of at least 148 bytes to spend:
    // so dust is a spendable txout less than
    // 182*dustRelayFee/1000 (in satoshis).
    // 546 satoshis at the default rate of 3000 sat/kB.
    // A typical spendable segwit txout is 31 bytes big, and will
    // need a CTxIn of at least 67 bytes to spend:
    // so dust is a spendable txout less than
    // 98*dustRelayFee/1000 (in satoshis).
    // 294 satoshis at the default rate of 3000 sat/kB.
    if (txout->scriptPubKey.IsUnspendable()) {
        return 0;
    }

    size_t nSize = GetSerializeSize(*txout);
    int witnessversion = 0;
    std::vector<unsigned char> witnessprogram;

    if (txout->scriptPubKey.IsWitnessProgram(witnessversion, witnessprogram)) {
        // sum the sizes of the parts of a transaction input
        // with 75% segwit discount applied to the script size.
        nSize += (32 + 4 + 1 + (107 / WITNESS_SCALE_FACTOR) + 4);
    } else {
        nSize += (32 + 4 + 1 + 107 + 4); // the 148 mentioned above
    }

    return dustRelayFeeIn.GetFee(nSize);
}

bool IsDust(const CTxOutBase *txout, const CFeeRate& dustRelayFee)
{
    if (txout->IsType(OUTPUT_STANDARD))
        return (((CTxOutStandard*)txout)->nValue < GetDustThreshold((CTxOutStandard*)txout, dustRelayFee));
    return false;
};

bool IsStandard(const CScript& scriptPubKey, TxoutType& whichType, int64_t time)
{
    const Consensus::Params& consensusParams = Params().GetConsensus();

    if (time >= consensusParams.OpIsCoinstakeTime) {
        // TODO: better method
        if (HasIsCoinstakeOp(scriptPubKey)) {
            CScript scriptA, scriptB;
            if (!SplitConditionalCoinstakeScript(scriptPubKey, scriptA, scriptB)) {
                return false;
            }
            return IsStandard(scriptA, whichType) && IsStandard(scriptB, whichType);
        }
    }

    std::vector<std::vector<unsigned char> > vSolutions;
    whichType = Solver(scriptPubKey, vSolutions);

    if (whichType == TxoutType::NONSTANDARD) {
        return false;
    } else if (whichType == TxoutType::MULTISIG) {
        unsigned char m = vSolutions.front()[0];
        unsigned char n = vSolutions.back()[0];
        // Support up to x-of-3 multisig txns as standard
        if (n < 1 || n > 3)
            return false;
        if (m < 1 || m > n)
            return false;
    } else if (whichType == TxoutType::NULL_DATA &&
               (!fAcceptDatacarrier || scriptPubKey.size() > nMaxDatacarrierBytes)) {
          return false;
    }

    return true;
}

bool IsStandardTx(const CTransaction& tx, bool permit_bare_multisig, const CFeeRate& dust_relay_fee, std::string& reason, int64_t time)
{
<<<<<<< HEAD
    if (tx.IsParticlVersion()) {
        if (tx.GetParticlVersion() > PARTICL_TXN_VERSION) {
            reason = "version";
            return false;
        }
    } else
    if (tx.nVersion > CTransaction::MAX_STANDARD_VERSION || tx.nVersion < 1) {
=======
    if (tx.nVersion > TX_MAX_STANDARD_VERSION || tx.nVersion < 1) {
>>>>>>> 9c3765ad
        reason = "version";
        return false;
    }

    // Extremely large transactions with lots of inputs can cost the network
    // almost as much to process as they cost the sender in fees, because
    // computing signature hashes is O(ninputs*txsize). Limiting transactions
    // to MAX_STANDARD_TX_WEIGHT mitigates CPU exhaustion attacks.
    unsigned int sz = GetTransactionWeight(tx);
    if (sz > MAX_STANDARD_TX_WEIGHT) {
        reason = "tx-size";
        return false;
    }

    for (const CTxIn& txin : tx.vin)
    {
        // Biggest 'standard' txin involving only keys is a 15-of-15 P2SH
        // multisig with compressed keys (remember the 520 byte limit on
        // redeemScript size). That works out to a (15*(33+1))+3=513 byte
        // redeemScript, 513+1+15*(73+1)+3=1627 bytes of scriptSig, which
        // we round off to 1650(MAX_STANDARD_SCRIPTSIG_SIZE) bytes for
        // some minor future-proofing. That's also enough to spend a
        // 20-of-20 CHECKMULTISIG scriptPubKey, though such a scriptPubKey
        // is not considered standard.
        if (txin.scriptSig.size() > MAX_STANDARD_SCRIPTSIG_SIZE) {
            reason = "scriptsig-size";
            return false;
        }
        if (!txin.scriptSig.IsPushOnly()) {
            reason = "scriptsig-not-pushonly";
            return false;
        }
    }

    unsigned int nDataOut = 0;
    TxoutType whichType;
    for (const CTxOut& txout : tx.vout) {
        if (!::IsStandard(txout.scriptPubKey, whichType, time)) {
            reason = "scriptpubkey";
            return false;
        }

        if (whichType == TxoutType::NULL_DATA)
            nDataOut++;
        else if ((whichType == TxoutType::MULTISIG) && (!permit_bare_multisig)) {
            reason = "bare-multisig";
            return false;
        } else if (IsDust(txout, dust_relay_fee)) {
            reason = "dust";
            return false;
        }
    }

    for (const auto &txout : tx.vpout) {
        const CTxOutBase *p = txout.get();

        if (!p->IsType(OUTPUT_STANDARD) && !p->IsType(OUTPUT_CT)) {
            continue;
        }
        if (!::IsStandard(*p->GetPScriptPubKey(), whichType, time)) {
            reason = "scriptpubkey";
            return false;
        }
        if (whichType == TxoutType::NULL_DATA) {
            nDataOut++;
        } else if ((whichType == TxoutType::MULTISIG) && (!permit_bare_multisig)) {
            reason = "bare-multisig";
            return false;
        } else if (IsDust(p, dust_relay_fee)) {
            reason = "dust";
            return false;
        }
    }

    // only one OP_RETURN txout is permitted
    if (nDataOut > 1) {
        reason = "multi-op-return";
        return false;
    }

    return true;
}

/**
 * Check transaction inputs to mitigate two
 * potential denial-of-service attacks:
 *
 * 1. scriptSigs with extra data stuffed into them,
 *    not consumed by scriptPubKey (or P2SH script)
 * 2. P2SH scripts with a crazy number of expensive
 *    CHECKSIG/CHECKMULTISIG operations
 *
 * Why bother? To avoid denial-of-service attacks; an attacker
 * can submit a standard HASH... OP_EQUAL transaction,
 * which will get accepted into blocks. The redemption
 * script can be anything; an attacker could use a very
 * expensive-to-check-upon-redemption script like:
 *   DUP CHECKSIG DROP ... repeated 100 times... OP_1
 *
 * Note that only the non-witness portion of the transaction is checked here.
 */
bool AreInputsStandard(const CTransaction& tx, const CCoinsViewCache& mapInputs, bool taproot_active, int64_t time)
{
    if (tx.IsCoinBase())
        return true; // Coinbases don't use vin normally

    if (fParticlMode) {
        for (unsigned int i = 0; i < tx.vin.size(); i++) {
            if (tx.vin[i].IsAnonInput()) {
                continue;
            }

            const Coin& coin = mapInputs.AccessCoin(tx.vin[i].prevout);
            const CTxOut& prev = coin.out;

            if (coin.nType != OUTPUT_STANDARD && coin.nType != OUTPUT_CT) {
                return false;
            }

            TxoutType whichType;
            // get the scriptPubKey corresponding to this input:
            const CScript& prevScript = prev.scriptPubKey;

            //if (!Solver(prevScript, whichType, vSolutions))
            if (!::IsStandard(prevScript, whichType, time)) {
                return false;
            }

            if (whichType == TxoutType::SCRIPTHASH) {
                if (tx.vin[i].scriptWitness.stack.size() < 1) {
                    return false;
                }
                if (tx.vin[i].scriptWitness.stack.back().size() > MAX_STANDARD_P2WSH_SCRIPT_SIZE) {
                    return false;
                }
                size_t sizeWitnessStack = tx.vin[i].scriptWitness.stack.size() - 1;
                if (sizeWitnessStack > MAX_STANDARD_P2WSH_STACK_ITEMS) {
                    return false;
                }
                for (unsigned int j = 0; j < sizeWitnessStack; j++) {
                    if (tx.vin[i].scriptWitness.stack[j].size() > MAX_STANDARD_P2WSH_STACK_ITEM_SIZE) {
                        return false;
                    }
                }
            }
        }
        return true;
    }

    for (unsigned int i = 0; i < tx.vin.size(); i++)
    {
        const CTxOut& prev = mapInputs.AccessCoin(tx.vin[i].prevout).out;

        std::vector<std::vector<unsigned char> > vSolutions;
        TxoutType whichType = Solver(prev.scriptPubKey, vSolutions);
        if (whichType == TxoutType::NONSTANDARD || whichType == TxoutType::WITNESS_UNKNOWN) {
            // WITNESS_UNKNOWN failures are typically also caught with a policy
            // flag in the script interpreter, but it can be helpful to catch
            // this type of NONSTANDARD transaction earlier in transaction
            // validation.
            return false;
        } else if (whichType == TxoutType::SCRIPTHASH
            || whichType == TxoutType::SCRIPTHASH256) {
            std::vector<std::vector<unsigned char> > stack;
            // convert the scriptSig into a stack, so we can inspect the redeemScript
            if (!EvalScript(stack, tx.vin[i].scriptSig, SCRIPT_VERIFY_NONE, BaseSignatureChecker(), SigVersion::BASE))
                return false;
            if (stack.empty())
                return false;
            CScript subscript(stack.back().begin(), stack.back().end());
            if (subscript.GetSigOpCount(true) > MAX_P2SH_SIGOPS) {
                return false;
            }
        } else if (whichType == TxoutType::WITNESS_V1_TAPROOT) {
            // Don't allow Taproot spends unless Taproot is active.
            if (!taproot_active) return false;
        }
    }

    return true;
}

bool IsWitnessStandard(const CTransaction& tx, const CCoinsViewCache& mapInputs)
{
    if (tx.IsCoinBase())
        return true; // Coinbases are skipped

    for (unsigned int i = 0; i < tx.vin.size(); i++)
    {
        if (tx.vin[i].IsAnonInput()) {
            size_t sizeWitnessStack = tx.vin[i].scriptWitness.stack.size();
            if (sizeWitnessStack > 3) {
                return false;
            }
            for (unsigned int j = 0; j < sizeWitnessStack; j++) {
                if (tx.vin[i].scriptWitness.stack[j].size() > 8192) { // TODO: max limits?
                    return false;
                }
            }
            continue;
        }

        // We don't care if witness for this input is empty, since it must not be bloated.
        // If the script is invalid without witness, it would be caught sooner or later during validation.
        if (tx.vin[i].scriptWitness.IsNull())
            continue;

        CScript prevScript;
        const CTxOut &prev = mapInputs.AccessCoin(tx.vin[i].prevout).out;

        // get the scriptPubKey corresponding to this input:
        prevScript = prev.scriptPubKey;

        bool p2sh = false;
        if (prevScript.IsPayToScriptHashAny(tx.IsCoinStake())) {
            std::vector <std::vector<unsigned char> > stack;

            // If the scriptPubKey is P2SH, we try to extract the redeemScript casually by converting the scriptSig
            // into a stack. We do not check IsPushOnly nor compare the hash as these will be done later anyway.
            // If the check fails at this stage, we know that this txid must be a bad one.

            if (!tx.IsParticlVersion()) {
                if (!EvalScript(stack, tx.vin[i].scriptSig, SCRIPT_VERIFY_NONE, BaseSignatureChecker(), SigVersion::BASE))
                    return false;
            } else {
                stack = tx.vin[i].scriptWitness.stack;
            }

            if (stack.empty())
                return false;
            prevScript = CScript(stack.back().begin(), stack.back().end());
            p2sh = true;
        }

        int witnessversion = 0;
        std::vector<unsigned char> witnessprogram;

        // Non-witness program must not be associated with any witness
        if (!tx.IsParticlVersion()
            && !prevScript.IsWitnessProgram(witnessversion, witnessprogram))
            return false;

        // Check P2WSH standard limits
        if (witnessversion == 0 && witnessprogram.size() == WITNESS_V0_SCRIPTHASH_SIZE) {
            if (tx.vin[i].scriptWitness.stack.back().size() > MAX_STANDARD_P2WSH_SCRIPT_SIZE)
                return false;
            size_t sizeWitnessStack = tx.vin[i].scriptWitness.stack.size() - 1;

            if (sizeWitnessStack > MAX_STANDARD_P2WSH_STACK_ITEMS)
                return false;
            for (unsigned int j = 0; j < sizeWitnessStack; j++) {
                if (tx.vin[i].scriptWitness.stack[j].size() > MAX_STANDARD_P2WSH_STACK_ITEM_SIZE)
                {
                    return false;
                }
            }
        }

        // Check policy limits for Taproot spends:
        // - MAX_STANDARD_TAPSCRIPT_STACK_ITEM_SIZE limit for stack item size
        // - No annexes
        if (witnessversion == 1 && witnessprogram.size() == WITNESS_V1_TAPROOT_SIZE && !p2sh) {
            // Taproot spend (non-P2SH-wrapped, version 1, witness program size 32; see BIP 341)
            auto stack = MakeSpan(tx.vin[i].scriptWitness.stack);
            if (stack.size() >= 2 && !stack.back().empty() && stack.back()[0] == ANNEX_TAG) {
                // Annexes are nonstandard as long as no semantics are defined for them.
                return false;
            }
            if (stack.size() >= 2) {
                // Script path spend (2 or more stack elements after removing optional annex)
                const auto& control_block = SpanPopBack(stack);
                SpanPopBack(stack); // Ignore script
                if (control_block.empty()) return false; // Empty control block is invalid
                if ((control_block[0] & TAPROOT_LEAF_MASK) == TAPROOT_LEAF_TAPSCRIPT) {
                    // Leaf version 0xc0 (aka Tapscript, see BIP 342)
                    for (const auto& item : stack) {
                        if (item.size() > MAX_STANDARD_TAPSCRIPT_STACK_ITEM_SIZE) return false;
                    }
                }
            } else if (stack.size() == 1) {
                // Key path spend (1 stack element after removing optional annex)
                // (no policy rules apply)
            } else {
                // 0 stack elements; this is already invalid by consensus rules
                return false;
            }
        }
    }
    return true;
}

int64_t GetVirtualTransactionSize(int64_t nWeight, int64_t nSigOpCost, unsigned int bytes_per_sigop)
{
    return (std::max(nWeight, nSigOpCost * bytes_per_sigop) + WITNESS_SCALE_FACTOR - 1) / WITNESS_SCALE_FACTOR;
}

int64_t GetVirtualTransactionSize(const CTransaction& tx, int64_t nSigOpCost, unsigned int bytes_per_sigop)
{
    return GetVirtualTransactionSize(GetTransactionWeight(tx), nSigOpCost, bytes_per_sigop);
}

int64_t GetVirtualTransactionInputSize(const CTxIn& txin, int64_t nSigOpCost, unsigned int bytes_per_sigop)
{
    return GetVirtualTransactionSize(GetTransactionInputWeight(txin), nSigOpCost, bytes_per_sigop);
}<|MERGE_RESOLUTION|>--- conflicted
+++ resolved
@@ -131,17 +131,13 @@
 
 bool IsStandardTx(const CTransaction& tx, bool permit_bare_multisig, const CFeeRate& dust_relay_fee, std::string& reason, int64_t time)
 {
-<<<<<<< HEAD
     if (tx.IsParticlVersion()) {
         if (tx.GetParticlVersion() > PARTICL_TXN_VERSION) {
             reason = "version";
             return false;
         }
     } else
-    if (tx.nVersion > CTransaction::MAX_STANDARD_VERSION || tx.nVersion < 1) {
-=======
     if (tx.nVersion > TX_MAX_STANDARD_VERSION || tx.nVersion < 1) {
->>>>>>> 9c3765ad
         reason = "version";
         return false;
     }
