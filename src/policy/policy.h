// Copyright (c) 2009-2010 Satoshi Nakamoto
// Copyright (c) 2009-2016 The Bitcoin Core developers
// Distributed under the MIT software license, see the accompanying
// file COPYING or http://www.opensource.org/licenses/mit-license.php.

#ifndef BITCOIN_POLICY_POLICY_H
#define BITCOIN_POLICY_POLICY_H

#include "consensus/consensus.h"
#include "feerate.h"
#include "script/interpreter.h"
#include "script/standard.h"

#include <string>

class CCoinsViewCache;
class CTxOut;

<<<<<<< HEAD
/** Default for -blockmaxsize, which controls the maximum size of block the mining code will create **/
static const unsigned int DEFAULT_BLOCK_MAX_SIZE = 1000000;
=======
>>>>>>> 7b57bc99
/** Default for -blockmaxweight, which controls the range of block weights the mining code will create **/
static const unsigned int DEFAULT_BLOCK_MAX_WEIGHT = MAX_BLOCK_WEIGHT - 4000;
/** Default for -blockmintxfee, which sets the minimum feerate for a transaction in blocks created by mining code **/
static const unsigned int DEFAULT_BLOCK_MIN_TX_FEE = 1000;
/** The maximum weight for transactions we're willing to relay/mine */
static const unsigned int MAX_STANDARD_TX_WEIGHT = 400000;
/** Maximum number of signature check operations in an IsStandard() P2SH script */
static const unsigned int MAX_P2SH_SIGOPS = 15;
/** The maximum number of sigops we're willing to relay/mine in a single tx */
static const unsigned int MAX_STANDARD_TX_SIGOPS_COST = MAX_BLOCK_SIGOPS_COST/5;
/** Default for -maxmempool, maximum megabytes of mempool memory usage */
static const unsigned int DEFAULT_MAX_MEMPOOL_SIZE = 300;
/** Default for -incrementalrelayfee, which sets the minimum feerate increase for mempool limiting or BIP 125 replacement **/
static const unsigned int DEFAULT_INCREMENTAL_RELAY_FEE = 1000;
/** Default for -bytespersigop */
static const unsigned int DEFAULT_BYTES_PER_SIGOP = 20;
/** The maximum number of witness stack items in a standard P2WSH script */
static const unsigned int MAX_STANDARD_P2WSH_STACK_ITEMS = 100;
/** The maximum size of each witness stack item in a standard P2WSH script */
static const unsigned int MAX_STANDARD_P2WSH_STACK_ITEM_SIZE = 80;
/** The maximum size of a standard witnessScript */
static const unsigned int MAX_STANDARD_P2WSH_SCRIPT_SIZE = 3600;
/** Min feerate for defining dust. Historically this has been based on the
 * minRelayTxFee, however changing the dust limit changes which transactions are
 * standard and should be done with care and ideally rarely. It makes sense to
 * only increase the dust limit after prior releases were already not creating
 * outputs below the new threshold */
static const unsigned int DUST_RELAY_TX_FEE = 3000;
/**
 * Standard script verification flags that standard transactions will comply
 * with. However scripts violating these flags may still be present in valid
 * blocks and we must accept those blocks.
 */
static const unsigned int STANDARD_SCRIPT_VERIFY_FLAGS = MANDATORY_SCRIPT_VERIFY_FLAGS |
                                                         SCRIPT_VERIFY_DERSIG |
                                                         SCRIPT_VERIFY_STRICTENC |
                                                         SCRIPT_VERIFY_MINIMALDATA |
                                                         SCRIPT_VERIFY_NULLDUMMY |
                                                         SCRIPT_VERIFY_DISCOURAGE_UPGRADABLE_NOPS |
                                                         SCRIPT_VERIFY_CLEANSTACK |
                                                         SCRIPT_VERIFY_MINIMALIF |
                                                         SCRIPT_VERIFY_NULLFAIL |
                                                         SCRIPT_VERIFY_CHECKLOCKTIMEVERIFY |
                                                         SCRIPT_VERIFY_CHECKSEQUENCEVERIFY |
                                                         SCRIPT_VERIFY_LOW_S |
                                                         SCRIPT_VERIFY_WITNESS |
                                                         SCRIPT_VERIFY_DISCOURAGE_UPGRADABLE_WITNESS_PROGRAM |
                                                         SCRIPT_VERIFY_WITNESS_PUBKEYTYPE;

/** For convenience, standard but not mandatory verify flags. */
static const unsigned int STANDARD_NOT_MANDATORY_VERIFY_FLAGS = STANDARD_SCRIPT_VERIFY_FLAGS & ~MANDATORY_SCRIPT_VERIFY_FLAGS;

/** Used as the flags parameter to sequence and nLocktime checks in non-consensus code. */
static const unsigned int STANDARD_LOCKTIME_VERIFY_FLAGS = LOCKTIME_VERIFY_SEQUENCE |
                                                           LOCKTIME_MEDIAN_TIME_PAST;

CAmount GetDustThreshold(const CTxOut& txout, const CFeeRate& dustRelayFee);
bool IsDust(const CTxOut& txout, const CFeeRate& dustRelayFee);

CAmount GetDustThreshold(const CTxOutStandard *txout, const CFeeRate& dustRelayFeeIn);
bool IsDust(const CTxOutBase *txout, const CFeeRate& dustRelayFee);

bool IsStandard(const CScript& scriptPubKey, txnouttype& whichType, const bool witnessEnabled = false);
    /**
     * Check for standard transaction types
     * @return True if all outputs (scriptPubKeys) use only standard transaction forms
     */
bool IsStandardTx(const CTransaction& tx, std::string& reason, const bool witnessEnabled = false);
    /**
     * Check for standard transaction types
     * @param[in] mapInputs    Map of previous transactions that have outputs we're spending
     * @return True if all inputs (scriptSigs) use only standard transaction forms
     */
bool AreInputsStandard(const CTransaction& tx, const CCoinsViewCache& mapInputs);
    /**
     * Check if the transaction is over standard P2WSH resources limit:
     * 3600bytes witnessScript size, 80bytes per witness stack element, 100 witness stack elements
     * These limits are adequate for multi-signature up to n-of-100 using OP_CHECKSIG, OP_ADD, and OP_EQUAL,
     */
bool IsWitnessStandard(const CTransaction& tx, const CCoinsViewCache& mapInputs);

extern CFeeRate incrementalRelayFee;
extern CFeeRate dustRelayFee;
extern unsigned int nBytesPerSigOp;

/** Compute the virtual transaction size (weight reinterpreted as bytes). */
int64_t GetVirtualTransactionSize(int64_t nWeight, int64_t nSigOpCost);
int64_t GetVirtualTransactionSize(const CTransaction& tx, int64_t nSigOpCost = 0);

#endif // BITCOIN_POLICY_POLICY_H<|MERGE_RESOLUTION|>--- conflicted
+++ resolved
@@ -16,11 +16,8 @@
 class CCoinsViewCache;
 class CTxOut;
 
-<<<<<<< HEAD
 /** Default for -blockmaxsize, which controls the maximum size of block the mining code will create **/
 static const unsigned int DEFAULT_BLOCK_MAX_SIZE = 1000000;
-=======
->>>>>>> 7b57bc99
 /** Default for -blockmaxweight, which controls the range of block weights the mining code will create **/
 static const unsigned int DEFAULT_BLOCK_MAX_WEIGHT = MAX_BLOCK_WEIGHT - 4000;
 /** Default for -blockmintxfee, which sets the minimum feerate for a transaction in blocks created by mining code **/
