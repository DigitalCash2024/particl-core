--- conflicted
+++ resolved
@@ -711,14 +711,6 @@
 
 fs::path GetDefaultDataDir()
 {
-<<<<<<< HEAD
-    // Windows: C:\Users\Username\AppData\Roaming\Particl
-    // macOS: ~/Library/Application Support/Particl
-    // Unix-like: ~/.particl
-#ifdef WIN32
-    // Windows
-    return GetSpecialFolderPath(CSIDL_APPDATA) / "Particl";
-=======
     // Windows:
     //   old: C:\Users\Username\AppData\Roaming\Bitcoin
     //   new: C:\Users\Username\AppData\Local\Bitcoin
@@ -727,12 +719,11 @@
 #ifdef WIN32
     // Windows
     // Check for existence of datadir in old location and keep it there
-    fs::path legacy_path = GetSpecialFolderPath(CSIDL_APPDATA) / "Bitcoin";
+    fs::path legacy_path = GetSpecialFolderPath(CSIDL_APPDATA) / "Particl";
     if (fs::exists(legacy_path)) return legacy_path;
 
     // Otherwise, fresh installs can start in the new, "proper" location
-    return GetSpecialFolderPath(CSIDL_LOCAL_APPDATA) / "Bitcoin";
->>>>>>> 4c387cb6
+    return GetSpecialFolderPath(CSIDL_LOCAL_APPDATA) / "Particl";
 #else
     fs::path pathRet;
     char* pszHome = getenv("HOME");
