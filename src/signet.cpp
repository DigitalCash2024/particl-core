// Copyright (c) 2019-2020 The Bitcoin Core developers
// Distributed under the MIT software license, see the accompanying
// file COPYING or http://www.opensource.org/licenses/mit-license.php.

#include <signet.h>

#include <array>
#include <cstdint>
#include <vector>

#include <consensus/merkle.h>
#include <consensus/params.h>
#include <consensus/validation.h>
#include <core_io.h>
#include <hash.h>
#include <primitives/block.h>
#include <primitives/transaction.h>
#include <span.h>
#include <script/interpreter.h>
#include <script/standard.h>
#include <streams.h>
#include <util/strencodings.h>
#include <util/system.h>
#include <uint256.h>

static constexpr uint8_t SIGNET_HEADER[4] = {0xec, 0xc7, 0xda, 0xa2};

static constexpr unsigned int BLOCK_SCRIPT_VERIFY_FLAGS = SCRIPT_VERIFY_P2SH | SCRIPT_VERIFY_WITNESS | SCRIPT_VERIFY_DERSIG | SCRIPT_VERIFY_NULLDUMMY;

static bool FetchAndClearCommitmentSection(const Span<const uint8_t> header, CScript& witness_commitment, std::vector<uint8_t>& result)
{
    CScript replacement;
    bool found_header = false;
    result.clear();

    opcodetype opcode;
    CScript::const_iterator pc = witness_commitment.begin();
    std::vector<uint8_t> pushdata;
    while (witness_commitment.GetOp(pc, opcode, pushdata)) {
        if (pushdata.size() > 0) {
            if (!found_header && pushdata.size() > (size_t) header.size() && Span<const uint8_t>(pushdata.data(), header.size()) == header) {
                // pushdata only counts if it has the header _and_ some data
                result.insert(result.end(), pushdata.begin() + header.size(), pushdata.end());
                pushdata.erase(pushdata.begin() + header.size(), pushdata.end());
                found_header = true;
            }
            replacement << pushdata;
        } else {
            replacement << opcode;
        }
    }

    if (found_header) witness_commitment = replacement;
    return found_header;
}

static uint256 ComputeModifiedMerkleRoot(const CMutableTransaction& cb, const CBlock& block)
{
    std::vector<uint256> leaves;
    leaves.resize(block.vtx.size());
    leaves[0] = cb.GetHash();
    for (size_t s = 1; s < block.vtx.size(); ++s) {
        leaves[s] = block.vtx[s]->GetHash();
    }
    return ComputeMerkleRoot(std::move(leaves));
}

std::optional<SignetTxs> SignetTxs::Create(const CBlock& block, const CScript& challenge)
{
    CMutableTransaction tx_to_spend;
    tx_to_spend.nVersion = 0;
    tx_to_spend.nLockTime = 0;
    tx_to_spend.vin.emplace_back(COutPoint(), CScript(OP_0), 0);
    tx_to_spend.vout.emplace_back(0, challenge);

    CMutableTransaction tx_spending;
    tx_spending.nVersion = 0;
    tx_spending.nLockTime = 0;
    tx_spending.vin.emplace_back(COutPoint(), CScript(), 0);
    tx_spending.vout.emplace_back(0, CScript(OP_RETURN));

    // can't fill any other fields before extracting signet
    // responses from block coinbase tx

    // find and delete signet signature
    if (block.vtx.empty()) return std::nullopt; // no coinbase tx in block; invalid
    CMutableTransaction modified_cb(*block.vtx.at(0));

    const int cidx = GetWitnessCommitmentIndex(block);
    if (cidx == NO_WITNESS_COMMITMENT) {
        return std::nullopt; // require a witness commitment
    }

    CScript& witness_commitment = modified_cb.vout.at(cidx).scriptPubKey;

    std::vector<uint8_t> signet_solution;
    if (!FetchAndClearCommitmentSection(SIGNET_HEADER, witness_commitment, signet_solution)) {
        // no signet solution -- allow this to support OP_TRUE as trivial block challenge
    } else {
        try {
            VectorReader v(SER_NETWORK, INIT_PROTO_VERSION, signet_solution, 0);
            v >> tx_spending.vin[0].scriptSig;
            v >> tx_spending.vin[0].scriptWitness.stack;
            if (!v.empty()) return std::nullopt; // extraneous data encountered
        } catch (const std::exception&) {
            return std::nullopt; // parsing error
        }
    }
    uint256 signet_merkle = ComputeModifiedMerkleRoot(modified_cb, block);

    std::vector<uint8_t> block_data;
    CVectorWriter writer(SER_NETWORK, INIT_PROTO_VERSION, block_data, 0);
    writer << block.nVersion;
    writer << block.hashPrevBlock;
    writer << signet_merkle;
    writer << block.nTime;
    tx_to_spend.vin[0].scriptSig << block_data;
    tx_spending.vin[0].prevout = COutPoint(tx_to_spend.GetHash(), 0);

    return SignetTxs{tx_to_spend, tx_spending};
}

// Signet block solution checker
bool CheckSignetBlockSolution(const CBlock& block, const Consensus::Params& consensusParams)
{
    if (block.GetHash() == consensusParams.hashGenesisBlock) {
        // genesis block solution is always valid
        return true;
    }

    const CScript challenge(consensusParams.signet_challenge.begin(), consensusParams.signet_challenge.end());
    const std::optional<SignetTxs> signet_txs = SignetTxs::Create(block, challenge);

    if (!signet_txs) {
        LogPrint(BCLog::VALIDATION, "CheckSignetBlockSolution: Errors in block (block solution parse failure)\n");
        return false;
    }

    const CScript& scriptSig = signet_txs->m_to_sign.vin[0].scriptSig;
    const CScriptWitness& witness = signet_txs->m_to_sign.vin[0].scriptWitness;

<<<<<<< HEAD
    std::vector<uint8_t> vchAmount(8);
    part::SetAmount(vchAmount, signet_txs->m_to_spend.vout[0].nValue);
    TransactionSignatureChecker sigcheck(&signet_txs->m_to_sign, /*nIn=*/ 0, /*amount=*/ vchAmount);
=======
    PrecomputedTransactionData txdata;
    txdata.Init(signet_txs->m_to_sign, {signet_txs->m_to_spend.vout[0]});
    TransactionSignatureChecker sigcheck(&signet_txs->m_to_sign, /*nIn=*/ 0, /*amount=*/ signet_txs->m_to_spend.vout[0].nValue, txdata, MissingDataBehavior::ASSERT_FAIL);
>>>>>>> fadbd998

    if (!VerifyScript(scriptSig, signet_txs->m_to_spend.vout[0].scriptPubKey, &witness, BLOCK_SCRIPT_VERIFY_FLAGS, sigcheck)) {
        LogPrint(BCLog::VALIDATION, "CheckSignetBlockSolution: Errors in block (block solution invalid)\n");
        return false;
    }
    return true;
}<|MERGE_RESOLUTION|>--- conflicted
+++ resolved
@@ -139,15 +139,12 @@
     const CScript& scriptSig = signet_txs->m_to_sign.vin[0].scriptSig;
     const CScriptWitness& witness = signet_txs->m_to_sign.vin[0].scriptWitness;
 
-<<<<<<< HEAD
     std::vector<uint8_t> vchAmount(8);
     part::SetAmount(vchAmount, signet_txs->m_to_spend.vout[0].nValue);
-    TransactionSignatureChecker sigcheck(&signet_txs->m_to_sign, /*nIn=*/ 0, /*amount=*/ vchAmount);
-=======
     PrecomputedTransactionData txdata;
-    txdata.Init(signet_txs->m_to_sign, {signet_txs->m_to_spend.vout[0]});
-    TransactionSignatureChecker sigcheck(&signet_txs->m_to_sign, /*nIn=*/ 0, /*amount=*/ signet_txs->m_to_spend.vout[0].nValue, txdata, MissingDataBehavior::ASSERT_FAIL);
->>>>>>> fadbd998
+    CTxOutSign txoSign(vchAmount, signet_txs->m_to_spend.vout[0].scriptPubKey);
+    txdata.Init(signet_txs->m_to_sign, {txoSign});
+    TransactionSignatureChecker sigcheck(&signet_txs->m_to_sign, /*nIn=*/ 0, /*amount=*/ vchAmount, txdata, MissingDataBehavior::ASSERT_FAIL);
 
     if (!VerifyScript(scriptSig, signet_txs->m_to_spend.vout[0].scriptPubKey, &witness, BLOCK_SCRIPT_VERIFY_FLAGS, sigcheck)) {
         LogPrint(BCLog::VALIDATION, "CheckSignetBlockSolution: Errors in block (block solution invalid)\n");
