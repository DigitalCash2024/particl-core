// Copyright (c) 2014-2019 The Bitcoin Core developers
// Distributed under the MIT software license, see the accompanying
// file COPYING or http://www.opensource.org/licenses/mit-license.php.

#include <key_io.h>

#include <base58.h>
#include <bech32.h>
#include <util/strencodings.h>
#include <insight/addressindex.h>

#include <algorithm>
#include <assert.h>
#include <string.h>

namespace {
class DestinationEncoder
{
private:
    const CChainParams& m_params;
    bool m_bech32;
    bool m_stake_only;

public:
    explicit DestinationEncoder(const CChainParams& params, bool fBech32=false, bool stake_only=false) : m_params(params), m_bech32(fBech32), m_stake_only(stake_only) {}

    std::string operator()(const PKHash& id) const
    {
        if (m_bech32) {
            const auto &vchVersion = m_stake_only ? m_params.Bech32Prefix(CChainParams::STAKE_ONLY_PKADDR)
                : m_params.Bech32Prefix(CChainParams::PUBKEY_ADDRESS);
            std::string sHrp(vchVersion.begin(), vchVersion.end());
            std::vector<unsigned char> data;
            data.reserve(32);
            ConvertBits<8, 5, true>([&](unsigned char c) { data.push_back(c); }, id.begin(), id.end());
            return bech32::Encode(sHrp, data);
        }
        std::vector<unsigned char> data = m_params.Base58Prefix(CChainParams::PUBKEY_ADDRESS);
        data.insert(data.end(), id.begin(), id.end());
        return EncodeBase58Check(data);
    }

    std::string operator()(const ScriptHash& id) const
    {
        if (m_bech32) {
            const auto &vchVersion = m_params.Bech32Prefix(CChainParams::SCRIPT_ADDRESS);
            std::string sHrp(vchVersion.begin(), vchVersion.end());
            std::vector<unsigned char> data;
            ConvertBits<8, 5, true>([&](unsigned char c) { data.push_back(c); }, id.begin(), id.end());
            return bech32::Encode(sHrp, data);
        }
        std::vector<unsigned char> data = m_params.Base58Prefix(CChainParams::SCRIPT_ADDRESS);
        data.insert(data.end(), id.begin(), id.end());
        return EncodeBase58Check(data);
    }

    std::string operator()(const WitnessV0KeyHash& id) const
    {
        std::vector<unsigned char> data = {0};
        data.reserve(33);
        ConvertBits<8, 5, true>([&](unsigned char c) { data.push_back(c); }, id.begin(), id.end());
        return bech32::Encode(m_params.Bech32HRP(), data);
    }

    std::string operator()(const WitnessV0ScriptHash& id) const
    {
        std::vector<unsigned char> data = {0};
        data.reserve(53);
        ConvertBits<8, 5, true>([&](unsigned char c) { data.push_back(c); }, id.begin(), id.end());
        return bech32::Encode(m_params.Bech32HRP(), data);
    }

    std::string operator()(const WitnessUnknown& id) const
    {
        if (id.version < 1 || id.version > 16 || id.length < 2 || id.length > 40) {
            return {};
        }
        std::vector<unsigned char> data = {(unsigned char)id.version};
        data.reserve(1 + (id.length * 8 + 4) / 5);
        ConvertBits<8, 5, true>([&](unsigned char c) { data.push_back(c); }, id.program, id.program + id.length);
        return bech32::Encode(m_params.Bech32HRP(), data);
    }

    std::string operator()(const CNoDestination& no) const { return {}; }

    std::string operator()(const CExtPubKey &ek) const { return CBitcoinAddress(ek, m_bech32).ToString(); }
    std::string operator()(const CStealthAddress &sxAddr) const { return CBitcoinAddress(sxAddr, m_bech32).ToString(); }
    std::string operator()(const CKeyID256& id) const { return CBitcoinAddress(id, m_bech32).ToString(); }
    std::string operator()(const CScriptID256& id) const { return CBitcoinAddress(id, m_bech32).ToString(); }
};

static CTxDestination DecodeDestination(const std::string& str, const CChainParams& params, bool allow_stake_only=false)
{
    CBitcoinAddress addr(str);
    if (addr.IsValid()) {
        if (allow_stake_only && addr.getVchVersion() == params.Bech32Prefix(CChainParams::STAKE_ONLY_PKADDR)) {
            addr.setVersion(params.Bech32Prefix(CChainParams::PUBKEY_ADDRESS));
        }
        return addr.Get();
    }

    std::vector<unsigned char> data;
    uint160 hash;
    if (DecodeBase58Check(str, data, 21)) {
        // base58-encoded Bitcoin addresses.
        // Public-key-hash-addresses have version 0 (or 111 testnet).
        // The data vector contains RIPEMD160(SHA256(pubkey)), where pubkey is the serialized public key.
        const std::vector<unsigned char>& pubkey_prefix = params.Base58Prefix(CChainParams::PUBKEY_ADDRESS);
        if (data.size() == hash.size() + pubkey_prefix.size() && std::equal(pubkey_prefix.begin(), pubkey_prefix.end(), data.begin())) {
            std::copy(data.begin() + pubkey_prefix.size(), data.end(), hash.begin());
            return PKHash(hash);
        }
        // Script-hash-addresses have version 5 (or 196 testnet).
        // The data vector contains RIPEMD160(SHA256(cscript)), where cscript is the serialized redemption script.
        const std::vector<unsigned char>& script_prefix = params.Base58Prefix(CChainParams::SCRIPT_ADDRESS);
        if (data.size() == hash.size() + script_prefix.size() && std::equal(script_prefix.begin(), script_prefix.end(), data.begin())) {
            std::copy(data.begin() + script_prefix.size(), data.end(), hash.begin());
            return ScriptHash(hash);
        }

        const std::vector<unsigned char>& stealth_prefix = params.Base58Prefix(CChainParams::STEALTH_ADDRESS);
        if (data.size() > stealth_prefix.size() && std::equal(stealth_prefix.begin(), stealth_prefix.end(), data.begin())) {
            CStealthAddress sx;
            if (0 == sx.FromRaw(data.data()+stealth_prefix.size(), data.size()))
                return sx;
            return CNoDestination();
        }
    }
    data.clear();
    auto bech = bech32::Decode(str);
    if (bech.second.size() > 0 && bech.first == params.Bech32HRP()) {
        // Bech32 decoding
        int version = bech.second[0]; // The first 5 bit symbol is the witness version (0-16)
        // The rest of the symbols are converted witness program bytes.
        data.reserve(((bech.second.size() - 1) * 5) / 8);
        if (ConvertBits<5, 8, false>([&](unsigned char c) { data.push_back(c); }, bech.second.begin() + 1, bech.second.end())) {
            if (version == 0) {
                {
                    WitnessV0KeyHash keyid;
                    if (data.size() == keyid.size()) {
                        std::copy(data.begin(), data.end(), keyid.begin());
                        return keyid;
                    }
                }
                {
                    WitnessV0ScriptHash scriptid;
                    if (data.size() == scriptid.size()) {
                        std::copy(data.begin(), data.end(), scriptid.begin());
                        return scriptid;
                    }
                }
                return CNoDestination();
            }
            if (version > 16 || data.size() < 2 || data.size() > 40) {
                return CNoDestination();
            }
            WitnessUnknown unk;
            unk.version = version;
            std::copy(data.begin(), data.end(), unk.program);
            unk.length = data.size();
            return unk;
        }
    }
    return CNoDestination();
}
} // namespace

CKey DecodeSecret(const std::string& str)
{
    CKey key;
    std::vector<unsigned char> data;
    if (DecodeBase58Check(str, data, 34)) {
        const std::vector<unsigned char>& privkey_prefix = Params().Base58Prefix(CChainParams::SECRET_KEY);
        if ((data.size() == 32 + privkey_prefix.size() || (data.size() == 33 + privkey_prefix.size() && data.back() == 1)) &&
            std::equal(privkey_prefix.begin(), privkey_prefix.end(), data.begin())) {
            bool compressed = data.size() == 33 + privkey_prefix.size();
            key.Set(data.begin() + privkey_prefix.size(), data.begin() + privkey_prefix.size() + 32, compressed);
        }
    }
    if (!data.empty()) {
        memory_cleanse(data.data(), data.size());
    }
    return key;
}

std::string EncodeSecret(const CKey& key)
{
    assert(key.IsValid());
    std::vector<unsigned char> data = Params().Base58Prefix(CChainParams::SECRET_KEY);
    data.insert(data.end(), key.begin(), key.end());
    if (key.IsCompressed()) {
        data.push_back(1);
    }
    std::string ret = EncodeBase58Check(data);
    memory_cleanse(data.data(), data.size());
    return ret;
}

CExtPubKey DecodeExtPubKey(const std::string& str)
{
    CExtPubKey key;
    std::vector<unsigned char> data;
    if (DecodeBase58Check(str, data, 78)) {
        const std::vector<unsigned char>& prefix = Params().Base58Prefix(CChainParams::EXT_PUBLIC_KEY);
        if (data.size() == BIP32_EXTKEY_SIZE + prefix.size() && std::equal(prefix.begin(), prefix.end(), data.begin())) {
            key.Decode(data.data() + prefix.size());
        }
    }
    return key;
}

std::string EncodeExtPubKey(const CExtPubKey& key)
{
    std::vector<unsigned char> data = Params().Base58Prefix(CChainParams::EXT_PUBLIC_KEY);
    size_t size = data.size();
    data.resize(size + BIP32_EXTKEY_SIZE);
    key.Encode(data.data() + size);
    std::string ret = EncodeBase58Check(data);
    return ret;
}

CExtKey DecodeExtKey(const std::string& str)
{
    CExtKey key;
    std::vector<unsigned char> data;
    if (DecodeBase58Check(str, data, 78)) {
        const std::vector<unsigned char>& prefix = Params().Base58Prefix(CChainParams::EXT_SECRET_KEY);
        if (data.size() == BIP32_EXTKEY_SIZE + prefix.size() && std::equal(prefix.begin(), prefix.end(), data.begin())) {
            key.Decode(data.data() + prefix.size());
        }
    }
    return key;
}

std::string EncodeExtKey(const CExtKey& key)
{
    std::vector<unsigned char> data = Params().Base58Prefix(CChainParams::EXT_SECRET_KEY);
    size_t size = data.size();
    data.resize(size + BIP32_EXTKEY_SIZE);
    key.Encode(data.data() + size);
    std::string ret = EncodeBase58Check(data);
    memory_cleanse(data.data(), data.size());
    return ret;
}

std::string EncodeDestination(const CTxDestination& dest, bool fBech32, bool stake_only)
{
    return boost::apply_visitor(DestinationEncoder(Params(), fBech32, stake_only), dest);
}

CTxDestination DecodeDestination(const std::string& str, bool allow_stake_only)
{
    return DecodeDestination(str, Params(), allow_stake_only);
}

bool IsValidDestinationString(const std::string& str, const CChainParams& params, bool allow_stake_only)
{
    return IsValidDestination(DecodeDestination(str, params, allow_stake_only));
}

bool IsValidDestinationString(const std::string& str, bool allow_stake_only)
{
    return IsValidDestinationString(str, Params(), allow_stake_only);
}


CBase58Data::CBase58Data()
{
    vchVersion.clear();
    vchData.clear();
    m_bech32 = false;
}

void CBase58Data::SetData(const std::vector<unsigned char>& vchVersionIn, const void* pdata, size_t nSize)
{
    vchVersion = vchVersionIn;

    m_bech32 = pParams() && pParams()->IsBech32Prefix(vchVersionIn);

    vchData.resize(nSize);
    if (!vchData.empty())
        memcpy(vchData.data(), pdata, nSize);
}

void CBase58Data::SetData(const std::vector<unsigned char>& vchVersionIn, const unsigned char* pbegin, const unsigned char* pend)
{
    SetData(vchVersionIn, (void*)pbegin, pend - pbegin);
}

bool CBase58Data::SetString(const char* psz, unsigned int nVersionBytes)
{
    CChainParams::Base58Type prefixType = CChainParams::MAX_BASE58_TYPES;
    m_bech32 = pParams() && pParams()->IsBech32Prefix(psz, strlen(psz), prefixType);
    if (m_bech32) {
        vchVersion = Params().Bech32Prefix(prefixType);
        std::string s(psz);
        auto ret = bech32::Decode(s);
        if (ret.second.size() == 0)
            return false;
        std::vector<uint8_t> data;
        if (!ConvertBits<5, 8, false>([&](unsigned char c) { data.push_back(c); }, ret.second.begin(), ret.second.end()))
            return false;
        vchData.assign(data.begin(), data.end());
        return true;
    }

    std::vector<unsigned char> vchTemp;
    bool rc58 = DecodeBase58Check(psz, vchTemp, MAX_STEALTH_RAW_SIZE);

    if (rc58
        && nVersionBytes != 4
        && vchTemp.size() == BIP32_KEY_N_BYTES + 4) { // no point checking smaller keys
        if (0 == memcmp(&vchTemp[0], &Params().Base58Prefix(CChainParams::EXT_PUBLIC_KEY)[0], 4)) {
            nVersionBytes = 4;
        } else
        if (0 == memcmp(&vchTemp[0], &Params().Base58Prefix(CChainParams::EXT_SECRET_KEY)[0], 4)) {
            nVersionBytes = 4;

            // Never display secret in a CBitcoinAddress

            // Length already checked
            vchVersion = Params().Base58Prefix(CChainParams::EXT_PUBLIC_KEY);
            CExtKeyPair ekp;
            ekp.DecodeV(&vchTemp[4]);
            vchData.resize(74);
            ekp.EncodeP(&vchData[0]);
            memory_cleanse(&vchTemp[0], vchData.size());
            return true;
        }
    }

    if ((!rc58) || (vchTemp.size() < nVersionBytes)) {
        vchData.clear();
        vchVersion.clear();
        return false;
    }
    vchVersion.assign(vchTemp.begin(), vchTemp.begin() + nVersionBytes);
    vchData.resize(vchTemp.size() - nVersionBytes);
    if (!vchData.empty())
        memcpy(vchData.data(), vchTemp.data() + nVersionBytes, vchData.size());
    memory_cleanse(vchTemp.data(), vchTemp.size());
    return true;
}

bool CBase58Data::SetString(const std::string& str)
{
    return SetString(str.c_str());
}

std::string CBase58Data::ToString() const
{
    if (m_bech32) {
        std::string sHrp(vchVersion.begin(), vchVersion.end());
        std::vector<uint8_t> data;
        data.reserve(32);
        ConvertBits<8, 5, true>([&](unsigned char c) { data.push_back(c); }, vchData.begin(), vchData.end());
        std::string rv = bech32::Encode(sHrp, data);
        if (rv.empty()) {
            return "bech32 encode failed.";
        }
        return rv;
    }

    std::vector<unsigned char> vch = vchVersion;
    vch.insert(vch.end(), vchData.begin(), vchData.end());
    return EncodeBase58Check(vch);
}

int CBase58Data::CompareTo(const CBase58Data& b58) const
{
    if (vchVersion < b58.vchVersion)
        return -1;
    if (vchVersion > b58.vchVersion)
        return 1;
    if (vchData < b58.vchData)
        return -1;
    if (vchData > b58.vchData)
        return 1;
    return 0;
}

namespace
{
class CBitcoinAddressVisitor : public boost::static_visitor<bool>
{
private:
    CBitcoinAddress* addr;
    bool fBech32;

public:
    CBitcoinAddressVisitor(CBitcoinAddress* addrIn, bool fBech32_ = false) : addr(addrIn), fBech32(fBech32_) {}

    bool operator()(const PKHash& id) const { return addr->Set(ToKeyID(id), fBech32); }
    bool operator()(const ScriptHash& id) const { return addr->Set(CScriptID(id), fBech32); }
    bool operator()(const CKeyID& id) const { return addr->Set(id, fBech32); }
    bool operator()(const CScriptID& id) const { return addr->Set(id, fBech32); }
    bool operator()(const CExtPubKey &ek) const { return addr->Set(ek, fBech32); }
    bool operator()(const CStealthAddress &sxAddr) const { return addr->Set(sxAddr, fBech32); }
    bool operator()(const CKeyID256& id) const { return addr->Set(id, fBech32); }
    bool operator()(const CScriptID256& id) const { return addr->Set(id, fBech32); }

    bool operator()(const WitnessV0KeyHash& id) const
    {
        return false;
    }

    bool operator()(const WitnessV0ScriptHash& id) const
    {
        return false;
    }

    bool operator()(const WitnessUnknown& id) const
    {
        return false;
    }

    bool operator()(const CNoDestination& no) const { return false; }
};
} // namespace

bool CBitcoinAddress::Set(const CKeyID& id, bool fBech32)
{
    SetData(fBech32 ? Params().Bech32Prefix(CChainParams::PUBKEY_ADDRESS)
        : Params().Base58Prefix(CChainParams::PUBKEY_ADDRESS), &id, 20);
    return true;
}

bool CBitcoinAddress::Set(const CScriptID& id, bool fBech32)
{
    SetData(fBech32 ? Params().Bech32Prefix(CChainParams::SCRIPT_ADDRESS)
        : Params().Base58Prefix(CChainParams::SCRIPT_ADDRESS), &id, 20);
    return true;
}

bool CBitcoinAddress::Set(const CKeyID256 &id, bool fBech32)
{
    SetData(fBech32 ? Params().Bech32Prefix(CChainParams::PUBKEY_ADDRESS_256)
        : Params().Base58Prefix(CChainParams::PUBKEY_ADDRESS_256), &id, 32);
    return true;
};

bool CBitcoinAddress::Set(const CScriptID256 &id, bool fBech32)
{
    SetData(fBech32 ? Params().Bech32Prefix(CChainParams::SCRIPT_ADDRESS_256)
        : Params().Base58Prefix(CChainParams::SCRIPT_ADDRESS_256), &id, 32);
    return true;
};

bool CBitcoinAddress::Set(const CKeyID &id, CChainParams::Base58Type prefix, bool fBech32)
{
    SetData(fBech32 ? Params().Bech32Prefix(prefix) : Params().Base58Prefix(prefix), &id, 20);
    return true;
}

bool CBitcoinAddress::Set(const CStealthAddress &sx, bool fBech32)
{
    std::vector<uint8_t> raw;
    if (0 != sx.ToRaw(raw))
        return false;

    SetData(fBech32 ? Params().Bech32Prefix(CChainParams::STEALTH_ADDRESS)
        : Params().Base58Prefix(CChainParams::STEALTH_ADDRESS), &raw[0], raw.size());
    return true;
};

bool CBitcoinAddress::Set(const CExtPubKey &ek, bool fBech32)
{
    std::vector<unsigned char> vchVersion;
    uint8_t data[74];

    vchVersion = fBech32 ? Params().Bech32Prefix(CChainParams::EXT_PUBLIC_KEY)
        : Params().Base58Prefix(CChainParams::EXT_PUBLIC_KEY);
    ek.Encode(data);

    SetData(vchVersion, data, 74);
    return true;
};

bool CBitcoinAddress::Set(const CExtKeyPair &ek, bool fBech32)
{
    std::vector<unsigned char> vchVersion;
    uint8_t data[74];

    // Use public key only, should never need to reveal the secret key in an address

    /*
    if (ek.IsValidV())
    {
        vchVersion = Params().Base58Prefix(CChainParams::EXT_SECRET_KEY);
        ek.EncodeV(data);
    } else
    */

    vchVersion = fBech32 ? Params().Bech32Prefix(CChainParams::EXT_PUBLIC_KEY)
        : Params().Base58Prefix(CChainParams::EXT_PUBLIC_KEY);
    ek.EncodeP(data);

    SetData(vchVersion, data, 74);
    return true;
};

bool CBitcoinAddress::Set(const CTxDestination& dest, bool fBech32)
{
    return boost::apply_visitor(CBitcoinAddressVisitor(this, fBech32), dest);
}

bool CBitcoinAddress::IsValidStealthAddress() const
{
    return IsValidStealthAddress(Params());
};

bool CBitcoinAddress::IsValidStealthAddress(const CChainParams &params) const
{
    if (vchVersion != params.Base58Prefix(CChainParams::STEALTH_ADDRESS)
        && vchVersion != params.Bech32Prefix(CChainParams::STEALTH_ADDRESS))
        return false;

    if (vchData.size() < MIN_STEALTH_RAW_SIZE)
        return false;

    size_t nPkSpend = vchData[34];

    if (nPkSpend != 1) // TODO: allow multi
        return false;

    size_t nBits = vchData[35 + EC_COMPRESSED_SIZE * nPkSpend + 1];
    if (nBits > 32)
        return false;

    size_t nPrefixBytes = std::ceil((float)nBits / 8.0);

    if (vchData.size() != MIN_STEALTH_RAW_SIZE + EC_COMPRESSED_SIZE * (nPkSpend-1) + nPrefixBytes)
        return false;
    return true;
};

bool CBitcoinAddress::IsValid() const
{
    return IsValid(Params());
}

bool CBitcoinAddress::IsValid(const CChainParams& params) const
{
    if (m_bech32) {
        CChainParams::Base58Type prefix = CChainParams::MAX_BASE58_TYPES;
        if (!params.IsBech32Prefix(vchVersion, prefix)) {
            return false;
        }

        switch (prefix)
        {
            case CChainParams::PUBKEY_ADDRESS:
            case CChainParams::SCRIPT_ADDRESS:
            case CChainParams::EXT_KEY_HASH:
            case CChainParams::EXT_ACC_HASH:
            case CChainParams::STAKE_ONLY_PKADDR:
                return vchData.size() == 20;
            case CChainParams::PUBKEY_ADDRESS_256:
            case CChainParams::SCRIPT_ADDRESS_256:
                return vchData.size() == 32;
            case CChainParams::EXT_PUBLIC_KEY:
            case CChainParams::EXT_SECRET_KEY:
                return vchData.size() == BIP32_KEY_N_BYTES;
            case CChainParams::STEALTH_ADDRESS:
                return IsValidStealthAddress(params);
            default:
                return false;
        }

        return false;
    }

    bool fCorrectSize = vchData.size() == 20;
    bool fKnownVersion = vchVersion == params.Base58Prefix(CChainParams::PUBKEY_ADDRESS) ||
                         vchVersion == params.Base58Prefix(CChainParams::SCRIPT_ADDRESS);
    if (fCorrectSize && fKnownVersion)
        return true;

    if (IsValidStealthAddress(params))
        return true;

    if (vchVersion.size() == 4
        && (vchVersion == params.Base58Prefix(CChainParams::EXT_PUBLIC_KEY)
            || vchVersion == params.Base58Prefix(CChainParams::EXT_SECRET_KEY)))
        return vchData.size() == BIP32_KEY_N_BYTES;

    bool fKnownVersion256 = vchVersion == params.Base58Prefix(CChainParams::PUBKEY_ADDRESS_256) ||
                            vchVersion == params.Base58Prefix(CChainParams::SCRIPT_ADDRESS_256);
    if (fKnownVersion256 && vchData.size() == 32)
        return true;
    return false;
}

bool CBitcoinAddress::IsValid(CChainParams::Base58Type prefix) const
{
    if (m_bech32) {
        CChainParams::Base58Type prefixOut;
        if (!Params().IsBech32Prefix(vchVersion, prefixOut)
            || prefix != prefixOut) {
            return false;
        }

        switch (prefix)
        {
            case CChainParams::PUBKEY_ADDRESS:
            case CChainParams::SCRIPT_ADDRESS:
            case CChainParams::EXT_KEY_HASH:
            case CChainParams::EXT_ACC_HASH:
            case CChainParams::STAKE_ONLY_PKADDR:
                return vchData.size() == 20;
            case CChainParams::PUBKEY_ADDRESS_256:
            case CChainParams::SCRIPT_ADDRESS_256:
                return vchData.size() == 32;
            case CChainParams::EXT_PUBLIC_KEY:
            case CChainParams::EXT_SECRET_KEY:
                return vchData.size() == BIP32_KEY_N_BYTES;
            case CChainParams::STEALTH_ADDRESS:
                return IsValidStealthAddress();
            default:
                return false;
        };

        return false;
    };

    bool fKnownVersion = vchVersion == Params().Base58Prefix(prefix);
    if (prefix == CChainParams::EXT_PUBLIC_KEY
        || prefix == CChainParams::EXT_SECRET_KEY)
        return fKnownVersion && vchData.size() == BIP32_KEY_N_BYTES;

    if (prefix == CChainParams::STEALTH_ADDRESS) {
        return IsValidStealthAddress();
    }

    if (prefix == CChainParams::PUBKEY_ADDRESS_256
        || prefix == CChainParams::SCRIPT_ADDRESS_256)
        return fKnownVersion && vchData.size() == 32;

    bool fCorrectSize = vchData.size() == 20;
    return fCorrectSize && fKnownVersion;
}

CTxDestination CBitcoinAddress::Get() const
{
    if (!IsValid()) {
        return CNoDestination();
    }
    uint160 id;

    if (vchVersion == Params().Base58Prefix(CChainParams::PUBKEY_ADDRESS)
        || vchVersion == Params().Bech32Prefix(CChainParams::PUBKEY_ADDRESS))
    {
        memcpy(&id, vchData.data(), 20);
        return PKHash(id);
    } else
    if (vchVersion == Params().Base58Prefix(CChainParams::SCRIPT_ADDRESS)
        || vchVersion == Params().Bech32Prefix(CChainParams::SCRIPT_ADDRESS))
    {
        memcpy(&id, vchData.data(), 20);
        return ScriptHash(id);
    } else
    /*if (vchVersion == Params().Base58Prefix(CChainParams::EXT_SECRET_KEY)
        || vchVersion == Params().Bech32Prefix(CChainParams::EXT_SECRET_KEY))
    {
        CExtKeyPair kp;
        kp.DecodeV(vchData.data());
        return kp;
    } else */
    if (vchVersion == Params().Base58Prefix(CChainParams::STEALTH_ADDRESS)
        || vchVersion == Params().Bech32Prefix(CChainParams::STEALTH_ADDRESS))
    {
        CStealthAddress sx;
        if (0 == sx.FromRaw(vchData.data(), vchData.size()))
            return sx;
        return CNoDestination();
    } else
    if (vchVersion == Params().Base58Prefix(CChainParams::EXT_PUBLIC_KEY)
        || vchVersion == Params().Bech32Prefix(CChainParams::EXT_PUBLIC_KEY))
    {
        CExtPubKey kp;
        kp.Decode(vchData.data());
        return kp;
    }
    else
    if (vchVersion == Params().Base58Prefix(CChainParams::PUBKEY_ADDRESS_256)
        || vchVersion == Params().Bech32Prefix(CChainParams::PUBKEY_ADDRESS_256))
    {
        return CKeyID256(*((uint256*)vchData.data()));
    } else
    if (vchVersion == Params().Base58Prefix(CChainParams::SCRIPT_ADDRESS_256)
        || vchVersion == Params().Bech32Prefix(CChainParams::SCRIPT_ADDRESS_256))
    {
        //uint256 id;
        //memcpy(&id, vchData.data(), 32);
        return CScriptID256(*((uint256*)vchData.data()));
    };

    return CNoDestination();
}

CTxDestination CBitcoinAddress::GetStakeOnly() const
{
    if (!IsBech32()) {
        return CNoDestination();
    }
    if (vchVersion != Params().Bech32Prefix(CChainParams::STAKE_ONLY_PKADDR)) {
        return CNoDestination();
    }
    return PKHash(*((uint160*)vchData.data()));
};

bool CBitcoinAddress::GetKeyID(CKeyID& keyID) const
{
    if (!IsValid() || vchVersion != Params().Base58Prefix(CChainParams::PUBKEY_ADDRESS))
        return false;
    uint160 id;
    memcpy(&id, vchData.data(), 20);
    keyID = CKeyID(id);
    return true;
}

bool CBitcoinAddress::GetKeyID(CKeyID256& keyID) const
{
    if (!IsValid() || vchVersion != Params().Base58Prefix(CChainParams::PUBKEY_ADDRESS_256))
        return false;
    uint256 id;
    memcpy(&id, vchData.data(), 32);
    keyID = CKeyID256(id);
    return true;
}

bool CBitcoinAddress::GetKeyID(CKeyID &keyID, CChainParams::Base58Type prefix) const
{
    if (!IsValid(prefix))
        return false;
    uint160 id;
    memcpy(&id, &vchData[0], 20);
    keyID = CKeyID(id);
    return true;
}

bool CBitcoinAddress::IsScript() const
{
    return IsValid() && vchVersion == Params().Base58Prefix(CChainParams::SCRIPT_ADDRESS);
}

void CBitcoinSecret::SetKey(const CKey& vchSecret)
{
    assert(vchSecret.IsValid());
    SetData(Params().Base58Prefix(CChainParams::SECRET_KEY), vchSecret.begin(), vchSecret.size());
    if (vchSecret.IsCompressed())
        vchData.push_back(1);
}

CKey CBitcoinSecret::GetKey() const
{
    CKey ret;
    assert(vchData.size() >= 32);
    ret.Set(vchData.begin(), vchData.begin() + 32, vchData.size() > 32 && vchData[32] == 1);
    return ret;
}

bool CBitcoinSecret::IsValid() const
{
<<<<<<< HEAD
    bool fExpectedFormat = vchData.size() == 32 || (vchData.size() == 33 && vchData[32] == 1);
    bool fCorrectVersion = vchVersion == Params().Base58Prefix(CChainParams::SECRET_KEY);
    return fExpectedFormat && fCorrectVersion;
=======
    return std::visit(DestinationEncoder(Params()), dest);
>>>>>>> 7b975639
}

bool CBitcoinSecret::SetString(const char* pszSecret)
{
    return CBase58Data::SetString(pszSecret) && IsValid();
}

bool CBitcoinSecret::SetString(const std::string& strSecret)
{
    return SetString(strSecret.c_str());
}

int CExtKey58::Set58(const char *base58)
{
    std::vector<uint8_t> vchBytes;
    if (!DecodeBase58(base58, vchBytes, MAX_STEALTH_RAW_SIZE)) {
        return 1;
    }
    if (vchBytes.size() != BIP32_KEY_LEN) {
        return 2;
    }
    if (!VerifyChecksum(vchBytes)) {
        return 3;
    }
    const CChainParams *pparams = &Params();
    CChainParams::Base58Type type;
    if (0 == memcmp(&vchBytes[0], &pparams->Base58Prefix(CChainParams::EXT_SECRET_KEY)[0], 4)) {
        type = CChainParams::EXT_SECRET_KEY;
    } else
    if (0 == memcmp(&vchBytes[0], &pparams->Base58Prefix(CChainParams::EXT_PUBLIC_KEY)[0], 4)) {
        type = CChainParams::EXT_PUBLIC_KEY;
    } else
    if (0 == memcmp(&vchBytes[0], &pparams->Base58Prefix(CChainParams::EXT_SECRET_KEY_BTC)[0], 4)) {
        type = CChainParams::EXT_SECRET_KEY_BTC;
    } else
    if (0 == memcmp(&vchBytes[0], &pparams->Base58Prefix(CChainParams::EXT_PUBLIC_KEY_BTC)[0], 4)) {
        type = CChainParams::EXT_PUBLIC_KEY_BTC;
    } else {
        return 4;
    }
    SetData(pparams->Base58Prefix(type), &vchBytes[4], &vchBytes[4]+74);
    return 0;
};

int CExtKey58::Set58(const char *base58, CChainParams::Base58Type type, const CChainParams *pparams)
{
    if (!pparams) {
        return 16;
    }
    std::vector<uint8_t> vchBytes;
    if (!DecodeBase58(base58, vchBytes, MAX_STEALTH_RAW_SIZE)) {
        return 1;
    }
    if (vchBytes.size() != BIP32_KEY_LEN) {
        return 2;
    }
    if (!VerifyChecksum(vchBytes)) {
        return 3;
    }
    if (0 != memcmp(&vchBytes[0], &pparams->Base58Prefix(type)[0], 4)) {
        return 4;
    }
    SetData(pparams->Base58Prefix(type), &vchBytes[4], &vchBytes[4]+74);
    return 0;
};

bool CExtKey58::IsValid(CChainParams::Base58Type prefix) const
{
    return vchVersion == Params().Base58Prefix(prefix)
        && vchData.size() == BIP32_KEY_N_BYTES;
};

std::string CExtKey58::ToStringVersion(CChainParams::Base58Type prefix)
{
    vchVersion = Params().Base58Prefix(prefix);
    return ToString();
};<|MERGE_RESOLUTION|>--- conflicted
+++ resolved
@@ -245,7 +245,7 @@
 
 std::string EncodeDestination(const CTxDestination& dest, bool fBech32, bool stake_only)
 {
-    return boost::apply_visitor(DestinationEncoder(Params(), fBech32, stake_only), dest);
+    return std::visit(DestinationEncoder(Params(), fBech32, stake_only), dest);
 }
 
 CTxDestination DecodeDestination(const std::string& str, bool allow_stake_only)
@@ -381,7 +381,7 @@
 
 namespace
 {
-class CBitcoinAddressVisitor : public boost::static_visitor<bool>
+class CBitcoinAddressVisitor
 {
 private:
     CBitcoinAddress* addr;
@@ -501,7 +501,7 @@
 
 bool CBitcoinAddress::Set(const CTxDestination& dest, bool fBech32)
 {
-    return boost::apply_visitor(CBitcoinAddressVisitor(this, fBech32), dest);
+    return std::visit(CBitcoinAddressVisitor(this, fBech32), dest);
 }
 
 bool CBitcoinAddress::IsValidStealthAddress() const
@@ -547,8 +547,7 @@
             return false;
         }
 
-        switch (prefix)
-        {
+        switch (prefix) {
             case CChainParams::PUBKEY_ADDRESS:
             case CChainParams::SCRIPT_ADDRESS:
             case CChainParams::EXT_KEY_HASH:
@@ -762,13 +761,9 @@
 
 bool CBitcoinSecret::IsValid() const
 {
-<<<<<<< HEAD
     bool fExpectedFormat = vchData.size() == 32 || (vchData.size() == 33 && vchData[32] == 1);
     bool fCorrectVersion = vchVersion == Params().Base58Prefix(CChainParams::SECRET_KEY);
     return fExpectedFormat && fCorrectVersion;
-=======
-    return std::visit(DestinationEncoder(Params()), dest);
->>>>>>> 7b975639
 }
 
 bool CBitcoinSecret::SetString(const char* pszSecret)
