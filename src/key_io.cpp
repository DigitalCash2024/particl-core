// Copyright (c) 2014-2019 The Bitcoin Core developers
// Distributed under the MIT software license, see the accompanying
// file COPYING or http://www.opensource.org/licenses/mit-license.php.

#include <key_io.h>

#include <base58.h>
#include <bech32.h>
#include <util/strencodings.h>
#include <insight/addressindex.h>

#include <algorithm>
#include <assert.h>
#include <string.h>

/// Maximum witness length for Bech32 addresses.
static constexpr std::size_t BECH32_WITNESS_PROG_MAX_LEN = 40;

namespace {
class DestinationEncoder
{
private:
    const CChainParams& m_params;
    bool m_bech32;
    bool m_stake_only;

public:
    explicit DestinationEncoder(const CChainParams& params, bool fBech32=false, bool stake_only=false) : m_params(params), m_bech32(fBech32), m_stake_only(stake_only) {}

    std::string operator()(const PKHash& id) const
    {
        if (m_bech32) {
            const auto &vchVersion = m_stake_only ? m_params.Bech32Prefix(CChainParams::STAKE_ONLY_PKADDR)
                : m_params.Bech32Prefix(CChainParams::PUBKEY_ADDRESS);
            std::string sHrp(vchVersion.begin(), vchVersion.end());
            std::vector<unsigned char> data;
            data.reserve(32);
            ConvertBits<8, 5, true>([&](unsigned char c) { data.push_back(c); }, id.begin(), id.end());
            return bech32::Encode(sHrp, data);
        }
        std::vector<unsigned char> data = m_params.Base58Prefix(CChainParams::PUBKEY_ADDRESS);
        data.insert(data.end(), id.begin(), id.end());
        return EncodeBase58Check(data);
    }

    std::string operator()(const ScriptHash& id) const
    {
        if (m_bech32) {
            const auto &vchVersion = m_params.Bech32Prefix(CChainParams::SCRIPT_ADDRESS);
            std::string sHrp(vchVersion.begin(), vchVersion.end());
            std::vector<unsigned char> data;
            ConvertBits<8, 5, true>([&](unsigned char c) { data.push_back(c); }, id.begin(), id.end());
            return bech32::Encode(sHrp, data);
        }
        std::vector<unsigned char> data = m_params.Base58Prefix(CChainParams::SCRIPT_ADDRESS);
        data.insert(data.end(), id.begin(), id.end());
        return EncodeBase58Check(data);
    }

    std::string operator()(const WitnessV0KeyHash& id) const
    {
        std::vector<unsigned char> data = {0};
        data.reserve(33);
        ConvertBits<8, 5, true>([&](unsigned char c) { data.push_back(c); }, id.begin(), id.end());
        return bech32::Encode(m_params.Bech32HRP(), data);
    }

    std::string operator()(const WitnessV0ScriptHash& id) const
    {
        std::vector<unsigned char> data = {0};
        data.reserve(53);
        ConvertBits<8, 5, true>([&](unsigned char c) { data.push_back(c); }, id.begin(), id.end());
        return bech32::Encode(m_params.Bech32HRP(), data);
    }

    std::string operator()(const WitnessUnknown& id) const
    {
        if (id.version < 1 || id.version > 16 || id.length < 2 || id.length > 40) {
            return {};
        }
        std::vector<unsigned char> data = {(unsigned char)id.version};
        data.reserve(1 + (id.length * 8 + 4) / 5);
        ConvertBits<8, 5, true>([&](unsigned char c) { data.push_back(c); }, id.program, id.program + id.length);
        return bech32::Encode(m_params.Bech32HRP(), data);
    }

    std::string operator()(const CNoDestination& no) const { return {}; }

    std::string operator()(const CExtPubKey &ek) const { return CBitcoinAddress(ek, m_bech32).ToString(); }
    std::string operator()(const CStealthAddress &sxAddr) const { return CBitcoinAddress(sxAddr, m_bech32).ToString(); }
    std::string operator()(const CKeyID256& id) const { return CBitcoinAddress(id, m_bech32).ToString(); }
    std::string operator()(const CScriptID256& id) const { return CBitcoinAddress(id, m_bech32).ToString(); }
};

<<<<<<< HEAD
static CTxDestination DecodeDestination(const std::string& str, const CChainParams& params, bool allow_stake_only=false)
=======
CTxDestination DecodeDestination(const std::string& str, const CChainParams& params, std::string& error_str)
>>>>>>> c8b83510
{
    CBitcoinAddress addr(str);
    if (addr.IsValid()) {
        if (allow_stake_only && addr.getVchVersion() == params.Bech32Prefix(CChainParams::STAKE_ONLY_PKADDR)) {
            addr.setVersion(params.Bech32Prefix(CChainParams::PUBKEY_ADDRESS));
        }
        return addr.Get();
    }

    std::vector<unsigned char> data;
    uint160 hash;
    error_str = "";
    if (DecodeBase58Check(str, data, 21)) {
        // base58-encoded Bitcoin addresses.
        // Public-key-hash-addresses have version 0 (or 111 testnet).
        // The data vector contains RIPEMD160(SHA256(pubkey)), where pubkey is the serialized public key.
        const std::vector<unsigned char>& pubkey_prefix = params.Base58Prefix(CChainParams::PUBKEY_ADDRESS);
        if (data.size() == hash.size() + pubkey_prefix.size() && std::equal(pubkey_prefix.begin(), pubkey_prefix.end(), data.begin())) {
            std::copy(data.begin() + pubkey_prefix.size(), data.end(), hash.begin());
            return PKHash(hash);
        }
        // Script-hash-addresses have version 5 (or 196 testnet).
        // The data vector contains RIPEMD160(SHA256(cscript)), where cscript is the serialized redemption script.
        const std::vector<unsigned char>& script_prefix = params.Base58Prefix(CChainParams::SCRIPT_ADDRESS);
        if (data.size() == hash.size() + script_prefix.size() && std::equal(script_prefix.begin(), script_prefix.end(), data.begin())) {
            std::copy(data.begin() + script_prefix.size(), data.end(), hash.begin());
            return ScriptHash(hash);
        }

<<<<<<< HEAD
        const std::vector<unsigned char>& stealth_prefix = params.Base58Prefix(CChainParams::STEALTH_ADDRESS);
        if (data.size() > stealth_prefix.size() && std::equal(stealth_prefix.begin(), stealth_prefix.end(), data.begin())) {
            CStealthAddress sx;
            if (0 == sx.FromRaw(data.data()+stealth_prefix.size(), data.size()))
                return sx;
            return CNoDestination();
        }
=======
        // Set potential error message.
        // This message may be changed if the address can also be interpreted as a Bech32 address.
        error_str = "Invalid prefix for Base58-encoded address";
>>>>>>> c8b83510
    }
    data.clear();
    auto bech = bech32::Decode(str);
    if (bech.second.size() > 0) {
        error_str = "";

        if (bech.first != params.Bech32HRP()) {
            error_str = "Invalid prefix for Bech32 address";
            return CNoDestination();
        }

        // Bech32 decoding
        int version = bech.second[0]; // The first 5 bit symbol is the witness version (0-16)
        // The rest of the symbols are converted witness program bytes.
        data.reserve(((bech.second.size() - 1) * 5) / 8);
        if (ConvertBits<5, 8, false>([&](unsigned char c) { data.push_back(c); }, bech.second.begin() + 1, bech.second.end())) {
            if (version == 0) {
                {
                    WitnessV0KeyHash keyid;
                    if (data.size() == keyid.size()) {
                        std::copy(data.begin(), data.end(), keyid.begin());
                        return keyid;
                    }
                }
                {
                    WitnessV0ScriptHash scriptid;
                    if (data.size() == scriptid.size()) {
                        std::copy(data.begin(), data.end(), scriptid.begin());
                        return scriptid;
                    }
                }

                error_str = "Invalid Bech32 v0 address data size";
                return CNoDestination();
            }

            if (version > 16) {
                error_str = "Invalid Bech32 address witness version";
                return CNoDestination();
            }

            if (data.size() < 2 || data.size() > BECH32_WITNESS_PROG_MAX_LEN) {
                error_str = "Invalid Bech32 address data size";
                return CNoDestination();
            }

            WitnessUnknown unk;
            unk.version = version;
            std::copy(data.begin(), data.end(), unk.program);
            unk.length = data.size();
            return unk;
        }
    }

    // Set error message if address can't be interpreted as Base58 or Bech32.
    if (error_str.empty()) error_str = "Invalid address format";

    return CNoDestination();
}
} // namespace

CKey DecodeSecret(const std::string& str)
{
    CKey key;
    std::vector<unsigned char> data;
    if (DecodeBase58Check(str, data, 34)) {
        const std::vector<unsigned char>& privkey_prefix = Params().Base58Prefix(CChainParams::SECRET_KEY);
        if ((data.size() == 32 + privkey_prefix.size() || (data.size() == 33 + privkey_prefix.size() && data.back() == 1)) &&
            std::equal(privkey_prefix.begin(), privkey_prefix.end(), data.begin())) {
            bool compressed = data.size() == 33 + privkey_prefix.size();
            key.Set(data.begin() + privkey_prefix.size(), data.begin() + privkey_prefix.size() + 32, compressed);
        }
    }
    if (!data.empty()) {
        memory_cleanse(data.data(), data.size());
    }
    return key;
}

std::string EncodeSecret(const CKey& key)
{
    assert(key.IsValid());
    std::vector<unsigned char> data = Params().Base58Prefix(CChainParams::SECRET_KEY);
    data.insert(data.end(), key.begin(), key.end());
    if (key.IsCompressed()) {
        data.push_back(1);
    }
    std::string ret = EncodeBase58Check(data);
    memory_cleanse(data.data(), data.size());
    return ret;
}

CExtPubKey DecodeExtPubKey(const std::string& str)
{
    CExtPubKey key;
    std::vector<unsigned char> data;
    if (DecodeBase58Check(str, data, 78)) {
        const std::vector<unsigned char>& prefix = Params().Base58Prefix(CChainParams::EXT_PUBLIC_KEY);
        if (data.size() == BIP32_EXTKEY_SIZE + prefix.size() && std::equal(prefix.begin(), prefix.end(), data.begin())) {
            key.Decode(data.data() + prefix.size());
        }
    }
    return key;
}

std::string EncodeExtPubKey(const CExtPubKey& key)
{
    std::vector<unsigned char> data = Params().Base58Prefix(CChainParams::EXT_PUBLIC_KEY);
    size_t size = data.size();
    data.resize(size + BIP32_EXTKEY_SIZE);
    key.Encode(data.data() + size);
    std::string ret = EncodeBase58Check(data);
    return ret;
}

CExtKey DecodeExtKey(const std::string& str)
{
    CExtKey key;
    std::vector<unsigned char> data;
    if (DecodeBase58Check(str, data, 78)) {
        const std::vector<unsigned char>& prefix = Params().Base58Prefix(CChainParams::EXT_SECRET_KEY);
        if (data.size() == BIP32_EXTKEY_SIZE + prefix.size() && std::equal(prefix.begin(), prefix.end(), data.begin())) {
            key.Decode(data.data() + prefix.size());
        }
    }
    return key;
}

std::string EncodeExtKey(const CExtKey& key)
{
    std::vector<unsigned char> data = Params().Base58Prefix(CChainParams::EXT_SECRET_KEY);
    size_t size = data.size();
    data.resize(size + BIP32_EXTKEY_SIZE);
    key.Encode(data.data() + size);
    std::string ret = EncodeBase58Check(data);
    memory_cleanse(data.data(), data.size());
    return ret;
}

std::string EncodeDestination(const CTxDestination& dest, bool fBech32, bool stake_only)
{
    return std::visit(DestinationEncoder(Params(), fBech32, stake_only), dest);
}

CTxDestination DecodeDestination(const std::string& str, bool allow_stake_only)
{
    return DecodeDestination(str, Params(), allow_stake_only);
}

bool IsValidDestinationString(const std::string& str, const CChainParams& params, bool allow_stake_only)
{
    return IsValidDestination(DecodeDestination(str, params, allow_stake_only));
}

bool IsValidDestinationString(const std::string& str, bool allow_stake_only)
{
    return IsValidDestinationString(str, Params(), allow_stake_only);
}


CBase58Data::CBase58Data()
{
    vchVersion.clear();
    vchData.clear();
    m_bech32 = false;
}

void CBase58Data::SetData(const std::vector<unsigned char>& vchVersionIn, const void* pdata, size_t nSize)
{
    vchVersion = vchVersionIn;

    m_bech32 = pParams() && pParams()->IsBech32Prefix(vchVersionIn);

    vchData.resize(nSize);
    if (!vchData.empty())
        memcpy(vchData.data(), pdata, nSize);
}

void CBase58Data::SetData(const std::vector<unsigned char>& vchVersionIn, const unsigned char* pbegin, const unsigned char* pend)
{
    SetData(vchVersionIn, (void*)pbegin, pend - pbegin);
}

bool CBase58Data::SetString(const char* psz, unsigned int nVersionBytes)
{
    CChainParams::Base58Type prefixType = CChainParams::MAX_BASE58_TYPES;
    m_bech32 = pParams() && pParams()->IsBech32Prefix(psz, strlen(psz), prefixType);
    if (m_bech32) {
        vchVersion = Params().Bech32Prefix(prefixType);
        std::string s(psz);
        auto ret = bech32::Decode(s);
        if (ret.second.size() == 0)
            return false;
        std::vector<uint8_t> data;
        if (!ConvertBits<5, 8, false>([&](unsigned char c) { data.push_back(c); }, ret.second.begin(), ret.second.end()))
            return false;
        vchData.assign(data.begin(), data.end());
        return true;
    }

    std::vector<unsigned char> vchTemp;
    bool rc58 = DecodeBase58Check(psz, vchTemp, MAX_STEALTH_RAW_SIZE);

    if (rc58
        && nVersionBytes != 4
        && vchTemp.size() == BIP32_KEY_N_BYTES + 4) { // no point checking smaller keys
        if (0 == memcmp(&vchTemp[0], &Params().Base58Prefix(CChainParams::EXT_PUBLIC_KEY)[0], 4)) {
            nVersionBytes = 4;
        } else
        if (0 == memcmp(&vchTemp[0], &Params().Base58Prefix(CChainParams::EXT_SECRET_KEY)[0], 4)) {
            nVersionBytes = 4;

            // Never display secret in a CBitcoinAddress

            // Length already checked
            vchVersion = Params().Base58Prefix(CChainParams::EXT_PUBLIC_KEY);
            CExtKeyPair ekp;
            ekp.DecodeV(&vchTemp[4]);
            vchData.resize(74);
            ekp.EncodeP(&vchData[0]);
            memory_cleanse(&vchTemp[0], vchData.size());
            return true;
        }
    }

    if ((!rc58) || (vchTemp.size() < nVersionBytes)) {
        vchData.clear();
        vchVersion.clear();
        return false;
    }
    vchVersion.assign(vchTemp.begin(), vchTemp.begin() + nVersionBytes);
    vchData.resize(vchTemp.size() - nVersionBytes);
    if (!vchData.empty())
        memcpy(vchData.data(), vchTemp.data() + nVersionBytes, vchData.size());
    memory_cleanse(vchTemp.data(), vchTemp.size());
    return true;
}

bool CBase58Data::SetString(const std::string& str)
{
    return SetString(str.c_str());
}

<<<<<<< HEAD
std::string CBase58Data::ToString() const
{
    if (m_bech32) {
        std::string sHrp(vchVersion.begin(), vchVersion.end());
        std::vector<uint8_t> data;
        data.reserve(32);
        ConvertBits<8, 5, true>([&](unsigned char c) { data.push_back(c); }, vchData.begin(), vchData.end());
        std::string rv = bech32::Encode(sHrp, data);
        if (rv.empty()) {
            return "bech32 encode failed.";
        }
        return rv;
    }

    std::vector<unsigned char> vch = vchVersion;
    vch.insert(vch.end(), vchData.begin(), vchData.end());
    return EncodeBase58Check(vch);
=======
CTxDestination DecodeDestination(const std::string& str, std::string& error_msg)
{
    return DecodeDestination(str, Params(), error_msg);
}

CTxDestination DecodeDestination(const std::string& str)
{
    std::string error_msg;
    return DecodeDestination(str, error_msg);
>>>>>>> c8b83510
}

int CBase58Data::CompareTo(const CBase58Data& b58) const
{
<<<<<<< HEAD
    if (vchVersion < b58.vchVersion)
        return -1;
    if (vchVersion > b58.vchVersion)
        return 1;
    if (vchData < b58.vchData)
        return -1;
    if (vchData > b58.vchData)
        return 1;
    return 0;
=======
    std::string error_msg;
    return IsValidDestination(DecodeDestination(str, params, error_msg));
>>>>>>> c8b83510
}

namespace
{
class CBitcoinAddressVisitor
{
private:
    CBitcoinAddress* addr;
    bool fBech32;

public:
    CBitcoinAddressVisitor(CBitcoinAddress* addrIn, bool fBech32_ = false) : addr(addrIn), fBech32(fBech32_) {}

    bool operator()(const PKHash& id) const { return addr->Set(ToKeyID(id), fBech32); }
    bool operator()(const ScriptHash& id) const { return addr->Set(CScriptID(id), fBech32); }
    bool operator()(const CKeyID& id) const { return addr->Set(id, fBech32); }
    bool operator()(const CScriptID& id) const { return addr->Set(id, fBech32); }
    bool operator()(const CExtPubKey &ek) const { return addr->Set(ek, fBech32); }
    bool operator()(const CStealthAddress &sxAddr) const { return addr->Set(sxAddr, fBech32); }
    bool operator()(const CKeyID256& id) const { return addr->Set(id, fBech32); }
    bool operator()(const CScriptID256& id) const { return addr->Set(id, fBech32); }

    bool operator()(const WitnessV0KeyHash& id) const
    {
        return false;
    }

    bool operator()(const WitnessV0ScriptHash& id) const
    {
        return false;
    }

    bool operator()(const WitnessUnknown& id) const
    {
        return false;
    }

    bool operator()(const CNoDestination& no) const { return false; }
};
} // namespace

bool CBitcoinAddress::Set(const CKeyID& id, bool fBech32)
{
    SetData(fBech32 ? Params().Bech32Prefix(CChainParams::PUBKEY_ADDRESS)
        : Params().Base58Prefix(CChainParams::PUBKEY_ADDRESS), &id, 20);
    return true;
}

bool CBitcoinAddress::Set(const CScriptID& id, bool fBech32)
{
    SetData(fBech32 ? Params().Bech32Prefix(CChainParams::SCRIPT_ADDRESS)
        : Params().Base58Prefix(CChainParams::SCRIPT_ADDRESS), &id, 20);
    return true;
}

bool CBitcoinAddress::Set(const CKeyID256 &id, bool fBech32)
{
    SetData(fBech32 ? Params().Bech32Prefix(CChainParams::PUBKEY_ADDRESS_256)
        : Params().Base58Prefix(CChainParams::PUBKEY_ADDRESS_256), &id, 32);
    return true;
};

bool CBitcoinAddress::Set(const CScriptID256 &id, bool fBech32)
{
    SetData(fBech32 ? Params().Bech32Prefix(CChainParams::SCRIPT_ADDRESS_256)
        : Params().Base58Prefix(CChainParams::SCRIPT_ADDRESS_256), &id, 32);
    return true;
};

bool CBitcoinAddress::Set(const CKeyID &id, CChainParams::Base58Type prefix, bool fBech32)
{
    SetData(fBech32 ? Params().Bech32Prefix(prefix) : Params().Base58Prefix(prefix), &id, 20);
    return true;
}

bool CBitcoinAddress::Set(const CStealthAddress &sx, bool fBech32)
{
    std::vector<uint8_t> raw;
    if (0 != sx.ToRaw(raw))
        return false;

    SetData(fBech32 ? Params().Bech32Prefix(CChainParams::STEALTH_ADDRESS)
        : Params().Base58Prefix(CChainParams::STEALTH_ADDRESS), &raw[0], raw.size());
    return true;
};

bool CBitcoinAddress::Set(const CExtPubKey &ek, bool fBech32)
{
    std::vector<unsigned char> vchVersion;
    uint8_t data[74];

    vchVersion = fBech32 ? Params().Bech32Prefix(CChainParams::EXT_PUBLIC_KEY)
        : Params().Base58Prefix(CChainParams::EXT_PUBLIC_KEY);
    ek.Encode(data);

    SetData(vchVersion, data, 74);
    return true;
};

bool CBitcoinAddress::Set(const CExtKeyPair &ek, bool fBech32)
{
    std::vector<unsigned char> vchVersion;
    uint8_t data[74];

    // Use public key only, should never need to reveal the secret key in an address

    /*
    if (ek.IsValidV())
    {
        vchVersion = Params().Base58Prefix(CChainParams::EXT_SECRET_KEY);
        ek.EncodeV(data);
    } else
    */

    vchVersion = fBech32 ? Params().Bech32Prefix(CChainParams::EXT_PUBLIC_KEY)
        : Params().Base58Prefix(CChainParams::EXT_PUBLIC_KEY);
    ek.EncodeP(data);

    SetData(vchVersion, data, 74);
    return true;
};

bool CBitcoinAddress::Set(const CTxDestination& dest, bool fBech32)
{
    return std::visit(CBitcoinAddressVisitor(this, fBech32), dest);
}

bool CBitcoinAddress::IsValidStealthAddress() const
{
    return IsValidStealthAddress(Params());
};

bool CBitcoinAddress::IsValidStealthAddress(const CChainParams &params) const
{
    if (vchVersion != params.Base58Prefix(CChainParams::STEALTH_ADDRESS)
        && vchVersion != params.Bech32Prefix(CChainParams::STEALTH_ADDRESS))
        return false;

    if (vchData.size() < MIN_STEALTH_RAW_SIZE)
        return false;

    size_t nPkSpend = vchData[34];

    if (nPkSpend != 1) // TODO: allow multi
        return false;

    size_t nBits = vchData[35 + EC_COMPRESSED_SIZE * nPkSpend + 1];
    if (nBits > 32)
        return false;

    size_t nPrefixBytes = std::ceil((float)nBits / 8.0);

    if (vchData.size() != MIN_STEALTH_RAW_SIZE + EC_COMPRESSED_SIZE * (nPkSpend-1) + nPrefixBytes)
        return false;
    return true;
};

bool CBitcoinAddress::IsValid() const
{
    return IsValid(Params());
}

bool CBitcoinAddress::IsValid(const CChainParams& params) const
{
    if (m_bech32) {
        CChainParams::Base58Type prefix = CChainParams::MAX_BASE58_TYPES;
        if (!params.IsBech32Prefix(vchVersion, prefix)) {
            return false;
        }

        switch (prefix) {
            case CChainParams::PUBKEY_ADDRESS:
            case CChainParams::SCRIPT_ADDRESS:
            case CChainParams::EXT_KEY_HASH:
            case CChainParams::EXT_ACC_HASH:
            case CChainParams::STAKE_ONLY_PKADDR:
                return vchData.size() == 20;
            case CChainParams::PUBKEY_ADDRESS_256:
            case CChainParams::SCRIPT_ADDRESS_256:
                return vchData.size() == 32;
            case CChainParams::EXT_PUBLIC_KEY:
            case CChainParams::EXT_SECRET_KEY:
                return vchData.size() == BIP32_KEY_N_BYTES;
            case CChainParams::STEALTH_ADDRESS:
                return IsValidStealthAddress(params);
            default:
                return false;
        }

        return false;
    }

    bool fCorrectSize = vchData.size() == 20;
    bool fKnownVersion = vchVersion == params.Base58Prefix(CChainParams::PUBKEY_ADDRESS) ||
                         vchVersion == params.Base58Prefix(CChainParams::SCRIPT_ADDRESS);
    if (fCorrectSize && fKnownVersion)
        return true;

    if (IsValidStealthAddress(params))
        return true;

    if (vchVersion.size() == 4
        && (vchVersion == params.Base58Prefix(CChainParams::EXT_PUBLIC_KEY)
            || vchVersion == params.Base58Prefix(CChainParams::EXT_SECRET_KEY)))
        return vchData.size() == BIP32_KEY_N_BYTES;

    bool fKnownVersion256 = vchVersion == params.Base58Prefix(CChainParams::PUBKEY_ADDRESS_256) ||
                            vchVersion == params.Base58Prefix(CChainParams::SCRIPT_ADDRESS_256);
    if (fKnownVersion256 && vchData.size() == 32)
        return true;
    return false;
}

bool CBitcoinAddress::IsValid(CChainParams::Base58Type prefix) const
{
    if (m_bech32) {
        CChainParams::Base58Type prefixOut;
        if (!Params().IsBech32Prefix(vchVersion, prefixOut)
            || prefix != prefixOut) {
            return false;
        }

        switch (prefix)
        {
            case CChainParams::PUBKEY_ADDRESS:
            case CChainParams::SCRIPT_ADDRESS:
            case CChainParams::EXT_KEY_HASH:
            case CChainParams::EXT_ACC_HASH:
            case CChainParams::STAKE_ONLY_PKADDR:
                return vchData.size() == 20;
            case CChainParams::PUBKEY_ADDRESS_256:
            case CChainParams::SCRIPT_ADDRESS_256:
                return vchData.size() == 32;
            case CChainParams::EXT_PUBLIC_KEY:
            case CChainParams::EXT_SECRET_KEY:
                return vchData.size() == BIP32_KEY_N_BYTES;
            case CChainParams::STEALTH_ADDRESS:
                return IsValidStealthAddress();
            default:
                return false;
        };

        return false;
    };

    bool fKnownVersion = vchVersion == Params().Base58Prefix(prefix);
    if (prefix == CChainParams::EXT_PUBLIC_KEY
        || prefix == CChainParams::EXT_SECRET_KEY)
        return fKnownVersion && vchData.size() == BIP32_KEY_N_BYTES;

    if (prefix == CChainParams::STEALTH_ADDRESS) {
        return IsValidStealthAddress();
    }

    if (prefix == CChainParams::PUBKEY_ADDRESS_256
        || prefix == CChainParams::SCRIPT_ADDRESS_256)
        return fKnownVersion && vchData.size() == 32;

    bool fCorrectSize = vchData.size() == 20;
    return fCorrectSize && fKnownVersion;
}

CTxDestination CBitcoinAddress::Get() const
{
    if (!IsValid()) {
        return CNoDestination();
    }
    uint160 id;

    if (vchVersion == Params().Base58Prefix(CChainParams::PUBKEY_ADDRESS)
        || vchVersion == Params().Bech32Prefix(CChainParams::PUBKEY_ADDRESS))
    {
        memcpy(&id, vchData.data(), 20);
        return PKHash(id);
    } else
    if (vchVersion == Params().Base58Prefix(CChainParams::SCRIPT_ADDRESS)
        || vchVersion == Params().Bech32Prefix(CChainParams::SCRIPT_ADDRESS))
    {
        memcpy(&id, vchData.data(), 20);
        return ScriptHash(id);
    } else
    /*if (vchVersion == Params().Base58Prefix(CChainParams::EXT_SECRET_KEY)
        || vchVersion == Params().Bech32Prefix(CChainParams::EXT_SECRET_KEY))
    {
        CExtKeyPair kp;
        kp.DecodeV(vchData.data());
        return kp;
    } else */
    if (vchVersion == Params().Base58Prefix(CChainParams::STEALTH_ADDRESS)
        || vchVersion == Params().Bech32Prefix(CChainParams::STEALTH_ADDRESS))
    {
        CStealthAddress sx;
        if (0 == sx.FromRaw(vchData.data(), vchData.size()))
            return sx;
        return CNoDestination();
    } else
    if (vchVersion == Params().Base58Prefix(CChainParams::EXT_PUBLIC_KEY)
        || vchVersion == Params().Bech32Prefix(CChainParams::EXT_PUBLIC_KEY))
    {
        CExtPubKey kp;
        kp.Decode(vchData.data());
        return kp;
    }
    else
    if (vchVersion == Params().Base58Prefix(CChainParams::PUBKEY_ADDRESS_256)
        || vchVersion == Params().Bech32Prefix(CChainParams::PUBKEY_ADDRESS_256))
    {
        return CKeyID256(*((uint256*)vchData.data()));
    } else
    if (vchVersion == Params().Base58Prefix(CChainParams::SCRIPT_ADDRESS_256)
        || vchVersion == Params().Bech32Prefix(CChainParams::SCRIPT_ADDRESS_256))
    {
        //uint256 id;
        //memcpy(&id, vchData.data(), 32);
        return CScriptID256(*((uint256*)vchData.data()));
    };

    return CNoDestination();
}

CTxDestination CBitcoinAddress::GetStakeOnly() const
{
    if (!IsBech32()) {
        return CNoDestination();
    }
    if (vchVersion != Params().Bech32Prefix(CChainParams::STAKE_ONLY_PKADDR)) {
        return CNoDestination();
    }
    return PKHash(*((uint160*)vchData.data()));
};

bool CBitcoinAddress::GetKeyID(CKeyID& keyID) const
{
    if (!IsValid() || vchVersion != Params().Base58Prefix(CChainParams::PUBKEY_ADDRESS))
        return false;
    uint160 id;
    memcpy(&id, vchData.data(), 20);
    keyID = CKeyID(id);
    return true;
}

bool CBitcoinAddress::GetKeyID(CKeyID256& keyID) const
{
    if (!IsValid() || vchVersion != Params().Base58Prefix(CChainParams::PUBKEY_ADDRESS_256))
        return false;
    uint256 id;
    memcpy(&id, vchData.data(), 32);
    keyID = CKeyID256(id);
    return true;
}

bool CBitcoinAddress::GetKeyID(CKeyID &keyID, CChainParams::Base58Type prefix) const
{
    if (!IsValid(prefix))
        return false;
    uint160 id;
    memcpy(&id, &vchData[0], 20);
    keyID = CKeyID(id);
    return true;
}

bool CBitcoinAddress::IsScript() const
{
    return IsValid() && vchVersion == Params().Base58Prefix(CChainParams::SCRIPT_ADDRESS);
}

void CBitcoinSecret::SetKey(const CKey& vchSecret)
{
    assert(vchSecret.IsValid());
    SetData(Params().Base58Prefix(CChainParams::SECRET_KEY), vchSecret.begin(), vchSecret.size());
    if (vchSecret.IsCompressed())
        vchData.push_back(1);
}

CKey CBitcoinSecret::GetKey() const
{
    CKey ret;
    assert(vchData.size() >= 32);
    ret.Set(vchData.begin(), vchData.begin() + 32, vchData.size() > 32 && vchData[32] == 1);
    return ret;
}

bool CBitcoinSecret::IsValid() const
{
    bool fExpectedFormat = vchData.size() == 32 || (vchData.size() == 33 && vchData[32] == 1);
    bool fCorrectVersion = vchVersion == Params().Base58Prefix(CChainParams::SECRET_KEY);
    return fExpectedFormat && fCorrectVersion;
}

bool CBitcoinSecret::SetString(const char* pszSecret)
{
    return CBase58Data::SetString(pszSecret) && IsValid();
}

bool CBitcoinSecret::SetString(const std::string& strSecret)
{
    return SetString(strSecret.c_str());
}

int CExtKey58::Set58(const char *base58)
{
    std::vector<uint8_t> vchBytes;
    if (!DecodeBase58(base58, vchBytes, MAX_STEALTH_RAW_SIZE)) {
        return 1;
    }
    if (vchBytes.size() != BIP32_KEY_LEN) {
        return 2;
    }
    if (!VerifyChecksum(vchBytes)) {
        return 3;
    }
    const CChainParams *pparams = &Params();
    CChainParams::Base58Type type;
    if (0 == memcmp(&vchBytes[0], &pparams->Base58Prefix(CChainParams::EXT_SECRET_KEY)[0], 4)) {
        type = CChainParams::EXT_SECRET_KEY;
    } else
    if (0 == memcmp(&vchBytes[0], &pparams->Base58Prefix(CChainParams::EXT_PUBLIC_KEY)[0], 4)) {
        type = CChainParams::EXT_PUBLIC_KEY;
    } else
    if (0 == memcmp(&vchBytes[0], &pparams->Base58Prefix(CChainParams::EXT_SECRET_KEY_BTC)[0], 4)) {
        type = CChainParams::EXT_SECRET_KEY_BTC;
    } else
    if (0 == memcmp(&vchBytes[0], &pparams->Base58Prefix(CChainParams::EXT_PUBLIC_KEY_BTC)[0], 4)) {
        type = CChainParams::EXT_PUBLIC_KEY_BTC;
    } else {
        return 4;
    }
    SetData(pparams->Base58Prefix(type), &vchBytes[4], &vchBytes[4]+74);
    return 0;
};

int CExtKey58::Set58(const char *base58, CChainParams::Base58Type type, const CChainParams *pparams)
{
    if (!pparams) {
        return 16;
    }
    std::vector<uint8_t> vchBytes;
    if (!DecodeBase58(base58, vchBytes, MAX_STEALTH_RAW_SIZE)) {
        return 1;
    }
    if (vchBytes.size() != BIP32_KEY_LEN) {
        return 2;
    }
    if (!VerifyChecksum(vchBytes)) {
        return 3;
    }
    if (0 != memcmp(&vchBytes[0], &pparams->Base58Prefix(type)[0], 4)) {
        return 4;
    }
    SetData(pparams->Base58Prefix(type), &vchBytes[4], &vchBytes[4]+74);
    return 0;
};

bool CExtKey58::IsValid(CChainParams::Base58Type prefix) const
{
    return vchVersion == Params().Base58Prefix(prefix)
        && vchData.size() == BIP32_KEY_N_BYTES;
};

std::string CExtKey58::ToStringVersion(CChainParams::Base58Type prefix)
{
    vchVersion = Params().Base58Prefix(prefix);
    return ToString();
};<|MERGE_RESOLUTION|>--- conflicted
+++ resolved
@@ -92,12 +92,9 @@
     std::string operator()(const CScriptID256& id) const { return CBitcoinAddress(id, m_bech32).ToString(); }
 };
 
-<<<<<<< HEAD
-static CTxDestination DecodeDestination(const std::string& str, const CChainParams& params, bool allow_stake_only=false)
-=======
-CTxDestination DecodeDestination(const std::string& str, const CChainParams& params, std::string& error_str)
->>>>>>> c8b83510
-{
+static CTxDestination DecodeDestination(const std::string& str, const CChainParams& params, std::string& error_str, bool allow_stake_only=false)
+{
+    error_str = "";
     CBitcoinAddress addr(str);
     if (addr.IsValid()) {
         if (allow_stake_only && addr.getVchVersion() == params.Bech32Prefix(CChainParams::STAKE_ONLY_PKADDR)) {
@@ -108,7 +105,6 @@
 
     std::vector<unsigned char> data;
     uint160 hash;
-    error_str = "";
     if (DecodeBase58Check(str, data, 21)) {
         // base58-encoded Bitcoin addresses.
         // Public-key-hash-addresses have version 0 (or 111 testnet).
@@ -126,19 +122,17 @@
             return ScriptHash(hash);
         }
 
-<<<<<<< HEAD
         const std::vector<unsigned char>& stealth_prefix = params.Base58Prefix(CChainParams::STEALTH_ADDRESS);
         if (data.size() > stealth_prefix.size() && std::equal(stealth_prefix.begin(), stealth_prefix.end(), data.begin())) {
             CStealthAddress sx;
-            if (0 == sx.FromRaw(data.data()+stealth_prefix.size(), data.size()))
+            if (0 == sx.FromRaw(data.data()+stealth_prefix.size(), data.size())) {
                 return sx;
+            }
             return CNoDestination();
         }
-=======
         // Set potential error message.
         // This message may be changed if the address can also be interpreted as a Bech32 address.
         error_str = "Invalid prefix for Base58-encoded address";
->>>>>>> c8b83510
     }
     data.clear();
     auto bech = bech32::Decode(str);
@@ -283,14 +277,21 @@
     return std::visit(DestinationEncoder(Params(), fBech32, stake_only), dest);
 }
 
+CTxDestination DecodeDestination(const std::string& str, std::string& error_msg, bool allow_stake_only)
+{
+    return DecodeDestination(str, Params(), error_msg, allow_stake_only);
+}
+
 CTxDestination DecodeDestination(const std::string& str, bool allow_stake_only)
 {
-    return DecodeDestination(str, Params(), allow_stake_only);
+    std::string error_msg;
+    return DecodeDestination(str, Params(), error_msg, allow_stake_only);
 }
 
 bool IsValidDestinationString(const std::string& str, const CChainParams& params, bool allow_stake_only)
 {
-    return IsValidDestination(DecodeDestination(str, params, allow_stake_only));
+    std::string err_str;
+    return IsValidDestination(DecodeDestination(str, params, err_str, allow_stake_only));
 }
 
 bool IsValidDestinationString(const std::string& str, bool allow_stake_only)
@@ -382,7 +383,6 @@
     return SetString(str.c_str());
 }
 
-<<<<<<< HEAD
 std::string CBase58Data::ToString() const
 {
     if (m_bech32) {
@@ -400,22 +400,10 @@
     std::vector<unsigned char> vch = vchVersion;
     vch.insert(vch.end(), vchData.begin(), vchData.end());
     return EncodeBase58Check(vch);
-=======
-CTxDestination DecodeDestination(const std::string& str, std::string& error_msg)
-{
-    return DecodeDestination(str, Params(), error_msg);
-}
-
-CTxDestination DecodeDestination(const std::string& str)
-{
-    std::string error_msg;
-    return DecodeDestination(str, error_msg);
->>>>>>> c8b83510
 }
 
 int CBase58Data::CompareTo(const CBase58Data& b58) const
 {
-<<<<<<< HEAD
     if (vchVersion < b58.vchVersion)
         return -1;
     if (vchVersion > b58.vchVersion)
@@ -425,10 +413,6 @@
     if (vchData > b58.vchData)
         return 1;
     return 0;
-=======
-    std::string error_msg;
-    return IsValidDestination(DecodeDestination(str, params, error_msg));
->>>>>>> c8b83510
 }
 
 namespace
