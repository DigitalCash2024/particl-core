--- conflicted
+++ resolved
@@ -275,14 +275,9 @@
 
 class ArgsManager
 {
-<<<<<<< HEAD
 public:
-//protected:
-=======
-protected:
     friend class ArgsManagerHelper;
 
->>>>>>> 07825088
     mutable CCriticalSection cs_args;
     std::map<std::string, std::vector<std::string>> m_override_args;
     std::map<std::string, std::vector<std::string>> m_config_args;
