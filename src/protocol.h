// Copyright (c) 2009-2010 Satoshi Nakamoto
// Copyright (c) 2009-2019 The Bitcoin Core developers
// Distributed under the MIT software license, see the accompanying
// file COPYING or http://www.opensource.org/licenses/mit-license.php.

#ifndef __cplusplus
#error This header can only be compiled as C++.
#endif

#ifndef BITCOIN_PROTOCOL_H
#define BITCOIN_PROTOCOL_H

#include <netaddress.h>
#include <serialize.h>
#include <uint256.h>
#include <version.h>

#include <atomic>
#include <stdint.h>
#include <string>

/** Message header.
 * (4) message start.
 * (12) command.
 * (4) size.
 * (4) checksum.
 */
class CMessageHeader
{
public:
    static constexpr size_t MESSAGE_START_SIZE = 4;
    static constexpr size_t COMMAND_SIZE = 12;
    static constexpr size_t MESSAGE_SIZE_SIZE = 4;
    static constexpr size_t CHECKSUM_SIZE = 4;
    static constexpr size_t MESSAGE_SIZE_OFFSET = MESSAGE_START_SIZE + COMMAND_SIZE;
    static constexpr size_t CHECKSUM_OFFSET = MESSAGE_SIZE_OFFSET + MESSAGE_SIZE_SIZE;
    static constexpr size_t HEADER_SIZE = MESSAGE_START_SIZE + COMMAND_SIZE + MESSAGE_SIZE_SIZE + CHECKSUM_SIZE;
    typedef unsigned char MessageStartChars[MESSAGE_START_SIZE];

    explicit CMessageHeader(const MessageStartChars& pchMessageStartIn);
    CMessageHeader(const MessageStartChars& pchMessageStartIn, const char* pszCommand, unsigned int nMessageSizeIn);

    std::string GetCommand() const;
    bool IsValid(const MessageStartChars& messageStart) const;

    ADD_SERIALIZE_METHODS;

    template <typename Stream, typename Operation>
    inline void SerializationOp(Stream& s, Operation ser_action)
    {
        READWRITE(pchMessageStart);
        READWRITE(pchCommand);
        READWRITE(nMessageSize);
        READWRITE(pchChecksum);
    }

    char pchMessageStart[MESSAGE_START_SIZE];
    char pchCommand[COMMAND_SIZE];
    uint32_t nMessageSize;
    uint8_t pchChecksum[CHECKSUM_SIZE];
};

/**
 * Bitcoin protocol message types. When adding new message types, don't forget
 * to update allNetMessageTypes in protocol.cpp.
 */
namespace NetMsgType {

/**
 * The version message provides information about the transmitting node to the
 * receiving node at the beginning of a connection.
 * @see https://bitcoin.org/en/developer-reference#version
 */
extern const char *VERSION;
/**
 * The verack message acknowledges a previously-received version message,
 * informing the connecting node that it can begin to send other messages.
 * @see https://bitcoin.org/en/developer-reference#verack
 */
extern const char *VERACK;
/**
 * The addr (IP address) message relays connection information for peers on the
 * network.
 * @see https://bitcoin.org/en/developer-reference#addr
 */
extern const char *ADDR;
/**
 * The inv message (inventory message) transmits one or more inventories of
 * objects known to the transmitting peer.
 * @see https://bitcoin.org/en/developer-reference#inv
 */
extern const char *INV;
/**
 * The getdata message requests one or more data objects from another node.
 * @see https://bitcoin.org/en/developer-reference#getdata
 */
extern const char *GETDATA;
/**
 * The merkleblock message is a reply to a getdata message which requested a
 * block using the inventory type MSG_MERKLEBLOCK.
 * @since protocol version 70001 as described by BIP37.
 * @see https://bitcoin.org/en/developer-reference#merkleblock
 */
extern const char *MERKLEBLOCK;
/**
 * The getblocks message requests an inv message that provides block header
 * hashes starting from a particular point in the block chain.
 * @see https://bitcoin.org/en/developer-reference#getblocks
 */
extern const char *GETBLOCKS;
/**
 * The getheaders message requests a headers message that provides block
 * headers starting from a particular point in the block chain.
 * @since protocol version 31800.
 * @see https://bitcoin.org/en/developer-reference#getheaders
 */
extern const char *GETHEADERS;
/**
 * The tx message transmits a single transaction.
 * @see https://bitcoin.org/en/developer-reference#tx
 */
extern const char *TX;
/**
 * The headers message sends one or more block headers to a node which
 * previously requested certain headers with a getheaders message.
 * @since protocol version 31800.
 * @see https://bitcoin.org/en/developer-reference#headers
 */
extern const char *HEADERS;
/**
 * The block message transmits a single serialized block.
 * @see https://bitcoin.org/en/developer-reference#block
 */
extern const char *BLOCK;
/**
 * The getaddr message requests an addr message from the receiving node,
 * preferably one with lots of IP addresses of other receiving nodes.
 * @see https://bitcoin.org/en/developer-reference#getaddr
 */
extern const char *GETADDR;
/**
 * The mempool message requests the TXIDs of transactions that the receiving
 * node has verified as valid but which have not yet appeared in a block.
 * @since protocol version 60002.
 * @see https://bitcoin.org/en/developer-reference#mempool
 */
extern const char *MEMPOOL;
/**
 * The ping message is sent periodically to help confirm that the receiving
 * peer is still connected.
 * @see https://bitcoin.org/en/developer-reference#ping
 */
extern const char *PING;
/**
 * The pong message replies to a ping message, proving to the pinging node that
 * the ponging node is still alive.
 * @since protocol version 60001 as described by BIP31.
 * @see https://bitcoin.org/en/developer-reference#pong
 */
extern const char *PONG;
/**
 * The notfound message is a reply to a getdata message which requested an
 * object the receiving node does not have available for relay.
 * @since protocol version 70001.
 * @see https://bitcoin.org/en/developer-reference#notfound
 */
extern const char *NOTFOUND;
/**
 * The filterload message tells the receiving peer to filter all relayed
 * transactions and requested merkle blocks through the provided filter.
 * @since protocol version 70001 as described by BIP37.
 *   Only available with service bit NODE_BLOOM since protocol version
 *   70011 as described by BIP111.
 * @see https://bitcoin.org/en/developer-reference#filterload
 */
extern const char *FILTERLOAD;
/**
 * The filteradd message tells the receiving peer to add a single element to a
 * previously-set bloom filter, such as a new public key.
 * @since protocol version 70001 as described by BIP37.
 *   Only available with service bit NODE_BLOOM since protocol version
 *   70011 as described by BIP111.
 * @see https://bitcoin.org/en/developer-reference#filteradd
 */
extern const char *FILTERADD;
/**
 * The filterclear message tells the receiving peer to remove a previously-set
 * bloom filter.
 * @since protocol version 70001 as described by BIP37.
 *   Only available with service bit NODE_BLOOM since protocol version
 *   70011 as described by BIP111.
 * @see https://bitcoin.org/en/developer-reference#filterclear
 */
extern const char *FILTERCLEAR;
/**
 * The reject message informs the receiving node that one of its previous
 * messages has been rejected.
 * @since protocol version 70002 as described by BIP61.
 * @see https://bitcoin.org/en/developer-reference#reject
 */
extern const char *REJECT;
/**
 * Indicates that a node prefers to receive new block announcements via a
 * "headers" message rather than an "inv".
 * @since protocol version 70012 as described by BIP130.
 * @see https://bitcoin.org/en/developer-reference#sendheaders
 */
extern const char *SENDHEADERS;
/**
 * The feefilter message tells the receiving peer not to inv us any txs
 * which do not meet the specified min fee rate.
 * @since protocol version 70013 as described by BIP133
 */
extern const char *FEEFILTER;
/**
 * Contains a 1-byte bool and 8-byte LE version number.
 * Indicates that a node is willing to provide blocks via "cmpctblock" messages.
 * May indicate that a node prefers to receive new block announcements via a
 * "cmpctblock" message rather than an "inv", depending on message contents.
 * @since protocol version 70014 as described by BIP 152
 */
extern const char *SENDCMPCT;
/**
 * Contains a CBlockHeaderAndShortTxIDs object - providing a header and
 * list of "short txids".
 * @since protocol version 70014 as described by BIP 152
 */
extern const char *CMPCTBLOCK;
/**
 * Contains a BlockTransactionsRequest
 * Peer should respond with "blocktxn" message.
 * @since protocol version 70014 as described by BIP 152
 */
extern const char *GETBLOCKTXN;
/**
 * Contains a BlockTransactions.
 * Sent in response to a "getblocktxn" message.
 * @since protocol version 70014 as described by BIP 152
 */
extern const char *BLOCKTXN;
};

/* Get a vector of all valid message types (see above) */
const std::vector<std::string> &getAllNetMessageTypes();

/** nServices flags */
enum ServiceFlags : uint64_t {
    // Nothing
    NODE_NONE = 0,
    // NODE_NETWORK means that the node is capable of serving the complete block chain. It is currently
    // set by all Bitcoin Core non pruned nodes, and is unset by SPV clients or other light clients.
    NODE_NETWORK = (1 << 0),
    // NODE_GETUTXO means the node is capable of responding to the getutxo protocol request.
    // Bitcoin Core does not support this but a patch set called Bitcoin XT does.
    // See BIP 64 for details on how this is implemented.
    NODE_GETUTXO = (1 << 1),
    // NODE_BLOOM means the node is capable and willing to handle bloom-filtered connections.
    // Bitcoin Core nodes used to support this by default, without advertising this bit,
    // but no longer do as of protocol version 70011 (= NO_BLOOM_VERSION)
    NODE_BLOOM = (1 << 2),
    // NODE_WITNESS indicates that a node can be asked for blocks and transactions including
    // witness data.
    NODE_WITNESS = (1 << 3),
<<<<<<< HEAD
    // NODE_XTHIN means the node supports Xtreme Thinblocks
    // If this is turned off then the node will not service nor make xthin requests
    NODE_XTHIN = (1 << 4),
    // NODE_SMSG means the node supports Secure Messaging
    NODE_SMSG = (1 << 5),

=======
>>>>>>> 8f9725c8
    // NODE_NETWORK_LIMITED means the same as NODE_NETWORK with the limitation of only
    // serving the last 288 (2 day) blocks
    // See BIP159 for details on how this is implemented.
    NODE_NETWORK_LIMITED = (1 << 10),


    // Bits 24-31 are reserved for temporary experiments. Just pick a bit that
    // isn't getting used, or one not being used much, and notify the
    // bitcoin-development mailing list. Remember that service bits are just
    // unauthenticated advertisements, so your code must be robust against
    // collisions and other cases where nodes may be advertising a service they
    // do not actually support. Other service bits should be allocated via the
    // BIP process.
};

/**
 * Gets the set of service flags which are "desirable" for a given peer.
 *
 * These are the flags which are required for a peer to support for them
 * to be "interesting" to us, ie for us to wish to use one of our few
 * outbound connection slots for or for us to wish to prioritize keeping
 * their connection around.
 *
 * Relevant service flags may be peer- and state-specific in that the
 * version of the peer may determine which flags are required (eg in the
 * case of NODE_NETWORK_LIMITED where we seek out NODE_NETWORK peers
 * unless they set NODE_NETWORK_LIMITED and we are out of IBD, in which
 * case NODE_NETWORK_LIMITED suffices).
 *
 * Thus, generally, avoid calling with peerServices == NODE_NONE, unless
 * state-specific flags must absolutely be avoided. When called with
 * peerServices == NODE_NONE, the returned desirable service flags are
 * guaranteed to not change dependent on state - ie they are suitable for
 * use when describing peers which we know to be desirable, but for which
 * we do not have a confirmed set of service flags.
 *
 * If the NODE_NONE return value is changed, contrib/seeds/makeseeds.py
 * should be updated appropriately to filter for the same nodes.
 */
ServiceFlags GetDesirableServiceFlags(ServiceFlags services);

/** Set the current IBD status in order to figure out the desirable service flags */
void SetServiceFlagsIBDCache(bool status);

/**
 * A shortcut for (services & GetDesirableServiceFlags(services))
 * == GetDesirableServiceFlags(services), ie determines whether the given
 * set of service flags are sufficient for a peer to be "relevant".
 */
static inline bool HasAllDesirableServiceFlags(ServiceFlags services) {
    return !(GetDesirableServiceFlags(services) & (~services));
}

/**
 * Checks if a peer with the given service flags may be capable of having a
 * robust address-storage DB.
 */
static inline bool MayHaveUsefulAddressDB(ServiceFlags services) {
    return (services & NODE_NETWORK) || (services & NODE_NETWORK_LIMITED);
}

/** A CService with information about it as peer */
class CAddress : public CService
{
public:
    CAddress();
    explicit CAddress(CService ipIn, ServiceFlags nServicesIn);

    void Init();

    ADD_SERIALIZE_METHODS;

    template <typename Stream, typename Operation>
    inline void SerializationOp(Stream& s, Operation ser_action)
    {
        if (ser_action.ForRead())
            Init();
        int nVersion = s.GetVersion();
        if (s.GetType() & SER_DISK)
            READWRITE(nVersion);
        if ((s.GetType() & SER_DISK) ||
            (nVersion >= CADDR_TIME_VERSION && !(s.GetType() & SER_GETHASH)))
            READWRITE(nTime);
        uint64_t nServicesInt = nServices;
        READWRITE(nServicesInt);
        nServices = static_cast<ServiceFlags>(nServicesInt);
        READWRITEAS(CService, *this);
    }

    // TODO: make private (improves encapsulation)
public:
    ServiceFlags nServices;

    // disk and network only
    unsigned int nTime;
};

/** getdata message type flags */
const uint32_t MSG_WITNESS_FLAG = 1 << 30;
const uint32_t MSG_TYPE_MASK    = 0xffffffff >> 2;

/** getdata / inv message types.
 * These numbers are defined by the protocol. When adding a new value, be sure
 * to mention it in the respective BIP.
 */
enum GetDataMsg
{
    UNDEFINED = 0,
    MSG_TX = 1,
    MSG_BLOCK = 2,
    // The following can only occur in getdata. Invs always use TX or BLOCK.
    MSG_FILTERED_BLOCK = 3,  //!< Defined in BIP37
    MSG_CMPCT_BLOCK = 4,     //!< Defined in BIP152
    MSG_WITNESS_BLOCK = MSG_BLOCK | MSG_WITNESS_FLAG, //!< Defined in BIP144
    MSG_WITNESS_TX = MSG_TX | MSG_WITNESS_FLAG,       //!< Defined in BIP144
    MSG_FILTERED_WITNESS_BLOCK = MSG_FILTERED_BLOCK | MSG_WITNESS_FLAG,
};

/** inv message data */
class CInv
{
public:
    CInv();
    CInv(int typeIn, const uint256& hashIn);

    ADD_SERIALIZE_METHODS;

    template <typename Stream, typename Operation>
    inline void SerializationOp(Stream& s, Operation ser_action)
    {
        READWRITE(type);
        READWRITE(hash);
    }

    friend bool operator<(const CInv& a, const CInv& b);

    std::string GetCommand() const;
    std::string ToString() const;

public:
    int type;
    uint256 hash;
};

#endif // BITCOIN_PROTOCOL_H<|MERGE_RESOLUTION|>--- conflicted
+++ resolved
@@ -261,15 +261,9 @@
     // NODE_WITNESS indicates that a node can be asked for blocks and transactions including
     // witness data.
     NODE_WITNESS = (1 << 3),
-<<<<<<< HEAD
-    // NODE_XTHIN means the node supports Xtreme Thinblocks
-    // If this is turned off then the node will not service nor make xthin requests
-    NODE_XTHIN = (1 << 4),
     // NODE_SMSG means the node supports Secure Messaging
     NODE_SMSG = (1 << 5),
 
-=======
->>>>>>> 8f9725c8
     // NODE_NETWORK_LIMITED means the same as NODE_NETWORK with the limitation of only
     // serving the last 288 (2 day) blocks
     // See BIP159 for details on how this is implemented.
