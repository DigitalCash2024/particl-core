// Copyright (c) 2009-2010 Satoshi Nakamoto
// Copyright (c) 2009-2022 The Bitcoin Core developers
// Distributed under the MIT software license, see the accompanying
// file COPYING or http://www.opensource.org/licenses/mit-license.php.

#ifndef BITCOIN_PROTOCOL_H
#define BITCOIN_PROTOCOL_H

#include <kernel/messagestartchars.h> // IWYU pragma: export
#include <netaddress.h>
#include <primitives/transaction.h>
#include <serialize.h>
#include <streams.h>
#include <uint256.h>
#include <util/time.h>

#include <array>
#include <cstdint>
#include <limits>
#include <string>

/** Message header.
 * (4) message start.
 * (12) command.
 * (4) size.
 * (4) checksum.
 */
class CMessageHeader
{
public:
    static constexpr size_t COMMAND_SIZE = 12;
    static constexpr size_t MESSAGE_SIZE_SIZE = 4;
    static constexpr size_t CHECKSUM_SIZE = 4;
    static constexpr size_t MESSAGE_SIZE_OFFSET = std::tuple_size_v<MessageStartChars> + COMMAND_SIZE;
    static constexpr size_t CHECKSUM_OFFSET = MESSAGE_SIZE_OFFSET + MESSAGE_SIZE_SIZE;
    static constexpr size_t HEADER_SIZE = std::tuple_size_v<MessageStartChars> + COMMAND_SIZE + MESSAGE_SIZE_SIZE + CHECKSUM_SIZE;

    explicit CMessageHeader() = default;

    /** Construct a P2P message header from message-start characters, a command and the size of the message.
     * @note Passing in a `pszCommand` longer than COMMAND_SIZE will result in a run-time assertion error.
     */
    CMessageHeader(const MessageStartChars& pchMessageStartIn, const char* pszCommand, unsigned int nMessageSizeIn);

    std::string GetCommand() const;
    bool IsCommandValid() const;

    SERIALIZE_METHODS(CMessageHeader, obj) { READWRITE(obj.pchMessageStart, obj.pchCommand, obj.nMessageSize, obj.pchChecksum); }

    MessageStartChars pchMessageStart{};
    char pchCommand[COMMAND_SIZE]{};
    uint32_t nMessageSize{std::numeric_limits<uint32_t>::max()};
    uint8_t pchChecksum[CHECKSUM_SIZE]{};
};

class InvalidAddrManVersionError : public std::ios_base::failure
{
public:
    InvalidAddrManVersionError(std::string msg) : std::ios_base::failure(msg) { }
};

/**
 * Bitcoin protocol message types. When adding new message types, don't forget
 * to update allNetMessageTypes in protocol.cpp.
 */
namespace NetMsgType {

/**
 * The version message provides information about the transmitting node to the
 * receiving node at the beginning of a connection.
 */
extern const char* VERSION;
/**
 * The verack message acknowledges a previously-received version message,
 * informing the connecting node that it can begin to send other messages.
 */
extern const char* VERACK;
/**
 * The addr (IP address) message relays connection information for peers on the
 * network.
 */
extern const char* ADDR;
/**
 * The addrv2 message relays connection information for peers on the network just
 * like the addr message, but is extended to allow gossiping of longer node
 * addresses (see BIP155).
 */
extern const char *ADDRV2;
/**
 * The sendaddrv2 message signals support for receiving ADDRV2 messages (BIP155).
 * It also implies that its sender can encode as ADDRV2 and would send ADDRV2
 * instead of ADDR to a peer that has signaled ADDRV2 support by sending SENDADDRV2.
 */
extern const char *SENDADDRV2;
/**
 * The inv message (inventory message) transmits one or more inventories of
 * objects known to the transmitting peer.
 */
extern const char* INV;
/**
 * The getdata message requests one or more data objects from another node.
 */
extern const char* GETDATA;
/**
 * The merkleblock message is a reply to a getdata message which requested a
 * block using the inventory type MSG_MERKLEBLOCK.
 * @since protocol version 70001 as described by BIP37.
 */
extern const char* MERKLEBLOCK;
/**
 * The getblocks message requests an inv message that provides block header
 * hashes starting from a particular point in the block chain.
 */
extern const char* GETBLOCKS;
/**
 * The getheaders message requests a headers message that provides block
 * headers starting from a particular point in the block chain.
 * @since protocol version 31800.
 */
extern const char* GETHEADERS;
/**
 * The tx message transmits a single transaction.
 */
extern const char* TX;
/**
 * The headers message sends one or more block headers to a node which
 * previously requested certain headers with a getheaders message.
 * @since protocol version 31800.
 */
extern const char* HEADERS;
/**
 * The block message transmits a single serialized block.
 */
extern const char* BLOCK;
/**
 * The getaddr message requests an addr message from the receiving node,
 * preferably one with lots of IP addresses of other receiving nodes.
 */
extern const char* GETADDR;
/**
 * The mempool message requests the TXIDs of transactions that the receiving
 * node has verified as valid but which have not yet appeared in a block.
 * @since protocol version 60002 as described by BIP35.
 *   Only available with service bit NODE_BLOOM, see also BIP111.
 */
extern const char* MEMPOOL;
/**
 * The ping message is sent periodically to help confirm that the receiving
 * peer is still connected.
 */
extern const char* PING;
/**
 * The pong message replies to a ping message, proving to the pinging node that
 * the ponging node is still alive.
 * @since protocol version 60001 as described by BIP31.
 */
extern const char* PONG;
/**
 * The notfound message is a reply to a getdata message which requested an
 * object the receiving node does not have available for relay.
 * @since protocol version 70001.
 */
extern const char* NOTFOUND;
/**
 * The filterload message tells the receiving peer to filter all relayed
 * transactions and requested merkle blocks through the provided filter.
 * @since protocol version 70001 as described by BIP37.
 *   Only available with service bit NODE_BLOOM since protocol version
 *   70011 as described by BIP111.
 */
extern const char* FILTERLOAD;
/**
 * The filteradd message tells the receiving peer to add a single element to a
 * previously-set bloom filter, such as a new public key.
 * @since protocol version 70001 as described by BIP37.
 *   Only available with service bit NODE_BLOOM since protocol version
 *   70011 as described by BIP111.
 */
extern const char* FILTERADD;
/**
 * The filterclear message tells the receiving peer to remove a previously-set
 * bloom filter.
 * @since protocol version 70001 as described by BIP37.
 *   Only available with service bit NODE_BLOOM since protocol version
 *   70011 as described by BIP111.
 */
extern const char* FILTERCLEAR;
/**
 * Indicates that a node prefers to receive new block announcements via a
 * "headers" message rather than an "inv".
 * @since protocol version 70012 as described by BIP130.
 */
extern const char* SENDHEADERS;
/**
 * The feefilter message tells the receiving peer not to inv us any txs
 * which do not meet the specified min fee rate.
 * @since protocol version 70013 as described by BIP133
 */
extern const char* FEEFILTER;
/**
 * Contains a 1-byte bool and 8-byte LE version number.
 * Indicates that a node is willing to provide blocks via "cmpctblock" messages.
 * May indicate that a node prefers to receive new block announcements via a
 * "cmpctblock" message rather than an "inv", depending on message contents.
 * @since protocol version 70014 as described by BIP 152
 */
extern const char* SENDCMPCT;
/**
 * Contains a CBlockHeaderAndShortTxIDs object - providing a header and
 * list of "short txids".
 * @since protocol version 70014 as described by BIP 152
 */
extern const char* CMPCTBLOCK;
/**
 * Contains a BlockTransactionsRequest
 * Peer should respond with "blocktxn" message.
 * @since protocol version 70014 as described by BIP 152
 */
extern const char* GETBLOCKTXN;
/**
 * Contains a BlockTransactions.
 * Sent in response to a "getblocktxn" message.
 * @since protocol version 70014 as described by BIP 152
 */
extern const char* BLOCKTXN;
/**
 * getcfilters requests compact filters for a range of blocks.
 * Only available with service bit NODE_COMPACT_FILTERS as described by
 * BIP 157 & 158.
 */
extern const char* GETCFILTERS;
/**
 * cfilter is a response to a getcfilters request containing a single compact
 * filter.
 */
extern const char* CFILTER;
/**
 * getcfheaders requests a compact filter header and the filter hashes for a
 * range of blocks, which can then be used to reconstruct the filter headers
 * for those blocks.
 * Only available with service bit NODE_COMPACT_FILTERS as described by
 * BIP 157 & 158.
 */
extern const char* GETCFHEADERS;
/**
 * cfheaders is a response to a getcfheaders request containing a filter header
 * and a vector of filter hashes for each subsequent block in the requested range.
 */
extern const char* CFHEADERS;
/**
 * getcfcheckpt requests evenly spaced compact filter headers, enabling
 * parallelized download and validation of the headers between them.
 * Only available with service bit NODE_COMPACT_FILTERS as described by
 * BIP 157 & 158.
 */
extern const char* GETCFCHECKPT;
/**
 * cfcheckpt is a response to a getcfcheckpt request containing a vector of
 * evenly spaced filter headers for blocks on the requested chain.
 */
extern const char* CFCHECKPT;
/**
 * Indicates that a node prefers to relay transactions via wtxid, rather than
 * txid.
 * @since protocol version 70016 as described by BIP 339.
 */
extern const char* WTXIDRELAY;
/**
 * Contains a 4-byte version number and an 8-byte salt.
 * The salt is used to compute short txids needed for efficient
 * txreconciliation, as described by BIP 330.
 */
extern const char* SENDTXRCNCL;
}; // namespace NetMsgType

/* Get a vector of all valid message types (see above) */
const std::vector<std::string>& getAllNetMessageTypes();

/** nServices flags */
enum ServiceFlags : uint64_t {
    // NOTE: When adding here, be sure to update serviceFlagToStr too
    // Nothing
    NODE_NONE = 0,
    // NODE_NETWORK means that the node is capable of serving the complete block chain. It is currently
    // set by all Bitcoin Core non pruned nodes, and is unset by SPV clients or other light clients.
    NODE_NETWORK = (1 << 0),
    // NODE_BLOOM means the node is capable and willing to handle bloom-filtered connections.
    NODE_BLOOM = (1 << 2),
    // NODE_WITNESS indicates that a node can be asked for blocks and transactions including
    // witness data.
    NODE_WITNESS = (1 << 3),
    // NODE_SMSG means the node supports Secure Messaging
    NODE_SMSG = (1 << 5),

    // NODE_COMPACT_FILTERS means the node will service basic block filter requests.
    // See BIP157 and BIP158 for details on how this is implemented.
    NODE_COMPACT_FILTERS = (1 << 6),
    // NODE_NETWORK_LIMITED means the same as NODE_NETWORK with the limitation of only
    // serving the last 288 (2 day) blocks
    // See BIP159 for details on how this is implemented.
    NODE_NETWORK_LIMITED = (1 << 10),

<<<<<<< HEAD
=======
    // NODE_P2P_V2 means the node supports BIP324 transport
    NODE_P2P_V2 = (1 << 11),
>>>>>>> 0e3de3b8

    // Bits 24-31 are reserved for temporary experiments. Just pick a bit that
    // isn't getting used, or one not being used much, and notify the
    // bitcoin-development mailing list. Remember that service bits are just
    // unauthenticated advertisements, so your code must be robust against
    // collisions and other cases where nodes may be advertising a service they
    // do not actually support. Other service bits should be allocated via the
    // BIP process.
};

/**
 * Convert service flags (a bitmask of NODE_*) to human readable strings.
 * It supports unknown service flags which will be returned as "UNKNOWN[...]".
 * @param[in] flags multiple NODE_* bitwise-OR-ed together
 */
std::vector<std::string> serviceFlagsToStr(uint64_t flags);

/**
 * Gets the set of service flags which are "desirable" for a given peer.
 *
 * These are the flags which are required for a peer to support for them
 * to be "interesting" to us, ie for us to wish to use one of our few
 * outbound connection slots for or for us to wish to prioritize keeping
 * their connection around.
 *
 * Relevant service flags may be peer- and state-specific in that the
 * version of the peer may determine which flags are required (eg in the
 * case of NODE_NETWORK_LIMITED where we seek out NODE_NETWORK peers
 * unless they set NODE_NETWORK_LIMITED and we are out of IBD, in which
 * case NODE_NETWORK_LIMITED suffices).
 *
 * Thus, generally, avoid calling with peerServices == NODE_NONE, unless
 * state-specific flags must absolutely be avoided. When called with
 * peerServices == NODE_NONE, the returned desirable service flags are
 * guaranteed to not change dependent on state - ie they are suitable for
 * use when describing peers which we know to be desirable, but for which
 * we do not have a confirmed set of service flags.
 *
 * If the NODE_NONE return value is changed, contrib/seeds/makeseeds.py
 * should be updated appropriately to filter for the same nodes.
 */
ServiceFlags GetDesirableServiceFlags(ServiceFlags services);

/** Set the current IBD status in order to figure out the desirable service flags */
void SetServiceFlagsIBDCache(bool status);

/**
 * A shortcut for (services & GetDesirableServiceFlags(services))
 * == GetDesirableServiceFlags(services), ie determines whether the given
 * set of service flags are sufficient for a peer to be "relevant".
 */
static inline bool HasAllDesirableServiceFlags(ServiceFlags services)
{
    return !(GetDesirableServiceFlags(services) & (~services));
}

/**
 * Checks if a peer with the given service flags may be capable of having a
 * robust address-storage DB.
 */
static inline bool MayHaveUsefulAddressDB(ServiceFlags services)
{
    return (services & NODE_NETWORK) || (services & NODE_NETWORK_LIMITED);
}

/** A CService with information about it as peer */
class CAddress : public CService
{
    static constexpr std::chrono::seconds TIME_INIT{100000000};

    /** Historically, CAddress disk serialization stored the CLIENT_VERSION, optionally OR'ed with
     *  the ADDRV2_FORMAT flag to indicate V2 serialization. The first field has since been
     *  disentangled from client versioning, and now instead:
     *  - The low bits (masked by DISK_VERSION_IGNORE_MASK) store the fixed value DISK_VERSION_INIT,
     *    (in case any code exists that treats it as a client version) but are ignored on
     *    deserialization.
     *  - The high bits (masked by ~DISK_VERSION_IGNORE_MASK) store actual serialization information.
     *    Only 0 or DISK_VERSION_ADDRV2 (equal to the historical ADDRV2_FORMAT) are valid now, and
     *    any other value triggers a deserialization failure. Other values can be added later if
     *    needed.
     *
     *  For disk deserialization, ADDRV2_FORMAT in the stream version signals that ADDRV2
     *  deserialization is permitted, but the actual format is determined by the high bits in the
     *  stored version field. For network serialization, the stream version having ADDRV2_FORMAT or
     *  not determines the actual format used (as it has no embedded version number).
     */
    static constexpr uint32_t DISK_VERSION_INIT{220000};
    static constexpr uint32_t DISK_VERSION_IGNORE_MASK{0b00000000'00000111'11111111'11111111};
    /** The version number written in disk serialized addresses to indicate V2 serializations.
     * It must be exactly 1<<29, as that is the value that historical versions used for this
     * (they used their internal ADDRV2_FORMAT flag here). */
    static constexpr uint32_t DISK_VERSION_ADDRV2{1 << 29};
    static_assert((DISK_VERSION_INIT & ~DISK_VERSION_IGNORE_MASK) == 0, "DISK_VERSION_INIT must be covered by DISK_VERSION_IGNORE_MASK");
    static_assert((DISK_VERSION_ADDRV2 & DISK_VERSION_IGNORE_MASK) == 0, "DISK_VERSION_ADDRV2 must not be covered by DISK_VERSION_IGNORE_MASK");

public:
    CAddress() : CService{} {};
    CAddress(CService ipIn, ServiceFlags nServicesIn) : CService{ipIn}, nServices{nServicesIn} {};
    CAddress(CService ipIn, ServiceFlags nServicesIn, NodeSeconds time) : CService{ipIn}, nTime{time}, nServices{nServicesIn} {};

    enum class Format {
        Disk,
        Network,
    };
    struct SerParams : CNetAddr::SerParams {
        const Format fmt;
        SER_PARAMS_OPFUNC
    };
    static constexpr SerParams V1_NETWORK{{CNetAddr::Encoding::V1}, Format::Network};
    static constexpr SerParams V2_NETWORK{{CNetAddr::Encoding::V2}, Format::Network};
    static constexpr SerParams V1_DISK{{CNetAddr::Encoding::V1}, Format::Disk};
    static constexpr SerParams V2_DISK{{CNetAddr::Encoding::V2}, Format::Disk};

    SERIALIZE_METHODS_PARAMS(CAddress, obj, SerParams, params)
    {
        bool use_v2;
        if (params.fmt == Format::Disk) {
            // In the disk serialization format, the encoding (v1 or v2) is determined by a flag version
            // that's part of the serialization itself. ADDRV2_FORMAT in the stream version only determines
            // whether V2 is chosen/permitted at all.
            uint32_t stored_format_version = DISK_VERSION_INIT;
            if (params.enc == Encoding::V2) stored_format_version |= DISK_VERSION_ADDRV2;
            READWRITE(stored_format_version);
            stored_format_version &= ~DISK_VERSION_IGNORE_MASK; // ignore low bits
            if (stored_format_version == 0) {
                use_v2 = false;
            } else if (stored_format_version == DISK_VERSION_ADDRV2 && params.enc == Encoding::V2) {
                // Only support v2 deserialization if V2 is set.
                use_v2 = true;
            } else {
                throw InvalidAddrManVersionError("Unsupported CAddress disk format version");
            }
        } else {
            assert(params.fmt == Format::Network);
            // In the network serialization format, the encoding (v1 or v2) is determined directly by
            // the value of enc in the stream params, as no explicitly encoded version
            // exists in the stream.
            use_v2 = params.enc == Encoding::V2;
        }

        READWRITE(Using<LossyChronoFormatter<uint32_t>>(obj.nTime));
        // nServices is serialized as CompactSize in V2; as uint64_t in V1.
        if (use_v2) {
            uint64_t services_tmp;
            SER_WRITE(obj, services_tmp = obj.nServices);
            READWRITE(Using<CompactSizeFormatter<false>>(services_tmp));
            SER_READ(obj, obj.nServices = static_cast<ServiceFlags>(services_tmp));
        } else {
            READWRITE(Using<CustomUintFormatter<8>>(obj.nServices));
        }
        // Invoke V1/V2 serializer for CService parent object.
        const auto ser_params{use_v2 ? CNetAddr::V2 : CNetAddr::V1};
        READWRITE(WithParams(ser_params, AsBase<CService>(obj)));
    }

    //! Always included in serialization. The behavior is unspecified if the value is not representable as uint32_t.
    NodeSeconds nTime{TIME_INIT};
    //! Serialized as uint64_t in V1, and as CompactSize in V2.
    ServiceFlags nServices{NODE_NONE};

    friend bool operator==(const CAddress& a, const CAddress& b)
    {
        return a.nTime == b.nTime &&
               a.nServices == b.nServices &&
               static_cast<const CService&>(a) == static_cast<const CService&>(b);
    }
};

/** getdata message type flags */
const uint32_t MSG_WITNESS_FLAG = 1 << 30;
const uint32_t MSG_TYPE_MASK = 0xffffffff >> 2;

/** getdata / inv message types.
 * These numbers are defined by the protocol. When adding a new value, be sure
 * to mention it in the respective BIP.
 */
enum GetDataMsg : uint32_t {
    UNDEFINED = 0,
    MSG_TX = 1,
    MSG_BLOCK = 2,
    MSG_WTX = 5,                                      //!< Defined in BIP 339
    // The following can only occur in getdata. Invs always use TX/WTX or BLOCK.
    MSG_FILTERED_BLOCK = 3,                           //!< Defined in BIP37
    MSG_CMPCT_BLOCK = 4,                              //!< Defined in BIP152
    MSG_WITNESS_BLOCK = MSG_BLOCK | MSG_WITNESS_FLAG, //!< Defined in BIP144
    MSG_WITNESS_TX = MSG_TX | MSG_WITNESS_FLAG,       //!< Defined in BIP144
    // MSG_FILTERED_WITNESS_BLOCK is defined in BIP144 as reserved for future
    // use and remains unused.
    // MSG_FILTERED_WITNESS_BLOCK = MSG_FILTERED_BLOCK | MSG_WITNESS_FLAG,
};

/** inv message data */
class CInv
{
public:
    CInv();
    CInv(uint32_t typeIn, const uint256& hashIn);

    SERIALIZE_METHODS(CInv, obj) { READWRITE(obj.type, obj.hash); }

    friend bool operator<(const CInv& a, const CInv& b);

    std::string GetCommand() const;
    std::string ToString() const;

    // Single-message helper methods
    bool IsMsgTx() const { return type == MSG_TX; }
    bool IsMsgBlk() const { return type == MSG_BLOCK; }
    bool IsMsgWtx() const { return type == MSG_WTX; }
    bool IsMsgFilteredBlk() const { return type == MSG_FILTERED_BLOCK; }
    bool IsMsgCmpctBlk() const { return type == MSG_CMPCT_BLOCK; }
    bool IsMsgWitnessBlk() const { return type == MSG_WITNESS_BLOCK; }

    // Combined-message helper methods
    bool IsGenTxMsg() const
    {
        return type == MSG_TX || type == MSG_WTX || type == MSG_WITNESS_TX;
    }
    bool IsGenBlkMsg() const
    {
        return type == MSG_BLOCK || type == MSG_FILTERED_BLOCK || type == MSG_CMPCT_BLOCK || type == MSG_WITNESS_BLOCK;
    }

    uint32_t type;
    uint256 hash;
};

/** Convert a TX/WITNESS_TX/WTX CInv to a GenTxid. */
GenTxid ToGenTxid(const CInv& inv);

#endif // BITCOIN_PROTOCOL_H<|MERGE_RESOLUTION|>--- conflicted
+++ resolved
@@ -300,11 +300,8 @@
     // See BIP159 for details on how this is implemented.
     NODE_NETWORK_LIMITED = (1 << 10),
 
-<<<<<<< HEAD
-=======
     // NODE_P2P_V2 means the node supports BIP324 transport
     NODE_P2P_V2 = (1 << 11),
->>>>>>> 0e3de3b8
 
     // Bits 24-31 are reserved for temporary experiments. Just pick a bit that
     // isn't getting used, or one not being used much, and notify the
