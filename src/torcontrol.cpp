// Copyright (c) 2015-2022 The Bitcoin Core developers
// Copyright (c) 2017 The Zcash developers
// Distributed under the MIT software license, see the accompanying
// file COPYING or http://www.opensource.org/licenses/mit-license.php.

#include <torcontrol.h>

#include <chainparams.h>
#include <chainparamsbase.h>
#include <common/args.h>
#include <compat/compat.h>
#include <crypto/hmac_sha256.h>
#include <logging.h>
#include <net.h>
#include <netaddress.h>
#include <netbase.h>
#include <util/readwritefile.h>
#include <util/strencodings.h>
#include <util/syscall_sandbox.h>
#include <util/thread.h>
#include <util/time.h>

#include <deque>
#include <functional>
#include <set>
#include <vector>

#include <event2/buffer.h>
#include <event2/bufferevent.h>
#include <event2/event.h>
#include <event2/thread.h>
#include <event2/util.h>

/** Default control port */
const std::string DEFAULT_TOR_CONTROL = "127.0.0.1:9051";
/** Tor cookie size (from control-spec.txt) */
static const int TOR_COOKIE_SIZE = 32;
/** Size of client/server nonce for SAFECOOKIE */
static const int TOR_NONCE_SIZE = 32;
/** For computing serverHash in SAFECOOKIE */
static const std::string TOR_SAFE_SERVERKEY = "Tor safe cookie authentication server-to-controller hash";
/** For computing clientHash in SAFECOOKIE */
static const std::string TOR_SAFE_CLIENTKEY = "Tor safe cookie authentication controller-to-server hash";
/** Exponential backoff configuration - initial timeout in seconds */
static const float RECONNECT_TIMEOUT_START = 1.0;
/** Exponential backoff configuration - growth factor */
static const float RECONNECT_TIMEOUT_EXP = 1.5;
/** Maximum length for lines received on TorControlConnection.
 * tor-control-spec.txt mentions that there is explicitly no limit defined to line length,
 * this is belt-and-suspenders sanity limit to prevent memory exhaustion.
 */
static const int MAX_LINE_LENGTH = 100000;
static const uint16_t DEFAULT_TOR_SOCKS_PORT = 9050;

/****** Low-level TorControlConnection ********/

TorControlConnection::TorControlConnection(struct event_base* _base)
    : base(_base)
{
}

TorControlConnection::~TorControlConnection()
{
    if (b_conn)
        bufferevent_free(b_conn);
}

void TorControlConnection::readcb(struct bufferevent *bev, void *ctx)
{
    TorControlConnection *self = static_cast<TorControlConnection*>(ctx);
    struct evbuffer *input = bufferevent_get_input(bev);
    size_t n_read_out = 0;
    char *line;
    assert(input);
    //  If there is not a whole line to read, evbuffer_readln returns nullptr
    while((line = evbuffer_readln(input, &n_read_out, EVBUFFER_EOL_CRLF)) != nullptr)
    {
        std::string s(line, n_read_out);
        free(line);
        if (s.size() < 4) // Short line
            continue;
        // <status>(-|+| )<data><CRLF>
        self->message.code = LocaleIndependentAtoi<int>(s.substr(0,3));
        self->message.lines.push_back(s.substr(4));
        char ch = s[3]; // '-','+' or ' '
        if (ch == ' ') {
            // Final line, dispatch reply and clean up
            if (self->message.code >= 600) {
                // Dispatch async notifications to async handler
                // Synchronous and asynchronous messages are never interleaved
                self->async_handler(*self, self->message);
            } else {
                if (!self->reply_handlers.empty()) {
                    // Invoke reply handler with message
                    self->reply_handlers.front()(*self, self->message);
                    self->reply_handlers.pop_front();
                } else {
                    LogPrint(BCLog::TOR, "Received unexpected sync reply %i\n", self->message.code);
                }
            }
            self->message.Clear();
        }
    }
    //  Check for size of buffer - protect against memory exhaustion with very long lines
    //  Do this after evbuffer_readln to make sure all full lines have been
    //  removed from the buffer. Everything left is an incomplete line.
    if (evbuffer_get_length(input) > MAX_LINE_LENGTH) {
        LogPrintf("tor: Disconnecting because MAX_LINE_LENGTH exceeded\n");
        self->Disconnect();
    }
}

void TorControlConnection::eventcb(struct bufferevent *bev, short what, void *ctx)
{
    TorControlConnection *self = static_cast<TorControlConnection*>(ctx);
    if (what & BEV_EVENT_CONNECTED) {
        LogPrint(BCLog::TOR, "Successfully connected!\n");
        self->connected(*self);
    } else if (what & (BEV_EVENT_EOF|BEV_EVENT_ERROR)) {
        if (what & BEV_EVENT_ERROR) {
            LogPrint(BCLog::TOR, "Error connecting to Tor control socket\n");
        } else {
            LogPrint(BCLog::TOR, "End of stream\n");
        }
        self->Disconnect();
        self->disconnected(*self);
    }
}

bool TorControlConnection::Connect(const std::string& tor_control_center, const ConnectionCB& _connected, const ConnectionCB& _disconnected)
{
    if (b_conn) {
        Disconnect();
    }

<<<<<<< HEAD
    // Parse tor_control_center address:port
    struct sockaddr_storage control_address;
    socklen_t control_address_len = sizeof(control_address);

    // Leaving lookuptorcontrolhost in for now as it has the ability to select which protocol to use.
    if (gArgs.IsArgSet("-lookuptorcontrolhost")) {
        std::string lookup_protocol = gArgs.GetArg("-lookuptorcontrolhost", "");
        uint16_t port{0};
        char str_port[6];
        std::string host;
        SplitHostPort(tor_control_center, port, host);
        if (port == 0) {
            LogPrintf("tor: Error parsing socket address %s.  Port must be specified.\n", tor_control_center);
            return false;
        }
        evutil_snprintf(str_port, sizeof(str_port), "%d", (int) port);

        struct addrinfo aiHint;
        memset(&aiHint, 0, sizeof(struct addrinfo));
        aiHint.ai_socktype = SOCK_STREAM;
        aiHint.ai_protocol = IPPROTO_TCP;
        if (lookup_protocol == "ipv4") {
            aiHint.ai_family = AF_INET;
        } else
        if (lookup_protocol == "ipv6") {
            aiHint.ai_family = AF_INET6;
        } else
        if (lookup_protocol == "any") {
            aiHint.ai_family = AF_UNSPEC;
        } else {
            LogPrintf("tor: Error, unknown -lookuptorcontrolhost option: \"%s\"\n", lookup_protocol);
            return false;
        }
        aiHint.ai_flags = fNameLookup ? AI_ADDRCONFIG : AI_NUMERICHOST;
        struct addrinfo *aiRes = nullptr;

        int err = evutil_getaddrinfo(host.c_str(), str_port, &aiHint, &aiRes);
        if (err != 0 || !aiRes || aiRes->ai_addrlen > sizeof(control_address)) {
            LogPrintf("tor: Error parsing socket address %s: %s\n", host, evutil_gai_strerror(err));
            return false;
        }

        memcpy((char*)&control_address, (char*)aiRes->ai_addr, aiRes->ai_addrlen);
        control_address_len = aiRes->ai_addrlen;

        evutil_freeaddrinfo(aiRes);
    } else {
        CService control_service;
        if (!Lookup(tor_control_center, control_service, 9051, fNameLookup)) {
            LogPrintf("tor: Failed to look up control center %s\n", tor_control_center);
            return false;
        }

        struct sockaddr_storage control_address;
        socklen_t control_address_len = sizeof(control_address);
        if (!control_service.GetSockAddr(reinterpret_cast<struct sockaddr*>(&control_address), &control_address_len)) {
            LogPrintf("tor: Error parsing socket address %s\n", tor_control_center);
            return false;
        }
=======
    const std::optional<CService> control_service{Lookup(tor_control_center, 9051, fNameLookup)};
    if (!control_service.has_value()) {
        LogPrintf("tor: Failed to look up control center %s\n", tor_control_center);
        return false;
    }

    struct sockaddr_storage control_address;
    socklen_t control_address_len = sizeof(control_address);
    if (!control_service.value().GetSockAddr(reinterpret_cast<struct sockaddr*>(&control_address), &control_address_len)) {
        LogPrintf("tor: Error parsing socket address %s\n", tor_control_center);
        return false;
>>>>>>> 3a83d441
    }

    // Create a new socket, set up callbacks and enable notification bits
    b_conn = bufferevent_socket_new(base, -1, BEV_OPT_CLOSE_ON_FREE);
    if (!b_conn) {
        return false;
    }
    bufferevent_setcb(b_conn, TorControlConnection::readcb, nullptr, TorControlConnection::eventcb, this);
    bufferevent_enable(b_conn, EV_READ|EV_WRITE);
    this->connected = _connected;
    this->disconnected = _disconnected;

    // Finally, connect to tor_control_center
    if (bufferevent_socket_connect(b_conn, reinterpret_cast<struct sockaddr*>(&control_address), control_address_len) < 0) {
        LogPrintf("tor: Error connecting to address %s\n", tor_control_center);
        return false;
    }
    return true;
}

void TorControlConnection::Disconnect()
{
    if (b_conn)
        bufferevent_free(b_conn);
    b_conn = nullptr;
}

bool TorControlConnection::Command(const std::string &cmd, const ReplyHandlerCB& reply_handler)
{
    if (!b_conn)
        return false;
    struct evbuffer *buf = bufferevent_get_output(b_conn);
    if (!buf)
        return false;
    evbuffer_add(buf, cmd.data(), cmd.size());
    evbuffer_add(buf, "\r\n", 2);
    reply_handlers.push_back(reply_handler);
    return true;
}

/****** General parsing utilities ********/

/* Split reply line in the form 'AUTH METHODS=...' into a type
 * 'AUTH' and arguments 'METHODS=...'.
 * Grammar is implicitly defined in https://spec.torproject.org/control-spec by
 * the server reply formats for PROTOCOLINFO (S3.21) and AUTHCHALLENGE (S3.24).
 */
std::pair<std::string,std::string> SplitTorReplyLine(const std::string &s)
{
    size_t ptr=0;
    std::string type;
    while (ptr < s.size() && s[ptr] != ' ') {
        type.push_back(s[ptr]);
        ++ptr;
    }
    if (ptr < s.size())
        ++ptr; // skip ' '
    return make_pair(type, s.substr(ptr));
}

/** Parse reply arguments in the form 'METHODS=COOKIE,SAFECOOKIE COOKIEFILE=".../control_auth_cookie"'.
 * Returns a map of keys to values, or an empty map if there was an error.
 * Grammar is implicitly defined in https://spec.torproject.org/control-spec by
 * the server reply formats for PROTOCOLINFO (S3.21), AUTHCHALLENGE (S3.24),
 * and ADD_ONION (S3.27). See also sections 2.1 and 2.3.
 */
std::map<std::string,std::string> ParseTorReplyMapping(const std::string &s)
{
    std::map<std::string,std::string> mapping;
    size_t ptr=0;
    while (ptr < s.size()) {
        std::string key, value;
        while (ptr < s.size() && s[ptr] != '=' && s[ptr] != ' ') {
            key.push_back(s[ptr]);
            ++ptr;
        }
        if (ptr == s.size()) // unexpected end of line
            return std::map<std::string,std::string>();
        if (s[ptr] == ' ') // The remaining string is an OptArguments
            break;
        ++ptr; // skip '='
        if (ptr < s.size() && s[ptr] == '"') { // Quoted string
            ++ptr; // skip opening '"'
            bool escape_next = false;
            while (ptr < s.size() && (escape_next || s[ptr] != '"')) {
                // Repeated backslashes must be interpreted as pairs
                escape_next = (s[ptr] == '\\' && !escape_next);
                value.push_back(s[ptr]);
                ++ptr;
            }
            if (ptr == s.size()) // unexpected end of line
                return std::map<std::string,std::string>();
            ++ptr; // skip closing '"'
            /**
             * Unescape value. Per https://spec.torproject.org/control-spec section 2.1.1:
             *
             *   For future-proofing, controller implementors MAY use the following
             *   rules to be compatible with buggy Tor implementations and with
             *   future ones that implement the spec as intended:
             *
             *     Read \n \t \r and \0 ... \377 as C escapes.
             *     Treat a backslash followed by any other character as that character.
             */
            std::string escaped_value;
            for (size_t i = 0; i < value.size(); ++i) {
                if (value[i] == '\\') {
                    // This will always be valid, because if the QuotedString
                    // ended in an odd number of backslashes, then the parser
                    // would already have returned above, due to a missing
                    // terminating double-quote.
                    ++i;
                    if (value[i] == 'n') {
                        escaped_value.push_back('\n');
                    } else if (value[i] == 't') {
                        escaped_value.push_back('\t');
                    } else if (value[i] == 'r') {
                        escaped_value.push_back('\r');
                    } else if ('0' <= value[i] && value[i] <= '7') {
                        size_t j;
                        // Octal escape sequences have a limit of three octal digits,
                        // but terminate at the first character that is not a valid
                        // octal digit if encountered sooner.
                        for (j = 1; j < 3 && (i+j) < value.size() && '0' <= value[i+j] && value[i+j] <= '7'; ++j) {}
                        // Tor restricts first digit to 0-3 for three-digit octals.
                        // A leading digit of 4-7 would therefore be interpreted as
                        // a two-digit octal.
                        if (j == 3 && value[i] > '3') {
                            j--;
                        }
                        const auto end{i + j};
                        uint8_t val{0};
                        while (i < end) {
                            val *= 8;
                            val += value[i++] - '0';
                        }
                        escaped_value.push_back(char(val));
                        // Account for automatic incrementing at loop end
                        --i;
                    } else {
                        escaped_value.push_back(value[i]);
                    }
                } else {
                    escaped_value.push_back(value[i]);
                }
            }
            value = escaped_value;
        } else { // Unquoted value. Note that values can contain '=' at will, just no spaces
            while (ptr < s.size() && s[ptr] != ' ') {
                value.push_back(s[ptr]);
                ++ptr;
            }
        }
        if (ptr < s.size() && s[ptr] == ' ')
            ++ptr; // skip ' ' after key=value
        mapping[key] = value;
    }
    return mapping;
}

TorController::TorController(struct event_base* _base, const std::string& tor_control_center, const CService& target):
    base(_base),
    m_tor_control_center(tor_control_center), conn(base), reconnect(true), reconnect_timeout(RECONNECT_TIMEOUT_START),
    m_target(target)
{
    reconnect_ev = event_new(base, -1, 0, reconnect_cb, this);
    if (!reconnect_ev)
        LogPrintf("tor: Failed to create event for reconnection: out of memory?\n");
    // Start connection attempts immediately
    if (!conn.Connect(m_tor_control_center, std::bind(&TorController::connected_cb, this, std::placeholders::_1),
         std::bind(&TorController::disconnected_cb, this, std::placeholders::_1) )) {
        LogPrintf("tor: Initiating connection to Tor control port %s failed\n", m_tor_control_center);
    }
    // Read service private key if cached
    std::pair<bool,std::string> pkf = ReadBinaryFile(GetPrivateKeyFile());
    if (pkf.first) {
        LogPrint(BCLog::TOR, "Reading cached private key from %s\n", fs::PathToString(GetPrivateKeyFile()));
        private_key = pkf.second;
    }
}

TorController::~TorController()
{
    if (reconnect_ev) {
        event_free(reconnect_ev);
        reconnect_ev = nullptr;
    }
    if (service.IsValid()) {
        RemoveLocal(service);
    }
}

void TorController::get_socks_cb(TorControlConnection& _conn, const TorControlReply& reply)
{
    // NOTE: We can only get here if -onion is unset
    std::string socks_location;
    if (reply.code == 250) {
        for (const auto& line : reply.lines) {
            if (0 == line.compare(0, 20, "net/listeners/socks=")) {
                const std::string port_list_str = line.substr(20);
                std::vector<std::string> port_list = SplitString(port_list_str, ' ');

                for (auto& portstr : port_list) {
                    if (portstr.empty()) continue;
                    if ((portstr[0] == '"' || portstr[0] == '\'') && portstr.size() >= 2 && (*portstr.rbegin() == portstr[0])) {
                        portstr = portstr.substr(1, portstr.size() - 2);
                        if (portstr.empty()) continue;
                    }
                    socks_location = portstr;
                    if (0 == portstr.compare(0, 10, "127.0.0.1:")) {
                        // Prefer localhost - ignore other ports
                        break;
                    }
                }
            }
        }
        if (!socks_location.empty()) {
            LogPrint(BCLog::TOR, "Get SOCKS port command yielded %s\n", socks_location);
        } else {
            LogPrintf("tor: Get SOCKS port command returned nothing\n");
        }
    } else if (reply.code == 510) {  // 510 Unrecognized command
        LogPrintf("tor: Get SOCKS port command failed with unrecognized command (You probably should upgrade Tor)\n");
    } else {
        LogPrintf("tor: Get SOCKS port command failed; error code %d\n", reply.code);
    }

    CService resolved;
    Assume(!resolved.IsValid());
    if (!socks_location.empty()) {
        resolved = LookupNumeric(socks_location, DEFAULT_TOR_SOCKS_PORT);
    }
    if (!resolved.IsValid()) {
        // Fallback to old behaviour
        resolved = LookupNumeric("127.0.0.1", DEFAULT_TOR_SOCKS_PORT);
    }

    Assume(resolved.IsValid());
    LogPrint(BCLog::TOR, "Configuring onion proxy for %s\n", resolved.ToStringAddrPort());
    Proxy addrOnion = Proxy(resolved, true);
    SetProxy(NET_ONION, addrOnion);

    const auto onlynets = gArgs.GetArgs("-onlynet");

    const bool onion_allowed_by_onlynet{
        !gArgs.IsArgSet("-onlynet") ||
        std::any_of(onlynets.begin(), onlynets.end(), [](const auto& n) {
            return ParseNetwork(n) == NET_ONION;
        })};

    if (onion_allowed_by_onlynet) {
        // If NET_ONION is reachable, then the below is a noop.
        //
        // If NET_ONION is not reachable, then none of -proxy or -onion was given.
        // Since we are here, then -torcontrol and -torpassword were given.
        SetReachable(NET_ONION, true);
    }
}

void TorController::add_onion_cb(TorControlConnection& _conn, const TorControlReply& reply)
{
    if (reply.code == 250) {
        LogPrint(BCLog::TOR, "ADD_ONION successful\n");
        for (const std::string &s : reply.lines) {
            std::map<std::string,std::string> m = ParseTorReplyMapping(s);
            std::map<std::string,std::string>::iterator i;
            if ((i = m.find("ServiceID")) != m.end())
                service_id = i->second;
            if ((i = m.find("PrivateKey")) != m.end())
                private_key = i->second;
        }
        if (service_id.empty()) {
            LogPrintf("tor: Error parsing ADD_ONION parameters:\n");
            for (const std::string &s : reply.lines) {
                LogPrintf("    %s\n", SanitizeString(s));
            }
            return;
        }
        service = LookupNumeric(std::string(service_id+".onion"), Params().GetDefaultPort());
        LogPrintfCategory(BCLog::TOR, "Got service ID %s, advertising service %s\n", service_id, service.ToStringAddrPort());
        if (WriteBinaryFile(GetPrivateKeyFile(), private_key)) {
            LogPrint(BCLog::TOR, "Cached service private key to %s\n", fs::PathToString(GetPrivateKeyFile()));
        } else {
            LogPrintf("tor: Error writing service private key to %s\n", fs::PathToString(GetPrivateKeyFile()));
        }
        AddLocal(service, LOCAL_MANUAL);
        // ... onion requested - keep connection open
    } else if (reply.code == 510) { // 510 Unrecognized command
        LogPrintf("tor: Add onion failed with unrecognized command (You probably need to upgrade Tor)\n");
    } else {
        LogPrintf("tor: Add onion failed; error code %d\n", reply.code);
    }
}

void TorController::auth_cb(TorControlConnection& _conn, const TorControlReply& reply)
{
    if (reply.code == 250) {
        LogPrint(BCLog::TOR, "Authentication successful\n");

        // Now that we know Tor is running setup the proxy for onion addresses
        // if -onion isn't set to something else.
        if (gArgs.GetArg("-onion", "") == "") {
            _conn.Command("GETINFO net/listeners/socks", std::bind(&TorController::get_socks_cb, this, std::placeholders::_1, std::placeholders::_2));
        }

        // Finally - now create the service
        if (private_key.empty()) { // No private key, generate one
            private_key = "NEW:ED25519-V3"; // Explicitly request key type - see issue #9214
        }
        // Request onion service, redirect port.
        // Note that the 'virtual' port is always the default port to avoid decloaking nodes using other ports.
        _conn.Command(strprintf("ADD_ONION %s Port=%i,%s", private_key, Params().GetDefaultPort(), m_target.ToStringAddrPort()),
            std::bind(&TorController::add_onion_cb, this, std::placeholders::_1, std::placeholders::_2));
    } else {
        LogPrintf("tor: Authentication failed\n");
    }
}

/** Compute Tor SAFECOOKIE response.
 *
 *    ServerHash is computed as:
 *      HMAC-SHA256("Tor safe cookie authentication server-to-controller hash",
 *                  CookieString | ClientNonce | ServerNonce)
 *    (with the HMAC key as its first argument)
 *
 *    After a controller sends a successful AUTHCHALLENGE command, the
 *    next command sent on the connection must be an AUTHENTICATE command,
 *    and the only authentication string which that AUTHENTICATE command
 *    will accept is:
 *
 *      HMAC-SHA256("Tor safe cookie authentication controller-to-server hash",
 *                  CookieString | ClientNonce | ServerNonce)
 *
 */
static std::vector<uint8_t> ComputeResponse(const std::string &key, const std::vector<uint8_t> &cookie,  const std::vector<uint8_t> &clientNonce, const std::vector<uint8_t> &serverNonce)
{
    CHMAC_SHA256 computeHash((const uint8_t*)key.data(), key.size());
    std::vector<uint8_t> computedHash(CHMAC_SHA256::OUTPUT_SIZE, 0);
    computeHash.Write(cookie.data(), cookie.size());
    computeHash.Write(clientNonce.data(), clientNonce.size());
    computeHash.Write(serverNonce.data(), serverNonce.size());
    computeHash.Finalize(computedHash.data());
    return computedHash;
}

void TorController::authchallenge_cb(TorControlConnection& _conn, const TorControlReply& reply)
{
    if (reply.code == 250) {
        LogPrint(BCLog::TOR, "SAFECOOKIE authentication challenge successful\n");
        std::pair<std::string,std::string> l = SplitTorReplyLine(reply.lines[0]);
        if (l.first == "AUTHCHALLENGE") {
            std::map<std::string,std::string> m = ParseTorReplyMapping(l.second);
            if (m.empty()) {
                LogPrintf("tor: Error parsing AUTHCHALLENGE parameters: %s\n", SanitizeString(l.second));
                return;
            }
            std::vector<uint8_t> serverHash = ParseHex(m["SERVERHASH"]);
            std::vector<uint8_t> serverNonce = ParseHex(m["SERVERNONCE"]);
            LogPrint(BCLog::TOR, "AUTHCHALLENGE ServerHash %s ServerNonce %s\n", HexStr(serverHash), HexStr(serverNonce));
            if (serverNonce.size() != 32) {
                LogPrintf("tor: ServerNonce is not 32 bytes, as required by spec\n");
                return;
            }

            std::vector<uint8_t> computedServerHash = ComputeResponse(TOR_SAFE_SERVERKEY, cookie, clientNonce, serverNonce);
            if (computedServerHash != serverHash) {
                LogPrintf("tor: ServerHash %s does not match expected ServerHash %s\n", HexStr(serverHash), HexStr(computedServerHash));
                return;
            }

            std::vector<uint8_t> computedClientHash = ComputeResponse(TOR_SAFE_CLIENTKEY, cookie, clientNonce, serverNonce);
            _conn.Command("AUTHENTICATE " + HexStr(computedClientHash), std::bind(&TorController::auth_cb, this, std::placeholders::_1, std::placeholders::_2));
        } else {
            LogPrintf("tor: Invalid reply to AUTHCHALLENGE\n");
        }
    } else {
        LogPrintf("tor: SAFECOOKIE authentication challenge failed\n");
    }
}

void TorController::protocolinfo_cb(TorControlConnection& _conn, const TorControlReply& reply)
{
    if (reply.code == 250) {
        std::set<std::string> methods;
        std::string cookiefile;
        /*
         * 250-AUTH METHODS=COOKIE,SAFECOOKIE COOKIEFILE="/home/x/.tor/control_auth_cookie"
         * 250-AUTH METHODS=NULL
         * 250-AUTH METHODS=HASHEDPASSWORD
         */
        for (const std::string &s : reply.lines) {
            std::pair<std::string,std::string> l = SplitTorReplyLine(s);
            if (l.first == "AUTH") {
                std::map<std::string,std::string> m = ParseTorReplyMapping(l.second);
                std::map<std::string,std::string>::iterator i;
                if ((i = m.find("METHODS")) != m.end()) {
                    std::vector<std::string> m_vec = SplitString(i->second, ',');
                    methods = std::set<std::string>(m_vec.begin(), m_vec.end());
                }
                if ((i = m.find("COOKIEFILE")) != m.end())
                    cookiefile = i->second;
            } else if (l.first == "VERSION") {
                std::map<std::string,std::string> m = ParseTorReplyMapping(l.second);
                std::map<std::string,std::string>::iterator i;
                if ((i = m.find("Tor")) != m.end()) {
                    LogPrint(BCLog::TOR, "Connected to Tor version %s\n", i->second);
                }
            }
        }
        for (const std::string &s : methods) {
            LogPrint(BCLog::TOR, "Supported authentication method: %s\n", s);
        }
        // Prefer NULL, otherwise SAFECOOKIE. If a password is provided, use HASHEDPASSWORD
        /* Authentication:
         *   cookie:   hex-encoded ~/.tor/control_auth_cookie
         *   password: "password"
         */
        std::string torpassword = gArgs.GetArg("-torpassword", "");
        if (!torpassword.empty()) {
            if (methods.count("HASHEDPASSWORD")) {
                LogPrint(BCLog::TOR, "Using HASHEDPASSWORD authentication\n");
                ReplaceAll(torpassword, "\"", "\\\"");
                _conn.Command("AUTHENTICATE \"" + torpassword + "\"", std::bind(&TorController::auth_cb, this, std::placeholders::_1, std::placeholders::_2));
            } else {
                LogPrintf("tor: Password provided with -torpassword, but HASHEDPASSWORD authentication is not available\n");
            }
        } else if (methods.count("NULL")) {
            LogPrint(BCLog::TOR, "Using NULL authentication\n");
            _conn.Command("AUTHENTICATE", std::bind(&TorController::auth_cb, this, std::placeholders::_1, std::placeholders::_2));
        } else if (methods.count("SAFECOOKIE")) {
            // Cookie: hexdump -e '32/1 "%02x""\n"'  ~/.tor/control_auth_cookie
            LogPrint(BCLog::TOR, "Using SAFECOOKIE authentication, reading cookie authentication from %s\n", cookiefile);
            std::pair<bool,std::string> status_cookie = ReadBinaryFile(fs::PathFromString(cookiefile), TOR_COOKIE_SIZE);
            if (status_cookie.first && status_cookie.second.size() == TOR_COOKIE_SIZE) {
                // _conn.Command("AUTHENTICATE " + HexStr(status_cookie.second), std::bind(&TorController::auth_cb, this, std::placeholders::_1, std::placeholders::_2));
                cookie = std::vector<uint8_t>(status_cookie.second.begin(), status_cookie.second.end());
                clientNonce = std::vector<uint8_t>(TOR_NONCE_SIZE, 0);
                GetRandBytes(clientNonce);
                _conn.Command("AUTHCHALLENGE SAFECOOKIE " + HexStr(clientNonce), std::bind(&TorController::authchallenge_cb, this, std::placeholders::_1, std::placeholders::_2));
            } else {
                if (status_cookie.first) {
                    LogPrintf("tor: Authentication cookie %s is not exactly %i bytes, as is required by the spec\n", cookiefile, TOR_COOKIE_SIZE);
                } else {
                    LogPrintf("tor: Authentication cookie %s could not be opened (check permissions)\n", cookiefile);
                }
            }
        } else if (methods.count("HASHEDPASSWORD")) {
            LogPrintf("tor: The only supported authentication mechanism left is password, but no password provided with -torpassword\n");
        } else {
            LogPrintf("tor: No supported authentication method\n");
        }
    } else {
        LogPrintf("tor: Requesting protocol info failed\n");
    }
}

void TorController::connected_cb(TorControlConnection& _conn)
{
    reconnect_timeout = RECONNECT_TIMEOUT_START;
    // First send a PROTOCOLINFO command to figure out what authentication is expected
    if (!_conn.Command("PROTOCOLINFO 1", std::bind(&TorController::protocolinfo_cb, this, std::placeholders::_1, std::placeholders::_2)))
        LogPrintf("tor: Error sending initial protocolinfo command\n");
}

void TorController::disconnected_cb(TorControlConnection& _conn)
{
    // Stop advertising service when disconnected
    if (service.IsValid())
        RemoveLocal(service);
    service = CService();
    if (!reconnect)
        return;

    LogPrint(BCLog::TOR, "Not connected to Tor control port %s, trying to reconnect\n", m_tor_control_center);

    // Single-shot timer for reconnect. Use exponential backoff.
    struct timeval time = MillisToTimeval(int64_t(reconnect_timeout * 1000.0));
    if (reconnect_ev)
        event_add(reconnect_ev, &time);
    reconnect_timeout *= RECONNECT_TIMEOUT_EXP;
}

void TorController::Reconnect()
{
    /* Try to reconnect and reestablish if we get booted - for example, Tor
     * may be restarting.
     */
    if (!conn.Connect(m_tor_control_center, std::bind(&TorController::connected_cb, this, std::placeholders::_1),
         std::bind(&TorController::disconnected_cb, this, std::placeholders::_1) )) {
        LogPrintf("tor: Re-initiating connection to Tor control port %s failed\n", m_tor_control_center);
    }
}

fs::path TorController::GetPrivateKeyFile()
{
    return gArgs.GetDataDirNet() / "onion_v3_private_key";
}

void TorController::reconnect_cb(evutil_socket_t fd, short what, void *arg)
{
    TorController *self = static_cast<TorController*>(arg);
    self->Reconnect();
}

/****** Thread ********/
static struct event_base *gBase;
static std::thread torControlThread;

static void TorControlThread(CService onion_service_target)
{
    SetSyscallSandboxPolicy(SyscallSandboxPolicy::TOR_CONTROL);
    TorController ctrl(gBase, gArgs.GetArg("-torcontrol", DEFAULT_TOR_CONTROL), onion_service_target);

    event_base_dispatch(gBase);
}

void StartTorControl(CService onion_service_target)
{
    assert(!gBase);
#ifdef WIN32
    evthread_use_windows_threads();
#else
    evthread_use_pthreads();
#endif
    gBase = event_base_new();
    if (!gBase) {
        LogPrintf("tor: Unable to create event_base\n");
        return;
    }

    torControlThread = std::thread(&util::TraceThread, "torcontrol", [onion_service_target] {
        TorControlThread(onion_service_target);
    });
}

void InterruptTorControl()
{
    if (gBase) {
        LogPrintf("tor: Thread interrupt\n");
        event_base_once(gBase, -1, EV_TIMEOUT, [](evutil_socket_t, short, void*) {
            event_base_loopbreak(gBase);
        }, nullptr, nullptr);
    }
}

void StopTorControl()
{
    if (gBase) {
        torControlThread.join();
        event_base_free(gBase);
        gBase = nullptr;
    }
}

CService DefaultOnionServiceTarget()
{
    struct in_addr onion_service_target;
    onion_service_target.s_addr = htonl(INADDR_LOOPBACK);
    return {onion_service_target, BaseParams().OnionServiceTargetPort()};
}<|MERGE_RESOLUTION|>--- conflicted
+++ resolved
@@ -133,67 +133,6 @@
         Disconnect();
     }
 
-<<<<<<< HEAD
-    // Parse tor_control_center address:port
-    struct sockaddr_storage control_address;
-    socklen_t control_address_len = sizeof(control_address);
-
-    // Leaving lookuptorcontrolhost in for now as it has the ability to select which protocol to use.
-    if (gArgs.IsArgSet("-lookuptorcontrolhost")) {
-        std::string lookup_protocol = gArgs.GetArg("-lookuptorcontrolhost", "");
-        uint16_t port{0};
-        char str_port[6];
-        std::string host;
-        SplitHostPort(tor_control_center, port, host);
-        if (port == 0) {
-            LogPrintf("tor: Error parsing socket address %s.  Port must be specified.\n", tor_control_center);
-            return false;
-        }
-        evutil_snprintf(str_port, sizeof(str_port), "%d", (int) port);
-
-        struct addrinfo aiHint;
-        memset(&aiHint, 0, sizeof(struct addrinfo));
-        aiHint.ai_socktype = SOCK_STREAM;
-        aiHint.ai_protocol = IPPROTO_TCP;
-        if (lookup_protocol == "ipv4") {
-            aiHint.ai_family = AF_INET;
-        } else
-        if (lookup_protocol == "ipv6") {
-            aiHint.ai_family = AF_INET6;
-        } else
-        if (lookup_protocol == "any") {
-            aiHint.ai_family = AF_UNSPEC;
-        } else {
-            LogPrintf("tor: Error, unknown -lookuptorcontrolhost option: \"%s\"\n", lookup_protocol);
-            return false;
-        }
-        aiHint.ai_flags = fNameLookup ? AI_ADDRCONFIG : AI_NUMERICHOST;
-        struct addrinfo *aiRes = nullptr;
-
-        int err = evutil_getaddrinfo(host.c_str(), str_port, &aiHint, &aiRes);
-        if (err != 0 || !aiRes || aiRes->ai_addrlen > sizeof(control_address)) {
-            LogPrintf("tor: Error parsing socket address %s: %s\n", host, evutil_gai_strerror(err));
-            return false;
-        }
-
-        memcpy((char*)&control_address, (char*)aiRes->ai_addr, aiRes->ai_addrlen);
-        control_address_len = aiRes->ai_addrlen;
-
-        evutil_freeaddrinfo(aiRes);
-    } else {
-        CService control_service;
-        if (!Lookup(tor_control_center, control_service, 9051, fNameLookup)) {
-            LogPrintf("tor: Failed to look up control center %s\n", tor_control_center);
-            return false;
-        }
-
-        struct sockaddr_storage control_address;
-        socklen_t control_address_len = sizeof(control_address);
-        if (!control_service.GetSockAddr(reinterpret_cast<struct sockaddr*>(&control_address), &control_address_len)) {
-            LogPrintf("tor: Error parsing socket address %s\n", tor_control_center);
-            return false;
-        }
-=======
     const std::optional<CService> control_service{Lookup(tor_control_center, 9051, fNameLookup)};
     if (!control_service.has_value()) {
         LogPrintf("tor: Failed to look up control center %s\n", tor_control_center);
@@ -205,7 +144,6 @@
     if (!control_service.value().GetSockAddr(reinterpret_cast<struct sockaddr*>(&control_address), &control_address_len)) {
         LogPrintf("tor: Error parsing socket address %s\n", tor_control_center);
         return false;
->>>>>>> 3a83d441
     }
 
     // Create a new socket, set up callbacks and enable notification bits
