// Copyright (c) 2010 Satoshi Nakamoto
// Copyright (c) 2009-2021 The Bitcoin Core developers
// Distributed under the MIT software license, see the accompanying
// file COPYING or http://www.opensource.org/licenses/mit-license.php.

#include <kernel/chainparams.h>

#include <chainparamsseeds.h>
#include <consensus/amount.h>
#include <consensus/merkle.h>
#include <consensus/params.h>
#include <hash.h>
#include <kernel/messagestartchars.h>
#include <logging.h>
#include <primitives/block.h>
#include <primitives/transaction.h>
#include <script/interpreter.h>
#include <script/script.h>
#include <uint256.h>
#include <util/chaintype.h>
#include <util/strencodings.h>

#include <algorithm>
#include <cassert>
#include <cstdint>
#include <cstring>
#include <type_traits>

// Particl
#include <key/keyutil.h>
#include <chain/chainparamsimport.h>

int64_t CChainParams::GetCoinYearReward(int64_t nTime) const
{
    static const int64_t nSecondsInYear = 365 * 24 * 60 * 60;

    if (GetChainType() != ChainType::REGTEST) {
        // After HF2: 8%, 8%, 7%, 7%, 6%
        if (nTime >= consensus.exploit_fix_2_time) {
            int64_t nPeriodsSinceHF2 = (nTime - consensus.exploit_fix_2_time) / (nSecondsInYear * 2);
            if (nPeriodsSinceHF2 >= 0 && nPeriodsSinceHF2 < 2) {
                return (8 - nPeriodsSinceHF2) * CENT;
            }
            return 6 * CENT;
        }

        // Y1 5%, Y2 4%, Y3 3%, Y4 2%, ... YN 2%
        int64_t nYearsSinceGenesis = (nTime - genesis.nTime) / nSecondsInYear;
        if (nYearsSinceGenesis >= 0 && nYearsSinceGenesis < 3) {
            return (5 - nYearsSinceGenesis) * CENT;
        }
    }
    return nCoinYearReward;
}

bool CChainParams::PushTreasuryFundSettings(int64_t time_from, particl::TreasuryFundSettings &settings)
{
    if (settings.nMinTreasuryStakePercent < 0 or settings.nMinTreasuryStakePercent > 100) {
        throw std::runtime_error("minstakepercent must be in range [0, 100].");
    }
    vTreasuryFundSettings.emplace_back(time_from, settings);
    return true;
}

int64_t CChainParams::GetMaxSmsgFeeRateDelta(int64_t smsg_fee_prev, int64_t time) const
{
    int64_t max_delta = (smsg_fee_prev * consensus.smsg_fee_max_delta_percent) / 1000000;
    return std::max((int64_t)1, max_delta);
}

bool CChainParams::CheckImportCoinbase(int nHeight, uint256 &hash) const
{
    for (auto &cth : vImportedCoinbaseTxns) {
        if (cth.nHeight != (uint32_t)nHeight) {
            continue;
        }
        if (hash == cth.hash) {
            return true;
        }
        LogError("%s - Hash mismatch at height %d: %s, expect %s.", __func__, nHeight, hash.ToString(), cth.hash.ToString());
        return false;
    }
    LogError("%s - Unknown height.", __func__);
    return false;
}

const particl::TreasuryFundSettings *CChainParams::GetTreasuryFundSettings(int64_t nTime) const
{
    for (auto i = vTreasuryFundSettings.crbegin(); i != vTreasuryFundSettings.crend(); ++i) {
        if (nTime > i->first) {
            return &i->second;
        }
    }
    return nullptr;
}

bool CChainParams::IsBech32Prefix(const std::vector<unsigned char> &vchPrefixIn) const
{
    for (auto &hrp : bech32Prefixes)  {
        if (vchPrefixIn == hrp) {
            return true;
        }
    }
    return false;
}

bool CChainParams::IsBech32Prefix(const std::vector<unsigned char> &vchPrefixIn, CChainParams::Base58Type &rtype) const
{
    for (size_t k = 0; k < MAX_BASE58_TYPES; ++k) {
        auto &hrp = bech32Prefixes[k];
        if (vchPrefixIn == hrp) {
            rtype = static_cast<CChainParams::Base58Type>(k);
            return true;
        }
    }
    return false;
}

bool CChainParams::IsBech32Prefix(const char *ps, size_t slen, CChainParams::Base58Type &rtype) const
{
    for (size_t k = 0; k < MAX_BASE58_TYPES; ++k) {
        const auto &hrp = bech32Prefixes[k];
        size_t hrplen = hrp.size();
        if (hrplen > 0 &&
            slen > hrplen &&
            strncmp(ps, (const char*)&hrp[0], hrplen) == 0) {
            rtype = static_cast<CChainParams::Base58Type>(k);
            return true;
        }
    }
    return false;
}

namespace particl {
static const std::pair<const char*, CAmount> regTestOutputs[] = {
    std::make_pair("585c2b3914d9ee51f8e710304e386531c3abcc82", 10000 * COIN),
    std::make_pair("c33f3603ce7c46b423536f0434155dad8ee2aa1f", 10000 * COIN),
    std::make_pair("72d83540ed1dcf28bfaca3fa2ed77100c2808825", 10000 * COIN),
    std::make_pair("69e4cc4c219d8971a253cd5db69a0c99c4a5659d", 10000 * COIN),
    std::make_pair("eab5ed88d97e50c87615a015771e220ab0a0991a", 10000 * COIN),
    std::make_pair("119668a93761a34a4ba1c065794b26733975904f", 10000 * COIN),
    std::make_pair("6da49762a4402d199d41d5778fcb69de19abbe9f", 10000 * COIN),
    std::make_pair("27974d10ff5ba65052be7461d89ef2185acbe411", 10000 * COIN),
    std::make_pair("89ea3129b8dbf1238b20a50211d50d462a988f61", 10000 * COIN),
    std::make_pair("3baab5b42a409b7c6848a95dfd06ff792511d561", 10000 * COIN),

    std::make_pair("649b801848cc0c32993fb39927654969a5af27b0", 5000 * COIN),
    std::make_pair("d669de30fa30c3e64a0303cb13df12391a2f7256", 5000 * COIN),
    std::make_pair("f0c0e3ebe4a1334ed6a5e9c1e069ef425c529934", 5000 * COIN),
    std::make_pair("27189afe71ca423856de5f17538a069f22385422", 5000 * COIN),
    std::make_pair("0e7f6fe0c4a5a6a9bfd18f7effdd5898b1f40b80", 5000 * COIN),
};
static const size_t nGenesisOutputsRegtest = sizeof(regTestOutputs) / sizeof(regTestOutputs[0]);

static const std::pair<const char*, CAmount> genesisOutputs[] = {
    std::make_pair("62a62c80e0b41f2857ba83eb438d5caa46e36bcb",7017084118),
    std::make_pair("c515c636ae215ebba2a98af433a3fa6c74f84415",221897417980),
    std::make_pair("711b5e1fd0b0f4cdf92cb53b00061ef742dda4fb",120499999),
    std::make_pair("20c17c53337d80408e0b488b5af7781320a0a311",18074999),
    std::make_pair("aba8c6f8dbcf4ecfb598e3c08e12321d884bfe0b",92637054909),
    std::make_pair("1f3277a84a18f822171d720f0132f698bcc370ca",3100771006662),
    std::make_pair("8fff14bea695ffa6c8754a3e7d518f8c53c3979a",465115650998),
    std::make_pair("e54967b4067d91a777587c9f54ee36dd9f1947c4",669097504996),
    std::make_pair("7744d2ac08f2e1d108b215935215a4e66d0262d2",802917005996),
    std::make_pair("a55a17e86246ea21cb883c12c709476a09b4885c",267639001997),
    std::make_pair("4e00dce8ab44fd4cafa34839edf8f68ba7839881",267639001997),
    std::make_pair("702cae5d2537bfdd5673ac986f910d6adb23510a",254257051898),
    std::make_pair("b19e494b0033c5608a7d153e57d7fdf3dfb51bb7",1204260290404),
    std::make_pair("6909b0f1c94ea1979ed76e10a5a49ec795a8f498",1204270995964),
    std::make_pair("05a06af3b29dade9f304244d934381ac495646c1",236896901156),
    std::make_pair("557e2b3205719931e22853b27920d2ebd6147531",155127107700),
    std::make_pair("ad16fb301bd21c60c5cb580b322aa2c61b6c5df2",115374999),
    std::make_pair("182c5cfb9d17aa8d8ff78940135ca8d822022f32",17306249),
    std::make_pair("b8a374a75f6d44a0bd1bf052da014efe564ae412",133819500998),
    std::make_pair("fadee7e2878172dad55068c8696621b1788dccb3",133713917412),
    std::make_pair("eacc4b108c28ed73b111ff149909aacffd2cdf78",173382671567),
    std::make_pair("dd87cc0b8e0fc119061f33f161104ce691d23657",245040727620),
    std::make_pair("1c8b0435eda1d489e9f0a16d3b9d65182f885377",200226012806),
    std::make_pair("15a724f2bc643041cb35c9475cd67b897d62ca52",436119839355),
    std::make_pair("626f86e9033026be7afbb2b9dbe4972ef4b3e085",156118097804),
    std::make_pair("a4a73d99269639541cb7e845a4c6ef3e3911fcd6",108968353176),
    std::make_pair("27929b31f11471aa4b77ca74bb66409ff76d24a2",126271503135),
    std::make_pair("2d6248888c7f72cc88e4883e4afd1025c43a7f0e",35102718156),
    std::make_pair("25d8debc253f5c3f70010f41c53348ed156e7baa",80306152234),
};
static const size_t nGenesisOutputs = sizeof(genesisOutputs) / sizeof(genesisOutputs[0]);

static const std::pair<const char*, CAmount> genesisOutputsTestnet[] = {
    std::make_pair("46a064688dc7beb5f70ef83569a0f15c7abf4f28",7017084118),
    std::make_pair("9c97b561ac186bd3758bf690036296d36b1fd019",221897417980),
    std::make_pair("118a92e28242a73244fb03c96b7e1429c06f979f",120499999),
    std::make_pair("cae4bf990ce39624e2f77c140c543d4b15428ce7",18074999),
    std::make_pair("9d6b7b5874afc100eb82a4883441a73b99d9c306",92637054909),
    std::make_pair("f989e2deedb1f09ed10310fc0d7da7ebfb573326",3100771006662),
    std::make_pair("4688d6701fb4ae2893d3ec806e6af966faf67545",465115650998),
    std::make_pair("40e07b038941fb2616a54a498f763abae6d4f280",669097504996),
    std::make_pair("c43f7c57448805a068a440cc51f67379ca946264",802917005996),
    std::make_pair("98b7269dbf0c2e3344fb41cd60e75db16d6743a6",267639001997),
    std::make_pair("85dceec8cdbb9e24fe07af783e4d273d1ae39f75",267639001997),
    std::make_pair("ddc05d332b7d1a18a55509f34c786ccb65bbffbc",245040727620),
    std::make_pair("8b04d0b2b582c986975414a01cb6295f1c33d0e9",1204260290404),
    std::make_pair("1e9ff4c3ac6d0372963e92a13f1e47409eb62d37",1204270995964),
    std::make_pair("687e7cf063cd106c6098f002fa1ea91d8aee302a",236896901156),
    std::make_pair("dc0be0edcadd4cc97872db40bb8c2db2cebafd1c",155127107700),
    std::make_pair("21efcbfe37045648180ac68b406794bde77f9983",115374999),
    std::make_pair("deaf53dbfbc799eed1171269e84c733dec22f517",17306249),
    std::make_pair("200a0f9dba25e00ea84a4a3a43a7ea6983719d71",133819500998),
    std::make_pair("2d072fb1a9d1f7dd8df0443e37e9f942eab58680",133713917412),
    std::make_pair("0850f3b7caf3b822bb41b9619f8edf9b277402d0",173382671567),
    std::make_pair("ec62fbd782bf6f48e52eea75a3c68a4c3ab824c0",254257051898),
    std::make_pair("c6dcb0065e98f5edda771c594265d61e38cf63a0",200226012806),
    std::make_pair("e5f9a711ccd7cb0d2a70f9710229d0d0d7ef3bda",436119839355),
    std::make_pair("cae1527d24a91470aeb796f9d024630f301752ef",156118097804),
    std::make_pair("604f36860d79a9d72b827c99409118bfe16711bd",108968353176),
    std::make_pair("f02e5891cef35c9c5d9a770756b240aba5ba3639",126271503135),
    std::make_pair("8251b4983be1027a17dc3b977502086f08ba8910",35102718156),
    std::make_pair("b991d98acde28455ecb0193fefab06841187c4e7",80306152234),
};
static const size_t nGenesisOutputsTestnet = sizeof(genesisOutputsTestnet) / sizeof(genesisOutputsTestnet[0]);

static CBlock CreateGenesisBlockRegTest(uint32_t nTime, uint32_t nNonce, uint32_t nBits)
{
    const char *pszTimestamp = "The Times 03/Jan/2009 Chancellor on brink of second bailout for banks";

    CMutableTransaction txNew;
    txNew.nVersion = PARTICL_TXN_VERSION;
    txNew.SetType(TXN_COINBASE);
    txNew.vin.resize(1);
    uint32_t nHeight = 0;  // bip34
    txNew.vin[0].scriptSig = CScript() << 486604799 << CScriptNum(4) << std::vector<unsigned char>((const unsigned char*)pszTimestamp, (const unsigned char*)pszTimestamp + strlen(pszTimestamp)) << OP_RETURN << nHeight;

    txNew.vpout.resize(nGenesisOutputsRegtest);
    for (size_t k = 0; k < nGenesisOutputsRegtest; ++k) {
        OUTPUT_PTR<CTxOutStandard> out = MAKE_OUTPUT<CTxOutStandard>();
        out->nValue = regTestOutputs[k].second;
        out->scriptPubKey = CScript() << OP_DUP << OP_HASH160 << ParseHex(regTestOutputs[k].first) << OP_EQUALVERIFY << OP_CHECKSIG;
        txNew.vpout[k] = out;
    }

    CBlock genesis;
    genesis.nTime    = nTime;
    genesis.nBits    = nBits;
    genesis.nNonce   = nNonce;
    genesis.nVersion = PARTICL_BLOCK_VERSION;
    genesis.vtx.push_back(MakeTransactionRef(std::move(txNew)));

    genesis.hashPrevBlock.SetNull();
    genesis.hashMerkleRoot = BlockMerkleRoot(genesis);
    genesis.hashWitnessMerkleRoot = BlockWitnessMerkleRoot(genesis);

    return genesis;
}

static CBlock CreateGenesisBlockTestNet(uint32_t nTime, uint32_t nNonce, uint32_t nBits)
{
    const char *pszTimestamp = "The Times 03/Jan/2009 Chancellor on brink of second bailout for banks";

    CMutableTransaction txNew;
    txNew.nVersion = PARTICL_TXN_VERSION;
    txNew.SetType(TXN_COINBASE);
    txNew.vin.resize(1);
    uint32_t nHeight = 0;  // bip34
    txNew.vin[0].scriptSig = CScript() << 486604799 << CScriptNum(4) << std::vector<unsigned char>((const unsigned char*)pszTimestamp, (const unsigned char*)pszTimestamp + strlen(pszTimestamp)) << OP_RETURN << nHeight;

    txNew.vpout.resize(nGenesisOutputsTestnet);
    for (size_t k = 0; k < nGenesisOutputsTestnet; ++k) {
        OUTPUT_PTR<CTxOutStandard> out = MAKE_OUTPUT<CTxOutStandard>();
        out->nValue = genesisOutputsTestnet[k].second;
        out->scriptPubKey = CScript() << OP_DUP << OP_HASH160 << ParseHex(genesisOutputsTestnet[k].first) << OP_EQUALVERIFY << OP_CHECKSIG;
        txNew.vpout[k] = out;
    }

    // Foundation Fund Raiser Funds
    // rVDQRVBKnQEfNmykMSY9DHgqv8s7XZSf5R fc118af69f63d426f61c6a4bf38b56bcdaf8d069
    OUTPUT_PTR<CTxOutStandard> out = MAKE_OUTPUT<CTxOutStandard>();
    out->nValue = 397364 * COIN;
    out->scriptPubKey = CScript() << OP_HASH160 << ParseHex("fc118af69f63d426f61c6a4bf38b56bcdaf8d069") << OP_EQUAL;
    txNew.vpout.push_back(out);

    // rVDQRVBKnQEfNmykMSY9DHgqv8s7XZSf5R fc118af69f63d426f61c6a4bf38b56bcdaf8d069
    out = MAKE_OUTPUT<CTxOutStandard>();
    out->nValue = 296138 * COIN;
    out->scriptPubKey = CScript() << OP_HASH160 << ParseHex("89ca93e03119d53fd9ad1e65ce22b6f8791f8a49") << OP_EQUAL;
    txNew.vpout.push_back(out);

    // Community Initiative
    // rAybJ7dx4t6heHy99WqGcXkoT4Bh3V9qZ8 340288104577fcc3a6a84b98f7eac1a54e5287ee
    out = MAKE_OUTPUT<CTxOutStandard>();
    out->nValue = 156675 * COIN;
    out->scriptPubKey = CScript() << OP_HASH160 << ParseHex("89ca93e03119d53fd9ad1e65ce22b6f8791f8a49") << OP_EQUAL;
    txNew.vpout.push_back(out);

    // Contributors Left Over Funds
    // rAvmLShYFZ78aAHhFfUFsrHMoBuPPyckm5 3379aa2a4379ae6c51c7777d72e8e0ffff71881b
    out = MAKE_OUTPUT<CTxOutStandard>();
    out->nValue = 216346 * COIN;
    out->scriptPubKey = CScript() << OP_HASH160 << ParseHex("89ca93e03119d53fd9ad1e65ce22b6f8791f8a49") << OP_EQUAL;
    txNew.vpout.push_back(out);

    // Reserved Particl for primary round
    // rLWLm1Hp7im3mq44Y1DgyirYgwvrmRASib 9c8c6c8c698f074180ecfdb38e8265c11f2a62cf
    out = MAKE_OUTPUT<CTxOutStandard>();
    out->nValue = 996000 * COIN;
    out->scriptPubKey = CScript() << 1512000000 << OP_CHECKLOCKTIMEVERIFY << OP_DROP << OP_HASH160<< ParseHex("9c8c6c8c698f074180ecfdb38e8265c11f2a62cf") << OP_EQUAL; // 2017-11-30
    txNew.vpout.push_back(out);


    CBlock genesis;
    genesis.nTime    = nTime;
    genesis.nBits    = nBits;
    genesis.nNonce   = nNonce;
    genesis.nVersion = PARTICL_BLOCK_VERSION;
    genesis.vtx.push_back(MakeTransactionRef(std::move(txNew)));

    genesis.hashPrevBlock.SetNull();
    genesis.hashMerkleRoot = BlockMerkleRoot(genesis);
    genesis.hashWitnessMerkleRoot = BlockWitnessMerkleRoot(genesis);

    return genesis;
}

static CBlock CreateGenesisBlockMainNet(uint32_t nTime, uint32_t nNonce, uint32_t nBits)
{
    const char *pszTimestamp = "BTC 000000000000000000c679bc2209676d05129834627c7b1c02d1018b224c6f37";

    CMutableTransaction txNew;
    txNew.nVersion = PARTICL_TXN_VERSION;
    txNew.SetType(TXN_COINBASE);

    txNew.vin.resize(1);
    uint32_t nHeight = 0;  // bip34
    txNew.vin[0].scriptSig = CScript() << 486604799 << CScriptNum(4) << std::vector<unsigned char>((const unsigned char*)pszTimestamp, (const unsigned char*)pszTimestamp + strlen(pszTimestamp)) << OP_RETURN << nHeight;

    txNew.vpout.resize(nGenesisOutputs);
    for (size_t k = 0; k < nGenesisOutputs; ++k) {
        OUTPUT_PTR<CTxOutStandard> out = MAKE_OUTPUT<CTxOutStandard>();
        out->nValue = genesisOutputs[k].second;
        out->scriptPubKey = CScript() << OP_DUP << OP_HASH160 << ParseHex(genesisOutputs[k].first) << OP_EQUALVERIFY << OP_CHECKSIG;
        txNew.vpout[k] = out;
    }

    // Foundation Fund Raiser Funds
    // RHFKJkrB4H38APUDVckr7TDwrK11N7V7mx
    OUTPUT_PTR<CTxOutStandard> out = MAKE_OUTPUT<CTxOutStandard>();
    out->nValue = 397364 * COIN;
    out->scriptPubKey = CScript() << OP_HASH160 << ParseHex("5766354dcb13caff682ed9451b9fe5bbb786996c") << OP_EQUAL;
    txNew.vpout.push_back(out);

    out = MAKE_OUTPUT<CTxOutStandard>();
    out->nValue = 296138 * COIN;
    out->scriptPubKey = CScript() << OP_HASH160 << ParseHex("5766354dcb13caff682ed9451b9fe5bbb786996c") << OP_EQUAL;
    txNew.vpout.push_back(out);

    // Community Initative
    // RKKgSiQcMjbC8TABRoyyny1gTU4fAEiQz9
    out = MAKE_OUTPUT<CTxOutStandard>();
    out->nValue = 156675 * COIN;
    out->scriptPubKey = CScript() << OP_HASH160 << ParseHex("6e29c4a11fd54916d024af16ca913cdf8f89cb31") << OP_EQUAL;
    txNew.vpout.push_back(out);

    // Contributors Left Over Funds
    // RKiaVeyLUp7EmwHtCP92j8Vc1AodhpWi2U
    out = MAKE_OUTPUT<CTxOutStandard>();
    out->nValue = 216346 * COIN;
    out->scriptPubKey = CScript() << OP_HASH160 << ParseHex("727e5e75929bbf26912dd7833971d77e7450a33e") << OP_EQUAL;
    txNew.vpout.push_back(out);

    // Reserved Particl for primary round
    // RNnoeeqBTkpPQH8d29Gf45dszVj9RtbmCu
    out = MAKE_OUTPUT<CTxOutStandard>();
    out->nValue = 996000 * COIN;
    out->scriptPubKey = CScript() << 1512000000 << OP_CHECKLOCKTIMEVERIFY << OP_DROP << OP_HASH160<< ParseHex("9433643b4fd5de3ebd7fdd68675f978f34585af1") << OP_EQUAL; // 2017-11-30
    txNew.vpout.push_back(out);


    CBlock genesis;
    genesis.nTime    = nTime;
    genesis.nBits    = nBits;
    genesis.nNonce   = nNonce;
    genesis.nVersion = PARTICL_BLOCK_VERSION;
    genesis.vtx.push_back(MakeTransactionRef(std::move(txNew)));

    genesis.hashPrevBlock.SetNull();
    genesis.hashMerkleRoot = BlockMerkleRoot(genesis);
    genesis.hashWitnessMerkleRoot = BlockWitnessMerkleRoot(genesis);

    return genesis;
}
} // namespace particl

static CBlock CreateGenesisBlock(const char* pszTimestamp, const CScript& genesisOutputScript, uint32_t nTime, uint32_t nNonce, uint32_t nBits, int32_t nVersion, const CAmount& genesisReward)
{
    CMutableTransaction txNew;
    txNew.nVersion = 1;
    txNew.vin.resize(1);
    txNew.vout.resize(1);
    txNew.vin[0].scriptSig = CScript() << 486604799 << CScriptNum(4) << std::vector<unsigned char>((const unsigned char*)pszTimestamp, (const unsigned char*)pszTimestamp + strlen(pszTimestamp));
    txNew.vout[0].nValue = genesisReward;
    txNew.vout[0].scriptPubKey = genesisOutputScript;

    CBlock genesis;
    genesis.nTime    = nTime;
    genesis.nBits    = nBits;
    genesis.nNonce   = nNonce;
    genesis.nVersion = nVersion;
    genesis.vtx.push_back(MakeTransactionRef(std::move(txNew)));
    genesis.hashPrevBlock.SetNull();
    genesis.hashMerkleRoot = BlockMerkleRoot(genesis);
    return genesis;
}

/**
 * Build the genesis block. Note that the output of its generation
 * transaction cannot be spent since it did not originally exist in the
 * database.
 *
 * CBlock(hash=000000000019d6, ver=1, hashPrevBlock=00000000000000, hashMerkleRoot=4a5e1e, nTime=1231006505, nBits=1d00ffff, nNonce=2083236893, vtx=1)
 *   CTransaction(hash=4a5e1e, ver=1, vin.size=1, vout.size=1, nLockTime=0)
 *     CTxIn(COutPoint(000000, -1), coinbase 04ffff001d0104455468652054696d65732030332f4a616e2f32303039204368616e63656c6c6f72206f6e206272696e6b206f66207365636f6e64206261696c6f757420666f722062616e6b73)
 *     CTxOut(nValue=50.00000000, scriptPubKey=0x5F1DF16B2B704C8A578D0B)
 *   vMerkleTree: 4a5e1e
 */
static CBlock CreateGenesisBlock(uint32_t nTime, uint32_t nNonce, uint32_t nBits, int32_t nVersion, const CAmount& genesisReward)
{
    const char* pszTimestamp = "The Times 03/Jan/2009 Chancellor on brink of second bailout for banks";
    const CScript genesisOutputScript = CScript() << ParseHex("04678afdb0fe5548271967f1a67130b7105cd6a828e03909a67962e0ea1f61deb649f6bc3f4cef38c4f35504e51ec112de5c384df7ba0b8d578a4c702b6bf11d5f") << OP_CHECKSIG;
    return CreateGenesisBlock(pszTimestamp, genesisOutputScript, nTime, nNonce, nBits, nVersion, genesisReward);
}

void CChainParams::SetOld()
{
    consensus.m_particl_mode = false;
    if (GetChainType() == ChainType::MAIN) {
        consensus.script_flag_exceptions.clear();
        consensus.script_flag_exceptions.emplace( // BIP16 exception
            uint256S("0x00000000000002dc756eebf4f49723ed8d30cc28a5f108eb94b1ba88ac4f9c22"), SCRIPT_VERIFY_NONE);
        consensus.script_flag_exceptions.emplace( // Taproot exception
            uint256S("0x0000000000000000000f14c35b2d841e986ab5441de8c585d5ffe55ea1e395ad"), SCRIPT_VERIFY_P2SH | SCRIPT_VERIFY_WITNESS);
        consensus.BIP34Height = 227931;
        consensus.BIP34Hash = uint256S("0x000000000000024b89b42a942fe0d9fea3bb44ab7bd1b19115dd6a759c0808b8");
        consensus.BIP65Height = 388381; // 000000000000000004c2b624ed5d7756c508d90fd0da2c7c679febfa6c4735f0
        consensus.BIP66Height = 363725; // 00000000000000000379eaa19dce8c9b722d46ae6a57c2f1a988119488b50931
        consensus.CSVHeight = 419328; // 000000000000000004a1b34462cb8aeebd5799177f7a29cf28f2d1961716b5b5
        consensus.SegwitHeight = 481824; // 0000000000000000001c8018d9cb3b742ef25114f27563e3fc4a1902167f9893
        consensus.MinBIP9WarningHeight = consensus.SegwitHeight + consensus.nMinerConfirmationWindow;
        consensus.powLimit = uint256S("00000000ffffffffffffffffffffffffffffffffffffffffffffffffffffffff");

        genesis = CreateGenesisBlock(1231006505, 2083236893, 0x1d00ffff, 1, 50 * COIN);
        consensus.hashGenesisBlock = genesis.GetHash();

        pchMessageStart[0] = 0xf9;
        pchMessageStart[1] = 0xbe;
        pchMessageStart[2] = 0xb4;
        pchMessageStart[3] = 0xd9;

        base58Prefixes[PUBKEY_ADDRESS] = std::vector<unsigned char>(1,0);
        base58Prefixes[SCRIPT_ADDRESS] = std::vector<unsigned char>(1,5);
        base58Prefixes[SECRET_KEY] =     std::vector<unsigned char>(1,128);
        base58Prefixes[EXT_PUBLIC_KEY] = {0x04, 0x88, 0xB2, 0x1E};
        base58Prefixes[EXT_SECRET_KEY] = {0x04, 0x88, 0xAD, 0xE4};

        bech32_hrp = "bc";
    } else
    if (GetChainType() == ChainType::TESTNET) {
        consensus.powLimit = uint256S("00000000ffffffffffffffffffffffffffffffffffffffffffffffffffffffff");

        genesis = CreateGenesisBlock(1296688602, 414098458, 0x1d00ffff, 1, 50 * COIN);
        consensus.hashGenesisBlock = genesis.GetHash();

        base58Prefixes[PUBKEY_ADDRESS] = std::vector<unsigned char>(1,111);
        base58Prefixes[SCRIPT_ADDRESS] = std::vector<unsigned char>(1,196);
        base58Prefixes[SECRET_KEY] =     std::vector<unsigned char>(1,239);
        base58Prefixes[EXT_PUBLIC_KEY] = {0x04, 0x35, 0x87, 0xCF};
        base58Prefixes[EXT_SECRET_KEY] = {0x04, 0x35, 0x83, 0x94};

        bech32_hrp = "tb";
    } else
    if (GetChainType() == ChainType::REGTEST) {
        genesis = CreateGenesisBlock(1296688602, 2, 0x207fffff, 1, 50 * COIN);
        consensus.hashGenesisBlock = genesis.GetHash();
        /*
        pchMessageStart[0] = 0xfa;
        pchMessageStart[1] = 0xbf;
        pchMessageStart[2] = 0xb5;
        pchMessageStart[3] = 0xda;
        */

        base58Prefixes[PUBKEY_ADDRESS] = std::vector<unsigned char>(1,111);
        base58Prefixes[SCRIPT_ADDRESS] = std::vector<unsigned char>(1,196);
        base58Prefixes[SECRET_KEY] =     std::vector<unsigned char>(1,239);
        base58Prefixes[EXT_PUBLIC_KEY] = {0x04, 0x35, 0x87, 0xCF};
        base58Prefixes[EXT_SECRET_KEY] = {0x04, 0x35, 0x83, 0x94};

        bech32_hrp = "bcrt";
    }
};

/**
 * Main network on which people trade goods and services.
 */
class CMainParams : public CChainParams {
public:
    CMainParams() {
        m_chain_type = ChainType::MAIN;
        consensus.signet_blocks = false;
        consensus.signet_challenge.clear();
        consensus.nSubsidyHalvingInterval = 210000;
        consensus.BIP34Height = 0;
        consensus.BIP65Height = 0;
        consensus.BIP66Height = 0;
        consensus.CSVHeight = 1;
        consensus.SegwitHeight = 0;
        consensus.MinBIP9WarningHeight = 0;

        consensus.OpIsCoinstakeTime = 0x5A04EC00;       // 2017-11-10 00:00:00 UTC
        consensus.fAllowOpIsCoinstakeWithP2PKH = false;
        consensus.nPaidSmsgTime = 0x5C791EC0;           // 2019-03-01 12:00:00 UTC
        consensus.smsg_fee_time = 0x5D2DBC40;           // 2019-07-16 12:00:00 UTC
        consensus.bulletproof_time = 0x5D2DBC40;        // 2019-07-16 12:00:00 UTC
        consensus.rct_time = 0x5D2DBC40;                // 2019-07-16 12:00:00 UTC
        consensus.smsg_difficulty_time = 0x5D2DBC40;    // 2019-07-16 12:00:00 UTC
        consensus.exploit_fix_1_time = 1614268800;      // 2021-02-25 16:00:00 UTC
        consensus.exploit_fix_2_time = 1626109200;      // 2021-07-12 17:00:00 UTC
        consensus.exploit_fix_2_height = 976263;

        consensus.clamp_tx_version_time = 1643734800;   // 2022-02-01 17:00:00 UTC
        consensus.exploit_fix_3_time = 1643734800;      // 2022-02-01 17:00:00 UTC
        consensus.m_taproot_time = 1643734800;          // 2022-02-01 17:00:00 UTC

        consensus.m_frozen_anon_index = 27340;
        consensus.m_frozen_blinded_height = 884433;

        consensus.smsg_fee_period = 5040;
        consensus.smsg_fee_funding_tx_per_k = 200000;
        consensus.smsg_fee_msg_per_day_per_k = 50000;
        consensus.smsg_fee_max_delta_percent = 43;
        consensus.smsg_min_difficulty = 0x1effffff;
        consensus.smsg_difficulty_max_delta = 0xffff;

        consensus.powLimit = uint256S("000000000000bfffffffffffffffffffffffffffffffffffffffffffffffffff");

        consensus.nPowTargetTimespan = 14 * 24 * 60 * 60; // two weeks
        consensus.nPowTargetSpacing = 10 * 60;
        consensus.fPowAllowMinDifficultyBlocks = false;
        consensus.fPowNoRetargeting = false;
        consensus.nRuleChangeActivationThreshold = 1815; // 90% of 2016
        consensus.nMinerConfirmationWindow = 2016; // nPowTargetTimespan / nPowTargetSpacing
        consensus.vDeployments[Consensus::DEPLOYMENT_TESTDUMMY].bit = 28;
        consensus.vDeployments[Consensus::DEPLOYMENT_TESTDUMMY].nStartTime = Consensus::BIP9Deployment::NEVER_ACTIVE;
        consensus.vDeployments[Consensus::DEPLOYMENT_TESTDUMMY].nTimeout = Consensus::BIP9Deployment::NO_TIMEOUT;
        consensus.vDeployments[Consensus::DEPLOYMENT_TESTDUMMY].min_activation_height = 0; // No activation delay

        // Deployment of Taproot (BIPs 340-342)
        consensus.vDeployments[Consensus::DEPLOYMENT_TAPROOT].bit = 2;
        consensus.vDeployments[Consensus::DEPLOYMENT_TAPROOT].nStartTime = 1619222400; // April 24th, 2021
        consensus.vDeployments[Consensus::DEPLOYMENT_TAPROOT].nTimeout = 1628640000; // August 11th, 2021
        consensus.vDeployments[Consensus::DEPLOYMENT_TAPROOT].min_activation_height = 709632; // Approximately November 12th, 2021

        // The best chain should have at least this much work.
        consensus.nMinimumChainWork = uint256S("0x0000000000000000000000000000000000000000000001748b2094c246d2cd8d");
        consensus.defaultAssumeValid = uint256S("0xcdf136797304d6e8eb2b0ab8b4e3805261048d247ea31aaeefbd6d10a56e35bb"); // 1558245

        consensus.nMinRCTOutputDepth = 12;

        /**
         * The message start string is designed to be unlikely to occur in normal data.
         * The characters are rarely used upper ASCII, not valid as UTF-8, and produce
         * a large 32-bit integer with any alignment.
         */
        pchMessageStart[0] = 0xfb;
        pchMessageStart[1] = 0xf2;
        pchMessageStart[2] = 0xef;
        pchMessageStart[3] = 0xb4;
        nDefaultPort = 51738;
        nPruneAfterHeight = 100000;
        m_assumed_blockchain_size = 4;
        m_assumed_chain_state_size = 3;

        nBIP44ID = (int)WithHardenedBit(44);
        assert(nBIP44ID == (int)0x8000002C);
        nModifierInterval = 10 * 60;    // 10 minutes
        nStakeMinConfirmations = 225;   // 225 * 2 minutes
        nTargetSpacing = 120;           // 2 minutes
        nTargetTimespan = 24 * 60;      // 24 mins

        particl::AddImportHashesMain(vImportedCoinbaseTxns);
        SetLastImportHeight();

        genesis = particl::CreateGenesisBlockMainNet(1500296400, 31429, 0x1f00ffff); // 2017-07-17 13:00:00
        consensus.hashGenesisBlock = genesis.GetHash();

        assert(consensus.hashGenesisBlock == uint256S("0x0000ee0784c195317ac95623e22fddb8c7b8825dc3998e0bb924d66866eccf4c"));
        assert(genesis.hashMerkleRoot == uint256S("0xc95fb023cf4bc02ddfed1a59e2b2f53edd1a726683209e2780332edf554f1e3e"));
        assert(genesis.hashWitnessMerkleRoot == uint256S("0x619e94a7f9f04c8a1d018eb8bcd9c42d3c23171ebed8f351872256e36959d66c"));

        // Note that of those which support the service bits prefix, most only support a subset of
        // possible options.
        // This is fine at runtime as we'll fall back to using them as an addrfetch if they don't support the
        // service bits we want, but we should get them updated to support all service bits wanted by any
        // release ASAP to avoid it where possible.
        vSeeds.emplace_back("mainnet-seed.particl.io");
        vSeeds.emplace_back("dnsseed-mainnet.particl.io");
        vSeeds.emplace_back("mainnet.particl.io");
        vSeeds.emplace_back("dnsseed.tecnovert.net");


        vTreasuryFundSettings.emplace_back(0,
            particl::TreasuryFundSettings("RJAPhgckEgRGVPZa9WoGSWW24spskSfLTQ", 10, 60));
        vTreasuryFundSettings.emplace_back(consensus.OpIsCoinstakeTime,
            particl::TreasuryFundSettings("RBiiQBnQsVPPQkUaJVQTjsZM9K2xMKozST", 10, 60));
        vTreasuryFundSettings.emplace_back(consensus.exploit_fix_2_time,
            particl::TreasuryFundSettings("RQYUDd3EJohpjq62So4ftcV5XZfxZxJPe9", 50, 650));


        base58Prefixes[PUBKEY_ADDRESS]     = {0x38}; // P
        base58Prefixes[SCRIPT_ADDRESS]     = {0x3c};
        base58Prefixes[PUBKEY_ADDRESS_256] = {0x39};
        base58Prefixes[SCRIPT_ADDRESS_256] = {0x3d};
        base58Prefixes[SECRET_KEY]         = {0x6c};
        base58Prefixes[EXT_PUBLIC_KEY]     = {0x69, 0x6e, 0x82, 0xd1}; // PPAR
        base58Prefixes[EXT_SECRET_KEY]     = {0x8f, 0x1d, 0xae, 0xb8}; // XPAR
        base58Prefixes[STEALTH_ADDRESS]    = {0x14};
        base58Prefixes[EXT_KEY_HASH]       = {0x4b}; // X
        base58Prefixes[EXT_ACC_HASH]       = {0x17}; // A
        base58Prefixes[EXT_PUBLIC_KEY_BTC] = {0x04, 0x88, 0xB2, 0x1E}; // xpub
        base58Prefixes[EXT_SECRET_KEY_BTC] = {0x04, 0x88, 0xAD, 0xE4}; // xprv

        bech32Prefixes[PUBKEY_ADDRESS].assign       ("ph",(const char*)"ph"+2);
        bech32Prefixes[SCRIPT_ADDRESS].assign       ("pr",(const char*)"pr"+2);
        bech32Prefixes[PUBKEY_ADDRESS_256].assign   ("pl",(const char*)"pl"+2);
        bech32Prefixes[SCRIPT_ADDRESS_256].assign   ("pj",(const char*)"pj"+2);
        bech32Prefixes[SECRET_KEY].assign           ("px",(const char*)"px"+2);
        bech32Prefixes[EXT_PUBLIC_KEY].assign       ("pep",(const char*)"pep"+3);
        bech32Prefixes[EXT_SECRET_KEY].assign       ("pex",(const char*)"pex"+3);
        bech32Prefixes[STEALTH_ADDRESS].assign      ("ps",(const char*)"ps"+2);
        bech32Prefixes[EXT_KEY_HASH].assign         ("pek",(const char*)"pek"+3);
        bech32Prefixes[EXT_ACC_HASH].assign         ("pea",(const char*)"pea"+3);
        bech32Prefixes[STAKE_ONLY_PKADDR].assign    ("pcs",(const char*)"pcs"+3);

        bech32_hrp = "pw";
        vFixedSeeds = std::vector<uint8_t>(std::begin(chainparams_seed_main), std::end(chainparams_seed_main));

        fDefaultConsistencyChecks = false;
        m_is_mockable_chain = false;

        checkpointData = {
            {
                { 5000,     uint256S("0xe786020ab94bc5461a07d744f3631a811b4ebf424fceda12274f2321883713f4")},
                { 15000,    uint256S("0xafc73ac299f2e6dd309077d230fccef547b9fc24379c1bf324dd3683b13c61c3")},
                { 30000,    uint256S("0x35d95c12799323d7b418fd64df9d88ef67ef27f057d54033b5b2f38a5ecaacbf")},
                { 91000,    uint256S("0x4d1ffaa5b51431918a0c74345e2672035c743511359ac8b1be67467b02ff884c")},
                { 112250,   uint256S("0x89e4b23471aea7a875df835d6f89613fd87ba649e7a1d8cb892917d0080ef337")},
                { 213800,   uint256S("0xfd6c0e5f7444a9e09a5fa1652db73d5b8628aeabe162529a5356be700509aa80")},
                { 303640,   uint256S("0x7cc035d7888ee6d824cec8ff01a6287a71873d874f72a5fd3706d227b88f8e99")},
                { 443228,   uint256S("0x1e2ae3edb2fa5b398c2f719d2bbb44b3089fb96170b6676c0c963f12bceba489")},
                { 583322,   uint256S("0x2be0224e40ddf4763f61ff6db088806f3ad5c6530ea7a6801b067ecbbd13fec9")},
                { 634566,   uint256S("0xc330a61e218b06d3d567c459b54e83ab682a366fc00b77d69dd78c6ed9655a2e")},
                { 777625,   uint256S("0x75b2b1412610c1ff54e49fc38222f3f45fe934b0e485ccae7b5d461b94510734")},
                { 856749,   uint256S("0x6b705dbf87345594314152841212a532753f11ec711ac81afc64f31eb048df19")},
                { 887180,   uint256S("0xf9f1e91f82e73d4781052e42c8b814b8265e0929d4c16284db3feb354bfc317c")},
                { 962370,   uint256S("0x43c3d5568f3b3467e5142f86445d5b12b923e3e5c4a1e6566d90a7fad807799c")},
                { 992790,   uint256S("0xea97054e60558199d5c94627116fbfa9f3be1c63d45510963d1a308fe152974b")},
                { 1026710,  uint256S("0xdcbe7be05060974cca33a52790e047a73358812102a97cd5b3089f2469bd6601")},
                { 1075660,  uint256S("0x1357966bfddceb8ea97f15da76e61087be6254d0b62ce9d4959ceee9b75c89f3")},
                { 1102310,  uint256S("0x4e43167170e4639dbb1fdb84cb5735853f9595ff42713c143b70fd0625a382cd")},
                { 1117588,  uint256S("0x6b13071bc3f5689a3f8a29808f726654283714461076ea890f4272574ff2659f")},
                { 1159409,  uint256S("0x4e0328ad2e2cb4fe6cb9a46c675a00673ff0e2e3c8185d7055e404adefbc7a96")},
                { 1236270,  uint256S("0xb35f0e0cde108c282380d6850bae83c1fd2e961781e2289e2b2cd3d17ff039ab")},
                { 1303280,  uint256S("0x6d3abd8a80371e78957cc30af3e84c45c44b2eb26175b50c5ba7ebc9e990189c")},
                { 1412800,  uint256S("0xf47bc3f695a6e16196babdc8a1e21974622c288bba808ce30efcaf86a28099bd")},
                { 1503450,  uint256S("0x3e1f03d1f294a04ffc3aa8e8a2ed6bc150c66d7806c79c10808637a12ae74690")},
                { 1558245,  uint256S("0xcdf136797304d6e8eb2b0ab8b4e3805261048d247ea31aaeefbd6d10a56e35bb")},
            }
        };

        m_assumeutxo_data = {
            // TODO to be specified in a future patch.
        };

        chainTxData = ChainTxData{
            // Data from rpc: getchaintxstats 4096 cdf136797304d6e8eb2b0ab8b4e3805261048d247ea31aaeefbd6d10a56e35bb
            .nTime    = 1701107536,
            .nTxCount = 2004237,
            .dTxRate  = 0.01,
        };
    }
};

/**
 * Testnet (v3): public test network which is reset from time to time.
 */
class CTestNetParams : public CChainParams {
public:
    CTestNetParams() {
        m_chain_type = ChainType::TESTNET;
        consensus.signet_blocks = false;
        consensus.signet_challenge.clear();
        consensus.nSubsidyHalvingInterval = 210000;
        consensus.BIP34Height = 0;
        consensus.BIP65Height = 0;
        consensus.BIP66Height = 0;
        consensus.CSVHeight = 1;
        consensus.SegwitHeight = 0;
        consensus.MinBIP9WarningHeight = 0;

        consensus.OpIsCoinstakeTime = 0;
        consensus.fAllowOpIsCoinstakeWithP2PKH = true; // TODO: clear for next testnet
        consensus.nPaidSmsgTime = 0;
        consensus.smsg_fee_time = 0x5C67FB40;           // 2019-02-16 12:00:00
        consensus.bulletproof_time = 0x5C67FB40;        // 2019-02-16 12:00:00
        consensus.rct_time = 0;
        consensus.smsg_difficulty_time = 0x5D19F5C0;    // 2019-07-01 12:00:00
        consensus.exploit_fix_1_time = 1614268800;      // 2021-02-25 16:00:00

        consensus.clamp_tx_version_time = 1641056400;   // 2022-01-01 17:00:00 UTC
        consensus.m_taproot_time = 1641056400;          // 2022-01-01 17:00:00 UTC

        consensus.smsg_fee_period = 5040;
        consensus.smsg_fee_funding_tx_per_k = 200000;
        consensus.smsg_fee_msg_per_day_per_k = 50000;
        consensus.smsg_fee_max_delta_percent = 43;
        consensus.smsg_min_difficulty = 0x1effffff;
        consensus.smsg_difficulty_max_delta = 0xffff;

        consensus.powLimit = uint256S("000000000005ffffffffffffffffffffffffffffffffffffffffffffffffffff");
        consensus.nPowTargetTimespan = 14 * 24 * 60 * 60; // two weeks
        consensus.nPowTargetSpacing = 10 * 60;
        consensus.fPowAllowMinDifficultyBlocks = true;
        consensus.fPowNoRetargeting = false;
        consensus.nRuleChangeActivationThreshold = 1512; // 75% for testchains
        consensus.nMinerConfirmationWindow = 2016; // nPowTargetTimespan / nPowTargetSpacing
        consensus.vDeployments[Consensus::DEPLOYMENT_TESTDUMMY].bit = 28;
        consensus.vDeployments[Consensus::DEPLOYMENT_TESTDUMMY].nStartTime = Consensus::BIP9Deployment::NEVER_ACTIVE;
        consensus.vDeployments[Consensus::DEPLOYMENT_TESTDUMMY].nTimeout = Consensus::BIP9Deployment::NO_TIMEOUT;
        consensus.vDeployments[Consensus::DEPLOYMENT_TESTDUMMY].min_activation_height = 0; // No activation delay

        // Deployment of Taproot (BIPs 340-342)
        consensus.vDeployments[Consensus::DEPLOYMENT_TAPROOT].bit = 2;
        consensus.vDeployments[Consensus::DEPLOYMENT_TAPROOT].nStartTime = 1619222400; // April 24th, 2021
        consensus.vDeployments[Consensus::DEPLOYMENT_TAPROOT].nTimeout = 1628640000; // August 11th, 2021
        consensus.vDeployments[Consensus::DEPLOYMENT_TAPROOT].min_activation_height = 0; // No activation delay

        // The best chain should have at least this much work.
        consensus.nMinimumChainWork = uint256S("0x00000000000000000000000000000000000000000000002828c6d82d9552c531");
        consensus.defaultAssumeValid = uint256S("0x71693391c9e109328919e7641128a935734701d4e055a6c10aaa3179e6296965"); // 1485020

        consensus.nMinRCTOutputDepth = 12;

        pchMessageStart[0] = 0x08;
        pchMessageStart[1] = 0x11;
        pchMessageStart[2] = 0x05;
        pchMessageStart[3] = 0x0b;
        nDefaultPort = 51938;
        nPruneAfterHeight = 1000;
        m_assumed_blockchain_size = 2;
        m_assumed_chain_state_size = 1;

        nBIP44ID = (int)WithHardenedBit(1);
        nModifierInterval = 10 * 60;    // 10 minutes
        nStakeMinConfirmations = 225;   // 225 * 2 minutes
        nTargetSpacing = 120;           // 2 minutes
        nTargetTimespan = 24 * 60;      // 24 mins

        particl::AddImportHashesTest(vImportedCoinbaseTxns);
        SetLastImportHeight();

        genesis = particl::CreateGenesisBlockTestNet(1502309248, 5924, 0x1f00ffff);
        consensus.hashGenesisBlock = genesis.GetHash();

        assert(consensus.hashGenesisBlock == uint256S("0x0000594ada5310b367443ee0afd4fa3d0bbd5850ea4e33cdc7d6a904a7ec7c90"));
        assert(genesis.hashMerkleRoot == uint256S("0x2c7f4d88345994e3849502061f6303d9666172e4dff3641d3472a72908eec002"));
        assert(genesis.hashWitnessMerkleRoot == uint256S("0xf9e2235c9531d5a19263ece36e82c4d5b71910d73cd0b677b81c5e50d17b6cda"));

        vFixedSeeds.clear();
        vSeeds.clear();
        // nodes with support for servicebits filtering should be at the top
        vSeeds.emplace_back("testnet-seed.particl.io");
        vSeeds.emplace_back("dnsseed-testnet.particl.io");
        vSeeds.emplace_back("dnsseed-testnet.tecnovert.net");

        vTreasuryFundSettings.push_back(std::make_pair(0, particl::TreasuryFundSettings("rTvv9vsbu269mjYYEecPYinDG8Bt7D86qD", 10, 60)));

        base58Prefixes[PUBKEY_ADDRESS]     = {0x76}; // p
        base58Prefixes[SCRIPT_ADDRESS]     = {0x7a};
        base58Prefixes[PUBKEY_ADDRESS_256] = {0x77};
        base58Prefixes[SCRIPT_ADDRESS_256] = {0x7b};
        base58Prefixes[SECRET_KEY]         = {0x2e};
        base58Prefixes[EXT_PUBLIC_KEY]     = {0xe1, 0x42, 0x78, 0x00}; // ppar
        base58Prefixes[EXT_SECRET_KEY]     = {0x04, 0x88, 0x94, 0x78}; // xpar
        base58Prefixes[STEALTH_ADDRESS]    = {0x15}; // T
        base58Prefixes[EXT_KEY_HASH]       = {0x89}; // x
        base58Prefixes[EXT_ACC_HASH]       = {0x53}; // a
        base58Prefixes[EXT_PUBLIC_KEY_BTC] = {0x04, 0x35, 0x87, 0xCF}; // tpub
        base58Prefixes[EXT_SECRET_KEY_BTC] = {0x04, 0x35, 0x83, 0x94}; // tprv

        bech32Prefixes[PUBKEY_ADDRESS].assign       ("tph",(const char*)"tph"+3);
        bech32Prefixes[SCRIPT_ADDRESS].assign       ("tpr",(const char*)"tpr"+3);
        bech32Prefixes[PUBKEY_ADDRESS_256].assign   ("tpl",(const char*)"tpl"+3);
        bech32Prefixes[SCRIPT_ADDRESS_256].assign   ("tpj",(const char*)"tpj"+3);
        bech32Prefixes[SECRET_KEY].assign           ("tpx",(const char*)"tpx"+3);
        bech32Prefixes[EXT_PUBLIC_KEY].assign       ("tpep",(const char*)"tpep"+4);
        bech32Prefixes[EXT_SECRET_KEY].assign       ("tpex",(const char*)"tpex"+4);
        bech32Prefixes[STEALTH_ADDRESS].assign      ("tps",(const char*)"tps"+3);
        bech32Prefixes[EXT_KEY_HASH].assign         ("tpek",(const char*)"tpek"+4);
        bech32Prefixes[EXT_ACC_HASH].assign         ("tpea",(const char*)"tpea"+4);
        bech32Prefixes[STAKE_ONLY_PKADDR].assign    ("tpcs",(const char*)"tpcs"+4);

        bech32_hrp = "tpw";

        vFixedSeeds = std::vector<uint8_t>(std::begin(chainparams_seed_test), std::end(chainparams_seed_test));

        fDefaultConsistencyChecks = false;
        m_is_mockable_chain = false;

        checkpointData = {
            {
                {127620, uint256S("0xe5ab909fc029b253bad300ccf859eb509e03897e7853e8bfdde2710dbf248dd1")},
                {210920, uint256S("0x5534f546c3b5a264ca034703b9694fabf36d749d66e0659eef5f0734479b9802")},
                {312860, uint256S("0xaba2e3b2dcf1970b53b67c869325c5eefd3a107e62518fa4640ddcfadf88760d")},
                {428386, uint256S("0x08bbc92c831b864c809b575901e37aaa9aa2b2e38212594aedf2712a87267da9")},
                {534422, uint256S("0xbf0ae4652ff8d2b2479cf828e2e4ec408cf29223c2ec8a96485b1bf424e096c6")},
                {728858, uint256S("0xd71157e5a929a2aba06b23566932ffaba05d1a063b2ab71d2807b8e2efcf765c")},
                {808059, uint256S("0x89de981a2cca262ae52ff5e69a0915c9083fb7cd4aba44e39f83c12a6b6602a9")},
                {909640, uint256S("0xe2e1880d525c93e24ca2d0d494fe78624ad28c4ce778f987504582b7404bcb71")},
                {1010348, uint256S("0x12e6a081d1874b3dfff99e120b8e22599e15730c23c88805740c507c11c91809")},
                {1029738, uint256S("0x62ca4edbeb88e371d36052f7bbb52a598b1ac13d9269b5205ba7ed228d8b742a")},
                {1044185, uint256S("0xc8b34db63fb6ec97b557a969065e56167030c36c12b7c988561736ad3a5488c0")},
                {1086076, uint256S("0x1e74a808cc907a48cdaf6f2cf5488a54d64a186fa7d65f5f717b11a8dc37d55e")},
                {1162920, uint256S("0x01bbfe87e90af03e6daa171611fe342403a7ebb7f4703342f34fdeb613b3ecbc")},
                {1230000, uint256S("0xab3724205826d2e38f0a12e1938d4825e3ba6f983ee74a08f2af33918bb53122")},
                {1339440, uint256S("0x894e4e80612341dca2e90f259fe7b006c982175833c4229c3d1782b37176a727")},
                {1430095, uint256S("0x8178aa5369953e3fd3c9f0e23db18c631909c7037eb9f5a151ef6b95b2396722")},
                {1558245, uint256S("0x71693391c9e109328919e7641128a935734701d4e055a6c10aaa3179e6296965")},
            }
        };

        m_assumeutxo_data = {
            {
                .height = 2'500'000,
                .hash_serialized = AssumeutxoHash{uint256S("0xf841584909f68e47897952345234e37fcd9128cd818f41ee6c3ca68db8071be7")},
                .nChainTx = 66484552,
                .blockhash = uint256S("0x0000000000000093bcb68c03a9a168ae252572d348a2eaeba2cdf9231d73206f")
            }
        };

        chainTxData = ChainTxData{
            // Data from rpc: getchaintxstats 4096 71693391c9e109328919e7641128a935734701d4e055a6c10aaa3179e6296965
            .nTime    = 1701109632,
            .nTxCount = 1550896,
            .dTxRate  = 0.006
        };
    }
};

/**
 * Signet: test network with an additional consensus parameter (see BIP325).
 */
class SigNetParams : public CChainParams {
public:
    explicit SigNetParams(const SigNetOptions& options)
    {
        std::vector<uint8_t> bin;
        vSeeds.clear();

        if (!options.challenge) {
            bin = ParseHex("512103ad5e0edad18cb1f0fc0d28a3d4f1f3e445640337489abb10404f2d1e086be430210359ef5021964fe22d6f8e05b2463c9540ce96883fe3b278760f048f5189f2e6c452ae");
            vSeeds.emplace_back("seed.signet.bitcoin.sprovoost.nl.");

            // Hardcoded nodes can be removed once there are more DNS seeds
            vSeeds.emplace_back("178.128.221.177");
            vSeeds.emplace_back("v7ajjeirttkbnt32wpy3c6w3emwnfr3fkla7hpxcfokr3ysd3kqtzmqd.onion:38333");

            consensus.nMinimumChainWork = uint256S("0x00000000000000000000000000000000000000000000000000000206e86f08e8");
            consensus.defaultAssumeValid = uint256S("0x0000000870f15246ba23c16e370a7ffb1fc8a3dcf8cb4492882ed4b0e3d4cd26"); // 180000
            m_assumed_blockchain_size = 1;
            m_assumed_chain_state_size = 0;
            chainTxData = ChainTxData{
                // Data from RPC: getchaintxstats 4096 0000000870f15246ba23c16e370a7ffb1fc8a3dcf8cb4492882ed4b0e3d4cd26
                .nTime    = 1706331472,
                .nTxCount = 2425380,
                .dTxRate  = 0.008277759863833788,
            };
        } else {
            bin = *options.challenge;
            consensus.nMinimumChainWork = uint256{};
            consensus.defaultAssumeValid = uint256{};
            m_assumed_blockchain_size = 0;
            m_assumed_chain_state_size = 0;
            chainTxData = ChainTxData{
                0,
                0,
                0,
            };
            LogPrintf("Signet with challenge %s\n", HexStr(bin));
        }

        if (options.seeds) {
            vSeeds = *options.seeds;
        }

        m_chain_type = ChainType::SIGNET;
        consensus.signet_blocks = true;
        consensus.signet_challenge.assign(bin.begin(), bin.end());
        consensus.nSubsidyHalvingInterval = 210000;
        consensus.BIP34Height = 1;
        consensus.BIP34Hash = uint256{};
        consensus.BIP65Height = 1;
        consensus.BIP66Height = 1;
        consensus.CSVHeight = 1;
        consensus.SegwitHeight = 1;
        consensus.nPowTargetTimespan = 14 * 24 * 60 * 60; // two weeks
        consensus.nPowTargetSpacing = 10 * 60;
        consensus.fPowAllowMinDifficultyBlocks = false;
        consensus.fPowNoRetargeting = false;
        consensus.nRuleChangeActivationThreshold = 1815; // 90% of 2016
        consensus.nMinerConfirmationWindow = 2016; // nPowTargetTimespan / nPowTargetSpacing
        consensus.MinBIP9WarningHeight = 0;
        consensus.powLimit = uint256S("00000377ae000000000000000000000000000000000000000000000000000000");
        consensus.vDeployments[Consensus::DEPLOYMENT_TESTDUMMY].bit = 28;
        consensus.vDeployments[Consensus::DEPLOYMENT_TESTDUMMY].nStartTime = Consensus::BIP9Deployment::NEVER_ACTIVE;
        consensus.vDeployments[Consensus::DEPLOYMENT_TESTDUMMY].nTimeout = Consensus::BIP9Deployment::NO_TIMEOUT;
        consensus.vDeployments[Consensus::DEPLOYMENT_TESTDUMMY].min_activation_height = 0; // No activation delay

        // Activation of Taproot (BIPs 340-342)
        consensus.vDeployments[Consensus::DEPLOYMENT_TAPROOT].bit = 2;
        consensus.vDeployments[Consensus::DEPLOYMENT_TAPROOT].nStartTime = Consensus::BIP9Deployment::ALWAYS_ACTIVE;
        consensus.vDeployments[Consensus::DEPLOYMENT_TAPROOT].nTimeout = Consensus::BIP9Deployment::NO_TIMEOUT;
        consensus.vDeployments[Consensus::DEPLOYMENT_TAPROOT].min_activation_height = 0; // No activation delay

        // message start is defined as the first 4 bytes of the sha256d of the block script
        HashWriter h{};
        h << consensus.signet_challenge;
        uint256 hash = h.GetHash();
        std::copy_n(hash.begin(), 4, pchMessageStart.begin());

        nDefaultPort = 38333;
        nPruneAfterHeight = 1000;

        genesis = CreateGenesisBlock(1598918400, 52613770, 0x1e0377ae, 1, 50 * COIN);
        consensus.hashGenesisBlock = genesis.GetHash();
        assert(consensus.hashGenesisBlock == uint256S("0x00000008819873e925422c1ff0f99f7cc9bbb232af63a077a480a3633bee1ef6"));
        assert(genesis.hashMerkleRoot == uint256S("0x4a5e1e4baab89f3a32518a88c31bc87f618f76673e2cc77ab2127b7afdeda33b"));

        vFixedSeeds.clear();

        m_assumeutxo_data = {
            {
                .height = 160'000,
                .hash_serialized = AssumeutxoHash{uint256S("0xfe0a44309b74d6b5883d246cb419c6221bcccf0b308c9b59b7d70783dbdf928a")},
                .nChainTx = 2289496,
                .blockhash = uint256S("0x0000003ca3c99aff040f2563c2ad8f8ec88bd0fd6b8f0895cfaf1ef90353a62c")
            }
        };

        base58Prefixes[PUBKEY_ADDRESS] = std::vector<unsigned char>(1,111);
        base58Prefixes[SCRIPT_ADDRESS] = std::vector<unsigned char>(1,196);
        base58Prefixes[SECRET_KEY] =     std::vector<unsigned char>(1,239);
        base58Prefixes[EXT_PUBLIC_KEY] = {0x04, 0x35, 0x87, 0xCF};
        base58Prefixes[EXT_SECRET_KEY] = {0x04, 0x35, 0x83, 0x94};

        bech32_hrp = "tb";

        fDefaultConsistencyChecks = false;
        m_is_mockable_chain = false;
    }
};

/**
 * Regression test: intended for private networks only. Has minimal difficulty to ensure that
 * blocks can be found instantly.
 */
class CRegTestParams : public CChainParams {
public:
    explicit CRegTestParams(const RegTestOptions& opts)
    {
        m_chain_type = ChainType::REGTEST;
        consensus.signet_blocks = false;
        consensus.signet_challenge.clear();
        consensus.nSubsidyHalvingInterval = 150;
        consensus.BIP34Height = 1; // Always active unless overridden
        consensus.BIP34Hash = uint256();
        consensus.BIP65Height = 1;  // Always active unless overridden
        consensus.BIP66Height = 1;  // Always active unless overridden
        consensus.CSVHeight = 1;    // Always active unless overridden
        consensus.SegwitHeight = 0; // Always active unless overridden
        consensus.MinBIP9WarningHeight = 0;

        consensus.OpIsCoinstakeTime = 0;
        consensus.fAllowOpIsCoinstakeWithP2PKH = false;
        consensus.nPaidSmsgTime = 0;
        consensus.smsg_fee_time = 0;
        consensus.bulletproof_time = 0;
        consensus.rct_time = 0;
        consensus.smsg_difficulty_time = 0;

        consensus.clamp_tx_version_time = 0;

        consensus.smsg_fee_period = 50;
        consensus.smsg_fee_funding_tx_per_k = 200000;
        consensus.smsg_fee_msg_per_day_per_k = 50000;
        consensus.smsg_fee_max_delta_percent = 4300;
        consensus.smsg_min_difficulty = 0x1f0fffff;
        consensus.smsg_difficulty_max_delta = 0xffff;
        consensus.m_taproot_time = 0;

        consensus.powLimit = uint256S("7fffffffffffffffffffffffffffffffffffffffffffffffffffffffffffffff");
        consensus.nPowTargetTimespan = 14 * 24 * 60 * 60; // two weeks
        consensus.nPowTargetSpacing = 10 * 60;
        consensus.fPowAllowMinDifficultyBlocks = true;
        consensus.fPowNoRetargeting = true;
        consensus.nRuleChangeActivationThreshold = 108; // 75% for testchains
        consensus.nMinerConfirmationWindow = 144; // Faster than normal for regtest (144 instead of 2016)

        consensus.vDeployments[Consensus::DEPLOYMENT_TESTDUMMY].bit = 28;
        consensus.vDeployments[Consensus::DEPLOYMENT_TESTDUMMY].nStartTime = 0;
        consensus.vDeployments[Consensus::DEPLOYMENT_TESTDUMMY].nTimeout = Consensus::BIP9Deployment::NO_TIMEOUT;
        consensus.vDeployments[Consensus::DEPLOYMENT_TESTDUMMY].min_activation_height = 0; // No activation delay

        consensus.vDeployments[Consensus::DEPLOYMENT_TAPROOT].bit = 2;
        consensus.vDeployments[Consensus::DEPLOYMENT_TAPROOT].nStartTime = Consensus::BIP9Deployment::ALWAYS_ACTIVE;
        consensus.vDeployments[Consensus::DEPLOYMENT_TAPROOT].nTimeout = Consensus::BIP9Deployment::NO_TIMEOUT;
        consensus.vDeployments[Consensus::DEPLOYMENT_TAPROOT].min_activation_height = 0; // No activation delay

        consensus.nMinimumChainWork = uint256{};
        consensus.defaultAssumeValid = uint256{};

        consensus.nMinRCTOutputDepth = 2;

        pchMessageStart[0] = 0x09;
        pchMessageStart[1] = 0x12;
        pchMessageStart[2] = 0x06;
        pchMessageStart[3] = 0x0c;
        nDefaultPort = 11938;
        nBIP44ID = (int)WithHardenedBit(1);


        nModifierInterval = 2 * 60;     // 2 minutes
        nStakeMinConfirmations = 12;
        nTargetSpacing = 5;             // 5 seconds
        nTargetTimespan = 16 * 60;      // 16 mins
        nStakeTimestampMask = 0;

        SetLastImportHeight();

        nPruneAfterHeight = opts.fastprune ? 100 : 1000;
        m_assumed_blockchain_size = 0;
        m_assumed_chain_state_size = 0;

        for (const auto& [dep, height] : opts.activation_heights) {
            switch (dep) {
            case Consensus::BuriedDeployment::DEPLOYMENT_SEGWIT:
                consensus.SegwitHeight = int{height};
                break;
            case Consensus::BuriedDeployment::DEPLOYMENT_HEIGHTINCB:
                consensus.BIP34Height = int{height};
                break;
            case Consensus::BuriedDeployment::DEPLOYMENT_DERSIG:
                consensus.BIP66Height = int{height};
                break;
            case Consensus::BuriedDeployment::DEPLOYMENT_CLTV:
                consensus.BIP65Height = int{height};
                break;
            case Consensus::BuriedDeployment::DEPLOYMENT_CSV:
                consensus.CSVHeight = int{height};
                break;
            }
        }

        for (const auto& [deployment_pos, version_bits_params] : opts.version_bits_parameters) {
            consensus.vDeployments[deployment_pos].nStartTime = version_bits_params.start_time;
            consensus.vDeployments[deployment_pos].nTimeout = version_bits_params.timeout;
            consensus.vDeployments[deployment_pos].min_activation_height = version_bits_params.min_activation_height;
        }

        genesis = particl::CreateGenesisBlockRegTest(1487714923, 0, 0x207fffff);

        consensus.hashGenesisBlock = genesis.GetHash();
        assert(consensus.hashGenesisBlock == uint256S("0x6cd174536c0ada5bfa3b8fde16b98ae508fff6586f2ee24cf866867098f25907"));
        assert(genesis.hashMerkleRoot == uint256S("0xf89653c7208af2c76a3070d436229fb782acbd065bd5810307995b9982423ce7"));
        assert(genesis.hashWitnessMerkleRoot == uint256S("0x36b66a1aff91f34ab794da710d007777ef5e612a320e1979ac96e5f292399639"));


        vFixedSeeds.clear(); //!< Regtest mode doesn't have any fixed seeds.
        vSeeds.clear();
        vSeeds.emplace_back("dummySeed.invalid.");

        fDefaultConsistencyChecks = true;
        m_is_mockable_chain = true;

        checkpointData = {
            {
                {0, uint256S("0f9188f13cb7b2c71f2a335e3a4fc328bf5beb436012afca590b1a11466e2206")},
            }
        };

        m_assumeutxo_data = {
            {
                .height = 110,
                .hash_serialized = AssumeutxoHash{uint256S("0x3e8de6bf3e4420c18612dd8b59be64bb155996fa7d08b450c6279fe83c09fa2c")},
                .nChainTx = 111,
                .blockhash = uint256S("0x696e92821f65549c7ee134edceeeeaaa4105647a3c4fd9f298c0aec0ab50425c")
            },
            {
                // For use by test/functional/feature_assumeutxo.py
                .height = 299,
                .hash_serialized = AssumeutxoHash{uint256S("0x2a8a4471ac1888c47365d15bde12b93e700e5aea3c9736a2a1527bf40afbefd7")},
                .nChainTx = 334,
                .blockhash = uint256S("0x3bb7ce5eba0be48939b7a521ac1ba9316afee2c7bada3a0cca24188e6d7d96c0")
            },
        };

        base58Prefixes[PUBKEY_ADDRESS]     = {0x76}; // p
        base58Prefixes[SCRIPT_ADDRESS]     = {0x7a};
        base58Prefixes[PUBKEY_ADDRESS_256] = {0x77};
        base58Prefixes[SCRIPT_ADDRESS_256] = {0x7b};
        base58Prefixes[SECRET_KEY]         = {0x2e};
        base58Prefixes[EXT_PUBLIC_KEY]     = {0xe1, 0x42, 0x78, 0x00}; // ppar
        base58Prefixes[EXT_SECRET_KEY]     = {0x04, 0x88, 0x94, 0x78}; // xpar
        base58Prefixes[STEALTH_ADDRESS]    = {0x15}; // T
        base58Prefixes[EXT_KEY_HASH]       = {0x89}; // x
        base58Prefixes[EXT_ACC_HASH]       = {0x53}; // a
        base58Prefixes[EXT_PUBLIC_KEY_BTC] = {0x04, 0x35, 0x87, 0xCF}; // tpub
        base58Prefixes[EXT_SECRET_KEY_BTC] = {0x04, 0x35, 0x83, 0x94}; // tprv

        bech32Prefixes[PUBKEY_ADDRESS].assign       ("tph",(const char*)"tph"+3);
        bech32Prefixes[SCRIPT_ADDRESS].assign       ("tpr",(const char*)"tpr"+3);
        bech32Prefixes[PUBKEY_ADDRESS_256].assign   ("tpl",(const char*)"tpl"+3);
        bech32Prefixes[SCRIPT_ADDRESS_256].assign   ("tpj",(const char*)"tpj"+3);
        bech32Prefixes[SECRET_KEY].assign           ("tpx",(const char*)"tpx"+3);
        bech32Prefixes[EXT_PUBLIC_KEY].assign       ("tpep",(const char*)"tpep"+4);
        bech32Prefixes[EXT_SECRET_KEY].assign       ("tpex",(const char*)"tpex"+4);
        bech32Prefixes[STEALTH_ADDRESS].assign      ("tps",(const char*)"tps"+3);
        bech32Prefixes[EXT_KEY_HASH].assign         ("tpek",(const char*)"tpek"+4);
        bech32Prefixes[EXT_ACC_HASH].assign         ("tpea",(const char*)"tpea"+4);
        bech32Prefixes[STAKE_ONLY_PKADDR].assign    ("tpcs",(const char*)"tpcs"+4);

        bech32_hrp = "rtpw";

        chainTxData = ChainTxData{
            0,
            0,
            0
        };
    }
};

std::unique_ptr<CChainParams> CChainParams::SigNet(const SigNetOptions& options)
{
    return std::make_unique<SigNetParams>(options);
}

std::unique_ptr<CChainParams> CChainParams::RegTest(const RegTestOptions& options)
{
    return std::make_unique<CRegTestParams>(options);
}

std::unique_ptr<CChainParams> CChainParams::Main()
{
    return std::make_unique<CMainParams>();
}

std::unique_ptr<CChainParams> CChainParams::TestNet()
{
<<<<<<< HEAD
    return std::make_unique<CTestNetParams>();
=======
    return std::make_unique<const CTestNetParams>();
}

std::vector<int> CChainParams::GetAvailableSnapshotHeights() const
{
    std::vector<int> heights;
    heights.reserve(m_assumeutxo_data.size());

    for (const auto& data : m_assumeutxo_data) {
        heights.emplace_back(data.height);
    }
    return heights;
}

std::optional<ChainType> GetNetworkForMagic(MessageStartChars& message)
{
    const auto mainnet_msg = CChainParams::Main()->MessageStart();
    const auto testnet_msg = CChainParams::TestNet()->MessageStart();
    const auto regtest_msg = CChainParams::RegTest({})->MessageStart();
    const auto signet_msg = CChainParams::SigNet({})->MessageStart();

    if (std::equal(message.begin(), message.end(), mainnet_msg.data())) {
        return ChainType::MAIN;
    } else if (std::equal(message.begin(), message.end(), testnet_msg.data())) {
        return ChainType::TESTNET;
    } else if (std::equal(message.begin(), message.end(), regtest_msg.data())) {
        return ChainType::REGTEST;
    } else if (std::equal(message.begin(), message.end(), signet_msg.data())) {
        return ChainType::SIGNET;
    }
    return std::nullopt;
>>>>>>> 4c387cb6
}<|MERGE_RESOLUTION|>--- conflicted
+++ resolved
@@ -1161,10 +1161,7 @@
 
 std::unique_ptr<CChainParams> CChainParams::TestNet()
 {
-<<<<<<< HEAD
     return std::make_unique<CTestNetParams>();
-=======
-    return std::make_unique<const CTestNetParams>();
 }
 
 std::vector<int> CChainParams::GetAvailableSnapshotHeights() const
@@ -1195,5 +1192,4 @@
         return ChainType::SIGNET;
     }
     return std::nullopt;
->>>>>>> 4c387cb6
 }