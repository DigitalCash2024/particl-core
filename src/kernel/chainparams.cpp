// Copyright (c) 2010 Satoshi Nakamoto
// Copyright (c) 2009-2021 The Bitcoin Core developers
// Distributed under the MIT software license, see the accompanying
// file COPYING or http://www.opensource.org/licenses/mit-license.php.

#include <kernel/chainparams.h>

#include <chainparamsseeds.h>
#include <consensus/amount.h>
#include <consensus/merkle.h>
#include <consensus/params.h>
#include <hash.h>
#include <kernel/messagestartchars.h>
#include <logging.h>
#include <primitives/block.h>
#include <primitives/transaction.h>
#include <script/interpreter.h>
#include <script/script.h>
#include <uint256.h>
#include <util/chaintype.h>
#include <util/strencodings.h>

#include <algorithm>
#include <cassert>
#include <cstdint>
#include <cstring>
#include <type_traits>

// Particl
#include <key/keyutil.h>
#include <chain/chainparamsimport.h>

int64_t CChainParams::GetCoinYearReward(int64_t nTime) const
{
    static const int64_t nSecondsInYear = 365 * 24 * 60 * 60;

    if (GetChainType() != ChainType::REGTEST) {
        // After HF2: 8%, 8%, 7%, 7%, 6%
        if (nTime >= consensus.exploit_fix_2_time) {
            int64_t nPeriodsSinceHF2 = (nTime - consensus.exploit_fix_2_time) / (nSecondsInYear * 2);
            if (nPeriodsSinceHF2 >= 0 && nPeriodsSinceHF2 < 2) {
                return (8 - nPeriodsSinceHF2) * CENT;
            }
            return 6 * CENT;
        }

        // Y1 5%, Y2 4%, Y3 3%, Y4 2%, ... YN 2%
        int64_t nYearsSinceGenesis = (nTime - genesis.nTime) / nSecondsInYear;
        if (nYearsSinceGenesis >= 0 && nYearsSinceGenesis < 3) {
            return (5 - nYearsSinceGenesis) * CENT;
        }
    }
    return nCoinYearReward;
};

bool CChainParams::PushTreasuryFundSettings(int64_t time_from, particl::TreasuryFundSettings &settings)
{
    if (settings.nMinTreasuryStakePercent < 0 or settings.nMinTreasuryStakePercent > 100) {
        throw std::runtime_error("minstakepercent must be in range [0, 100].");
    }
    vTreasuryFundSettings.emplace_back(time_from, settings);
    return true;
};

int64_t CChainParams::GetMaxSmsgFeeRateDelta(int64_t smsg_fee_prev, int64_t time) const
{
    int64_t max_delta = (smsg_fee_prev * consensus.smsg_fee_max_delta_percent) / 1000000;
    return std::max((int64_t)1, max_delta);
};

bool CChainParams::CheckImportCoinbase(int nHeight, uint256 &hash) const
{
    for (auto &cth : vImportedCoinbaseTxns) {
        if (cth.nHeight != (uint32_t)nHeight) {
            continue;
        }
        if (hash == cth.hash) {
            return true;
        }
        return error("%s - Hash mismatch at height %d: %s, expect %s.", __func__, nHeight, hash.ToString(), cth.hash.ToString());
    }
    return error("%s - Unknown height.", __func__);
};

const particl::TreasuryFundSettings *CChainParams::GetTreasuryFundSettings(int64_t nTime) const
{
    for (auto i = vTreasuryFundSettings.crbegin(); i != vTreasuryFundSettings.crend(); ++i) {
        if (nTime > i->first) {
            return &i->second;
        }
    }
    return nullptr;
};

bool CChainParams::IsBech32Prefix(const std::vector<unsigned char> &vchPrefixIn) const
{
    for (auto &hrp : bech32Prefixes)  {
        if (vchPrefixIn == hrp) {
            return true;
        }
    }
    return false;
};

bool CChainParams::IsBech32Prefix(const std::vector<unsigned char> &vchPrefixIn, CChainParams::Base58Type &rtype) const
{
    for (size_t k = 0; k < MAX_BASE58_TYPES; ++k) {
        auto &hrp = bech32Prefixes[k];
        if (vchPrefixIn == hrp) {
            rtype = static_cast<CChainParams::Base58Type>(k);
            return true;
        }
    }
    return false;
};

bool CChainParams::IsBech32Prefix(const char *ps, size_t slen, CChainParams::Base58Type &rtype) const
{
    for (size_t k = 0; k < MAX_BASE58_TYPES; ++k) {
        const auto &hrp = bech32Prefixes[k];
        size_t hrplen = hrp.size();
        if (hrplen > 0 &&
            slen > hrplen &&
            strncmp(ps, (const char*)&hrp[0], hrplen) == 0) {
            rtype = static_cast<CChainParams::Base58Type>(k);
            return true;
        }
    }
    return false;
};

namespace particl {
static const std::pair<const char*, CAmount> regTestOutputs[] = {
    std::make_pair("585c2b3914d9ee51f8e710304e386531c3abcc82", 10000 * COIN),
    std::make_pair("c33f3603ce7c46b423536f0434155dad8ee2aa1f", 10000 * COIN),
    std::make_pair("72d83540ed1dcf28bfaca3fa2ed77100c2808825", 10000 * COIN),
    std::make_pair("69e4cc4c219d8971a253cd5db69a0c99c4a5659d", 10000 * COIN),
    std::make_pair("eab5ed88d97e50c87615a015771e220ab0a0991a", 10000 * COIN),
    std::make_pair("119668a93761a34a4ba1c065794b26733975904f", 10000 * COIN),
    std::make_pair("6da49762a4402d199d41d5778fcb69de19abbe9f", 10000 * COIN),
    std::make_pair("27974d10ff5ba65052be7461d89ef2185acbe411", 10000 * COIN),
    std::make_pair("89ea3129b8dbf1238b20a50211d50d462a988f61", 10000 * COIN),
    std::make_pair("3baab5b42a409b7c6848a95dfd06ff792511d561", 10000 * COIN),

    std::make_pair("649b801848cc0c32993fb39927654969a5af27b0", 5000 * COIN),
    std::make_pair("d669de30fa30c3e64a0303cb13df12391a2f7256", 5000 * COIN),
    std::make_pair("f0c0e3ebe4a1334ed6a5e9c1e069ef425c529934", 5000 * COIN),
    std::make_pair("27189afe71ca423856de5f17538a069f22385422", 5000 * COIN),
    std::make_pair("0e7f6fe0c4a5a6a9bfd18f7effdd5898b1f40b80", 5000 * COIN),
};
static const size_t nGenesisOutputsRegtest = sizeof(regTestOutputs) / sizeof(regTestOutputs[0]);

static const std::pair<const char*, CAmount> genesisOutputs[] = {
    std::make_pair("62a62c80e0b41f2857ba83eb438d5caa46e36bcb",7017084118),
    std::make_pair("c515c636ae215ebba2a98af433a3fa6c74f84415",221897417980),
    std::make_pair("711b5e1fd0b0f4cdf92cb53b00061ef742dda4fb",120499999),
    std::make_pair("20c17c53337d80408e0b488b5af7781320a0a311",18074999),
    std::make_pair("aba8c6f8dbcf4ecfb598e3c08e12321d884bfe0b",92637054909),
    std::make_pair("1f3277a84a18f822171d720f0132f698bcc370ca",3100771006662),
    std::make_pair("8fff14bea695ffa6c8754a3e7d518f8c53c3979a",465115650998),
    std::make_pair("e54967b4067d91a777587c9f54ee36dd9f1947c4",669097504996),
    std::make_pair("7744d2ac08f2e1d108b215935215a4e66d0262d2",802917005996),
    std::make_pair("a55a17e86246ea21cb883c12c709476a09b4885c",267639001997),
    std::make_pair("4e00dce8ab44fd4cafa34839edf8f68ba7839881",267639001997),
    std::make_pair("702cae5d2537bfdd5673ac986f910d6adb23510a",254257051898),
    std::make_pair("b19e494b0033c5608a7d153e57d7fdf3dfb51bb7",1204260290404),
    std::make_pair("6909b0f1c94ea1979ed76e10a5a49ec795a8f498",1204270995964),
    std::make_pair("05a06af3b29dade9f304244d934381ac495646c1",236896901156),
    std::make_pair("557e2b3205719931e22853b27920d2ebd6147531",155127107700),
    std::make_pair("ad16fb301bd21c60c5cb580b322aa2c61b6c5df2",115374999),
    std::make_pair("182c5cfb9d17aa8d8ff78940135ca8d822022f32",17306249),
    std::make_pair("b8a374a75f6d44a0bd1bf052da014efe564ae412",133819500998),
    std::make_pair("fadee7e2878172dad55068c8696621b1788dccb3",133713917412),
    std::make_pair("eacc4b108c28ed73b111ff149909aacffd2cdf78",173382671567),
    std::make_pair("dd87cc0b8e0fc119061f33f161104ce691d23657",245040727620),
    std::make_pair("1c8b0435eda1d489e9f0a16d3b9d65182f885377",200226012806),
    std::make_pair("15a724f2bc643041cb35c9475cd67b897d62ca52",436119839355),
    std::make_pair("626f86e9033026be7afbb2b9dbe4972ef4b3e085",156118097804),
    std::make_pair("a4a73d99269639541cb7e845a4c6ef3e3911fcd6",108968353176),
    std::make_pair("27929b31f11471aa4b77ca74bb66409ff76d24a2",126271503135),
    std::make_pair("2d6248888c7f72cc88e4883e4afd1025c43a7f0e",35102718156),
    std::make_pair("25d8debc253f5c3f70010f41c53348ed156e7baa",80306152234),
};
static const size_t nGenesisOutputs = sizeof(genesisOutputs) / sizeof(genesisOutputs[0]);

static const std::pair<const char*, CAmount> genesisOutputsTestnet[] = {
    std::make_pair("46a064688dc7beb5f70ef83569a0f15c7abf4f28",7017084118),
    std::make_pair("9c97b561ac186bd3758bf690036296d36b1fd019",221897417980),
    std::make_pair("118a92e28242a73244fb03c96b7e1429c06f979f",120499999),
    std::make_pair("cae4bf990ce39624e2f77c140c543d4b15428ce7",18074999),
    std::make_pair("9d6b7b5874afc100eb82a4883441a73b99d9c306",92637054909),
    std::make_pair("f989e2deedb1f09ed10310fc0d7da7ebfb573326",3100771006662),
    std::make_pair("4688d6701fb4ae2893d3ec806e6af966faf67545",465115650998),
    std::make_pair("40e07b038941fb2616a54a498f763abae6d4f280",669097504996),
    std::make_pair("c43f7c57448805a068a440cc51f67379ca946264",802917005996),
    std::make_pair("98b7269dbf0c2e3344fb41cd60e75db16d6743a6",267639001997),
    std::make_pair("85dceec8cdbb9e24fe07af783e4d273d1ae39f75",267639001997),
    std::make_pair("ddc05d332b7d1a18a55509f34c786ccb65bbffbc",245040727620),
    std::make_pair("8b04d0b2b582c986975414a01cb6295f1c33d0e9",1204260290404),
    std::make_pair("1e9ff4c3ac6d0372963e92a13f1e47409eb62d37",1204270995964),
    std::make_pair("687e7cf063cd106c6098f002fa1ea91d8aee302a",236896901156),
    std::make_pair("dc0be0edcadd4cc97872db40bb8c2db2cebafd1c",155127107700),
    std::make_pair("21efcbfe37045648180ac68b406794bde77f9983",115374999),
    std::make_pair("deaf53dbfbc799eed1171269e84c733dec22f517",17306249),
    std::make_pair("200a0f9dba25e00ea84a4a3a43a7ea6983719d71",133819500998),
    std::make_pair("2d072fb1a9d1f7dd8df0443e37e9f942eab58680",133713917412),
    std::make_pair("0850f3b7caf3b822bb41b9619f8edf9b277402d0",173382671567),
    std::make_pair("ec62fbd782bf6f48e52eea75a3c68a4c3ab824c0",254257051898),
    std::make_pair("c6dcb0065e98f5edda771c594265d61e38cf63a0",200226012806),
    std::make_pair("e5f9a711ccd7cb0d2a70f9710229d0d0d7ef3bda",436119839355),
    std::make_pair("cae1527d24a91470aeb796f9d024630f301752ef",156118097804),
    std::make_pair("604f36860d79a9d72b827c99409118bfe16711bd",108968353176),
    std::make_pair("f02e5891cef35c9c5d9a770756b240aba5ba3639",126271503135),
    std::make_pair("8251b4983be1027a17dc3b977502086f08ba8910",35102718156),
    std::make_pair("b991d98acde28455ecb0193fefab06841187c4e7",80306152234),
};
static const size_t nGenesisOutputsTestnet = sizeof(genesisOutputsTestnet) / sizeof(genesisOutputsTestnet[0]);

static CBlock CreateGenesisBlockRegTest(uint32_t nTime, uint32_t nNonce, uint32_t nBits)
{
    const char *pszTimestamp = "The Times 03/Jan/2009 Chancellor on brink of second bailout for banks";

    CMutableTransaction txNew;
    txNew.nVersion = PARTICL_TXN_VERSION;
    txNew.SetType(TXN_COINBASE);
    txNew.vin.resize(1);
    uint32_t nHeight = 0;  // bip34
    txNew.vin[0].scriptSig = CScript() << 486604799 << CScriptNum(4) << std::vector<unsigned char>((const unsigned char*)pszTimestamp, (const unsigned char*)pszTimestamp + strlen(pszTimestamp)) << OP_RETURN << nHeight;

    txNew.vpout.resize(nGenesisOutputsRegtest);
    for (size_t k = 0; k < nGenesisOutputsRegtest; ++k) {
        OUTPUT_PTR<CTxOutStandard> out = MAKE_OUTPUT<CTxOutStandard>();
        out->nValue = regTestOutputs[k].second;
        out->scriptPubKey = CScript() << OP_DUP << OP_HASH160 << ParseHex(regTestOutputs[k].first) << OP_EQUALVERIFY << OP_CHECKSIG;
        txNew.vpout[k] = out;
    }

    CBlock genesis;
    genesis.nTime    = nTime;
    genesis.nBits    = nBits;
    genesis.nNonce   = nNonce;
    genesis.nVersion = PARTICL_BLOCK_VERSION;
    genesis.vtx.push_back(MakeTransactionRef(std::move(txNew)));

    genesis.hashPrevBlock.SetNull();
    genesis.hashMerkleRoot = BlockMerkleRoot(genesis);
    genesis.hashWitnessMerkleRoot = BlockWitnessMerkleRoot(genesis);

    return genesis;
}

static CBlock CreateGenesisBlockTestNet(uint32_t nTime, uint32_t nNonce, uint32_t nBits)
{
    const char *pszTimestamp = "The Times 03/Jan/2009 Chancellor on brink of second bailout for banks";

    CMutableTransaction txNew;
    txNew.nVersion = PARTICL_TXN_VERSION;
    txNew.SetType(TXN_COINBASE);
    txNew.vin.resize(1);
    uint32_t nHeight = 0;  // bip34
    txNew.vin[0].scriptSig = CScript() << 486604799 << CScriptNum(4) << std::vector<unsigned char>((const unsigned char*)pszTimestamp, (const unsigned char*)pszTimestamp + strlen(pszTimestamp)) << OP_RETURN << nHeight;

    txNew.vpout.resize(nGenesisOutputsTestnet);
    for (size_t k = 0; k < nGenesisOutputsTestnet; ++k) {
        OUTPUT_PTR<CTxOutStandard> out = MAKE_OUTPUT<CTxOutStandard>();
        out->nValue = genesisOutputsTestnet[k].second;
        out->scriptPubKey = CScript() << OP_DUP << OP_HASH160 << ParseHex(genesisOutputsTestnet[k].first) << OP_EQUALVERIFY << OP_CHECKSIG;
        txNew.vpout[k] = out;
    }

    // Foundation Fund Raiser Funds
    // rVDQRVBKnQEfNmykMSY9DHgqv8s7XZSf5R fc118af69f63d426f61c6a4bf38b56bcdaf8d069
    OUTPUT_PTR<CTxOutStandard> out = MAKE_OUTPUT<CTxOutStandard>();
    out->nValue = 397364 * COIN;
    out->scriptPubKey = CScript() << OP_HASH160 << ParseHex("fc118af69f63d426f61c6a4bf38b56bcdaf8d069") << OP_EQUAL;
    txNew.vpout.push_back(out);

    // rVDQRVBKnQEfNmykMSY9DHgqv8s7XZSf5R fc118af69f63d426f61c6a4bf38b56bcdaf8d069
    out = MAKE_OUTPUT<CTxOutStandard>();
    out->nValue = 296138 * COIN;
    out->scriptPubKey = CScript() << OP_HASH160 << ParseHex("89ca93e03119d53fd9ad1e65ce22b6f8791f8a49") << OP_EQUAL;
    txNew.vpout.push_back(out);

    // Community Initiative
    // rAybJ7dx4t6heHy99WqGcXkoT4Bh3V9qZ8 340288104577fcc3a6a84b98f7eac1a54e5287ee
    out = MAKE_OUTPUT<CTxOutStandard>();
    out->nValue = 156675 * COIN;
    out->scriptPubKey = CScript() << OP_HASH160 << ParseHex("89ca93e03119d53fd9ad1e65ce22b6f8791f8a49") << OP_EQUAL;
    txNew.vpout.push_back(out);

    // Contributors Left Over Funds
    // rAvmLShYFZ78aAHhFfUFsrHMoBuPPyckm5 3379aa2a4379ae6c51c7777d72e8e0ffff71881b
    out = MAKE_OUTPUT<CTxOutStandard>();
    out->nValue = 216346 * COIN;
    out->scriptPubKey = CScript() << OP_HASH160 << ParseHex("89ca93e03119d53fd9ad1e65ce22b6f8791f8a49") << OP_EQUAL;
    txNew.vpout.push_back(out);

    // Reserved Particl for primary round
    // rLWLm1Hp7im3mq44Y1DgyirYgwvrmRASib 9c8c6c8c698f074180ecfdb38e8265c11f2a62cf
    out = MAKE_OUTPUT<CTxOutStandard>();
    out->nValue = 996000 * COIN;
    out->scriptPubKey = CScript() << 1512000000 << OP_CHECKLOCKTIMEVERIFY << OP_DROP << OP_HASH160<< ParseHex("9c8c6c8c698f074180ecfdb38e8265c11f2a62cf") << OP_EQUAL; // 2017-11-30
    txNew.vpout.push_back(out);


    CBlock genesis;
    genesis.nTime    = nTime;
    genesis.nBits    = nBits;
    genesis.nNonce   = nNonce;
    genesis.nVersion = PARTICL_BLOCK_VERSION;
    genesis.vtx.push_back(MakeTransactionRef(std::move(txNew)));

    genesis.hashPrevBlock.SetNull();
    genesis.hashMerkleRoot = BlockMerkleRoot(genesis);
    genesis.hashWitnessMerkleRoot = BlockWitnessMerkleRoot(genesis);

    return genesis;
}

static CBlock CreateGenesisBlockMainNet(uint32_t nTime, uint32_t nNonce, uint32_t nBits)
{
    const char *pszTimestamp = "BTC 000000000000000000c679bc2209676d05129834627c7b1c02d1018b224c6f37";

    CMutableTransaction txNew;
    txNew.nVersion = PARTICL_TXN_VERSION;
    txNew.SetType(TXN_COINBASE);

    txNew.vin.resize(1);
    uint32_t nHeight = 0;  // bip34
    txNew.vin[0].scriptSig = CScript() << 486604799 << CScriptNum(4) << std::vector<unsigned char>((const unsigned char*)pszTimestamp, (const unsigned char*)pszTimestamp + strlen(pszTimestamp)) << OP_RETURN << nHeight;

    txNew.vpout.resize(nGenesisOutputs);
    for (size_t k = 0; k < nGenesisOutputs; ++k) {
        OUTPUT_PTR<CTxOutStandard> out = MAKE_OUTPUT<CTxOutStandard>();
        out->nValue = genesisOutputs[k].second;
        out->scriptPubKey = CScript() << OP_DUP << OP_HASH160 << ParseHex(genesisOutputs[k].first) << OP_EQUALVERIFY << OP_CHECKSIG;
        txNew.vpout[k] = out;
    }

    // Foundation Fund Raiser Funds
    // RHFKJkrB4H38APUDVckr7TDwrK11N7V7mx
    OUTPUT_PTR<CTxOutStandard> out = MAKE_OUTPUT<CTxOutStandard>();
    out->nValue = 397364 * COIN;
    out->scriptPubKey = CScript() << OP_HASH160 << ParseHex("5766354dcb13caff682ed9451b9fe5bbb786996c") << OP_EQUAL;
    txNew.vpout.push_back(out);

    out = MAKE_OUTPUT<CTxOutStandard>();
    out->nValue = 296138 * COIN;
    out->scriptPubKey = CScript() << OP_HASH160 << ParseHex("5766354dcb13caff682ed9451b9fe5bbb786996c") << OP_EQUAL;
    txNew.vpout.push_back(out);

    // Community Initative
    // RKKgSiQcMjbC8TABRoyyny1gTU4fAEiQz9
    out = MAKE_OUTPUT<CTxOutStandard>();
    out->nValue = 156675 * COIN;
    out->scriptPubKey = CScript() << OP_HASH160 << ParseHex("6e29c4a11fd54916d024af16ca913cdf8f89cb31") << OP_EQUAL;
    txNew.vpout.push_back(out);

    // Contributors Left Over Funds
    // RKiaVeyLUp7EmwHtCP92j8Vc1AodhpWi2U
    out = MAKE_OUTPUT<CTxOutStandard>();
    out->nValue = 216346 * COIN;
    out->scriptPubKey = CScript() << OP_HASH160 << ParseHex("727e5e75929bbf26912dd7833971d77e7450a33e") << OP_EQUAL;
    txNew.vpout.push_back(out);

    // Reserved Particl for primary round
    // RNnoeeqBTkpPQH8d29Gf45dszVj9RtbmCu
    out = MAKE_OUTPUT<CTxOutStandard>();
    out->nValue = 996000 * COIN;
    out->scriptPubKey = CScript() << 1512000000 << OP_CHECKLOCKTIMEVERIFY << OP_DROP << OP_HASH160<< ParseHex("9433643b4fd5de3ebd7fdd68675f978f34585af1") << OP_EQUAL; // 2017-11-30
    txNew.vpout.push_back(out);


    CBlock genesis;
    genesis.nTime    = nTime;
    genesis.nBits    = nBits;
    genesis.nNonce   = nNonce;
    genesis.nVersion = PARTICL_BLOCK_VERSION;
    genesis.vtx.push_back(MakeTransactionRef(std::move(txNew)));

    genesis.hashPrevBlock.SetNull();
    genesis.hashMerkleRoot = BlockMerkleRoot(genesis);
    genesis.hashWitnessMerkleRoot = BlockWitnessMerkleRoot(genesis);

    return genesis;
}
} // namespace particl

static CBlock CreateGenesisBlock(const char* pszTimestamp, const CScript& genesisOutputScript, uint32_t nTime, uint32_t nNonce, uint32_t nBits, int32_t nVersion, const CAmount& genesisReward)
{
    CMutableTransaction txNew;
    txNew.nVersion = 1;
    txNew.vin.resize(1);
    txNew.vout.resize(1);
    txNew.vin[0].scriptSig = CScript() << 486604799 << CScriptNum(4) << std::vector<unsigned char>((const unsigned char*)pszTimestamp, (const unsigned char*)pszTimestamp + strlen(pszTimestamp));
    txNew.vout[0].nValue = genesisReward;
    txNew.vout[0].scriptPubKey = genesisOutputScript;

    CBlock genesis;
    genesis.nTime    = nTime;
    genesis.nBits    = nBits;
    genesis.nNonce   = nNonce;
    genesis.nVersion = nVersion;
    genesis.vtx.push_back(MakeTransactionRef(std::move(txNew)));
    genesis.hashPrevBlock.SetNull();
    genesis.hashMerkleRoot = BlockMerkleRoot(genesis);
    return genesis;
}

/**
 * Build the genesis block. Note that the output of its generation
 * transaction cannot be spent since it did not originally exist in the
 * database.
 *
 * CBlock(hash=000000000019d6, ver=1, hashPrevBlock=00000000000000, hashMerkleRoot=4a5e1e, nTime=1231006505, nBits=1d00ffff, nNonce=2083236893, vtx=1)
 *   CTransaction(hash=4a5e1e, ver=1, vin.size=1, vout.size=1, nLockTime=0)
 *     CTxIn(COutPoint(000000, -1), coinbase 04ffff001d0104455468652054696d65732030332f4a616e2f32303039204368616e63656c6c6f72206f6e206272696e6b206f66207365636f6e64206261696c6f757420666f722062616e6b73)
 *     CTxOut(nValue=50.00000000, scriptPubKey=0x5F1DF16B2B704C8A578D0B)
 *   vMerkleTree: 4a5e1e
 */
static CBlock CreateGenesisBlock(uint32_t nTime, uint32_t nNonce, uint32_t nBits, int32_t nVersion, const CAmount& genesisReward)
{
    const char* pszTimestamp = "The Times 03/Jan/2009 Chancellor on brink of second bailout for banks";
    const CScript genesisOutputScript = CScript() << ParseHex("04678afdb0fe5548271967f1a67130b7105cd6a828e03909a67962e0ea1f61deb649f6bc3f4cef38c4f35504e51ec112de5c384df7ba0b8d578a4c702b6bf11d5f") << OP_CHECKSIG;
    return CreateGenesisBlock(pszTimestamp, genesisOutputScript, nTime, nNonce, nBits, nVersion, genesisReward);
}

void CChainParams::SetOld()
{
    if (GetChainType() == ChainType::MAIN) {
        consensus.script_flag_exceptions.clear();
        consensus.script_flag_exceptions.emplace( // BIP16 exception
            uint256S("0x00000000000002dc756eebf4f49723ed8d30cc28a5f108eb94b1ba88ac4f9c22"), SCRIPT_VERIFY_NONE);
        consensus.script_flag_exceptions.emplace( // Taproot exception
            uint256S("0x0000000000000000000f14c35b2d841e986ab5441de8c585d5ffe55ea1e395ad"), SCRIPT_VERIFY_P2SH | SCRIPT_VERIFY_WITNESS);
        consensus.BIP34Height = 227931;
        consensus.BIP34Hash = uint256S("0x000000000000024b89b42a942fe0d9fea3bb44ab7bd1b19115dd6a759c0808b8");
        consensus.BIP65Height = 388381; // 000000000000000004c2b624ed5d7756c508d90fd0da2c7c679febfa6c4735f0
        consensus.BIP66Height = 363725; // 00000000000000000379eaa19dce8c9b722d46ae6a57c2f1a988119488b50931
        consensus.CSVHeight = 419328; // 000000000000000004a1b34462cb8aeebd5799177f7a29cf28f2d1961716b5b5
        consensus.SegwitHeight = 481824; // 0000000000000000001c8018d9cb3b742ef25114f27563e3fc4a1902167f9893
        consensus.MinBIP9WarningHeight = consensus.SegwitHeight + consensus.nMinerConfirmationWindow;
        consensus.powLimit = uint256S("00000000ffffffffffffffffffffffffffffffffffffffffffffffffffffffff");

        genesis = CreateGenesisBlock(1231006505, 2083236893, 0x1d00ffff, 1, 50 * COIN);
        consensus.hashGenesisBlock = genesis.GetHash();

        pchMessageStart[0] = 0xf9;
        pchMessageStart[1] = 0xbe;
        pchMessageStart[2] = 0xb4;
        pchMessageStart[3] = 0xd9;

        base58Prefixes[PUBKEY_ADDRESS] = std::vector<unsigned char>(1,0);
        base58Prefixes[SCRIPT_ADDRESS] = std::vector<unsigned char>(1,5);
        base58Prefixes[SECRET_KEY] =     std::vector<unsigned char>(1,128);
        base58Prefixes[EXT_PUBLIC_KEY] = {0x04, 0x88, 0xB2, 0x1E};
        base58Prefixes[EXT_SECRET_KEY] = {0x04, 0x88, 0xAD, 0xE4};

        bech32_hrp = "bc";
    } else
    if (GetChainType() == ChainType::TESTNET) {
        consensus.powLimit = uint256S("00000000ffffffffffffffffffffffffffffffffffffffffffffffffffffffff");

        genesis = CreateGenesisBlock(1296688602, 414098458, 0x1d00ffff, 1, 50 * COIN);
        consensus.hashGenesisBlock = genesis.GetHash();

        base58Prefixes[PUBKEY_ADDRESS] = std::vector<unsigned char>(1,111);
        base58Prefixes[SCRIPT_ADDRESS] = std::vector<unsigned char>(1,196);
        base58Prefixes[SECRET_KEY] =     std::vector<unsigned char>(1,239);
        base58Prefixes[EXT_PUBLIC_KEY] = {0x04, 0x35, 0x87, 0xCF};
        base58Prefixes[EXT_SECRET_KEY] = {0x04, 0x35, 0x83, 0x94};

        bech32_hrp = "tb";
    } else
    if (GetChainType() == ChainType::REGTEST) {
        genesis = CreateGenesisBlock(1296688602, 2, 0x207fffff, 1, 50 * COIN);
        consensus.hashGenesisBlock = genesis.GetHash();
        /*
        pchMessageStart[0] = 0xfa;
        pchMessageStart[1] = 0xbf;
        pchMessageStart[2] = 0xb5;
        pchMessageStart[3] = 0xda;
        */

        base58Prefixes[PUBKEY_ADDRESS] = std::vector<unsigned char>(1,111);
        base58Prefixes[SCRIPT_ADDRESS] = std::vector<unsigned char>(1,196);
        base58Prefixes[SECRET_KEY] =     std::vector<unsigned char>(1,239);
        base58Prefixes[EXT_PUBLIC_KEY] = {0x04, 0x35, 0x87, 0xCF};
        base58Prefixes[EXT_SECRET_KEY] = {0x04, 0x35, 0x83, 0x94};

        bech32_hrp = "bcrt";
    }
};

/**
 * Main network on which people trade goods and services.
 */
class CMainParams : public CChainParams {
public:
    CMainParams() {
        m_chain_type = ChainType::MAIN;
        consensus.signet_blocks = false;
        consensus.signet_challenge.clear();
        consensus.nSubsidyHalvingInterval = 210000;
        consensus.BIP34Height = 0;
        consensus.BIP65Height = 0;
        consensus.BIP66Height = 0;
        consensus.CSVHeight = 1;
        consensus.SegwitHeight = 0;
        consensus.MinBIP9WarningHeight = 0;

        consensus.OpIsCoinstakeTime = 0x5A04EC00;       // 2017-11-10 00:00:00 UTC
        consensus.fAllowOpIsCoinstakeWithP2PKH = false;
        consensus.nPaidSmsgTime = 0x5C791EC0;           // 2019-03-01 12:00:00 UTC
        consensus.smsg_fee_time = 0x5D2DBC40;           // 2019-07-16 12:00:00 UTC
        consensus.bulletproof_time = 0x5D2DBC40;        // 2019-07-16 12:00:00 UTC
        consensus.rct_time = 0x5D2DBC40;                // 2019-07-16 12:00:00 UTC
        consensus.smsg_difficulty_time = 0x5D2DBC40;    // 2019-07-16 12:00:00 UTC
        consensus.exploit_fix_1_time = 1614268800;      // 2021-02-25 16:00:00 UTC
        consensus.exploit_fix_2_time = 1626109200;      // 2021-07-12 17:00:00 UTC
        consensus.exploit_fix_2_height = 976263;

        consensus.clamp_tx_version_time = 1643734800;   // 2022-02-01 17:00:00 UTC
        consensus.exploit_fix_3_time = 1643734800;      // 2022-02-01 17:00:00 UTC
        consensus.m_taproot_time = 1643734800;          // 2022-02-01 17:00:00 UTC

        consensus.m_frozen_anon_index = 27340;
        consensus.m_frozen_blinded_height = 884433;

        consensus.smsg_fee_period = 5040;
        consensus.smsg_fee_funding_tx_per_k = 200000;
        consensus.smsg_fee_msg_per_day_per_k = 50000;
        consensus.smsg_fee_max_delta_percent = 43;
        consensus.smsg_min_difficulty = 0x1effffff;
        consensus.smsg_difficulty_max_delta = 0xffff;

        consensus.powLimit = uint256S("000000000000bfffffffffffffffffffffffffffffffffffffffffffffffffff");

        consensus.nPowTargetTimespan = 14 * 24 * 60 * 60; // two weeks
        consensus.nPowTargetSpacing = 10 * 60;
        consensus.fPowAllowMinDifficultyBlocks = false;
        consensus.fPowNoRetargeting = false;
        consensus.nRuleChangeActivationThreshold = 1815; // 90% of 2016
        consensus.nMinerConfirmationWindow = 2016; // nPowTargetTimespan / nPowTargetSpacing
        consensus.vDeployments[Consensus::DEPLOYMENT_TESTDUMMY].bit = 28;
        consensus.vDeployments[Consensus::DEPLOYMENT_TESTDUMMY].nStartTime = Consensus::BIP9Deployment::NEVER_ACTIVE;
        consensus.vDeployments[Consensus::DEPLOYMENT_TESTDUMMY].nTimeout = Consensus::BIP9Deployment::NO_TIMEOUT;
        consensus.vDeployments[Consensus::DEPLOYMENT_TESTDUMMY].min_activation_height = 0; // No activation delay

        // Deployment of Taproot (BIPs 340-342)
        consensus.vDeployments[Consensus::DEPLOYMENT_TAPROOT].bit = 2;
        consensus.vDeployments[Consensus::DEPLOYMENT_TAPROOT].nStartTime = 1619222400; // April 24th, 2021
        consensus.vDeployments[Consensus::DEPLOYMENT_TAPROOT].nTimeout = 1628640000; // August 11th, 2021
        consensus.vDeployments[Consensus::DEPLOYMENT_TAPROOT].min_activation_height = 709632; // Approximately November 12th, 2021

<<<<<<< HEAD
        // The best chain should have at least this much work.
        consensus.nMinimumChainWork = uint256S("0x0000000000000000000000000000000000000000000001748b2094c246d2cd8d");
        consensus.defaultAssumeValid = uint256S("0xcdf136797304d6e8eb2b0ab8b4e3805261048d247ea31aaeefbd6d10a56e35bb"); // 1558245

        consensus.nMinRCTOutputDepth = 12;
=======
        consensus.nMinimumChainWork = uint256S("0x000000000000000000000000000000000000000063c4ebd298db40af57541800");
        consensus.defaultAssumeValid = uint256S("0x000000000000000000026811d149d4d261995ec5b3f64f439a0a10e1a464af9a"); // 824000
>>>>>>> 67fb94ce

        /**
         * The message start string is designed to be unlikely to occur in normal data.
         * The characters are rarely used upper ASCII, not valid as UTF-8, and produce
         * a large 32-bit integer with any alignment.
         */
        pchMessageStart[0] = 0xfb;
        pchMessageStart[1] = 0xf2;
        pchMessageStart[2] = 0xef;
        pchMessageStart[3] = 0xb4;
        nDefaultPort = 51738;
        nPruneAfterHeight = 100000;
<<<<<<< HEAD
        m_assumed_blockchain_size = 4;
        m_assumed_chain_state_size = 3;
=======
        m_assumed_blockchain_size = 600;
        m_assumed_chain_state_size = 10;
>>>>>>> 67fb94ce

        nBIP44ID = (int)WithHardenedBit(44);
        assert(nBIP44ID == (int)0x8000002C);
        nModifierInterval = 10 * 60;    // 10 minutes
        nStakeMinConfirmations = 225;   // 225 * 2 minutes
        nTargetSpacing = 120;           // 2 minutes
        nTargetTimespan = 24 * 60;      // 24 mins

        particl::AddImportHashesMain(vImportedCoinbaseTxns);
        SetLastImportHeight();

        genesis = particl::CreateGenesisBlockMainNet(1500296400, 31429, 0x1f00ffff); // 2017-07-17 13:00:00
        consensus.hashGenesisBlock = genesis.GetHash();

        assert(consensus.hashGenesisBlock == uint256S("0x0000ee0784c195317ac95623e22fddb8c7b8825dc3998e0bb924d66866eccf4c"));
        assert(genesis.hashMerkleRoot == uint256S("0xc95fb023cf4bc02ddfed1a59e2b2f53edd1a726683209e2780332edf554f1e3e"));
        assert(genesis.hashWitnessMerkleRoot == uint256S("0x619e94a7f9f04c8a1d018eb8bcd9c42d3c23171ebed8f351872256e36959d66c"));

        // Note that of those which support the service bits prefix, most only support a subset of
        // possible options.
        // This is fine at runtime as we'll fall back to using them as an addrfetch if they don't support the
        // service bits we want, but we should get them updated to support all service bits wanted by any
        // release ASAP to avoid it where possible.
        vSeeds.emplace_back("mainnet-seed.particl.io");
        vSeeds.emplace_back("dnsseed-mainnet.particl.io");
        vSeeds.emplace_back("mainnet.particl.io");
        vSeeds.emplace_back("dnsseed.tecnovert.net");


        vTreasuryFundSettings.emplace_back(0,
            particl::TreasuryFundSettings("RJAPhgckEgRGVPZa9WoGSWW24spskSfLTQ", 10, 60));
        vTreasuryFundSettings.emplace_back(consensus.OpIsCoinstakeTime,
            particl::TreasuryFundSettings("RBiiQBnQsVPPQkUaJVQTjsZM9K2xMKozST", 10, 60));
        vTreasuryFundSettings.emplace_back(consensus.exploit_fix_2_time,
            particl::TreasuryFundSettings("RQYUDd3EJohpjq62So4ftcV5XZfxZxJPe9", 50, 650));


        base58Prefixes[PUBKEY_ADDRESS]     = {0x38}; // P
        base58Prefixes[SCRIPT_ADDRESS]     = {0x3c};
        base58Prefixes[PUBKEY_ADDRESS_256] = {0x39};
        base58Prefixes[SCRIPT_ADDRESS_256] = {0x3d};
        base58Prefixes[SECRET_KEY]         = {0x6c};
        base58Prefixes[EXT_PUBLIC_KEY]     = {0x69, 0x6e, 0x82, 0xd1}; // PPAR
        base58Prefixes[EXT_SECRET_KEY]     = {0x8f, 0x1d, 0xae, 0xb8}; // XPAR
        base58Prefixes[STEALTH_ADDRESS]    = {0x14};
        base58Prefixes[EXT_KEY_HASH]       = {0x4b}; // X
        base58Prefixes[EXT_ACC_HASH]       = {0x17}; // A
        base58Prefixes[EXT_PUBLIC_KEY_BTC] = {0x04, 0x88, 0xB2, 0x1E}; // xpub
        base58Prefixes[EXT_SECRET_KEY_BTC] = {0x04, 0x88, 0xAD, 0xE4}; // xprv

        bech32Prefixes[PUBKEY_ADDRESS].assign       ("ph",(const char*)"ph"+2);
        bech32Prefixes[SCRIPT_ADDRESS].assign       ("pr",(const char*)"pr"+2);
        bech32Prefixes[PUBKEY_ADDRESS_256].assign   ("pl",(const char*)"pl"+2);
        bech32Prefixes[SCRIPT_ADDRESS_256].assign   ("pj",(const char*)"pj"+2);
        bech32Prefixes[SECRET_KEY].assign           ("px",(const char*)"px"+2);
        bech32Prefixes[EXT_PUBLIC_KEY].assign       ("pep",(const char*)"pep"+3);
        bech32Prefixes[EXT_SECRET_KEY].assign       ("pex",(const char*)"pex"+3);
        bech32Prefixes[STEALTH_ADDRESS].assign      ("ps",(const char*)"ps"+2);
        bech32Prefixes[EXT_KEY_HASH].assign         ("pek",(const char*)"pek"+3);
        bech32Prefixes[EXT_ACC_HASH].assign         ("pea",(const char*)"pea"+3);
        bech32Prefixes[STAKE_ONLY_PKADDR].assign    ("pcs",(const char*)"pcs"+3);

        bech32_hrp = "pw";
        vFixedSeeds = std::vector<uint8_t>(std::begin(chainparams_seed_main), std::end(chainparams_seed_main));

        fDefaultConsistencyChecks = false;
        m_is_mockable_chain = false;

        checkpointData = {
            {
                { 5000,     uint256S("0xe786020ab94bc5461a07d744f3631a811b4ebf424fceda12274f2321883713f4")},
                { 15000,    uint256S("0xafc73ac299f2e6dd309077d230fccef547b9fc24379c1bf324dd3683b13c61c3")},
                { 30000,    uint256S("0x35d95c12799323d7b418fd64df9d88ef67ef27f057d54033b5b2f38a5ecaacbf")},
                { 91000,    uint256S("0x4d1ffaa5b51431918a0c74345e2672035c743511359ac8b1be67467b02ff884c")},
                { 112250,   uint256S("0x89e4b23471aea7a875df835d6f89613fd87ba649e7a1d8cb892917d0080ef337")},
                { 213800,   uint256S("0xfd6c0e5f7444a9e09a5fa1652db73d5b8628aeabe162529a5356be700509aa80")},
                { 303640,   uint256S("0x7cc035d7888ee6d824cec8ff01a6287a71873d874f72a5fd3706d227b88f8e99")},
                { 443228,   uint256S("0x1e2ae3edb2fa5b398c2f719d2bbb44b3089fb96170b6676c0c963f12bceba489")},
                { 583322,   uint256S("0x2be0224e40ddf4763f61ff6db088806f3ad5c6530ea7a6801b067ecbbd13fec9")},
                { 634566,   uint256S("0xc330a61e218b06d3d567c459b54e83ab682a366fc00b77d69dd78c6ed9655a2e")},
                { 777625,   uint256S("0x75b2b1412610c1ff54e49fc38222f3f45fe934b0e485ccae7b5d461b94510734")},
                { 856749,   uint256S("0x6b705dbf87345594314152841212a532753f11ec711ac81afc64f31eb048df19")},
                { 887180,   uint256S("0xf9f1e91f82e73d4781052e42c8b814b8265e0929d4c16284db3feb354bfc317c")},
                { 962370,   uint256S("0x43c3d5568f3b3467e5142f86445d5b12b923e3e5c4a1e6566d90a7fad807799c")},
                { 992790,   uint256S("0xea97054e60558199d5c94627116fbfa9f3be1c63d45510963d1a308fe152974b")},
                { 1026710,  uint256S("0xdcbe7be05060974cca33a52790e047a73358812102a97cd5b3089f2469bd6601")},
                { 1075660,  uint256S("0x1357966bfddceb8ea97f15da76e61087be6254d0b62ce9d4959ceee9b75c89f3")},
                { 1102310,  uint256S("0x4e43167170e4639dbb1fdb84cb5735853f9595ff42713c143b70fd0625a382cd")},
                { 1117588,  uint256S("0x6b13071bc3f5689a3f8a29808f726654283714461076ea890f4272574ff2659f")},
                { 1159409,  uint256S("0x4e0328ad2e2cb4fe6cb9a46c675a00673ff0e2e3c8185d7055e404adefbc7a96")},
                { 1236270,  uint256S("0xb35f0e0cde108c282380d6850bae83c1fd2e961781e2289e2b2cd3d17ff039ab")},
                { 1303280,  uint256S("0x6d3abd8a80371e78957cc30af3e84c45c44b2eb26175b50c5ba7ebc9e990189c")},
                { 1412800,  uint256S("0xf47bc3f695a6e16196babdc8a1e21974622c288bba808ce30efcaf86a28099bd")},
                { 1503450,  uint256S("0x3e1f03d1f294a04ffc3aa8e8a2ed6bc150c66d7806c79c10808637a12ae74690")},
                { 1558245,  uint256S("0xcdf136797304d6e8eb2b0ab8b4e3805261048d247ea31aaeefbd6d10a56e35bb")},
            }
        };

        m_assumeutxo_data = {
            // TODO to be specified in a future patch.
        };

        chainTxData = ChainTxData{
<<<<<<< HEAD
            // Data from rpc: getchaintxstats 4096 cdf136797304d6e8eb2b0ab8b4e3805261048d247ea31aaeefbd6d10a56e35bb
            .nTime    = 1701107536,
            .nTxCount = 2004237,
            .dTxRate  = 0.01,
=======
            // Data from RPC: getchaintxstats 4096 000000000000000000026811d149d4d261995ec5b3f64f439a0a10e1a464af9a
            .nTime    = 1704194835,
            .nTxCount = 946728933,
            .dTxRate  = 6.569290261471664,
>>>>>>> 67fb94ce
        };
    }
};

/**
 * Testnet (v3): public test network which is reset from time to time.
 */
class CTestNetParams : public CChainParams {
public:
    CTestNetParams() {
        m_chain_type = ChainType::TESTNET;
        consensus.signet_blocks = false;
        consensus.signet_challenge.clear();
        consensus.nSubsidyHalvingInterval = 210000;
        consensus.BIP34Height = 0;
        consensus.BIP65Height = 0;
        consensus.BIP66Height = 0;
        consensus.CSVHeight = 1;
        consensus.SegwitHeight = 0;
        consensus.MinBIP9WarningHeight = 0;

        consensus.OpIsCoinstakeTime = 0;
        consensus.fAllowOpIsCoinstakeWithP2PKH = true; // TODO: clear for next testnet
        consensus.nPaidSmsgTime = 0;
        consensus.smsg_fee_time = 0x5C67FB40;           // 2019-02-16 12:00:00
        consensus.bulletproof_time = 0x5C67FB40;        // 2019-02-16 12:00:00
        consensus.rct_time = 0;
        consensus.smsg_difficulty_time = 0x5D19F5C0;    // 2019-07-01 12:00:00
        consensus.exploit_fix_1_time = 1614268800;      // 2021-02-25 16:00:00

        consensus.clamp_tx_version_time = 1641056400;   // 2022-01-01 17:00:00 UTC
        consensus.m_taproot_time = 1641056400;          // 2022-01-01 17:00:00 UTC

        consensus.smsg_fee_period = 5040;
        consensus.smsg_fee_funding_tx_per_k = 200000;
        consensus.smsg_fee_msg_per_day_per_k = 50000;
        consensus.smsg_fee_max_delta_percent = 43;
        consensus.smsg_min_difficulty = 0x1effffff;
        consensus.smsg_difficulty_max_delta = 0xffff;

        consensus.powLimit = uint256S("000000000005ffffffffffffffffffffffffffffffffffffffffffffffffffff");
        consensus.nPowTargetTimespan = 14 * 24 * 60 * 60; // two weeks
        consensus.nPowTargetSpacing = 10 * 60;
        consensus.fPowAllowMinDifficultyBlocks = true;
        consensus.fPowNoRetargeting = false;
        consensus.nRuleChangeActivationThreshold = 1512; // 75% for testchains
        consensus.nMinerConfirmationWindow = 2016; // nPowTargetTimespan / nPowTargetSpacing
        consensus.vDeployments[Consensus::DEPLOYMENT_TESTDUMMY].bit = 28;
        consensus.vDeployments[Consensus::DEPLOYMENT_TESTDUMMY].nStartTime = Consensus::BIP9Deployment::NEVER_ACTIVE;
        consensus.vDeployments[Consensus::DEPLOYMENT_TESTDUMMY].nTimeout = Consensus::BIP9Deployment::NO_TIMEOUT;
        consensus.vDeployments[Consensus::DEPLOYMENT_TESTDUMMY].min_activation_height = 0; // No activation delay

        // Deployment of Taproot (BIPs 340-342)
        consensus.vDeployments[Consensus::DEPLOYMENT_TAPROOT].bit = 2;
        consensus.vDeployments[Consensus::DEPLOYMENT_TAPROOT].nStartTime = 1619222400; // April 24th, 2021
        consensus.vDeployments[Consensus::DEPLOYMENT_TAPROOT].nTimeout = 1628640000; // August 11th, 2021
        consensus.vDeployments[Consensus::DEPLOYMENT_TAPROOT].min_activation_height = 0; // No activation delay

<<<<<<< HEAD
        // The best chain should have at least this much work.
        consensus.nMinimumChainWork = uint256S("0x00000000000000000000000000000000000000000000002828c6d82d9552c531");
        consensus.defaultAssumeValid = uint256S("0x71693391c9e109328919e7641128a935734701d4e055a6c10aaa3179e6296965"); // 1485020

        consensus.nMinRCTOutputDepth = 12;
=======
        consensus.nMinimumChainWork = uint256S("0x000000000000000000000000000000000000000000000c59b14e264ba6c15db9");
        consensus.defaultAssumeValid = uint256S("0x000000000001323071f38f21ea5aae529ece491eadaccce506a59bcc2d968917"); // 2550000
>>>>>>> 67fb94ce

        pchMessageStart[0] = 0x08;
        pchMessageStart[1] = 0x11;
        pchMessageStart[2] = 0x05;
        pchMessageStart[3] = 0x0b;
        nDefaultPort = 51938;
        nPruneAfterHeight = 1000;
        m_assumed_blockchain_size = 2;
        m_assumed_chain_state_size = 1;

        nBIP44ID = (int)WithHardenedBit(1);
        nModifierInterval = 10 * 60;    // 10 minutes
        nStakeMinConfirmations = 225;   // 225 * 2 minutes
        nTargetSpacing = 120;           // 2 minutes
        nTargetTimespan = 24 * 60;      // 24 mins

        particl::AddImportHashesTest(vImportedCoinbaseTxns);
        SetLastImportHeight();

        genesis = particl::CreateGenesisBlockTestNet(1502309248, 5924, 0x1f00ffff);
        consensus.hashGenesisBlock = genesis.GetHash();

        assert(consensus.hashGenesisBlock == uint256S("0x0000594ada5310b367443ee0afd4fa3d0bbd5850ea4e33cdc7d6a904a7ec7c90"));
        assert(genesis.hashMerkleRoot == uint256S("0x2c7f4d88345994e3849502061f6303d9666172e4dff3641d3472a72908eec002"));
        assert(genesis.hashWitnessMerkleRoot == uint256S("0xf9e2235c9531d5a19263ece36e82c4d5b71910d73cd0b677b81c5e50d17b6cda"));

        vFixedSeeds.clear();
        vSeeds.clear();
        // nodes with support for servicebits filtering should be at the top
        vSeeds.emplace_back("testnet-seed.particl.io");
        vSeeds.emplace_back("dnsseed-testnet.particl.io");
        vSeeds.emplace_back("dnsseed-testnet.tecnovert.net");

        vTreasuryFundSettings.push_back(std::make_pair(0, particl::TreasuryFundSettings("rTvv9vsbu269mjYYEecPYinDG8Bt7D86qD", 10, 60)));

        base58Prefixes[PUBKEY_ADDRESS]     = {0x76}; // p
        base58Prefixes[SCRIPT_ADDRESS]     = {0x7a};
        base58Prefixes[PUBKEY_ADDRESS_256] = {0x77};
        base58Prefixes[SCRIPT_ADDRESS_256] = {0x7b};
        base58Prefixes[SECRET_KEY]         = {0x2e};
        base58Prefixes[EXT_PUBLIC_KEY]     = {0xe1, 0x42, 0x78, 0x00}; // ppar
        base58Prefixes[EXT_SECRET_KEY]     = {0x04, 0x88, 0x94, 0x78}; // xpar
        base58Prefixes[STEALTH_ADDRESS]    = {0x15}; // T
        base58Prefixes[EXT_KEY_HASH]       = {0x89}; // x
        base58Prefixes[EXT_ACC_HASH]       = {0x53}; // a
        base58Prefixes[EXT_PUBLIC_KEY_BTC] = {0x04, 0x35, 0x87, 0xCF}; // tpub
        base58Prefixes[EXT_SECRET_KEY_BTC] = {0x04, 0x35, 0x83, 0x94}; // tprv

        bech32Prefixes[PUBKEY_ADDRESS].assign       ("tph",(const char*)"tph"+3);
        bech32Prefixes[SCRIPT_ADDRESS].assign       ("tpr",(const char*)"tpr"+3);
        bech32Prefixes[PUBKEY_ADDRESS_256].assign   ("tpl",(const char*)"tpl"+3);
        bech32Prefixes[SCRIPT_ADDRESS_256].assign   ("tpj",(const char*)"tpj"+3);
        bech32Prefixes[SECRET_KEY].assign           ("tpx",(const char*)"tpx"+3);
        bech32Prefixes[EXT_PUBLIC_KEY].assign       ("tpep",(const char*)"tpep"+4);
        bech32Prefixes[EXT_SECRET_KEY].assign       ("tpex",(const char*)"tpex"+4);
        bech32Prefixes[STEALTH_ADDRESS].assign      ("tps",(const char*)"tps"+3);
        bech32Prefixes[EXT_KEY_HASH].assign         ("tpek",(const char*)"tpek"+4);
        bech32Prefixes[EXT_ACC_HASH].assign         ("tpea",(const char*)"tpea"+4);
        bech32Prefixes[STAKE_ONLY_PKADDR].assign    ("tpcs",(const char*)"tpcs"+4);

        bech32_hrp = "tpw";

        vFixedSeeds = std::vector<uint8_t>(std::begin(chainparams_seed_test), std::end(chainparams_seed_test));

        fDefaultConsistencyChecks = false;
        m_is_mockable_chain = false;

        checkpointData = {
            {
                {127620, uint256S("0xe5ab909fc029b253bad300ccf859eb509e03897e7853e8bfdde2710dbf248dd1")},
                {210920, uint256S("0x5534f546c3b5a264ca034703b9694fabf36d749d66e0659eef5f0734479b9802")},
                {312860, uint256S("0xaba2e3b2dcf1970b53b67c869325c5eefd3a107e62518fa4640ddcfadf88760d")},
                {428386, uint256S("0x08bbc92c831b864c809b575901e37aaa9aa2b2e38212594aedf2712a87267da9")},
                {534422, uint256S("0xbf0ae4652ff8d2b2479cf828e2e4ec408cf29223c2ec8a96485b1bf424e096c6")},
                {728858, uint256S("0xd71157e5a929a2aba06b23566932ffaba05d1a063b2ab71d2807b8e2efcf765c")},
                {808059, uint256S("0x89de981a2cca262ae52ff5e69a0915c9083fb7cd4aba44e39f83c12a6b6602a9")},
                {909640, uint256S("0xe2e1880d525c93e24ca2d0d494fe78624ad28c4ce778f987504582b7404bcb71")},
                {1010348, uint256S("0x12e6a081d1874b3dfff99e120b8e22599e15730c23c88805740c507c11c91809")},
                {1029738, uint256S("0x62ca4edbeb88e371d36052f7bbb52a598b1ac13d9269b5205ba7ed228d8b742a")},
                {1044185, uint256S("0xc8b34db63fb6ec97b557a969065e56167030c36c12b7c988561736ad3a5488c0")},
                {1086076, uint256S("0x1e74a808cc907a48cdaf6f2cf5488a54d64a186fa7d65f5f717b11a8dc37d55e")},
                {1162920, uint256S("0x01bbfe87e90af03e6daa171611fe342403a7ebb7f4703342f34fdeb613b3ecbc")},
                {1230000, uint256S("0xab3724205826d2e38f0a12e1938d4825e3ba6f983ee74a08f2af33918bb53122")},
                {1339440, uint256S("0x894e4e80612341dca2e90f259fe7b006c982175833c4229c3d1782b37176a727")},
                {1430095, uint256S("0x8178aa5369953e3fd3c9f0e23db18c631909c7037eb9f5a151ef6b95b2396722")},
                {1558245, uint256S("0x71693391c9e109328919e7641128a935734701d4e055a6c10aaa3179e6296965")},
            }
        };

        m_assumeutxo_data = {
            {
                .height = 2'500'000,
                .hash_serialized = AssumeutxoHash{uint256S("0xf841584909f68e47897952345234e37fcd9128cd818f41ee6c3ca68db8071be7")},
                .nChainTx = 66484552,
                .blockhash = uint256S("0x0000000000000093bcb68c03a9a168ae252572d348a2eaeba2cdf9231d73206f")
            }
        };

        chainTxData = ChainTxData{
<<<<<<< HEAD
            // Data from rpc: getchaintxstats 4096 71693391c9e109328919e7641128a935734701d4e055a6c10aaa3179e6296965
            .nTime    = 1701109632,
            .nTxCount = 1550896,
            .dTxRate  = 0.006
=======
            // Data from RPC: getchaintxstats 4096 000000000001323071f38f21ea5aae529ece491eadaccce506a59bcc2d968917
            .nTime    = 1703579240,
            .nTxCount = 67845391,
            .dTxRate  = 1.464436832560951,
>>>>>>> 67fb94ce
        };
    }
};

/**
 * Signet: test network with an additional consensus parameter (see BIP325).
 */
class SigNetParams : public CChainParams {
public:
    explicit SigNetParams(const SigNetOptions& options)
    {
        std::vector<uint8_t> bin;
        vSeeds.clear();

        if (!options.challenge) {
            bin = ParseHex("512103ad5e0edad18cb1f0fc0d28a3d4f1f3e445640337489abb10404f2d1e086be430210359ef5021964fe22d6f8e05b2463c9540ce96883fe3b278760f048f5189f2e6c452ae");
            vSeeds.emplace_back("seed.signet.bitcoin.sprovoost.nl.");

            // Hardcoded nodes can be removed once there are more DNS seeds
            vSeeds.emplace_back("178.128.221.177");
            vSeeds.emplace_back("v7ajjeirttkbnt32wpy3c6w3emwnfr3fkla7hpxcfokr3ysd3kqtzmqd.onion:38333");

            consensus.nMinimumChainWork = uint256S("0x00000000000000000000000000000000000000000000000000000206e86f08e8");
            consensus.defaultAssumeValid = uint256S("0x0000000870f15246ba23c16e370a7ffb1fc8a3dcf8cb4492882ed4b0e3d4cd26"); // 180000
            m_assumed_blockchain_size = 1;
            m_assumed_chain_state_size = 0;
            chainTxData = ChainTxData{
                // Data from RPC: getchaintxstats 4096 0000000870f15246ba23c16e370a7ffb1fc8a3dcf8cb4492882ed4b0e3d4cd26
                .nTime    = 1706331472,
                .nTxCount = 2425380,
                .dTxRate  = 0.008277759863833788,
            };
        } else {
            bin = *options.challenge;
            consensus.nMinimumChainWork = uint256{};
            consensus.defaultAssumeValid = uint256{};
            m_assumed_blockchain_size = 0;
            m_assumed_chain_state_size = 0;
            chainTxData = ChainTxData{
                0,
                0,
                0,
            };
            LogPrintf("Signet with challenge %s\n", HexStr(bin));
        }

        if (options.seeds) {
            vSeeds = *options.seeds;
        }

        m_chain_type = ChainType::SIGNET;
        consensus.signet_blocks = true;
        consensus.signet_challenge.assign(bin.begin(), bin.end());
        consensus.nSubsidyHalvingInterval = 210000;
        consensus.BIP34Height = 1;
        consensus.BIP34Hash = uint256{};
        consensus.BIP65Height = 1;
        consensus.BIP66Height = 1;
        consensus.CSVHeight = 1;
        consensus.SegwitHeight = 1;
        consensus.nPowTargetTimespan = 14 * 24 * 60 * 60; // two weeks
        consensus.nPowTargetSpacing = 10 * 60;
        consensus.fPowAllowMinDifficultyBlocks = false;
        consensus.fPowNoRetargeting = false;
        consensus.nRuleChangeActivationThreshold = 1815; // 90% of 2016
        consensus.nMinerConfirmationWindow = 2016; // nPowTargetTimespan / nPowTargetSpacing
        consensus.MinBIP9WarningHeight = 0;
        consensus.powLimit = uint256S("00000377ae000000000000000000000000000000000000000000000000000000");
        consensus.vDeployments[Consensus::DEPLOYMENT_TESTDUMMY].bit = 28;
        consensus.vDeployments[Consensus::DEPLOYMENT_TESTDUMMY].nStartTime = Consensus::BIP9Deployment::NEVER_ACTIVE;
        consensus.vDeployments[Consensus::DEPLOYMENT_TESTDUMMY].nTimeout = Consensus::BIP9Deployment::NO_TIMEOUT;
        consensus.vDeployments[Consensus::DEPLOYMENT_TESTDUMMY].min_activation_height = 0; // No activation delay

        // Activation of Taproot (BIPs 340-342)
        consensus.vDeployments[Consensus::DEPLOYMENT_TAPROOT].bit = 2;
        consensus.vDeployments[Consensus::DEPLOYMENT_TAPROOT].nStartTime = Consensus::BIP9Deployment::ALWAYS_ACTIVE;
        consensus.vDeployments[Consensus::DEPLOYMENT_TAPROOT].nTimeout = Consensus::BIP9Deployment::NO_TIMEOUT;
        consensus.vDeployments[Consensus::DEPLOYMENT_TAPROOT].min_activation_height = 0; // No activation delay

        // message start is defined as the first 4 bytes of the sha256d of the block script
        HashWriter h{};
        h << consensus.signet_challenge;
        uint256 hash = h.GetHash();
        std::copy_n(hash.begin(), 4, pchMessageStart.begin());

        nDefaultPort = 38333;
        nPruneAfterHeight = 1000;

        genesis = CreateGenesisBlock(1598918400, 52613770, 0x1e0377ae, 1, 50 * COIN);
        consensus.hashGenesisBlock = genesis.GetHash();
        assert(consensus.hashGenesisBlock == uint256S("0x00000008819873e925422c1ff0f99f7cc9bbb232af63a077a480a3633bee1ef6"));
        assert(genesis.hashMerkleRoot == uint256S("0x4a5e1e4baab89f3a32518a88c31bc87f618f76673e2cc77ab2127b7afdeda33b"));

        vFixedSeeds.clear();

        m_assumeutxo_data = {
            {
                .height = 160'000,
                .hash_serialized = AssumeutxoHash{uint256S("0xfe0a44309b74d6b5883d246cb419c6221bcccf0b308c9b59b7d70783dbdf928a")},
                .nChainTx = 2289496,
                .blockhash = uint256S("0x0000003ca3c99aff040f2563c2ad8f8ec88bd0fd6b8f0895cfaf1ef90353a62c")
            }
        };

        base58Prefixes[PUBKEY_ADDRESS] = std::vector<unsigned char>(1,111);
        base58Prefixes[SCRIPT_ADDRESS] = std::vector<unsigned char>(1,196);
        base58Prefixes[SECRET_KEY] =     std::vector<unsigned char>(1,239);
        base58Prefixes[EXT_PUBLIC_KEY] = {0x04, 0x35, 0x87, 0xCF};
        base58Prefixes[EXT_SECRET_KEY] = {0x04, 0x35, 0x83, 0x94};

        bech32_hrp = "tb";

        fDefaultConsistencyChecks = false;
        m_is_mockable_chain = false;
    }
};

/**
 * Regression test: intended for private networks only. Has minimal difficulty to ensure that
 * blocks can be found instantly.
 */
class CRegTestParams : public CChainParams {
public:
    explicit CRegTestParams(const RegTestOptions& opts)
    {
        m_chain_type = ChainType::REGTEST;
        consensus.signet_blocks = false;
        consensus.signet_challenge.clear();
        consensus.nSubsidyHalvingInterval = 150;
        consensus.BIP34Height = 1; // Always active unless overridden
        consensus.BIP34Hash = uint256();
        consensus.BIP65Height = 1;  // Always active unless overridden
        consensus.BIP66Height = 1;  // Always active unless overridden
        consensus.CSVHeight = 1;    // Always active unless overridden
        consensus.SegwitHeight = 0; // Always active unless overridden
        consensus.MinBIP9WarningHeight = 0;

        consensus.OpIsCoinstakeTime = 0;
        consensus.fAllowOpIsCoinstakeWithP2PKH = false;
        consensus.nPaidSmsgTime = 0;
        consensus.smsg_fee_time = 0;
        consensus.bulletproof_time = 0;
        consensus.rct_time = 0;
        consensus.smsg_difficulty_time = 0;

        consensus.clamp_tx_version_time = 0;

        consensus.smsg_fee_period = 50;
        consensus.smsg_fee_funding_tx_per_k = 200000;
        consensus.smsg_fee_msg_per_day_per_k = 50000;
        consensus.smsg_fee_max_delta_percent = 4300;
        consensus.smsg_min_difficulty = 0x1f0fffff;
        consensus.smsg_difficulty_max_delta = 0xffff;
        consensus.m_taproot_time = 0;

        consensus.powLimit = uint256S("7fffffffffffffffffffffffffffffffffffffffffffffffffffffffffffffff");
        consensus.nPowTargetTimespan = 14 * 24 * 60 * 60; // two weeks
        consensus.nPowTargetSpacing = 10 * 60;
        consensus.fPowAllowMinDifficultyBlocks = true;
        consensus.fPowNoRetargeting = true;
        consensus.nRuleChangeActivationThreshold = 108; // 75% for testchains
        consensus.nMinerConfirmationWindow = 144; // Faster than normal for regtest (144 instead of 2016)

        consensus.vDeployments[Consensus::DEPLOYMENT_TESTDUMMY].bit = 28;
        consensus.vDeployments[Consensus::DEPLOYMENT_TESTDUMMY].nStartTime = 0;
        consensus.vDeployments[Consensus::DEPLOYMENT_TESTDUMMY].nTimeout = Consensus::BIP9Deployment::NO_TIMEOUT;
        consensus.vDeployments[Consensus::DEPLOYMENT_TESTDUMMY].min_activation_height = 0; // No activation delay

        consensus.vDeployments[Consensus::DEPLOYMENT_TAPROOT].bit = 2;
        consensus.vDeployments[Consensus::DEPLOYMENT_TAPROOT].nStartTime = Consensus::BIP9Deployment::ALWAYS_ACTIVE;
        consensus.vDeployments[Consensus::DEPLOYMENT_TAPROOT].nTimeout = Consensus::BIP9Deployment::NO_TIMEOUT;
        consensus.vDeployments[Consensus::DEPLOYMENT_TAPROOT].min_activation_height = 0; // No activation delay

        consensus.nMinimumChainWork = uint256{};
        consensus.defaultAssumeValid = uint256{};

        consensus.nMinRCTOutputDepth = 2;

        pchMessageStart[0] = 0x09;
        pchMessageStart[1] = 0x12;
        pchMessageStart[2] = 0x06;
        pchMessageStart[3] = 0x0c;
        nDefaultPort = 11938;
        nBIP44ID = (int)WithHardenedBit(1);


        nModifierInterval = 2 * 60;     // 2 minutes
        nStakeMinConfirmations = 12;
        nTargetSpacing = 5;             // 5 seconds
        nTargetTimespan = 16 * 60;      // 16 mins
        nStakeTimestampMask = 0;

        SetLastImportHeight();

        nPruneAfterHeight = opts.fastprune ? 100 : 1000;
        m_assumed_blockchain_size = 0;
        m_assumed_chain_state_size = 0;

        for (const auto& [dep, height] : opts.activation_heights) {
            switch (dep) {
            case Consensus::BuriedDeployment::DEPLOYMENT_SEGWIT:
                consensus.SegwitHeight = int{height};
                break;
            case Consensus::BuriedDeployment::DEPLOYMENT_HEIGHTINCB:
                consensus.BIP34Height = int{height};
                break;
            case Consensus::BuriedDeployment::DEPLOYMENT_DERSIG:
                consensus.BIP66Height = int{height};
                break;
            case Consensus::BuriedDeployment::DEPLOYMENT_CLTV:
                consensus.BIP65Height = int{height};
                break;
            case Consensus::BuriedDeployment::DEPLOYMENT_CSV:
                consensus.CSVHeight = int{height};
                break;
            }
        }

        for (const auto& [deployment_pos, version_bits_params] : opts.version_bits_parameters) {
            consensus.vDeployments[deployment_pos].nStartTime = version_bits_params.start_time;
            consensus.vDeployments[deployment_pos].nTimeout = version_bits_params.timeout;
            consensus.vDeployments[deployment_pos].min_activation_height = version_bits_params.min_activation_height;
        }

        genesis = particl::CreateGenesisBlockRegTest(1487714923, 0, 0x207fffff);

        consensus.hashGenesisBlock = genesis.GetHash();
        assert(consensus.hashGenesisBlock == uint256S("0x6cd174536c0ada5bfa3b8fde16b98ae508fff6586f2ee24cf866867098f25907"));
        assert(genesis.hashMerkleRoot == uint256S("0xf89653c7208af2c76a3070d436229fb782acbd065bd5810307995b9982423ce7"));
        assert(genesis.hashWitnessMerkleRoot == uint256S("0x36b66a1aff91f34ab794da710d007777ef5e612a320e1979ac96e5f292399639"));


        vFixedSeeds.clear(); //!< Regtest mode doesn't have any fixed seeds.
        vSeeds.clear();
        vSeeds.emplace_back("dummySeed.invalid.");

        fDefaultConsistencyChecks = true;
        m_is_mockable_chain = true;

        checkpointData = {
            {
                {0, uint256S("0f9188f13cb7b2c71f2a335e3a4fc328bf5beb436012afca590b1a11466e2206")},
            }
        };

        m_assumeutxo_data = {
            {
                .height = 110,
                .hash_serialized = AssumeutxoHash{uint256S("0x3e8de6bf3e4420c18612dd8b59be64bb155996fa7d08b450c6279fe83c09fa2c")},
                .nChainTx = 111,
                .blockhash = uint256S("0x696e92821f65549c7ee134edceeeeaaa4105647a3c4fd9f298c0aec0ab50425c")
            },
            {
                // For use by test/functional/feature_assumeutxo.py
                .height = 299,
                .hash_serialized = AssumeutxoHash{uint256S("0x2a8a4471ac1888c47365d15bde12b93e700e5aea3c9736a2a1527bf40afbefd7")},
                .nChainTx = 334,
                .blockhash = uint256S("0x3bb7ce5eba0be48939b7a521ac1ba9316afee2c7bada3a0cca24188e6d7d96c0")
            },
        };

        base58Prefixes[PUBKEY_ADDRESS]     = {0x76}; // p
        base58Prefixes[SCRIPT_ADDRESS]     = {0x7a};
        base58Prefixes[PUBKEY_ADDRESS_256] = {0x77};
        base58Prefixes[SCRIPT_ADDRESS_256] = {0x7b};
        base58Prefixes[SECRET_KEY]         = {0x2e};
        base58Prefixes[EXT_PUBLIC_KEY]     = {0xe1, 0x42, 0x78, 0x00}; // ppar
        base58Prefixes[EXT_SECRET_KEY]     = {0x04, 0x88, 0x94, 0x78}; // xpar
        base58Prefixes[STEALTH_ADDRESS]    = {0x15}; // T
        base58Prefixes[EXT_KEY_HASH]       = {0x89}; // x
        base58Prefixes[EXT_ACC_HASH]       = {0x53}; // a
        base58Prefixes[EXT_PUBLIC_KEY_BTC] = {0x04, 0x35, 0x87, 0xCF}; // tpub
        base58Prefixes[EXT_SECRET_KEY_BTC] = {0x04, 0x35, 0x83, 0x94}; // tprv

        bech32Prefixes[PUBKEY_ADDRESS].assign       ("tph",(const char*)"tph"+3);
        bech32Prefixes[SCRIPT_ADDRESS].assign       ("tpr",(const char*)"tpr"+3);
        bech32Prefixes[PUBKEY_ADDRESS_256].assign   ("tpl",(const char*)"tpl"+3);
        bech32Prefixes[SCRIPT_ADDRESS_256].assign   ("tpj",(const char*)"tpj"+3);
        bech32Prefixes[SECRET_KEY].assign           ("tpx",(const char*)"tpx"+3);
        bech32Prefixes[EXT_PUBLIC_KEY].assign       ("tpep",(const char*)"tpep"+4);
        bech32Prefixes[EXT_SECRET_KEY].assign       ("tpex",(const char*)"tpex"+4);
        bech32Prefixes[STEALTH_ADDRESS].assign      ("tps",(const char*)"tps"+3);
        bech32Prefixes[EXT_KEY_HASH].assign         ("tpek",(const char*)"tpek"+4);
        bech32Prefixes[EXT_ACC_HASH].assign         ("tpea",(const char*)"tpea"+4);
        bech32Prefixes[STAKE_ONLY_PKADDR].assign    ("tpcs",(const char*)"tpcs"+4);

        bech32_hrp = "rtpw";

        chainTxData = ChainTxData{
            0,
            0,
            0
        };
    }
};

std::unique_ptr<CChainParams> CChainParams::SigNet(const SigNetOptions& options)
{
    return std::make_unique<SigNetParams>(options);
}

std::unique_ptr<CChainParams> CChainParams::RegTest(const RegTestOptions& options)
{
    return std::make_unique<CRegTestParams>(options);
}

std::unique_ptr<CChainParams> CChainParams::Main()
{
    return std::make_unique<CMainParams>();
}

std::unique_ptr<CChainParams> CChainParams::TestNet()
{
    return std::make_unique<CTestNetParams>();
}<|MERGE_RESOLUTION|>--- conflicted
+++ resolved
@@ -553,16 +553,11 @@
         consensus.vDeployments[Consensus::DEPLOYMENT_TAPROOT].nTimeout = 1628640000; // August 11th, 2021
         consensus.vDeployments[Consensus::DEPLOYMENT_TAPROOT].min_activation_height = 709632; // Approximately November 12th, 2021
 
-<<<<<<< HEAD
         // The best chain should have at least this much work.
         consensus.nMinimumChainWork = uint256S("0x0000000000000000000000000000000000000000000001748b2094c246d2cd8d");
         consensus.defaultAssumeValid = uint256S("0xcdf136797304d6e8eb2b0ab8b4e3805261048d247ea31aaeefbd6d10a56e35bb"); // 1558245
 
         consensus.nMinRCTOutputDepth = 12;
-=======
-        consensus.nMinimumChainWork = uint256S("0x000000000000000000000000000000000000000063c4ebd298db40af57541800");
-        consensus.defaultAssumeValid = uint256S("0x000000000000000000026811d149d4d261995ec5b3f64f439a0a10e1a464af9a"); // 824000
->>>>>>> 67fb94ce
 
         /**
          * The message start string is designed to be unlikely to occur in normal data.
@@ -575,13 +570,8 @@
         pchMessageStart[3] = 0xb4;
         nDefaultPort = 51738;
         nPruneAfterHeight = 100000;
-<<<<<<< HEAD
         m_assumed_blockchain_size = 4;
         m_assumed_chain_state_size = 3;
-=======
-        m_assumed_blockchain_size = 600;
-        m_assumed_chain_state_size = 10;
->>>>>>> 67fb94ce
 
         nBIP44ID = (int)WithHardenedBit(44);
         assert(nBIP44ID == (int)0x8000002C);
@@ -685,17 +675,10 @@
         };
 
         chainTxData = ChainTxData{
-<<<<<<< HEAD
             // Data from rpc: getchaintxstats 4096 cdf136797304d6e8eb2b0ab8b4e3805261048d247ea31aaeefbd6d10a56e35bb
             .nTime    = 1701107536,
             .nTxCount = 2004237,
             .dTxRate  = 0.01,
-=======
-            // Data from RPC: getchaintxstats 4096 000000000000000000026811d149d4d261995ec5b3f64f439a0a10e1a464af9a
-            .nTime    = 1704194835,
-            .nTxCount = 946728933,
-            .dTxRate  = 6.569290261471664,
->>>>>>> 67fb94ce
         };
     }
 };
@@ -754,16 +737,11 @@
         consensus.vDeployments[Consensus::DEPLOYMENT_TAPROOT].nTimeout = 1628640000; // August 11th, 2021
         consensus.vDeployments[Consensus::DEPLOYMENT_TAPROOT].min_activation_height = 0; // No activation delay
 
-<<<<<<< HEAD
         // The best chain should have at least this much work.
         consensus.nMinimumChainWork = uint256S("0x00000000000000000000000000000000000000000000002828c6d82d9552c531");
         consensus.defaultAssumeValid = uint256S("0x71693391c9e109328919e7641128a935734701d4e055a6c10aaa3179e6296965"); // 1485020
 
         consensus.nMinRCTOutputDepth = 12;
-=======
-        consensus.nMinimumChainWork = uint256S("0x000000000000000000000000000000000000000000000c59b14e264ba6c15db9");
-        consensus.defaultAssumeValid = uint256S("0x000000000001323071f38f21ea5aae529ece491eadaccce506a59bcc2d968917"); // 2550000
->>>>>>> 67fb94ce
 
         pchMessageStart[0] = 0x08;
         pchMessageStart[1] = 0x11;
@@ -863,17 +841,10 @@
         };
 
         chainTxData = ChainTxData{
-<<<<<<< HEAD
             // Data from rpc: getchaintxstats 4096 71693391c9e109328919e7641128a935734701d4e055a6c10aaa3179e6296965
             .nTime    = 1701109632,
             .nTxCount = 1550896,
             .dTxRate  = 0.006
-=======
-            // Data from RPC: getchaintxstats 4096 000000000001323071f38f21ea5aae529ece491eadaccce506a59bcc2d968917
-            .nTime    = 1703579240,
-            .nTxCount = 67845391,
-            .dTxRate  = 1.464436832560951,
->>>>>>> 67fb94ce
         };
     }
 };
