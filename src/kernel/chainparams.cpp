// Copyright (c) 2010 Satoshi Nakamoto
// Copyright (c) 2009-2021 The Bitcoin Core developers
// Distributed under the MIT software license, see the accompanying
// file COPYING or http://www.opensource.org/licenses/mit-license.php.

#include <kernel/chainparams.h>

#include <chainparamsseeds.h>
#include <consensus/amount.h>
#include <consensus/merkle.h>
#include <consensus/params.h>
#include <hash.h>
#include <logging.h>
#include <primitives/block.h>
#include <primitives/transaction.h>
#include <script/interpreter.h>
#include <script/script.h>
#include <uint256.h>
#include <util/chaintype.h>
#include <util/strencodings.h>

#include <algorithm>
#include <cassert>
#include <cstdint>
#include <cstring>
#include <type_traits>

// Particl
#include <key/keyutil.h>
#include <chain/chainparamsimport.h>

int64_t CChainParams::GetCoinYearReward(int64_t nTime) const
{
    static const int64_t nSecondsInYear = 365 * 24 * 60 * 60;

    if (strNetworkID != "regtest") {
        // After HF2: 8%, 8%, 7%, 7%, 6%
        if (nTime >= consensus.exploit_fix_2_time) {
            int64_t nPeriodsSinceHF2 = (nTime - consensus.exploit_fix_2_time) / (nSecondsInYear * 2);
            if (nPeriodsSinceHF2 >= 0 && nPeriodsSinceHF2 < 2) {
                return (8 - nPeriodsSinceHF2) * CENT;
            }
            return 6 * CENT;
        }

        // Y1 5%, Y2 4%, Y3 3%, Y4 2%, ... YN 2%
        int64_t nYearsSinceGenesis = (nTime - genesis.nTime) / nSecondsInYear;
        if (nYearsSinceGenesis >= 0 && nYearsSinceGenesis < 3) {
            return (5 - nYearsSinceGenesis) * CENT;
        }
    }
    return nCoinYearReward;
};

bool CChainParams::PushTreasuryFundSettings(int64_t time_from, particl::TreasuryFundSettings &settings)
{
    if (settings.nMinTreasuryStakePercent < 0 or settings.nMinTreasuryStakePercent > 100) {
        throw std::runtime_error("minstakepercent must be in range [0, 100].");
    }
    vTreasuryFundSettings.emplace_back(time_from, settings);
    return true;
};

int64_t CChainParams::GetMaxSmsgFeeRateDelta(int64_t smsg_fee_prev, int64_t time) const
{
    int64_t max_delta = (smsg_fee_prev * consensus.smsg_fee_max_delta_percent) / 1000000;
    return std::max((int64_t)1, max_delta);
};

bool CChainParams::CheckImportCoinbase(int nHeight, uint256 &hash) const
{
    for (auto &cth : vImportedCoinbaseTxns) {
        if (cth.nHeight != (uint32_t)nHeight) {
            continue;
        }
        if (hash == cth.hash) {
            return true;
        }
        return error("%s - Hash mismatch at height %d: %s, expect %s.", __func__, nHeight, hash.ToString(), cth.hash.ToString());
    }
    return error("%s - Unknown height.", __func__);
};

const particl::TreasuryFundSettings *CChainParams::GetTreasuryFundSettings(int64_t nTime) const
{
    for (auto i = vTreasuryFundSettings.crbegin(); i != vTreasuryFundSettings.crend(); ++i) {
        if (nTime > i->first) {
            return &i->second;
        }
    }
    return nullptr;
};

bool CChainParams::IsBech32Prefix(const std::vector<unsigned char> &vchPrefixIn) const
{
    for (auto &hrp : bech32Prefixes)  {
        if (vchPrefixIn == hrp) {
            return true;
        }
    }
    return false;
};

bool CChainParams::IsBech32Prefix(const std::vector<unsigned char> &vchPrefixIn, CChainParams::Base58Type &rtype) const
{
    for (size_t k = 0; k < MAX_BASE58_TYPES; ++k) {
        auto &hrp = bech32Prefixes[k];
        if (vchPrefixIn == hrp) {
            rtype = static_cast<CChainParams::Base58Type>(k);
            return true;
        }
    }
    return false;
};

bool CChainParams::IsBech32Prefix(const char *ps, size_t slen, CChainParams::Base58Type &rtype) const
{
    for (size_t k = 0; k < MAX_BASE58_TYPES; ++k) {
        const auto &hrp = bech32Prefixes[k];
        size_t hrplen = hrp.size();
        if (hrplen > 0 &&
            slen > hrplen &&
            strncmp(ps, (const char*)&hrp[0], hrplen) == 0) {
            rtype = static_cast<CChainParams::Base58Type>(k);
            return true;
        }
    }
    return false;
};

namespace particl {
static const std::pair<const char*, CAmount> regTestOutputs[] = {
    std::make_pair("585c2b3914d9ee51f8e710304e386531c3abcc82", 10000 * COIN),
    std::make_pair("c33f3603ce7c46b423536f0434155dad8ee2aa1f", 10000 * COIN),
    std::make_pair("72d83540ed1dcf28bfaca3fa2ed77100c2808825", 10000 * COIN),
    std::make_pair("69e4cc4c219d8971a253cd5db69a0c99c4a5659d", 10000 * COIN),
    std::make_pair("eab5ed88d97e50c87615a015771e220ab0a0991a", 10000 * COIN),
    std::make_pair("119668a93761a34a4ba1c065794b26733975904f", 10000 * COIN),
    std::make_pair("6da49762a4402d199d41d5778fcb69de19abbe9f", 10000 * COIN),
    std::make_pair("27974d10ff5ba65052be7461d89ef2185acbe411", 10000 * COIN),
    std::make_pair("89ea3129b8dbf1238b20a50211d50d462a988f61", 10000 * COIN),
    std::make_pair("3baab5b42a409b7c6848a95dfd06ff792511d561", 10000 * COIN),

    std::make_pair("649b801848cc0c32993fb39927654969a5af27b0", 5000 * COIN),
    std::make_pair("d669de30fa30c3e64a0303cb13df12391a2f7256", 5000 * COIN),
    std::make_pair("f0c0e3ebe4a1334ed6a5e9c1e069ef425c529934", 5000 * COIN),
    std::make_pair("27189afe71ca423856de5f17538a069f22385422", 5000 * COIN),
    std::make_pair("0e7f6fe0c4a5a6a9bfd18f7effdd5898b1f40b80", 5000 * COIN),
};
static const size_t nGenesisOutputsRegtest = sizeof(regTestOutputs) / sizeof(regTestOutputs[0]);

static const std::pair<const char*, CAmount> genesisOutputs[] = {
    std::make_pair("62a62c80e0b41f2857ba83eb438d5caa46e36bcb",7017084118),
    std::make_pair("c515c636ae215ebba2a98af433a3fa6c74f84415",221897417980),
    std::make_pair("711b5e1fd0b0f4cdf92cb53b00061ef742dda4fb",120499999),
    std::make_pair("20c17c53337d80408e0b488b5af7781320a0a311",18074999),
    std::make_pair("aba8c6f8dbcf4ecfb598e3c08e12321d884bfe0b",92637054909),
    std::make_pair("1f3277a84a18f822171d720f0132f698bcc370ca",3100771006662),
    std::make_pair("8fff14bea695ffa6c8754a3e7d518f8c53c3979a",465115650998),
    std::make_pair("e54967b4067d91a777587c9f54ee36dd9f1947c4",669097504996),
    std::make_pair("7744d2ac08f2e1d108b215935215a4e66d0262d2",802917005996),
    std::make_pair("a55a17e86246ea21cb883c12c709476a09b4885c",267639001997),
    std::make_pair("4e00dce8ab44fd4cafa34839edf8f68ba7839881",267639001997),
    std::make_pair("702cae5d2537bfdd5673ac986f910d6adb23510a",254257051898),
    std::make_pair("b19e494b0033c5608a7d153e57d7fdf3dfb51bb7",1204260290404),
    std::make_pair("6909b0f1c94ea1979ed76e10a5a49ec795a8f498",1204270995964),
    std::make_pair("05a06af3b29dade9f304244d934381ac495646c1",236896901156),
    std::make_pair("557e2b3205719931e22853b27920d2ebd6147531",155127107700),
    std::make_pair("ad16fb301bd21c60c5cb580b322aa2c61b6c5df2",115374999),
    std::make_pair("182c5cfb9d17aa8d8ff78940135ca8d822022f32",17306249),
    std::make_pair("b8a374a75f6d44a0bd1bf052da014efe564ae412",133819500998),
    std::make_pair("fadee7e2878172dad55068c8696621b1788dccb3",133713917412),
    std::make_pair("eacc4b108c28ed73b111ff149909aacffd2cdf78",173382671567),
    std::make_pair("dd87cc0b8e0fc119061f33f161104ce691d23657",245040727620),
    std::make_pair("1c8b0435eda1d489e9f0a16d3b9d65182f885377",200226012806),
    std::make_pair("15a724f2bc643041cb35c9475cd67b897d62ca52",436119839355),
    std::make_pair("626f86e9033026be7afbb2b9dbe4972ef4b3e085",156118097804),
    std::make_pair("a4a73d99269639541cb7e845a4c6ef3e3911fcd6",108968353176),
    std::make_pair("27929b31f11471aa4b77ca74bb66409ff76d24a2",126271503135),
    std::make_pair("2d6248888c7f72cc88e4883e4afd1025c43a7f0e",35102718156),
    std::make_pair("25d8debc253f5c3f70010f41c53348ed156e7baa",80306152234),
};
static const size_t nGenesisOutputs = sizeof(genesisOutputs) / sizeof(genesisOutputs[0]);

static const std::pair<const char*, CAmount> genesisOutputsTestnet[] = {
    std::make_pair("46a064688dc7beb5f70ef83569a0f15c7abf4f28",7017084118),
    std::make_pair("9c97b561ac186bd3758bf690036296d36b1fd019",221897417980),
    std::make_pair("118a92e28242a73244fb03c96b7e1429c06f979f",120499999),
    std::make_pair("cae4bf990ce39624e2f77c140c543d4b15428ce7",18074999),
    std::make_pair("9d6b7b5874afc100eb82a4883441a73b99d9c306",92637054909),
    std::make_pair("f989e2deedb1f09ed10310fc0d7da7ebfb573326",3100771006662),
    std::make_pair("4688d6701fb4ae2893d3ec806e6af966faf67545",465115650998),
    std::make_pair("40e07b038941fb2616a54a498f763abae6d4f280",669097504996),
    std::make_pair("c43f7c57448805a068a440cc51f67379ca946264",802917005996),
    std::make_pair("98b7269dbf0c2e3344fb41cd60e75db16d6743a6",267639001997),
    std::make_pair("85dceec8cdbb9e24fe07af783e4d273d1ae39f75",267639001997),
    std::make_pair("ddc05d332b7d1a18a55509f34c786ccb65bbffbc",245040727620),
    std::make_pair("8b04d0b2b582c986975414a01cb6295f1c33d0e9",1204260290404),
    std::make_pair("1e9ff4c3ac6d0372963e92a13f1e47409eb62d37",1204270995964),
    std::make_pair("687e7cf063cd106c6098f002fa1ea91d8aee302a",236896901156),
    std::make_pair("dc0be0edcadd4cc97872db40bb8c2db2cebafd1c",155127107700),
    std::make_pair("21efcbfe37045648180ac68b406794bde77f9983",115374999),
    std::make_pair("deaf53dbfbc799eed1171269e84c733dec22f517",17306249),
    std::make_pair("200a0f9dba25e00ea84a4a3a43a7ea6983719d71",133819500998),
    std::make_pair("2d072fb1a9d1f7dd8df0443e37e9f942eab58680",133713917412),
    std::make_pair("0850f3b7caf3b822bb41b9619f8edf9b277402d0",173382671567),
    std::make_pair("ec62fbd782bf6f48e52eea75a3c68a4c3ab824c0",254257051898),
    std::make_pair("c6dcb0065e98f5edda771c594265d61e38cf63a0",200226012806),
    std::make_pair("e5f9a711ccd7cb0d2a70f9710229d0d0d7ef3bda",436119839355),
    std::make_pair("cae1527d24a91470aeb796f9d024630f301752ef",156118097804),
    std::make_pair("604f36860d79a9d72b827c99409118bfe16711bd",108968353176),
    std::make_pair("f02e5891cef35c9c5d9a770756b240aba5ba3639",126271503135),
    std::make_pair("8251b4983be1027a17dc3b977502086f08ba8910",35102718156),
    std::make_pair("b991d98acde28455ecb0193fefab06841187c4e7",80306152234),
};
static const size_t nGenesisOutputsTestnet = sizeof(genesisOutputsTestnet) / sizeof(genesisOutputsTestnet[0]);

static CBlock CreateGenesisBlockRegTest(uint32_t nTime, uint32_t nNonce, uint32_t nBits)
{
    const char *pszTimestamp = "The Times 03/Jan/2009 Chancellor on brink of second bailout for banks";

    CMutableTransaction txNew;
    txNew.nVersion = PARTICL_TXN_VERSION;
    txNew.SetType(TXN_COINBASE);
    txNew.vin.resize(1);
    uint32_t nHeight = 0;  // bip34
    txNew.vin[0].scriptSig = CScript() << 486604799 << CScriptNum(4) << std::vector<unsigned char>((const unsigned char*)pszTimestamp, (const unsigned char*)pszTimestamp + strlen(pszTimestamp)) << OP_RETURN << nHeight;

    txNew.vpout.resize(nGenesisOutputsRegtest);
    for (size_t k = 0; k < nGenesisOutputsRegtest; ++k) {
        OUTPUT_PTR<CTxOutStandard> out = MAKE_OUTPUT<CTxOutStandard>();
        out->nValue = regTestOutputs[k].second;
        out->scriptPubKey = CScript() << OP_DUP << OP_HASH160 << ParseHex(regTestOutputs[k].first) << OP_EQUALVERIFY << OP_CHECKSIG;
        txNew.vpout[k] = out;
    }

    CBlock genesis;
    genesis.nTime    = nTime;
    genesis.nBits    = nBits;
    genesis.nNonce   = nNonce;
    genesis.nVersion = PARTICL_BLOCK_VERSION;
    genesis.vtx.push_back(MakeTransactionRef(std::move(txNew)));

    genesis.hashPrevBlock.SetNull();
    genesis.hashMerkleRoot = BlockMerkleRoot(genesis);
    genesis.hashWitnessMerkleRoot = BlockWitnessMerkleRoot(genesis);

    return genesis;
}

static CBlock CreateGenesisBlockTestNet(uint32_t nTime, uint32_t nNonce, uint32_t nBits)
{
    const char *pszTimestamp = "The Times 03/Jan/2009 Chancellor on brink of second bailout for banks";

    CMutableTransaction txNew;
    txNew.nVersion = PARTICL_TXN_VERSION;
    txNew.SetType(TXN_COINBASE);
    txNew.vin.resize(1);
    uint32_t nHeight = 0;  // bip34
    txNew.vin[0].scriptSig = CScript() << 486604799 << CScriptNum(4) << std::vector<unsigned char>((const unsigned char*)pszTimestamp, (const unsigned char*)pszTimestamp + strlen(pszTimestamp)) << OP_RETURN << nHeight;

    txNew.vpout.resize(nGenesisOutputsTestnet);
    for (size_t k = 0; k < nGenesisOutputsTestnet; ++k) {
        OUTPUT_PTR<CTxOutStandard> out = MAKE_OUTPUT<CTxOutStandard>();
        out->nValue = genesisOutputsTestnet[k].second;
        out->scriptPubKey = CScript() << OP_DUP << OP_HASH160 << ParseHex(genesisOutputsTestnet[k].first) << OP_EQUALVERIFY << OP_CHECKSIG;
        txNew.vpout[k] = out;
    }

    // Foundation Fund Raiser Funds
    // rVDQRVBKnQEfNmykMSY9DHgqv8s7XZSf5R fc118af69f63d426f61c6a4bf38b56bcdaf8d069
    OUTPUT_PTR<CTxOutStandard> out = MAKE_OUTPUT<CTxOutStandard>();
    out->nValue = 397364 * COIN;
    out->scriptPubKey = CScript() << OP_HASH160 << ParseHex("fc118af69f63d426f61c6a4bf38b56bcdaf8d069") << OP_EQUAL;
    txNew.vpout.push_back(out);

    // rVDQRVBKnQEfNmykMSY9DHgqv8s7XZSf5R fc118af69f63d426f61c6a4bf38b56bcdaf8d069
    out = MAKE_OUTPUT<CTxOutStandard>();
    out->nValue = 296138 * COIN;
    out->scriptPubKey = CScript() << OP_HASH160 << ParseHex("89ca93e03119d53fd9ad1e65ce22b6f8791f8a49") << OP_EQUAL;
    txNew.vpout.push_back(out);

    // Community Initative
    // rAybJ7dx4t6heHy99WqGcXkoT4Bh3V9qZ8 340288104577fcc3a6a84b98f7eac1a54e5287ee
    out = MAKE_OUTPUT<CTxOutStandard>();
    out->nValue = 156675 * COIN;
    out->scriptPubKey = CScript() << OP_HASH160 << ParseHex("89ca93e03119d53fd9ad1e65ce22b6f8791f8a49") << OP_EQUAL;
    txNew.vpout.push_back(out);

    // Contributors Left Over Funds
    // rAvmLShYFZ78aAHhFfUFsrHMoBuPPyckm5 3379aa2a4379ae6c51c7777d72e8e0ffff71881b
    out = MAKE_OUTPUT<CTxOutStandard>();
    out->nValue = 216346 * COIN;
    out->scriptPubKey = CScript() << OP_HASH160 << ParseHex("89ca93e03119d53fd9ad1e65ce22b6f8791f8a49") << OP_EQUAL;
    txNew.vpout.push_back(out);

    // Reserved Particl for primary round
    // rLWLm1Hp7im3mq44Y1DgyirYgwvrmRASib 9c8c6c8c698f074180ecfdb38e8265c11f2a62cf
    out = MAKE_OUTPUT<CTxOutStandard>();
    out->nValue = 996000 * COIN;
    out->scriptPubKey = CScript() << 1512000000 << OP_CHECKLOCKTIMEVERIFY << OP_DROP << OP_HASH160<< ParseHex("9c8c6c8c698f074180ecfdb38e8265c11f2a62cf") << OP_EQUAL; // 2017-11-30
    txNew.vpout.push_back(out);


    CBlock genesis;
    genesis.nTime    = nTime;
    genesis.nBits    = nBits;
    genesis.nNonce   = nNonce;
    genesis.nVersion = PARTICL_BLOCK_VERSION;
    genesis.vtx.push_back(MakeTransactionRef(std::move(txNew)));

    genesis.hashPrevBlock.SetNull();
    genesis.hashMerkleRoot = BlockMerkleRoot(genesis);
    genesis.hashWitnessMerkleRoot = BlockWitnessMerkleRoot(genesis);

    return genesis;
}

static CBlock CreateGenesisBlockMainNet(uint32_t nTime, uint32_t nNonce, uint32_t nBits)
{
    const char *pszTimestamp = "BTC 000000000000000000c679bc2209676d05129834627c7b1c02d1018b224c6f37";

    CMutableTransaction txNew;
    txNew.nVersion = PARTICL_TXN_VERSION;
    txNew.SetType(TXN_COINBASE);

    txNew.vin.resize(1);
    uint32_t nHeight = 0;  // bip34
    txNew.vin[0].scriptSig = CScript() << 486604799 << CScriptNum(4) << std::vector<unsigned char>((const unsigned char*)pszTimestamp, (const unsigned char*)pszTimestamp + strlen(pszTimestamp)) << OP_RETURN << nHeight;

    txNew.vpout.resize(nGenesisOutputs);
    for (size_t k = 0; k < nGenesisOutputs; ++k) {
        OUTPUT_PTR<CTxOutStandard> out = MAKE_OUTPUT<CTxOutStandard>();
        out->nValue = genesisOutputs[k].second;
        out->scriptPubKey = CScript() << OP_DUP << OP_HASH160 << ParseHex(genesisOutputs[k].first) << OP_EQUALVERIFY << OP_CHECKSIG;
        txNew.vpout[k] = out;
    }

    // Foundation Fund Raiser Funds
    // RHFKJkrB4H38APUDVckr7TDwrK11N7V7mx
    OUTPUT_PTR<CTxOutStandard> out = MAKE_OUTPUT<CTxOutStandard>();
    out->nValue = 397364 * COIN;
    out->scriptPubKey = CScript() << OP_HASH160 << ParseHex("5766354dcb13caff682ed9451b9fe5bbb786996c") << OP_EQUAL;
    txNew.vpout.push_back(out);

    out = MAKE_OUTPUT<CTxOutStandard>();
    out->nValue = 296138 * COIN;
    out->scriptPubKey = CScript() << OP_HASH160 << ParseHex("5766354dcb13caff682ed9451b9fe5bbb786996c") << OP_EQUAL;
    txNew.vpout.push_back(out);

    // Community Initative
    // RKKgSiQcMjbC8TABRoyyny1gTU4fAEiQz9
    out = MAKE_OUTPUT<CTxOutStandard>();
    out->nValue = 156675 * COIN;
    out->scriptPubKey = CScript() << OP_HASH160 << ParseHex("6e29c4a11fd54916d024af16ca913cdf8f89cb31") << OP_EQUAL;
    txNew.vpout.push_back(out);

    // Contributors Left Over Funds
    // RKiaVeyLUp7EmwHtCP92j8Vc1AodhpWi2U
    out = MAKE_OUTPUT<CTxOutStandard>();
    out->nValue = 216346 * COIN;
    out->scriptPubKey = CScript() << OP_HASH160 << ParseHex("727e5e75929bbf26912dd7833971d77e7450a33e") << OP_EQUAL;
    txNew.vpout.push_back(out);

    // Reserved Particl for primary round
    // RNnoeeqBTkpPQH8d29Gf45dszVj9RtbmCu
    out = MAKE_OUTPUT<CTxOutStandard>();
    out->nValue = 996000 * COIN;
    out->scriptPubKey = CScript() << 1512000000 << OP_CHECKLOCKTIMEVERIFY << OP_DROP << OP_HASH160<< ParseHex("9433643b4fd5de3ebd7fdd68675f978f34585af1") << OP_EQUAL; // 2017-11-30
    txNew.vpout.push_back(out);


    CBlock genesis;
    genesis.nTime    = nTime;
    genesis.nBits    = nBits;
    genesis.nNonce   = nNonce;
    genesis.nVersion = PARTICL_BLOCK_VERSION;
    genesis.vtx.push_back(MakeTransactionRef(std::move(txNew)));

    genesis.hashPrevBlock.SetNull();
    genesis.hashMerkleRoot = BlockMerkleRoot(genesis);
    genesis.hashWitnessMerkleRoot = BlockWitnessMerkleRoot(genesis);

    return genesis;
}
} // namespace particl

static CBlock CreateGenesisBlock(const char* pszTimestamp, const CScript& genesisOutputScript, uint32_t nTime, uint32_t nNonce, uint32_t nBits, int32_t nVersion, const CAmount& genesisReward)
{
    CMutableTransaction txNew;
    txNew.nVersion = 1;
    txNew.vin.resize(1);
    txNew.vout.resize(1);
    txNew.vin[0].scriptSig = CScript() << 486604799 << CScriptNum(4) << std::vector<unsigned char>((const unsigned char*)pszTimestamp, (const unsigned char*)pszTimestamp + strlen(pszTimestamp));
    txNew.vout[0].nValue = genesisReward;
    txNew.vout[0].scriptPubKey = genesisOutputScript;

    CBlock genesis;
    genesis.nTime    = nTime;
    genesis.nBits    = nBits;
    genesis.nNonce   = nNonce;
    genesis.nVersion = nVersion;
    genesis.vtx.push_back(MakeTransactionRef(std::move(txNew)));
    genesis.hashPrevBlock.SetNull();
    genesis.hashMerkleRoot = BlockMerkleRoot(genesis);
    return genesis;
}

/**
 * Build the genesis block. Note that the output of its generation
 * transaction cannot be spent since it did not originally exist in the
 * database.
 *
 * CBlock(hash=000000000019d6, ver=1, hashPrevBlock=00000000000000, hashMerkleRoot=4a5e1e, nTime=1231006505, nBits=1d00ffff, nNonce=2083236893, vtx=1)
 *   CTransaction(hash=4a5e1e, ver=1, vin.size=1, vout.size=1, nLockTime=0)
 *     CTxIn(COutPoint(000000, -1), coinbase 04ffff001d0104455468652054696d65732030332f4a616e2f32303039204368616e63656c6c6f72206f6e206272696e6b206f66207365636f6e64206261696c6f757420666f722062616e6b73)
 *     CTxOut(nValue=50.00000000, scriptPubKey=0x5F1DF16B2B704C8A578D0B)
 *   vMerkleTree: 4a5e1e
 */
static CBlock CreateGenesisBlock(uint32_t nTime, uint32_t nNonce, uint32_t nBits, int32_t nVersion, const CAmount& genesisReward)
{
    const char* pszTimestamp = "The Times 03/Jan/2009 Chancellor on brink of second bailout for banks";
    const CScript genesisOutputScript = CScript() << ParseHex("04678afdb0fe5548271967f1a67130b7105cd6a828e03909a67962e0ea1f61deb649f6bc3f4cef38c4f35504e51ec112de5c384df7ba0b8d578a4c702b6bf11d5f") << OP_CHECKSIG;
    return CreateGenesisBlock(pszTimestamp, genesisOutputScript, nTime, nNonce, nBits, nVersion, genesisReward);
}

<<<<<<< HEAD
void CChainParams::SetOld()
{
    if (NetworkID() == CBaseChainParams::MAIN) {
        consensus.script_flag_exceptions.clear();
=======
/**
 * Main network on which people trade goods and services.
 */
class CMainParams : public CChainParams {
public:
    CMainParams() {
        m_chain_type = ChainType::MAIN;
        consensus.signet_blocks = false;
        consensus.signet_challenge.clear();
        consensus.nSubsidyHalvingInterval = 210000;
>>>>>>> 29c36f07
        consensus.script_flag_exceptions.emplace( // BIP16 exception
            uint256S("0x00000000000002dc756eebf4f49723ed8d30cc28a5f108eb94b1ba88ac4f9c22"), SCRIPT_VERIFY_NONE);
        consensus.script_flag_exceptions.emplace( // Taproot exception
            uint256S("0x0000000000000000000f14c35b2d841e986ab5441de8c585d5ffe55ea1e395ad"), SCRIPT_VERIFY_P2SH | SCRIPT_VERIFY_WITNESS);
        consensus.BIP34Height = 227931;
        consensus.BIP34Hash = uint256S("0x000000000000024b89b42a942fe0d9fea3bb44ab7bd1b19115dd6a759c0808b8");
        consensus.BIP65Height = 388381; // 000000000000000004c2b624ed5d7756c508d90fd0da2c7c679febfa6c4735f0
        consensus.BIP66Height = 363725; // 00000000000000000379eaa19dce8c9b722d46ae6a57c2f1a988119488b50931
        consensus.CSVHeight = 419328; // 000000000000000004a1b34462cb8aeebd5799177f7a29cf28f2d1961716b5b5
        consensus.SegwitHeight = 481824; // 0000000000000000001c8018d9cb3b742ef25114f27563e3fc4a1902167f9893
        consensus.MinBIP9WarningHeight = consensus.SegwitHeight + consensus.nMinerConfirmationWindow;
        consensus.powLimit = uint256S("00000000ffffffffffffffffffffffffffffffffffffffffffffffffffffffff");

        genesis = CreateGenesisBlock(1231006505, 2083236893, 0x1d00ffff, 1, 50 * COIN);
        consensus.hashGenesisBlock = genesis.GetHash();

        base58Prefixes[PUBKEY_ADDRESS] = std::vector<unsigned char>(1,0);
        base58Prefixes[SCRIPT_ADDRESS] = std::vector<unsigned char>(1,5);
        base58Prefixes[SECRET_KEY] =     std::vector<unsigned char>(1,128);
        base58Prefixes[EXT_PUBLIC_KEY] = {0x04, 0x88, 0xB2, 0x1E};
        base58Prefixes[EXT_SECRET_KEY] = {0x04, 0x88, 0xAD, 0xE4};

        bech32_hrp = "bc";
    } else
    if (NetworkID() == CBaseChainParams::TESTNET) {
        consensus.powLimit = uint256S("00000000ffffffffffffffffffffffffffffffffffffffffffffffffffffffff");

        genesis = CreateGenesisBlock(1296688602, 414098458, 0x1d00ffff, 1, 50 * COIN);
        consensus.hashGenesisBlock = genesis.GetHash();

        base58Prefixes[PUBKEY_ADDRESS] = std::vector<unsigned char>(1,111);
        base58Prefixes[SCRIPT_ADDRESS] = std::vector<unsigned char>(1,196);
        base58Prefixes[SECRET_KEY] =     std::vector<unsigned char>(1,239);
        base58Prefixes[EXT_PUBLIC_KEY] = {0x04, 0x35, 0x87, 0xCF};
        base58Prefixes[EXT_SECRET_KEY] = {0x04, 0x35, 0x83, 0x94};

        bech32_hrp = "tb";
    } else
    if (NetworkID() == CBaseChainParams::REGTEST) {
        genesis = CreateGenesisBlock(1296688602, 2, 0x207fffff, 1, 50 * COIN);
        consensus.hashGenesisBlock = genesis.GetHash();
        /*
        pchMessageStart[0] = 0xfa;
        pchMessageStart[1] = 0xbf;
        pchMessageStart[2] = 0xb5;
        pchMessageStart[3] = 0xda;
        */

        base58Prefixes[PUBKEY_ADDRESS] = std::vector<unsigned char>(1,111);
        base58Prefixes[SCRIPT_ADDRESS] = std::vector<unsigned char>(1,196);
        base58Prefixes[SECRET_KEY] =     std::vector<unsigned char>(1,239);
        base58Prefixes[EXT_PUBLIC_KEY] = {0x04, 0x35, 0x87, 0xCF};
        base58Prefixes[EXT_SECRET_KEY] = {0x04, 0x35, 0x83, 0x94};

        bech32_hrp = "bcrt";
    }
};

/**
 * Main network on which people trade goods and services.
 */
class CMainParams : public CChainParams {
public:
    CMainParams() {
        strNetworkID = CBaseChainParams::MAIN;
        consensus.signet_blocks = false;
        consensus.signet_challenge.clear();
        consensus.nSubsidyHalvingInterval = 210000;
        consensus.BIP34Height = 0;
        consensus.BIP65Height = 0;
        consensus.BIP66Height = 0;
        consensus.CSVHeight = 1;
        consensus.SegwitHeight = 0;
        consensus.MinBIP9WarningHeight = 0;

        consensus.OpIsCoinstakeTime = 0x5A04EC00;       // 2017-11-10 00:00:00 UTC
        consensus.fAllowOpIsCoinstakeWithP2PKH = false;
        consensus.nPaidSmsgTime = 0x5C791EC0;           // 2019-03-01 12:00:00 UTC
        consensus.smsg_fee_time = 0x5D2DBC40;           // 2019-07-16 12:00:00 UTC
        consensus.bulletproof_time = 0x5D2DBC40;        // 2019-07-16 12:00:00 UTC
        consensus.rct_time = 0x5D2DBC40;                // 2019-07-16 12:00:00 UTC
        consensus.smsg_difficulty_time = 0x5D2DBC40;    // 2019-07-16 12:00:00 UTC
        consensus.exploit_fix_1_time = 1614268800;      // 2021-02-25 16:00:00 UTC
        consensus.exploit_fix_2_time = 1626109200;      // 2021-07-12 17:00:00 UTC
        consensus.exploit_fix_2_height = 976263;

        consensus.clamp_tx_version_time = 1643734800;   // 2022-02-01 17:00:00 UTC
        consensus.exploit_fix_3_time = 1643734800;      // 2022-02-01 17:00:00 UTC
        consensus.m_taproot_time = 1643734800;          // 2022-02-01 17:00:00 UTC

        consensus.m_frozen_anon_index = 27340;
        consensus.m_frozen_blinded_height = 884433;

        consensus.smsg_fee_period = 5040;
        consensus.smsg_fee_funding_tx_per_k = 200000;
        consensus.smsg_fee_msg_per_day_per_k = 50000;
        consensus.smsg_fee_max_delta_percent = 43;
        consensus.smsg_min_difficulty = 0x1effffff;
        consensus.smsg_difficulty_max_delta = 0xffff;

        consensus.powLimit = uint256S("000000000000bfffffffffffffffffffffffffffffffffffffffffffffffffff");

        consensus.nPowTargetTimespan = 14 * 24 * 60 * 60; // two weeks
        consensus.nPowTargetSpacing = 10 * 60;
        consensus.fPowAllowMinDifficultyBlocks = false;
        consensus.fPowNoRetargeting = false;
        consensus.nRuleChangeActivationThreshold = 1815; // 90% of 2016
        consensus.nMinerConfirmationWindow = 2016; // nPowTargetTimespan / nPowTargetSpacing
        consensus.vDeployments[Consensus::DEPLOYMENT_TESTDUMMY].bit = 28;
        consensus.vDeployments[Consensus::DEPLOYMENT_TESTDUMMY].nStartTime = Consensus::BIP9Deployment::NEVER_ACTIVE;
        consensus.vDeployments[Consensus::DEPLOYMENT_TESTDUMMY].nTimeout = Consensus::BIP9Deployment::NO_TIMEOUT;
        consensus.vDeployments[Consensus::DEPLOYMENT_TESTDUMMY].min_activation_height = 0; // No activation delay

        // Deployment of Taproot (BIPs 340-342)
        consensus.vDeployments[Consensus::DEPLOYMENT_TAPROOT].bit = 2;
        consensus.vDeployments[Consensus::DEPLOYMENT_TAPROOT].nStartTime = 1619222400; // April 24th, 2021
        consensus.vDeployments[Consensus::DEPLOYMENT_TAPROOT].nTimeout = 1628640000; // August 11th, 2021
        consensus.vDeployments[Consensus::DEPLOYMENT_TAPROOT].min_activation_height = 709632; // Approximately November 12th, 2021

        // The best chain should have at least this much work.
        consensus.nMinimumChainWork = uint256S("0x000000000000000000000000000000000000000000000145171faadac2f9b695");
        consensus.defaultAssumeValid = uint256S("0xf47bc3f695a6e16196babdc8a1e21974622c288bba808ce30efcaf86a28099bd"); // 1412800

        consensus.nMinRCTOutputDepth = 12;

        /**
         * The message start string is designed to be unlikely to occur in normal data.
         * The characters are rarely used upper ASCII, not valid as UTF-8, and produce
         * a large 32-bit integer with any alignment.
         */
        pchMessageStart[0] = 0xfb;
        pchMessageStart[1] = 0xf2;
        pchMessageStart[2] = 0xef;
        pchMessageStart[3] = 0xb4;
        nDefaultPort = 51738;
        nPruneAfterHeight = 100000;
        m_assumed_blockchain_size = 2;
        m_assumed_chain_state_size = 2;

        nBIP44ID = (int)WithHardenedBit(44);
        assert(nBIP44ID == (int)0x8000002C);
        nModifierInterval = 10 * 60;    // 10 minutes
        nStakeMinConfirmations = 225;   // 225 * 2 minutes
        nTargetSpacing = 120;           // 2 minutes
        nTargetTimespan = 24 * 60;      // 24 mins

        particl::AddImportHashesMain(vImportedCoinbaseTxns);
        SetLastImportHeight();

        genesis = particl::CreateGenesisBlockMainNet(1500296400, 31429, 0x1f00ffff); // 2017-07-17 13:00:00
        consensus.hashGenesisBlock = genesis.GetHash();

        assert(consensus.hashGenesisBlock == uint256S("0x0000ee0784c195317ac95623e22fddb8c7b8825dc3998e0bb924d66866eccf4c"));
        assert(genesis.hashMerkleRoot == uint256S("0xc95fb023cf4bc02ddfed1a59e2b2f53edd1a726683209e2780332edf554f1e3e"));
        assert(genesis.hashWitnessMerkleRoot == uint256S("0x619e94a7f9f04c8a1d018eb8bcd9c42d3c23171ebed8f351872256e36959d66c"));

        // Note that of those which support the service bits prefix, most only support a subset of
        // possible options.
        // This is fine at runtime as we'll fall back to using them as an addrfetch if they don't support the
        // service bits we want, but we should get them updated to support all service bits wanted by any
        // release ASAP to avoid it where possible.
        vSeeds.emplace_back("mainnet-seed.particl.io");
        vSeeds.emplace_back("dnsseed-mainnet.particl.io");
        vSeeds.emplace_back("mainnet.particl.io");
        vSeeds.emplace_back("dnsseed.tecnovert.net");


        vTreasuryFundSettings.emplace_back(0,
            particl::TreasuryFundSettings("RJAPhgckEgRGVPZa9WoGSWW24spskSfLTQ", 10, 60));
        vTreasuryFundSettings.emplace_back(consensus.OpIsCoinstakeTime,
            particl::TreasuryFundSettings("RBiiQBnQsVPPQkUaJVQTjsZM9K2xMKozST", 10, 60));
        vTreasuryFundSettings.emplace_back(consensus.exploit_fix_2_time,
            particl::TreasuryFundSettings("RQYUDd3EJohpjq62So4ftcV5XZfxZxJPe9", 50, 650));


        base58Prefixes[PUBKEY_ADDRESS]     = {0x38}; // P
        base58Prefixes[SCRIPT_ADDRESS]     = {0x3c};
        base58Prefixes[PUBKEY_ADDRESS_256] = {0x39};
        base58Prefixes[SCRIPT_ADDRESS_256] = {0x3d};
        base58Prefixes[SECRET_KEY]         = {0x6c};
        base58Prefixes[EXT_PUBLIC_KEY]     = {0x69, 0x6e, 0x82, 0xd1}; // PPAR
        base58Prefixes[EXT_SECRET_KEY]     = {0x8f, 0x1d, 0xae, 0xb8}; // XPAR
        base58Prefixes[STEALTH_ADDRESS]    = {0x14};
        base58Prefixes[EXT_KEY_HASH]       = {0x4b}; // X
        base58Prefixes[EXT_ACC_HASH]       = {0x17}; // A
        base58Prefixes[EXT_PUBLIC_KEY_BTC] = {0x04, 0x88, 0xB2, 0x1E}; // xpub
        base58Prefixes[EXT_SECRET_KEY_BTC] = {0x04, 0x88, 0xAD, 0xE4}; // xprv

        bech32Prefixes[PUBKEY_ADDRESS].assign       ("ph",(const char*)"ph"+2);
        bech32Prefixes[SCRIPT_ADDRESS].assign       ("pr",(const char*)"pr"+2);
        bech32Prefixes[PUBKEY_ADDRESS_256].assign   ("pl",(const char*)"pl"+2);
        bech32Prefixes[SCRIPT_ADDRESS_256].assign   ("pj",(const char*)"pj"+2);
        bech32Prefixes[SECRET_KEY].assign           ("px",(const char*)"px"+2);
        bech32Prefixes[EXT_PUBLIC_KEY].assign       ("pep",(const char*)"pep"+3);
        bech32Prefixes[EXT_SECRET_KEY].assign       ("pex",(const char*)"pex"+3);
        bech32Prefixes[STEALTH_ADDRESS].assign      ("ps",(const char*)"ps"+2);
        bech32Prefixes[EXT_KEY_HASH].assign         ("pek",(const char*)"pek"+3);
        bech32Prefixes[EXT_ACC_HASH].assign         ("pea",(const char*)"pea"+3);
        bech32Prefixes[STAKE_ONLY_PKADDR].assign    ("pcs",(const char*)"pcs"+3);

        bech32_hrp = "pw";
        vFixedSeeds = std::vector<uint8_t>(std::begin(chainparams_seed_main), std::end(chainparams_seed_main));

        fDefaultConsistencyChecks = false;
        fRequireStandard = true;
        m_is_test_chain = false;
        m_is_mockable_chain = false;

        checkpointData = {
            {
                { 5000,     uint256S("0xe786020ab94bc5461a07d744f3631a811b4ebf424fceda12274f2321883713f4")},
                { 15000,    uint256S("0xafc73ac299f2e6dd309077d230fccef547b9fc24379c1bf324dd3683b13c61c3")},
                { 30000,    uint256S("0x35d95c12799323d7b418fd64df9d88ef67ef27f057d54033b5b2f38a5ecaacbf")},
                { 91000,    uint256S("0x4d1ffaa5b51431918a0c74345e2672035c743511359ac8b1be67467b02ff884c")},
                { 112250,   uint256S("0x89e4b23471aea7a875df835d6f89613fd87ba649e7a1d8cb892917d0080ef337")},
                { 213800,   uint256S("0xfd6c0e5f7444a9e09a5fa1652db73d5b8628aeabe162529a5356be700509aa80")},
                { 303640,   uint256S("0x7cc035d7888ee6d824cec8ff01a6287a71873d874f72a5fd3706d227b88f8e99")},
                { 443228,   uint256S("0x1e2ae3edb2fa5b398c2f719d2bbb44b3089fb96170b6676c0c963f12bceba489")},
                { 583322,   uint256S("0x2be0224e40ddf4763f61ff6db088806f3ad5c6530ea7a6801b067ecbbd13fec9")},
                { 634566,   uint256S("0xc330a61e218b06d3d567c459b54e83ab682a366fc00b77d69dd78c6ed9655a2e")},
                { 777625,   uint256S("0x75b2b1412610c1ff54e49fc38222f3f45fe934b0e485ccae7b5d461b94510734")},
                { 856749,   uint256S("0x6b705dbf87345594314152841212a532753f11ec711ac81afc64f31eb048df19")},
                { 887180,   uint256S("0xf9f1e91f82e73d4781052e42c8b814b8265e0929d4c16284db3feb354bfc317c")},
                { 962370,   uint256S("0x43c3d5568f3b3467e5142f86445d5b12b923e3e5c4a1e6566d90a7fad807799c")},
                { 992790,   uint256S("0xea97054e60558199d5c94627116fbfa9f3be1c63d45510963d1a308fe152974b")},
                { 1026710,  uint256S("0xdcbe7be05060974cca33a52790e047a73358812102a97cd5b3089f2469bd6601")},
                { 1075660,  uint256S("0x1357966bfddceb8ea97f15da76e61087be6254d0b62ce9d4959ceee9b75c89f3")},
                { 1102310,  uint256S("0x4e43167170e4639dbb1fdb84cb5735853f9595ff42713c143b70fd0625a382cd")},
                { 1117588,  uint256S("0x6b13071bc3f5689a3f8a29808f726654283714461076ea890f4272574ff2659f")},
                { 1159409,  uint256S("0x4e0328ad2e2cb4fe6cb9a46c675a00673ff0e2e3c8185d7055e404adefbc7a96")},
                { 1236270,  uint256S("0xb35f0e0cde108c282380d6850bae83c1fd2e961781e2289e2b2cd3d17ff039ab")},
                { 1303280,  uint256S("0x6d3abd8a80371e78957cc30af3e84c45c44b2eb26175b50c5ba7ebc9e990189c")},
                { 1412800,  uint256S("0xf47bc3f695a6e16196babdc8a1e21974622c288bba808ce30efcaf86a28099bd")},
            }
        };

        m_assumeutxo_data = MapAssumeutxo{
         // TODO to be specified in a future patch.
        };

        chainTxData = ChainTxData{
            // Data from rpc: getchaintxstats 4096 f47bc3f695a6e16196babdc8a1e21974622c288bba808ce30efcaf86a28099bd
            .nTime    = 1682352576,
            .nTxCount = 1798425,
            .dTxRate  = 0.01,
        };
    }
};

/**
 * Testnet (v3): public test network which is reset from time to time.
 */
class CTestNetParams : public CChainParams {
public:
    CTestNetParams() {
        m_chain_type = ChainType::TESTNET;
        consensus.signet_blocks = false;
        consensus.signet_challenge.clear();
        consensus.nSubsidyHalvingInterval = 210000;
        consensus.BIP34Height = 0;
        consensus.BIP65Height = 0;
        consensus.BIP66Height = 0;
        consensus.CSVHeight = 1;
        consensus.SegwitHeight = 0;
        consensus.MinBIP9WarningHeight = 0;

        consensus.OpIsCoinstakeTime = 0;
        consensus.fAllowOpIsCoinstakeWithP2PKH = true; // TODO: clear for next testnet
        consensus.nPaidSmsgTime = 0;
        consensus.smsg_fee_time = 0x5C67FB40;           // 2019-02-16 12:00:00
        consensus.bulletproof_time = 0x5C67FB40;        // 2019-02-16 12:00:00
        consensus.rct_time = 0;
        consensus.smsg_difficulty_time = 0x5D19F5C0;    // 2019-07-01 12:00:00
        consensus.exploit_fix_1_time = 1614268800;      // 2021-02-25 16:00:00

        consensus.clamp_tx_version_time = 1641056400;   // 2022-01-01 17:00:00 UTC
        consensus.m_taproot_time = 1641056400;          // 2022-01-01 17:00:00 UTC

        consensus.smsg_fee_period = 5040;
        consensus.smsg_fee_funding_tx_per_k = 200000;
        consensus.smsg_fee_msg_per_day_per_k = 50000;
        consensus.smsg_fee_max_delta_percent = 43;
        consensus.smsg_min_difficulty = 0x1effffff;
        consensus.smsg_difficulty_max_delta = 0xffff;

        consensus.powLimit = uint256S("000000000005ffffffffffffffffffffffffffffffffffffffffffffffffffff");
        consensus.nPowTargetTimespan = 14 * 24 * 60 * 60; // two weeks
        consensus.nPowTargetSpacing = 10 * 60;
        consensus.fPowAllowMinDifficultyBlocks = true;
        consensus.fPowNoRetargeting = false;
        consensus.nRuleChangeActivationThreshold = 1512; // 75% for testchains
        consensus.nMinerConfirmationWindow = 2016; // nPowTargetTimespan / nPowTargetSpacing
        consensus.vDeployments[Consensus::DEPLOYMENT_TESTDUMMY].bit = 28;
        consensus.vDeployments[Consensus::DEPLOYMENT_TESTDUMMY].nStartTime = Consensus::BIP9Deployment::NEVER_ACTIVE;
        consensus.vDeployments[Consensus::DEPLOYMENT_TESTDUMMY].nTimeout = Consensus::BIP9Deployment::NO_TIMEOUT;
        consensus.vDeployments[Consensus::DEPLOYMENT_TESTDUMMY].min_activation_height = 0; // No activation delay

        // Deployment of Taproot (BIPs 340-342)
        consensus.vDeployments[Consensus::DEPLOYMENT_TAPROOT].bit = 2;
        consensus.vDeployments[Consensus::DEPLOYMENT_TAPROOT].nStartTime = 1619222400; // April 24th, 2021
        consensus.vDeployments[Consensus::DEPLOYMENT_TAPROOT].nTimeout = 1628640000; // August 11th, 2021
        consensus.vDeployments[Consensus::DEPLOYMENT_TAPROOT].min_activation_height = 0; // No activation delay

        // The best chain should have at least this much work.
        consensus.nMinimumChainWork = uint256S("0x000000000000000000000000000000000000000000000021cf0b6748b46006ae");
        consensus.defaultAssumeValid = uint256S("0x894e4e80612341dca2e90f259fe7b006c982175833c4229c3d1782b37176a727"); // 1339440

        consensus.nMinRCTOutputDepth = 12;

        pchMessageStart[0] = 0x08;
        pchMessageStart[1] = 0x11;
        pchMessageStart[2] = 0x05;
        pchMessageStart[3] = 0x0b;
        nDefaultPort = 51938;
        nPruneAfterHeight = 1000;
        m_assumed_blockchain_size = 2;
        m_assumed_chain_state_size = 1;

        nBIP44ID = (int)WithHardenedBit(1);
        nModifierInterval = 10 * 60;    // 10 minutes
        nStakeMinConfirmations = 225;   // 225 * 2 minutes
        nTargetSpacing = 120;           // 2 minutes
        nTargetTimespan = 24 * 60;      // 24 mins

        particl::AddImportHashesTest(vImportedCoinbaseTxns);
        SetLastImportHeight();

        genesis = particl::CreateGenesisBlockTestNet(1502309248, 5924, 0x1f00ffff);
        consensus.hashGenesisBlock = genesis.GetHash();

        assert(consensus.hashGenesisBlock == uint256S("0x0000594ada5310b367443ee0afd4fa3d0bbd5850ea4e33cdc7d6a904a7ec7c90"));
        assert(genesis.hashMerkleRoot == uint256S("0x2c7f4d88345994e3849502061f6303d9666172e4dff3641d3472a72908eec002"));
        assert(genesis.hashWitnessMerkleRoot == uint256S("0xf9e2235c9531d5a19263ece36e82c4d5b71910d73cd0b677b81c5e50d17b6cda"));

        vFixedSeeds.clear();
        vSeeds.clear();
        // nodes with support for servicebits filtering should be at the top
        vSeeds.emplace_back("testnet-seed.particl.io");
        vSeeds.emplace_back("dnsseed-testnet.particl.io");
        vSeeds.emplace_back("dnsseed-testnet.tecnovert.net");

        vTreasuryFundSettings.push_back(std::make_pair(0, particl::TreasuryFundSettings("rTvv9vsbu269mjYYEecPYinDG8Bt7D86qD", 10, 60)));

        base58Prefixes[PUBKEY_ADDRESS]     = {0x76}; // p
        base58Prefixes[SCRIPT_ADDRESS]     = {0x7a};
        base58Prefixes[PUBKEY_ADDRESS_256] = {0x77};
        base58Prefixes[SCRIPT_ADDRESS_256] = {0x7b};
        base58Prefixes[SECRET_KEY]         = {0x2e};
        base58Prefixes[EXT_PUBLIC_KEY]     = {0xe1, 0x42, 0x78, 0x00}; // ppar
        base58Prefixes[EXT_SECRET_KEY]     = {0x04, 0x88, 0x94, 0x78}; // xpar
        base58Prefixes[STEALTH_ADDRESS]    = {0x15}; // T
        base58Prefixes[EXT_KEY_HASH]       = {0x89}; // x
        base58Prefixes[EXT_ACC_HASH]       = {0x53}; // a
        base58Prefixes[EXT_PUBLIC_KEY_BTC] = {0x04, 0x35, 0x87, 0xCF}; // tpub
        base58Prefixes[EXT_SECRET_KEY_BTC] = {0x04, 0x35, 0x83, 0x94}; // tprv

        bech32Prefixes[PUBKEY_ADDRESS].assign       ("tph",(const char*)"tph"+3);
        bech32Prefixes[SCRIPT_ADDRESS].assign       ("tpr",(const char*)"tpr"+3);
        bech32Prefixes[PUBKEY_ADDRESS_256].assign   ("tpl",(const char*)"tpl"+3);
        bech32Prefixes[SCRIPT_ADDRESS_256].assign   ("tpj",(const char*)"tpj"+3);
        bech32Prefixes[SECRET_KEY].assign           ("tpx",(const char*)"tpx"+3);
        bech32Prefixes[EXT_PUBLIC_KEY].assign       ("tpep",(const char*)"tpep"+4);
        bech32Prefixes[EXT_SECRET_KEY].assign       ("tpex",(const char*)"tpex"+4);
        bech32Prefixes[STEALTH_ADDRESS].assign      ("tps",(const char*)"tps"+3);
        bech32Prefixes[EXT_KEY_HASH].assign         ("tpek",(const char*)"tpek"+4);
        bech32Prefixes[EXT_ACC_HASH].assign         ("tpea",(const char*)"tpea"+4);
        bech32Prefixes[STAKE_ONLY_PKADDR].assign    ("tpcs",(const char*)"tpcs"+4);

        bech32_hrp = "tpw";

        vFixedSeeds = std::vector<uint8_t>(std::begin(chainparams_seed_test), std::end(chainparams_seed_test));

        fDefaultConsistencyChecks = false;
        fRequireStandard = false;
        m_is_test_chain = true;
        m_is_mockable_chain = false;

        checkpointData = {
            {
                {127620, uint256S("0xe5ab909fc029b253bad300ccf859eb509e03897e7853e8bfdde2710dbf248dd1")},
                {210920, uint256S("0x5534f546c3b5a264ca034703b9694fabf36d749d66e0659eef5f0734479b9802")},
                {312860, uint256S("0xaba2e3b2dcf1970b53b67c869325c5eefd3a107e62518fa4640ddcfadf88760d")},
                {428386, uint256S("0x08bbc92c831b864c809b575901e37aaa9aa2b2e38212594aedf2712a87267da9")},
                {534422, uint256S("0xbf0ae4652ff8d2b2479cf828e2e4ec408cf29223c2ec8a96485b1bf424e096c6")},
                {728858, uint256S("0xd71157e5a929a2aba06b23566932ffaba05d1a063b2ab71d2807b8e2efcf765c")},
                {808059, uint256S("0x89de981a2cca262ae52ff5e69a0915c9083fb7cd4aba44e39f83c12a6b6602a9")},
                {909640, uint256S("0xe2e1880d525c93e24ca2d0d494fe78624ad28c4ce778f987504582b7404bcb71")},
                {1010348, uint256S("0x12e6a081d1874b3dfff99e120b8e22599e15730c23c88805740c507c11c91809")},
                {1029738, uint256S("0x62ca4edbeb88e371d36052f7bbb52a598b1ac13d9269b5205ba7ed228d8b742a")},
                {1044185, uint256S("0xc8b34db63fb6ec97b557a969065e56167030c36c12b7c988561736ad3a5488c0")},
                {1086076, uint256S("0x1e74a808cc907a48cdaf6f2cf5488a54d64a186fa7d65f5f717b11a8dc37d55e")},
                {1162920, uint256S("0x01bbfe87e90af03e6daa171611fe342403a7ebb7f4703342f34fdeb613b3ecbc")},
                {1230000, uint256S("0xab3724205826d2e38f0a12e1938d4825e3ba6f983ee74a08f2af33918bb53122")},
                {1339440, uint256S("0x894e4e80612341dca2e90f259fe7b006c982175833c4229c3d1782b37176a727")},
            }
        };

        m_assumeutxo_data = MapAssumeutxo{
            // TODO to be specified in a future patch.
        };

        chainTxData = ChainTxData{
            // Data from rpc: getchaintxstats 4096 894e4e80612341dca2e90f259fe7b006c982175833c4229c3d1782b37176a727
            .nTime    = 1682352976,
            .nTxCount = 1405292,
            .dTxRate  = 0.006
        };
    }
};

/**
 * Signet: test network with an additional consensus parameter (see BIP325).
 */
class SigNetParams : public CChainParams {
public:
    explicit SigNetParams(const SigNetOptions& options)
    {
        std::vector<uint8_t> bin;
        vSeeds.clear();

        if (!options.challenge) {
            bin = ParseHex("512103ad5e0edad18cb1f0fc0d28a3d4f1f3e445640337489abb10404f2d1e086be430210359ef5021964fe22d6f8e05b2463c9540ce96883fe3b278760f048f5189f2e6c452ae");
            vSeeds.emplace_back("seed.signet.bitcoin.sprovoost.nl.");

            // Hardcoded nodes can be removed once there are more DNS seeds
            vSeeds.emplace_back("178.128.221.177");
            vSeeds.emplace_back("v7ajjeirttkbnt32wpy3c6w3emwnfr3fkla7hpxcfokr3ysd3kqtzmqd.onion:38333");

            consensus.nMinimumChainWork = uint256S("0x000000000000000000000000000000000000000000000000000001899d8142b0");
            consensus.defaultAssumeValid = uint256S("0x0000004429ef154f7e00b4f6b46bfbe2d2678ecd351d95bbfca437ab9a5b84ec"); // 138000
            m_assumed_blockchain_size = 1;
            m_assumed_chain_state_size = 0;
            chainTxData = ChainTxData{
                // Data from RPC: getchaintxstats 4096 0000004429ef154f7e00b4f6b46bfbe2d2678ecd351d95bbfca437ab9a5b84ec
                .nTime    = 1681127428,
                .nTxCount = 2226359,
                .dTxRate  = 0.006424463050600656,
            };
        } else {
            bin = *options.challenge;
            consensus.nMinimumChainWork = uint256{};
            consensus.defaultAssumeValid = uint256{};
            m_assumed_blockchain_size = 0;
            m_assumed_chain_state_size = 0;
            chainTxData = ChainTxData{
                0,
                0,
                0,
            };
            LogPrintf("Signet with challenge %s\n", HexStr(bin));
        }

        if (options.seeds) {
            vSeeds = *options.seeds;
        }

        m_chain_type = ChainType::SIGNET;
        consensus.signet_blocks = true;
        consensus.signet_challenge.assign(bin.begin(), bin.end());
        consensus.nSubsidyHalvingInterval = 210000;
        consensus.BIP34Height = 1;
        consensus.BIP34Hash = uint256{};
        consensus.BIP65Height = 1;
        consensus.BIP66Height = 1;
        consensus.CSVHeight = 1;
        consensus.SegwitHeight = 1;
        consensus.nPowTargetTimespan = 14 * 24 * 60 * 60; // two weeks
        consensus.nPowTargetSpacing = 10 * 60;
        consensus.fPowAllowMinDifficultyBlocks = false;
        consensus.fPowNoRetargeting = false;
        consensus.nRuleChangeActivationThreshold = 1815; // 90% of 2016
        consensus.nMinerConfirmationWindow = 2016; // nPowTargetTimespan / nPowTargetSpacing
        consensus.MinBIP9WarningHeight = 0;
        consensus.powLimit = uint256S("00000377ae000000000000000000000000000000000000000000000000000000");
        consensus.vDeployments[Consensus::DEPLOYMENT_TESTDUMMY].bit = 28;
        consensus.vDeployments[Consensus::DEPLOYMENT_TESTDUMMY].nStartTime = Consensus::BIP9Deployment::NEVER_ACTIVE;
        consensus.vDeployments[Consensus::DEPLOYMENT_TESTDUMMY].nTimeout = Consensus::BIP9Deployment::NO_TIMEOUT;
        consensus.vDeployments[Consensus::DEPLOYMENT_TESTDUMMY].min_activation_height = 0; // No activation delay

        // Activation of Taproot (BIPs 340-342)
        consensus.vDeployments[Consensus::DEPLOYMENT_TAPROOT].bit = 2;
        consensus.vDeployments[Consensus::DEPLOYMENT_TAPROOT].nStartTime = Consensus::BIP9Deployment::ALWAYS_ACTIVE;
        consensus.vDeployments[Consensus::DEPLOYMENT_TAPROOT].nTimeout = Consensus::BIP9Deployment::NO_TIMEOUT;
        consensus.vDeployments[Consensus::DEPLOYMENT_TAPROOT].min_activation_height = 0; // No activation delay

        // message start is defined as the first 4 bytes of the sha256d of the block script
        HashWriter h{};
        h << consensus.signet_challenge;
        uint256 hash = h.GetHash();
        memcpy(pchMessageStart, hash.begin(), 4);

        nDefaultPort = 38333;
        nPruneAfterHeight = 1000;

        genesis = CreateGenesisBlock(1598918400, 52613770, 0x1e0377ae, 1, 50 * COIN);
        consensus.hashGenesisBlock = genesis.GetHash();
        assert(consensus.hashGenesisBlock == uint256S("0x00000008819873e925422c1ff0f99f7cc9bbb232af63a077a480a3633bee1ef6"));
        assert(genesis.hashMerkleRoot == uint256S("0x4a5e1e4baab89f3a32518a88c31bc87f618f76673e2cc77ab2127b7afdeda33b"));

        vFixedSeeds.clear();

        base58Prefixes[PUBKEY_ADDRESS] = std::vector<unsigned char>(1,111);
        base58Prefixes[SCRIPT_ADDRESS] = std::vector<unsigned char>(1,196);
        base58Prefixes[SECRET_KEY] =     std::vector<unsigned char>(1,239);
        base58Prefixes[EXT_PUBLIC_KEY] = {0x04, 0x35, 0x87, 0xCF};
        base58Prefixes[EXT_SECRET_KEY] = {0x04, 0x35, 0x83, 0x94};

        bech32_hrp = "tb";

        fDefaultConsistencyChecks = false;
        fRequireStandard = true;
        m_is_test_chain = true;
        m_is_mockable_chain = false;
    }
};

/**
 * Regression test: intended for private networks only. Has minimal difficulty to ensure that
 * blocks can be found instantly.
 */
class CRegTestParams : public CChainParams {
public:
    explicit CRegTestParams(const RegTestOptions& opts)
    {
        m_chain_type = ChainType::REGTEST;
        consensus.signet_blocks = false;
        consensus.signet_challenge.clear();
        consensus.nSubsidyHalvingInterval = 150;
        consensus.BIP34Height = 1; // Always active unless overridden
        consensus.BIP34Hash = uint256();
        consensus.BIP65Height = 1;  // Always active unless overridden
        consensus.BIP66Height = 1;  // Always active unless overridden
        consensus.CSVHeight = 1;    // Always active unless overridden
        consensus.SegwitHeight = 0; // Always active unless overridden
        consensus.MinBIP9WarningHeight = 0;

        consensus.OpIsCoinstakeTime = 0;
        consensus.fAllowOpIsCoinstakeWithP2PKH = false;
        consensus.nPaidSmsgTime = 0;
        consensus.smsg_fee_time = 0;
        consensus.bulletproof_time = 0;
        consensus.rct_time = 0;
        consensus.smsg_difficulty_time = 0;

        consensus.clamp_tx_version_time = 0;

        consensus.smsg_fee_period = 50;
        consensus.smsg_fee_funding_tx_per_k = 200000;
        consensus.smsg_fee_msg_per_day_per_k = 50000;
        consensus.smsg_fee_max_delta_percent = 4300;
        consensus.smsg_min_difficulty = 0x1f0fffff;
        consensus.smsg_difficulty_max_delta = 0xffff;
        consensus.m_taproot_time = 0;

        consensus.powLimit = uint256S("7fffffffffffffffffffffffffffffffffffffffffffffffffffffffffffffff");
        consensus.nPowTargetTimespan = 14 * 24 * 60 * 60; // two weeks
        consensus.nPowTargetSpacing = 10 * 60;
        consensus.fPowAllowMinDifficultyBlocks = true;
        consensus.fPowNoRetargeting = true;
        consensus.nRuleChangeActivationThreshold = 108; // 75% for testchains
        consensus.nMinerConfirmationWindow = 144; // Faster than normal for regtest (144 instead of 2016)

        consensus.vDeployments[Consensus::DEPLOYMENT_TESTDUMMY].bit = 28;
        consensus.vDeployments[Consensus::DEPLOYMENT_TESTDUMMY].nStartTime = 0;
        consensus.vDeployments[Consensus::DEPLOYMENT_TESTDUMMY].nTimeout = Consensus::BIP9Deployment::NO_TIMEOUT;
        consensus.vDeployments[Consensus::DEPLOYMENT_TESTDUMMY].min_activation_height = 0; // No activation delay

        consensus.vDeployments[Consensus::DEPLOYMENT_TAPROOT].bit = 2;
        consensus.vDeployments[Consensus::DEPLOYMENT_TAPROOT].nStartTime = Consensus::BIP9Deployment::ALWAYS_ACTIVE;
        consensus.vDeployments[Consensus::DEPLOYMENT_TAPROOT].nTimeout = Consensus::BIP9Deployment::NO_TIMEOUT;
        consensus.vDeployments[Consensus::DEPLOYMENT_TAPROOT].min_activation_height = 0; // No activation delay

        consensus.nMinimumChainWork = uint256{};
        consensus.defaultAssumeValid = uint256{};

        consensus.nMinRCTOutputDepth = 2;

        pchMessageStart[0] = 0x09;
        pchMessageStart[1] = 0x12;
        pchMessageStart[2] = 0x06;
        pchMessageStart[3] = 0x0c;
        nDefaultPort = 11938;
        nBIP44ID = (int)WithHardenedBit(1);


        nModifierInterval = 2 * 60;     // 2 minutes
        nStakeMinConfirmations = 12;
        nTargetSpacing = 5;             // 5 seconds
        nTargetTimespan = 16 * 60;      // 16 mins
        nStakeTimestampMask = 0;

        SetLastImportHeight();

        nPruneAfterHeight = opts.fastprune ? 100 : 1000;
        m_assumed_blockchain_size = 0;
        m_assumed_chain_state_size = 0;

        for (const auto& [dep, height] : opts.activation_heights) {
            switch (dep) {
            case Consensus::BuriedDeployment::DEPLOYMENT_SEGWIT:
                consensus.SegwitHeight = int{height};
                break;
            case Consensus::BuriedDeployment::DEPLOYMENT_HEIGHTINCB:
                consensus.BIP34Height = int{height};
                break;
            case Consensus::BuriedDeployment::DEPLOYMENT_DERSIG:
                consensus.BIP66Height = int{height};
                break;
            case Consensus::BuriedDeployment::DEPLOYMENT_CLTV:
                consensus.BIP65Height = int{height};
                break;
            case Consensus::BuriedDeployment::DEPLOYMENT_CSV:
                consensus.CSVHeight = int{height};
                break;
            }
        }

        for (const auto& [deployment_pos, version_bits_params] : opts.version_bits_parameters) {
            consensus.vDeployments[deployment_pos].nStartTime = version_bits_params.start_time;
            consensus.vDeployments[deployment_pos].nTimeout = version_bits_params.timeout;
            consensus.vDeployments[deployment_pos].min_activation_height = version_bits_params.min_activation_height;
        }

        genesis = particl::CreateGenesisBlockRegTest(1487714923, 0, 0x207fffff);

        consensus.hashGenesisBlock = genesis.GetHash();
        assert(consensus.hashGenesisBlock == uint256S("0x6cd174536c0ada5bfa3b8fde16b98ae508fff6586f2ee24cf866867098f25907"));
        assert(genesis.hashMerkleRoot == uint256S("0xf89653c7208af2c76a3070d436229fb782acbd065bd5810307995b9982423ce7"));
        assert(genesis.hashWitnessMerkleRoot == uint256S("0x36b66a1aff91f34ab794da710d007777ef5e612a320e1979ac96e5f292399639"));


        vFixedSeeds.clear(); //!< Regtest mode doesn't have any fixed seeds.
        vSeeds.clear();
        vSeeds.emplace_back("dummySeed.invalid.");

        fDefaultConsistencyChecks = true;
        fRequireStandard = true;
        m_is_test_chain = true;
        m_is_mockable_chain = true;

        checkpointData = {
            {
                {0, uint256S("0f9188f13cb7b2c71f2a335e3a4fc328bf5beb436012afca590b1a11466e2206")},
            }
        };

        m_assumeutxo_data = MapAssumeutxo{
            {
                110,
                {AssumeutxoHash{uint256S("0xd98b6865564c85700442c2df34cf379d97ac4c157b3eb25780ca916183620376")}, 110},
            },
            {
                200,
                {AssumeutxoHash{uint256S("0x51c8d11d8b5c1de51543c579736e786aa2736206d1e11e627568029ce092cf62")}, 200},
            },
        };

        base58Prefixes[PUBKEY_ADDRESS]     = {0x76}; // p
        base58Prefixes[SCRIPT_ADDRESS]     = {0x7a};
        base58Prefixes[PUBKEY_ADDRESS_256] = {0x77};
        base58Prefixes[SCRIPT_ADDRESS_256] = {0x7b};
        base58Prefixes[SECRET_KEY]         = {0x2e};
        base58Prefixes[EXT_PUBLIC_KEY]     = {0xe1, 0x42, 0x78, 0x00}; // ppar
        base58Prefixes[EXT_SECRET_KEY]     = {0x04, 0x88, 0x94, 0x78}; // xpar
        base58Prefixes[STEALTH_ADDRESS]    = {0x15}; // T
        base58Prefixes[EXT_KEY_HASH]       = {0x89}; // x
        base58Prefixes[EXT_ACC_HASH]       = {0x53}; // a
        base58Prefixes[EXT_PUBLIC_KEY_BTC] = {0x04, 0x35, 0x87, 0xCF}; // tpub
        base58Prefixes[EXT_SECRET_KEY_BTC] = {0x04, 0x35, 0x83, 0x94}; // tprv

        bech32Prefixes[PUBKEY_ADDRESS].assign       ("tph",(const char*)"tph"+3);
        bech32Prefixes[SCRIPT_ADDRESS].assign       ("tpr",(const char*)"tpr"+3);
        bech32Prefixes[PUBKEY_ADDRESS_256].assign   ("tpl",(const char*)"tpl"+3);
        bech32Prefixes[SCRIPT_ADDRESS_256].assign   ("tpj",(const char*)"tpj"+3);
        bech32Prefixes[SECRET_KEY].assign           ("tpx",(const char*)"tpx"+3);
        bech32Prefixes[EXT_PUBLIC_KEY].assign       ("tpep",(const char*)"tpep"+4);
        bech32Prefixes[EXT_SECRET_KEY].assign       ("tpex",(const char*)"tpex"+4);
        bech32Prefixes[STEALTH_ADDRESS].assign      ("tps",(const char*)"tps"+3);
        bech32Prefixes[EXT_KEY_HASH].assign         ("tpek",(const char*)"tpek"+4);
        bech32Prefixes[EXT_ACC_HASH].assign         ("tpea",(const char*)"tpea"+4);
        bech32Prefixes[STAKE_ONLY_PKADDR].assign    ("tpcs",(const char*)"tpcs"+4);

        bech32_hrp = "rtpw";

        chainTxData = ChainTxData{
            0,
            0,
            0
        };
    }
};

std::unique_ptr<CChainParams> CChainParams::SigNet(const SigNetOptions& options)
{
    return std::make_unique<SigNetParams>(options);
}

std::unique_ptr<CChainParams> CChainParams::RegTest(const RegTestOptions& options)
{
    return std::make_unique<CRegTestParams>(options);
}

std::unique_ptr<CChainParams> CChainParams::Main()
{
    return std::make_unique<CMainParams>();
}

std::unique_ptr<CChainParams> CChainParams::TestNet()
{
    return std::make_unique<CTestNetParams>();
}<|MERGE_RESOLUTION|>--- conflicted
+++ resolved
@@ -33,7 +33,7 @@
 {
     static const int64_t nSecondsInYear = 365 * 24 * 60 * 60;
 
-    if (strNetworkID != "regtest") {
+    if (GetChainType() != ChainType::REGTEST) {
         // After HF2: 8%, 8%, 7%, 7%, 6%
         if (nTime >= consensus.exploit_fix_2_time) {
             int64_t nPeriodsSinceHF2 = (nTime - consensus.exploit_fix_2_time) / (nSecondsInYear * 2);
@@ -424,23 +424,10 @@
     return CreateGenesisBlock(pszTimestamp, genesisOutputScript, nTime, nNonce, nBits, nVersion, genesisReward);
 }
 
-<<<<<<< HEAD
 void CChainParams::SetOld()
 {
-    if (NetworkID() == CBaseChainParams::MAIN) {
+    if (GetChainType() == ChainType::MAIN) {
         consensus.script_flag_exceptions.clear();
-=======
-/**
- * Main network on which people trade goods and services.
- */
-class CMainParams : public CChainParams {
-public:
-    CMainParams() {
-        m_chain_type = ChainType::MAIN;
-        consensus.signet_blocks = false;
-        consensus.signet_challenge.clear();
-        consensus.nSubsidyHalvingInterval = 210000;
->>>>>>> 29c36f07
         consensus.script_flag_exceptions.emplace( // BIP16 exception
             uint256S("0x00000000000002dc756eebf4f49723ed8d30cc28a5f108eb94b1ba88ac4f9c22"), SCRIPT_VERIFY_NONE);
         consensus.script_flag_exceptions.emplace( // Taproot exception
@@ -465,7 +452,7 @@
 
         bech32_hrp = "bc";
     } else
-    if (NetworkID() == CBaseChainParams::TESTNET) {
+    if (GetChainType() == ChainType::TESTNET) {
         consensus.powLimit = uint256S("00000000ffffffffffffffffffffffffffffffffffffffffffffffffffffffff");
 
         genesis = CreateGenesisBlock(1296688602, 414098458, 0x1d00ffff, 1, 50 * COIN);
@@ -479,7 +466,7 @@
 
         bech32_hrp = "tb";
     } else
-    if (NetworkID() == CBaseChainParams::REGTEST) {
+    if (GetChainType() == ChainType::REGTEST) {
         genesis = CreateGenesisBlock(1296688602, 2, 0x207fffff, 1, 50 * COIN);
         consensus.hashGenesisBlock = genesis.GetHash();
         /*
@@ -505,7 +492,7 @@
 class CMainParams : public CChainParams {
 public:
     CMainParams() {
-        strNetworkID = CBaseChainParams::MAIN;
+        m_chain_type = ChainType::MAIN;
         consensus.signet_blocks = false;
         consensus.signet_challenge.clear();
         consensus.nSubsidyHalvingInterval = 210000;
