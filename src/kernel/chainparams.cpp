// Copyright (c) 2010 Satoshi Nakamoto
// Copyright (c) 2009-2021 The Bitcoin Core developers
// Distributed under the MIT software license, see the accompanying
// file COPYING or http://www.opensource.org/licenses/mit-license.php.

#include <kernel/chainparams.h>

#include <chainparamsseeds.h>
#include <consensus/amount.h>
#include <consensus/merkle.h>
#include <consensus/params.h>
#include <hash.h>
#include <kernel/messagestartchars.h>
#include <logging.h>
#include <primitives/block.h>
#include <primitives/transaction.h>
#include <script/interpreter.h>
#include <script/script.h>
#include <uint256.h>
#include <util/chaintype.h>
#include <util/strencodings.h>

#include <algorithm>
#include <cassert>
#include <cstdint>
#include <cstring>
#include <type_traits>

// Particl
#include <key/keyutil.h>
#include <chain/chainparamsimport.h>

int64_t CChainParams::GetCoinYearReward(int64_t nTime) const
{
    static const int64_t nSecondsInYear = 365 * 24 * 60 * 60;

    if (GetChainType() != ChainType::REGTEST) {
        // After HF2: 8%, 8%, 7%, 7%, 6%
        if (nTime >= consensus.exploit_fix_2_time) {
            int64_t nPeriodsSinceHF2 = (nTime - consensus.exploit_fix_2_time) / (nSecondsInYear * 2);
            if (nPeriodsSinceHF2 >= 0 && nPeriodsSinceHF2 < 2) {
                return (8 - nPeriodsSinceHF2) * CENT;
            }
            return 6 * CENT;
        }

        // Y1 5%, Y2 4%, Y3 3%, Y4 2%, ... YN 2%
        int64_t nYearsSinceGenesis = (nTime - genesis.nTime) / nSecondsInYear;
        if (nYearsSinceGenesis >= 0 && nYearsSinceGenesis < 3) {
            return (5 - nYearsSinceGenesis) * CENT;
        }
    }
    return nCoinYearReward;
};

bool CChainParams::PushTreasuryFundSettings(int64_t time_from, particl::TreasuryFundSettings &settings)
{
    if (settings.nMinTreasuryStakePercent < 0 or settings.nMinTreasuryStakePercent > 100) {
        throw std::runtime_error("minstakepercent must be in range [0, 100].");
    }
    vTreasuryFundSettings.emplace_back(time_from, settings);
    return true;
};

int64_t CChainParams::GetMaxSmsgFeeRateDelta(int64_t smsg_fee_prev, int64_t time) const
{
    int64_t max_delta = (smsg_fee_prev * consensus.smsg_fee_max_delta_percent) / 1000000;
    return std::max((int64_t)1, max_delta);
};

bool CChainParams::CheckImportCoinbase(int nHeight, uint256 &hash) const
{
    for (auto &cth : vImportedCoinbaseTxns) {
        if (cth.nHeight != (uint32_t)nHeight) {
            continue;
        }
        if (hash == cth.hash) {
            return true;
        }
        return error("%s - Hash mismatch at height %d: %s, expect %s.", __func__, nHeight, hash.ToString(), cth.hash.ToString());
    }
    return error("%s - Unknown height.", __func__);
};

const particl::TreasuryFundSettings *CChainParams::GetTreasuryFundSettings(int64_t nTime) const
{
    for (auto i = vTreasuryFundSettings.crbegin(); i != vTreasuryFundSettings.crend(); ++i) {
        if (nTime > i->first) {
            return &i->second;
        }
    }
    return nullptr;
};

bool CChainParams::IsBech32Prefix(const std::vector<unsigned char> &vchPrefixIn) const
{
    for (auto &hrp : bech32Prefixes)  {
        if (vchPrefixIn == hrp) {
            return true;
        }
    }
    return false;
};

bool CChainParams::IsBech32Prefix(const std::vector<unsigned char> &vchPrefixIn, CChainParams::Base58Type &rtype) const
{
    for (size_t k = 0; k < MAX_BASE58_TYPES; ++k) {
        auto &hrp = bech32Prefixes[k];
        if (vchPrefixIn == hrp) {
            rtype = static_cast<CChainParams::Base58Type>(k);
            return true;
        }
    }
    return false;
};

bool CChainParams::IsBech32Prefix(const char *ps, size_t slen, CChainParams::Base58Type &rtype) const
{
    for (size_t k = 0; k < MAX_BASE58_TYPES; ++k) {
        const auto &hrp = bech32Prefixes[k];
        size_t hrplen = hrp.size();
        if (hrplen > 0 &&
            slen > hrplen &&
            strncmp(ps, (const char*)&hrp[0], hrplen) == 0) {
            rtype = static_cast<CChainParams::Base58Type>(k);
            return true;
        }
    }
    return false;
};

namespace particl {
static const std::pair<const char*, CAmount> regTestOutputs[] = {
    std::make_pair("585c2b3914d9ee51f8e710304e386531c3abcc82", 10000 * COIN),
    std::make_pair("c33f3603ce7c46b423536f0434155dad8ee2aa1f", 10000 * COIN),
    std::make_pair("72d83540ed1dcf28bfaca3fa2ed77100c2808825", 10000 * COIN),
    std::make_pair("69e4cc4c219d8971a253cd5db69a0c99c4a5659d", 10000 * COIN),
    std::make_pair("eab5ed88d97e50c87615a015771e220ab0a0991a", 10000 * COIN),
    std::make_pair("119668a93761a34a4ba1c065794b26733975904f", 10000 * COIN),
    std::make_pair("6da49762a4402d199d41d5778fcb69de19abbe9f", 10000 * COIN),
    std::make_pair("27974d10ff5ba65052be7461d89ef2185acbe411", 10000 * COIN),
    std::make_pair("89ea3129b8dbf1238b20a50211d50d462a988f61", 10000 * COIN),
    std::make_pair("3baab5b42a409b7c6848a95dfd06ff792511d561", 10000 * COIN),

    std::make_pair("649b801848cc0c32993fb39927654969a5af27b0", 5000 * COIN),
    std::make_pair("d669de30fa30c3e64a0303cb13df12391a2f7256", 5000 * COIN),
    std::make_pair("f0c0e3ebe4a1334ed6a5e9c1e069ef425c529934", 5000 * COIN),
    std::make_pair("27189afe71ca423856de5f17538a069f22385422", 5000 * COIN),
    std::make_pair("0e7f6fe0c4a5a6a9bfd18f7effdd5898b1f40b80", 5000 * COIN),
};
static const size_t nGenesisOutputsRegtest = sizeof(regTestOutputs) / sizeof(regTestOutputs[0]);

static const std::pair<const char*, CAmount> genesisOutputs[] = {
    std::make_pair("62a62c80e0b41f2857ba83eb438d5caa46e36bcb",7017084118),
    std::make_pair("c515c636ae215ebba2a98af433a3fa6c74f84415",221897417980),
    std::make_pair("711b5e1fd0b0f4cdf92cb53b00061ef742dda4fb",120499999),
    std::make_pair("20c17c53337d80408e0b488b5af7781320a0a311",18074999),
    std::make_pair("aba8c6f8dbcf4ecfb598e3c08e12321d884bfe0b",92637054909),
    std::make_pair("1f3277a84a18f822171d720f0132f698bcc370ca",3100771006662),
    std::make_pair("8fff14bea695ffa6c8754a3e7d518f8c53c3979a",465115650998),
    std::make_pair("e54967b4067d91a777587c9f54ee36dd9f1947c4",669097504996),
    std::make_pair("7744d2ac08f2e1d108b215935215a4e66d0262d2",802917005996),
    std::make_pair("a55a17e86246ea21cb883c12c709476a09b4885c",267639001997),
    std::make_pair("4e00dce8ab44fd4cafa34839edf8f68ba7839881",267639001997),
    std::make_pair("702cae5d2537bfdd5673ac986f910d6adb23510a",254257051898),
    std::make_pair("b19e494b0033c5608a7d153e57d7fdf3dfb51bb7",1204260290404),
    std::make_pair("6909b0f1c94ea1979ed76e10a5a49ec795a8f498",1204270995964),
    std::make_pair("05a06af3b29dade9f304244d934381ac495646c1",236896901156),
    std::make_pair("557e2b3205719931e22853b27920d2ebd6147531",155127107700),
    std::make_pair("ad16fb301bd21c60c5cb580b322aa2c61b6c5df2",115374999),
    std::make_pair("182c5cfb9d17aa8d8ff78940135ca8d822022f32",17306249),
    std::make_pair("b8a374a75f6d44a0bd1bf052da014efe564ae412",133819500998),
    std::make_pair("fadee7e2878172dad55068c8696621b1788dccb3",133713917412),
    std::make_pair("eacc4b108c28ed73b111ff149909aacffd2cdf78",173382671567),
    std::make_pair("dd87cc0b8e0fc119061f33f161104ce691d23657",245040727620),
    std::make_pair("1c8b0435eda1d489e9f0a16d3b9d65182f885377",200226012806),
    std::make_pair("15a724f2bc643041cb35c9475cd67b897d62ca52",436119839355),
    std::make_pair("626f86e9033026be7afbb2b9dbe4972ef4b3e085",156118097804),
    std::make_pair("a4a73d99269639541cb7e845a4c6ef3e3911fcd6",108968353176),
    std::make_pair("27929b31f11471aa4b77ca74bb66409ff76d24a2",126271503135),
    std::make_pair("2d6248888c7f72cc88e4883e4afd1025c43a7f0e",35102718156),
    std::make_pair("25d8debc253f5c3f70010f41c53348ed156e7baa",80306152234),
};
static const size_t nGenesisOutputs = sizeof(genesisOutputs) / sizeof(genesisOutputs[0]);

static const std::pair<const char*, CAmount> genesisOutputsTestnet[] = {
    std::make_pair("46a064688dc7beb5f70ef83569a0f15c7abf4f28",7017084118),
    std::make_pair("9c97b561ac186bd3758bf690036296d36b1fd019",221897417980),
    std::make_pair("118a92e28242a73244fb03c96b7e1429c06f979f",120499999),
    std::make_pair("cae4bf990ce39624e2f77c140c543d4b15428ce7",18074999),
    std::make_pair("9d6b7b5874afc100eb82a4883441a73b99d9c306",92637054909),
    std::make_pair("f989e2deedb1f09ed10310fc0d7da7ebfb573326",3100771006662),
    std::make_pair("4688d6701fb4ae2893d3ec806e6af966faf67545",465115650998),
    std::make_pair("40e07b038941fb2616a54a498f763abae6d4f280",669097504996),
    std::make_pair("c43f7c57448805a068a440cc51f67379ca946264",802917005996),
    std::make_pair("98b7269dbf0c2e3344fb41cd60e75db16d6743a6",267639001997),
    std::make_pair("85dceec8cdbb9e24fe07af783e4d273d1ae39f75",267639001997),
    std::make_pair("ddc05d332b7d1a18a55509f34c786ccb65bbffbc",245040727620),
    std::make_pair("8b04d0b2b582c986975414a01cb6295f1c33d0e9",1204260290404),
    std::make_pair("1e9ff4c3ac6d0372963e92a13f1e47409eb62d37",1204270995964),
    std::make_pair("687e7cf063cd106c6098f002fa1ea91d8aee302a",236896901156),
    std::make_pair("dc0be0edcadd4cc97872db40bb8c2db2cebafd1c",155127107700),
    std::make_pair("21efcbfe37045648180ac68b406794bde77f9983",115374999),
    std::make_pair("deaf53dbfbc799eed1171269e84c733dec22f517",17306249),
    std::make_pair("200a0f9dba25e00ea84a4a3a43a7ea6983719d71",133819500998),
    std::make_pair("2d072fb1a9d1f7dd8df0443e37e9f942eab58680",133713917412),
    std::make_pair("0850f3b7caf3b822bb41b9619f8edf9b277402d0",173382671567),
    std::make_pair("ec62fbd782bf6f48e52eea75a3c68a4c3ab824c0",254257051898),
    std::make_pair("c6dcb0065e98f5edda771c594265d61e38cf63a0",200226012806),
    std::make_pair("e5f9a711ccd7cb0d2a70f9710229d0d0d7ef3bda",436119839355),
    std::make_pair("cae1527d24a91470aeb796f9d024630f301752ef",156118097804),
    std::make_pair("604f36860d79a9d72b827c99409118bfe16711bd",108968353176),
    std::make_pair("f02e5891cef35c9c5d9a770756b240aba5ba3639",126271503135),
    std::make_pair("8251b4983be1027a17dc3b977502086f08ba8910",35102718156),
    std::make_pair("b991d98acde28455ecb0193fefab06841187c4e7",80306152234),
};
static const size_t nGenesisOutputsTestnet = sizeof(genesisOutputsTestnet) / sizeof(genesisOutputsTestnet[0]);

static CBlock CreateGenesisBlockRegTest(uint32_t nTime, uint32_t nNonce, uint32_t nBits)
{
    const char *pszTimestamp = "The Times 03/Jan/2009 Chancellor on brink of second bailout for banks";

    CMutableTransaction txNew;
    txNew.nVersion = PARTICL_TXN_VERSION;
    txNew.SetType(TXN_COINBASE);
    txNew.vin.resize(1);
    uint32_t nHeight = 0;  // bip34
    txNew.vin[0].scriptSig = CScript() << 486604799 << CScriptNum(4) << std::vector<unsigned char>((const unsigned char*)pszTimestamp, (const unsigned char*)pszTimestamp + strlen(pszTimestamp)) << OP_RETURN << nHeight;

    txNew.vpout.resize(nGenesisOutputsRegtest);
    for (size_t k = 0; k < nGenesisOutputsRegtest; ++k) {
        OUTPUT_PTR<CTxOutStandard> out = MAKE_OUTPUT<CTxOutStandard>();
        out->nValue = regTestOutputs[k].second;
        out->scriptPubKey = CScript() << OP_DUP << OP_HASH160 << ParseHex(regTestOutputs[k].first) << OP_EQUALVERIFY << OP_CHECKSIG;
        txNew.vpout[k] = out;
    }

    CBlock genesis;
    genesis.nTime    = nTime;
    genesis.nBits    = nBits;
    genesis.nNonce   = nNonce;
    genesis.nVersion = PARTICL_BLOCK_VERSION;
    genesis.vtx.push_back(MakeTransactionRef(std::move(txNew)));

    genesis.hashPrevBlock.SetNull();
    genesis.hashMerkleRoot = BlockMerkleRoot(genesis);
    genesis.hashWitnessMerkleRoot = BlockWitnessMerkleRoot(genesis);

    return genesis;
}

static CBlock CreateGenesisBlockTestNet(uint32_t nTime, uint32_t nNonce, uint32_t nBits)
{
    const char *pszTimestamp = "The Times 03/Jan/2009 Chancellor on brink of second bailout for banks";

    CMutableTransaction txNew;
    txNew.nVersion = PARTICL_TXN_VERSION;
    txNew.SetType(TXN_COINBASE);
    txNew.vin.resize(1);
    uint32_t nHeight = 0;  // bip34
    txNew.vin[0].scriptSig = CScript() << 486604799 << CScriptNum(4) << std::vector<unsigned char>((const unsigned char*)pszTimestamp, (const unsigned char*)pszTimestamp + strlen(pszTimestamp)) << OP_RETURN << nHeight;

    txNew.vpout.resize(nGenesisOutputsTestnet);
    for (size_t k = 0; k < nGenesisOutputsTestnet; ++k) {
        OUTPUT_PTR<CTxOutStandard> out = MAKE_OUTPUT<CTxOutStandard>();
        out->nValue = genesisOutputsTestnet[k].second;
        out->scriptPubKey = CScript() << OP_DUP << OP_HASH160 << ParseHex(genesisOutputsTestnet[k].first) << OP_EQUALVERIFY << OP_CHECKSIG;
        txNew.vpout[k] = out;
    }

    // Foundation Fund Raiser Funds
    // rVDQRVBKnQEfNmykMSY9DHgqv8s7XZSf5R fc118af69f63d426f61c6a4bf38b56bcdaf8d069
    OUTPUT_PTR<CTxOutStandard> out = MAKE_OUTPUT<CTxOutStandard>();
    out->nValue = 397364 * COIN;
    out->scriptPubKey = CScript() << OP_HASH160 << ParseHex("fc118af69f63d426f61c6a4bf38b56bcdaf8d069") << OP_EQUAL;
    txNew.vpout.push_back(out);

    // rVDQRVBKnQEfNmykMSY9DHgqv8s7XZSf5R fc118af69f63d426f61c6a4bf38b56bcdaf8d069
    out = MAKE_OUTPUT<CTxOutStandard>();
    out->nValue = 296138 * COIN;
    out->scriptPubKey = CScript() << OP_HASH160 << ParseHex("89ca93e03119d53fd9ad1e65ce22b6f8791f8a49") << OP_EQUAL;
    txNew.vpout.push_back(out);

    // Community Initiative
    // rAybJ7dx4t6heHy99WqGcXkoT4Bh3V9qZ8 340288104577fcc3a6a84b98f7eac1a54e5287ee
    out = MAKE_OUTPUT<CTxOutStandard>();
    out->nValue = 156675 * COIN;
    out->scriptPubKey = CScript() << OP_HASH160 << ParseHex("89ca93e03119d53fd9ad1e65ce22b6f8791f8a49") << OP_EQUAL;
    txNew.vpout.push_back(out);

    // Contributors Left Over Funds
    // rAvmLShYFZ78aAHhFfUFsrHMoBuPPyckm5 3379aa2a4379ae6c51c7777d72e8e0ffff71881b
    out = MAKE_OUTPUT<CTxOutStandard>();
    out->nValue = 216346 * COIN;
    out->scriptPubKey = CScript() << OP_HASH160 << ParseHex("89ca93e03119d53fd9ad1e65ce22b6f8791f8a49") << OP_EQUAL;
    txNew.vpout.push_back(out);

    // Reserved Particl for primary round
    // rLWLm1Hp7im3mq44Y1DgyirYgwvrmRASib 9c8c6c8c698f074180ecfdb38e8265c11f2a62cf
    out = MAKE_OUTPUT<CTxOutStandard>();
    out->nValue = 996000 * COIN;
    out->scriptPubKey = CScript() << 1512000000 << OP_CHECKLOCKTIMEVERIFY << OP_DROP << OP_HASH160<< ParseHex("9c8c6c8c698f074180ecfdb38e8265c11f2a62cf") << OP_EQUAL; // 2017-11-30
    txNew.vpout.push_back(out);


    CBlock genesis;
    genesis.nTime    = nTime;
    genesis.nBits    = nBits;
    genesis.nNonce   = nNonce;
    genesis.nVersion = PARTICL_BLOCK_VERSION;
    genesis.vtx.push_back(MakeTransactionRef(std::move(txNew)));

    genesis.hashPrevBlock.SetNull();
    genesis.hashMerkleRoot = BlockMerkleRoot(genesis);
    genesis.hashWitnessMerkleRoot = BlockWitnessMerkleRoot(genesis);

    return genesis;
}

static CBlock CreateGenesisBlockMainNet(uint32_t nTime, uint32_t nNonce, uint32_t nBits)
{
    const char *pszTimestamp = "BTC 000000000000000000c679bc2209676d05129834627c7b1c02d1018b224c6f37";

    CMutableTransaction txNew;
    txNew.nVersion = PARTICL_TXN_VERSION;
    txNew.SetType(TXN_COINBASE);

    txNew.vin.resize(1);
    uint32_t nHeight = 0;  // bip34
    txNew.vin[0].scriptSig = CScript() << 486604799 << CScriptNum(4) << std::vector<unsigned char>((const unsigned char*)pszTimestamp, (const unsigned char*)pszTimestamp + strlen(pszTimestamp)) << OP_RETURN << nHeight;

    txNew.vpout.resize(nGenesisOutputs);
    for (size_t k = 0; k < nGenesisOutputs; ++k) {
        OUTPUT_PTR<CTxOutStandard> out = MAKE_OUTPUT<CTxOutStandard>();
        out->nValue = genesisOutputs[k].second;
        out->scriptPubKey = CScript() << OP_DUP << OP_HASH160 << ParseHex(genesisOutputs[k].first) << OP_EQUALVERIFY << OP_CHECKSIG;
        txNew.vpout[k] = out;
    }

    // Foundation Fund Raiser Funds
    // RHFKJkrB4H38APUDVckr7TDwrK11N7V7mx
    OUTPUT_PTR<CTxOutStandard> out = MAKE_OUTPUT<CTxOutStandard>();
    out->nValue = 397364 * COIN;
    out->scriptPubKey = CScript() << OP_HASH160 << ParseHex("5766354dcb13caff682ed9451b9fe5bbb786996c") << OP_EQUAL;
    txNew.vpout.push_back(out);

    out = MAKE_OUTPUT<CTxOutStandard>();
    out->nValue = 296138 * COIN;
    out->scriptPubKey = CScript() << OP_HASH160 << ParseHex("5766354dcb13caff682ed9451b9fe5bbb786996c") << OP_EQUAL;
    txNew.vpout.push_back(out);

    // Community Initative
    // RKKgSiQcMjbC8TABRoyyny1gTU4fAEiQz9
    out = MAKE_OUTPUT<CTxOutStandard>();
    out->nValue = 156675 * COIN;
    out->scriptPubKey = CScript() << OP_HASH160 << ParseHex("6e29c4a11fd54916d024af16ca913cdf8f89cb31") << OP_EQUAL;
    txNew.vpout.push_back(out);

    // Contributors Left Over Funds
    // RKiaVeyLUp7EmwHtCP92j8Vc1AodhpWi2U
    out = MAKE_OUTPUT<CTxOutStandard>();
    out->nValue = 216346 * COIN;
    out->scriptPubKey = CScript() << OP_HASH160 << ParseHex("727e5e75929bbf26912dd7833971d77e7450a33e") << OP_EQUAL;
    txNew.vpout.push_back(out);

    // Reserved Particl for primary round
    // RNnoeeqBTkpPQH8d29Gf45dszVj9RtbmCu
    out = MAKE_OUTPUT<CTxOutStandard>();
    out->nValue = 996000 * COIN;
    out->scriptPubKey = CScript() << 1512000000 << OP_CHECKLOCKTIMEVERIFY << OP_DROP << OP_HASH160<< ParseHex("9433643b4fd5de3ebd7fdd68675f978f34585af1") << OP_EQUAL; // 2017-11-30
    txNew.vpout.push_back(out);


    CBlock genesis;
    genesis.nTime    = nTime;
    genesis.nBits    = nBits;
    genesis.nNonce   = nNonce;
    genesis.nVersion = PARTICL_BLOCK_VERSION;
    genesis.vtx.push_back(MakeTransactionRef(std::move(txNew)));

    genesis.hashPrevBlock.SetNull();
    genesis.hashMerkleRoot = BlockMerkleRoot(genesis);
    genesis.hashWitnessMerkleRoot = BlockWitnessMerkleRoot(genesis);

    return genesis;
}
} // namespace particl

static CBlock CreateGenesisBlock(const char* pszTimestamp, const CScript& genesisOutputScript, uint32_t nTime, uint32_t nNonce, uint32_t nBits, int32_t nVersion, const CAmount& genesisReward)
{
    CMutableTransaction txNew;
    txNew.nVersion = 1;
    txNew.vin.resize(1);
    txNew.vout.resize(1);
    txNew.vin[0].scriptSig = CScript() << 486604799 << CScriptNum(4) << std::vector<unsigned char>((const unsigned char*)pszTimestamp, (const unsigned char*)pszTimestamp + strlen(pszTimestamp));
    txNew.vout[0].nValue = genesisReward;
    txNew.vout[0].scriptPubKey = genesisOutputScript;

    CBlock genesis;
    genesis.nTime    = nTime;
    genesis.nBits    = nBits;
    genesis.nNonce   = nNonce;
    genesis.nVersion = nVersion;
    genesis.vtx.push_back(MakeTransactionRef(std::move(txNew)));
    genesis.hashPrevBlock.SetNull();
    genesis.hashMerkleRoot = BlockMerkleRoot(genesis);
    return genesis;
}

/**
 * Build the genesis block. Note that the output of its generation
 * transaction cannot be spent since it did not originally exist in the
 * database.
 *
 * CBlock(hash=000000000019d6, ver=1, hashPrevBlock=00000000000000, hashMerkleRoot=4a5e1e, nTime=1231006505, nBits=1d00ffff, nNonce=2083236893, vtx=1)
 *   CTransaction(hash=4a5e1e, ver=1, vin.size=1, vout.size=1, nLockTime=0)
 *     CTxIn(COutPoint(000000, -1), coinbase 04ffff001d0104455468652054696d65732030332f4a616e2f32303039204368616e63656c6c6f72206f6e206272696e6b206f66207365636f6e64206261696c6f757420666f722062616e6b73)
 *     CTxOut(nValue=50.00000000, scriptPubKey=0x5F1DF16B2B704C8A578D0B)
 *   vMerkleTree: 4a5e1e
 */
static CBlock CreateGenesisBlock(uint32_t nTime, uint32_t nNonce, uint32_t nBits, int32_t nVersion, const CAmount& genesisReward)
{
    const char* pszTimestamp = "The Times 03/Jan/2009 Chancellor on brink of second bailout for banks";
    const CScript genesisOutputScript = CScript() << ParseHex("04678afdb0fe5548271967f1a67130b7105cd6a828e03909a67962e0ea1f61deb649f6bc3f4cef38c4f35504e51ec112de5c384df7ba0b8d578a4c702b6bf11d5f") << OP_CHECKSIG;
    return CreateGenesisBlock(pszTimestamp, genesisOutputScript, nTime, nNonce, nBits, nVersion, genesisReward);
}

void CChainParams::SetOld()
{
    if (GetChainType() == ChainType::MAIN) {
        consensus.script_flag_exceptions.clear();
        consensus.script_flag_exceptions.emplace( // BIP16 exception
            uint256S("0x00000000000002dc756eebf4f49723ed8d30cc28a5f108eb94b1ba88ac4f9c22"), SCRIPT_VERIFY_NONE);
        consensus.script_flag_exceptions.emplace( // Taproot exception
            uint256S("0x0000000000000000000f14c35b2d841e986ab5441de8c585d5ffe55ea1e395ad"), SCRIPT_VERIFY_P2SH | SCRIPT_VERIFY_WITNESS);
        consensus.BIP34Height = 227931;
        consensus.BIP34Hash = uint256S("0x000000000000024b89b42a942fe0d9fea3bb44ab7bd1b19115dd6a759c0808b8");
        consensus.BIP65Height = 388381; // 000000000000000004c2b624ed5d7756c508d90fd0da2c7c679febfa6c4735f0
        consensus.BIP66Height = 363725; // 00000000000000000379eaa19dce8c9b722d46ae6a57c2f1a988119488b50931
        consensus.CSVHeight = 419328; // 000000000000000004a1b34462cb8aeebd5799177f7a29cf28f2d1961716b5b5
        consensus.SegwitHeight = 481824; // 0000000000000000001c8018d9cb3b742ef25114f27563e3fc4a1902167f9893
        consensus.MinBIP9WarningHeight = consensus.SegwitHeight + consensus.nMinerConfirmationWindow;
        consensus.powLimit = uint256S("00000000ffffffffffffffffffffffffffffffffffffffffffffffffffffffff");

        genesis = CreateGenesisBlock(1231006505, 2083236893, 0x1d00ffff, 1, 50 * COIN);
        consensus.hashGenesisBlock = genesis.GetHash();

        pchMessageStart[0] = 0xf9;
        pchMessageStart[1] = 0xbe;
        pchMessageStart[2] = 0xb4;
        pchMessageStart[3] = 0xd9;

        base58Prefixes[PUBKEY_ADDRESS] = std::vector<unsigned char>(1,0);
        base58Prefixes[SCRIPT_ADDRESS] = std::vector<unsigned char>(1,5);
        base58Prefixes[SECRET_KEY] =     std::vector<unsigned char>(1,128);
        base58Prefixes[EXT_PUBLIC_KEY] = {0x04, 0x88, 0xB2, 0x1E};
        base58Prefixes[EXT_SECRET_KEY] = {0x04, 0x88, 0xAD, 0xE4};

        bech32_hrp = "bc";
    } else
    if (GetChainType() == ChainType::TESTNET) {
        consensus.powLimit = uint256S("00000000ffffffffffffffffffffffffffffffffffffffffffffffffffffffff");

        genesis = CreateGenesisBlock(1296688602, 414098458, 0x1d00ffff, 1, 50 * COIN);
        consensus.hashGenesisBlock = genesis.GetHash();

        base58Prefixes[PUBKEY_ADDRESS] = std::vector<unsigned char>(1,111);
        base58Prefixes[SCRIPT_ADDRESS] = std::vector<unsigned char>(1,196);
        base58Prefixes[SECRET_KEY] =     std::vector<unsigned char>(1,239);
        base58Prefixes[EXT_PUBLIC_KEY] = {0x04, 0x35, 0x87, 0xCF};
        base58Prefixes[EXT_SECRET_KEY] = {0x04, 0x35, 0x83, 0x94};

        bech32_hrp = "tb";
    } else
    if (GetChainType() == ChainType::REGTEST) {
        genesis = CreateGenesisBlock(1296688602, 2, 0x207fffff, 1, 50 * COIN);
        consensus.hashGenesisBlock = genesis.GetHash();
        /*
        pchMessageStart[0] = 0xfa;
        pchMessageStart[1] = 0xbf;
        pchMessageStart[2] = 0xb5;
        pchMessageStart[3] = 0xda;
        */

        base58Prefixes[PUBKEY_ADDRESS] = std::vector<unsigned char>(1,111);
        base58Prefixes[SCRIPT_ADDRESS] = std::vector<unsigned char>(1,196);
        base58Prefixes[SECRET_KEY] =     std::vector<unsigned char>(1,239);
        base58Prefixes[EXT_PUBLIC_KEY] = {0x04, 0x35, 0x87, 0xCF};
        base58Prefixes[EXT_SECRET_KEY] = {0x04, 0x35, 0x83, 0x94};

        bech32_hrp = "bcrt";
    }
};

/**
 * Main network on which people trade goods and services.
 */
class CMainParams : public CChainParams {
public:
    CMainParams() {
        m_chain_type = ChainType::MAIN;
        consensus.signet_blocks = false;
        consensus.signet_challenge.clear();
        consensus.nSubsidyHalvingInterval = 210000;
        consensus.BIP34Height = 0;
        consensus.BIP65Height = 0;
        consensus.BIP66Height = 0;
        consensus.CSVHeight = 1;
        consensus.SegwitHeight = 0;
        consensus.MinBIP9WarningHeight = 0;

        consensus.OpIsCoinstakeTime = 0x5A04EC00;       // 2017-11-10 00:00:00 UTC
        consensus.fAllowOpIsCoinstakeWithP2PKH = false;
        consensus.nPaidSmsgTime = 0x5C791EC0;           // 2019-03-01 12:00:00 UTC
        consensus.smsg_fee_time = 0x5D2DBC40;           // 2019-07-16 12:00:00 UTC
        consensus.bulletproof_time = 0x5D2DBC40;        // 2019-07-16 12:00:00 UTC
        consensus.rct_time = 0x5D2DBC40;                // 2019-07-16 12:00:00 UTC
        consensus.smsg_difficulty_time = 0x5D2DBC40;    // 2019-07-16 12:00:00 UTC
        consensus.exploit_fix_1_time = 1614268800;      // 2021-02-25 16:00:00 UTC
        consensus.exploit_fix_2_time = 1626109200;      // 2021-07-12 17:00:00 UTC
        consensus.exploit_fix_2_height = 976263;

        consensus.clamp_tx_version_time = 1643734800;   // 2022-02-01 17:00:00 UTC
        consensus.exploit_fix_3_time = 1643734800;      // 2022-02-01 17:00:00 UTC
        consensus.m_taproot_time = 1643734800;          // 2022-02-01 17:00:00 UTC

        consensus.m_frozen_anon_index = 27340;
        consensus.m_frozen_blinded_height = 884433;

        consensus.smsg_fee_period = 5040;
        consensus.smsg_fee_funding_tx_per_k = 200000;
        consensus.smsg_fee_msg_per_day_per_k = 50000;
        consensus.smsg_fee_max_delta_percent = 43;
        consensus.smsg_min_difficulty = 0x1effffff;
        consensus.smsg_difficulty_max_delta = 0xffff;

        consensus.powLimit = uint256S("000000000000bfffffffffffffffffffffffffffffffffffffffffffffffffff");

        consensus.nPowTargetTimespan = 14 * 24 * 60 * 60; // two weeks
        consensus.nPowTargetSpacing = 10 * 60;
        consensus.fPowAllowMinDifficultyBlocks = false;
        consensus.fPowNoRetargeting = false;
        consensus.nRuleChangeActivationThreshold = 1815; // 90% of 2016
        consensus.nMinerConfirmationWindow = 2016; // nPowTargetTimespan / nPowTargetSpacing
        consensus.vDeployments[Consensus::DEPLOYMENT_TESTDUMMY].bit = 28;
        consensus.vDeployments[Consensus::DEPLOYMENT_TESTDUMMY].nStartTime = Consensus::BIP9Deployment::NEVER_ACTIVE;
        consensus.vDeployments[Consensus::DEPLOYMENT_TESTDUMMY].nTimeout = Consensus::BIP9Deployment::NO_TIMEOUT;
        consensus.vDeployments[Consensus::DEPLOYMENT_TESTDUMMY].min_activation_height = 0; // No activation delay

        // Deployment of Taproot (BIPs 340-342)
        consensus.vDeployments[Consensus::DEPLOYMENT_TAPROOT].bit = 2;
        consensus.vDeployments[Consensus::DEPLOYMENT_TAPROOT].nStartTime = 1619222400; // April 24th, 2021
        consensus.vDeployments[Consensus::DEPLOYMENT_TAPROOT].nTimeout = 1628640000; // August 11th, 2021
        consensus.vDeployments[Consensus::DEPLOYMENT_TAPROOT].min_activation_height = 709632; // Approximately November 12th, 2021

        // The best chain should have at least this much work.
        consensus.nMinimumChainWork = uint256S("0x0000000000000000000000000000000000000000000001748b2094c246d2cd8d");
        consensus.defaultAssumeValid = uint256S("0xcdf136797304d6e8eb2b0ab8b4e3805261048d247ea31aaeefbd6d10a56e35bb"); // 1558245

        consensus.nMinRCTOutputDepth = 12;

        /**
         * The message start string is designed to be unlikely to occur in normal data.
         * The characters are rarely used upper ASCII, not valid as UTF-8, and produce
         * a large 32-bit integer with any alignment.
         */
        pchMessageStart[0] = 0xfb;
        pchMessageStart[1] = 0xf2;
        pchMessageStart[2] = 0xef;
        pchMessageStart[3] = 0xb4;
        nDefaultPort = 51738;
        nPruneAfterHeight = 100000;
        m_assumed_blockchain_size = 4;
        m_assumed_chain_state_size = 3;

        nBIP44ID = (int)WithHardenedBit(44);
        assert(nBIP44ID == (int)0x8000002C);
        nModifierInterval = 10 * 60;    // 10 minutes
        nStakeMinConfirmations = 225;   // 225 * 2 minutes
        nTargetSpacing = 120;           // 2 minutes
        nTargetTimespan = 24 * 60;      // 24 mins

        particl::AddImportHashesMain(vImportedCoinbaseTxns);
        SetLastImportHeight();

        genesis = particl::CreateGenesisBlockMainNet(1500296400, 31429, 0x1f00ffff); // 2017-07-17 13:00:00
        consensus.hashGenesisBlock = genesis.GetHash();

        assert(consensus.hashGenesisBlock == uint256S("0x0000ee0784c195317ac95623e22fddb8c7b8825dc3998e0bb924d66866eccf4c"));
        assert(genesis.hashMerkleRoot == uint256S("0xc95fb023cf4bc02ddfed1a59e2b2f53edd1a726683209e2780332edf554f1e3e"));
        assert(genesis.hashWitnessMerkleRoot == uint256S("0x619e94a7f9f04c8a1d018eb8bcd9c42d3c23171ebed8f351872256e36959d66c"));

        // Note that of those which support the service bits prefix, most only support a subset of
        // possible options.
        // This is fine at runtime as we'll fall back to using them as an addrfetch if they don't support the
        // service bits we want, but we should get them updated to support all service bits wanted by any
        // release ASAP to avoid it where possible.
        vSeeds.emplace_back("mainnet-seed.particl.io");
        vSeeds.emplace_back("dnsseed-mainnet.particl.io");
        vSeeds.emplace_back("mainnet.particl.io");
        vSeeds.emplace_back("dnsseed.tecnovert.net");


        vTreasuryFundSettings.emplace_back(0,
            particl::TreasuryFundSettings("RJAPhgckEgRGVPZa9WoGSWW24spskSfLTQ", 10, 60));
        vTreasuryFundSettings.emplace_back(consensus.OpIsCoinstakeTime,
            particl::TreasuryFundSettings("RBiiQBnQsVPPQkUaJVQTjsZM9K2xMKozST", 10, 60));
        vTreasuryFundSettings.emplace_back(consensus.exploit_fix_2_time,
            particl::TreasuryFundSettings("RQYUDd3EJohpjq62So4ftcV5XZfxZxJPe9", 50, 650));


        base58Prefixes[PUBKEY_ADDRESS]     = {0x38}; // P
        base58Prefixes[SCRIPT_ADDRESS]     = {0x3c};
        base58Prefixes[PUBKEY_ADDRESS_256] = {0x39};
        base58Prefixes[SCRIPT_ADDRESS_256] = {0x3d};
        base58Prefixes[SECRET_KEY]         = {0x6c};
        base58Prefixes[EXT_PUBLIC_KEY]     = {0x69, 0x6e, 0x82, 0xd1}; // PPAR
        base58Prefixes[EXT_SECRET_KEY]     = {0x8f, 0x1d, 0xae, 0xb8}; // XPAR
        base58Prefixes[STEALTH_ADDRESS]    = {0x14};
        base58Prefixes[EXT_KEY_HASH]       = {0x4b}; // X
        base58Prefixes[EXT_ACC_HASH]       = {0x17}; // A
        base58Prefixes[EXT_PUBLIC_KEY_BTC] = {0x04, 0x88, 0xB2, 0x1E}; // xpub
        base58Prefixes[EXT_SECRET_KEY_BTC] = {0x04, 0x88, 0xAD, 0xE4}; // xprv

        bech32Prefixes[PUBKEY_ADDRESS].assign       ("ph",(const char*)"ph"+2);
        bech32Prefixes[SCRIPT_ADDRESS].assign       ("pr",(const char*)"pr"+2);
        bech32Prefixes[PUBKEY_ADDRESS_256].assign   ("pl",(const char*)"pl"+2);
        bech32Prefixes[SCRIPT_ADDRESS_256].assign   ("pj",(const char*)"pj"+2);
        bech32Prefixes[SECRET_KEY].assign           ("px",(const char*)"px"+2);
        bech32Prefixes[EXT_PUBLIC_KEY].assign       ("pep",(const char*)"pep"+3);
        bech32Prefixes[EXT_SECRET_KEY].assign       ("pex",(const char*)"pex"+3);
        bech32Prefixes[STEALTH_ADDRESS].assign      ("ps",(const char*)"ps"+2);
        bech32Prefixes[EXT_KEY_HASH].assign         ("pek",(const char*)"pek"+3);
        bech32Prefixes[EXT_ACC_HASH].assign         ("pea",(const char*)"pea"+3);
        bech32Prefixes[STAKE_ONLY_PKADDR].assign    ("pcs",(const char*)"pcs"+3);

        bech32_hrp = "pw";
        vFixedSeeds = std::vector<uint8_t>(std::begin(chainparams_seed_main), std::end(chainparams_seed_main));

        fDefaultConsistencyChecks = false;
        m_is_mockable_chain = false;

        checkpointData = {
            {
                { 5000,     uint256S("0xe786020ab94bc5461a07d744f3631a811b4ebf424fceda12274f2321883713f4")},
                { 15000,    uint256S("0xafc73ac299f2e6dd309077d230fccef547b9fc24379c1bf324dd3683b13c61c3")},
                { 30000,    uint256S("0x35d95c12799323d7b418fd64df9d88ef67ef27f057d54033b5b2f38a5ecaacbf")},
                { 91000,    uint256S("0x4d1ffaa5b51431918a0c74345e2672035c743511359ac8b1be67467b02ff884c")},
                { 112250,   uint256S("0x89e4b23471aea7a875df835d6f89613fd87ba649e7a1d8cb892917d0080ef337")},
                { 213800,   uint256S("0xfd6c0e5f7444a9e09a5fa1652db73d5b8628aeabe162529a5356be700509aa80")},
                { 303640,   uint256S("0x7cc035d7888ee6d824cec8ff01a6287a71873d874f72a5fd3706d227b88f8e99")},
                { 443228,   uint256S("0x1e2ae3edb2fa5b398c2f719d2bbb44b3089fb96170b6676c0c963f12bceba489")},
                { 583322,   uint256S("0x2be0224e40ddf4763f61ff6db088806f3ad5c6530ea7a6801b067ecbbd13fec9")},
                { 634566,   uint256S("0xc330a61e218b06d3d567c459b54e83ab682a366fc00b77d69dd78c6ed9655a2e")},
                { 777625,   uint256S("0x75b2b1412610c1ff54e49fc38222f3f45fe934b0e485ccae7b5d461b94510734")},
                { 856749,   uint256S("0x6b705dbf87345594314152841212a532753f11ec711ac81afc64f31eb048df19")},
                { 887180,   uint256S("0xf9f1e91f82e73d4781052e42c8b814b8265e0929d4c16284db3feb354bfc317c")},
                { 962370,   uint256S("0x43c3d5568f3b3467e5142f86445d5b12b923e3e5c4a1e6566d90a7fad807799c")},
                { 992790,   uint256S("0xea97054e60558199d5c94627116fbfa9f3be1c63d45510963d1a308fe152974b")},
                { 1026710,  uint256S("0xdcbe7be05060974cca33a52790e047a73358812102a97cd5b3089f2469bd6601")},
                { 1075660,  uint256S("0x1357966bfddceb8ea97f15da76e61087be6254d0b62ce9d4959ceee9b75c89f3")},
                { 1102310,  uint256S("0x4e43167170e4639dbb1fdb84cb5735853f9595ff42713c143b70fd0625a382cd")},
                { 1117588,  uint256S("0x6b13071bc3f5689a3f8a29808f726654283714461076ea890f4272574ff2659f")},
                { 1159409,  uint256S("0x4e0328ad2e2cb4fe6cb9a46c675a00673ff0e2e3c8185d7055e404adefbc7a96")},
                { 1236270,  uint256S("0xb35f0e0cde108c282380d6850bae83c1fd2e961781e2289e2b2cd3d17ff039ab")},
                { 1303280,  uint256S("0x6d3abd8a80371e78957cc30af3e84c45c44b2eb26175b50c5ba7ebc9e990189c")},
                { 1412800,  uint256S("0xf47bc3f695a6e16196babdc8a1e21974622c288bba808ce30efcaf86a28099bd")},
                { 1503450,  uint256S("0x3e1f03d1f294a04ffc3aa8e8a2ed6bc150c66d7806c79c10808637a12ae74690")},
                { 1558245,  uint256S("0xcdf136797304d6e8eb2b0ab8b4e3805261048d247ea31aaeefbd6d10a56e35bb")},
            }
        };

        m_assumeutxo_data = {
            // TODO to be specified in a future patch.
        };

        chainTxData = ChainTxData{
            // Data from rpc: getchaintxstats 4096 cdf136797304d6e8eb2b0ab8b4e3805261048d247ea31aaeefbd6d10a56e35bb
            .nTime    = 1701107536,
            .nTxCount = 2004237,
            .dTxRate  = 0.01,
        };
    }
};

/**
 * Testnet (v3): public test network which is reset from time to time.
 */
class CTestNetParams : public CChainParams {
public:
    CTestNetParams() {
        m_chain_type = ChainType::TESTNET;
        consensus.signet_blocks = false;
        consensus.signet_challenge.clear();
        consensus.nSubsidyHalvingInterval = 210000;
        consensus.BIP34Height = 0;
        consensus.BIP65Height = 0;
        consensus.BIP66Height = 0;
        consensus.CSVHeight = 1;
        consensus.SegwitHeight = 0;
        consensus.MinBIP9WarningHeight = 0;

        consensus.OpIsCoinstakeTime = 0;
        consensus.fAllowOpIsCoinstakeWithP2PKH = true; // TODO: clear for next testnet
        consensus.nPaidSmsgTime = 0;
        consensus.smsg_fee_time = 0x5C67FB40;           // 2019-02-16 12:00:00
        consensus.bulletproof_time = 0x5C67FB40;        // 2019-02-16 12:00:00
        consensus.rct_time = 0;
        consensus.smsg_difficulty_time = 0x5D19F5C0;    // 2019-07-01 12:00:00
        consensus.exploit_fix_1_time = 1614268800;      // 2021-02-25 16:00:00

        consensus.clamp_tx_version_time = 1641056400;   // 2022-01-01 17:00:00 UTC
        consensus.m_taproot_time = 1641056400;          // 2022-01-01 17:00:00 UTC

        consensus.smsg_fee_period = 5040;
        consensus.smsg_fee_funding_tx_per_k = 200000;
        consensus.smsg_fee_msg_per_day_per_k = 50000;
        consensus.smsg_fee_max_delta_percent = 43;
        consensus.smsg_min_difficulty = 0x1effffff;
        consensus.smsg_difficulty_max_delta = 0xffff;

        consensus.powLimit = uint256S("000000000005ffffffffffffffffffffffffffffffffffffffffffffffffffff");
        consensus.nPowTargetTimespan = 14 * 24 * 60 * 60; // two weeks
        consensus.nPowTargetSpacing = 10 * 60;
        consensus.fPowAllowMinDifficultyBlocks = true;
        consensus.fPowNoRetargeting = false;
        consensus.nRuleChangeActivationThreshold = 1512; // 75% for testchains
        consensus.nMinerConfirmationWindow = 2016; // nPowTargetTimespan / nPowTargetSpacing
        consensus.vDeployments[Consensus::DEPLOYMENT_TESTDUMMY].bit = 28;
        consensus.vDeployments[Consensus::DEPLOYMENT_TESTDUMMY].nStartTime = Consensus::BIP9Deployment::NEVER_ACTIVE;
        consensus.vDeployments[Consensus::DEPLOYMENT_TESTDUMMY].nTimeout = Consensus::BIP9Deployment::NO_TIMEOUT;
        consensus.vDeployments[Consensus::DEPLOYMENT_TESTDUMMY].min_activation_height = 0; // No activation delay

        // Deployment of Taproot (BIPs 340-342)
        consensus.vDeployments[Consensus::DEPLOYMENT_TAPROOT].bit = 2;
        consensus.vDeployments[Consensus::DEPLOYMENT_TAPROOT].nStartTime = 1619222400; // April 24th, 2021
        consensus.vDeployments[Consensus::DEPLOYMENT_TAPROOT].nTimeout = 1628640000; // August 11th, 2021
        consensus.vDeployments[Consensus::DEPLOYMENT_TAPROOT].min_activation_height = 0; // No activation delay

        // The best chain should have at least this much work.
        consensus.nMinimumChainWork = uint256S("0x00000000000000000000000000000000000000000000002828c6d82d9552c531");
        consensus.defaultAssumeValid = uint256S("0x71693391c9e109328919e7641128a935734701d4e055a6c10aaa3179e6296965"); // 1485020

        consensus.nMinRCTOutputDepth = 12;

        pchMessageStart[0] = 0x08;
        pchMessageStart[1] = 0x11;
        pchMessageStart[2] = 0x05;
        pchMessageStart[3] = 0x0b;
        nDefaultPort = 51938;
        nPruneAfterHeight = 1000;
        m_assumed_blockchain_size = 2;
        m_assumed_chain_state_size = 1;

        nBIP44ID = (int)WithHardenedBit(1);
        nModifierInterval = 10 * 60;    // 10 minutes
        nStakeMinConfirmations = 225;   // 225 * 2 minutes
        nTargetSpacing = 120;           // 2 minutes
        nTargetTimespan = 24 * 60;      // 24 mins

        particl::AddImportHashesTest(vImportedCoinbaseTxns);
        SetLastImportHeight();

        genesis = particl::CreateGenesisBlockTestNet(1502309248, 5924, 0x1f00ffff);
        consensus.hashGenesisBlock = genesis.GetHash();

        assert(consensus.hashGenesisBlock == uint256S("0x0000594ada5310b367443ee0afd4fa3d0bbd5850ea4e33cdc7d6a904a7ec7c90"));
        assert(genesis.hashMerkleRoot == uint256S("0x2c7f4d88345994e3849502061f6303d9666172e4dff3641d3472a72908eec002"));
        assert(genesis.hashWitnessMerkleRoot == uint256S("0xf9e2235c9531d5a19263ece36e82c4d5b71910d73cd0b677b81c5e50d17b6cda"));

        vFixedSeeds.clear();
        vSeeds.clear();
        // nodes with support for servicebits filtering should be at the top
        vSeeds.emplace_back("testnet-seed.particl.io");
        vSeeds.emplace_back("dnsseed-testnet.particl.io");
        vSeeds.emplace_back("dnsseed-testnet.tecnovert.net");

        vTreasuryFundSettings.push_back(std::make_pair(0, particl::TreasuryFundSettings("rTvv9vsbu269mjYYEecPYinDG8Bt7D86qD", 10, 60)));

        base58Prefixes[PUBKEY_ADDRESS]     = {0x76}; // p
        base58Prefixes[SCRIPT_ADDRESS]     = {0x7a};
        base58Prefixes[PUBKEY_ADDRESS_256] = {0x77};
        base58Prefixes[SCRIPT_ADDRESS_256] = {0x7b};
        base58Prefixes[SECRET_KEY]         = {0x2e};
        base58Prefixes[EXT_PUBLIC_KEY]     = {0xe1, 0x42, 0x78, 0x00}; // ppar
        base58Prefixes[EXT_SECRET_KEY]     = {0x04, 0x88, 0x94, 0x78}; // xpar
        base58Prefixes[STEALTH_ADDRESS]    = {0x15}; // T
        base58Prefixes[EXT_KEY_HASH]       = {0x89}; // x
        base58Prefixes[EXT_ACC_HASH]       = {0x53}; // a
        base58Prefixes[EXT_PUBLIC_KEY_BTC] = {0x04, 0x35, 0x87, 0xCF}; // tpub
        base58Prefixes[EXT_SECRET_KEY_BTC] = {0x04, 0x35, 0x83, 0x94}; // tprv

        bech32Prefixes[PUBKEY_ADDRESS].assign       ("tph",(const char*)"tph"+3);
        bech32Prefixes[SCRIPT_ADDRESS].assign       ("tpr",(const char*)"tpr"+3);
        bech32Prefixes[PUBKEY_ADDRESS_256].assign   ("tpl",(const char*)"tpl"+3);
        bech32Prefixes[SCRIPT_ADDRESS_256].assign   ("tpj",(const char*)"tpj"+3);
        bech32Prefixes[SECRET_KEY].assign           ("tpx",(const char*)"tpx"+3);
        bech32Prefixes[EXT_PUBLIC_KEY].assign       ("tpep",(const char*)"tpep"+4);
        bech32Prefixes[EXT_SECRET_KEY].assign       ("tpex",(const char*)"tpex"+4);
        bech32Prefixes[STEALTH_ADDRESS].assign      ("tps",(const char*)"tps"+3);
        bech32Prefixes[EXT_KEY_HASH].assign         ("tpek",(const char*)"tpek"+4);
        bech32Prefixes[EXT_ACC_HASH].assign         ("tpea",(const char*)"tpea"+4);
        bech32Prefixes[STAKE_ONLY_PKADDR].assign    ("tpcs",(const char*)"tpcs"+4);

        bech32_hrp = "tpw";

        vFixedSeeds = std::vector<uint8_t>(std::begin(chainparams_seed_test), std::end(chainparams_seed_test));

        fDefaultConsistencyChecks = false;
        m_is_mockable_chain = false;

        checkpointData = {
            {
                {127620, uint256S("0xe5ab909fc029b253bad300ccf859eb509e03897e7853e8bfdde2710dbf248dd1")},
                {210920, uint256S("0x5534f546c3b5a264ca034703b9694fabf36d749d66e0659eef5f0734479b9802")},
                {312860, uint256S("0xaba2e3b2dcf1970b53b67c869325c5eefd3a107e62518fa4640ddcfadf88760d")},
                {428386, uint256S("0x08bbc92c831b864c809b575901e37aaa9aa2b2e38212594aedf2712a87267da9")},
                {534422, uint256S("0xbf0ae4652ff8d2b2479cf828e2e4ec408cf29223c2ec8a96485b1bf424e096c6")},
                {728858, uint256S("0xd71157e5a929a2aba06b23566932ffaba05d1a063b2ab71d2807b8e2efcf765c")},
                {808059, uint256S("0x89de981a2cca262ae52ff5e69a0915c9083fb7cd4aba44e39f83c12a6b6602a9")},
                {909640, uint256S("0xe2e1880d525c93e24ca2d0d494fe78624ad28c4ce778f987504582b7404bcb71")},
                {1010348, uint256S("0x12e6a081d1874b3dfff99e120b8e22599e15730c23c88805740c507c11c91809")},
                {1029738, uint256S("0x62ca4edbeb88e371d36052f7bbb52a598b1ac13d9269b5205ba7ed228d8b742a")},
                {1044185, uint256S("0xc8b34db63fb6ec97b557a969065e56167030c36c12b7c988561736ad3a5488c0")},
                {1086076, uint256S("0x1e74a808cc907a48cdaf6f2cf5488a54d64a186fa7d65f5f717b11a8dc37d55e")},
                {1162920, uint256S("0x01bbfe87e90af03e6daa171611fe342403a7ebb7f4703342f34fdeb613b3ecbc")},
                {1230000, uint256S("0xab3724205826d2e38f0a12e1938d4825e3ba6f983ee74a08f2af33918bb53122")},
                {1339440, uint256S("0x894e4e80612341dca2e90f259fe7b006c982175833c4229c3d1782b37176a727")},
                {1430095, uint256S("0x8178aa5369953e3fd3c9f0e23db18c631909c7037eb9f5a151ef6b95b2396722")},
                {1558245, uint256S("0x71693391c9e109328919e7641128a935734701d4e055a6c10aaa3179e6296965")},
            }
        };

        m_assumeutxo_data = {
            {
                .height = 2'500'000,
                .hash_serialized = AssumeutxoHash{uint256S("0xf841584909f68e47897952345234e37fcd9128cd818f41ee6c3ca68db8071be7")},
                .nChainTx = 66484552,
                .blockhash = uint256S("0x0000000000000093bcb68c03a9a168ae252572d348a2eaeba2cdf9231d73206f")
            }
        };

        chainTxData = ChainTxData{
            // Data from rpc: getchaintxstats 4096 71693391c9e109328919e7641128a935734701d4e055a6c10aaa3179e6296965
            .nTime    = 1701109632,
            .nTxCount = 1550896,
            .dTxRate  = 0.006
        };
    }
};

/**
 * Signet: test network with an additional consensus parameter (see BIP325).
 */
class SigNetParams : public CChainParams {
public:
    explicit SigNetParams(const SigNetOptions& options)
    {
        std::vector<uint8_t> bin;
        vSeeds.clear();

        if (!options.challenge) {
            bin = ParseHex("512103ad5e0edad18cb1f0fc0d28a3d4f1f3e445640337489abb10404f2d1e086be430210359ef5021964fe22d6f8e05b2463c9540ce96883fe3b278760f048f5189f2e6c452ae");
            vSeeds.emplace_back("seed.signet.bitcoin.sprovoost.nl.");

            // Hardcoded nodes can be removed once there are more DNS seeds
            vSeeds.emplace_back("178.128.221.177");
            vSeeds.emplace_back("v7ajjeirttkbnt32wpy3c6w3emwnfr3fkla7hpxcfokr3ysd3kqtzmqd.onion:38333");

            consensus.nMinimumChainWork = uint256S("0x000000000000000000000000000000000000000000000000000001ad46be4862");
            consensus.defaultAssumeValid = uint256S("0x0000013d778ba3f914530f11f6b69869c9fab54acff85acd7b8201d111f19b7f"); // 150000
            m_assumed_blockchain_size = 1;
            m_assumed_chain_state_size = 0;
            chainTxData = ChainTxData{
                // Data from RPC: getchaintxstats 4096 0000013d778ba3f914530f11f6b69869c9fab54acff85acd7b8201d111f19b7f
                .nTime    = 1688366339,
                .nTxCount = 2262750,
                .dTxRate  = 0.003414084572046456,
            };
        } else {
            bin = *options.challenge;
            consensus.nMinimumChainWork = uint256{};
            consensus.defaultAssumeValid = uint256{};
            m_assumed_blockchain_size = 0;
            m_assumed_chain_state_size = 0;
            chainTxData = ChainTxData{
                0,
                0,
                0,
            };
            LogPrintf("Signet with challenge %s\n", HexStr(bin));
        }

        if (options.seeds) {
            vSeeds = *options.seeds;
        }

        m_chain_type = ChainType::SIGNET;
        consensus.signet_blocks = true;
        consensus.signet_challenge.assign(bin.begin(), bin.end());
        consensus.nSubsidyHalvingInterval = 210000;
        consensus.BIP34Height = 1;
        consensus.BIP34Hash = uint256{};
        consensus.BIP65Height = 1;
        consensus.BIP66Height = 1;
        consensus.CSVHeight = 1;
        consensus.SegwitHeight = 1;
        consensus.nPowTargetTimespan = 14 * 24 * 60 * 60; // two weeks
        consensus.nPowTargetSpacing = 10 * 60;
        consensus.fPowAllowMinDifficultyBlocks = false;
        consensus.fPowNoRetargeting = false;
        consensus.nRuleChangeActivationThreshold = 1815; // 90% of 2016
        consensus.nMinerConfirmationWindow = 2016; // nPowTargetTimespan / nPowTargetSpacing
        consensus.MinBIP9WarningHeight = 0;
        consensus.powLimit = uint256S("00000377ae000000000000000000000000000000000000000000000000000000");
        consensus.vDeployments[Consensus::DEPLOYMENT_TESTDUMMY].bit = 28;
        consensus.vDeployments[Consensus::DEPLOYMENT_TESTDUMMY].nStartTime = Consensus::BIP9Deployment::NEVER_ACTIVE;
        consensus.vDeployments[Consensus::DEPLOYMENT_TESTDUMMY].nTimeout = Consensus::BIP9Deployment::NO_TIMEOUT;
        consensus.vDeployments[Consensus::DEPLOYMENT_TESTDUMMY].min_activation_height = 0; // No activation delay

        // Activation of Taproot (BIPs 340-342)
        consensus.vDeployments[Consensus::DEPLOYMENT_TAPROOT].bit = 2;
        consensus.vDeployments[Consensus::DEPLOYMENT_TAPROOT].nStartTime = Consensus::BIP9Deployment::ALWAYS_ACTIVE;
        consensus.vDeployments[Consensus::DEPLOYMENT_TAPROOT].nTimeout = Consensus::BIP9Deployment::NO_TIMEOUT;
        consensus.vDeployments[Consensus::DEPLOYMENT_TAPROOT].min_activation_height = 0; // No activation delay

        // message start is defined as the first 4 bytes of the sha256d of the block script
        HashWriter h{};
        h << consensus.signet_challenge;
        uint256 hash = h.GetHash();
        std::copy_n(hash.begin(), 4, pchMessageStart.begin());

        nDefaultPort = 38333;
        nPruneAfterHeight = 1000;

        genesis = CreateGenesisBlock(1598918400, 52613770, 0x1e0377ae, 1, 50 * COIN);
        consensus.hashGenesisBlock = genesis.GetHash();
        assert(consensus.hashGenesisBlock == uint256S("0x00000008819873e925422c1ff0f99f7cc9bbb232af63a077a480a3633bee1ef6"));
        assert(genesis.hashMerkleRoot == uint256S("0x4a5e1e4baab89f3a32518a88c31bc87f618f76673e2cc77ab2127b7afdeda33b"));

        vFixedSeeds.clear();

        m_assumeutxo_data = {
            {
                .height = 160'000,
                .hash_serialized = AssumeutxoHash{uint256S("0xfe0a44309b74d6b5883d246cb419c6221bcccf0b308c9b59b7d70783dbdf928a")},
                .nChainTx = 2289496,
                .blockhash = uint256S("0x0000003ca3c99aff040f2563c2ad8f8ec88bd0fd6b8f0895cfaf1ef90353a62c")
            }
        };

        base58Prefixes[PUBKEY_ADDRESS] = std::vector<unsigned char>(1,111);
        base58Prefixes[SCRIPT_ADDRESS] = std::vector<unsigned char>(1,196);
        base58Prefixes[SECRET_KEY] =     std::vector<unsigned char>(1,239);
        base58Prefixes[EXT_PUBLIC_KEY] = {0x04, 0x35, 0x87, 0xCF};
        base58Prefixes[EXT_SECRET_KEY] = {0x04, 0x35, 0x83, 0x94};

        bech32_hrp = "tb";

        fDefaultConsistencyChecks = false;
        m_is_mockable_chain = false;
    }
};

/**
 * Regression test: intended for private networks only. Has minimal difficulty to ensure that
 * blocks can be found instantly.
 */
class CRegTestParams : public CChainParams {
public:
    explicit CRegTestParams(const RegTestOptions& opts)
    {
        m_chain_type = ChainType::REGTEST;
        consensus.signet_blocks = false;
        consensus.signet_challenge.clear();
        consensus.nSubsidyHalvingInterval = 150;
        consensus.BIP34Height = 1; // Always active unless overridden
        consensus.BIP34Hash = uint256();
        consensus.BIP65Height = 1;  // Always active unless overridden
        consensus.BIP66Height = 1;  // Always active unless overridden
        consensus.CSVHeight = 1;    // Always active unless overridden
        consensus.SegwitHeight = 0; // Always active unless overridden
        consensus.MinBIP9WarningHeight = 0;

        consensus.OpIsCoinstakeTime = 0;
        consensus.fAllowOpIsCoinstakeWithP2PKH = false;
        consensus.nPaidSmsgTime = 0;
        consensus.smsg_fee_time = 0;
        consensus.bulletproof_time = 0;
        consensus.rct_time = 0;
        consensus.smsg_difficulty_time = 0;

        consensus.clamp_tx_version_time = 0;

        consensus.smsg_fee_period = 50;
        consensus.smsg_fee_funding_tx_per_k = 200000;
        consensus.smsg_fee_msg_per_day_per_k = 50000;
        consensus.smsg_fee_max_delta_percent = 4300;
        consensus.smsg_min_difficulty = 0x1f0fffff;
        consensus.smsg_difficulty_max_delta = 0xffff;
        consensus.m_taproot_time = 0;

        consensus.powLimit = uint256S("7fffffffffffffffffffffffffffffffffffffffffffffffffffffffffffffff");
        consensus.nPowTargetTimespan = 14 * 24 * 60 * 60; // two weeks
        consensus.nPowTargetSpacing = 10 * 60;
        consensus.fPowAllowMinDifficultyBlocks = true;
        consensus.fPowNoRetargeting = true;
        consensus.nRuleChangeActivationThreshold = 108; // 75% for testchains
        consensus.nMinerConfirmationWindow = 144; // Faster than normal for regtest (144 instead of 2016)

        consensus.vDeployments[Consensus::DEPLOYMENT_TESTDUMMY].bit = 28;
        consensus.vDeployments[Consensus::DEPLOYMENT_TESTDUMMY].nStartTime = 0;
        consensus.vDeployments[Consensus::DEPLOYMENT_TESTDUMMY].nTimeout = Consensus::BIP9Deployment::NO_TIMEOUT;
        consensus.vDeployments[Consensus::DEPLOYMENT_TESTDUMMY].min_activation_height = 0; // No activation delay

        consensus.vDeployments[Consensus::DEPLOYMENT_TAPROOT].bit = 2;
        consensus.vDeployments[Consensus::DEPLOYMENT_TAPROOT].nStartTime = Consensus::BIP9Deployment::ALWAYS_ACTIVE;
        consensus.vDeployments[Consensus::DEPLOYMENT_TAPROOT].nTimeout = Consensus::BIP9Deployment::NO_TIMEOUT;
        consensus.vDeployments[Consensus::DEPLOYMENT_TAPROOT].min_activation_height = 0; // No activation delay

        consensus.nMinimumChainWork = uint256{};
        consensus.defaultAssumeValid = uint256{};

        consensus.nMinRCTOutputDepth = 2;

        pchMessageStart[0] = 0x09;
        pchMessageStart[1] = 0x12;
        pchMessageStart[2] = 0x06;
        pchMessageStart[3] = 0x0c;
        nDefaultPort = 11938;
        nBIP44ID = (int)WithHardenedBit(1);


        nModifierInterval = 2 * 60;     // 2 minutes
        nStakeMinConfirmations = 12;
        nTargetSpacing = 5;             // 5 seconds
        nTargetTimespan = 16 * 60;      // 16 mins
        nStakeTimestampMask = 0;

        SetLastImportHeight();

        nPruneAfterHeight = opts.fastprune ? 100 : 1000;
        m_assumed_blockchain_size = 0;
        m_assumed_chain_state_size = 0;

        for (const auto& [dep, height] : opts.activation_heights) {
            switch (dep) {
            case Consensus::BuriedDeployment::DEPLOYMENT_SEGWIT:
                consensus.SegwitHeight = int{height};
                break;
            case Consensus::BuriedDeployment::DEPLOYMENT_HEIGHTINCB:
                consensus.BIP34Height = int{height};
                break;
            case Consensus::BuriedDeployment::DEPLOYMENT_DERSIG:
                consensus.BIP66Height = int{height};
                break;
            case Consensus::BuriedDeployment::DEPLOYMENT_CLTV:
                consensus.BIP65Height = int{height};
                break;
            case Consensus::BuriedDeployment::DEPLOYMENT_CSV:
                consensus.CSVHeight = int{height};
                break;
            }
        }

        for (const auto& [deployment_pos, version_bits_params] : opts.version_bits_parameters) {
            consensus.vDeployments[deployment_pos].nStartTime = version_bits_params.start_time;
            consensus.vDeployments[deployment_pos].nTimeout = version_bits_params.timeout;
            consensus.vDeployments[deployment_pos].min_activation_height = version_bits_params.min_activation_height;
        }

        genesis = particl::CreateGenesisBlockRegTest(1487714923, 0, 0x207fffff);

        consensus.hashGenesisBlock = genesis.GetHash();
        assert(consensus.hashGenesisBlock == uint256S("0x6cd174536c0ada5bfa3b8fde16b98ae508fff6586f2ee24cf866867098f25907"));
        assert(genesis.hashMerkleRoot == uint256S("0xf89653c7208af2c76a3070d436229fb782acbd065bd5810307995b9982423ce7"));
        assert(genesis.hashWitnessMerkleRoot == uint256S("0x36b66a1aff91f34ab794da710d007777ef5e612a320e1979ac96e5f292399639"));


        vFixedSeeds.clear(); //!< Regtest mode doesn't have any fixed seeds.
        vSeeds.clear();
        vSeeds.emplace_back("dummySeed.invalid.");

        fDefaultConsistencyChecks = true;
        m_is_mockable_chain = true;

        checkpointData = {
            {
                {0, uint256S("0f9188f13cb7b2c71f2a335e3a4fc328bf5beb436012afca590b1a11466e2206")},
            }
        };

        m_assumeutxo_data = {
            {
                .height = 110,
                .hash_serialized = AssumeutxoHash{uint256S("0x3e8de6bf3e4420c18612dd8b59be64bb155996fa7d08b450c6279fe83c09fa2c")},
                .nChainTx = 111,
                .blockhash = uint256S("0x696e92821f65549c7ee134edceeeeaaa4105647a3c4fd9f298c0aec0ab50425c")
            },
            {
                // For use by test/functional/feature_assumeutxo.py
                .height = 299,
<<<<<<< HEAD
                .hash_serialized = AssumeutxoHash{uint256S("0xbdeb60a5ff9e8aeefcdcab152dec480ca0cb955acc88b3d07a98f981d4774a03")},
                .nChainTx = 300,
                .blockhash = uint256S("0x7e0517ef3ea6ecbed9117858e42eedc8eb39e8698a38dcbd1b3962a283233f4c")
=======
                .hash_serialized = AssumeutxoHash{uint256S("0xa4bf3407ccb2cc0145c49ebba8fa91199f8a3903daf0883875941497d2493c27")},
                .nChainTx = 334,
                .blockhash = uint256S("0x3bb7ce5eba0be48939b7a521ac1ba9316afee2c7bada3a0cca24188e6d7d96c0")
>>>>>>> 5b8990a1
            },
        };

        base58Prefixes[PUBKEY_ADDRESS]     = {0x76}; // p
        base58Prefixes[SCRIPT_ADDRESS]     = {0x7a};
        base58Prefixes[PUBKEY_ADDRESS_256] = {0x77};
        base58Prefixes[SCRIPT_ADDRESS_256] = {0x7b};
        base58Prefixes[SECRET_KEY]         = {0x2e};
        base58Prefixes[EXT_PUBLIC_KEY]     = {0xe1, 0x42, 0x78, 0x00}; // ppar
        base58Prefixes[EXT_SECRET_KEY]     = {0x04, 0x88, 0x94, 0x78}; // xpar
        base58Prefixes[STEALTH_ADDRESS]    = {0x15}; // T
        base58Prefixes[EXT_KEY_HASH]       = {0x89}; // x
        base58Prefixes[EXT_ACC_HASH]       = {0x53}; // a
        base58Prefixes[EXT_PUBLIC_KEY_BTC] = {0x04, 0x35, 0x87, 0xCF}; // tpub
        base58Prefixes[EXT_SECRET_KEY_BTC] = {0x04, 0x35, 0x83, 0x94}; // tprv

        bech32Prefixes[PUBKEY_ADDRESS].assign       ("tph",(const char*)"tph"+3);
        bech32Prefixes[SCRIPT_ADDRESS].assign       ("tpr",(const char*)"tpr"+3);
        bech32Prefixes[PUBKEY_ADDRESS_256].assign   ("tpl",(const char*)"tpl"+3);
        bech32Prefixes[SCRIPT_ADDRESS_256].assign   ("tpj",(const char*)"tpj"+3);
        bech32Prefixes[SECRET_KEY].assign           ("tpx",(const char*)"tpx"+3);
        bech32Prefixes[EXT_PUBLIC_KEY].assign       ("tpep",(const char*)"tpep"+4);
        bech32Prefixes[EXT_SECRET_KEY].assign       ("tpex",(const char*)"tpex"+4);
        bech32Prefixes[STEALTH_ADDRESS].assign      ("tps",(const char*)"tps"+3);
        bech32Prefixes[EXT_KEY_HASH].assign         ("tpek",(const char*)"tpek"+4);
        bech32Prefixes[EXT_ACC_HASH].assign         ("tpea",(const char*)"tpea"+4);
        bech32Prefixes[STAKE_ONLY_PKADDR].assign    ("tpcs",(const char*)"tpcs"+4);

        bech32_hrp = "rtpw";

        chainTxData = ChainTxData{
            0,
            0,
            0
        };
    }
};

std::unique_ptr<CChainParams> CChainParams::SigNet(const SigNetOptions& options)
{
    return std::make_unique<SigNetParams>(options);
}

std::unique_ptr<CChainParams> CChainParams::RegTest(const RegTestOptions& options)
{
    return std::make_unique<CRegTestParams>(options);
}

std::unique_ptr<CChainParams> CChainParams::Main()
{
    return std::make_unique<CMainParams>();
}

std::unique_ptr<CChainParams> CChainParams::TestNet()
{
    return std::make_unique<CTestNetParams>();
}<|MERGE_RESOLUTION|>--- conflicted
+++ resolved
@@ -1100,15 +1100,9 @@
             {
                 // For use by test/functional/feature_assumeutxo.py
                 .height = 299,
-<<<<<<< HEAD
-                .hash_serialized = AssumeutxoHash{uint256S("0xbdeb60a5ff9e8aeefcdcab152dec480ca0cb955acc88b3d07a98f981d4774a03")},
-                .nChainTx = 300,
-                .blockhash = uint256S("0x7e0517ef3ea6ecbed9117858e42eedc8eb39e8698a38dcbd1b3962a283233f4c")
-=======
-                .hash_serialized = AssumeutxoHash{uint256S("0xa4bf3407ccb2cc0145c49ebba8fa91199f8a3903daf0883875941497d2493c27")},
+                .hash_serialized = AssumeutxoHash{uint256S("0x2a8a4471ac1888c47365d15bde12b93e700e5aea3c9736a2a1527bf40afbefd7")},
                 .nChainTx = 334,
                 .blockhash = uint256S("0x3bb7ce5eba0be48939b7a521ac1ba9316afee2c7bada3a0cca24188e6d7d96c0")
->>>>>>> 5b8990a1
             },
         };
 
