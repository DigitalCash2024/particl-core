--- conflicted
+++ resolved
@@ -24,8 +24,6 @@
     bool fast_prune{false};
     const fs::path blocks_dir;
     Notifications& notifications;
-<<<<<<< HEAD
-    bool reindex{false};
 
     // Particl
     bool checkpeerheight{true};
@@ -35,8 +33,6 @@
     bool spentindex{false};
     bool balancesindex{false};
     bool rebuildrollingindices{false};
-=======
->>>>>>> ff21eb2d
 };
 
 } // namespace kernel
