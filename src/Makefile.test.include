--- conflicted
+++ resolved
@@ -121,14 +121,11 @@
   wallet/test/wallet_tests.cpp \
   wallet/test/wallet_crypto_tests.cpp \
   wallet/test/coinselector_tests.cpp \
-<<<<<<< HEAD
+  wallet/test/init_tests.cpp \
   wallet/test/rpc_wallet_tests.cpp \
   wallet/test/hdwallet_tests.cpp \
   wallet/test/rpc_hdwallet_tests.cpp \
   wallet/test/stake_tests.cpp
-=======
-  wallet/test/init_tests.cpp
->>>>>>> fe23553e
 
 BITCOIN_TEST_SUITE += \
   wallet/test/hdwallet_test_fixture.cpp \
