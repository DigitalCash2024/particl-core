--- conflicted
+++ resolved
@@ -38,26 +38,15 @@
   $(TEST_UTIL_H)
 
 FUZZ_SUITE_LD_COMMON = \
-<<<<<<< HEAD
+ $(LIBTEST_UTIL) \
+ $(LIBTEST_FUZZ) \
  $(LIBPARTICL_SERVER) \
+ $(LIBPARTICL_WALLET) \
  $(LIBPARTICL_COMMON) \
  $(LIBPARTICL_UTIL) \
- $(LIBTEST_UTIL) \
- $(LIBTEST_FUZZ) \
  $(LIBPARTICL_CONSENSUS) \
  $(LIBPARTICL_CRYPTO) \
  $(LIBPARTICL_CLI) \
-=======
- $(LIBTEST_UTIL) \
- $(LIBTEST_FUZZ) \
- $(LIBBITCOIN_SERVER) \
- $(LIBBITCOIN_WALLET) \
- $(LIBBITCOIN_COMMON) \
- $(LIBBITCOIN_UTIL) \
- $(LIBBITCOIN_CONSENSUS) \
- $(LIBBITCOIN_CRYPTO) \
- $(LIBBITCOIN_CLI) \
->>>>>>> 5c2e2afe
  $(LIBUNIVALUE) \
  $(LIBLEVELDB) \
  $(LIBLEVELDB_SSE42) \
