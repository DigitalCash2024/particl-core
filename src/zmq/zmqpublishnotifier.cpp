--- conflicted
+++ resolved
@@ -36,20 +36,15 @@
 #include <utility>
 #include <vector>
 
-namespace Consensus {
-struct Params;
-}
-
-<<<<<<< HEAD
-
 // Particl
 #include <util/strencodings.h>
 #include <smsg/smessage.h>
 
-using node::ReadBlockFromDisk;
-
-=======
->>>>>>> 29c36f07
+
+namespace Consensus {
+struct Params;
+}
+
 static std::multimap<std::string, CZMQAbstractPublishNotifier*> mapPublishNotifiers;
 
 static const char *MSG_HASHBLOCK = "hashblock";
