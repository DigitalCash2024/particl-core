// Copyright (c) 2009-2018 The Bitcoin Core developers
// Distributed under the MIT software license, see the accompanying
// file COPYING or http://www.opensource.org/licenses/mit-license.php.

#ifndef BITCOIN_CLIENTVERSION_H
#define BITCOIN_CLIENTVERSION_H

#if defined(HAVE_CONFIG_H)
#include <config/bitcoin-config.h>
#endif //HAVE_CONFIG_H

// Check that required client information is defined
<<<<<<< HEAD
#if !defined(CLIENT_VERSION_MAJOR) || !defined(CLIENT_VERSION_MINOR) || !defined(CLIENT_VERSION_REVISION) || !defined(CLIENT_VERSION_PARTICL) || !defined(CLIENT_VERSION_BUILD) || !defined(CLIENT_VERSION_IS_RELEASE) || !defined(COPYRIGHT_YEAR)
=======
#if !defined(CLIENT_VERSION_MAJOR) || !defined(CLIENT_VERSION_MINOR) || !defined(CLIENT_VERSION_BUILD) || !defined(CLIENT_VERSION_IS_RELEASE) || !defined(COPYRIGHT_YEAR)
>>>>>>> e9a1c9fb
#error Client version information missing: version is not defined by bitcoin-config.h or in any other way
#endif

/**
 * Converts the parameter X to a string after macro replacement on X has been performed.
 * Don't merge these into one macro!
 */
#define STRINGIZE(X) DO_STRINGIZE(X)
#define DO_STRINGIZE(X) #X

//! Copyright string used in Windows .rc files
#define COPYRIGHT_STR "2009-" STRINGIZE(COPYRIGHT_YEAR) " " COPYRIGHT_HOLDERS_FINAL

/**
 * bitcoind-res.rc includes this file, but it cannot cope with real c++ code.
 * WINDRES_PREPROC is defined to indicate that its pre-processor is running.
 * Anything other than a define should be guarded below.
 */

#if !defined(WINDRES_PREPROC)

#include <string>
#include <vector>

static const int CLIENT_VERSION =
<<<<<<< HEAD
                           100000000 * CLIENT_VERSION_MAJOR
                         +   1000000 * CLIENT_VERSION_MINOR
                         +     10000 * CLIENT_VERSION_REVISION
                         +       100 * CLIENT_VERSION_PARTICL
                         +         1 * CLIENT_VERSION_BUILD;
=======
                             10000 * CLIENT_VERSION_MAJOR
                         +     100 * CLIENT_VERSION_MINOR
                         +       1 * CLIENT_VERSION_BUILD;
>>>>>>> e9a1c9fb

extern const std::string CLIENT_NAME;
extern const std::string CLIENT_BUILD;


std::string FormatFullVersion();
std::string FormatSubVersion(const std::string& name, int nClientVersion, const std::vector<std::string>& comments);

#endif // WINDRES_PREPROC

#endif // BITCOIN_CLIENTVERSION_H<|MERGE_RESOLUTION|>--- conflicted
+++ resolved
@@ -10,11 +10,7 @@
 #endif //HAVE_CONFIG_H
 
 // Check that required client information is defined
-<<<<<<< HEAD
-#if !defined(CLIENT_VERSION_MAJOR) || !defined(CLIENT_VERSION_MINOR) || !defined(CLIENT_VERSION_REVISION) || !defined(CLIENT_VERSION_PARTICL) || !defined(CLIENT_VERSION_BUILD) || !defined(CLIENT_VERSION_IS_RELEASE) || !defined(COPYRIGHT_YEAR)
-=======
-#if !defined(CLIENT_VERSION_MAJOR) || !defined(CLIENT_VERSION_MINOR) || !defined(CLIENT_VERSION_BUILD) || !defined(CLIENT_VERSION_IS_RELEASE) || !defined(COPYRIGHT_YEAR)
->>>>>>> e9a1c9fb
+#if !defined(CLIENT_VERSION_MAJOR) || !defined(CLIENT_VERSION_MINOR) || !defined(CLIENT_VERSION_PARTICL) || !defined(CLIENT_VERSION_BUILD) || !defined(CLIENT_VERSION_IS_RELEASE) || !defined(COPYRIGHT_YEAR)
 #error Client version information missing: version is not defined by bitcoin-config.h or in any other way
 #endif
 
@@ -40,17 +36,10 @@
 #include <vector>
 
 static const int CLIENT_VERSION =
-<<<<<<< HEAD
-                           100000000 * CLIENT_VERSION_MAJOR
-                         +   1000000 * CLIENT_VERSION_MINOR
-                         +     10000 * CLIENT_VERSION_REVISION
-                         +       100 * CLIENT_VERSION_PARTICL
-                         +         1 * CLIENT_VERSION_BUILD;
-=======
-                             10000 * CLIENT_VERSION_MAJOR
-                         +     100 * CLIENT_VERSION_MINOR
+                           1000000 * CLIENT_VERSION_MAJOR
+                         +   10000 * CLIENT_VERSION_MINOR
+                         +     100 * CLIENT_VERSION_PARTICL
                          +       1 * CLIENT_VERSION_BUILD;
->>>>>>> e9a1c9fb
 
 extern const std::string CLIENT_NAME;
 extern const std::string CLIENT_BUILD;
