--- conflicted
+++ resolved
@@ -355,7 +355,6 @@
     return true;
 }
 
-<<<<<<< HEAD
 bool CPubKey::Derive(CPubKey& pubkeyChild, unsigned char ccChild[32], unsigned int nChild, const unsigned char cc[32]) const
 {
     assert(IsValid());
@@ -376,12 +375,12 @@
     secp256k1_ec_pubkey_serialize(secp256k1_context_static, pub, &publen, &pubkey, SECP256K1_EC_COMPRESSED);
     pubkeyChild.Set(pub, pub + publen);
     return true;
-=======
+}
+
 EllSwiftPubKey::EllSwiftPubKey(Span<const std::byte> ellswift) noexcept
 {
     assert(ellswift.size() == SIZE);
     std::copy(ellswift.begin(), ellswift.end(), m_pubkey.begin());
->>>>>>> 8f7b9eb8
 }
 
 CPubKey EllSwiftPubKey::Decode() const
