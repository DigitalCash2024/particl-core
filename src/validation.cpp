// Copyright (c) 2009-2010 Satoshi Nakamoto
// Copyright (c) 2009-2020 The Bitcoin Core developers
// Distributed under the MIT software license, see the accompanying
// file COPYING or http://www.opensource.org/licenses/mit-license.php.

#include <validation.h>

#include <arith_uint256.h>
#include <chain.h>
#include <chainparams.h>
#include <checkqueue.h>
#include <consensus/consensus.h>
#include <consensus/merkle.h>
#include <consensus/tx_check.h>
#include <consensus/tx_verify.h>
#include <consensus/validation.h>
#include <cuckoocache.h>
#include <flatfile.h>
#include <hash.h>
#include <index/txindex.h>
#include <logging.h>
#include <logging/timer.h>
#include <node/ui_interface.h>
#include <optional.h>
#include <policy/fees.h>
#include <policy/policy.h>
#include <policy/settings.h>
#include <pow.h>
#include <primitives/block.h>
#include <primitives/transaction.h>
#include <random.h>
#include <reverse_iterator.h>
#include <script/script.h>
#include <script/interpreter.h>
#include <script/sigcache.h>
#include <shutdown.h>
#include <timedata.h>
#include <tinyformat.h>
#include <txdb.h>
#include <txmempool.h>
#include <uint256.h>
#include <undo.h>
#include <util/check.h> // For NDEBUG compile time check
#include <util/moneystr.h>
#include <util/rbf.h>
#include <util/strencodings.h>
#include <util/system.h>
#include <util/translation.h>
#include <validationinterface.h>
#include <warnings.h>
#include <smsg/smessage.h>
#include <net.h>
#include <pos/kernel.h>
#include <anon.h>
#include <rctindex.h>
#include <insight/insight.h>

#include <string>

#include <boost/algorithm/string/replace.hpp>

<<<<<<< HEAD
#if defined(NDEBUG)
# error "Particl cannot be compiled without assertions."
#endif

=======
>>>>>>> 31bdd866
#define MICRO 0.000001
#define MILLI 0.001

/**
 * An extra transaction can be added to a package, as long as it only has one
 * ancestor and is no larger than this. Not really any reason to make this
 * configurable as it doesn't materially change DoS parameters.
 */
static const unsigned int EXTRA_DESCENDANT_TX_SIZE_LIMIT = 10000;
/** Maximum kilobytes for transactions to store for processing during reorg */
static const unsigned int MAX_DISCONNECTED_TX_POOL_SIZE = 20000;
/** The pre-allocation chunk size for blk?????.dat files (since 0.8) */
static const unsigned int BLOCKFILE_CHUNK_SIZE = 0x1000000; // 16 MiB
/** The pre-allocation chunk size for rev?????.dat files (since 0.8) */
static const unsigned int UNDOFILE_CHUNK_SIZE = 0x100000; // 1 MiB
/** Time to wait between writing blocks/block index to disk. */
static constexpr std::chrono::hours DATABASE_WRITE_INTERVAL{1};
/** Time to wait between flushing chainstate to disk. */
static constexpr std::chrono::hours DATABASE_FLUSH_INTERVAL{24};
/** Maximum age of our tip for us to be considered current for fee estimation */
static constexpr std::chrono::hours MAX_FEE_ESTIMATION_TIP_AGE{3};
const std::vector<std::string> CHECKLEVEL_DOC {
    "level 0 reads the blocks from disk",
    "level 1 verifies block validity",
    "level 2 verifies undo data",
    "level 3 checks disconnection of tip blocks",
    "level 4 tries to reconnect the blocks",
    "each level includes the checks of the previous levels",
};

bool CBlockIndexWorkComparator::operator()(const CBlockIndex *pa, const CBlockIndex *pb) const {
    // First sort by most total work, ...
    if (pa->nChainWork > pb->nChainWork) return false;
    if (pa->nChainWork < pb->nChainWork) return true;

    // ... then by earliest time received, ...
    if (pa->nSequenceId < pb->nSequenceId) return false;
    if (pa->nSequenceId > pb->nSequenceId) return true;

    // Use pointer address as tie breaker (should only happen with blocks
    // loaded from disk, as those all have id 0).
    if (pa < pb) return false;
    if (pa > pb) return true;

    // Identical blocks.
    return false;
}

ChainstateManager g_chainman;

CChainState& ChainstateActive()
{
    LOCK(::cs_main);
    assert(g_chainman.m_active_chainstate);
    return *g_chainman.m_active_chainstate;
}

CChain& ChainActive()
{
    LOCK(::cs_main);
    return ::ChainstateActive().m_chain;
}

/**
 * Mutex to guard access to validation specific variables, such as reading
 * or changing the chainstate.
 *
 * This may also need to be locked when updating the transaction pool, e.g. on
 * AcceptToMemoryPool. See CTxMemPool::cs comment for details.
 *
 * The transaction pool has a separate lock to allow reading from it and the
 * chainstate at the same time.
 */
RecursiveMutex cs_main;

std::map<uint256, StakeConflict> mapStakeConflict;
std::map<COutPoint, uint256> mapStakeSeen;
std::list<COutPoint> listStakeSeen;

CoinStakeCache coinStakeCache GUARDED_BY(cs_main);
std::set<CCmpPubKey> setConnectKi; // hacky workaround

CBlockIndex *pindexBestHeader = nullptr;
Mutex g_best_block_mutex;
std::condition_variable g_best_block_cv;
uint256 g_best_block;
bool g_parallel_script_checks{false};
std::atomic_bool fImporting(false);
std::atomic_bool fReindex(false);
std::atomic_bool fSkipRangeproof(false);
std::atomic_bool fBusyImporting(false);        // covers ActivateBestChain too
bool fHavePruned = false;
bool fPruneMode = false;
bool fRequireStandard = true;
bool fCheckBlockIndex = false;
bool fCheckpointsEnabled = DEFAULT_CHECKPOINTS_ENABLED;
size_t nCoinCacheUsage = 5000 * 300;
uint64_t nPruneTarget = 0;
unsigned int MIN_BLOCKS_TO_KEEP = 288;
unsigned int NODE_NETWORK_LIMITED_MIN_BLOCKS = 288;
int64_t nMaxTipAge = DEFAULT_MAX_TIP_AGE;
static bool fVerifyingDB = false;

uint256 hashAssumeValid;
arith_uint256 nMinimumChainWork;

CFeeRate minRelayTxFee = CFeeRate(DEFAULT_MIN_RELAY_TX_FEE);

CBlockPolicyEstimator feeEstimator;
CTxMemPool mempool(&feeEstimator);

// Internal stuff
namespace {
    CBlockIndex* pindexBestInvalid = nullptr;

    RecursiveMutex cs_LastBlockFile;
    std::vector<CBlockFileInfo> vinfoBlockFile;
    int nLastBlockFile = 0;
    /** Global flag to indicate we should check to see if there are
     *  block/undo files that should be deleted.  Set on startup
     *  or if we allocate more file space when we're in prune mode
     */
    bool fCheckForPruning = false;

    /** Dirty block index entries. */
    std::set<CBlockIndex*> setDirtyBlockIndex;

    /** Dirty block file entries. */
    std::set<int> setDirtyFileInfo;
} // anon namespace

int StakeConflict::Add(NodeId id)
{
    nLastUpdated = GetAdjustedTime();
    std::pair<std::map<NodeId, int>::iterator,bool> ret;
    ret = peerCount.insert(std::pair<NodeId, int>(id, 1));
    if (ret.second == false) // existing element
        ret.first->second++;

    return 0;
};

CBlockIndex* LookupBlockIndex(const uint256& hash)
{
    AssertLockHeld(cs_main);
    BlockMap::const_iterator it = g_chainman.BlockIndex().find(hash);
    return it == g_chainman.BlockIndex().end() ? nullptr : it->second;
}

CBlockIndex* FindForkInGlobalIndex(const CChain& chain, const CBlockLocator& locator)
{
    AssertLockHeld(cs_main);

    // Find the latest block common to locator and chain - we expect that
    // locator.vHave is sorted descending by height.
    for (const uint256& hash : locator.vHave) {
        CBlockIndex* pindex = LookupBlockIndex(hash);
        if (pindex) {
            if (chain.Contains(pindex))
                return pindex;
            if (pindex->GetAncestor(chain.Height()) == chain.Tip()) {
                return chain.Tip();
            }
        }
    }
    return chain.Genesis();
}

std::unique_ptr<CBlockTreeDB> pblocktree;

// See definition for documentation
static void FindFilesToPruneManual(ChainstateManager& chainman, std::set<int>& setFilesToPrune, int nManualPruneHeight);
static void FindFilesToPrune(ChainstateManager& chainman, std::set<int>& setFilesToPrune, uint64_t nPruneAfterHeight);
bool CheckInputScripts(const CTransaction& tx, TxValidationState &state, const CCoinsViewCache &inputs, unsigned int flags, bool cacheSigStore, bool cacheFullScriptStore, PrecomputedTransactionData& txdata, std::vector<CScriptCheck> *pvChecks = nullptr, bool fAnonChecks = true);
static FILE* OpenUndoFile(const FlatFilePos &pos, bool fReadOnly = false);
static FlatFileSeq BlockFileSeq();
static FlatFileSeq UndoFileSeq();

bool CheckFinalTx(const CTransaction &tx, int flags)
{
    AssertLockHeld(cs_main);

    // By convention a negative value for flags indicates that the
    // current network-enforced consensus rules should be used. In
    // a future soft-fork scenario that would mean checking which
    // rules would be enforced for the next block and setting the
    // appropriate flags. At the present time no soft-forks are
    // scheduled, so no flags are set.
    flags = std::max(flags, 0);

    // CheckFinalTx() uses ::ChainActive().Height()+1 to evaluate
    // nLockTime because when IsFinalTx() is called within
    // CBlock::AcceptBlock(), the height of the block *being*
    // evaluated is what is used. Thus if we want to know if a
    // transaction can be part of the *next* block, we need to call
    // IsFinalTx() with one more than ::ChainActive().Height().
    const int nBlockHeight = ::ChainActive().Height() + 1;

    // BIP113 requires that time-locked transactions have nLockTime set to
    // less than the median time of the previous block they're contained in.
    // When the next block is created its previous block will be the current
    // chain tip, so we use that to calculate the median time passed to
    // IsFinalTx() if LOCKTIME_MEDIAN_TIME_PAST is set.
    const int64_t nBlockTime = (flags & LOCKTIME_MEDIAN_TIME_PAST)
                             ? ::ChainActive().Tip()->GetMedianTimePast()
                             : GetAdjustedTime();

    return IsFinalTx(tx, nBlockHeight, nBlockTime);
}


bool TestLockPointValidity(const LockPoints* lp)
{
    AssertLockHeld(cs_main);
    assert(lp);
    // If there are relative lock times then the maxInputBlock will be set
    // If there are no relative lock times, the LockPoints don't depend on the chain
    if (lp->maxInputBlock) {
        // Check whether ::ChainActive() is an extension of the block at which the LockPoints
        // calculation was valid.  If not LockPoints are no longer valid
        if (!::ChainActive().Contains(lp->maxInputBlock)) {
            return false;
        }
    }

    // LockPoints still valid
    return true;
}

bool CheckSequenceLocks(const CTxMemPool& pool, const CTransaction& tx, int flags, LockPoints* lp, bool useExistingLockPoints)
{
    AssertLockHeld(cs_main);
    AssertLockHeld(pool.cs);

    CBlockIndex* tip = ::ChainActive().Tip();
    assert(tip != nullptr);

    CBlockIndex index;
    index.pprev = tip;
    // CheckSequenceLocks() uses ::ChainActive().Height()+1 to evaluate
    // height based locks because when SequenceLocks() is called within
    // ConnectBlock(), the height of the block *being*
    // evaluated is what is used.
    // Thus if we want to know if a transaction can be part of the
    // *next* block, we need to use one more than ::ChainActive().Height()
    index.nHeight = tip->nHeight + 1;

    std::pair<int, int64_t> lockPair;
    if (useExistingLockPoints) {
        assert(lp);
        lockPair.first = lp->height;
        lockPair.second = lp->time;
    }
    else {
        // CoinsTip() contains the UTXO set for ::ChainActive().Tip()
        CCoinsViewMemPool viewMemPool(&::ChainstateActive().CoinsTip(), pool);
        std::vector<int> prevheights;
        prevheights.resize(tx.vin.size());
        for (size_t txinIndex = 0; txinIndex < tx.vin.size(); txinIndex++) {
            const CTxIn& txin = tx.vin[txinIndex];

            if (txin.IsAnonInput())
            {
                prevheights[txinIndex] = tip->nHeight + 1;
                continue;
            };

            Coin coin;
            if (!viewMemPool.GetCoin(txin.prevout, coin)) {
                return error("%s: Missing input", __func__);
            }
            if (coin.nHeight == MEMPOOL_HEIGHT) {
                // Assume all mempool transaction confirm in the next block
                prevheights[txinIndex] = tip->nHeight + 1;
            } else {
                prevheights[txinIndex] = coin.nHeight;
            }
        }
        lockPair = CalculateSequenceLocks(tx, flags, prevheights, index);
        if (lp) {
            lp->height = lockPair.first;
            lp->time = lockPair.second;
            // Also store the hash of the block with the highest height of
            // all the blocks which have sequence locked prevouts.
            // This hash needs to still be on the chain
            // for these LockPoint calculations to be valid
            // Note: It is impossible to correctly calculate a maxInputBlock
            // if any of the sequence locked inputs depend on unconfirmed txs,
            // except in the special case where the relative lock time/height
            // is 0, which is equivalent to no sequence lock. Since we assume
            // input height of tip+1 for mempool txs and test the resulting
            // lockPair from CalculateSequenceLocks against tip+1.  We know
            // EvaluateSequenceLocks will fail if there was a non-zero sequence
            // lock on a mempool input, so we can use the return value of
            // CheckSequenceLocks to indicate the LockPoints validity
            int maxInputHeight = 0;
            for (const int height : prevheights) {
                // Can ignore mempool inputs since we'll fail if they had non-zero locks
                if (height != tip->nHeight+1) {
                    maxInputHeight = std::max(maxInputHeight, height);
                }
            }
            lp->maxInputBlock = tip->GetAncestor(maxInputHeight);
        }
    }
    return EvaluateSequenceLocks(index, lockPair);
}

// Returns the script flags which should be checked for a given block
static unsigned int GetBlockScriptFlags(const CBlockIndex* pindex, const Consensus::Params& chainparams);

static void LimitMempoolSize(CTxMemPool& pool, size_t limit, std::chrono::seconds age)
    EXCLUSIVE_LOCKS_REQUIRED(pool.cs, ::cs_main)
{
    int expired = pool.Expire(GetTime<std::chrono::seconds>() - age);
    if (expired != 0) {
        LogPrint(BCLog::MEMPOOL, "Expired %i transactions from the memory pool\n", expired);
    }

    std::vector<COutPoint> vNoSpendsRemaining;
    pool.TrimToSize(limit, &vNoSpendsRemaining);
    for (const COutPoint& removed : vNoSpendsRemaining)
        ::ChainstateActive().CoinsTip().Uncache(removed);
}

static bool IsCurrentForFeeEstimation() EXCLUSIVE_LOCKS_REQUIRED(cs_main)
{
    AssertLockHeld(cs_main);
    if (::ChainstateActive().IsInitialBlockDownload())
        return false;
    if (::ChainActive().Tip()->GetBlockTime() < count_seconds(GetTime<std::chrono::seconds>() - MAX_FEE_ESTIMATION_TIP_AGE))
        return false;
    if (::ChainActive().Height() < pindexBestHeader->nHeight - 1)
        return false;
    return true;
}

/* Make mempool consistent after a reorg, by re-adding or recursively erasing
 * disconnected block transactions from the mempool, and also removing any
 * other transactions from the mempool that are no longer valid given the new
 * tip/height.
 *
 * Note: we assume that disconnectpool only contains transactions that are NOT
 * confirmed in the current chain nor already in the mempool (otherwise,
 * in-mempool descendants of such transactions would be removed).
 *
 * Passing fAddToMempool=false will skip trying to add the transactions back,
 * and instead just erase from the mempool as needed.
 */

static void UpdateMempoolForReorg(DisconnectedBlockTransactions& disconnectpool, bool fAddToMempool) EXCLUSIVE_LOCKS_REQUIRED(cs_main, ::mempool.cs)
{
    AssertLockHeld(cs_main);
    std::vector<uint256> vHashUpdate;
    // disconnectpool's insertion_order index sorts the entries from
    // oldest to newest, but the oldest entry will be the last tx from the
    // latest mined block that was disconnected.
    // Iterate disconnectpool in reverse, so that we add transactions
    // back to the mempool starting with the earliest transaction that had
    // been previously seen in a block.
    auto it = disconnectpool.queuedTx.get<insertion_order>().rbegin();
    while (it != disconnectpool.queuedTx.get<insertion_order>().rend()) {
        // ignore validation errors in resurrected transactions
        TxValidationState stateDummy;
        if (!fAddToMempool || (*it)->IsCoinBase() ||
            !AcceptToMemoryPool(mempool, stateDummy, *it,
                                nullptr /* plTxnReplaced */, true /* bypass_limits */, 0 /* nAbsurdFee */)) {
            // If the transaction doesn't make it in to the mempool, remove any
            // transactions that depend on it (which would now be orphans).
            mempool.removeRecursive(**it, MemPoolRemovalReason::REORG);
        } else if (mempool.exists((*it)->GetHash())) {
            vHashUpdate.push_back((*it)->GetHash());
        }
        ++it;
    }
    disconnectpool.queuedTx.clear();
    // AcceptToMemoryPool/addUnchecked all assume that new mempool entries have
    // no in-mempool children, which is generally not true when adding
    // previously-confirmed transactions back to the mempool.
    // UpdateTransactionsFromBlock finds descendants of any transactions in
    // the disconnectpool that were added back and cleans up the mempool state.
    mempool.UpdateTransactionsFromBlock(vHashUpdate);

    // We also need to remove any now-immature transactions
    mempool.removeForReorg(&::ChainstateActive().CoinsTip(), ::ChainActive().Tip()->nHeight + 1, STANDARD_LOCKTIME_VERIFY_FLAGS);
    // Re-limit mempool size, in case we added any transactions
    LimitMempoolSize(mempool, gArgs.GetArg("-maxmempool", DEFAULT_MAX_MEMPOOL_SIZE) * 1000000, std::chrono::hours{gArgs.GetArg("-mempoolexpiry", DEFAULT_MEMPOOL_EXPIRY)});
}

// Used to avoid mempool polluting consensus critical paths if CCoinsViewMempool
// were somehow broken and returning the wrong scriptPubKeys
static bool CheckInputsFromMempoolAndCache(const CTransaction& tx, TxValidationState& state, const CCoinsViewCache& view, const CTxMemPool& pool,
                 unsigned int flags, PrecomputedTransactionData& txdata) EXCLUSIVE_LOCKS_REQUIRED(cs_main) {
    AssertLockHeld(cs_main);

    // pool.cs should be locked already, but go ahead and re-take the lock here
    // to enforce that mempool doesn't change between when we check the view
    // and when we actually call through to CheckInputScripts
    LOCK(pool.cs);

    assert(!tx.IsCoinBase());
    for (const CTxIn& txin : tx.vin) {
        if (txin.IsAnonInput()) {
            continue;
        }
        const Coin& coin = view.AccessCoin(txin.prevout);

        // AcceptToMemoryPoolWorker has already checked that the coins are
        // available, so this shouldn't fail. If the inputs are not available
        // here then return false.
        if (coin.IsSpent()) return false;

        // Check equivalence for available inputs.
        const CTransactionRef& txFrom = pool.get(txin.prevout.hash);
        if (txFrom) {
            assert(txFrom->GetHash() == txin.prevout.hash);
            assert(txFrom->GetNumVOuts() > txin.prevout.n);
            if (txFrom->IsParticlVersion()) {
                assert(coin.Matches(txFrom->vpout[txin.prevout.n].get()));
            } else {
                assert(txFrom->vout[txin.prevout.n] == coin.out);
            }
        } else {
            const Coin& coinFromDisk = ::ChainstateActive().CoinsTip().AccessCoin(txin.prevout);
            assert(!coinFromDisk.IsSpent());
            assert(coinFromDisk.out == coin.out);
        }
    }

    // Call CheckInputScripts() to cache signature and script validity against current tip consensus rules.
    return CheckInputScripts(tx, state, view, flags, /* cacheSigStore = */ true, /* cacheFullSciptStore = */ true, txdata);
}

namespace {

class MemPoolAccept
{
public:
    MemPoolAccept(CTxMemPool& mempool) : m_pool(mempool), m_view(&m_dummy), m_viewmempool(&::ChainstateActive().CoinsTip(), m_pool),
        m_limit_ancestors(gArgs.GetArg("-limitancestorcount", DEFAULT_ANCESTOR_LIMIT)),
        m_limit_ancestor_size(gArgs.GetArg("-limitancestorsize", DEFAULT_ANCESTOR_SIZE_LIMIT)*1000),
        m_limit_descendants(gArgs.GetArg("-limitdescendantcount", DEFAULT_DESCENDANT_LIMIT)),
        m_limit_descendant_size(gArgs.GetArg("-limitdescendantsize", DEFAULT_DESCENDANT_SIZE_LIMIT)*1000) {}

    // We put the arguments we're handed into a struct, so we can pass them
    // around easier.
    struct ATMPArgs {
        const CChainParams& m_chainparams;
        TxValidationState &m_state;
        const int64_t m_accept_time;
        std::list<CTransactionRef>* m_replaced_transactions;
        const bool m_bypass_limits;
        const CAmount& m_absurd_fee;
        /*
         * Return any outpoints which were not previously present in the coins
         * cache, but were added as a result of validating the tx for mempool
         * acceptance. This allows the caller to optionally remove the cache
         * additions if the associated transaction ends up being rejected by
         * the mempool.
         */
        std::vector<COutPoint>& m_coins_to_uncache;
        const bool m_test_accept;
        const bool m_ignore_locks;
    };

    // Single transaction acceptance
    bool AcceptSingleTransaction(const CTransactionRef& ptx, ATMPArgs& args) EXCLUSIVE_LOCKS_REQUIRED(cs_main);

private:
    // All the intermediate state that gets passed between the various levels
    // of checking a given transaction.
    struct Workspace {
        Workspace(const CTransactionRef& ptx) : m_ptx(ptx), m_hash(ptx->GetHash()) {}
        std::set<uint256> m_conflicts;
        CTxMemPool::setEntries m_all_conflicting;
        CTxMemPool::setEntries m_ancestors;
        std::unique_ptr<CTxMemPoolEntry> m_entry;

        bool m_replacement_transaction;
        CAmount m_modified_fees;
        CAmount m_conflicting_fees;
        size_t m_conflicting_size;

        const CTransactionRef& m_ptx;
        const uint256& m_hash;
    };

    // Run the policy checks on a given transaction, excluding any script checks.
    // Looks up inputs, calculates feerate, considers replacement, evaluates
    // package limits, etc. As this function can be invoked for "free" by a peer,
    // only tests that are fast should be done here (to avoid CPU DoS).
    bool PreChecks(ATMPArgs& args, Workspace& ws) EXCLUSIVE_LOCKS_REQUIRED(cs_main, m_pool.cs);

    // Run the script checks using our policy flags. As this can be slow, we should
    // only invoke this on transactions that have otherwise passed policy checks.
    bool PolicyScriptChecks(ATMPArgs& args, Workspace& ws, PrecomputedTransactionData& txdata) EXCLUSIVE_LOCKS_REQUIRED(cs_main);

    // Re-run the script checks, using consensus flags, and try to cache the
    // result in the scriptcache. This should be done after
    // PolicyScriptChecks(). This requires that all inputs either be in our
    // utxo set or in the mempool.
    bool ConsensusScriptChecks(ATMPArgs& args, Workspace& ws, PrecomputedTransactionData &txdata) EXCLUSIVE_LOCKS_REQUIRED(cs_main);

    // Try to add the transaction to the mempool, removing any conflicts first.
    // Returns true if the transaction is in the mempool after any size
    // limiting is performed, false otherwise.
    bool Finalize(ATMPArgs& args, Workspace& ws) EXCLUSIVE_LOCKS_REQUIRED(cs_main, m_pool.cs);

    // Compare a package's feerate against minimum allowed.
    bool CheckFeeRate(size_t package_size, CAmount package_fee, TxValidationState& state)
    {
        CAmount mempoolRejectFee = m_pool.GetMinFee(gArgs.GetArg("-maxmempool", DEFAULT_MAX_MEMPOOL_SIZE) * 1000000).GetFee(package_size);
        if (state.m_has_anon_output) {
            mempoolRejectFee *= ANON_FEE_MULTIPLIER;
        }
        if (mempoolRejectFee > 0 && package_fee < mempoolRejectFee) {
            return state.Invalid(TxValidationResult::TX_MEMPOOL_POLICY, "mempool min fee not met", strprintf("%d < %d", package_fee, mempoolRejectFee));
        }

        if (package_fee < ::minRelayTxFee.GetFee(package_size)) {
            return state.Invalid(TxValidationResult::TX_MEMPOOL_POLICY, "min relay fee not met", strprintf("%d < %d", package_fee, ::minRelayTxFee.GetFee(package_size)));
        }
        return true;
    }

private:
    CTxMemPool& m_pool;
    CCoinsViewCache m_view;
    CCoinsViewMemPool m_viewmempool;
    CCoinsView m_dummy;

    // The package limits in effect at the time of invocation.
    const size_t m_limit_ancestors;
    const size_t m_limit_ancestor_size;
    // These may be modified while evaluating a transaction (eg to account for
    // in-mempool conflicts; see below).
    size_t m_limit_descendants;
    size_t m_limit_descendant_size;
};

bool MemPoolAccept::PreChecks(ATMPArgs& args, Workspace& ws)
{
    const CTransactionRef& ptx = ws.m_ptx;
    const CTransaction& tx = *ws.m_ptx;
    const uint256& hash = ws.m_hash;

    // Copy/alias what we need out of args
    TxValidationState &state = args.m_state;
    const int64_t nAcceptTime = args.m_accept_time;
    const bool bypass_limits = args.m_bypass_limits;
    const CAmount& nAbsurdFee = args.m_absurd_fee;
    std::vector<COutPoint>& coins_to_uncache = args.m_coins_to_uncache;

    // Alias what we need out of ws
    std::set<uint256>& setConflicts = ws.m_conflicts;
    CTxMemPool::setEntries& allConflicting = ws.m_all_conflicting;
    CTxMemPool::setEntries& setAncestors = ws.m_ancestors;
    std::unique_ptr<CTxMemPoolEntry>& entry = ws.m_entry;
    bool& fReplacementTransaction = ws.m_replacement_transaction;
    CAmount& nModifiedFees = ws.m_modified_fees;
    CAmount& nConflictingFees = ws.m_conflicting_fees;
    size_t& nConflictingSize = ws.m_conflicting_size;

<<<<<<< HEAD
    const Consensus::Params &consensus = Params().GetConsensus();
    state.SetStateInfo(nAcceptTime, ::ChainActive().Height(), consensus, fParticlMode, (fBusyImporting && fSkipRangeproof));

    if (!CheckTransaction(tx, state))
=======
    if (!CheckTransaction(tx, state)) {
>>>>>>> 31bdd866
        return false; // state filled in by CheckTransaction
    }

    // Coinbase is only valid in a block, not as a loose transaction
    if (tx.IsCoinBase())
        return state.Invalid(TxValidationResult::TX_CONSENSUS, "coinbase");

    // Coinstake is only valid in a block, not as a loose transaction
    if (tx.IsCoinStake())
        return state.Invalid(TxValidationResult::TX_CONSENSUS, "coinstake");

    // Rather not work on nonstandard transactions (unless -testnet/-regtest)
    std::string reason;
    if (fRequireStandard && !IsStandardTx(tx, reason, nAcceptTime))
        return state.Invalid(TxValidationResult::TX_NOT_STANDARD, reason);

    // Do not work on transactions that are too small.
    // A transaction with 1 segwit input and 1 P2WPHK output has non-witness size of 82 bytes.
    // Transactions smaller than this are not relayed to mitigate CVE-2017-12842 by not relaying
    // 64-byte transactions.
    if (::GetSerializeSize(tx, PROTOCOL_VERSION | SERIALIZE_TRANSACTION_NO_WITNESS) < (fParticlMode ? MIN_STANDARD_TX_NONWITNESS_SIZE_PART : MIN_STANDARD_TX_NONWITNESS_SIZE))
        return state.Invalid(TxValidationResult::TX_NOT_STANDARD, "tx-size-small");

    // Only accept nLockTime-using transactions that can be mined in the next
    // block; we don't want our mempool filled up with transactions that can't
    // be mined yet.
    if (!args.m_test_accept || !args.m_ignore_locks)
    if (!CheckFinalTx(tx, STANDARD_LOCKTIME_VERIFY_FLAGS))
        return state.Invalid(TxValidationResult::TX_PREMATURE_SPEND, "non-final");

    // is it already in the memory pool?
    if (m_pool.exists(hash)) {
        return state.Invalid(TxValidationResult::TX_CONFLICT, "txn-already-in-mempool");
    }

    // Check for conflicts with in-memory transactions
    for (const CTxIn &txin : tx.vin)
    {
        if (txin.IsAnonInput()) {
            continue;
        }
        const CTransaction* ptxConflicting = m_pool.GetConflictTx(txin.prevout);
        if (ptxConflicting) {
            if (!setConflicts.count(ptxConflicting->GetHash()))
            {
                // Allow opt-out of transaction replacement by setting
                // nSequence > MAX_BIP125_RBF_SEQUENCE (SEQUENCE_FINAL-2) on all inputs.
                //
                // SEQUENCE_FINAL-1 is picked to still allow use of nLockTime by
                // non-replaceable transactions. All inputs rather than just one
                // is for the sake of multi-party protocols, where we don't
                // want a single party to be able to disable replacement.
                //
                // The opt-out ignores descendants as anyone relying on
                // first-seen mempool behavior should be checking all
                // unconfirmed ancestors anyway; doing otherwise is hopelessly
                // insecure.
                bool fReplacementOptOut = true;
                for (const CTxIn &_txin : ptxConflicting->vin)
                {
                    if (_txin.nSequence <= MAX_BIP125_RBF_SEQUENCE)
                    {
                        fReplacementOptOut = false;
                        break;
                    }
                }
                if (fReplacementOptOut) {
                    return state.Invalid(TxValidationResult::TX_MEMPOOL_POLICY, "txn-mempool-conflict");
                }

                setConflicts.insert(ptxConflicting->GetHash());
            }
        }
    }

    LockPoints lp;
    m_view.SetBackend(m_viewmempool);

    state.m_has_anon_input = false;
    CCoinsViewCache& coins_cache = ::ChainstateActive().CoinsTip();
    // do all inputs exist?
    for (const CTxIn& txin : tx.vin) {
        if (txin.IsAnonInput()) {
            state.m_has_anon_input = true;
            continue;
        }
        if (!coins_cache.HaveCoinInCache(txin.prevout)) {
            coins_to_uncache.push_back(txin.prevout);
        }

        // Note: this call may add txin.prevout to the coins cache
        // (coins_cache.cacheCoins) by way of FetchCoin(). It should be removed
        // later (via coins_to_uncache) if this tx turns out to be invalid.
        if (!m_view.HaveCoin(txin.prevout)) {
            // Are inputs missing because we already have the tx?
            for (size_t out = 0; out < tx.GetNumVOuts(); out++) {
                // Optimistically just do efficient check of cache for outputs
                if (coins_cache.HaveCoinInCache(COutPoint(hash, out))) {
                    return state.Invalid(TxValidationResult::TX_CONFLICT, "txn-already-known");
                }
            }
            // Otherwise assume this might be an orphan tx for which we just haven't seen parents yet
            return state.Invalid(TxValidationResult::TX_MISSING_INPUTS, "bad-txns-inputs-missingorspent");
        }
    }

    if (state.m_has_anon_input
         && (::ChainActive().Height() < GetNumBlocksOfPeers()-1)) {
        LogPrintf("%s: Ignoring anon transaction while chain syncs height %d - peers %d.\n",
            __func__, ::ChainActive().Height(), GetNumBlocksOfPeers());
        return false;
    }

    if (!AllAnonOutputsUnknown(tx, state)) { // Also sets state.m_has_anon_output
        // Already in the blockchain, containing block could have been received before loose tx
        return state.Invalid(TxValidationResult::TX_CONFLICT, "txn-already-in-mempool");
    }
    // Bring the best block into scope
    m_view.GetBestBlock();

    // we have all inputs cached now, so switch back to dummy (to protect
    // against bugs where we pull more inputs from disk that miss being added
    // to coins_to_uncache)
    m_view.SetBackend(m_dummy);

    // Only accept BIP68 sequence locked transactions that can be mined in the next
    // block; we don't want our mempool filled up with transactions that can't
    // be mined yet.
    // Must keep pool.cs for this unless we change CheckSequenceLocks to take a
    // CoinsViewCache instead of create its own
    if (!args.m_test_accept || !args.m_ignore_locks)
    if (!CheckSequenceLocks(m_pool, tx, STANDARD_LOCKTIME_VERIFY_FLAGS, &lp))
        return state.Invalid(TxValidationResult::TX_PREMATURE_SPEND, "non-BIP68-final");

    CAmount nFees = 0;
    if (!Consensus::CheckTxInputs(tx, state, m_view, GetSpendHeight(m_view), nFees)) {
        return false; // state filled in by CheckTxInputs
    }

    // Check for non-standard pay-to-script-hash in inputs
    if (fRequireStandard && !AreInputsStandard(tx, m_view, nAcceptTime))
        return state.Invalid(TxValidationResult::TX_NOT_STANDARD, "bad-txns-nonstandard-inputs");

    // Check for non-standard witness in P2WSH
    if (tx.HasWitness() && fRequireStandard && !IsWitnessStandard(tx, m_view))
        return state.Invalid(TxValidationResult::TX_WITNESS_MUTATED, "bad-witness-nonstandard");

    int64_t nSigOpsCost = GetTransactionSigOpCost(tx, m_view, STANDARD_SCRIPT_VERIFY_FLAGS);

    // nModifiedFees includes any fee deltas from PrioritiseTransaction
    nModifiedFees = nFees;
    m_pool.ApplyDelta(hash, nModifiedFees);

    // Keep track of transactions that spend a coinbase, which we re-scan
    // during reorgs to ensure COINBASE_MATURITY is still met.
    bool fSpendsCoinbase = false;
    for (const CTxIn &txin : tx.vin) {
        if (txin.IsAnonInput()) {
            continue;
        }
        const Coin &coin = m_view.AccessCoin(txin.prevout);
        if (coin.IsCoinBase()) {
            fSpendsCoinbase = true;
            break;
        }
    }

    entry.reset(new CTxMemPoolEntry(ptx, nFees, nAcceptTime, ::ChainActive().Height(),
            fSpendsCoinbase, nSigOpsCost, lp));
    unsigned int nSize = entry->GetTxSize();

    if (nSigOpsCost > MAX_STANDARD_TX_SIGOPS_COST)
        return state.Invalid(TxValidationResult::TX_NOT_STANDARD, "bad-txns-too-many-sigops",
                strprintf("%d", nSigOpsCost));

    // No transactions are allowed below minRelayTxFee except from disconnected
    // blocks
    if (!bypass_limits && !CheckFeeRate(nSize, nModifiedFees, state)) return false;

    if (nAbsurdFee && nFees > nAbsurdFee)
        return state.Invalid(TxValidationResult::TX_NOT_STANDARD,
                "absurdly-high-fee", strprintf("%d > %d", nFees, nAbsurdFee));

    const CTxMemPool::setEntries setIterConflicting = m_pool.GetIterSet(setConflicts);
    // Calculate in-mempool ancestors, up to a limit.
    if (setConflicts.size() == 1) {
        // In general, when we receive an RBF transaction with mempool conflicts, we want to know whether we
        // would meet the chain limits after the conflicts have been removed. However, there isn't a practical
        // way to do this short of calculating the ancestor and descendant sets with an overlay cache of
        // changed mempool entries. Due to both implementation and runtime complexity concerns, this isn't
        // very realistic, thus we only ensure a limited set of transactions are RBF'able despite mempool
        // conflicts here. Importantly, we need to ensure that some transactions which were accepted using
        // the below carve-out are able to be RBF'ed, without impacting the security the carve-out provides
        // for off-chain contract systems (see link in the comment below).
        //
        // Specifically, the subset of RBF transactions which we allow despite chain limits are those which
        // conflict directly with exactly one other transaction (but may evict children of said transaction),
        // and which are not adding any new mempool dependencies. Note that the "no new mempool dependencies"
        // check is accomplished later, so we don't bother doing anything about it here, but if BIP 125 is
        // amended, we may need to move that check to here instead of removing it wholesale.
        //
        // Such transactions are clearly not merging any existing packages, so we are only concerned with
        // ensuring that (a) no package is growing past the package size (not count) limits and (b) we are
        // not allowing something to effectively use the (below) carve-out spot when it shouldn't be allowed
        // to.
        //
        // To check these we first check if we meet the RBF criteria, above, and increment the descendant
        // limits by the direct conflict and its descendants (as these are recalculated in
        // CalculateMempoolAncestors by assuming the new transaction being added is a new descendant, with no
        // removals, of each parent's existing dependent set). The ancestor count limits are unmodified (as
        // the ancestor limits should be the same for both our new transaction and any conflicts).
        // We don't bother incrementing m_limit_descendants by the full removal count as that limit never comes
        // into force here (as we're only adding a single transaction).
        assert(setIterConflicting.size() == 1);
        CTxMemPool::txiter conflict = *setIterConflicting.begin();

        m_limit_descendants += 1;
        m_limit_descendant_size += conflict->GetSizeWithDescendants();
    }

    std::string errString;
    if (!m_pool.CalculateMemPoolAncestors(*entry, setAncestors, m_limit_ancestors, m_limit_ancestor_size, m_limit_descendants, m_limit_descendant_size, errString)) {
        setAncestors.clear();
        // If CalculateMemPoolAncestors fails second time, we want the original error string.
        std::string dummy_err_string;
        // Contracting/payment channels CPFP carve-out:
        // If the new transaction is relatively small (up to 40k weight)
        // and has at most one ancestor (ie ancestor limit of 2, including
        // the new transaction), allow it if its parent has exactly the
        // descendant limit descendants.
        //
        // This allows protocols which rely on distrusting counterparties
        // being able to broadcast descendants of an unconfirmed transaction
        // to be secure by simply only having two immediately-spendable
        // outputs - one for each counterparty. For more info on the uses for
        // this, see https://lists.linuxfoundation.org/pipermail/bitcoin-dev/2018-November/016518.html
        if (nSize >  EXTRA_DESCENDANT_TX_SIZE_LIMIT ||
                !m_pool.CalculateMemPoolAncestors(*entry, setAncestors, 2, m_limit_ancestor_size, m_limit_descendants + 1, m_limit_descendant_size + EXTRA_DESCENDANT_TX_SIZE_LIMIT, dummy_err_string)) {
            return state.Invalid(TxValidationResult::TX_MEMPOOL_POLICY, "too-long-mempool-chain", errString);
        }
    }

    // A transaction that spends outputs that would be replaced by it is invalid. Now
    // that we have the set of all ancestors we can detect this
    // pathological case by making sure setConflicts and setAncestors don't
    // intersect.
    for (CTxMemPool::txiter ancestorIt : setAncestors)
    {
        const uint256 &hashAncestor = ancestorIt->GetTx().GetHash();
        if (setConflicts.count(hashAncestor))
        {
            return state.Invalid(TxValidationResult::TX_CONSENSUS, "bad-txns-spends-conflicting-tx",
                    strprintf("%s spends conflicting transaction %s",
                        hash.ToString(),
                        hashAncestor.ToString()));
        }
    }

    // Check if it's economically rational to mine this transaction rather
    // than the ones it replaces.
    nConflictingFees = 0;
    nConflictingSize = 0;
    uint64_t nConflictingCount = 0;

    // If we don't hold the lock allConflicting might be incomplete; the
    // subsequent RemoveStaged() and addUnchecked() calls don't guarantee
    // mempool consistency for us.
    fReplacementTransaction = setConflicts.size();
    if (fReplacementTransaction)
    {
        CFeeRate newFeeRate(nModifiedFees, nSize);
        std::set<uint256> setConflictsParents;
        const int maxDescendantsToVisit = 100;
        for (const auto& mi : setIterConflicting) {
            // Don't allow the replacement to reduce the feerate of the
            // mempool.
            //
            // We usually don't want to accept replacements with lower
            // feerates than what they replaced as that would lower the
            // feerate of the next block. Requiring that the feerate always
            // be increased is also an easy-to-reason about way to prevent
            // DoS attacks via replacements.
            //
            // We only consider the feerates of transactions being directly
            // replaced, not their indirect descendants. While that does
            // mean high feerate children are ignored when deciding whether
            // or not to replace, we do require the replacement to pay more
            // overall fees too, mitigating most cases.
            CFeeRate oldFeeRate(mi->GetModifiedFee(), mi->GetTxSize());
            if (newFeeRate <= oldFeeRate)
            {
                return state.Invalid(TxValidationResult::TX_MEMPOOL_POLICY, "insufficient fee",
                        strprintf("rejecting replacement %s; new feerate %s <= old feerate %s",
                            hash.ToString(),
                            newFeeRate.ToString(),
                            oldFeeRate.ToString()));
            }

            for (const CTxIn &txin : mi->GetTx().vin)
            {
                if (txin.IsAnonInput()) {
                    continue;
                }
                setConflictsParents.insert(txin.prevout.hash);
            }

            nConflictingCount += mi->GetCountWithDescendants();
        }
        // This potentially overestimates the number of actual descendants
        // but we just want to be conservative to avoid doing too much
        // work.
        if (nConflictingCount <= maxDescendantsToVisit) {
            // If not too many to replace, then calculate the set of
            // transactions that would have to be evicted
            for (CTxMemPool::txiter it : setIterConflicting) {
                m_pool.CalculateDescendants(it, allConflicting);
            }
            for (CTxMemPool::txiter it : allConflicting) {
                nConflictingFees += it->GetModifiedFee();
                nConflictingSize += it->GetTxSize();
            }
        } else {
            return state.Invalid(TxValidationResult::TX_MEMPOOL_POLICY, "too many potential replacements",
                    strprintf("rejecting replacement %s; too many potential replacements (%d > %d)\n",
                        hash.ToString(),
                        nConflictingCount,
                        maxDescendantsToVisit));
        }

        for (unsigned int j = 0; j < tx.vin.size(); j++)
        {
            if (tx.vin[j].IsAnonInput()) {
                continue;
            }
            // We don't want to accept replacements that require low
            // feerate junk to be mined first. Ideally we'd keep track of
            // the ancestor feerates and make the decision based on that,
            // but for now requiring all new inputs to be confirmed works.
            //
            // Note that if you relax this to make RBF a little more useful,
            // this may break the CalculateMempoolAncestors RBF relaxation,
            // above. See the comment above the first CalculateMempoolAncestors
            // call for more info.
            if (!setConflictsParents.count(tx.vin[j].prevout.hash))
            {
                // Rather than check the UTXO set - potentially expensive -
                // it's cheaper to just check if the new input refers to a
                // tx that's in the mempool.
                if (m_pool.exists(tx.vin[j].prevout.hash)) {
                    return state.Invalid(TxValidationResult::TX_MEMPOOL_POLICY, "replacement-adds-unconfirmed",
                            strprintf("replacement %s adds unconfirmed input, idx %d",
                                hash.ToString(), j));
                }
            }
        }

        // The replacement must pay greater fees than the transactions it
        // replaces - if we did the bandwidth used by those conflicting
        // transactions would not be paid for.
        if (nModifiedFees < nConflictingFees)
        {
            return state.Invalid(TxValidationResult::TX_MEMPOOL_POLICY, "insufficient fee",
                    strprintf("rejecting replacement %s, less fees than conflicting txs; %s < %s",
                        hash.ToString(), FormatMoney(nModifiedFees), FormatMoney(nConflictingFees)));
        }

        // Finally in addition to paying more fees than the conflicts the
        // new transaction must pay for its own bandwidth.
        CAmount nDeltaFees = nModifiedFees - nConflictingFees;
        if (nDeltaFees < ::incrementalRelayFee.GetFee(nSize))
        {
            return state.Invalid(TxValidationResult::TX_MEMPOOL_POLICY, "insufficient fee",
                    strprintf("rejecting replacement %s, not enough additional fees to relay; %s < %s",
                        hash.ToString(),
                        FormatMoney(nDeltaFees),
                        FormatMoney(::incrementalRelayFee.GetFee(nSize))));
        }
    }
    return true;
}

bool MemPoolAccept::PolicyScriptChecks(ATMPArgs& args, Workspace& ws, PrecomputedTransactionData& txdata)
{
    const CTransaction& tx = *ws.m_ptx;

    TxValidationState &state = args.m_state;

    constexpr unsigned int scriptVerifyFlags = STANDARD_SCRIPT_VERIFY_FLAGS;

    // Check input scripts and signatures.
    // This is done last to help prevent CPU exhaustion denial-of-service attacks.
    if (!CheckInputScripts(tx, state, m_view, scriptVerifyFlags, true, false, txdata)) {
        // SCRIPT_VERIFY_CLEANSTACK requires SCRIPT_VERIFY_WITNESS, so we
        // need to turn both off, and compare against just turning off CLEANSTACK
        // to see if the failure is specifically due to witness validation.
        TxValidationState state_dummy; // Want reported failures to be from first CheckInputScripts
        if (!tx.HasWitness() && CheckInputScripts(tx, state_dummy, m_view, scriptVerifyFlags & ~(SCRIPT_VERIFY_WITNESS | SCRIPT_VERIFY_CLEANSTACK), true, false, txdata) &&
                !CheckInputScripts(tx, state_dummy, m_view, scriptVerifyFlags & ~SCRIPT_VERIFY_CLEANSTACK, true, false, txdata)) {
            // Only the witness is missing, so the transaction itself may be fine.
            state.Invalid(TxValidationResult::TX_WITNESS_MUTATED,
                    state.GetRejectReason(), state.GetDebugMessage());
        }
        return false; // state filled in by CheckInputScripts
    }

    return true;
}

bool MemPoolAccept::ConsensusScriptChecks(ATMPArgs& args, Workspace& ws, PrecomputedTransactionData& txdata)
{
    const CTransaction& tx = *ws.m_ptx;
    const uint256& hash = ws.m_hash;

    TxValidationState &state = args.m_state;
    const CChainParams& chainparams = args.m_chainparams;

    // Check again against the current block tip's script verification
    // flags to cache our script execution flags. This is, of course,
    // useless if the next block has different script flags from the
    // previous one, but because the cache tracks script flags for us it
    // will auto-invalidate and we'll just have a few blocks of extra
    // misses on soft-fork activation.
    //
    // This is also useful in case of bugs in the standard flags that cause
    // transactions to pass as valid when they're actually invalid. For
    // instance the STRICTENC flag was incorrectly allowing certain
    // CHECKSIG NOT scripts to pass, even though they were invalid.
    //
    // There is a similar check in CreateNewBlock() to prevent creating
    // invalid blocks (using TestBlockValidity), however allowing such
    // transactions into the mempool can be exploited as a DoS attack.
    unsigned int currentBlockScriptVerifyFlags = GetBlockScriptFlags(::ChainActive().Tip(), chainparams.GetConsensus());
    if (!CheckInputsFromMempoolAndCache(tx, state, m_view, m_pool, currentBlockScriptVerifyFlags, txdata)) {
        return error("%s: BUG! PLEASE REPORT THIS! CheckInputScripts failed against latest-block but not STANDARD flags %s, %s",
                __func__, hash.ToString(), state.ToString());
    }

    return true;
}

bool MemPoolAccept::Finalize(ATMPArgs& args, Workspace& ws)
{
    const CTransaction& tx = *ws.m_ptx;
    const uint256& hash = ws.m_hash;
    TxValidationState &state = args.m_state;
    const bool bypass_limits = args.m_bypass_limits;

    CTxMemPool::setEntries& allConflicting = ws.m_all_conflicting;
    CTxMemPool::setEntries& setAncestors = ws.m_ancestors;
    const CAmount& nModifiedFees = ws.m_modified_fees;
    const CAmount& nConflictingFees = ws.m_conflicting_fees;
    const size_t& nConflictingSize = ws.m_conflicting_size;
    const bool fReplacementTransaction = ws.m_replacement_transaction;
    std::unique_ptr<CTxMemPoolEntry>& entry = ws.m_entry;

    // Remove conflicting transactions from the mempool
    for (CTxMemPool::txiter it : allConflicting)
    {
        LogPrint(BCLog::MEMPOOL, "replacing tx %s with %s for %s additional fees, %d delta bytes\n",
                it->GetTx().GetHash().ToString(),
                hash.ToString(),
                FormatMoney(nModifiedFees - nConflictingFees),
                (int)entry->GetTxSize() - (int)nConflictingSize);
        if (args.m_replaced_transactions)
            args.m_replaced_transactions->push_back(it->GetSharedTx());
    }
    m_pool.RemoveStaged(allConflicting, false, MemPoolRemovalReason::REPLACED);

    // This transaction should only count for fee estimation if:
    // - it isn't a BIP 125 replacement transaction (may not be widely supported)
    // - it's not being re-added during a reorg which bypasses typical mempool fee limits
    // - the node is not behind
    // - the transaction is not dependent on any other transactions in the mempool
    bool validForFeeEstimation = !fReplacementTransaction && !bypass_limits && IsCurrentForFeeEstimation() && m_pool.HasNoInputsOf(tx);

    // Store transaction in memory
    m_pool.addUnchecked(*entry, setAncestors, validForFeeEstimation);

    // trim mempool and check if tx was trimmed
    if (!bypass_limits) {
        LimitMempoolSize(m_pool, gArgs.GetArg("-maxmempool", DEFAULT_MAX_MEMPOOL_SIZE) * 1000000, std::chrono::hours{gArgs.GetArg("-mempoolexpiry", DEFAULT_MEMPOOL_EXPIRY)});
        if (!m_pool.exists(hash))
            return state.Invalid(TxValidationResult::TX_MEMPOOL_POLICY, "mempool full");
    }

    if (!AddKeyImagesToMempool(tx, m_pool)) {
        LogPrintf("ERROR: %s: AddKeyImagesToMempool failed.\n", __func__);
        return state.Invalid(TxValidationResult::TX_CONSENSUS, "bad-anonin-keyimages");
    }

    // Update mempool indices
    if (fAddressIndex) {
        m_pool.addAddressIndex(*entry, m_view);
    }
    if (fSpentIndex) {
        m_pool.addSpentIndex(*entry, m_view);
    }

    return true;
}

bool MemPoolAccept::AcceptSingleTransaction(const CTransactionRef& ptx, ATMPArgs& args)
{
    AssertLockHeld(cs_main);
    LOCK(m_pool.cs); // mempool "read lock" (held through GetMainSignals().TransactionAddedToMempool())

    Workspace workspace(ptx);

    if (!PreChecks(args, workspace)) return false;

    // Only compute the precomputed transaction data if we need to verify
    // scripts (ie, other policy checks pass). We perform the inexpensive
    // checks first and avoid hashing and signature verification unless those
    // checks pass, to mitigate CPU exhaustion denial-of-service attacks.
    PrecomputedTransactionData txdata;

    if (!PolicyScriptChecks(args, workspace, txdata)) return false;

    if (!ConsensusScriptChecks(args, workspace, txdata)) return false;

    // Tx was accepted, but not added
    if (args.m_test_accept) return true;

    if (!Finalize(args, workspace)) return false;

    GetMainSignals().TransactionAddedToMempool(ptx);

    return true;
}

} // anon namespace

/** (try to) add transaction to memory pool with a specified acceptance time **/
static bool AcceptToMemoryPoolWithTime(const CChainParams& chainparams, CTxMemPool& pool, TxValidationState &state, const CTransactionRef &tx,
                        int64_t nAcceptTime, std::list<CTransactionRef>* plTxnReplaced,
                        bool bypass_limits, const CAmount nAbsurdFee, bool test_accept, bool ignore_locks) EXCLUSIVE_LOCKS_REQUIRED(cs_main)
{
    std::vector<COutPoint> coins_to_uncache;
    MemPoolAccept::ATMPArgs args { chainparams, state, nAcceptTime, plTxnReplaced, bypass_limits, nAbsurdFee, coins_to_uncache, test_accept, ignore_locks };
    bool res = MemPoolAccept(pool).AcceptSingleTransaction(tx, args);
    if (!res) {
        // Remove coins that were not present in the coins cache before calling ATMPW;
        // this is to prevent memory DoS in case we receive a large number of
        // invalid transactions that attempt to overrun the in-memory coins cache
        // (`CCoinsViewCache::cacheCoins`).

        for (const COutPoint& hashTx : coins_to_uncache)
            ::ChainstateActive().CoinsTip().Uncache(hashTx);
    }
    // After we've (potentially) uncached entries, ensure our coins cache is still within its size limits
    BlockValidationState state_dummy;
    ::ChainstateActive().FlushStateToDisk(chainparams, state_dummy, FlushStateMode::PERIODIC);
    return res;
}

bool AcceptToMemoryPool(CTxMemPool& pool, TxValidationState &state, const CTransactionRef &tx,
                        std::list<CTransactionRef>* plTxnReplaced,
                        bool bypass_limits, const CAmount nAbsurdFee, bool test_accept, bool ignore_locks)
{
    const CChainParams& chainparams = Params();
    return AcceptToMemoryPoolWithTime(chainparams, pool, state, tx, GetTime(), plTxnReplaced, bypass_limits, nAbsurdFee, test_accept, ignore_locks);
}

/**
 * Return transaction in txOut, and if it was found inside a block, its hash is placed in hashBlock.
 * If blockIndex is provided, the transaction is fetched from the corresponding block.
 */
bool GetTransaction(const uint256& hash, CTransactionRef& txOut, const Consensus::Params& consensusParams, uint256& hashBlock, const CBlockIndex* const block_index)
{
    LOCK(cs_main);

    if (!block_index) {
        CTransactionRef ptx = mempool.get(hash);
        if (ptx) {
            txOut = ptx;
            return true;
        }

        if (g_txindex) {
            return g_txindex->FindTx(hash, hashBlock, txOut);
        }
    } else {
        CBlock block;
        if (ReadBlockFromDisk(block, block_index, consensusParams)) {
            for (const auto& tx : block.vtx) {
                if (tx->GetHash() == hash) {
                    txOut = tx;
                    hashBlock = block_index->GetBlockHash();
                    return true;
                }
            }
        }
    }

    return false;
}


/** Retrieve a transaction and block header from disk
  * If blockIndex is provided, the transaction is fetched from the corresponding block.
  */
bool GetTransaction(const uint256 &hash, CTransactionRef &txOut, const Consensus::Params &consensusParams, CBlock &block, bool fAllowSlow, CBlockIndex* blockIndex)
{
    CBlockIndex *pindexSlow = blockIndex;

    LOCK(cs_main);

    if (g_txindex) {
        CBlockHeader header;
        if (g_txindex->FindTx(hash, header, txOut)) {
            block = CBlock(header);
            return true;
        }
        return false;
    }

    if (fAllowSlow) { // use coin database to locate block that contains transaction, and scan it
        const Coin& coin = AccessByTxid(::ChainstateActive().CoinsTip(), hash);
        if (!coin.IsSpent()) pindexSlow = ::ChainActive()[coin.nHeight];
    }

    if (pindexSlow) {
        // read and return entire block
        if (ReadBlockFromDisk(block, pindexSlow, consensusParams)) {
            for (const auto& tx : block.vtx) {
                if (tx->GetHash() == hash) {
                    txOut = tx;
                    return true;
                }
            }
        }
    }

    return false;
}


//////////////////////////////////////////////////////////////////////////////
//
// CBlock and CBlockIndex
//

static bool WriteBlockToDisk(const CBlock& block, FlatFilePos& pos, const CMessageHeader::MessageStartChars& messageStart)
{
    // Open history file to append
    CAutoFile fileout(OpenBlockFile(pos), SER_DISK, CLIENT_VERSION);
    if (fileout.IsNull())
        return error("WriteBlockToDisk: OpenBlockFile failed");

    // Write index header
    unsigned int nSize = GetSerializeSize(block, fileout.GetVersion());
    fileout << messageStart << nSize;

    // Write block
    long fileOutPos = ftell(fileout.Get());
    if (fileOutPos < 0)
        return error("WriteBlockToDisk: ftell failed");
    pos.nPos = (unsigned int)fileOutPos;
    fileout << block;

    return true;
}

bool ReadBlockFromDisk(CBlock& block, const FlatFilePos& pos, const Consensus::Params& consensusParams)
{
    block.SetNull();

    // Open history file to read
    CAutoFile filein(OpenBlockFile(pos, true), SER_DISK, CLIENT_VERSION);
    if (filein.IsNull())
        return error("ReadBlockFromDisk: OpenBlockFile failed for %s", pos.ToString());

    // Read block
    try {
        filein >> block;
    }
    catch (const std::exception& e) {
        return error("%s: Deserialize or I/O error - %s at %s", __func__, e.what(), pos.ToString());
    }

    // Check the header
    if (fParticlMode) {
        // only CheckProofOfWork for genesis blocks
        if (block.hashPrevBlock.IsNull()
            && !CheckProofOfWork(block.GetHash(), block.nBits, consensusParams, 0, Params().GetLastImportHeight())) {
            return error("ReadBlockFromDisk: Errors in block header at %s", pos.ToString());
        }
    } else {
        if (!CheckProofOfWork(block.GetHash(), block.nBits, consensusParams))
            return error("ReadBlockFromDisk: Errors in block header at %s", pos.ToString());
    }

    return true;
}

bool ReadBlockFromDisk(CBlock& block, const CBlockIndex* pindex, const Consensus::Params& consensusParams)
{
    FlatFilePos blockPos;
    {
        LOCK(cs_main);
        blockPos = pindex->GetBlockPos();
    }

    if (!ReadBlockFromDisk(block, blockPos, consensusParams))
        return false;
    if (block.GetHash() != pindex->GetBlockHash())
        return error("ReadBlockFromDisk(CBlock&, CBlockIndex*): GetHash() doesn't match index for %s at %s",
                pindex->ToString(), pindex->GetBlockPos().ToString());
    return true;
}

bool ReadTransactionFromDiskBlock(const CBlockIndex* pindex, int nIndex, CTransactionRef &txOut)
{
    FlatFilePos hpos;
    {
        LOCK(cs_main);
        hpos = pindex->GetBlockPos();
    }

    // Open history file to read
    CAutoFile filein(OpenBlockFile(hpos, true), SER_DISK, CLIENT_VERSION);
    if (filein.IsNull())
        return error("%s: OpenBlockFile failed for %s", __func__, hpos.ToString());

    CBlockHeader blockHeader;
    try {
        filein >> blockHeader;

        int nTxns = ReadCompactSize(filein);

        if (nTxns <= nIndex || nIndex < 0)
            return error("%s: Block %s, txn %d not in available range %d.", __func__, pindex->GetBlockPos().ToString(), nIndex, nTxns);

        for (int k = 0; k <= nIndex; ++k)
            filein >> txOut;
    } catch (const std::exception& e)
    {
        return error("%s: Deserialize or I/O error - %s at %s", __func__, e.what(), hpos.ToString());
    }

    if (blockHeader.GetHash() != pindex->GetBlockHash())
        return error("%s: Hash doesn't match index for %s at %s",
                __func__, pindex->ToString(), hpos.ToString());
    return true;
}

bool ReadRawBlockFromDisk(std::vector<uint8_t>& block, const FlatFilePos& pos, const CMessageHeader::MessageStartChars& message_start)
{
    FlatFilePos hpos = pos;
    hpos.nPos -= 8; // Seek back 8 bytes for meta header
    CAutoFile filein(OpenBlockFile(hpos, true), SER_DISK, CLIENT_VERSION);
    if (filein.IsNull()) {
        return error("%s: OpenBlockFile failed for %s", __func__, pos.ToString());
    }

    try {
        CMessageHeader::MessageStartChars blk_start;
        unsigned int blk_size;

        filein >> blk_start >> blk_size;

        if (memcmp(blk_start, message_start, CMessageHeader::MESSAGE_START_SIZE)) {
            return error("%s: Block magic mismatch for %s: %s versus expected %s", __func__, pos.ToString(),
                    HexStr(blk_start, blk_start + CMessageHeader::MESSAGE_START_SIZE),
                    HexStr(message_start, message_start + CMessageHeader::MESSAGE_START_SIZE));
        }

        if (blk_size > MAX_SIZE) {
            return error("%s: Block data is larger than maximum deserialization size for %s: %s versus %s", __func__, pos.ToString(),
                    blk_size, MAX_SIZE);
        }

        block.resize(blk_size); // Zeroing of memory is intentional here
        filein.read((char*)block.data(), blk_size);
    } catch(const std::exception& e) {
        return error("%s: Read from block file failed: %s for %s", __func__, e.what(), pos.ToString());
    }

    return true;
}

bool ReadRawBlockFromDisk(std::vector<uint8_t>& block, const CBlockIndex* pindex, const CMessageHeader::MessageStartChars& message_start)
{
    FlatFilePos block_pos;
    {
        LOCK(cs_main);
        block_pos = pindex->GetBlockPos();
    }

    return ReadRawBlockFromDisk(block, block_pos, message_start);
}

CAmount GetBlockSubsidy(int nHeight, const Consensus::Params& consensusParams)
{
    int halvings = nHeight / consensusParams.nSubsidyHalvingInterval;
    // Force block reward to zero when right shift is undefined.
    if (halvings >= 64)
        return 0;

    CAmount nSubsidy = 50 * COIN;
    // Subsidy is cut in half every 210,000 blocks which will occur approximately every 4 years.
    nSubsidy >>= halvings;
    return nSubsidy;
}

//! Returns last CBlockIndex* that is a checkpoint
static CBlockIndex* GetLastCheckpoint(const CCheckpointData& data) EXCLUSIVE_LOCKS_REQUIRED(cs_main)
{
    const MapCheckpoints& checkpoints = data.mapCheckpoints;

    for (const MapCheckpoints::value_type& i : reverse_iterate(checkpoints))
    {
        const uint256& hash = i.second;
        CBlockIndex* pindex = LookupBlockIndex(hash);
        if (pindex) {
            return pindex;
        }
    }
    return nullptr;
}


class HeightEntry {
public:
    HeightEntry(int height, NodeId id, int64_t time) : m_height(height), m_id(id), m_time(time)  {};
    int m_height;
    NodeId m_id;
    int64_t m_time;
};
static std::atomic_int nPeerBlocks(std::numeric_limits<int>::max());
static std::atomic_int nPeers(0);
static std::list<HeightEntry> peer_blocks;
const size_t max_peer_blocks = 9;

void UpdateNumPeers(int num_peers)
{
    nPeers = num_peers;
}

int GetNumPeers()
{
    return nPeers;
}

void UpdateNumBlocksOfPeers(NodeId id, int height) EXCLUSIVE_LOCKS_REQUIRED(cs_main)
{
    // Select median value. Only one sample per peer. Remove oldest sample.
    int new_value = 0;

    bool inserted = false;
    size_t num_elements = 0;
    std::list<HeightEntry>::iterator oldest = peer_blocks.end();
    for (auto it = peer_blocks.begin(); it != peer_blocks.end(); ) {
        if (id == it->m_id) {
            if (height == it->m_height) {
                inserted = true;
            } else {
                it = peer_blocks.erase(it);
                continue;
            }
        }
        if (!inserted && it->m_height > height) {
            peer_blocks.emplace(it, height, id, GetTime());
            inserted = true;
        }
        if (oldest == peer_blocks.end() || oldest->m_time > it->m_time) {
            oldest = it;
        }
        it++;
        num_elements++;
    }

    if (!inserted) {
        peer_blocks.emplace_back(height, id, GetTime());
        num_elements++;
    }
    if (num_elements > max_peer_blocks && oldest != peer_blocks.end()) {
        peer_blocks.erase(oldest);
        num_elements--;
    }

    size_t stop = num_elements / 2;
    num_elements = 0;
    for (auto it = peer_blocks.begin(); it != peer_blocks.end(); ++it) {
        if (num_elements >= stop) {
            new_value = it->m_height;
            break;
        }
        num_elements++;
    }

    static const CBlockIndex *pcheckpoint = GetLastCheckpoint(Params().Checkpoints());
    if (pcheckpoint) {
        if (new_value < pcheckpoint->nHeight) {
            new_value = std::numeric_limits<int>::max();
        }
    }
    nPeerBlocks = new_value;
}

int GetNumBlocksOfPeers()
{
    return nPeerBlocks;
}

CoinsViews::CoinsViews(
    std::string ldb_name,
    size_t cache_size_bytes,
    bool in_memory,
    bool should_wipe) : m_dbview(
                            GetDataDir() / ldb_name, cache_size_bytes, in_memory, should_wipe),
                        m_catcherview(&m_dbview) {}

void CoinsViews::InitCache()
{
    m_cacheview = MakeUnique<CCoinsViewCache>(&m_catcherview);
}

CChainState::CChainState(BlockManager& blockman, uint256 from_snapshot_blockhash)
    : m_blockman(blockman),
      m_from_snapshot_blockhash(from_snapshot_blockhash) {}

void CChainState::InitCoinsDB(
    size_t cache_size_bytes,
    bool in_memory,
    bool should_wipe,
    std::string leveldb_name)
{
    if (!m_from_snapshot_blockhash.IsNull()) {
        leveldb_name += "_" + m_from_snapshot_blockhash.ToString();
    }

    m_coins_views = MakeUnique<CoinsViews>(
        leveldb_name, cache_size_bytes, in_memory, should_wipe);
}

void CChainState::InitCoinsCache()
{
    assert(m_coins_views != nullptr);
    m_coins_views->InitCache();
}

// Note that though this is marked const, we may end up modifying `m_cached_finished_ibd`, which
// is a performance-related implementation detail. This function must be marked
// `const` so that `CValidationInterface` clients (which are given a `const CChainState*`)
// can call it.
//
bool CChainState::IsInitialBlockDownload() const
{
    // Optimization: pre-test latch before taking the lock.
    if (m_cached_finished_ibd.load(std::memory_order_relaxed))
        return false;

    LOCK(cs_main);
    if (m_cached_finished_ibd.load(std::memory_order_relaxed))
        return false;
    if (fImporting || fReindex)
        return true;
    if (m_chain.Tip() == nullptr)
        return true;
    if (m_chain.Tip()->nChainWork < nMinimumChainWork)
        return true;
    if (m_chain.Tip()->nHeight > COINBASE_MATURITY
        && m_chain.Tip()->GetBlockTime() < (GetTime() - nMaxTipAge))
        return true;
    if (fParticlMode
        && (GetNumPeers() < 1
            || m_chain.Tip()->nHeight < GetNumBlocksOfPeers()-10))
        return true;

    LogPrintf("Leaving InitialBlockDownload (latching to false)\n");
    m_cached_finished_ibd.store(true, std::memory_order_relaxed);
    return false;
}

static CBlockIndex *pindexBestForkTip = nullptr, *pindexBestForkBase = nullptr;

static void AlertNotify(const std::string& strMessage)
{
    uiInterface.NotifyAlertChanged();
#if HAVE_SYSTEM
    std::string strCmd = gArgs.GetArg("-alertnotify", "");
    if (strCmd.empty()) return;

    // Alert text should be plain ascii coming from a trusted source, but to
    // be safe we first strip anything not in safeChars, then add single quotes around
    // the whole string before passing it to the shell:
    std::string singleQuote("'");
    std::string safeStatus = SanitizeString(strMessage);
    safeStatus = singleQuote+safeStatus+singleQuote;
    boost::replace_all(strCmd, "%s", safeStatus);

    std::thread t(runCommand, strCmd);
    t.detach(); // thread runs free
#endif
}

static void CheckForkWarningConditions() EXCLUSIVE_LOCKS_REQUIRED(cs_main)
{
    AssertLockHeld(cs_main);
    // Before we get past initial download, we cannot reliably alert about forks
    // (we assume we don't get stuck on a fork before finishing our initial sync)
    if (::ChainstateActive().IsInitialBlockDownload())
        return;

    // If our best fork is no longer within 72 blocks (+/- 12 hours if no one mines it)
    // of our head, drop it
    if (pindexBestForkTip && ::ChainActive().Height() - pindexBestForkTip->nHeight >= 72)
        pindexBestForkTip = nullptr;

    if (pindexBestForkTip || (pindexBestInvalid && pindexBestInvalid->nChainWork > ::ChainActive().Tip()->nChainWork + (GetBlockProof(*::ChainActive().Tip()) * 6)))
    {
        if (!GetfLargeWorkForkFound() && pindexBestForkBase)
        {
            std::string warning = std::string("'Warning: Large-work fork detected, forking after block ") +
                pindexBestForkBase->phashBlock->ToString() + std::string("'");
            AlertNotify(warning);
        }
        if (pindexBestForkTip && pindexBestForkBase)
        {
            LogPrintf("%s: Warning: Large valid fork found\n  forking the chain at height %d (%s)\n  lasting to height %d (%s).\nChain state database corruption likely.\n", __func__,
                   pindexBestForkBase->nHeight, pindexBestForkBase->phashBlock->ToString(),
                   pindexBestForkTip->nHeight, pindexBestForkTip->phashBlock->ToString());
            SetfLargeWorkForkFound(true);
        }
        else
        {
            LogPrintf("%s: Warning: Found invalid chain at least ~6 blocks longer than our best chain.\nChain state database corruption likely.\n", __func__);
            SetfLargeWorkInvalidChainFound(true);
        }
    }
    else
    {
        SetfLargeWorkForkFound(false);
        SetfLargeWorkInvalidChainFound(false);
    }
}

static void CheckForkWarningConditionsOnNewFork(CBlockIndex* pindexNewForkTip) EXCLUSIVE_LOCKS_REQUIRED(cs_main)
{
    AssertLockHeld(cs_main);
    // If we are on a fork that is sufficiently large, set a warning flag
    CBlockIndex* pfork = pindexNewForkTip;
    CBlockIndex* plonger = ::ChainActive().Tip();
    while (pfork && pfork != plonger)
    {
        while (plonger && plonger->nHeight > pfork->nHeight)
            plonger = plonger->pprev;
        if (pfork == plonger)
            break;
        pfork = pfork->pprev;
    }

    // We define a condition where we should warn the user about as a fork of at least 7 blocks
    // with a tip within 72 blocks (+/- 12 hours if no one mines it) of ours
    // We use 7 blocks rather arbitrarily as it represents just under 10% of sustained network
    // hash rate operating on the fork.
    // or a chain that is entirely longer than ours and invalid (note that this should be detected by both)
    // We define it this way because it allows us to only store the highest fork tip (+ base) which meets
    // the 7-block condition and from this always have the most-likely-to-cause-warning fork
    if (pfork && (!pindexBestForkTip || pindexNewForkTip->nHeight > pindexBestForkTip->nHeight) &&
            pindexNewForkTip->nChainWork - pfork->nChainWork > (GetBlockProof(*pfork) * 7) &&
            ::ChainActive().Height() - pindexNewForkTip->nHeight < 72)
    {
        pindexBestForkTip = pindexNewForkTip;
        pindexBestForkBase = pfork;
    }

    CheckForkWarningConditions();
}

// Called both upon regular invalid block discovery *and* InvalidateBlock
void static InvalidChainFound(CBlockIndex* pindexNew) EXCLUSIVE_LOCKS_REQUIRED(cs_main)
{
    if (!pindexBestInvalid || pindexNew->nChainWork > pindexBestInvalid->nChainWork)
        pindexBestInvalid = pindexNew;
    if (pindexBestHeader != nullptr && pindexBestHeader->GetAncestor(pindexNew->nHeight) == pindexNew) {
        pindexBestHeader = ::ChainActive().Tip();
    }

    LogPrintf("%s: invalid block=%s  height=%d  log2_work=%f  date=%s\n", __func__,
      pindexNew->GetBlockHash().ToString(), pindexNew->nHeight,
      log(pindexNew->nChainWork.getdouble())/log(2.0), FormatISO8601DateTime(pindexNew->GetBlockTime()));
    CBlockIndex *tip = ::ChainActive().Tip();
    assert (tip);
    LogPrintf("%s:  current best=%s  height=%d  log2_work=%f  date=%s\n", __func__,
      tip->GetBlockHash().ToString(), ::ChainActive().Height(), log(tip->nChainWork.getdouble())/log(2.0),
      FormatISO8601DateTime(tip->GetBlockTime()));
    CheckForkWarningConditions();
}

// Same as InvalidChainFound, above, except not called directly from InvalidateBlock,
// which does its own setBlockIndexCandidates manageent.
void CChainState::InvalidBlockFound(CBlockIndex *pindex, const CBlock &block, const BlockValidationState &state) {
    if (state.GetResult() != BlockValidationResult::BLOCK_MUTATED) {
        pindex->nStatus |= BLOCK_FAILED_VALID;
        m_blockman.m_failed_blocks.insert(pindex);
        setDirtyBlockIndex.insert(pindex);
        setBlockIndexCandidates.erase(pindex);
        InvalidChainFound(pindex);
    }
}

void UpdateCoins(const CTransaction& tx, CCoinsViewCache& inputs, CTxUndo &txundo, int nHeight)
{
    // mark inputs spent
    if (!tx.IsCoinBase()) {
        txundo.vprevout.reserve(tx.vin.size());
        for (const CTxIn &txin : tx.vin)
        {
            if (txin.IsAnonInput()) {
                continue;
            }

            txundo.vprevout.emplace_back();
            bool is_spent = inputs.SpendCoin(txin.prevout, &txundo.vprevout.back());
            assert(is_spent);
        }
    }
    // add outputs
    AddCoins(inputs, tx, nHeight);
}

void UpdateCoins(const CTransaction& tx, CCoinsViewCache& inputs, int nHeight)
{
    CTxUndo txundo;
    UpdateCoins(tx, inputs, txundo, nHeight);
}

bool CScriptCheck::operator()() {
    const CScript &scriptSig = ptxTo->vin[nIn].scriptSig;
    const CScriptWitness *witness = &ptxTo->vin[nIn].scriptWitness;

    return VerifyScript(scriptSig, scriptPubKey, witness, nFlags, CachingTransactionSignatureChecker(ptxTo, nIn, vchAmount, cacheStore, *txdata), &error);
    //return VerifyScript(scriptSig, m_tx_out.scriptPubKey, witness, nFlags, CachingTransactionSignatureChecker(ptxTo, nIn, m_tx_out.nValue, cacheStore, *txdata), &error);
}

int GetSpendHeight(const CCoinsViewCache& inputs)
{
    LOCK(cs_main);

    const CBlockIndex* pindexPrev = LookupBlockIndex(inputs.GetBestBlock());

    if (!pindexPrev)
        return 0;

    return pindexPrev->nHeight + 1;
}

static CuckooCache::cache<uint256, SignatureCacheHasher> g_scriptExecutionCache;
static CSHA256 g_scriptExecutionCacheHasher;

void InitScriptExecutionCache() {
    // Setup the salted hasher
    uint256 nonce = GetRandHash();
    // We want the nonce to be 64 bytes long to force the hasher to process
    // this chunk, which makes later hash computations more efficient. We
    // just write our 32-byte entropy twice to fill the 64 bytes.
    g_scriptExecutionCacheHasher.Write(nonce.begin(), 32);
    g_scriptExecutionCacheHasher.Write(nonce.begin(), 32);
    // nMaxCacheSize is unsigned. If -maxsigcachesize is set to zero,
    // setup_bytes creates the minimum possible cache (2 elements).
    size_t nMaxCacheSize = std::min(std::max((int64_t)0, gArgs.GetArg("-maxsigcachesize", DEFAULT_MAX_SIG_CACHE_SIZE) / 2), MAX_MAX_SIG_CACHE_SIZE) * ((size_t) 1 << 20);
    size_t nElems = g_scriptExecutionCache.setup_bytes(nMaxCacheSize);
    LogPrintf("Using %zu MiB out of %zu/2 requested for script execution cache, able to store %zu elements\n",
            (nElems*sizeof(uint256)) >>20, (nMaxCacheSize*2)>>20, nElems);
}

/**
 * Check whether all of this transaction's input scripts succeed.
 *
 * This involves ECDSA signature checks so can be computationally intensive. This function should
 * only be called after the cheap sanity checks in CheckTxInputs passed.
 *
 * If pvChecks is not nullptr, script checks are pushed onto it instead of being performed inline. Any
 * script checks which are not necessary (eg due to script execution cache hits) are, obviously,
 * not pushed onto pvChecks/run.
 *
 * Setting cacheSigStore/cacheFullScriptStore to false will remove elements from the corresponding cache
 * which are matched. This is useful for checking blocks where we will likely never need the cache
 * entry again.
 *
 * Note that we may set state.reason to NOT_STANDARD for extra soft-fork flags in flags, block-checking
 * callers should probably reset it to CONSENSUS in such cases.
 *
 * Non-static (and re-declared) in src/test/txvalidationcache_tests.cpp
 */
bool CheckInputScripts(const CTransaction& tx, TxValidationState &state, const CCoinsViewCache &inputs, unsigned int flags, bool cacheSigStore, bool cacheFullScriptStore, PrecomputedTransactionData& txdata, std::vector<CScriptCheck> *pvChecks, bool fAnonChecks) EXCLUSIVE_LOCKS_REQUIRED(cs_main)
{
    if (tx.IsCoinBase()) return true;
    if (pvChecks) {
        pvChecks->reserve(tx.vin.size());
    }

    bool m_has_anon_input = false;
    // First check if script executions have been cached with the same
    // flags. Note that this assumes that the inputs provided are
    // correct (ie that the transaction hash which is in tx's prevouts
    // properly commits to the scriptPubKey in the inputs view of that
    // transaction).
    uint256 hashCacheEntry;
    CSHA256 hasher = g_scriptExecutionCacheHasher;
    hasher.Write(tx.GetWitnessHash().begin(), 32).Write((unsigned char*)&flags, sizeof(flags)).Finalize(hashCacheEntry.begin());
    AssertLockHeld(cs_main); //TODO: Remove this requirement by making CuckooCache not require external locks
    if (g_scriptExecutionCache.contains(hashCacheEntry, !cacheFullScriptStore)) {
        return true;
    }

    if (!txdata.m_ready) {
        txdata.Init(tx);
    }

    for (unsigned int i = 0; i < tx.vin.size(); i++) {
        if (tx.vin[i].IsAnonInput()) {
            m_has_anon_input = true;
            continue;
        }

        const COutPoint &prevout = tx.vin[i].prevout;
        const Coin& coin = inputs.AccessCoin(prevout);
        assert(!coin.IsSpent());

        // We very carefully only pass in things to CScriptCheck which
        // are clearly committed to by tx' witness hash. This provides
        // a sanity check that our caching is not introducing consensus
        // failures through additional data in, eg, the coins being
        // spent being checked as a part of CScriptCheck.
        const CScript& scriptPubKey = coin.out.scriptPubKey;
        const CAmount amount = coin.out.nValue;

        std::vector<uint8_t> vchAmount;
        if (coin.nType == OUTPUT_STANDARD) {
            vchAmount.resize(8);
            memcpy(vchAmount.data(), &amount, sizeof(amount));
        } else
        if (coin.nType == OUTPUT_CT) {
            vchAmount.resize(33);
            memcpy(vchAmount.data(), coin.commitment.data, 33);
        }

        // Verify signature
        CScriptCheck check(scriptPubKey, vchAmount, tx, i, flags, cacheSigStore, &txdata);
        if (pvChecks) {
            pvChecks->push_back(CScriptCheck());
            check.swap(pvChecks->back());
        } else if (!check()) {
            if (flags & STANDARD_NOT_MANDATORY_VERIFY_FLAGS) {
                // Check whether the failure was caused by a
                // non-mandatory script verification check, such as
                // non-standard DER encodings or non-null dummy
                // arguments; if so, ensure we return NOT_STANDARD
                // instead of CONSENSUS to avoid downstream users
                // splitting the network between upgraded and
                // non-upgraded nodes by banning CONSENSUS-failing
                // data providers.
                CScriptCheck check2(scriptPubKey, vchAmount, tx, i,
                        flags & ~STANDARD_NOT_MANDATORY_VERIFY_FLAGS, cacheSigStore, &txdata);

                if (check2())
                    return state.Invalid(TxValidationResult::TX_NOT_STANDARD, strprintf("non-mandatory-script-verify-flag (%s)", ScriptErrorString(check.GetScriptError())));
            }
            // MANDATORY flag failures correspond to
            // TxValidationResult::TX_CONSENSUS. Because CONSENSUS
            // failures are the most serious case of validation
            // failures, we may need to consider using
            // RECENT_CONSENSUS_CHANGE for any script failure that
            // could be due to non-upgraded nodes which we may want to
            // support, to avoid splitting the network (but this
            // depends on the details of how net_processing handles
            // such errors).
            return state.Invalid(TxValidationResult::TX_CONSENSUS, strprintf("mandatory-script-verify-flag-failed (%s)", ScriptErrorString(check.GetScriptError())));
        }
    }

    if (m_has_anon_input && fAnonChecks
        && !VerifyMLSAG(tx, state)) {
        return false;
    }

    if (cacheFullScriptStore && !pvChecks) {
        // We executed all of the provided scripts, and were told to
        // cache the result. Do so now.
        g_scriptExecutionCache.insert(hashCacheEntry);
    }

    return true;
}

static bool UndoWriteToDisk(const CBlockUndo& blockundo, FlatFilePos& pos, const uint256& hashBlock, const CMessageHeader::MessageStartChars& messageStart)
{
    // Open history file to append
    CAutoFile fileout(OpenUndoFile(pos), SER_DISK, CLIENT_VERSION);
    if (fileout.IsNull())
        return error("%s: OpenUndoFile failed", __func__);

    // Write index header
    unsigned int nSize = GetSerializeSize(blockundo, fileout.GetVersion());
    fileout << messageStart << nSize;

    // Write undo data
    long fileOutPos = ftell(fileout.Get());
    if (fileOutPos < 0)
        return error("%s: ftell failed", __func__);
    pos.nPos = (unsigned int)fileOutPos;
    fileout << blockundo;

    // calculate & write checksum
    CHashWriter hasher(SER_GETHASH, PROTOCOL_VERSION);
    hasher << hashBlock;
    hasher << blockundo;
    fileout << hasher.GetHash();

    return true;
}

bool UndoReadFromDisk(CBlockUndo& blockundo, const CBlockIndex* pindex)
{
    FlatFilePos pos = pindex->GetUndoPos();
    if (pos.IsNull()) {
        return error("%s: no undo data available", __func__);
    }

    // Open history file to read
    CAutoFile filein(OpenUndoFile(pos, true), SER_DISK, CLIENT_VERSION);
    if (filein.IsNull())
        return error("%s: OpenUndoFile failed", __func__);

    // Read block
    uint256 hashChecksum, nullHash;
    CHashVerifier<CAutoFile> verifier(&filein); // We need a CHashVerifier as reserializing may lose data
    try {
        verifier << (pindex->pprev ? pindex->pprev->GetBlockHash() : nullHash);
        verifier >> blockundo;
        filein >> hashChecksum;
    }
    catch (const std::exception& e) {
        return error("%s: Deserialize or I/O error - %s", __func__, e.what());
    }

    // Verify checksum
    if (hashChecksum != verifier.GetHash())
        return error("%s: Checksum mismatch", __func__);

    return true;
}

/** Abort with a message */
static bool AbortNode(const std::string& strMessage, bilingual_str user_message = bilingual_str())
{
    SetMiscWarning(Untranslated(strMessage));
    LogPrintf("*** %s\n", strMessage);
    if (user_message.empty()) {
        user_message = _("A fatal internal error occurred, see debug.log for details");
    }
    AbortError(user_message);
    StartShutdown();
    return false;
}

static bool AbortNode(BlockValidationState& state, const std::string& strMessage, const bilingual_str& userMessage = bilingual_str())
{
    AbortNode(strMessage, userMessage);
    return state.Error(strMessage);
}

/**
 * Restore the UTXO in a Coin at a given COutPoint
 * @param undo The Coin to be restored.
 * @param view The coins view to which to apply the changes.
 * @param out The out point that corresponds to the tx input.
 * @return A DisconnectResult as an int
 */
int ApplyTxInUndo(Coin&& undo, CCoinsViewCache& view, const COutPoint& out)
{
    bool fClean = true;

    if (view.HaveCoin(out)) fClean = false; // overwriting transaction output

    if (undo.nHeight == 0) {
        // Missing undo metadata (height and coinbase). Older versions included this
        // information only in undo records for the last spend of a transactions'
        // outputs. This implies that it must be present for some other output of the same tx.
        const Coin& alternate = AccessByTxid(view, out.hash);
        if (!alternate.IsSpent()) {
            undo.nHeight = alternate.nHeight;
            undo.fCoinBase = alternate.fCoinBase;
        } else {
            return DISCONNECT_FAILED; // adding output for transaction without known metadata
        }
    }
    // If the coin already exists as an unspent coin in the cache, then the
    // possible_overwrite parameter to AddCoin must be set to true. We have
    // already checked whether an unspent coin exists above using HaveCoin, so
    // we don't need to guess. When fClean is false, an unspent coin already
    // existed and it is an overwrite.
    view.AddCoin(out, std::move(undo), !fClean);

    return fClean ? DISCONNECT_OK : DISCONNECT_UNCLEAN;
}

/** Undo the effects of this block (with given index) on the UTXO set represented by coins.
 *  When FAILED is returned, view is left in an indeterminate state. */
DisconnectResult CChainState::DisconnectBlock(const CBlock& block, const CBlockIndex* pindex, CCoinsViewCache& view)
{
    if (LogAcceptCategory(BCLog::HDWALLET))
        LogPrintf("%s: hash %s, height %d\n", __func__, block.GetHash().ToString(), pindex->nHeight);

    assert(pindex->GetBlockHash() == view.GetBestBlock());

    bool fClean = true;

    CBlockUndo blockUndo;
    if (!UndoReadFromDisk(blockUndo, pindex)) {
        error("DisconnectBlock(): failure reading undo data");
        return DISCONNECT_FAILED;
    }

    if (!fParticlMode) {
        if (blockUndo.vtxundo.size() + 1 != block.vtx.size()) {
            error("DisconnectBlock(): block and undo data inconsistent");
            return DISCONNECT_FAILED;
        }
    } else {
        if (blockUndo.vtxundo.size() != block.vtx.size()) {
            // Count non coinbase txns, this should only happen in early blocks.
            size_t nExpectTxns = 0;
            for (auto &tx : block.vtx) {
                if (!tx->IsCoinBase()) {
                    nExpectTxns++;
                }
            }

            if (blockUndo.vtxundo.size() != nExpectTxns) {
                error("DisconnectBlock(): block and undo data inconsistent");
                return DISCONNECT_FAILED;
            }
        }
    }

    int nVtxundo = (int)blockUndo.vtxundo.size()-1;
    // undo transactions in reverse order
    for (int i = block.vtx.size() - 1; i >= 0; i--)
    {
        const CTransaction &tx = *(block.vtx[i]);
        uint256 hash = tx.GetHash();

        for (const auto &txin : tx.vin) {
            if (txin.IsAnonInput()) {
                uint32_t nInputs, nRingSize;
                txin.GetAnonInfo(nInputs, nRingSize);
                if (txin.scriptData.stack.size() != 1
                    || txin.scriptData.stack[0].size() != 33 * nInputs) {
                    error("%s: Bad scriptData stack, %s.", __func__, hash.ToString());
                    return DISCONNECT_FAILED;
                }

                const std::vector<uint8_t> &vKeyImages = txin.scriptData.stack[0];
                for (size_t k = 0; k < nInputs; ++k) {
                    const CCmpPubKey &ki = *((CCmpPubKey*)&vKeyImages[k*33]);

                    view.keyImages.push_back(std::make_pair(ki, hash));
                }
            } else {
                Coin coin;
                view.spent_cache.emplace_back(txin.prevout, SpentCoin());
            }
        }

        bool is_coinbase = tx.IsCoinBase() || tx.IsCoinStake();

        for (size_t k = tx.vpout.size(); k-- > 0;) {
            const CTxOutBase *out = tx.vpout[k].get();

            if (out->IsType(OUTPUT_RINGCT)) {
                CTxOutRingCT *txout = (CTxOutRingCT*)out;

                if (view.nLastRCTOutput == 0) {
                    view.nLastRCTOutput = pindex->nAnonOutputs;
                    // Verify data matches
                    CAnonOutput ao;
                    if (!pblocktree->ReadRCTOutput(view.nLastRCTOutput, ao)) {
                        error("%s: RCT output missing, txn %s, %d, index %d.", __func__, hash.ToString(), k, view.nLastRCTOutput);
                        if (!view.fForceDisconnect) {
                            return DISCONNECT_FAILED;
                        }
                    } else
                    if (ao.pubkey != txout->pk) {
                        error("%s: RCT output mismatch, txn %s, %d, index %d.", __func__, hash.ToString(), k, view.nLastRCTOutput);
                        if (!view.fForceDisconnect) {
                            return DISCONNECT_FAILED;
                        }
                    }
                }

                view.anonOutputLinks[txout->pk] = view.nLastRCTOutput;
                view.nLastRCTOutput--;

                continue;
            }

            // Check that all outputs are available and match the outputs in the block itself
            // exactly.
            if (out->IsType(OUTPUT_STANDARD) || out->IsType(OUTPUT_CT)) {
                const CScript *pScript = out->GetPScriptPubKey();
                if (!pScript->IsUnspendable()) {
                    COutPoint op(hash, k);
                    Coin coin;

                    CTxOut txout(0, *pScript);

                    if (out->IsType(OUTPUT_STANDARD)) {
                        txout.nValue = out->GetValue();
                    }
                    bool is_spent = view.SpendCoin(op, &coin);
                    if (!is_spent || txout != coin.out || pindex->nHeight != coin.nHeight || is_coinbase != coin.fCoinBase) {
                        fClean = false; // transaction output mismatch
                    }
                }
            }

            if (!fAddressIndex
                || (!out->IsType(OUTPUT_STANDARD)
                && !out->IsType(OUTPUT_CT))) {
                continue;
            }

            const CScript *pScript;
            std::vector<unsigned char> hashBytes;
            int scriptType = 0;
            CAmount nValue;
            if (!ExtractIndexInfo(out, scriptType, hashBytes, nValue, pScript)
                || scriptType == 0) {
                continue;
            }
            // undo receiving activity
            view.addressIndex.push_back(std::make_pair(CAddressIndexKey(scriptType, uint256(hashBytes.data(), hashBytes.size()), pindex->nHeight, i, hash, k, false), nValue));
            // undo unspent index
            view.addressUnspentIndex.push_back(std::make_pair(CAddressUnspentKey(scriptType, uint256(hashBytes.data(), hashBytes.size()), hash, k), CAddressUnspentValue()));
        }


        if (fParticlMode) {
            // restore inputs
            if (!tx.IsCoinBase()) {
                if (nVtxundo < 0 || nVtxundo >= (int)blockUndo.vtxundo.size()) {
                    error("DisconnectBlock(): transaction undo data offset out of range.");
                    return DISCONNECT_FAILED;
                }

                size_t nExpectUndo = 0;
                for (const auto &txin : tx.vin)
                if (!txin.IsAnonInput()) {
                    nExpectUndo++;
                }

                CTxUndo &txundo = blockUndo.vtxundo[nVtxundo--];
                if (txundo.vprevout.size() != nExpectUndo) {
                    error("DisconnectBlock(): transaction and undo data inconsistent");
                    return DISCONNECT_FAILED;
                }

                for (unsigned int j = tx.vin.size(); j-- > 0;) {
                    if (tx.vin[j].IsAnonInput()) {
                        continue;
                    }

                    const COutPoint &out = tx.vin[j].prevout;
                    int res = ApplyTxInUndo(std::move(txundo.vprevout[j]), view, out);
                    if (res == DISCONNECT_FAILED) {
                        error("DisconnectBlock(): ApplyTxInUndo failed");
                        return DISCONNECT_FAILED;
                    }
                    fClean = fClean && res != DISCONNECT_UNCLEAN;

                    const CTxIn input = tx.vin[j];

                    if (fSpentIndex) { // undo and delete the spent index
                        view.spentIndex.push_back(std::make_pair(CSpentIndexKey(input.prevout.hash, input.prevout.n), CSpentIndexValue()));
                    }

                    if (fAddressIndex) {
                        const Coin &coin = view.AccessCoin(tx.vin[j].prevout);
                        const CScript *pScript = &coin.out.scriptPubKey;

                        CAmount nValue = coin.nType == OUTPUT_CT ? 0 : coin.out.nValue;
                        std::vector<uint8_t> hashBytes;
                        int scriptType = 0;
                        if (!ExtractIndexInfo(pScript, scriptType, hashBytes)
                            || scriptType == 0) {
                            continue;
                        }

                        // undo spending activity
                        view.addressIndex.push_back(std::make_pair(CAddressIndexKey(scriptType, uint256(hashBytes.data(), hashBytes.size()), pindex->nHeight, i, hash, j, true), nValue * -1));
                        // restore unspent index
                        view.addressUnspentIndex.push_back(std::make_pair(CAddressUnspentKey(scriptType, uint256(hashBytes.data(), hashBytes.size()), input.prevout.hash, input.prevout.n), CAddressUnspentValue(nValue, *pScript, coin.nHeight)));
                    }
                }
            }
        } else {
            // Check that all outputs are available and match the outputs in the block itself
            // exactly.
            for (size_t o = 0; o < tx.vout.size(); o++) {
                if (!tx.vout[o].scriptPubKey.IsUnspendable()) {
                    COutPoint out(hash, o);
                    Coin coin;
                    bool is_spent = view.SpendCoin(out, &coin);
                    if (!is_spent || tx.vout[o] != coin.out || pindex->nHeight != coin.nHeight || is_coinbase != coin.fCoinBase) {
                        fClean = false; // transaction output mismatch
                    }
                }
            }

            if (i > 0) { // not coinbases
                CTxUndo &txundo = blockUndo.vtxundo[i-1];
                if (txundo.vprevout.size() != tx.vin.size()) {
                    error("DisconnectBlock(): transaction and undo data inconsistent");
                    return DISCONNECT_FAILED;
                }
                for (unsigned int j = tx.vin.size(); j-- > 0;) {
                    const COutPoint &out = tx.vin[j].prevout;
                    int res = ApplyTxInUndo(std::move(txundo.vprevout[j]), view, out);
                    if (res == DISCONNECT_FAILED) return DISCONNECT_FAILED;
                    fClean = fClean && res != DISCONNECT_UNCLEAN;
                }
            }
            // At this point, all of txundo.vprevout should have been moved out.
        }
    }

    // move best block pointer to prevout block
    view.SetBestBlock(pindex->pprev->GetBlockHash(), pindex->pprev->nHeight);

    return fClean ? DISCONNECT_OK : DISCONNECT_UNCLEAN;
}

bool ConnectBlock(const CBlock& block, BlockValidationState& state, CBlockIndex* pindex,
    CCoinsViewCache& view, const CChainParams& chainparams, bool fJustCheck)
{
    return ::ChainstateActive().ConnectBlock(block, state, pindex, view, chainparams, fJustCheck);
};

DisconnectResult DisconnectBlock(const CBlock& block, const CBlockIndex* pindex, CCoinsViewCache& view)
{
    return ::ChainstateActive().DisconnectBlock(block, pindex, view);
};

static void FlushUndoFile(int block_file, bool finalize = false)
{
    FlatFilePos undo_pos_old(block_file, vinfoBlockFile[block_file].nUndoSize);
    if (!UndoFileSeq().Flush(undo_pos_old, finalize)) {
        AbortNode("Flushing undo file to disk failed. This is likely the result of an I/O error.");
    }
}

static void FlushBlockFile(bool fFinalize = false, bool finalize_undo = false)
{
    LOCK(cs_LastBlockFile);
    FlatFilePos block_pos_old(nLastBlockFile, vinfoBlockFile[nLastBlockFile].nSize);
    if (!BlockFileSeq().Flush(block_pos_old, fFinalize)) {
        AbortNode("Flushing block file to disk failed. This is likely the result of an I/O error.");
    }
    // we do not always flush the undo file, as the chain tip may be lagging behind the incoming blocks,
    // e.g. during IBD or a sync after a node going offline
    if (!fFinalize || finalize_undo) FlushUndoFile(nLastBlockFile, finalize_undo);
}

static bool FindUndoPos(BlockValidationState &state, int nFile, FlatFilePos &pos, unsigned int nAddSize);

static bool WriteUndoDataForBlock(const CBlockUndo& blockundo, BlockValidationState& state, CBlockIndex* pindex, const CChainParams& chainparams)
{
    // Write undo information to disk
    if (pindex->GetUndoPos().IsNull()) {
        FlatFilePos _pos;
        if (!FindUndoPos(state, pindex->nFile, _pos, ::GetSerializeSize(blockundo, CLIENT_VERSION) + 40))
            return error("ConnectBlock(): FindUndoPos failed");

        uint256 nullHash;
        if (!UndoWriteToDisk(blockundo, _pos, pindex->pprev ? pindex->pprev->GetBlockHash() : nullHash, chainparams.MessageStart()))
            return AbortNode(state, "Failed to write undo data");
        // rev files are written in block height order, whereas blk files are written as blocks come in (often out of order)
        // we want to flush the rev (undo) file once we've written the last block, which is indicated by the last height
        // in the block file info as below; note that this does not catch the case where the undo writes are keeping up
        // with the block writes (usually when a synced up node is getting newly mined blocks) -- this case is caught in
        // the FindBlockPos function
        if (_pos.nFile < nLastBlockFile && static_cast<uint32_t>(pindex->nHeight) == vinfoBlockFile[_pos.nFile].nHeightLast) {
            FlushUndoFile(_pos.nFile, true);
        }

        // update nUndoPos in block index
        pindex->nUndoPos = _pos.nPos;
        pindex->nStatus |= BLOCK_HAVE_UNDO;
        setDirtyBlockIndex.insert(pindex);
    }

    return true;
}

static CCheckQueue<CScriptCheck> scriptcheckqueue(128);

void ThreadScriptCheck(int worker_num) {
    util::ThreadRename(strprintf("scriptch.%i", worker_num));
    scriptcheckqueue.Thread();
}

VersionBitsCache versionbitscache GUARDED_BY(cs_main);

int32_t ComputeBlockVersion(const CBlockIndex* pindexPrev, const Consensus::Params& params)
{
    LOCK(cs_main);
    int32_t nVersion = VERSIONBITS_TOP_BITS;

    for (int i = 0; i < (int)Consensus::MAX_VERSION_BITS_DEPLOYMENTS; i++) {
        ThresholdState state = VersionBitsState(pindexPrev, params, static_cast<Consensus::DeploymentPos>(i), versionbitscache);
        if (state == ThresholdState::LOCKED_IN || state == ThresholdState::STARTED) {
            nVersion |= VersionBitsMask(params, static_cast<Consensus::DeploymentPos>(i));
        }
    }

    return nVersion;
}

/**
 * Threshold condition checker that triggers when unknown versionbits are seen on the network.
 */
class WarningBitsConditionChecker : public AbstractThresholdConditionChecker
{
private:
    int bit;

public:
    explicit WarningBitsConditionChecker(int bitIn) : bit(bitIn) {}

    int64_t BeginTime(const Consensus::Params& params) const override { return 0; }
    int64_t EndTime(const Consensus::Params& params) const override { return std::numeric_limits<int64_t>::max(); }
    int Period(const Consensus::Params& params) const override { return params.nMinerConfirmationWindow; }
    int Threshold(const Consensus::Params& params) const override { return params.nRuleChangeActivationThreshold; }

    bool Condition(const CBlockIndex* pindex, const Consensus::Params& params) const override
    {
        return pindex->nHeight >= params.MinBIP9WarningHeight &&
               ((pindex->nVersion & VERSIONBITS_TOP_MASK) == VERSIONBITS_TOP_BITS) &&
               ((pindex->nVersion >> bit) & 1) != 0 &&
               ((ComputeBlockVersion(pindex->pprev, params) >> bit) & 1) == 0;
    }
};

static ThresholdConditionCache warningcache[VERSIONBITS_NUM_BITS] GUARDED_BY(cs_main);

// 0.13.0 was shipped with a segwit deployment defined for testnet, but not for
// mainnet. We no longer need to support disabling the segwit deployment
// except for testing purposes, due to limitations of the functional test
// environment. See test/functional/p2p-segwit.py.
static bool IsScriptWitnessEnabled(const Consensus::Params& params)
{
    return params.SegwitHeight != std::numeric_limits<int>::max();
}

static unsigned int GetBlockScriptFlags(const CBlockIndex* pindex, const Consensus::Params& consensusparams) EXCLUSIVE_LOCKS_REQUIRED(cs_main) {
    AssertLockHeld(cs_main);

    if (fParticlMode) {
        unsigned int flags = SCRIPT_VERIFY_P2SH;
        flags |= SCRIPT_VERIFY_DERSIG;
        flags |= SCRIPT_VERIFY_CHECKLOCKTIMEVERIFY;
        flags |= SCRIPT_VERIFY_CHECKSEQUENCEVERIFY;
        flags |= SCRIPT_VERIFY_WITNESS;
        flags |= SCRIPT_VERIFY_NULLDUMMY;
        return flags;
    }

    unsigned int flags = SCRIPT_VERIFY_NONE;

    // BIP16 didn't become active until Apr 1 2012 (on mainnet, and
    // retroactively applied to testnet)
    // However, only one historical block violated the P2SH rules (on both
    // mainnet and testnet), so for simplicity, always leave P2SH
    // on except for the one violating block.
    if (consensusparams.BIP16Exception.IsNull() || // no bip16 exception on this chain
        pindex->phashBlock == nullptr || // this is a new candidate block, eg from TestBlockValidity()
        *pindex->phashBlock != consensusparams.BIP16Exception) // this block isn't the historical exception
    {
        flags |= SCRIPT_VERIFY_P2SH;
    }

    // Enforce WITNESS rules whenever P2SH is in effect (and the segwit
    // deployment is defined).
    if (flags & SCRIPT_VERIFY_P2SH && IsScriptWitnessEnabled(consensusparams)) {
        flags |= SCRIPT_VERIFY_WITNESS;
    }

    // Start enforcing the DERSIG (BIP66) rule
    if (pindex->nHeight >= consensusparams.BIP66Height) {
        flags |= SCRIPT_VERIFY_DERSIG;
    }

    // Start enforcing CHECKLOCKTIMEVERIFY (BIP65) rule
    if (pindex->nHeight >= consensusparams.BIP65Height) {
        flags |= SCRIPT_VERIFY_CHECKLOCKTIMEVERIFY;
    }

    // Start enforcing BIP112 (CHECKSEQUENCEVERIFY)
    if (pindex->nHeight >= consensusparams.CSVHeight) {
        flags |= SCRIPT_VERIFY_CHECKSEQUENCEVERIFY;
    }

    // Start enforcing BIP147 NULLDUMMY (activated simultaneously with segwit)
    if (IsWitnessEnabled(pindex->pprev, consensusparams)) {
        flags |= SCRIPT_VERIFY_NULLDUMMY;
    }

    return flags;
}



static int64_t nTimeCheck = 0;
static int64_t nTimeForks = 0;
static int64_t nTimeVerify = 0;
static int64_t nTimeConnect = 0;
static int64_t nTimeIndex = 0;
static int64_t nTimeCallbacks = 0;
static int64_t nTimeTotal = 0;
static int64_t nBlocksTotal = 0;

/** Apply the effects of this block (with given index) on the UTXO set represented by coins.
 *  Validity checks that depend on the UTXO set are also done; ConnectBlock()
 *  can fail if those validity checks fail (among other reasons). */
bool CChainState::ConnectBlock(const CBlock& block, BlockValidationState& state, CBlockIndex* pindex,
                  CCoinsViewCache& view, const CChainParams& chainparams, bool fJustCheck)
{
    AssertLockHeld(cs_main);
    assert(pindex);
    assert(*pindex->phashBlock == block.GetHash());
    int64_t nTimeStart = GetTimeMicros();

    const Consensus::Params &consensus = Params().GetConsensus();
    state.SetStateInfo(block.nTime, pindex->nHeight, consensus, fParticlMode, (fBusyImporting && fSkipRangeproof));

    // Check it again in case a previous version let a bad block in
    // NOTE: We don't currently (re-)invoke ContextualCheckBlock() or
    // ContextualCheckBlockHeader() here. This means that if we add a new
    // consensus rule that is enforced in one of those two functions, then we
    // may have let in a block that violates the rule prior to updating the
    // software, and we would NOT be enforcing the rule here. Fully solving
    // upgrade from one software version to the next after a consensus rule
    // change is potentially tricky and issue-specific (see RewindBlockIndex()
    // for one general approach that was used for BIP 141 deployment).
    // Also, currently the rule against blocks more than 2 hours in the future
    // is enforced in ContextualCheckBlockHeader(); we wouldn't want to
    // re-enforce that rule here (at least until we make it impossible for
    // GetAdjustedTime() to go backward).
    if (!CheckBlock(block, state, chainparams.GetConsensus(), !fJustCheck, !fJustCheck)) {
        if (state.GetResult() == BlockValidationResult::BLOCK_MUTATED) {
            // We don't write down blocks to disk if they may have been
            // corrupted, so this should be impossible unless we're having hardware
            // problems.
            return AbortNode(state, "Corrupt block found indicating potential hardware failure; shutting down");
        }
        return error("%s: Consensus::CheckBlock: %s", __func__, state.ToString());
    }

    if (block.IsProofOfStake()) {
        pindex->bnStakeModifier = ComputeStakeModifierV2(pindex->pprev, pindex->prevoutStake.hash);
        setDirtyBlockIndex.insert(pindex);

        uint256 hashProof, targetProofOfStake;
        if (!CheckProofOfStake(state, pindex->pprev, *block.vtx[0], block.nTime, block.nBits, hashProof, targetProofOfStake)) {
            return error("%s: Check proof of stake failed.", __func__);
        }
    }

    // verify that the view's current state corresponds to the previous block
    uint256 hashPrevBlock = pindex->pprev == nullptr ? uint256() : pindex->pprev->GetBlockHash();
    assert(hashPrevBlock == view.GetBestBlock());

    uint256 blockHash = block.GetHash();
    bool fIsGenesisBlock = blockHash == chainparams.GetConsensus().hashGenesisBlock;
    nBlocksTotal++;

    // Special case for the genesis block, skipping connection of its transactions
    // (its coinbase is unspendable)
    if (!fParticlMode  // genesis coinbase is spendable when in Particl mode
        && fIsGenesisBlock) {
        if (!fJustCheck)
            view.SetBestBlock(pindex->GetBlockHash(), pindex->nHeight);
        return true;
    }

    bool fScriptChecks = true;
    if (!hashAssumeValid.IsNull()) {
        // We've been configured with the hash of a block which has been externally verified to have a valid history.
        // A suitable default value is included with the software and updated from time to time.  Because validity
        //  relative to a piece of software is an objective fact these defaults can be easily reviewed.
        // This setting doesn't force the selection of any particular chain but makes validating some faster by
        //  effectively caching the result of part of the verification.
        BlockMap::const_iterator  it = m_blockman.m_block_index.find(hashAssumeValid);
        if (it != m_blockman.m_block_index.end()) {
            if (it->second->GetAncestor(pindex->nHeight) == pindex &&
                pindexBestHeader->GetAncestor(pindex->nHeight) == pindex &&
                pindexBestHeader->nChainWork >= nMinimumChainWork) {
                // This block is a member of the assumed verified chain and an ancestor of the best header.
                // Script verification is skipped when connecting blocks under the
                // assumevalid block. Assuming the assumevalid block is valid this
                // is safe because block merkle hashes are still computed and checked,
                // Of course, if an assumed valid block is invalid due to false scriptSigs
                // this optimization would allow an invalid chain to be accepted.
                // The equivalent time check discourages hash power from extorting the network via DOS attack
                //  into accepting an invalid block through telling users they must manually set assumevalid.
                //  Requiring a software change or burying the invalid block, regardless of the setting, makes
                //  it hard to hide the implication of the demand.  This also avoids having release candidates
                //  that are hardly doing any signature verification at all in testing without having to
                //  artificially set the default assumed verified block further back.
                // The test against nMinimumChainWork prevents the skipping when denied access to any chain at
                //  least as good as the expected chain.
                fScriptChecks = (GetBlockProofEquivalentTime(*pindexBestHeader, *pindex, *pindexBestHeader, chainparams.GetConsensus()) <= 60 * 60 * 24 * 7 * 2);
            }
        }
    }

    int64_t nTime1 = GetTimeMicros(); nTimeCheck += nTime1 - nTimeStart;
    LogPrint(BCLog::BENCH, "    - Sanity checks: %.2fms [%.2fs (%.2fms/blk)]\n", MILLI * (nTime1 - nTimeStart), nTimeCheck * MICRO, nTimeCheck * MILLI / nBlocksTotal);

    // Do not allow blocks that contain transactions which 'overwrite' older transactions,
    // unless those are already completely spent.
    // If such overwrites are allowed, coinbases and transactions depending upon those
    // can be duplicated to remove the ability to spend the first instance -- even after
    // being sent to another address.
    // See BIP30, CVE-2012-1909, and http://r6.ca/blog/20120206T005236Z.html for more information.
    // This logic is not necessary for memory pool transactions, as AcceptToMemoryPool
    // already refuses previously-known transaction ids entirely.
    // This rule was originally applied to all blocks with a timestamp after March 15, 2012, 0:00 UTC.
    // Now that the whole chain is irreversibly beyond that time it is applied to all blocks except the
    // two in the chain that violate it. This prevents exploiting the issue against nodes during their
    // initial block download.
    bool fEnforceBIP30 = fParticlMode || (!((pindex->nHeight==91842 && pindex->GetBlockHash() == uint256S("0x00000000000a4d0a398161ffc163c503763b1f4360639393e0e4c8e300e0caec")) ||
                           (pindex->nHeight==91880 && pindex->GetBlockHash() == uint256S("0x00000000000743f190a18c5577a3c2d2a1f610ae9601ac046a38084ccb7cd721"))));

    // Once BIP34 activated it was not possible to create new duplicate coinbases and thus other than starting
    // with the 2 existing duplicate coinbase pairs, not possible to create overwriting txs.  But by the
    // time BIP34 activated, in each of the existing pairs the duplicate coinbase had overwritten the first
    // before the first had been spent.  Since those coinbases are sufficiently buried it's no longer possible to create further
    // duplicate transactions descending from the known pairs either.
    // If we're on the known chain at height greater than where BIP34 activated, we can save the db accesses needed for the BIP30 check.

    // BIP34 requires that a block at height X (block X) has its coinbase
    // scriptSig start with a CScriptNum of X (indicated height X).  The above
    // logic of no longer requiring BIP30 once BIP34 activates is flawed in the
    // case that there is a block X before the BIP34 height of 227,931 which has
    // an indicated height Y where Y is greater than X.  The coinbase for block
    // X would also be a valid coinbase for block Y, which could be a BIP30
    // violation.  An exhaustive search of all mainnet coinbases before the
    // BIP34 height which have an indicated height greater than the block height
    // reveals many occurrences. The 3 lowest indicated heights found are
    // 209,921, 490,897, and 1,983,702 and thus coinbases for blocks at these 3
    // heights would be the first opportunity for BIP30 to be violated.

    // The search reveals a great many blocks which have an indicated height
    // greater than 1,983,702, so we simply remove the optimization to skip
    // BIP30 checking for blocks at height 1,983,702 or higher.  Before we reach
    // that block in another 25 years or so, we should take advantage of a
    // future consensus change to do a new and improved version of BIP34 that
    // will actually prevent ever creating any duplicate coinbases in the
    // future.
    static constexpr int BIP34_IMPLIES_BIP30_LIMIT = 1983702;

    // TODO: Remove BIP30 checking from block height 1,983,702 on, once we have a
    // consensus change that ensures coinbases at those heights can not
    // duplicate earlier coinbases.
    if (fEnforceBIP30 || pindex->nHeight >= BIP34_IMPLIES_BIP30_LIMIT) {
        for (const auto& tx : block.vtx) {
            for (size_t o = 0; o < tx->GetNumVOuts(); o++) {
                if (view.HaveCoin(COutPoint(tx->GetHash(), o))) {
                    LogPrintf("ERROR: ConnectBlock(): tried to overwrite transaction\n");
                    return state.Invalid(BlockValidationResult::BLOCK_CONSENSUS, "bad-txns-BIP30");
                }
            }
        }
    }

    // Start enforcing BIP68 (sequence locks)
    int nLockTimeFlags = 0;
    if ((fParticlMode && pindex->pprev) || pindex->nHeight >= chainparams.GetConsensus().CSVHeight) {
        nLockTimeFlags |= LOCKTIME_VERIFY_SEQUENCE;
    }

    // Get the script flags for this block
    unsigned int flags = GetBlockScriptFlags(pindex, chainparams.GetConsensus());

    int64_t nTime2 = GetTimeMicros(); nTimeForks += nTime2 - nTime1;
    LogPrint(BCLog::BENCH, "    - Fork checks: %.2fms [%.2fs (%.2fms/blk)]\n", MILLI * (nTime2 - nTime1), nTimeForks * MICRO, nTimeForks * MILLI / nBlocksTotal);

    CBlockUndo blockundo;

    // Precomputed transaction data pointers must not be invalidated
    // until after `control` has run the script checks (potentially
    // in multiple threads). Preallocate the vector size so a new allocation
    // doesn't invalidate pointers into the vector, and keep txsdata in scope
    // for as long as `control`.
    CCheckQueueControl<CScriptCheck> control(fScriptChecks && g_parallel_script_checks ? &scriptcheckqueue : nullptr);
    std::vector<PrecomputedTransactionData> txsdata(block.vtx.size());

    std::vector<int> prevheights;
    CAmount nFees = 0;
    int nInputs = 0;
    int64_t nSigOpsCost = 0;
    int64_t nAnonIn = 0;
    int64_t nStakeReward = 0;

    blockundo.vtxundo.reserve(block.vtx.size() - (fParticlMode ? 0 : 1));

    // NOTE: Be careful tracking coin created, block reward is based on nMoneySupply
    CAmount nMoneyCreated = 0;

    for (unsigned int i = 0; i < block.vtx.size(); i++)
    {
        const CTransaction &tx = *(block.vtx[i]);
        const uint256 txhash = tx.GetHash();
        nInputs += tx.vin.size();

        TxValidationState tx_state;
        tx_state.SetStateInfo(block.nTime, pindex->nHeight, consensus, fParticlMode, (fBusyImporting && fSkipRangeproof));
        if (!tx.IsCoinBase())
        {
            CAmount txfee = 0;
            if (!Consensus::CheckTxInputs(tx, tx_state, view, pindex->nHeight, txfee)) {
                control.Wait();
                // Any transaction validation failure in ConnectBlock is a block consensus failure
                state.Invalid(BlockValidationResult::BLOCK_CONSENSUS,
                            tx_state.GetRejectReason(), tx_state.GetDebugMessage());
                return error("%s: Consensus::CheckTxInputs: %s, %s", __func__, tx.GetHash().ToString(), state.ToString());
            }
            if (tx.IsCoinStake())
            {
                // Block reward is passed back in txfee (nPlainValueOut - nPlainValueIn)
                nStakeReward += txfee;
                nMoneyCreated += nStakeReward;
            } else
            {
                nFees += txfee;
            }
            if (!MoneyRange(nFees)) {
                control.Wait();
                LogPrintf("ERROR: %s: accumulated fee in the block out of range.\n", __func__);
                return state.Invalid(BlockValidationResult::BLOCK_CONSENSUS, "bad-txns-accumulated-fee-outofrange");
            }

            // Check that transaction is BIP68 final
            // BIP68 lock checks (as opposed to nLockTime checks) must
            // be in ConnectBlock because they require the UTXO set

            prevheights.resize(tx.vin.size());
            for (size_t j = 0; j < tx.vin.size(); j++) {
                if (tx.vin[j].IsAnonInput())
                    prevheights[j] = 0;
                else
                    prevheights[j] = view.AccessCoin(tx.vin[j].prevout).nHeight;
            }

            if (!SequenceLocks(tx, nLockTimeFlags, prevheights, *pindex)) {
                control.Wait();
                LogPrintf("ERROR: %s: contains a non-BIP68-final transaction\n", __func__);
                return state.Invalid(BlockValidationResult::BLOCK_CONSENSUS, "bad-txns-nonfinal");
            }

            if (tx.IsParticlVersion()) {
                // Update spent inputs
                for (size_t j = 0; j < tx.vin.size(); j++) {
                    const CTxIn input = tx.vin[j];
                    if (input.IsAnonInput()) {
                        nAnonIn++;
                        continue;
                    }

                    const Coin &coin = view.AccessCoin(input.prevout);

                    if (coin.nType != OUTPUT_CT) {
                        view.spent_cache.emplace_back(input.prevout, SpentCoin(coin, pindex->nHeight));
                    }
                    if (!fAddressIndex && !fSpentIndex) {
                        continue;
                    }

                    const CScript *pScript = &coin.out.scriptPubKey;
                    CAmount nValue = coin.nType == OUTPUT_CT ? 0 : coin.out.nValue;
                    std::vector<uint8_t> hashBytes;
                    int scriptType = 0;

                    if (!ExtractIndexInfo(pScript, scriptType, hashBytes)
                        || scriptType == 0) {
                        continue;
                    }

                    uint256 hashAddress;
                    if (scriptType > 0) {
                        hashAddress = uint256(hashBytes.data(), hashBytes.size());
                    }
                    if (fAddressIndex && scriptType > 0) {
                        // record spending activity
                        view.addressIndex.push_back(std::make_pair(CAddressIndexKey(scriptType, hashAddress, pindex->nHeight, i, txhash, j, true), nValue * -1));
                        // remove address from unspent index
                        view.addressUnspentIndex.push_back(std::make_pair(CAddressUnspentKey(scriptType, hashAddress, input.prevout.hash, input.prevout.n), CAddressUnspentValue()));
                    }
                    if (fSpentIndex) {
                        CAmount nValue = coin.nType == OUTPUT_CT ? -1 : coin.out.nValue;
                        // add the spent index to determine the txid and input that spent an output
                        // and to find the amount and address from an input
                        view.spentIndex.push_back(std::make_pair(CSpentIndexKey(input.prevout.hash, input.prevout.n), CSpentIndexValue(txhash, j, pindex->nHeight, nValue, scriptType, hashAddress)));
                    }
                }

                if (smsg::fSecMsgEnabled && tx_state.m_funds_smsg) {
                    smsgModule.StoreFundingTx(tx, pindex);
                }
            }
        }

        // GetTransactionSigOpCost counts 3 types of sigops:
        // * legacy (always)
        // * p2sh (when P2SH enabled in flags and excludes coinbase)
        // * witness (when witness enabled in flags and excludes coinbase)
        nSigOpsCost += GetTransactionSigOpCost(tx, view, flags);
        if (nSigOpsCost > MAX_BLOCK_SIGOPS_COST) {
            control.Wait();
            LogPrintf("ERROR: ConnectBlock(): too many sigops\n");
            return state.Invalid(BlockValidationResult::BLOCK_CONSENSUS, "bad-blk-sigops");
        }

        if (!tx.IsCoinBase())
        {
            std::vector<CScriptCheck> vChecks;
            bool fCacheResults = fJustCheck; /* Don't cache results if we're actually connecting blocks (still consult the cache, though) */
            //TxValidationState tx_state;
            if (fScriptChecks && !CheckInputScripts(tx, tx_state, view, flags, fCacheResults, fCacheResults, txsdata[i], g_parallel_script_checks ? &vChecks : nullptr)) {
                control.Wait();
                // Any transaction validation failure in ConnectBlock is a block consensus failure
                state.Invalid(BlockValidationResult::BLOCK_CONSENSUS,
                              tx_state.GetRejectReason(), tx_state.GetDebugMessage());
                return error("ConnectBlock(): CheckInputScripts on %s failed with %s",
                    txhash.ToString(), state.ToString());
            }
            control.Add(vChecks);

            blockundo.vtxundo.push_back(CTxUndo());
            UpdateCoins(tx, view, blockundo.vtxundo.back(), pindex->nHeight);
        } else
        {
            // tx is coinbase
            CTxUndo undoDummy;
            UpdateCoins(tx, view, undoDummy, pindex->nHeight);
            nMoneyCreated += tx.GetValueOut();
        }

        if (view.nLastRCTOutput == 0) {
            view.nLastRCTOutput = pindex->pprev ? pindex->pprev->nAnonOutputs : 0;
        }

        // Index rct outputs and keyimages
        if (tx_state.m_has_anon_output || tx_state.m_has_anon_input) {
            COutPoint op(txhash, 0);
            for (const auto &txin : tx.vin) {
                if (txin.IsAnonInput()) {
                    uint32_t nAnonInputs, nRingSize;
                    txin.GetAnonInfo(nAnonInputs, nRingSize);
                    if (txin.scriptData.stack.size() != 1
                        || txin.scriptData.stack[0].size() != 33 * nAnonInputs) {
                        control.Wait();
                        return error("%s: Bad scriptData stack, %s.", __func__, txhash.ToString());
                    }

                    const std::vector<uint8_t> &vKeyImages = txin.scriptData.stack[0];
                    for (size_t k = 0; k < nAnonInputs; ++k) {
                        const CCmpPubKey &ki = *((CCmpPubKey*)&vKeyImages[k*33]);

                        view.keyImages.push_back(std::make_pair(ki, txhash));
                    }
                }
            }

            for (unsigned int k = 0; k < tx.vpout.size(); k++) {
                if (!tx.vpout[k]->IsType(OUTPUT_RINGCT)) {
                    continue;
                }

                CTxOutRingCT *txout = (CTxOutRingCT*)tx.vpout[k].get();

                int64_t nTestExists;
                if (!fVerifyingDB && pblocktree->ReadRCTOutputLink(txout->pk, nTestExists)) {
                    control.Wait();

                    if (nTestExists > pindex->pprev->nAnonOutputs) {
                        // The anon index can diverge from the chain index if shutdown does not complete
                        LogPrintf("%s: Duplicate anon-output %s, index %d, above last index %d.\n", __func__, HexStr(txout->pk.begin(), txout->pk.end()), nTestExists, pindex->pprev->nAnonOutputs);
                        LogPrintf("Attempting to repair anon index.\n");
                        std::set<CCmpPubKey> setKi; // unused
                        RollBackRCTIndex(pindex->pprev->nAnonOutputs, nTestExists, setKi);
                        return false;
                    }

                    return error("%s: Duplicate anon-output (db) %s, index %d.", __func__, HexStr(txout->pk.begin(), txout->pk.end()), nTestExists);
                }
                if (!fVerifyingDB && view.ReadRCTOutputLink(txout->pk, nTestExists)) {
                    control.Wait();
                    return error("%s: Duplicate anon-output (view) %s, index %d.", __func__, HexStr(txout->pk.begin(), txout->pk.end()), nTestExists);
                }

                op.n = k;
                view.nLastRCTOutput++;
                CAnonOutput ao(txout->pk, txout->commitment, op, pindex->nHeight, 0);

                view.anonOutputLinks[txout->pk] = view.nLastRCTOutput;
                view.anonOutputs.push_back(std::make_pair(view.nLastRCTOutput, ao));
            }
        }

        if (fAddressIndex) {
            // Update outputs for insight
            for (unsigned int k = 0; k < tx.vpout.size(); k++) {
                const CTxOutBase *out = tx.vpout[k].get();

                if (!out->IsType(OUTPUT_STANDARD)
                    && !out->IsType(OUTPUT_CT)) {
                    continue;
                }

                const CScript *pScript;
                std::vector<unsigned char> hashBytes;
                int scriptType = 0;
                CAmount nValue;
                if (!ExtractIndexInfo(out, scriptType, hashBytes, nValue, pScript)
                    || scriptType == 0) {
                    continue;
                }

                // Record receiving activity
                view.addressIndex.push_back(std::make_pair(CAddressIndexKey(scriptType, uint256(hashBytes.data(), hashBytes.size()), pindex->nHeight, i, txhash, k, false), nValue));
                // Record unspent output
                view.addressUnspentIndex.push_back(std::make_pair(CAddressUnspentKey(scriptType, uint256(hashBytes.data(), hashBytes.size()), txhash, k), CAddressUnspentValue(nValue, *pScript, pindex->nHeight)));
            }
        }
    }

    int64_t nTime3 = GetTimeMicros(); nTimeConnect += nTime3 - nTime2;
    LogPrint(BCLog::BENCH, "      - Connect %u transactions: %.2fms (%.3fms/tx, %.3fms/txin) [%.2fs (%.2fms/blk)]\n", (unsigned)block.vtx.size(), MILLI * (nTime3 - nTime2), MILLI * (nTime3 - nTime2) / block.vtx.size(), nInputs <= 1 ? 0 : MILLI * (nTime3 - nTime2) / (nInputs-1), nTimeConnect * MICRO, nTimeConnect * MILLI / nBlocksTotal);


    if (!control.Wait()) {
        LogPrintf("ERROR: %s: CheckQueue failed\n", __func__);
        return state.Invalid(BlockValidationResult::BLOCK_CONSENSUS, "block-validation-failed");
    }

    if (fParticlMode) {
        if (block.nTime >= consensus.clamp_tx_version_time) {
            nMoneyCreated -= nFees;
        }
        if (block.IsProofOfStake()) { // Only the genesis block isn't proof of stake
            CTransactionRef txCoinstake = block.vtx[0];
            CTransactionRef txPrevCoinstake = nullptr;
            const DevFundSettings *pDevFundSettings = chainparams.GetDevFundSettings(block.nTime);
            const CAmount nCalculatedStakeReward = Params().GetProofOfStakeReward(pindex->pprev, nFees); // stake_test

            if (block.nTime >= consensus.smsg_fee_time) {
                CAmount smsg_fee_new, smsg_fee_prev = consensus.smsg_fee_msg_per_day_per_k;
                if (pindex->pprev->nHeight > 0 // Skip genesis block (POW)
                    && pindex->pprev->nTime >= consensus.smsg_fee_time) {
                    if (!coinStakeCache.GetCoinStake(pindex->pprev->GetBlockHash(), txPrevCoinstake)
                        || !txPrevCoinstake->GetSmsgFeeRate(smsg_fee_prev)) {
                        LogPrintf("ERROR: %s: Failed to get previous smsg fee.\n", __func__);
                        return state.Invalid(BlockValidationResult::BLOCK_CONSENSUS, "bad-cs-smsg-fee-prev");
                    }
                }

                if (!txCoinstake->GetSmsgFeeRate(smsg_fee_new)) {
                    LogPrintf("ERROR: %s: Failed to get smsg fee.\n", __func__);
                    return state.Invalid(BlockValidationResult::BLOCK_CONSENSUS, "bad-cs-smsg-fee");
                }
                if (smsg_fee_new < 1) {
                    LogPrintf("ERROR: %s: Smsg fee < 1.\n", __func__);
                    return state.Invalid(BlockValidationResult::BLOCK_CONSENSUS, "bad-cs-smsg-fee");
                }
                int64_t delta = std::abs(smsg_fee_new - smsg_fee_prev);
                int64_t max_delta = chainparams.GetMaxSmsgFeeRateDelta(smsg_fee_prev);
                if (delta > max_delta) {
                    LogPrintf("ERROR: %s: Bad smsg-fee (delta=%d, max_delta=%d)\n", __func__, delta, max_delta);
                    return state.Invalid(BlockValidationResult::BLOCK_CONSENSUS, "bad-cs-smsg-fee");
                }
            }

            if (block.nTime >= consensus.smsg_difficulty_time) {
                uint32_t smsg_difficulty_new, smsg_difficulty_prev = consensus.smsg_min_difficulty;
                if (pindex->pprev->nHeight > 0 // Skip genesis block (POW)
                    && pindex->pprev->nTime >= consensus.smsg_difficulty_time) {
                    if (!coinStakeCache.GetCoinStake(pindex->pprev->GetBlockHash(), txPrevCoinstake)
                        || !txPrevCoinstake->GetSmsgDifficulty(smsg_difficulty_prev)) {
                        LogPrintf("ERROR: %s: Failed to get previous smsg difficulty.\n", __func__);
                        return state.Invalid(BlockValidationResult::BLOCK_CONSENSUS, "bad-cs-smsg-diff-prev");
                    }
                }

                if (!txCoinstake->GetSmsgDifficulty(smsg_difficulty_new)) {
                    LogPrintf("ERROR: %s: Failed to get smsg difficulty.\n", __func__);
                    return state.Invalid(BlockValidationResult::BLOCK_CONSENSUS, "bad-cs-smsg-diff");
                }
                if (smsg_difficulty_new < 1 || smsg_difficulty_new > consensus.smsg_min_difficulty) {

                    LogPrintf("ERROR: %s: Smsg difficulty out of range.\n", __func__);
                    return state.Invalid(BlockValidationResult::BLOCK_CONSENSUS, "bad-cs-smsg-diff");
                }
                int delta = int(smsg_difficulty_prev) - int(smsg_difficulty_new);
                if (abs(delta) > int(consensus.smsg_difficulty_max_delta)) {
                    LogPrintf("ERROR: %s: Smsg difficulty change out of range.\n", __func__);
                    return state.Invalid(BlockValidationResult::BLOCK_CONSENSUS, "bad-cs-smsg-diff");
                }
            }

            if (!pDevFundSettings || pDevFundSettings->nMinDevStakePercent <= 0) {
                if (nStakeReward < 0 || nStakeReward > nCalculatedStakeReward) {
                    LogPrintf("ERROR: %s: Coinstake pays too much(actual=%d vs calculated=%d)\n", __func__, nStakeReward, nCalculatedStakeReward);
                    return state.Invalid(BlockValidationResult::BLOCK_CONSENSUS, "bad-cs-amount");
                }
            } else {
                assert(pDevFundSettings->nMinDevStakePercent <= 100);

                CAmount nDevBfwd = 0, nDevCfwdCheck = 0;
                CAmount nMinDevPart = (nCalculatedStakeReward * pDevFundSettings->nMinDevStakePercent) / 100;
                CAmount nMaxHolderPart = nCalculatedStakeReward - nMinDevPart;
                if (nMinDevPart < 0 || nMaxHolderPart < 0) {
                    LogPrintf("ERROR: %s: Bad coinstake split amount (foundation=%d vs reward=%d)\n", __func__, nMinDevPart, nMaxHolderPart);
                    return state.Invalid(BlockValidationResult::BLOCK_CONSENSUS, "bad-cs-amount");
                }

                if (pindex->pprev->nHeight > 0) { // Genesis block is pow
                    if (!txPrevCoinstake
                        && !coinStakeCache.GetCoinStake(pindex->pprev->GetBlockHash(), txPrevCoinstake)) {
                        LogPrintf("ERROR: %s: Failed to get previous coinstake.\n", __func__);
                        return state.Invalid(BlockValidationResult::BLOCK_CONSENSUS, "bad-cs-prev");
                    }

                    assert(txPrevCoinstake->IsCoinStake()); // Sanity check
                    if (!txPrevCoinstake->GetDevFundCfwd(nDevBfwd)) {
                        nDevBfwd = 0;
                    }
                }

                if (pindex->nHeight % pDevFundSettings->nDevOutputPeriod == 0) {
                    // Fund output must exist and match cfwd, cfwd data output must be unset
                    // nStakeReward must == nDevBfwd + nCalculatedStakeReward

                    if (nStakeReward != nDevBfwd + nCalculatedStakeReward) {
                        LogPrintf("ERROR: %s: Bad stake-reward (actual=%d vs expected=%d)\n", __func__, nStakeReward, nDevBfwd + nCalculatedStakeReward);
                        return state.Invalid(BlockValidationResult::BLOCK_CONSENSUS, "bad-cs-amount");
                    }

                    CTxDestination dfDest = CBitcoinAddress(pDevFundSettings->sDevFundAddresses).Get();
                    if (dfDest.type() == typeid(CNoDestination)) {
                        return error("%s: Failed to get foundation fund destination: %s.", __func__, pDevFundSettings->sDevFundAddresses);
                    }
                    CScript devFundScriptPubKey = GetScriptForDestination(dfDest);

                    // Output 1 must be to the dev fund
                    const CTxOutStandard *outputDF = txCoinstake->vpout[1]->GetStandardOutput();
                    if (!outputDF) {
                        LogPrintf("ERROR: %s: Bad foundation fund output.\n", __func__);
                        return state.Invalid(BlockValidationResult::BLOCK_CONSENSUS, "bad-cs");
                    }
                    if (outputDF->scriptPubKey != devFundScriptPubKey) {
                        LogPrintf("ERROR: %s: Bad foundation fund output script.\n", __func__);
                        return state.Invalid(BlockValidationResult::BLOCK_CONSENSUS, "bad-cs");
                    }
                    if (outputDF->nValue < nDevBfwd + nMinDevPart) { // Max value is clamped already
                        LogPrintf("ERROR: %s: Bad foundation-reward (actual=%d vs minfundpart=%d)\n", __func__, nStakeReward, nDevBfwd + nMinDevPart);
                        return state.Invalid(BlockValidationResult::BLOCK_CONSENSUS, "bad-cs-fund-amount");
                    }
                    if (txCoinstake->GetDevFundCfwd(nDevCfwdCheck)) {
                        LogPrintf("ERROR: %s: Coinstake foundation cfwd must be unset.\n", __func__);
                        return state.Invalid(BlockValidationResult::BLOCK_CONSENSUS, "bad-cs-cfwd");
                    }
                } else {
                    // Ensure cfwd data output is correct and nStakeReward is <= nHolderPart
                    // cfwd must == nDevBfwd + (nCalculatedStakeReward - nStakeReward) // Allowing users to set a higher split

                    if (nStakeReward < 0 || nStakeReward > nMaxHolderPart) {
                        LogPrintf("ERROR: %s: Bad stake-reward (actual=%d vs maxholderpart=%d)\n", __func__, nStakeReward, nMaxHolderPart);
                        return state.Invalid(BlockValidationResult::BLOCK_CONSENSUS, "bad-cs-amount");
                    }
                    CAmount nDevCfwd = nDevBfwd + nCalculatedStakeReward - nStakeReward;
                    if (!txCoinstake->GetDevFundCfwd(nDevCfwdCheck)
                        || nDevCfwdCheck != nDevCfwd) {
                        LogPrintf("ERROR: %s: Coinstake foundation fund carried forward mismatch (actual=%d vs expected=%d)\n", __func__, nDevCfwdCheck, nDevCfwd);
                        return state.Invalid(BlockValidationResult::BLOCK_CONSENSUS, "bad-cs-cfwd");
                    }
                }

                coinStakeCache.InsertCoinStake(blockHash, txCoinstake);
            }
        } else {
            if (block.GetHash() != chainparams.GenesisBlock().GetHash()) {
                LogPrintf("ERROR: %s: Block isn't coinstake or genesis.\n", __func__);
                return state.Invalid(BlockValidationResult::BLOCK_CONSENSUS, "bad-cs");
            }
        }
    } else {
        CAmount blockReward = nFees + GetBlockSubsidy(pindex->nHeight, chainparams.GetConsensus());
        if (block.vtx[0]->GetValueOut() > blockReward) {
            LogPrintf("ERROR: ConnectBlock(): coinbase pays too much (actual=%d vs limit=%d)\n", block.vtx[0]->GetValueOut(), blockReward);
            return state.Invalid(BlockValidationResult::BLOCK_CONSENSUS, "bad-cb-amount");
        }
    }

    int64_t nTime4 = GetTimeMicros(); nTimeVerify += nTime4 - nTime2;
    LogPrint(BCLog::BENCH, "    - Verify %u txins: %.2fms (%.3fms/txin) [%.2fs (%.2fms/blk)]\n", nInputs - 1, MILLI * (nTime4 - nTime2), nInputs <= 1 ? 0 : MILLI * (nTime4 - nTime2) / (nInputs-1), nTimeVerify * MICRO, nTimeVerify * MILLI / nBlocksTotal);

    if (fJustCheck)
        return true;

    pindex->nMoneySupply = (pindex->pprev ? pindex->pprev->nMoneySupply : 0) + nMoneyCreated;
    pindex->nAnonOutputs = view.nLastRCTOutput;
    setDirtyBlockIndex.insert(pindex); // pindex has changed, must save to disk

    if ((!fIsGenesisBlock || fParticlMode)
     && !WriteUndoDataForBlock(blockundo, state, pindex, chainparams))
        return false;

    if (!pindex->IsValid(BLOCK_VALID_SCRIPTS)) {
        pindex->RaiseValidity(BLOCK_VALID_SCRIPTS);
        setDirtyBlockIndex.insert(pindex);
    }


    if (fTimestampIndex) {
        unsigned int logicalTS = pindex->nTime;
        unsigned int prevLogicalTS = 0;

        // Retrieve logical timestamp of the previous block
        if (pindex->pprev) {
            if (!pblocktree->ReadTimestampBlockIndex(pindex->pprev->GetBlockHash(), prevLogicalTS)) {
                LogPrintf("%s: Failed to read previous block's logical timestamp\n", __func__);
            }
        }

        if (logicalTS <= prevLogicalTS) {
            logicalTS = prevLogicalTS + 1;
            LogPrintf("%s: Previous logical timestamp is newer Actual[%d] prevLogical[%d] Logical[%d]\n", __func__, pindex->nTime, prevLogicalTS, logicalTS);
        }

        if (!pblocktree->WriteTimestampIndex(CTimestampIndexKey(logicalTS, pindex->GetBlockHash()))) {
            return AbortNode(state, "Failed to write timestamp index");
        }

        if (!pblocktree->WriteTimestampBlockIndex(CTimestampBlockIndexKey(pindex->GetBlockHash()), CTimestampBlockIndexValue(logicalTS))) {
            return AbortNode(state, "Failed to write blockhash index");
        }
    }

    assert(pindex->phashBlock);
    // add this block to the view's block chain
    view.SetBestBlock(pindex->GetBlockHash(), pindex->nHeight);

    int64_t nTime5 = GetTimeMicros(); nTimeIndex += nTime5 - nTime4;
    LogPrint(BCLog::BENCH, "    - Index writing: %.2fms [%.2fs (%.2fms/blk)]\n", MILLI * (nTime5 - nTime4), nTimeIndex * MICRO, nTimeIndex * MILLI / nBlocksTotal);

    int64_t nTime6 = GetTimeMicros(); nTimeCallbacks += nTime6 - nTime5;
    LogPrint(BCLog::BENCH, "    - Callbacks: %.2fms [%.2fs (%.2fms/blk)]\n", MILLI * (nTime6 - nTime5), nTimeCallbacks * MICRO, nTimeCallbacks * MILLI / nBlocksTotal);

    return true;
}

CoinsCacheSizeState CChainState::GetCoinsCacheSizeState(const CTxMemPool& tx_pool)
{
    return this->GetCoinsCacheSizeState(
        tx_pool,
        nCoinCacheUsage,
        gArgs.GetArg("-maxmempool", DEFAULT_MAX_MEMPOOL_SIZE) * 1000000);
}

CoinsCacheSizeState CChainState::GetCoinsCacheSizeState(
    const CTxMemPool& tx_pool,
    size_t max_coins_cache_size_bytes,
    size_t max_mempool_size_bytes)
{
    int64_t nMempoolUsage = tx_pool.DynamicMemoryUsage();
    int64_t cacheSize = CoinsTip().DynamicMemoryUsage();
    int64_t nTotalSpace =
        max_coins_cache_size_bytes + std::max<int64_t>(max_mempool_size_bytes - nMempoolUsage, 0);

    //! No need to periodic flush if at least this much space still available.
    static constexpr int64_t MAX_BLOCK_COINSDB_USAGE_BYTES = 10 * 1024 * 1024;  // 10MB
    int64_t large_threshold =
        std::max((9 * nTotalSpace) / 10, nTotalSpace - MAX_BLOCK_COINSDB_USAGE_BYTES);

    if (cacheSize > nTotalSpace) {
        LogPrintf("Cache size (%s) exceeds total space (%s)\n", cacheSize, nTotalSpace);
        return CoinsCacheSizeState::CRITICAL;
    } else if (cacheSize > large_threshold) {
        return CoinsCacheSizeState::LARGE;
    }
    return CoinsCacheSizeState::OK;
}

bool CChainState::FlushStateToDisk(
    const CChainParams& chainparams,
    BlockValidationState &state,
    FlushStateMode mode,
    int nManualPruneHeight)
{
    LOCK(cs_main);
    assert(this->CanFlushToDisk());
    static std::chrono::microseconds nLastWrite{0};
    static std::chrono::microseconds nLastFlush{0};
    std::set<int> setFilesToPrune;
    bool full_flush_completed = false;

    const size_t coins_count = CoinsTip().GetCacheSize();
    const size_t coins_mem_usage = CoinsTip().DynamicMemoryUsage();

    try {
    {
        bool fFlushForPrune = false;
        bool fDoFullFlush = false;
        CoinsCacheSizeState cache_state = GetCoinsCacheSizeState(::mempool);
        LOCK(cs_LastBlockFile);
        if (fPruneMode && (fCheckForPruning || nManualPruneHeight > 0) && !fReindex) {
            if (nManualPruneHeight > 0) {
                LOG_TIME_MILLIS_WITH_CATEGORY("find files to prune (manual)", BCLog::BENCH);

                FindFilesToPruneManual(g_chainman, setFilesToPrune, nManualPruneHeight);
            } else {
                LOG_TIME_MILLIS_WITH_CATEGORY("find files to prune", BCLog::BENCH);

                FindFilesToPrune(g_chainman, setFilesToPrune, chainparams.PruneAfterHeight());
                fCheckForPruning = false;
            }
            if (!setFilesToPrune.empty()) {
                fFlushForPrune = true;
                if (!fHavePruned) {
                    pblocktree->WriteFlag("prunedblockfiles", true);
                    fHavePruned = true;
                }
            }
        }
        const auto nNow = GetTime<std::chrono::microseconds>();
        // Avoid writing/flushing immediately after startup.
        if (nLastWrite.count() == 0) {
            nLastWrite = nNow;
        }
        if (nLastFlush.count() == 0) {
            nLastFlush = nNow;
        }
        // The cache is large and we're within 10% and 10 MiB of the limit, but we have time now (not in the middle of a block processing).
        bool fCacheLarge = mode == FlushStateMode::PERIODIC && cache_state >= CoinsCacheSizeState::LARGE;
        // The cache is over the limit, we have to write now.
        bool fCacheCritical = mode == FlushStateMode::IF_NEEDED && cache_state >= CoinsCacheSizeState::CRITICAL;
        // It's been a while since we wrote the block index to disk. Do this frequently, so we don't need to redownload after a crash.
        bool fPeriodicWrite = mode == FlushStateMode::PERIODIC && nNow > nLastWrite + DATABASE_WRITE_INTERVAL;
        // It's been very long since we flushed the cache. Do this infrequently, to optimize cache usage.
        bool fPeriodicFlush = mode == FlushStateMode::PERIODIC && nNow > nLastFlush + DATABASE_FLUSH_INTERVAL;
        // Combine all conditions that result in a full cache flush.
        fDoFullFlush = (mode == FlushStateMode::ALWAYS) || fCacheLarge || fCacheCritical || fPeriodicFlush || fFlushForPrune;
        // Write blocks and block index to disk.
        if (fDoFullFlush || fPeriodicWrite) {
            // Depend on nMinDiskSpace to ensure we can write block index
            if (!CheckDiskSpace(GetBlocksDir())) {
                return AbortNode(state, "Disk space is too low!", _("Disk space is too low!"));
            }
            {
                LOG_TIME_MILLIS_WITH_CATEGORY("write block and undo data to disk", BCLog::BENCH);

                // First make sure all block and undo data is flushed to disk.
                FlushBlockFile();
            }

            // Then update all block file information (which may refer to block and undo files).
            {
                LOG_TIME_MILLIS_WITH_CATEGORY("write block index to disk", BCLog::BENCH);

                std::vector<std::pair<int, const CBlockFileInfo*> > vFiles;
                vFiles.reserve(setDirtyFileInfo.size());
                for (std::set<int>::iterator it = setDirtyFileInfo.begin(); it != setDirtyFileInfo.end(); ) {
                    vFiles.push_back(std::make_pair(*it, &vinfoBlockFile[*it]));
                    setDirtyFileInfo.erase(it++);
                }
                std::vector<const CBlockIndex*> vBlocks;
                vBlocks.reserve(setDirtyBlockIndex.size());
                for (std::set<CBlockIndex*>::iterator it = setDirtyBlockIndex.begin(); it != setDirtyBlockIndex.end(); ) {
                    if ((*it)->nFlags & BLOCK_ACCEPTED) {
                        vBlocks.push_back(*it);
                    }
                    setDirtyBlockIndex.erase(it++);
                }
                if (!pblocktree->WriteBatchSync(vFiles, nLastBlockFile, vBlocks)) {
                    return AbortNode(state, "Failed to write to block index database");
                }
            }
            // Finally remove any pruned files
            if (fFlushForPrune) {
                LOG_TIME_MILLIS_WITH_CATEGORY("unlink pruned files", BCLog::BENCH);

                UnlinkPrunedFiles(setFilesToPrune);
            }
            nLastWrite = nNow;
        }
        // Flush best chain related state. This can only be done if the blocks / block index write was also done.
        if (fDoFullFlush && !CoinsTip().GetBestBlock().IsNull()) {
            LOG_TIME_SECONDS(strprintf("write coins cache to disk (%d coins, %.2fkB)",
                coins_count, coins_mem_usage / 1000));

            // Typical Coin structures on disk are around 48 bytes in size.
            // Pushing a new one to the database can cause it to be written
            // twice (once in the log, and once in the tables). This is already
            // an overestimation, as most will delete an existing entry or
            // overwrite one. Still, use a conservative safety factor of 2.
            if (!CheckDiskSpace(GetDataDir(), 48 * 2 * 2 * CoinsTip().GetCacheSize())) {
                return AbortNode(state, "Disk space is too low!", _("Disk space is too low!"));
            }
            // Flush the chainstate (which may refer to block index entries).
            if (!CoinsTip().Flush())
                return AbortNode(state, "Failed to write to coin database");
            nLastFlush = nNow;
            full_flush_completed = true;
        }
    }
    if (full_flush_completed) {
        // Update best block in wallet (so we can detect restored wallets).
        GetMainSignals().ChainStateFlushed(m_chain.GetLocator());
    }
    } catch (const std::runtime_error& e) {
        return AbortNode(state, std::string("System error while flushing: ") + e.what());
    }
    return true;
}

void CChainState::ForceFlushStateToDisk() {
    BlockValidationState state;
    const CChainParams& chainparams = Params();
    if (!this->FlushStateToDisk(chainparams, state, FlushStateMode::ALWAYS)) {
        LogPrintf("%s: failed to flush state (%s)\n", __func__, state.ToString());
    }
}

void CChainState::PruneAndFlush() {
    BlockValidationState state;
    fCheckForPruning = true;
    const CChainParams& chainparams = Params();

    if (!this->FlushStateToDisk(chainparams, state, FlushStateMode::NONE)) {
        LogPrintf("%s: failed to flush state (%s)\n", __func__, state.ToString());
    }
}

static void DoWarning(const bilingual_str& warning)
{
    static bool fWarned = false;
    SetMiscWarning(warning);
    if (!fWarned) {
        AlertNotify(warning.original);
        fWarned = true;
    }
}

static void ClearSpentCache(CDBBatch &batch, int height)
{
    CBlockIndex* pblockindex = ::ChainActive()[height];
    if (!pblockindex) {
        return;
    }
    CBlock block;
    if (!ReadBlockFromDisk(block, pblockindex, Params().GetConsensus())) {
        LogPrintf("%s: failed read block from disk (%d, %s)\n", __func__, height, pblockindex->GetBlockHash().ToString());
        return;
    }
    for (int i = block.vtx.size() - 1; i >= 0; i--) {
        const CTransaction &tx = *(block.vtx[i]);
        for (const auto &txin : tx.vin) {
            if (!txin.IsAnonInput()) {
                batch.Erase(std::make_pair(DB_SPENTCACHE, txin.prevout));
            }
        }
    }
}

bool FlushView(CCoinsViewCache *view, BlockValidationState& state, bool fDisconnecting)
{
    if (!view->Flush())
        return false;

    if (fAddressIndex) {
        if (fDisconnecting) {
            if (!pblocktree->EraseAddressIndex(view->addressIndex)) {
                return AbortNode(state, "Failed to delete address index");
            }
        } else {
            if (!pblocktree->WriteAddressIndex(view->addressIndex)) {
                return AbortNode(state, "Failed to write address index");
            }
        }
        if (!pblocktree->UpdateAddressUnspentIndex(view->addressUnspentIndex)) {
            return AbortNode(state, "Failed to write address unspent index");
        }
    }

    if (fSpentIndex) {
        if (!pblocktree->UpdateSpentIndex(view->spentIndex)) {
            return AbortNode(state, "Failed to write transaction index");
        }
    }

    view->addressIndex.clear();
    view->addressUnspentIndex.clear();
    view->spentIndex.clear();

    if (fDisconnecting) {
        for (const auto &it : view->keyImages) {
            if (!pblocktree->EraseRCTKeyImage(it.first)) {
                return error("%s: EraseRCTKeyImage failed, txn %s.", __func__, it.second.ToString());
            }
        }
        for (const auto &it : view->anonOutputLinks) {
            if (!pblocktree->EraseRCTOutput(it.second)) {
                return error("%s: EraseRCTOutput failed.", __func__);
            }
            if (!pblocktree->EraseRCTOutputLink(it.first)) {
                return error("%s: EraseRCTOutputLink failed.", __func__);
            }
        }
        for (const auto &it : view->spent_cache) {
            if (!pblocktree->EraseSpentCache(it.first)) {
                return error("%s: EraseSpentCache failed.", __func__);
            }
        }
    } else {
        CDBBatch batch(*pblocktree);

        for (const auto &it : view->keyImages) {
            batch.Write(std::make_pair(DB_RCTKEYIMAGE, it.first), it.second);
        }
        for (const auto &it : view->anonOutputs) {
            batch.Write(std::make_pair(DB_RCTOUTPUT, it.first), it.second);
        }
        for (const auto &it : view->anonOutputLinks) {
            batch.Write(std::make_pair(DB_RCTOUTPUT_LINK, it.first), it.second);
        }
        for (const auto &it : view->spent_cache) {
            batch.Write(std::make_pair(DB_SPENTCACHE, it.first), it.second);
        }
        if (state.m_spend_height > (int)MIN_BLOCKS_TO_KEEP) {
            ClearSpentCache(batch, state.m_spend_height - (MIN_BLOCKS_TO_KEEP+1));
        }
        if (!pblocktree->WriteBatch(batch)) {
            return error("%s: Write index data failed.", __func__);
        }
    }

    view->nLastRCTOutput = 0;
    view->anonOutputs.clear();
    view->anonOutputLinks.clear();
    view->keyImages.clear();
    view->spent_cache.clear();

    return true;
};

/** Private helper function that concatenates warning messages. */
static void AppendWarning(bilingual_str& res, const bilingual_str& warn)
{
    if (!res.empty()) res += Untranslated(", ");
    res += warn;
}

/** Check warning conditions and do some notifications on new chain tip set. */
void UpdateTip(const CBlockIndex* pindexNew, const CChainParams& chainParams)
    EXCLUSIVE_LOCKS_REQUIRED(::cs_main)
{
    // New best block
    mempool.AddTransactionsUpdated(1);

    {
        LOCK(g_best_block_mutex);
        g_best_block = pindexNew->GetBlockHash();
        g_best_block_cv.notify_all();
    }

    bilingual_str warning_messages;
    if (!::ChainstateActive().IsInitialBlockDownload())
    {
        int nUpgraded = 0;
        const CBlockIndex* pindex = pindexNew;
        for (int bit = 0; bit < VERSIONBITS_NUM_BITS; bit++) {
            WarningBitsConditionChecker checker(bit);
            ThresholdState state = checker.GetStateFor(pindex, chainParams.GetConsensus(), warningcache[bit]);
            if (state == ThresholdState::ACTIVE || state == ThresholdState::LOCKED_IN) {
                const bilingual_str warning = strprintf(_("Warning: unknown new rules activated (versionbit %i)"), bit);
                if (state == ThresholdState::ACTIVE) {
                    DoWarning(warning);
                } else {
                    AppendWarning(warning_messages, warning);
                }
            }
        }
        // Check the version of the last 100 blocks to see if we need to upgrade:
        for (int i = 0; i < 100 && pindex != nullptr; i++)
        {
            if (fParticlMode)
            {
                if (pindex->nVersion > PARTICL_BLOCK_VERSION)
                    ++nUpgraded;
            } else
            {
                int32_t nExpectedVersion = ComputeBlockVersion(pindex->pprev, chainParams.GetConsensus());
                if (pindex->nVersion > VERSIONBITS_LAST_OLD_BLOCK_VERSION && (pindex->nVersion & ~nExpectedVersion) != 0)
                    ++nUpgraded;
            }
            pindex = pindex->pprev;
        }
        if (nUpgraded > 0)
            AppendWarning(warning_messages, strprintf(_("%d of last 100 blocks have unexpected version"), nUpgraded));
    }
    LogPrintf("%s: new best=%s height=%d version=0x%08x log2_work=%f tx=%lu date='%s' progress=%f cache=%.1fMiB(%utxo)%s\n", __func__,
      pindexNew->GetBlockHash().ToString(), pindexNew->nHeight, pindexNew->nVersion,
      log(pindexNew->nChainWork.getdouble())/log(2.0), (unsigned long)pindexNew->nChainTx,
      FormatISO8601DateTime(pindexNew->GetBlockTime()),
      GuessVerificationProgress(chainParams.TxData(), pindexNew), ::ChainstateActive().CoinsTip().DynamicMemoryUsage() * (1.0 / (1<<20)), ::ChainstateActive().CoinsTip().GetCacheSize(),
      !warning_messages.empty() ? strprintf(" warning='%s'", warning_messages.original) : "");

}

/** Disconnect m_chain's tip.
  * After calling, the mempool will be in an inconsistent state, with
  * transactions from disconnected blocks being added to disconnectpool.  You
  * should make the mempool consistent again by calling UpdateMempoolForReorg.
  * with cs_main held.
  *
  * If disconnectpool is nullptr, then no disconnected transactions are added to
  * disconnectpool (note that the caller is responsible for mempool consistency
  * in any case).
  */
bool CChainState::DisconnectTip(BlockValidationState& state, const CChainParams& chainparams, DisconnectedBlockTransactions *disconnectpool)
{
    CBlockIndex *pindexDelete = m_chain.Tip();
    assert(pindexDelete);
    // Read block from disk.
    std::shared_ptr<CBlock> pblock = std::make_shared<CBlock>();
    CBlock& block = *pblock;
    if (!ReadBlockFromDisk(block, pindexDelete, chainparams.GetConsensus()))
        return error("DisconnectTip(): Failed to read block");
    // Apply the block atomically to the chain state.
    int64_t nStart = GetTimeMicros();
    {
        CCoinsViewCache view(&CoinsTip());
        assert(view.GetBestBlock() == pindexDelete->GetBlockHash());
        if (DisconnectBlock(block, pindexDelete, view) != DISCONNECT_OK)
            return error("DisconnectTip(): DisconnectBlock %s failed", pindexDelete->GetBlockHash().ToString());
        bool flushed = FlushView(&view, state, true);
        assert(flushed);
    }
    LogPrint(BCLog::BENCH, "- Disconnect block: %.2fms\n", (GetTimeMicros() - nStart) * MILLI);
    // Write the chain state to disk, if necessary.
    if (!FlushStateToDisk(chainparams, state, FlushStateMode::IF_NEEDED))
        return false;

    if (disconnectpool) {
        // Save transactions to re-add to mempool at end of reorg
        for (auto it = block.vtx.rbegin(); it != block.vtx.rend(); ++it) {
            disconnectpool->addTransaction(*it);
        }
        while (disconnectpool->DynamicMemoryUsage() > MAX_DISCONNECTED_TX_POOL_SIZE * 1000) {
            // Drop the earliest entry, and remove its children from the mempool.
            auto it = disconnectpool->queuedTx.get<insertion_order>().begin();
            mempool.removeRecursive(**it, MemPoolRemovalReason::REORG);
            disconnectpool->removeEntry(it);
        }
    }

    m_chain.SetTip(pindexDelete->pprev);

    UpdateTip(pindexDelete->pprev, chainparams);
    // Let wallets know transactions went from 1-confirmed to
    // 0-confirmed or conflicted:
    GetMainSignals().BlockDisconnected(pblock, pindexDelete);
    return true;
}

static int64_t nTimeReadFromDisk = 0;
static int64_t nTimeConnectTotal = 0;
static int64_t nTimeFlush = 0;
static int64_t nTimeChainState = 0;
static int64_t nTimePostConnect = 0;

struct PerBlockConnectTrace {
    CBlockIndex* pindex = nullptr;
    std::shared_ptr<const CBlock> pblock;
    PerBlockConnectTrace() {}
};
/**
 * Used to track blocks whose transactions were applied to the UTXO state as a
 * part of a single ActivateBestChainStep call.
 *
 * This class is single-use, once you call GetBlocksConnected() you have to throw
 * it away and make a new one.
 */
class ConnectTrace {
private:
    std::vector<PerBlockConnectTrace> blocksConnected;

public:
    explicit ConnectTrace() : blocksConnected(1) {}

    void BlockConnected(CBlockIndex* pindex, std::shared_ptr<const CBlock> pblock) {
        assert(!blocksConnected.back().pindex);
        assert(pindex);
        assert(pblock);
        blocksConnected.back().pindex = pindex;
        blocksConnected.back().pblock = std::move(pblock);
        blocksConnected.emplace_back();
    }

    std::vector<PerBlockConnectTrace>& GetBlocksConnected() {
        // We always keep one extra block at the end of our list because
        // blocks are added after all the conflicted transactions have
        // been filled in. Thus, the last entry should always be an empty
        // one waiting for the transactions from the next block. We pop
        // the last entry here to make sure the list we return is sane.
        assert(!blocksConnected.back().pindex);
        blocksConnected.pop_back();
        return blocksConnected;
    }
};

/**
 * Connect a new block to m_chain. pblock is either nullptr or a pointer to a CBlock
 * corresponding to pindexNew, to bypass loading it again from disk.
 *
 * The block is added to connectTrace if connection succeeds.
 */
bool CChainState::ConnectTip(BlockValidationState& state, const CChainParams& chainparams, CBlockIndex* pindexNew, const std::shared_ptr<const CBlock>& pblock, ConnectTrace& connectTrace, DisconnectedBlockTransactions &disconnectpool)
{
    assert(pindexNew->pprev == m_chain.Tip());
    // Read block from disk.
    int64_t nTime1 = GetTimeMicros();
    std::shared_ptr<const CBlock> pthisBlock;
    if (!pblock) {
        std::shared_ptr<CBlock> pblockNew = std::make_shared<CBlock>();
        if (!ReadBlockFromDisk(*pblockNew, pindexNew, chainparams.GetConsensus()))
            return AbortNode(state, "Failed to read block");
        pthisBlock = pblockNew;
    } else {
        pthisBlock = pblock;
    }
    const CBlock& blockConnecting = *pthisBlock;
    // Apply the block atomically to the chain state.
    int64_t nTime2 = GetTimeMicros(); nTimeReadFromDisk += nTime2 - nTime1;
    int64_t nTime3;

    LogPrint(BCLog::BENCH, "  - Load block from disk: %.2fms [%.2fs]\n", (nTime2 - nTime1) * MILLI, nTimeReadFromDisk * MICRO);
    setConnectKi.clear();
    {
        CCoinsViewCache view(&CoinsTip());
        bool rv = ConnectBlock(blockConnecting, state, pindexNew, view, chainparams);
        if (pindexNew->nFlags & BLOCK_FAILED_DUPLICATE_STAKE)
            state.nFlags |= BLOCK_FAILED_DUPLICATE_STAKE;
        GetMainSignals().BlockChecked(blockConnecting, state);
        if (!rv) {
            if (state.IsInvalid())
                InvalidBlockFound(pindexNew, blockConnecting, state);
            return error("%s: ConnectBlock %s failed, %s", __func__, pindexNew->GetBlockHash().ToString(), state.ToString());
        }
        nTime3 = GetTimeMicros(); nTimeConnectTotal += nTime3 - nTime2;
        assert(nBlocksTotal > 0);
        LogPrint(BCLog::BENCH, "  - Connect total: %.2fms [%.2fs (%.2fms/blk)]\n", (nTime3 - nTime2) * MILLI, nTimeConnectTotal * MICRO, nTimeConnectTotal * MILLI / nBlocksTotal);
        bool flushed = FlushView(&view, state, false);
        assert(flushed);
    }
    int64_t nTime4 = GetTimeMicros(); nTimeFlush += nTime4 - nTime3;
    LogPrint(BCLog::BENCH, "  - Flush: %.2fms [%.2fs (%.2fms/blk)]\n", (nTime4 - nTime3) * MILLI, nTimeFlush * MICRO, nTimeFlush * MILLI / nBlocksTotal);
    // Write the chain state to disk, if necessary.
    if (!FlushStateToDisk(chainparams, state, FlushStateMode::IF_NEEDED))
    {
        //RollBackRCTIndex(nLastValidRCTOutput, setConnectKi);
        return false;
    }
    int64_t nTime5 = GetTimeMicros(); nTimeChainState += nTime5 - nTime4;
    LogPrint(BCLog::BENCH, "  - Writing chainstate: %.2fms [%.2fs (%.2fms/blk)]\n", (nTime5 - nTime4) * MILLI, nTimeChainState * MICRO, nTimeChainState * MILLI / nBlocksTotal);
    // Remove conflicting transactions from the mempool.;
    mempool.removeForBlock(blockConnecting.vtx, pindexNew->nHeight);
    disconnectpool.removeForBlock(blockConnecting.vtx);
    // Update m_chain & related variables.
    m_chain.SetTip(pindexNew);
    UpdateTip(pindexNew, chainparams);

    int64_t nTime6 = GetTimeMicros(); nTimePostConnect += nTime6 - nTime5; nTimeTotal += nTime6 - nTime1;
    LogPrint(BCLog::BENCH, "  - Connect postprocess: %.2fms [%.2fs (%.2fms/blk)]\n", (nTime6 - nTime5) * MILLI, nTimePostConnect * MICRO, nTimePostConnect * MILLI / nBlocksTotal);
    LogPrint(BCLog::BENCH, "- Connect block: %.2fms [%.2fs (%.2fms/blk)]\n", (nTime6 - nTime1) * MILLI, nTimeTotal * MICRO, nTimeTotal * MILLI / nBlocksTotal);

    connectTrace.BlockConnected(pindexNew, std::move(pthisBlock));
    return true;
}

/**
 * Return the tip of the chain with the most work in it, that isn't
 * known to be invalid (it's however far from certain to be valid).
 */
CBlockIndex* CChainState::FindMostWorkChain() {
    do {
        CBlockIndex *pindexNew = nullptr;

        // Find the best candidate header.
        {
            std::set<CBlockIndex*, CBlockIndexWorkComparator>::reverse_iterator it = setBlockIndexCandidates.rbegin();
            if (it == setBlockIndexCandidates.rend())
                return nullptr;
            pindexNew = *it;
        }

        // Check whether all blocks on the path between the currently active chain and the candidate are valid.
        // Just going until the active chain is an optimization, as we know all blocks in it are valid already.
        CBlockIndex *pindexTest = pindexNew;
        bool fInvalidAncestor = false;
        while (pindexTest && !m_chain.Contains(pindexTest)) {
            assert(pindexTest->HaveTxsDownloaded() || pindexTest->nHeight == 0);

            // Pruned nodes may have entries in setBlockIndexCandidates for
            // which block files have been deleted.  Remove those as candidates
            // for the most work chain if we come across them; we can't switch
            // to a chain unless we have all the non-active-chain parent blocks.
            bool fFailedChain = pindexTest->nStatus & BLOCK_FAILED_MASK;
            bool fMissingData = !(pindexTest->nStatus & BLOCK_HAVE_DATA);

            if (fFailedChain || fMissingData) {
                // Candidate chain is not usable (either invalid or missing data)
                if (fFailedChain && (pindexBestInvalid == nullptr || pindexNew->nChainWork > pindexBestInvalid->nChainWork))
                    pindexBestInvalid = pindexNew;
                CBlockIndex *pindexFailed = pindexNew;
                // Remove the entire chain from the set.
                while (pindexTest != pindexFailed) {
                    if (fFailedChain) {

                        if (pindexTest->nFlags & BLOCK_FAILED_DUPLICATE_STAKE)
                            pindexFailed->nFlags |= BLOCK_FAILED_DUPLICATE_STAKE;

                        pindexFailed->nStatus |= BLOCK_FAILED_CHILD;
                    } else if (fMissingData) {
                        // If we're missing data, then add back to m_blocks_unlinked,
                        // so that if the block arrives in the future we can try adding
                        // to setBlockIndexCandidates again.
                        m_blockman.m_blocks_unlinked.insert(
                            std::make_pair(pindexFailed->pprev, pindexFailed));
                    }
                    setBlockIndexCandidates.erase(pindexFailed);
                    pindexFailed = pindexFailed->pprev;
                }
                setBlockIndexCandidates.erase(pindexTest);
                fInvalidAncestor = true;
                break;
            }
            pindexTest = pindexTest->pprev;
        }
        if (!fInvalidAncestor)
            return pindexNew;
    } while(true);
}

/** Delete all entries in setBlockIndexCandidates that are worse than the current tip. */
void CChainState::PruneBlockIndexCandidates() {
    // Note that we can't delete the current block itself, as we may need to return to it later in case a
    // reorganization to a better block fails.
    std::set<CBlockIndex*, CBlockIndexWorkComparator>::iterator it = setBlockIndexCandidates.begin();
    while (it != setBlockIndexCandidates.end() && setBlockIndexCandidates.value_comp()(*it, m_chain.Tip())) {
        setBlockIndexCandidates.erase(it++);
    }
    // Either the current tip or a successor of it we're working towards is left in setBlockIndexCandidates.
    assert(!setBlockIndexCandidates.empty());
}

/**
 * Try to make some progress towards making pindexMostWork the active block.
 * pblock is either nullptr or a pointer to a CBlock corresponding to pindexMostWork.
 *
 * @returns true unless a system error occurred
 */
bool CChainState::ActivateBestChainStep(BlockValidationState& state, const CChainParams& chainparams, CBlockIndex* pindexMostWork, const std::shared_ptr<const CBlock>& pblock, bool& fInvalidFound, ConnectTrace& connectTrace)
{
    AssertLockHeld(cs_main);

    const CBlockIndex *pindexOldTip = m_chain.Tip();
    const CBlockIndex *pindexFork = m_chain.FindFork(pindexMostWork);

    // Disconnect active blocks which are no longer in the best chain.
    bool fBlocksDisconnected = false;
    DisconnectedBlockTransactions disconnectpool;
    while (m_chain.Tip() && m_chain.Tip() != pindexFork) {
        if (!DisconnectTip(state, chainparams, &disconnectpool)) {
            // This is likely a fatal error, but keep the mempool consistent,
            // just in case. Only remove from the mempool in this case.
            UpdateMempoolForReorg(disconnectpool, false);

            // If we're unable to disconnect a block during normal operation,
            // then that is a failure of our local system -- we should abort
            // rather than stay on a less work chain.
            AbortNode(state, "Failed to disconnect block; see debug.log for details");
            return false;
        }
        fBlocksDisconnected = true;
    }

    // Build list of new blocks to connect.
    std::vector<CBlockIndex*> vpindexToConnect;
    bool fContinue = true;
    int nHeight = pindexFork ? pindexFork->nHeight : -1;
    while (fContinue && nHeight != pindexMostWork->nHeight) {
        // Don't iterate the entire list of potential improvements toward the best tip, as we likely only need
        // a few blocks along the way.
        int nTargetHeight = std::min(nHeight + 32, pindexMostWork->nHeight);
        vpindexToConnect.clear();
        vpindexToConnect.reserve(nTargetHeight - nHeight);
        CBlockIndex *pindexIter = pindexMostWork->GetAncestor(nTargetHeight);
        while (pindexIter && pindexIter->nHeight != nHeight) {
            vpindexToConnect.push_back(pindexIter);
            pindexIter = pindexIter->pprev;
        }
        nHeight = nTargetHeight;

        // Connect new blocks.
        for (CBlockIndex *pindexConnect : reverse_iterate(vpindexToConnect)) {
            if (!ConnectTip(state, chainparams, pindexConnect, pindexConnect == pindexMostWork ? pblock : std::shared_ptr<const CBlock>(), connectTrace, disconnectpool)) {
                if (state.IsInvalid()) {
                    // The block violates a consensus rule.
                    if (state.GetResult() != BlockValidationResult::BLOCK_MUTATED) {
                        InvalidChainFound(vpindexToConnect.front());
                    }
                    state = BlockValidationState();
                    fInvalidFound = true;
                    fContinue = false;
                    break;
                } else {
                    // A system error occurred (disk space, database error, ...).
                    // Make the mempool consistent with the current tip, just in case
                    // any observers try to use it before shutdown.
                    UpdateMempoolForReorg(disconnectpool, false);
                    return false;
                }
            } else {
                PruneBlockIndexCandidates();
                if (!pindexOldTip || m_chain.Tip()->nChainWork > pindexOldTip->nChainWork) {
                    // We're in a better position than we were. Return temporarily to release the lock.
                    fContinue = false;
                    break;
                }
            }
        }
    }

    if (fBlocksDisconnected) {
        // If any blocks were disconnected, disconnectpool may be non empty.  Add
        // any disconnected transactions back to the mempool.
        UpdateMempoolForReorg(disconnectpool, true);
    }
    mempool.check(&CoinsTip());


    // Callbacks/notifications for a new best chain.
    if (fInvalidFound)
        CheckForkWarningConditionsOnNewFork(vpindexToConnect.back());
    else
        CheckForkWarningConditions();

    return true;
}

static SynchronizationState GetSynchronizationState(bool init)
{
    if (!init) return SynchronizationState::POST_INIT;
    if (::fReindex) return SynchronizationState::INIT_REINDEX;
    return SynchronizationState::INIT_DOWNLOAD;
}

static bool NotifyHeaderTip() LOCKS_EXCLUDED(cs_main) {
    bool fNotify = false;
    bool fInitialBlockDownload = false;
    static CBlockIndex* pindexHeaderOld = nullptr;
    CBlockIndex* pindexHeader = nullptr;
    {
        LOCK(cs_main);
        pindexHeader = pindexBestHeader;

        if (pindexHeader != pindexHeaderOld) {
            fNotify = true;
            fInitialBlockDownload = ::ChainstateActive().IsInitialBlockDownload();
            pindexHeaderOld = pindexHeader;
        }
    }
    // Send block tip changed notifications without cs_main
    if (fNotify) {
        uiInterface.NotifyHeaderTip(GetSynchronizationState(fInitialBlockDownload), pindexHeader);
    }
    return fNotify;
}

void CheckDelayedBlocks(const CChainParams& chainparams, const uint256 &block_hash) LOCKS_EXCLUDED(cs_main);

static void LimitValidationInterfaceQueue() LOCKS_EXCLUDED(cs_main) {
    AssertLockNotHeld(cs_main);

    if (GetMainSignals().CallbacksPending() > 10) {
        SyncWithValidationInterfaceQueue();
    }
}

bool CChainState::ActivateBestChain(BlockValidationState &state, const CChainParams& chainparams, std::shared_ptr<const CBlock> pblock) {
    // Note that while we're often called here from ProcessNewBlock, this is
    // far from a guarantee. Things in the P2P/RPC will often end up calling
    // us in the middle of ProcessNewBlock - do not assume pblock is set
    // sanely for performance or correctness!
    AssertLockNotHeld(cs_main);

    // ABC maintains a fair degree of expensive-to-calculate internal state
    // because this function periodically releases cs_main so that it does not lock up other threads for too long
    // during large connects - and to allow for e.g. the callback queue to drain
    // we use m_cs_chainstate to enforce mutual exclusion so that only one caller may execute this function at a time
    LOCK(m_cs_chainstate);

    CBlockIndex *pindexMostWork = nullptr;
    CBlockIndex *pindexNewTip = nullptr;
    int nStopAtHeight = gArgs.GetArg("-stopatheight", DEFAULT_STOPATHEIGHT);
    do {
        // Block until the validation queue drains. This should largely
        // never happen in normal operation, however may happen during
        // reindex, causing memory blowup if we run too far ahead.
        // Note that if a validationinterface callback ends up calling
        // ActivateBestChain this may lead to a deadlock! We should
        // probably have a DEBUG_LOCKORDER test for this in the future.
        LimitValidationInterfaceQueue();

        std::vector<uint256> connected_blocks;
        {
            LOCK2(cs_main, ::mempool.cs); // Lock transaction pool for at least as long as it takes for connectTrace to be consumed
            CBlockIndex* starting_tip = m_chain.Tip();
            bool blocks_connected = false;
            do {
                // We absolutely may not unlock cs_main until we've made forward progress
                // (with the exception of shutdown due to hardware issues, low disk space, etc).
                ConnectTrace connectTrace; // Destructed before cs_main is unlocked

                if (pindexMostWork == nullptr) {
                    pindexMostWork = FindMostWorkChain();
                }

                // Whether we have anything to do at all.
                if (pindexMostWork == nullptr || pindexMostWork == m_chain.Tip()) {
                    break;
                }

                bool fInvalidFound = false;
                std::shared_ptr<const CBlock> nullBlockPtr;
                if (!ActivateBestChainStep(state, chainparams, pindexMostWork, pblock && pblock->GetHash() == pindexMostWork->GetBlockHash() ? pblock : nullBlockPtr, fInvalidFound, connectTrace)) {
                    // A system error occurred
                    return false;
                }
                blocks_connected = true;

                if (fInvalidFound) {
                    // Wipe cache, we may need another branch now.
                    pindexMostWork = nullptr;
                }
                pindexNewTip = m_chain.Tip();

                for (const PerBlockConnectTrace& trace : connectTrace.GetBlocksConnected()) {
                    assert(trace.pblock && trace.pindex);
                    connected_blocks.push_back(trace.pblock->GetHash());
                    GetMainSignals().BlockConnected(trace.pblock, trace.pindex);
                }
            } while (!m_chain.Tip() || (starting_tip && CBlockIndexWorkComparator()(m_chain.Tip(), starting_tip)));
            if (!blocks_connected) return true;

            const CBlockIndex* pindexFork = m_chain.FindFork(starting_tip);
            bool fInitialDownload = IsInitialBlockDownload();

            // Notify external listeners about the new tip.
            // Enqueue while holding cs_main to ensure that UpdatedBlockTip is called in the order in which blocks are connected
            if (pindexFork != pindexNewTip) {
                // Notify ValidationInterface subscribers
                GetMainSignals().UpdatedBlockTip(pindexNewTip, pindexFork, fInitialDownload);

                // Always notify the UI if a new block tip was connected
                uiInterface.NotifyBlockTip(GetSynchronizationState(fInitialDownload), pindexNewTip);
            }
        }
        // When we reach this point, we switched to a new tip (stored in pindexNewTip).

        for (const auto& block_hash : connected_blocks) {
            CheckDelayedBlocks(chainparams, block_hash);
        }

        if (nStopAtHeight && pindexNewTip && pindexNewTip->nHeight >= nStopAtHeight) StartShutdown();

        // We check shutdown only after giving ActivateBestChainStep a chance to run once so that we
        // never shutdown before connecting the genesis block during LoadChainTip(). Previously this
        // caused an assert() failure during shutdown in such cases as the UTXO DB flushing checks
        // that the best block hash is non-null.
        if (ShutdownRequested()) break;
    } while (pindexNewTip != pindexMostWork);
    CheckBlockIndex(chainparams.GetConsensus());


    // Write changes periodically to disk, after relay.
    if (!FlushStateToDisk(chainparams, state, FlushStateMode::PERIODIC)) {
        return false;
    }
    return true;
}

bool ActivateBestChain(BlockValidationState &state, const CChainParams& chainparams, std::shared_ptr<const CBlock> pblock) {
    return ::ChainstateActive().ActivateBestChain(state, chainparams, std::move(pblock));
}

bool CChainState::PreciousBlock(BlockValidationState& state, const CChainParams& params, CBlockIndex *pindex)
{
    {
        LOCK(cs_main);
        if (pindex->nChainWork < m_chain.Tip()->nChainWork) {
            // Nothing to do, this block is not at the tip.
            return true;
        }
        if (m_chain.Tip()->nChainWork > nLastPreciousChainwork) {
            // The chain has been extended since the last call, reset the counter.
            nBlockReverseSequenceId = -1;
        }
        nLastPreciousChainwork = m_chain.Tip()->nChainWork;
        setBlockIndexCandidates.erase(pindex);
        pindex->nSequenceId = nBlockReverseSequenceId;
        if (nBlockReverseSequenceId > std::numeric_limits<int32_t>::min()) {
            // We can't keep reducing the counter if somebody really wants to
            // call preciousblock 2**31-1 times on the same set of tips...
            nBlockReverseSequenceId--;
        }
        if (pindex->IsValid(BLOCK_VALID_TRANSACTIONS) && pindex->HaveTxsDownloaded()) {
            setBlockIndexCandidates.insert(pindex);
            PruneBlockIndexCandidates();
        }
    }

    return ActivateBestChain(state, params, std::shared_ptr<const CBlock>());
}
bool PreciousBlock(BlockValidationState& state, const CChainParams& params, CBlockIndex *pindex) {
    return ::ChainstateActive().PreciousBlock(state, params, pindex);
}

bool CChainState::InvalidateBlock(BlockValidationState& state, const CChainParams& chainparams, CBlockIndex *pindex)
{
    CBlockIndex* to_mark_failed = pindex;
    bool pindex_was_in_chain = false;
    int disconnected = 0;

    // We do not allow ActivateBestChain() to run while InvalidateBlock() is
    // running, as that could cause the tip to change while we disconnect
    // blocks.
    LOCK(m_cs_chainstate);

    // We'll be acquiring and releasing cs_main below, to allow the validation
    // callbacks to run. However, we should keep the block index in a
    // consistent state as we disconnect blocks -- in particular we need to
    // add equal-work blocks to setBlockIndexCandidates as we disconnect.
    // To avoid walking the block index repeatedly in search of candidates,
    // build a map once so that we can look up candidate blocks by chain
    // work as we go.
    std::multimap<const arith_uint256, CBlockIndex *> candidate_blocks_by_work;

    {
        LOCK(cs_main);
        for (const auto& entry : m_blockman.m_block_index) {
            CBlockIndex *candidate = entry.second;
            // We don't need to put anything in our active chain into the
            // multimap, because those candidates will be found and considered
            // as we disconnect.
            // Instead, consider only non-active-chain blocks that have at
            // least as much work as where we expect the new tip to end up.
            if (!m_chain.Contains(candidate) &&
                    !CBlockIndexWorkComparator()(candidate, pindex->pprev) &&
                    candidate->IsValid(BLOCK_VALID_TRANSACTIONS) &&
                    candidate->HaveTxsDownloaded()) {
                candidate_blocks_by_work.insert(std::make_pair(candidate->nChainWork, candidate));
            }
        }
    }

    // Disconnect (descendants of) pindex, and mark them invalid.
    while (true) {
        if (ShutdownRequested()) break;

        // Make sure the queue of validation callbacks doesn't grow unboundedly.
        LimitValidationInterfaceQueue();

        LOCK(cs_main);
        LOCK(::mempool.cs); // Lock for as long as disconnectpool is in scope to make sure UpdateMempoolForReorg is called after DisconnectTip without unlocking in between
        if (!m_chain.Contains(pindex)) break;
        pindex_was_in_chain = true;
        CBlockIndex *invalid_walk_tip = m_chain.Tip();

        // ActivateBestChain considers blocks already in m_chain
        // unconditionally valid already, so force disconnect away from it.
        DisconnectedBlockTransactions disconnectpool;
        bool ret = DisconnectTip(state, chainparams, &disconnectpool);
        // DisconnectTip will add transactions to disconnectpool.
        // Adjust the mempool to be consistent with the new tip, adding
        // transactions back to the mempool if disconnecting was successful,
        // and we're not doing a very deep invalidation (in which case
        // keeping the mempool up to date is probably futile anyway).
        UpdateMempoolForReorg(disconnectpool, /* fAddToMempool = */ (++disconnected <= 10) && ret);
        if (!ret) return false;
        assert(invalid_walk_tip->pprev == m_chain.Tip());

        // We immediately mark the disconnected blocks as invalid.
        // This prevents a case where pruned nodes may fail to invalidateblock
        // and be left unable to start as they have no tip candidates (as there
        // are no blocks that meet the "have data and are not invalid per
        // nStatus" criteria for inclusion in setBlockIndexCandidates).
        invalid_walk_tip->nStatus |= BLOCK_FAILED_VALID;
        setDirtyBlockIndex.insert(invalid_walk_tip);
        setBlockIndexCandidates.erase(invalid_walk_tip);
        setBlockIndexCandidates.insert(invalid_walk_tip->pprev);
        if (invalid_walk_tip->pprev == to_mark_failed && (to_mark_failed->nStatus & BLOCK_FAILED_VALID)) {
            // We only want to mark the last disconnected block as BLOCK_FAILED_VALID; its children
            // need to be BLOCK_FAILED_CHILD instead.
            to_mark_failed->nStatus = (to_mark_failed->nStatus ^ BLOCK_FAILED_VALID) | BLOCK_FAILED_CHILD;
            setDirtyBlockIndex.insert(to_mark_failed);
        }

        // Add any equal or more work headers to setBlockIndexCandidates
        auto candidate_it = candidate_blocks_by_work.lower_bound(invalid_walk_tip->pprev->nChainWork);
        while (candidate_it != candidate_blocks_by_work.end()) {
            if (!CBlockIndexWorkComparator()(candidate_it->second, invalid_walk_tip->pprev)) {
                setBlockIndexCandidates.insert(candidate_it->second);
                candidate_it = candidate_blocks_by_work.erase(candidate_it);
            } else {
                ++candidate_it;
            }
        }

        // Track the last disconnected block, so we can correct its BLOCK_FAILED_CHILD status in future
        // iterations, or, if it's the last one, call InvalidChainFound on it.
        to_mark_failed = invalid_walk_tip;
    }

    CheckBlockIndex(chainparams.GetConsensus());

    {
        LOCK(cs_main);
        if (m_chain.Contains(to_mark_failed)) {
            // If the to-be-marked invalid block is in the active chain, something is interfering and we can't proceed.
            return false;
        }

        // Mark pindex (or the last disconnected block) as invalid, even when it never was in the main chain
        to_mark_failed->nStatus |= BLOCK_FAILED_VALID;
        setDirtyBlockIndex.insert(to_mark_failed);
        setBlockIndexCandidates.erase(to_mark_failed);
        m_blockman.m_failed_blocks.insert(to_mark_failed);

        // If any new blocks somehow arrived while we were disconnecting
        // (above), then the pre-calculation of what should go into
        // setBlockIndexCandidates may have missed entries. This would
        // technically be an inconsistency in the block index, but if we clean
        // it up here, this should be an essentially unobservable error.
        // Loop back over all block index entries and add any missing entries
        // to setBlockIndexCandidates.
        BlockMap::iterator it = m_blockman.m_block_index.begin();
        while (it != m_blockman.m_block_index.end()) {
            if (it->second->IsValid(BLOCK_VALID_TRANSACTIONS) && it->second->HaveTxsDownloaded() && !setBlockIndexCandidates.value_comp()(it->second, m_chain.Tip())) {
                setBlockIndexCandidates.insert(it->second);
            }
            it++;
        }

        InvalidChainFound(to_mark_failed);
    }

    // Only notify about a new block tip if the active chain was modified.
    if (pindex_was_in_chain) {
        uiInterface.NotifyBlockTip(GetSynchronizationState(IsInitialBlockDownload()), to_mark_failed->pprev);
    }
    return true;
}

bool InvalidateBlock(BlockValidationState& state, const CChainParams& chainparams, CBlockIndex *pindex) {
    return ::ChainstateActive().InvalidateBlock(state, chainparams, pindex);
}

void CChainState::ResetBlockFailureFlags(CBlockIndex *pindex) {
    AssertLockHeld(cs_main);

    int nHeight = pindex->nHeight;

    // Remove the invalidity flag from this block and all its descendants.
    BlockMap::iterator it = m_blockman.m_block_index.begin();
    while (it != m_blockman.m_block_index.end()) {
        if (!it->second->IsValid() && it->second->GetAncestor(nHeight) == pindex) {
            it->second->nStatus &= ~BLOCK_FAILED_MASK;
            it->second->nFlags &= ~(BLOCK_FAILED_DUPLICATE_STAKE | BLOCK_STAKE_KERNEL_SPENT);
            setDirtyBlockIndex.insert(it->second);
            if (it->second->IsValid(BLOCK_VALID_TRANSACTIONS) && it->second->HaveTxsDownloaded() && setBlockIndexCandidates.value_comp()(m_chain.Tip(), it->second)) {
                setBlockIndexCandidates.insert(it->second);
            }
            if (it->second == pindexBestInvalid) {
                // Reset invalid block marker if it was pointing to one of those.
                pindexBestInvalid = nullptr;
            }
            m_blockman.m_failed_blocks.erase(it->second);
        }
        it++;
    }

    // Remove the invalidity flag from all ancestors too.
    while (pindex != nullptr) {
        if (pindex->nStatus & BLOCK_FAILED_MASK) {
            pindex->nStatus &= ~BLOCK_FAILED_MASK;
            setDirtyBlockIndex.insert(pindex);
            m_blockman.m_failed_blocks.erase(pindex);
        }
        pindex = pindex->pprev;
    }
}

void ResetBlockFailureFlags(CBlockIndex *pindex) {
    return ::ChainstateActive().ResetBlockFailureFlags(pindex);
}

CBlockIndex* BlockManager::AddToBlockIndex(const CBlockHeader& block)
{
    AssertLockHeld(cs_main);

    // Check for duplicate
    uint256 hash = block.GetHash();
    BlockMap::iterator it = m_block_index.find(hash);
    if (it != m_block_index.end())
        return it->second;

    // Construct new block index object
    CBlockIndex* pindexNew = new CBlockIndex(block);
    // We assign the sequence id to blocks only when the full data is available,
    // to avoid miners withholding blocks but broadcasting headers, to get a
    // competitive advantage.
    pindexNew->nSequenceId = 0;
    BlockMap::iterator mi = m_block_index.insert(std::make_pair(hash, pindexNew)).first;
    pindexNew->phashBlock = &((*mi).first);
    BlockMap::iterator miPrev = m_block_index.find(block.hashPrevBlock);
    if (miPrev != m_block_index.end())
    {
        pindexNew->pprev = (*miPrev).second;
        pindexNew->nHeight = pindexNew->pprev->nHeight + 1;
        pindexNew->BuildSkip();
    }
    pindexNew->nTimeMax = (pindexNew->pprev ? std::max(pindexNew->pprev->nTimeMax, pindexNew->nTime) : pindexNew->nTime);
    pindexNew->nChainWork = (pindexNew->pprev ? pindexNew->pprev->nChainWork : 0) + GetBlockProof(*pindexNew);

    pindexNew->RaiseValidity(BLOCK_VALID_TREE);
    if (pindexBestHeader == nullptr || pindexBestHeader->nChainWork < pindexNew->nChainWork)
        pindexBestHeader = pindexNew;

    setDirtyBlockIndex.insert(pindexNew);

    return pindexNew;
}

/** Mark a block as having its data received and checked (up to BLOCK_VALID_TRANSACTIONS). */
void CChainState::ReceivedBlockTransactions(const CBlock& block, CBlockIndex* pindexNew, const FlatFilePos& pos, const Consensus::Params& consensusParams)
{
    pindexNew->nTx = block.vtx.size();
    pindexNew->nChainTx = 0;
    pindexNew->nFile = pos.nFile;
    pindexNew->nDataPos = pos.nPos;
    pindexNew->nUndoPos = 0;
    pindexNew->nStatus |= BLOCK_HAVE_DATA;
    if (IsWitnessEnabled(pindexNew->pprev, consensusParams)) {
        pindexNew->nStatus |= BLOCK_OPT_WITNESS;
    }
    pindexNew->RaiseValidity(BLOCK_VALID_TRANSACTIONS);
    setDirtyBlockIndex.insert(pindexNew);

    if (pindexNew->pprev == nullptr || pindexNew->pprev->HaveTxsDownloaded()) {
        // If pindexNew is the genesis block or all parents are BLOCK_VALID_TRANSACTIONS.
        std::deque<CBlockIndex*> queue;
        queue.push_back(pindexNew);

        // Recursively process any descendant blocks that now may be eligible to be connected.
        while (!queue.empty()) {
            CBlockIndex *pindex = queue.front();
            queue.pop_front();
            pindex->nChainTx = (pindex->pprev ? pindex->pprev->nChainTx : 0) + pindex->nTx;
            {
                LOCK(cs_nBlockSequenceId);
                pindex->nSequenceId = nBlockSequenceId++;
            }
            if (m_chain.Tip() == nullptr || !setBlockIndexCandidates.value_comp()(pindex, m_chain.Tip())) {
                setBlockIndexCandidates.insert(pindex);
            }
            std::pair<std::multimap<CBlockIndex*, CBlockIndex*>::iterator, std::multimap<CBlockIndex*, CBlockIndex*>::iterator> range = m_blockman.m_blocks_unlinked.equal_range(pindex);
            while (range.first != range.second) {
                std::multimap<CBlockIndex*, CBlockIndex*>::iterator it = range.first;
                queue.push_back(it->second);
                range.first++;
                m_blockman.m_blocks_unlinked.erase(it);
            }
        }
    } else {
        if (pindexNew->pprev && pindexNew->pprev->IsValid(BLOCK_VALID_TREE)) {
            m_blockman.m_blocks_unlinked.insert(std::make_pair(pindexNew->pprev, pindexNew));
        }
    }
}

static bool FindBlockPos(FlatFilePos &pos, unsigned int nAddSize, unsigned int nHeight, uint64_t nTime, bool fKnown = false)
{
    LOCK(cs_LastBlockFile);

    unsigned int nFile = fKnown ? pos.nFile : nLastBlockFile;
    if (vinfoBlockFile.size() <= nFile) {
        vinfoBlockFile.resize(nFile + 1);
    }

    bool finalize_undo = false;
    if (!fKnown) {
        while (vinfoBlockFile[nFile].nSize + nAddSize >= MAX_BLOCKFILE_SIZE) {
            // when the undo file is keeping up with the block file, we want to flush it explicitly
            // when it is lagging behind (more blocks arrive than are being connected), we let the
            // undo block write case handle it
            finalize_undo = (vinfoBlockFile[nFile].nHeightLast == (unsigned int)ChainActive().Tip()->nHeight);
            nFile++;
            if (vinfoBlockFile.size() <= nFile) {
                vinfoBlockFile.resize(nFile + 1);
            }
        }
        pos.nFile = nFile;
        pos.nPos = vinfoBlockFile[nFile].nSize;
    }

    if ((int)nFile != nLastBlockFile) {
        if (!fKnown) {
            LogPrintf("Leaving block file %i: %s\n", nLastBlockFile, vinfoBlockFile[nLastBlockFile].ToString());
        }
        FlushBlockFile(!fKnown, finalize_undo);
        nLastBlockFile = nFile;
    }

    vinfoBlockFile[nFile].AddBlock(nHeight, nTime);
    if (fKnown)
        vinfoBlockFile[nFile].nSize = std::max(pos.nPos + nAddSize, vinfoBlockFile[nFile].nSize);
    else
        vinfoBlockFile[nFile].nSize += nAddSize;

    if (!fKnown) {
        bool out_of_space;
        size_t bytes_allocated = BlockFileSeq().Allocate(pos, nAddSize, out_of_space);
        if (out_of_space) {
            return AbortNode("Disk space is too low!", _("Disk space is too low!"));
        }
        if (bytes_allocated != 0 && fPruneMode) {
            fCheckForPruning = true;
        }
    }

    setDirtyFileInfo.insert(nFile);
    return true;
}

static bool FindUndoPos(BlockValidationState &state, int nFile, FlatFilePos &pos, unsigned int nAddSize)
{
    pos.nFile = nFile;

    LOCK(cs_LastBlockFile);

    pos.nPos = vinfoBlockFile[nFile].nUndoSize;
    vinfoBlockFile[nFile].nUndoSize += nAddSize;
    setDirtyFileInfo.insert(nFile);

    bool out_of_space;
    size_t bytes_allocated = UndoFileSeq().Allocate(pos, nAddSize, out_of_space);
    if (out_of_space) {
        return AbortNode(state, "Disk space is too low!", _("Disk space is too low!"));
    }
    if (bytes_allocated != 0 && fPruneMode) {
        fCheckForPruning = true;
    }

    return true;
}

static bool CheckBlockHeader(const CBlockHeader& block, BlockValidationState& state, const Consensus::Params& consensusParams, bool fCheckPOW = true)
{
    if (fParticlMode
        && !block.IsParticlVersion())
        return state.Invalid(BlockValidationResult::BLOCK_CONSENSUS, "block-version", "bad block version");

    // Check timestamp
    if (fParticlMode
        && !block.hashPrevBlock.IsNull() // allow genesis block to be created in the future
        && block.GetBlockTime() > FutureDrift(GetAdjustedTime()))
        return state.Invalid(BlockValidationResult::BLOCK_CONSENSUS, "block-timestamp", "block timestamp too far in the future");

    // Check proof of work matches claimed amount
    if (!fParticlMode
        && fCheckPOW && !CheckProofOfWork(block.GetHash(), block.nBits, consensusParams))
        return state.Invalid(BlockValidationResult::BLOCK_INVALID_HEADER, "high-hash", "proof of work failed");

    return true;
}


bool CheckBlockSignature(const CBlock &block)
{
    if (!block.IsProofOfStake())
        return block.vchBlockSig.empty();
    if (block.vchBlockSig.empty())
        return false;
    if (block.vtx[0]->vin.size() < 1)
        return false;

    const auto &txin = block.vtx[0]->vin[0];
    if (txin.scriptWitness.stack.size() != 2)
        return false;

    if (txin.scriptWitness.stack[1].size() != 33)
        return false;

    CPubKey pubKey(txin.scriptWitness.stack[1]);
    return pubKey.Verify(block.GetHash(), block.vchBlockSig);
};

bool AddToMapStakeSeen(const COutPoint &kernel, const uint256 &blockHash)
{
    // Overwrites existing values

    std::pair<std::map<COutPoint, uint256>::iterator,bool> ret;
    ret = mapStakeSeen.insert(std::pair<COutPoint, uint256>(kernel, blockHash));
    if (ret.second == false) { // existing element
        ret.first->second = blockHash;
    } else {
        listStakeSeen.push_back(kernel);
    }

    return true;
};

bool CheckStakeUnused(const COutPoint &kernel)
{
    std::map<COutPoint, uint256>::const_iterator mi = mapStakeSeen.find(kernel);
    return (mi == mapStakeSeen.end());
}

bool CheckStakeUnique(const CBlock &block, bool fUpdate)
{
    LOCK(cs_main);

    uint256 blockHash = block.GetHash();
    const COutPoint &kernel = block.vtx[0]->vin[0].prevout;

    std::map<COutPoint, uint256>::const_iterator mi = mapStakeSeen.find(kernel);
    if (mi != mapStakeSeen.end()) {
        if (mi->second == blockHash) {
            return true;
        }
        return error("%s: Stake kernel for %s first seen on %s.", __func__, blockHash.ToString(), mi->second.ToString());
    }

    if (!fUpdate) {
        return true;
    }

    while (listStakeSeen.size() > MAX_STAKE_SEEN_SIZE) {
        const COutPoint &oldest = listStakeSeen.front();
        if (1 != mapStakeSeen.erase(oldest)) {
            LogPrintf("%s: Warning: mapStakeSeen did not erase %s %n\n", __func__, oldest.hash.ToString(), oldest.n);
        }
        listStakeSeen.pop_front();
    }

    return AddToMapStakeSeen(kernel, blockHash);
};

bool CheckBlock(const CBlock& block, BlockValidationState& state, const Consensus::Params& consensusParams, bool fCheckPOW, bool fCheckMerkleRoot)
{
    // These are checks that are independent of context.

    if (block.fChecked)
        return true;

    // Check that the header is valid (particularly PoW).  This is mostly
    // redundant with the call in AcceptBlockHeader.
    if (!CheckBlockHeader(block, state, consensusParams, fCheckPOW))
        return false;

    state.SetStateInfo(block.nTime, -1, consensusParams, fParticlMode, (fBusyImporting && fSkipRangeproof));

    // Check the merkle root.
    if (fCheckMerkleRoot) {
        bool mutated;

        uint256 hashMerkleRoot2 = BlockMerkleRoot(block, &mutated);

        if (block.hashMerkleRoot != hashMerkleRoot2)
            return state.Invalid(BlockValidationResult::BLOCK_MUTATED, "bad-txnmrklroot", "hashMerkleRoot mismatch");

        // Check for merkle tree malleability (CVE-2012-2459): repeating sequences
        // of transactions in a block without affecting the merkle root of a block,
        // while still invalidating it.
        if (mutated)
            return state.Invalid(BlockValidationResult::BLOCK_MUTATED, "bad-txns-duplicate", "duplicate transaction");
    }

    // All potential-corruption validation must be done before we do any
    // transaction validation, as otherwise we may mark the header as invalid
    // because we receive the wrong transactions for it.
    // Note that witness malleability is checked in ContextualCheckBlock, so no
    // checks that use witness data may be performed here.

    // Size limits
    if (block.vtx.empty() || block.vtx.size() * WITNESS_SCALE_FACTOR > MAX_BLOCK_WEIGHT || ::GetSerializeSize(block, PROTOCOL_VERSION | SERIALIZE_TRANSACTION_NO_WITNESS) * WITNESS_SCALE_FACTOR > MAX_BLOCK_WEIGHT)
        return state.Invalid(BlockValidationResult::BLOCK_CONSENSUS, "bad-blk-length", "size limits failed");

    if (fParticlMode) {
        if (!::ChainstateActive().IsInitialBlockDownload()
            && block.vtx[0]->IsCoinStake()
            && !CheckStakeUnique(block)) {
            //state.DoS(10, false, "bad-cs-duplicate", false, "duplicate coinstake");

            state.nFlags |= BLOCK_FAILED_DUPLICATE_STAKE;

            /*
            // TODO: ask peers which stake kernel they have
            if (chainActive.Tip()->nHeight < GetNumBlocksOfPeers() - 8) // peers have significantly longer chain, this node must've got the wrong stake 1st
            {
                LogPrint(BCLog::POS, "%s: Ignoring CheckStakeUnique for block %s, chain height behind peers.\n", __func__, block.GetHash().ToString());
                const COutPoint &kernel = block.vtx[0]->vin[0].prevout;
                mapStakeSeen[kernel] = block.GetHash();
            } else
                return state.DoS(20, false, "bad-cs-duplicate", false, "duplicate coinstake");
            */
        }

        // First transaction must be coinbase (genesis only) or coinstake
        // 2nd txn may be coinbase in early blocks: check further in ContextualCheckBlock
        if (!(block.vtx[0]->IsCoinBase() || block.vtx[0]->IsCoinStake())) { // only genesis can be coinbase, check in ContextualCheckBlock
            return state.Invalid(BlockValidationResult::BLOCK_CONSENSUS, "bad-cb-missing", "first tx is not coinbase");
        }

        // 2nd txn may never be coinstake, remaining txns must not be coinbase/stake
        for (size_t i = 1; i < block.vtx.size(); i++) {
            if ((i > 1 && block.vtx[i]->IsCoinBase()) || block.vtx[i]->IsCoinStake()) {
                return state.Invalid(BlockValidationResult::BLOCK_CONSENSUS, "bad-cb-multiple", "more than one coinbase or coinstake");
            }
        }

        if (!CheckBlockSignature(block)) {
            return state.Invalid(BlockValidationResult::BLOCK_CONSENSUS, "bad-block-signature", "bad block signature");
        }
    } else {
        // First transaction must be coinbase, the rest must not be
        if (block.vtx.empty() || !block.vtx[0]->IsCoinBase())
            return state.Invalid(BlockValidationResult::BLOCK_CONSENSUS, "bad-cb-missing", "first tx is not coinbase");
        for (unsigned int i = 1; i < block.vtx.size(); i++)
        if (block.vtx[i]->IsCoinBase())
            return state.Invalid(BlockValidationResult::BLOCK_CONSENSUS, "bad-cb-multiple", "more than one coinbase");
    }

    // Check transactions
    // Must check for duplicate inputs (see CVE-2018-17144)
    for (const auto& tx : block.vtx) {
        TxValidationState tx_state;
        tx_state.SetStateInfo(block.nTime, -1, consensusParams, fParticlMode, (fBusyImporting && fSkipRangeproof));
        if (!CheckTransaction(*tx, tx_state)) {
            // CheckBlock() does context-free validation checks. The only
            // possible failures are consensus failures.
            assert(tx_state.GetResult() == TxValidationResult::TX_CONSENSUS);
            return state.Invalid(BlockValidationResult::BLOCK_CONSENSUS, tx_state.GetRejectReason(),
                                 strprintf("Transaction check failed (tx hash %s) %s", tx->GetHash().ToString(), tx_state.GetDebugMessage()));
        }
    }
    unsigned int nSigOps = 0;
    for (const auto& tx : block.vtx)
    {
        nSigOps += GetLegacySigOpCount(*tx);
    }
    if (nSigOps * WITNESS_SCALE_FACTOR > MAX_BLOCK_SIGOPS_COST)
        return state.Invalid(BlockValidationResult::BLOCK_CONSENSUS, "bad-blk-sigops", "out-of-bounds SigOpCount");

    if (fCheckPOW && fCheckMerkleRoot)
        block.fChecked = true;

    return true;
}

bool IsWitnessEnabled(const CBlockIndex* pindexPrev, const Consensus::Params& params)
{
    if (fParticlMode) return true;

    int height = pindexPrev == nullptr ? 0 : pindexPrev->nHeight + 1;
    return (height >= params.SegwitHeight);
}

int GetWitnessCommitmentIndex(const CBlock& block)
{
    int commitpos = -1;
    if (!block.vtx.empty()) {
        for (size_t o = 0; o < block.vtx[0]->vout.size(); o++) {
            const CTxOut& vout = block.vtx[0]->vout[o];
            if (vout.scriptPubKey.size() >= MINIMUM_WITNESS_COMMITMENT &&
                vout.scriptPubKey[0] == OP_RETURN &&
                vout.scriptPubKey[1] == 0x24 &&
                vout.scriptPubKey[2] == 0xaa &&
                vout.scriptPubKey[3] == 0x21 &&
                vout.scriptPubKey[4] == 0xa9 &&
                vout.scriptPubKey[5] == 0xed) {
                commitpos = o;
            }
        }
    }
    return commitpos;
}

void UpdateUncommittedBlockStructures(CBlock& block, const CBlockIndex* pindexPrev, const Consensus::Params& consensusParams)
{
    int commitpos = GetWitnessCommitmentIndex(block);
    static const std::vector<unsigned char> nonce(32, 0x00);
    if (commitpos != -1 && IsWitnessEnabled(pindexPrev, consensusParams) && !block.vtx[0]->HasWitness()) {
        CMutableTransaction tx(*block.vtx[0]);
        tx.vin[0].scriptWitness.stack.resize(1);
        tx.vin[0].scriptWitness.stack[0] = nonce;
        block.vtx[0] = MakeTransactionRef(std::move(tx));
    }
}

std::vector<unsigned char> GenerateCoinbaseCommitment(CBlock& block, const CBlockIndex* pindexPrev, const Consensus::Params& consensusParams)
{
    std::vector<unsigned char> commitment;
    if (fParticlMode) {
        return commitment;
    }

    int commitpos = GetWitnessCommitmentIndex(block);
    std::vector<unsigned char> ret(32, 0x00);
    if (consensusParams.SegwitHeight != std::numeric_limits<int>::max()) {
        if (commitpos == -1) {
            uint256 witnessroot = BlockWitnessMerkleRoot(block, nullptr);
            CHash256().Write(witnessroot.begin(), 32).Write(ret.data(), 32).Finalize(witnessroot.begin());
            CTxOut out;
            out.nValue = 0;
            out.scriptPubKey.resize(MINIMUM_WITNESS_COMMITMENT);
            out.scriptPubKey[0] = OP_RETURN;
            out.scriptPubKey[1] = 0x24;
            out.scriptPubKey[2] = 0xaa;
            out.scriptPubKey[3] = 0x21;
            out.scriptPubKey[4] = 0xa9;
            out.scriptPubKey[5] = 0xed;
            memcpy(&out.scriptPubKey[6], witnessroot.begin(), 32);
            commitment = std::vector<unsigned char>(out.scriptPubKey.begin(), out.scriptPubKey.end());
            CMutableTransaction tx(*block.vtx[0]);
            tx.vout.push_back(out);
            block.vtx[0] = MakeTransactionRef(std::move(tx));
        }
    }
    UpdateUncommittedBlockStructures(block, pindexPrev, consensusParams);
    return commitment;
}

unsigned int GetNextTargetRequired(const CBlockIndex *pindexLast)
{
    const Consensus::Params &consensus = Params().GetConsensus();

    arith_uint256 bnProofOfWorkLimit;
    unsigned int nProofOfWorkLimit;
    int nHeight = pindexLast ? pindexLast->nHeight+1 : 0;

    if (nHeight < (int)Params().GetLastImportHeight()) {
        if (nHeight == 0) {
            return arith_uint256("00ffffffffffffffffffffffffffffffffffffffffffffffffffffffffffffff").GetCompact();
        }
        int nLastImportHeight = (int) Params().GetLastImportHeight();
        arith_uint256 nMaxProofOfWorkLimit = arith_uint256("000000000008ffffffffffffffffffffffffffffffffffffffffffffffffffff");
        arith_uint256 nMinProofOfWorkLimit = UintToArith256(consensus.powLimit);
        arith_uint256 nStep = (nMaxProofOfWorkLimit - nMinProofOfWorkLimit) / nLastImportHeight;

        bnProofOfWorkLimit = nMaxProofOfWorkLimit - (nStep * nHeight);
        nProofOfWorkLimit = bnProofOfWorkLimit.GetCompact();
    } else {
        bnProofOfWorkLimit = UintToArith256(consensus.powLimit);
        nProofOfWorkLimit = bnProofOfWorkLimit.GetCompact();
    }

    if (pindexLast == nullptr)
        return nProofOfWorkLimit; // Genesis block

    const CBlockIndex* pindexPrev = pindexLast;
    if (pindexPrev->pprev == nullptr)
        return nProofOfWorkLimit; // first block
    const CBlockIndex *pindexPrevPrev = pindexPrev->pprev;
    if (pindexPrevPrev->pprev == nullptr)
        return nProofOfWorkLimit; // second block

    int64_t nTargetSpacing = Params().GetTargetSpacing();
    int64_t nTargetTimespan = Params().GetTargetTimespan();
    int64_t nActualSpacing = pindexPrev->GetBlockTime() - pindexPrevPrev->GetBlockTime();

    if (nActualSpacing > nTargetSpacing * 10)
        nActualSpacing = nTargetSpacing * 10;

    // pos: target change every block
    // pos: retarget with exponential moving toward target spacing
    arith_uint256 bnNew;
    bnNew.SetCompact(pindexLast->nBits);

    int64_t nInterval = nTargetTimespan / nTargetSpacing;
    bnNew *= ((nInterval - 1) * nTargetSpacing + nActualSpacing + nActualSpacing);
    bnNew /= ((nInterval + 1) * nTargetSpacing);

    if (bnNew <= 0 || bnNew > bnProofOfWorkLimit)
        return nProofOfWorkLimit;

    return bnNew.GetCompact();
}

/** Context-dependent validity checks.
 *  By "context", we mean only the previous block headers, but not the UTXO
 *  set; UTXO-related validity checks are done in ConnectBlock().
 *  NOTE: This function is not currently invoked by ConnectBlock(), so we
 *  should consider upgrade issues if we change which consensus rules are
 *  enforced in this function (eg by adding a new consensus rule). See comment
 *  in ConnectBlock().
 *  Note that -reindex-chainstate skips the validation that happens here!
 */
static bool ContextualCheckBlockHeader(const CBlockHeader& block, BlockValidationState& state, const CChainParams& params, const CBlockIndex* pindexPrev, int64_t nAdjustedTime) EXCLUSIVE_LOCKS_REQUIRED(cs_main)
{
    const int nHeight = pindexPrev == nullptr ? 0 : pindexPrev->nHeight + 1;
    const Consensus::Params& consensusParams = params.GetConsensus();

    if (fParticlMode && pindexPrev) {
        // Check proof-of-stake
        if (block.nBits != GetNextTargetRequired(pindexPrev))
            return state.Invalid(BlockValidationResult::BLOCK_INVALID_HEADER, "bad-diffbits-pos", "incorrect proof of stake");
    } else {
        // Check proof of work
        if (block.nBits != GetNextWorkRequired(pindexPrev, &block, consensusParams))
            return state.Invalid(BlockValidationResult::BLOCK_INVALID_HEADER, "bad-diffbits", "incorrect proof of work");
    }

    // Check against checkpoints
    if (fCheckpointsEnabled) {
        // Don't accept any forks from the main chain prior to last checkpoint.
        // GetLastCheckpoint finds the last checkpoint in MapCheckpoints that's in our
        // BlockIndex().
        CBlockIndex* pcheckpoint = GetLastCheckpoint(params.Checkpoints());
        if (pcheckpoint && nHeight < pcheckpoint->nHeight) {
            LogPrintf("ERROR: %s: forked chain older than last checkpoint (height %d)\n", __func__, nHeight);
            return state.Invalid(BlockValidationResult::BLOCK_CHECKPOINT, "bad-fork-prior-to-checkpoint");
        }
    }

    // Check timestamp against prev
    if (block.GetBlockTime() <= pindexPrev->GetMedianTimePast())
        return state.Invalid(BlockValidationResult::BLOCK_INVALID_HEADER, "time-too-old", "block's timestamp is too early");

    // Check timestamp
    if (nHeight > 0
        && block.GetBlockTime() > nAdjustedTime + MAX_FUTURE_BLOCK_TIME)
        return state.Invalid(BlockValidationResult::BLOCK_TIME_FUTURE, "time-too-new", "block timestamp too far in the future");

    // Reject outdated version blocks when 95% (75% on testnet) of the network has upgraded:
    // check for version 2, 3 and 4 upgrades
    if((block.nVersion < 2 && nHeight >= consensusParams.BIP34Height) ||
       (block.nVersion < 3 && nHeight >= consensusParams.BIP66Height) ||
       (block.nVersion < 4 && nHeight >= consensusParams.BIP65Height))
            return state.Invalid(BlockValidationResult::BLOCK_INVALID_HEADER, strprintf("bad-version(0x%08x)", block.nVersion),
                                 strprintf("rejected nVersion=0x%08x block", block.nVersion));

    return true;
}

/** NOTE: This function is not currently invoked by ConnectBlock(), so we
 *  should consider upgrade issues if we change which consensus rules are
 *  enforced in this function (eg by adding a new consensus rule). See comment
 *  in ConnectBlock().
 *  Note that -reindex-chainstate skips the validation that happens here!
 */
static bool ContextualCheckBlock(const CBlock& block, BlockValidationState& state, const Consensus::Params& consensusParams, const CBlockIndex* pindexPrev, bool accept_block=false) EXCLUSIVE_LOCKS_REQUIRED(cs_main)
{
    const int nHeight = pindexPrev == nullptr ? 0 : pindexPrev->nHeight + 1;
    const int64_t nPrevTime = pindexPrev ? pindexPrev->nTime : 0;

    // Start enforcing BIP113 (Median Time Past).
    int nLockTimeFlags = 0;
    if ((fParticlMode && pindexPrev) || nHeight >= consensusParams.CSVHeight) {
        assert(pindexPrev != nullptr);
        nLockTimeFlags |= LOCKTIME_MEDIAN_TIME_PAST;
    }

    int64_t nLockTimeCutoff = (nLockTimeFlags & LOCKTIME_MEDIAN_TIME_PAST)
                              ? (pindexPrev ? pindexPrev->GetMedianTimePast() : block.GetBlockTime())
                              : block.GetBlockTime();

    // Check that all transactions are finalized
    for (const auto& tx : block.vtx) {
        if (!IsFinalTx(*tx, nHeight, nLockTimeCutoff)) {
            return state.Invalid(BlockValidationResult::BLOCK_CONSENSUS, "bad-txns-nonfinal", "non-final transaction");
        }
    }

    if (fParticlMode) {
        // Enforce rule that the coinbase/coinstake ends with serialized block height
        // genesis block scriptSig size will be different

        if (block.IsProofOfStake()) {
            // Limit the number of outputs in a coinstake txn to 6: 1 data + 1 foundation + 4 user
            if (nPrevTime >= consensusParams.OpIsCoinstakeTime) {
                if (block.vtx[0]->vpout.size() > 6) {
                    return state.Invalid(BlockValidationResult::BLOCK_CONSENSUS, "bad-cs-outputs", "Too many outputs in coinstake");
                }
            }

            // coinstake output 0 must be data output of blockheight
            int i;
            if (!block.vtx[0]->GetCoinStakeHeight(i)) {
                return state.Invalid(BlockValidationResult::BLOCK_CONSENSUS, "bad-cs-malformed", "coinstake txn is malformed");
            }

            if (i != nHeight) {
                return state.Invalid(BlockValidationResult::BLOCK_CONSENSUS, "bad-cs-height", "block height mismatch in coinstake");
            }

            std::vector<uint8_t> &vData = ((CTxOutData*)block.vtx[0]->vpout[0].get())->vData;
            if (vData.size() > 8 && vData[4] == DO_VOTE) {
                uint32_t voteToken;
                memcpy(&voteToken, &vData[5], 4);

                LogPrint(BCLog::HDWALLET, _("Block %d casts vote for option %u of proposal %u.\n").translated.c_str(),
                    nHeight, voteToken >> 16, voteToken & 0xFFFF);
            }

            // check witness merkleroot, TODO: should witnessmerkleroot be hashed?
            bool malleated = false;
            uint256 hashWitness = BlockWitnessMerkleRoot(block, &malleated);

            if (hashWitness != block.hashWitnessMerkleRoot) {
                return state.Invalid(BlockValidationResult::BLOCK_MUTATED, "bad-witness-merkle-match", strprintf("%s : witness merkle commitment mismatch", __func__));
            }

            if (!CheckCoinStakeTimestamp(nHeight, block.GetBlockTime())) {
                return state.Invalid(BlockValidationResult::DOS_50, "bad-coinstake-time", strprintf("%s: coinstake timestamp violation nTimeBlock=%d", __func__, block.GetBlockTime()));
            }

            // Check timestamp against prev
            if (block.GetBlockTime() <= pindexPrev->GetPastTimeLimit() || FutureDrift(block.GetBlockTime()) < pindexPrev->GetBlockTime()) {
                return state.Invalid(BlockValidationResult::DOS_50, "bad-block-time", strprintf("%s: block's timestamp is too early", __func__));
            }

            uint256 hashProof, targetProofOfStake;

            // Blocks are connected at end of import / reindex
            // CheckProofOfStake is run again during connectblock
            if (!::ChainstateActive().IsInitialBlockDownload() // checks (!fImporting && !fReindex)
                && (!accept_block || ::ChainActive().Height() > (int)Params().GetStakeMinConfirmations())
                && !CheckProofOfStake(state, pindexPrev, *block.vtx[0], block.nTime, block.nBits, hashProof, targetProofOfStake)) {
                return error("ContextualCheckBlock(): check proof-of-stake failed for block %s\n", block.GetHash().ToString());
            }
        } else {
            bool fCheckPOW = true; // TODO: pass properly
            if (fCheckPOW && !CheckProofOfWork(block.GetHash(), block.nBits, consensusParams, nHeight, Params().GetLastImportHeight()))
                return state.Invalid(BlockValidationResult::BLOCK_INVALID_HEADER, "high-hash", "proof of work failed");

            // Enforce rule that the coinbase/ ends with serialized block height
            // genesis block scriptSig size will be different
            CScript expect = CScript() << OP_RETURN << nHeight;
            const CScript &scriptSig = block.vtx[0]->vin[0].scriptSig;
            if (scriptSig.size() < expect.size() ||
                !std::equal(expect.begin()
                    , expect.end(), scriptSig.begin() + scriptSig.size()-expect.size())) {
                return state.Invalid(BlockValidationResult::BLOCK_CONSENSUS, "bad-cb-height", "block height mismatch in coinbase");
            }
        }

        if (nHeight > 0 && !block.vtx[0]->IsCoinStake()) { // only genesis block can start with coinbase
            return state.Invalid(BlockValidationResult::BLOCK_CONSENSUS, "bad-cs-missing", "first tx is not coinstake");
        }

        if (nHeight > 0 // skip genesis
            && Params().GetLastImportHeight() >= (uint32_t)nHeight) {
            // 2nd txn must be coinbase
            if (block.vtx.size() < 2 || !block.vtx[1]->IsCoinBase()) {
                return state.Invalid(BlockValidationResult::BLOCK_CONSENSUS, "bad-cb", "Second txn of import block must be coinbase");
            }

            // Check hash of genesis import txn matches expected hash.
            uint256 txnHash = block.vtx[1]->GetHash();
            if (!Params().CheckImportCoinbase(nHeight, txnHash)) {
                return state.Invalid(BlockValidationResult::BLOCK_CONSENSUS, "bad-cb", "Incorrect outputs hash.");
            }
        } else {
            // 2nd txn can't be coinbase if block height > GetLastImportHeight
            if (block.vtx.size() > 1 && block.vtx[1]->IsCoinBase()) {
                return state.Invalid(BlockValidationResult::BLOCK_CONSENSUS, "bad-cb-multiple", "unexpected coinbase");
            }
        }
    } else {
        if (nHeight >= consensusParams.BIP34Height)
        {
            CScript expect = CScript() << nHeight;
            if (block.vtx[0]->vin[0].scriptSig.size() < expect.size() ||
                !std::equal(expect.begin(), expect.end(), block.vtx[0]->vin[0].scriptSig.begin())) {
                return state.Invalid(BlockValidationResult::BLOCK_CONSENSUS, "bad-cb-height", "block height mismatch in coinbase");
            }
        }

        // Validation for witness commitments.
        // * We compute the witness hash (which is the hash including witnesses) of all the block's transactions, except the
        //   coinbase (where 0x0000....0000 is used instead).
        // * The coinbase scriptWitness is a stack of a single 32-byte vector, containing a witness reserved value (unconstrained).
        // * We build a merkle tree with all those witness hashes as leaves (similar to the hashMerkleRoot in the block header).
        // * There must be at least one output whose scriptPubKey is a single 36-byte push, the first 4 bytes of which are
        //   {0xaa, 0x21, 0xa9, 0xed}, and the following 32 bytes are SHA256^2(witness root, witness reserved value). In case there are
        //   multiple, the last one is used.
        bool fHaveWitness = false;
        if (nHeight >= consensusParams.SegwitHeight) {
            int commitpos = GetWitnessCommitmentIndex(block);
            if (commitpos != -1) {
                bool malleated = false;
                uint256 hashWitness = BlockWitnessMerkleRoot(block, &malleated);
                // The malleation check is ignored; as the transaction tree itself
                // already does not permit it, it is impossible to trigger in the
                // witness tree.
                if (block.vtx[0]->vin[0].scriptWitness.stack.size() != 1 || block.vtx[0]->vin[0].scriptWitness.stack[0].size() != 32) {
                    return state.Invalid(BlockValidationResult::BLOCK_MUTATED, "bad-witness-nonce-size", strprintf("%s : invalid witness reserved value size", __func__));
                }
                CHash256().Write(hashWitness.begin(), 32).Write(&block.vtx[0]->vin[0].scriptWitness.stack[0][0], 32).Finalize(hashWitness.begin());
                if (memcmp(hashWitness.begin(), &block.vtx[0]->vout[commitpos].scriptPubKey[6], 32)) {
                    return state.Invalid(BlockValidationResult::BLOCK_MUTATED, "bad-witness-merkle-match", strprintf("%s : witness merkle commitment mismatch", __func__));
                }
                fHaveWitness = true;
            }
        }

        // No witness data is allowed in blocks that don't commit to witness data, as this would otherwise leave room for spam
        if (!fHaveWitness) {
          for (const auto& tx : block.vtx) {
                if (tx->HasWitness()) {
                    return state.Invalid(BlockValidationResult::BLOCK_MUTATED, "unexpected-witness", strprintf("%s : unexpected witness data found", __func__));
                }
            }
        }
    }

    // After the coinbase witness reserved value and commitment are verified,
    // we can check if the block weight passes (before we've checked the
    // coinbase witness, it would be possible for the weight to be too
    // large by filling up the coinbase witness, which doesn't change
    // the block hash, so we couldn't mark the block as permanently
    // failed).
    if (GetBlockWeight(block) > MAX_BLOCK_WEIGHT) {
        return state.Invalid(BlockValidationResult::BLOCK_CONSENSUS, "bad-blk-weight", strprintf("%s : weight limit failed", __func__));
    }

    return true;
}

bool ProcessDuplicateStakeHeader(CBlockIndex *pindex, NodeId nodeId) EXCLUSIVE_LOCKS_REQUIRED(cs_main)
{
    if (!pindex) {
        return false;
    }

    uint256 hash = pindex->GetBlockHash();

    bool fMakeValid = false;
    if (nodeId == -1) {
        LogPrintf("%s: Duplicate stake block %s was received in a group, marking valid.\n",
            __func__, hash.ToString());

        fMakeValid = true;
    }

    if (nodeId > -1) {
        std::pair<std::map<uint256, StakeConflict>::iterator,bool> ret;
        ret = mapStakeConflict.insert(std::pair<uint256, StakeConflict>(hash, StakeConflict()));
        StakeConflict &sc = ret.first->second;
        sc.Add(nodeId);

        if ((int)sc.peerCount.size() > std::min(GetNumPeers() / 2, 4)) {
            LogPrintf("%s: More than half the connected peers are building on block %s," /* Continued */
                "  marked as duplicate stake, assuming this node has the duplicate.\n", __func__, hash.ToString());

            fMakeValid = true;
        }
    }

    if (fMakeValid) {
        pindex->nFlags &= (~BLOCK_FAILED_DUPLICATE_STAKE);
        pindex->nStatus &= (~BLOCK_FAILED_VALID);
        setDirtyBlockIndex.insert(pindex);

        //if (pindex->nStatus & BLOCK_FAILED_CHILD)
        //{
            CBlockIndex *pindexPrev = pindex->pprev;
            while (pindexPrev) {
                if (pindexPrev->nStatus & BLOCK_VALID_MASK) {
                    break;
                }

                if (pindexPrev->nFlags & BLOCK_FAILED_DUPLICATE_STAKE) {
                    pindexPrev->nFlags &= (~BLOCK_FAILED_DUPLICATE_STAKE);
                    pindexPrev->nStatus &= (~BLOCK_FAILED_VALID);
                    setDirtyBlockIndex.insert(pindexPrev);

                    if (!pindexPrev->prevoutStake.IsNull()) {
                        uint256 prevhash = pindexPrev->GetBlockHash();
                        AddToMapStakeSeen(pindexPrev->prevoutStake, prevhash);
                    }

                    pindexPrev->nStatus &= (~BLOCK_FAILED_CHILD);
                }

                pindexPrev = pindexPrev->pprev;
            }

            pindex->nStatus &= (~BLOCK_FAILED_CHILD);
        //};

        if (!pindex->prevoutStake.IsNull()) {
            AddToMapStakeSeen(pindex->prevoutStake, hash);
        }
        return true;
    }

    return false;
}

size_t MAX_DELAYED_BLOCKS = 64;
int64_t MAX_DELAY_BLOCK_SECONDS = 180;

class DelayedBlock
{
public:
    DelayedBlock(const std::shared_ptr<const CBlock>& pblock, int node_id) : m_pblock(pblock), m_node_id(node_id) {
        m_time = GetTime();
    }
    int64_t m_time;
    std::shared_ptr<const CBlock> m_pblock;
    int m_node_id;
};
std::list<DelayedBlock> list_delayed_blocks;

extern void Misbehaving(NodeId nodeid, int howmuch, const std::string& message="") EXCLUSIVE_LOCKS_REQUIRED(cs_main);
extern void IncPersistentMisbehaviour(NodeId node_id, int howmuch) EXCLUSIVE_LOCKS_REQUIRED(cs_main);
extern bool AddNodeHeader(NodeId node_id, const uint256 &hash) EXCLUSIVE_LOCKS_REQUIRED(cs_main);
extern void RemoveNodeHeader(const uint256 &hash) EXCLUSIVE_LOCKS_REQUIRED(cs_main);
extern void RemoveNonReceivedHeaderFromNodes(BlockMap::iterator mi) EXCLUSIVE_LOCKS_REQUIRED(cs_main);
extern bool IncDuplicateHeaders(NodeId node_id) EXCLUSIVE_LOCKS_REQUIRED(cs_main);

void EraseDelayedBlock(std::list<DelayedBlock>::iterator p) EXCLUSIVE_LOCKS_REQUIRED(cs_main)
{
    if (p->m_node_id > -1) {
        Misbehaving(p->m_node_id, 25, "Delayed block");
    }

    auto it = ::BlockIndex().find(p->m_pblock->GetHash());
    if (it != ::BlockIndex().end()) {
        it->second->nFlags &= ~BLOCK_DELAYED;
        setDirtyBlockIndex.insert(it->second);
    }
}

extern NodeId GetBlockSource(uint256 hash) EXCLUSIVE_LOCKS_REQUIRED(cs_main);
bool DelayBlock(const std::shared_ptr<const CBlock>& pblock, BlockValidationState& state) EXCLUSIVE_LOCKS_REQUIRED(cs_main)
{
    NodeId nodeId = GetBlockSource(pblock->GetHash());
    LogPrintf("Warning: %s - Previous stake modifier is null for block %s from peer %d.\n", __func__, pblock->GetHash().ToString(), nodeId);
    while (list_delayed_blocks.size() >= MAX_DELAYED_BLOCKS) {
        LogPrint(BCLog::NET, "Removing Delayed block %s, too many delayed.\n", pblock->GetHash().ToString());
        EraseDelayedBlock(list_delayed_blocks.begin());
        list_delayed_blocks.erase(list_delayed_blocks.begin());
    }
    assert(list_delayed_blocks.size() < MAX_DELAYED_BLOCKS);
    state.nFlags |= BLOCK_DELAYED; // Mark to prevent further processing
    list_delayed_blocks.emplace_back(pblock, nodeId);
    return true;
}

void CheckDelayedBlocks(const CChainParams& chainparams, const uint256 &block_hash) LOCKS_EXCLUDED(cs_main)
{
    if (list_delayed_blocks.empty()) {
        return;
    }

    int64_t now = GetTime();
    std::vector<std::shared_ptr<const CBlock> > process_blocks;
    {
        LOCK(cs_main);
        std::list<DelayedBlock>::iterator p = list_delayed_blocks.begin();
        while (p != list_delayed_blocks.end()) {
            if (p->m_pblock->hashPrevBlock == block_hash) {
                process_blocks.push_back(p->m_pblock);
                p = list_delayed_blocks.erase(p);
                continue;
            }
            if (p->m_time + MAX_DELAY_BLOCK_SECONDS < now) {
                LogPrint(BCLog::NET, "Removing delayed block %s, timed out.\n", p->m_pblock->GetHash().ToString());
                EraseDelayedBlock(p);
                p = list_delayed_blocks.erase(p);
                continue;
            }
            ++p;
        }
    }

    for (auto &p : process_blocks) {
        LogPrint(BCLog::NET, "Processing delayed block %s prev %s.\n", p->GetHash().ToString(), block_hash.ToString());
        g_chainman.ProcessNewBlock(chainparams, p, false, nullptr); // Should update DoS if necessary, finding block through mapBlockSource
    }
}

bool RemoveUnreceivedHeader(const uint256 &hash) EXCLUSIVE_LOCKS_REQUIRED(cs_main)
{
    BlockMap::iterator mi = ::BlockIndex().find(hash);
    if (mi != ::BlockIndex().end() && (mi->second->nFlags & BLOCK_ACCEPTED)) {
        return false;
    }
    if (mi == ::BlockIndex().end()) {
        return true; // was already removed, peer misbehaving
    }

    // Remove entire chain
    std::vector<BlockMap::iterator> remove_headers;
    std::vector<BlockMap::iterator> last_round[2];

    size_t n = 0;
    last_round[n].push_back(mi);
    remove_headers.push_back(mi);
    while (last_round[n].size()) {
        last_round[!n].clear();

        for (BlockMap::iterator& check_header : last_round[n]) {
            BlockMap::iterator it = ::BlockIndex().begin();
            while (it != ::BlockIndex().end()) {
                if (it->second->pprev == check_header->second) {
                    if ((it->second->nFlags & BLOCK_ACCEPTED)) {
                        LogPrintf("Can't remove header %s, descendant block %s accepted.\n", hash.ToString(), it->second->GetBlockHash().ToString());
                        return true; // Can't remove any blocks, peer misbehaving for not sending
                    }
                    last_round[!n].push_back(it);
                    remove_headers.push_back(it);
                }
                it++;
            }
        }
        n = !n;
    }

    LogPrintf("Removing %d loose headers from %s.\n", remove_headers.size(), hash.ToString());

    for (auto &entry : remove_headers) {
        LogPrint(BCLog::NET, "Removing loose header %s.\n", entry->second->GetBlockHash().ToString());
        setDirtyBlockIndex.erase(entry->second);

        if (pindexBestHeader == entry->second) {
            pindexBestHeader = ::ChainActive().Tip();
        }
        if (pindexBestInvalid == entry->second) {
            pindexBestInvalid = nullptr;
        }
        RemoveNonReceivedHeaderFromNodes(entry);
        delete entry->second;
        ::BlockIndex().erase(entry);
    }

    return true;
}

size_t CountDelayedBlocks() EXCLUSIVE_LOCKS_REQUIRED(cs_main)
{
    return list_delayed_blocks.size();
}

CoinStakeCache smsgFeeCoinstakeCache;
int64_t GetSmsgFeeRate(const CBlockIndex *pindex, bool reduce_height) EXCLUSIVE_LOCKS_REQUIRED(cs_main)
{
    const Consensus::Params &consensusParams = Params().GetConsensus();

    if ((pindex && pindex->nTime < consensusParams.smsg_fee_time)
        || (!pindex && GetTime() < consensusParams.smsg_fee_time)) {
        return consensusParams.smsg_fee_msg_per_day_per_k;
    }

    int chain_height = pindex ? pindex->nHeight : ::ChainActive().Height();
    if (reduce_height) { // Grace period, push back to previous period
        chain_height -= 10;
    }
    int fee_height = (chain_height / consensusParams.smsg_fee_period) * consensusParams.smsg_fee_period;

    CBlockIndex *fee_block = ::ChainActive()[fee_height];
    if (!fee_block || fee_block->nTime < consensusParams.smsg_fee_time) {
        return consensusParams.smsg_fee_msg_per_day_per_k;
    }

    int64_t smsg_fee_rate = consensusParams.smsg_fee_msg_per_day_per_k;
    CTransactionRef coinstake = nullptr;
    if (!smsgFeeCoinstakeCache.GetCoinStake(fee_block->GetBlockHash(), coinstake)
        || !coinstake->GetSmsgFeeRate(smsg_fee_rate)) {
        return consensusParams.smsg_fee_msg_per_day_per_k;
    }

    return smsg_fee_rate;
};

CoinStakeCache smsgDifficultyCoinstakeCache(180);
uint32_t GetSmsgDifficulty(uint64_t time, bool verify) EXCLUSIVE_LOCKS_REQUIRED(cs_main)
{
    const Consensus::Params &consensusParams = Params().GetConsensus();

    CBlockIndex *pindex = ::ChainActive().Tip();
    for (size_t k = 0; k < 180; ++k) {
        if (!pindex) {
            break;
        }
        if (time >= pindex->nTime) {
            uint32_t smsg_difficulty = 0;
            CTransactionRef coinstake = nullptr;
            if (smsgDifficultyCoinstakeCache.GetCoinStake(pindex->GetBlockHash(), coinstake)
                && coinstake->GetSmsgDifficulty(smsg_difficulty)) {

                if (verify && smsg_difficulty != consensusParams.smsg_min_difficulty) {
                    return smsg_difficulty + consensusParams.smsg_difficulty_max_delta;
                }
                return smsg_difficulty - consensusParams.smsg_difficulty_max_delta;
            }
        }
        pindex = pindex->pprev;
    }

    return consensusParams.smsg_min_difficulty - consensusParams.smsg_difficulty_max_delta;
};

bool BlockManager::AcceptBlockHeader(const CBlockHeader& block, BlockValidationState& state, const CChainParams& chainparams, CBlockIndex** ppindex, bool fRequested)
{
    AssertLockHeld(cs_main);
    // Check for duplicate
    uint256 hash = block.GetHash();
    BlockMap::iterator miSelf = m_block_index.find(hash);
    CBlockIndex *pindex = nullptr;
    if (hash != chainparams.GetConsensus().hashGenesisBlock) {
        if (miSelf != m_block_index.end()) {
            // Block header is already known.
            if (fParticlMode && !fRequested && !::ChainstateActive().IsInitialBlockDownload() && state.nodeId >= 0
                && !IncDuplicateHeaders(state.nodeId)) {
                Misbehaving(state.nodeId, 5, "Too many duplicates");
            }

            pindex = miSelf->second;
            if (ppindex)
                *ppindex = pindex;
            if (pindex->nStatus & BLOCK_FAILED_MASK) {
                LogPrintf("ERROR: %s: block %s is marked invalid\n", __func__, hash.ToString());
                return state.Invalid(BlockValidationResult::BLOCK_CACHED_INVALID, "duplicate");
            }
            return true;
        }

        if (!CheckBlockHeader(block, state, chainparams.GetConsensus()))
            return error("%s: Consensus::CheckBlockHeader: %s, %s", __func__, hash.ToString(), state.ToString());

        // Get prev block index
        CBlockIndex* pindexPrev = nullptr;
        BlockMap::iterator mi = m_block_index.find(block.hashPrevBlock);
        if (mi == m_block_index.end()) {
            LogPrintf("ERROR: %s: prev block not found\n", __func__);
            return state.Invalid(BlockValidationResult::BLOCK_MISSING_PREV, "prev-blk-not-found");
        }
        pindexPrev = (*mi).second;
        if (pindexPrev->nStatus & BLOCK_FAILED_MASK) {
            LogPrintf("ERROR: %s: prev block invalid\n", __func__);
            return state.Invalid(BlockValidationResult::BLOCK_INVALID_PREV, "bad-prevblk");
        }
        if (!ContextualCheckBlockHeader(block, state, chainparams, pindexPrev, GetAdjustedTime()))
            return error("%s: Consensus::ContextualCheckBlockHeader: %s, %s", __func__, hash.ToString(), state.ToString());

        /* Determine if this block descends from any block which has been found
         * invalid (m_failed_blocks), then mark pindexPrev and any blocks between
         * them as failed. For example:
         *
         *                D3
         *              /
         *      B2 - C2
         *    /         \
         *  A             D2 - E2 - F2
         *    \
         *      B1 - C1 - D1 - E1
         *
         * In the case that we attempted to reorg from E1 to F2, only to find
         * C2 to be invalid, we would mark D2, E2, and F2 as BLOCK_FAILED_CHILD
         * but NOT D3 (it was not in any of our candidate sets at the time).
         *
         * In any case D3 will also be marked as BLOCK_FAILED_CHILD at restart
         * in LoadBlockIndex.
         */
        if (!pindexPrev->IsValid(BLOCK_VALID_SCRIPTS)) {
            // The above does not mean "invalid": it checks if the previous block
            // hasn't been validated up to BLOCK_VALID_SCRIPTS. This is a performance
            // optimization, in the common case of adding a new block to the tip,
            // we don't need to iterate over the failed blocks list.
            for (const CBlockIndex* failedit : m_failed_blocks) {
                if (pindexPrev->GetAncestor(failedit->nHeight) == failedit) {
                    //assert(failedit->nStatus & BLOCK_FAILED_VALID);
                    CBlockIndex* invalid_walk = pindexPrev;
                    if (failedit->nStatus & BLOCK_FAILED_VALID)
                    while (invalid_walk != failedit) {
                        invalid_walk->nStatus |= BLOCK_FAILED_CHILD;
                        setDirtyBlockIndex.insert(invalid_walk);
                        invalid_walk = invalid_walk->pprev;
                    }
                    LogPrintf("ERROR: %s: prev block invalid\n", __func__);
                    return state.Invalid(BlockValidationResult::BLOCK_INVALID_PREV, "bad-prevblk");
                }
            }
        }
    }
    if (pindex == nullptr) {
        bool force_accept = true;
        if (fParticlMode && !::ChainstateActive().IsInitialBlockDownload() && state.nodeId >= 0) {
            if (!AddNodeHeader(state.nodeId, hash)) {
                LogPrintf("ERROR: %s: DoS limits\n", __func__);
                return state.Invalid(BlockValidationResult::DOS_20, "dos-limits");
            }
            force_accept = false;
        }
        pindex = AddToBlockIndex(block);
        if (force_accept) {
            pindex->nFlags |= BLOCK_ACCEPTED;
        }
    }

    if (ppindex)
        *ppindex = pindex;

    return true;
}

// Exposed wrapper for AcceptBlockHeader
bool ChainstateManager::ProcessNewBlockHeaders(const std::vector<CBlockHeader>& headers, BlockValidationState& state, const CChainParams& chainparams, const CBlockIndex** ppindex)
{
    AssertLockNotHeld(cs_main);
    {
        LOCK(cs_main);
        for (const CBlockHeader& header : headers) {
            CBlockIndex *pindex = nullptr; // Use a temp pindex instead of ppindex to avoid a const_cast
            bool accepted = m_blockman.AcceptBlockHeader(
                header, state, chainparams, &pindex);
            ::ChainstateActive().CheckBlockIndex(chainparams.GetConsensus());

            if (!accepted) {
                return false;
            }
            if (ppindex) {
                *ppindex = pindex;
            }
        }
    }
    if (NotifyHeaderTip()) {
        if (::ChainstateActive().IsInitialBlockDownload() && ppindex && *ppindex) {
            LogPrintf("Synchronizing blockheaders, height: %d (~%.2f%%)\n", (*ppindex)->nHeight, 100.0/((*ppindex)->nHeight+(GetAdjustedTime() - (*ppindex)->GetBlockTime()) / Params().GetConsensus().nPowTargetSpacing) * (*ppindex)->nHeight);
        }
    }
    return true;
}

/** Store block on disk. If dbp is non-nullptr, the file is known to already reside on disk */
static FlatFilePos SaveBlockToDisk(const CBlock& block, int nHeight, const CChainParams& chainparams, const FlatFilePos* dbp) {
    unsigned int nBlockSize = ::GetSerializeSize(block, CLIENT_VERSION);
    FlatFilePos blockPos;
    if (dbp != nullptr)
        blockPos = *dbp;
    if (!FindBlockPos(blockPos, nBlockSize+8, nHeight, block.GetBlockTime(), dbp != nullptr)) {
        error("%s: FindBlockPos failed", __func__);
        return FlatFilePos();
    }
    if (dbp == nullptr) {
        if (!WriteBlockToDisk(block, blockPos, chainparams.MessageStart())) {
            AbortNode("Failed to write block");
            return FlatFilePos();
        }
    }
    return blockPos;
}

/** Store block on disk. If dbp is non-nullptr, the file is known to already reside on disk */
bool CChainState::AcceptBlock(const std::shared_ptr<const CBlock>& pblock, BlockValidationState& state, const CChainParams& chainparams, CBlockIndex** ppindex, bool fRequested, const FlatFilePos* dbp, bool* fNewBlock)
{
    const CBlock& block = *pblock;

    if (fNewBlock) *fNewBlock = false;
    AssertLockHeld(cs_main);

    CBlockIndex *pindexDummy = nullptr;
    CBlockIndex *&pindex = ppindex ? *ppindex : pindexDummy;

    bool accepted_header = m_blockman.AcceptBlockHeader(block, state, chainparams, &pindex, fRequested);
    CheckBlockIndex(chainparams.GetConsensus());

    if (!accepted_header)
        return false;

    // Try to process all requested blocks that we don't have, but only
    // process an unrequested block if it's new and has enough work to
    // advance our tip, and isn't too many blocks ahead.
    bool fAlreadyHave = pindex->nStatus & BLOCK_HAVE_DATA;
    bool fHasMoreOrSameWork = (m_chain.Tip() ? pindex->nChainWork >= m_chain.Tip()->nChainWork : true);
    // Blocks that are too out-of-order needlessly limit the effectiveness of
    // pruning, because pruning will not delete block files that contain any
    // blocks which are too close in height to the tip.  Apply this test
    // regardless of whether pruning is enabled; it should generally be safe to
    // not process unrequested blocks.
    bool fTooFarAhead = (pindex->nHeight > int(m_chain.Height() + MIN_BLOCKS_TO_KEEP));

    // TODO: Decouple this function from the block download logic by removing fRequested
    // This requires some new chain data structure to efficiently look up if a
    // block is in a chain leading to a candidate for best tip, despite not
    // being such a candidate itself.

    // TODO: deal better with return value and error conditions for duplicate
    // and unrequested blocks.
    if (fAlreadyHave) return true;
    if (!fRequested) {  // If we didn't ask for it:
        if (pindex->nTx != 0) return true;    // This is a previously-processed block that was pruned
        if (!fHasMoreOrSameWork) return true; // Don't process less-work chains
        if (fTooFarAhead) return true;        // Block height is too high

        // Protect against DoS attacks from low-work chains.
        // If our tip is behind, a peer could try to send us
        // low-work blocks on a fake chain that we would never
        // request; don't process these.
        if (pindex->nChainWork < nMinimumChainWork) return true;
    }

    if (!CheckBlock(block, state, chainparams.GetConsensus())) {
        return error("%s: %s", __func__, state.ToString());
    }

    if (block.IsProofOfStake()) {
        pindex->SetProofOfStake();
        pindex->prevoutStake = pblock->vtx[0]->vin[0].prevout;
        if (!pindex->pprev
            || (pindex->pprev->bnStakeModifier.IsNull()
                && pindex->pprev->GetBlockHash() != chainparams.GetConsensus().hashGenesisBlock)) {
            // Block received out of order
            if (fParticlMode && !IsInitialBlockDownload()) {
                if (pindex->nFlags & BLOCK_DELAYED) {
                    // Block is already delayed
                    state.nFlags |= BLOCK_DELAYED;
                    return true;
                }
                pindex->nFlags |= BLOCK_DELAYED;
                return DelayBlock(pblock, state);
            }
        } else {
            pindex->bnStakeModifier = ComputeStakeModifierV2(pindex->pprev, pindex->prevoutStake.hash);
        }
        pindex->nFlags &= ~BLOCK_DELAYED;
        setDirtyBlockIndex.insert(pindex);
    }

    if (!ContextualCheckBlock(block, state, chainparams.GetConsensus(), pindex->pprev, true)) {
        if (state.IsInvalid() && state.GetResult() != BlockValidationResult::BLOCK_MUTATED) {
            pindex->nStatus |= BLOCK_FAILED_VALID;
            setDirtyBlockIndex.insert(pindex);
        }
        return error("%s: %s", __func__, state.ToString());
    }

    if (state.nFlags & BLOCK_STAKE_KERNEL_SPENT && !(state.nFlags & BLOCK_FAILED_DUPLICATE_STAKE)) {
        if (state.nodeId > -1) {
            IncPersistentMisbehaviour(state.nodeId, 20);
            Misbehaving(state.nodeId, 20, "Spent kernel");
        }
    }

    RemoveNodeHeader(pindex->GetBlockHash());
    pindex->nFlags |= BLOCK_ACCEPTED;
    setDirtyBlockIndex.insert(pindex);

    // Header is valid/has work, merkle tree and segwit merkle tree are good...RELAY NOW
    // (but if it does not build on our best tip, let the SendMessages loop relay it)
    if (!(state.nFlags & (BLOCK_STAKE_KERNEL_SPENT | BLOCK_FAILED_DUPLICATE_STAKE))
        && !IsInitialBlockDownload() && m_chain.Tip() == pindex->pprev) {
        GetMainSignals().NewPoWValidBlock(pindex, pblock);
    }

    // Write block to history file
    if (fNewBlock) *fNewBlock = true;
    try {
        FlatFilePos blockPos = SaveBlockToDisk(block, pindex->nHeight, chainparams, dbp);
        if (blockPos.IsNull()) {
            state.Error(strprintf("%s: Failed to find position to write new block to disk", __func__));
            return false;
        }
        ReceivedBlockTransactions(block, pindex, blockPos, chainparams.GetConsensus());
    } catch (const std::runtime_error& e) {
        return AbortNode(state, std::string("System error: ") + e.what());
    }

    FlushStateToDisk(chainparams, state, FlushStateMode::NONE);

    CheckBlockIndex(chainparams.GetConsensus());

    return true;
}

bool ChainstateManager::ProcessNewBlock(const CChainParams& chainparams, const std::shared_ptr<const CBlock> pblock, bool fForceProcessing, bool* fNewBlock, NodeId node_id)
{
    AssertLockNotHeld(cs_main);

    CBlockIndex *pindex = nullptr;
    {
        /*
        uint256 hash = pblock->GetHash();
        // Limited duplicity on stake: prevents block flood attack
        // Duplicate stake allowed only when there is orphan child block
        if (!fReindex && !fImporting && pblock->IsProofOfStake() && setStakeSeen.count(pblock->GetProofOfStake()) && !mapOrphanBlocksByPrev.count(hash))
            return error("%s: Duplicate proof-of-stake (%s, %d) for block %s", pblock->GetProofOfStake().first.ToString(), pblock->GetProofOfStake().second, hash.ToString());
        */

        if (fNewBlock) *fNewBlock = false;
        BlockValidationState state;
        if (node_id > -1) {
            state.nodeId = node_id;
        }

        // CheckBlock() does not support multi-threaded block validation because CBlock::fChecked can cause data race.
        // Therefore, the following critical section must include the CheckBlock() call as well.
        LOCK(cs_main);

        // Ensure that CheckBlock() passes before calling AcceptBlock, as
        // belt-and-suspenders.
        bool ret = CheckBlock(*pblock, state, chainparams.GetConsensus());
        if (ret) {
            // Store to disk
            ret = ::ChainstateActive().AcceptBlock(pblock, state, chainparams, &pindex, fForceProcessing, nullptr, fNewBlock);
        }
        if (state.nFlags & BLOCK_DELAYED) {
            return true;
        }
        if (!ret) {
            if (fParticlMode) {
                // Mark block as invalid to prevent re-requesting from peer.
                // Block will have been added to the block index in AcceptBlockHeader
                CBlockIndex *pindex = ::ChainstateActive().m_blockman.AddToBlockIndex(*pblock);
                ::ChainstateActive().InvalidBlockFound(pindex, *pblock, state);
            }
            GetMainSignals().BlockChecked(*pblock, state);
            return error("%s: AcceptBlock FAILED (%s)", __func__, state.ToString());
        }

        if (pindex && state.nFlags & BLOCK_FAILED_DUPLICATE_STAKE) {
            pindex->nFlags |= BLOCK_FAILED_DUPLICATE_STAKE;
            setDirtyBlockIndex.insert(pindex);
            LogPrint(BCLog::POS, "%s Marking duplicate stake: %s.\n", __func__, pindex->GetBlockHash().ToString());
            GetMainSignals().BlockChecked(*pblock, state);
        }
    }

    NotifyHeaderTip();

    BlockValidationState state; // Only used to report errors, not invalidity - ignore it
    if (!::ChainstateActive().ActivateBestChain(state, chainparams, pblock))
        return error("%s: ActivateBestChain failed (%s)", __func__, state.ToString());

    if (smsg::fSecMsgEnabled && gArgs.GetBoolArg("-smsgscanincoming", false)) {
        smsgModule.ScanBlock(*pblock);
    }

    {
        assert(pindex);
        // Check here for blocks not connected to the chain, TODO: move to a timer.
        CheckDelayedBlocks(chainparams, pindex->GetBlockHash());
    }

    return true;
}

bool TestBlockValidity(BlockValidationState& state, const CChainParams& chainparams, const CBlock& block, CBlockIndex* pindexPrev, bool fCheckPOW, bool fCheckMerkleRoot)
{
    AssertLockHeld(cs_main);
    assert(pindexPrev && pindexPrev == ::ChainActive().Tip());
    CCoinsViewCache viewNew(&::ChainstateActive().CoinsTip());
    uint256 block_hash(block.GetHash());
    CBlockIndex indexDummy(block);
    indexDummy.pprev = pindexPrev;
    indexDummy.nHeight = pindexPrev->nHeight + 1;
    indexDummy.phashBlock = &block_hash;

    // NOTE: CheckBlockHeader is called by CheckBlock
    if (!ContextualCheckBlockHeader(block, state, chainparams, pindexPrev, GetAdjustedTime()))
        return error("%s: Consensus::ContextualCheckBlockHeader: %s", __func__, state.ToString());
    if (!CheckBlock(block, state, chainparams.GetConsensus(), fCheckPOW, fCheckMerkleRoot))
        return error("%s: Consensus::CheckBlock: %s", __func__, state.ToString());
    if (!ContextualCheckBlock(block, state, chainparams.GetConsensus(), pindexPrev))
        return error("%s: Consensus::ContextualCheckBlock: %s", __func__, state.ToString());
    if (!::ChainstateActive().ConnectBlock(block, state, &indexDummy, viewNew, chainparams, true))
        return false;
    assert(state.IsValid());

    return true;
}

/**
 * BLOCK PRUNING CODE
 */

/* Calculate the amount of disk space the block & undo files currently use */
uint64_t CalculateCurrentUsage()
{
    LOCK(cs_LastBlockFile);

    uint64_t retval = 0;
    for (const CBlockFileInfo &file : vinfoBlockFile) {
        retval += file.nSize + file.nUndoSize;
    }
    return retval;
}

void ChainstateManager::PruneOneBlockFile(const int fileNumber)
{
    AssertLockHeld(cs_main);
    LOCK(cs_LastBlockFile);

    for (const auto& entry : m_blockman.m_block_index) {
        CBlockIndex* pindex = entry.second;
        if (pindex->nFile == fileNumber) {
            pindex->nStatus &= ~BLOCK_HAVE_DATA;
            pindex->nStatus &= ~BLOCK_HAVE_UNDO;
            pindex->nFile = 0;
            pindex->nDataPos = 0;
            pindex->nUndoPos = 0;
            setDirtyBlockIndex.insert(pindex);

            // Prune from m_blocks_unlinked -- any block we prune would have
            // to be downloaded again in order to consider its chain, at which
            // point it would be considered as a candidate for
            // m_blocks_unlinked or setBlockIndexCandidates.
            auto range = m_blockman.m_blocks_unlinked.equal_range(pindex->pprev);
            while (range.first != range.second) {
                std::multimap<CBlockIndex *, CBlockIndex *>::iterator _it = range.first;
                range.first++;
                if (_it->second == pindex) {
                    m_blockman.m_blocks_unlinked.erase(_it);
                }
            }
        }
    }

    vinfoBlockFile[fileNumber].SetNull();
    setDirtyFileInfo.insert(fileNumber);
}


void UnlinkPrunedFiles(const std::set<int>& setFilesToPrune)
{
    for (std::set<int>::iterator it = setFilesToPrune.begin(); it != setFilesToPrune.end(); ++it) {
        FlatFilePos pos(*it, 0);
        fs::remove(BlockFileSeq().FileName(pos));
        fs::remove(UndoFileSeq().FileName(pos));
        LogPrintf("Prune: %s deleted blk/rev (%05u)\n", __func__, *it);
    }
}

/* Calculate the block/rev files to delete based on height specified by user with RPC command pruneblockchain */
static void FindFilesToPruneManual(ChainstateManager& chainman, std::set<int>& setFilesToPrune, int nManualPruneHeight)
{
    assert(fPruneMode && nManualPruneHeight > 0);

    LOCK2(cs_main, cs_LastBlockFile);
    if (::ChainActive().Tip() == nullptr)
        return;

    // last block to prune is the lesser of (user-specified height, MIN_BLOCKS_TO_KEEP from the tip)
    unsigned int nLastBlockWeCanPrune = std::min((unsigned)nManualPruneHeight, ::ChainActive().Tip()->nHeight - MIN_BLOCKS_TO_KEEP);
    int count=0;
    for (int fileNumber = 0; fileNumber < nLastBlockFile; fileNumber++) {
        if (vinfoBlockFile[fileNumber].nSize == 0 || vinfoBlockFile[fileNumber].nHeightLast > nLastBlockWeCanPrune)
            continue;
        chainman.PruneOneBlockFile(fileNumber);
        setFilesToPrune.insert(fileNumber);
        count++;
    }
    LogPrintf("Prune (Manual): prune_height=%d removed %d blk/rev pairs\n", nLastBlockWeCanPrune, count);
}

/* This function is called from the RPC code for pruneblockchain */
void PruneBlockFilesManual(int nManualPruneHeight)
{
    BlockValidationState state;
    const CChainParams& chainparams = Params();
    if (!::ChainstateActive().FlushStateToDisk(
            chainparams, state, FlushStateMode::NONE, nManualPruneHeight)) {
        LogPrintf("%s: failed to flush state (%s)\n", __func__, state.ToString());
    }
}

/**
 * Prune block and undo files (blk???.dat and undo???.dat) so that the disk space used is less than a user-defined target.
 * The user sets the target (in MB) on the command line or in config file.  This will be run on startup and whenever new
 * space is allocated in a block or undo file, staying below the target. Changing back to unpruned requires a reindex
 * (which in this case means the blockchain must be re-downloaded.)
 *
 * Pruning functions are called from FlushStateToDisk when the global fCheckForPruning flag has been set.
 * Block and undo files are deleted in lock-step (when blk00003.dat is deleted, so is rev00003.dat.)
 * Pruning cannot take place until the longest chain is at least a certain length (100000 on mainnet, 1000 on testnet, 1000 on regtest).
 * Pruning will never delete a block within a defined distance (currently 288) from the active chain's tip.
 * The block index is updated by unsetting HAVE_DATA and HAVE_UNDO for any blocks that were stored in the deleted files.
 * A db flag records the fact that at least some block files have been pruned.
 *
 * @param[out]   setFilesToPrune   The set of file indices that can be unlinked will be returned
 */
static void FindFilesToPrune(ChainstateManager& chainman, std::set<int>& setFilesToPrune, uint64_t nPruneAfterHeight)
{
    LOCK2(cs_main, cs_LastBlockFile);
    if (::ChainActive().Tip() == nullptr || nPruneTarget == 0) {
        return;
    }
    if ((uint64_t)::ChainActive().Tip()->nHeight <= nPruneAfterHeight) {
        return;
    }

    unsigned int nLastBlockWeCanPrune = ::ChainActive().Tip()->nHeight - MIN_BLOCKS_TO_KEEP;
    uint64_t nCurrentUsage = CalculateCurrentUsage();
    // We don't check to prune until after we've allocated new space for files
    // So we should leave a buffer under our target to account for another allocation
    // before the next pruning.
    uint64_t nBuffer = BLOCKFILE_CHUNK_SIZE + UNDOFILE_CHUNK_SIZE;
    uint64_t nBytesToPrune;
    int count=0;

    if (nCurrentUsage + nBuffer >= nPruneTarget) {
        // On a prune event, the chainstate DB is flushed.
        // To avoid excessive prune events negating the benefit of high dbcache
        // values, we should not prune too rapidly.
        // So when pruning in IBD, increase the buffer a bit to avoid a re-prune too soon.
        if (::ChainstateActive().IsInitialBlockDownload()) {
            // Since this is only relevant during IBD, we use a fixed 10%
            nBuffer += nPruneTarget / 10;
        }

        for (int fileNumber = 0; fileNumber < nLastBlockFile; fileNumber++) {
            nBytesToPrune = vinfoBlockFile[fileNumber].nSize + vinfoBlockFile[fileNumber].nUndoSize;

            if (vinfoBlockFile[fileNumber].nSize == 0)
                continue;

            if (nCurrentUsage + nBuffer < nPruneTarget)  // are we below our target?
                break;

            // don't prune files that could have a block within MIN_BLOCKS_TO_KEEP of the main chain's tip but keep scanning
            if (vinfoBlockFile[fileNumber].nHeightLast > nLastBlockWeCanPrune)
                continue;

            chainman.PruneOneBlockFile(fileNumber);
            // Queue up the files for removal
            setFilesToPrune.insert(fileNumber);
            nCurrentUsage -= nBytesToPrune;
            count++;
        }
    }

    LogPrint(BCLog::PRUNE, "Prune: target=%dMiB actual=%dMiB diff=%dMiB max_prune_height=%d removed %d blk/rev pairs\n",
           nPruneTarget/1024/1024, nCurrentUsage/1024/1024,
           ((int64_t)nPruneTarget - (int64_t)nCurrentUsage)/1024/1024,
           nLastBlockWeCanPrune, count);
}

static FlatFileSeq BlockFileSeq()
{
    return FlatFileSeq(GetBlocksDir(), "blk", BLOCKFILE_CHUNK_SIZE);
}

static FlatFileSeq UndoFileSeq()
{
    return FlatFileSeq(GetBlocksDir(), "rev", UNDOFILE_CHUNK_SIZE);
}

FILE* OpenBlockFile(const FlatFilePos &pos, bool fReadOnly) {
    return BlockFileSeq().Open(pos, fReadOnly);
}

/** Open an undo file (rev?????.dat) */
static FILE* OpenUndoFile(const FlatFilePos &pos, bool fReadOnly) {
    return UndoFileSeq().Open(pos, fReadOnly);
}

fs::path GetBlockPosFilename(const FlatFilePos &pos)
{
    return BlockFileSeq().FileName(pos);
}

CBlockIndex * BlockManager::InsertBlockIndex(const uint256& hash)
{
    AssertLockHeld(cs_main);

    if (hash.IsNull())
        return nullptr;

    // Return existing
    BlockMap::iterator mi = m_block_index.find(hash);
    if (mi != m_block_index.end())
        return (*mi).second;

    // Create new
    CBlockIndex* pindexNew = new CBlockIndex();
    mi = m_block_index.insert(std::make_pair(hash, pindexNew)).first;
    pindexNew->phashBlock = &((*mi).first);

    return pindexNew;
}

bool BlockManager::LoadBlockIndex(
    const Consensus::Params& consensus_params,
    CBlockTreeDB& blocktree,
    std::set<CBlockIndex*, CBlockIndexWorkComparator>& block_index_candidates)
{
    if (!blocktree.LoadBlockIndexGuts(consensus_params, [this](const uint256& hash) EXCLUSIVE_LOCKS_REQUIRED(cs_main) { return this->InsertBlockIndex(hash); }))
        return false;

    // Calculate nChainWork
    std::vector<std::pair<int, CBlockIndex*> > vSortedByHeight;
    vSortedByHeight.reserve(m_block_index.size());
    for (const std::pair<const uint256, CBlockIndex*>& item : m_block_index)
    {
        CBlockIndex* pindex = item.second;
        vSortedByHeight.push_back(std::make_pair(pindex->nHeight, pindex));
    }
    sort(vSortedByHeight.begin(), vSortedByHeight.end());
    for (const std::pair<int, CBlockIndex*>& item : vSortedByHeight)
    {
        if (ShutdownRequested()) return false;
        CBlockIndex* pindex = item.second;
        pindex->nChainWork = (pindex->pprev ? pindex->pprev->nChainWork : 0) + GetBlockProof(*pindex);
        pindex->nTimeMax = (pindex->pprev ? std::max(pindex->pprev->nTimeMax, pindex->nTime) : pindex->nTime);
        // We can link the chain of blocks for which we've received transactions at some point.
        // Pruned nodes may have deleted the block.
        if (pindex->nTx > 0) {
            if (pindex->pprev) {
                if (pindex->pprev->HaveTxsDownloaded()) {
                    pindex->nChainTx = pindex->pprev->nChainTx + pindex->nTx;
                } else {
                    pindex->nChainTx = 0;
                    m_blocks_unlinked.insert(std::make_pair(pindex->pprev, pindex));
                }
            } else {
                pindex->nChainTx = pindex->nTx;
            }
        }
        if (!(pindex->nStatus & BLOCK_FAILED_MASK) && pindex->pprev && (pindex->pprev->nStatus & BLOCK_FAILED_MASK)) {
            pindex->nStatus |= BLOCK_FAILED_CHILD;
            setDirtyBlockIndex.insert(pindex);
        }
        if (pindex->IsValid(BLOCK_VALID_TRANSACTIONS) && (pindex->HaveTxsDownloaded() || pindex->pprev == nullptr)) {
            block_index_candidates.insert(pindex);
        }
        if (pindex->nStatus & BLOCK_FAILED_MASK && (!pindexBestInvalid || pindex->nChainWork > pindexBestInvalid->nChainWork))
            pindexBestInvalid = pindex;
        if (pindex->pprev)
            pindex->BuildSkip();
        if (pindex->IsValid(BLOCK_VALID_TREE) && (pindexBestHeader == nullptr || CBlockIndexWorkComparator()(pindexBestHeader, pindex)))
            pindexBestHeader = pindex;
    }

    return true;
}

void BlockManager::Unload() {
    m_failed_blocks.clear();
    m_blocks_unlinked.clear();

    for (const BlockMap::value_type& entry : m_block_index) {
        delete entry.second;
    }

    m_block_index.clear();
}

bool static LoadBlockIndexDB(ChainstateManager& chainman, const CChainParams& chainparams) EXCLUSIVE_LOCKS_REQUIRED(cs_main)
{
    if (!chainman.m_blockman.LoadBlockIndex(
            chainparams.GetConsensus(), *pblocktree,
            ::ChainstateActive().setBlockIndexCandidates)) {
        return false;
    }

    // Load block file info
    pblocktree->ReadLastBlockFile(nLastBlockFile);
    vinfoBlockFile.resize(nLastBlockFile + 1);
    LogPrintf("%s: last block file = %i\n", __func__, nLastBlockFile);
    for (int nFile = 0; nFile <= nLastBlockFile; nFile++) {
        pblocktree->ReadBlockFileInfo(nFile, vinfoBlockFile[nFile]);
    }
    LogPrintf("%s: last block file info: %s\n", __func__, vinfoBlockFile[nLastBlockFile].ToString());
    for (int nFile = nLastBlockFile + 1; true; nFile++) {
        CBlockFileInfo info;
        if (pblocktree->ReadBlockFileInfo(nFile, info)) {
            vinfoBlockFile.push_back(info);
        } else {
            break;
        }
    }

    // Check presence of blk files
    LogPrintf("Checking all blk files are present...\n");
    std::set<int> setBlkDataFiles;
    for (const std::pair<const uint256, CBlockIndex*>& item : chainman.BlockIndex()) {
        CBlockIndex* pindex = item.second;
        if (pindex->nStatus & BLOCK_HAVE_DATA) {
            setBlkDataFiles.insert(pindex->nFile);
        }
    }
    for (std::set<int>::iterator it = setBlkDataFiles.begin(); it != setBlkDataFiles.end(); it++)
    {
        FlatFilePos pos(*it, 0);
        if (CAutoFile(OpenBlockFile(pos, true), SER_DISK, CLIENT_VERSION).IsNull()) {
            return false;
        }
    }

    // Check whether we have ever pruned block & undo files
    pblocktree->ReadFlag("prunedblockfiles", fHavePruned);
    if (fHavePruned)
        LogPrintf("LoadBlockIndexDB(): Block files have previously been pruned\n");

    // Check whether we need to continue reindexing
    bool fReindexing = false;
    pblocktree->ReadReindexing(fReindexing);
    if(fReindexing) fReindex = true;

    // Check whether we have an address index
    pblocktree->ReadFlag("addressindex", fAddressIndex);
    LogPrintf("%s: address index %s\n", __func__, fAddressIndex ? "enabled" : "disabled");

    // Check whether we have a timestamp index
    pblocktree->ReadFlag("timestampindex", fTimestampIndex);
    LogPrintf("%s: timestamp index %s\n", __func__, fTimestampIndex ? "enabled" : "disabled");

    // Check whether we have a spent index
    pblocktree->ReadFlag("spentindex", fSpentIndex);
    LogPrintf("%s: spent index %s\n", __func__, fSpentIndex ? "enabled" : "disabled");

    return true;
}

bool CChainState::LoadChainTip(const CChainParams& chainparams)
{
    AssertLockHeld(cs_main);
    const CCoinsViewCache& coins_cache = CoinsTip();
    assert(!coins_cache.GetBestBlock().IsNull()); // Never called when the coins view is empty
    const CBlockIndex* tip = m_chain.Tip();

    if (tip && tip->GetBlockHash() == coins_cache.GetBestBlock()) {
        return true;
    }

    // Load pointer to end of best chain
    CBlockIndex* pindex = LookupBlockIndex(coins_cache.GetBestBlock());
    if (!pindex) {
        return false;
    }
    m_chain.SetTip(pindex);
    PruneBlockIndexCandidates();

    tip = m_chain.Tip();
    LogPrintf("Loaded best chain: hashBestChain=%s height=%d date=%s progress=%f\n",
        tip->GetBlockHash().ToString(),
        m_chain.Height(),
        FormatISO8601DateTime(tip->GetBlockTime()),
        GuessVerificationProgress(chainparams.TxData(), tip));
    return true;
}

CVerifyDB::CVerifyDB()
{
    uiInterface.ShowProgress(_("Verifying blocks...").translated, 0, false);
}

CVerifyDB::~CVerifyDB()
{
    uiInterface.ShowProgress("", 100, false);
}

bool CVerifyDB::VerifyDB(const CChainParams& chainparams, CCoinsView *coinsview, int nCheckLevel, int nCheckDepth)
{
    LOCK(cs_main);
    if (::ChainActive().Tip() == nullptr || ::ChainActive().Tip()->pprev == nullptr)
        return true;

    fVerifyingDB = true;

    // Verify blocks in the best chain
    if (nCheckDepth <= 0 || nCheckDepth > ::ChainActive().Height())
        nCheckDepth = ::ChainActive().Height();
    nCheckLevel = std::max(0, std::min(4, nCheckLevel));
    LogPrintf("Verifying last %i blocks at level %i\n", nCheckDepth, nCheckLevel);
    CCoinsViewCache coins(coinsview);
    CBlockIndex* pindex;
    CBlockIndex* pindexFailure = nullptr;
    int nGoodTransactions = 0;
    BlockValidationState state;
    int reportDone = 0;
    LogPrintf("[0%%]..."); /* Continued */
    for (pindex = ::ChainActive().Tip(); pindex && pindex->pprev; pindex = pindex->pprev) {
        const int percentageDone = std::max(1, std::min(99, (int)(((double)(::ChainActive().Height() - pindex->nHeight)) / (double)nCheckDepth * (nCheckLevel >= 4 ? 50 : 100))));
        if (reportDone < percentageDone/10) {
            // report every 10% step
            LogPrintf("[%d%%]...", percentageDone); /* Continued */
            reportDone = percentageDone/10;
        }
        uiInterface.ShowProgress(_("Verifying blocks...").translated, percentageDone, false);
        if (pindex->nHeight <= ::ChainActive().Height()-nCheckDepth)
            break;
        if (fPruneMode && !(pindex->nStatus & BLOCK_HAVE_DATA)) {
            // If pruning, only go back as far as we have data.
            LogPrintf("VerifyDB(): block verification stopping at height %d (pruning, no data)\n", pindex->nHeight);
            break;
        }
        CBlock block;
        // check level 0: read from disk
        if (!ReadBlockFromDisk(block, pindex, chainparams.GetConsensus()))
            return error("VerifyDB(): *** ReadBlockFromDisk failed at %d, hash=%s", pindex->nHeight, pindex->GetBlockHash().ToString());
        // check level 1: verify block validity
        if (nCheckLevel >= 1 && !CheckBlock(block, state, chainparams.GetConsensus()))
            return error("%s: *** found bad block at %d, hash=%s (%s)\n", __func__,
                         pindex->nHeight, pindex->GetBlockHash().ToString(), state.ToString());
        // check level 2: verify undo validity
        if (nCheckLevel >= 2 && pindex) {
            CBlockUndo undo;
            if (!pindex->GetUndoPos().IsNull()) {
                if (!UndoReadFromDisk(undo, pindex)) {
                    return error("VerifyDB(): *** found bad undo data at %d, hash=%s\n", pindex->nHeight, pindex->GetBlockHash().ToString());
                }
            }
        }
        // check level 3: check for inconsistencies during memory-only disconnect of tip blocks
        if (nCheckLevel >= 3 && (coins.DynamicMemoryUsage() + ::ChainstateActive().CoinsTip().DynamicMemoryUsage()) <= nCoinCacheUsage) {
            assert(coins.GetBestBlock() == pindex->GetBlockHash());
            DisconnectResult res = ::ChainstateActive().DisconnectBlock(block, pindex, coins);
            if (res == DISCONNECT_FAILED) {
                return error("VerifyDB(): *** irrecoverable inconsistency in block data at %d, hash=%s", pindex->nHeight, pindex->GetBlockHash().ToString());
            }
            if (res == DISCONNECT_UNCLEAN) {
                nGoodTransactions = 0;
                pindexFailure = pindex;
            } else {
                nGoodTransactions += block.vtx.size();
            }
        }
        if (ShutdownRequested()) return true;
    }
    if (pindexFailure)
        return error("VerifyDB(): *** coin database inconsistencies found (last %i blocks, %i good transactions before that)\n", ::ChainActive().Height() - pindexFailure->nHeight + 1, nGoodTransactions);

    // store block count as we move pindex at check level >= 4
    int block_count = ::ChainActive().Height() - pindex->nHeight;

    // check level 4: try reconnecting blocks
    if (nCheckLevel >= 4) {
        while (pindex != ::ChainActive().Tip()) {
            const int percentageDone = std::max(1, std::min(99, 100 - (int)(((double)(::ChainActive().Height() - pindex->nHeight)) / (double)nCheckDepth * 50)));
            if (reportDone < percentageDone/10) {
                // report every 10% step
                LogPrintf("[%d%%]...", percentageDone); /* Continued */
                reportDone = percentageDone/10;
            }
            uiInterface.ShowProgress(_("Verifying blocks...").translated, percentageDone, false);
            pindex = ::ChainActive().Next(pindex);
            CBlock block;
            if (!ReadBlockFromDisk(block, pindex, chainparams.GetConsensus()))
                return error("VerifyDB(): *** ReadBlockFromDisk failed at %d, hash=%s", pindex->nHeight, pindex->GetBlockHash().ToString());
            if (!::ChainstateActive().ConnectBlock(block, state, pindex, coins, chainparams))
                return error("VerifyDB(): *** found unconnectable block at %d, hash=%s (%s)", pindex->nHeight, pindex->GetBlockHash().ToString(), state.ToString());
            if (ShutdownRequested()) return true;
        }
    }

    LogPrintf("[DONE].\n");
    LogPrintf("No coin database inconsistencies in last %i blocks (%i transactions)\n", block_count, nGoodTransactions);
    fVerifyingDB = false;

    return true;
}

/** Apply the effects of a block on the utxo cache, ignoring that it may already have been applied. */
bool CChainState::RollforwardBlock(const CBlockIndex* pindex, CCoinsViewCache& inputs, const CChainParams& params)
{
    // TODO: merge with ConnectBlock
    CBlock block;
    if (!ReadBlockFromDisk(block, pindex, params.GetConsensus())) {
        return error("ReplayBlock(): ReadBlockFromDisk failed at %d, hash=%s", pindex->nHeight, pindex->GetBlockHash().ToString());
    }

    for (const CTransactionRef& tx : block.vtx) {
        if (!tx->IsCoinBase()) {
            for (const CTxIn &txin : tx->vin) {
                inputs.SpendCoin(txin.prevout);
            }
        }
        // Pass check = true as every addition may be an overwrite.
        AddCoins(inputs, *tx, pindex->nHeight, true);
    }
    return true;
}

bool CChainState::ReplayBlocks(const CChainParams& params)
{
    LOCK(cs_main);

    CCoinsView& db = this->CoinsDB();
    CCoinsViewCache cache(&db);

    std::vector<uint256> hashHeads = db.GetHeadBlocks();
    if (hashHeads.empty()) return true; // We're already in a consistent state.
    if (hashHeads.size() != 2) return error("ReplayBlocks(): unknown inconsistent state");

    uiInterface.ShowProgress(_("Replaying blocks...").translated, 0, false);
    LogPrintf("Replaying blocks\n");

    const CBlockIndex* pindexOld = nullptr;  // Old tip during the interrupted flush.
    const CBlockIndex* pindexNew;            // New tip during the interrupted flush.
    const CBlockIndex* pindexFork = nullptr; // Latest block common to both the old and the new tip.

    if (m_blockman.m_block_index.count(hashHeads[0]) == 0) {
        return error("ReplayBlocks(): reorganization to unknown block requested");
    }
    pindexNew = m_blockman.m_block_index[hashHeads[0]];

    if (!hashHeads[1].IsNull()) { // The old tip is allowed to be 0, indicating it's the first flush.
        if (m_blockman.m_block_index.count(hashHeads[1]) == 0) {
            return error("ReplayBlocks(): reorganization from unknown block requested");
        }
        pindexOld = m_blockman.m_block_index[hashHeads[1]];
        pindexFork = LastCommonAncestor(pindexOld, pindexNew);
        assert(pindexFork != nullptr);
    }

    // Rollback along the old branch.
    while (pindexOld != pindexFork) {
        if (pindexOld->nHeight > 0) { // Never disconnect the genesis block.
            CBlock block;
            if (!ReadBlockFromDisk(block, pindexOld, params.GetConsensus())) {
                return error("RollbackBlock(): ReadBlockFromDisk() failed at %d, hash=%s", pindexOld->nHeight, pindexOld->GetBlockHash().ToString());
            }
            LogPrintf("Rolling back %s (%i)\n", pindexOld->GetBlockHash().ToString(), pindexOld->nHeight);
            DisconnectResult res = DisconnectBlock(block, pindexOld, cache);
            if (res == DISCONNECT_FAILED) {
                return error("RollbackBlock(): DisconnectBlock failed at %d, hash=%s", pindexOld->nHeight, pindexOld->GetBlockHash().ToString());
            }
            // If DISCONNECT_UNCLEAN is returned, it means a non-existing UTXO was deleted, or an existing UTXO was
            // overwritten. It corresponds to cases where the block-to-be-disconnect never had all its operations
            // applied to the UTXO set. However, as both writing a UTXO and deleting a UTXO are idempotent operations,
            // the result is still a version of the UTXO set with the effects of that block undone.
        }
        pindexOld = pindexOld->pprev;
    }

    // Roll forward from the forking point to the new tip.
    int nForkHeight = pindexFork ? pindexFork->nHeight : 0;
    for (int nHeight = nForkHeight + 1; nHeight <= pindexNew->nHeight; ++nHeight) {
        const CBlockIndex* pindex = pindexNew->GetAncestor(nHeight);
        LogPrintf("Rolling forward %s (%i)\n", pindex->GetBlockHash().ToString(), nHeight);
        uiInterface.ShowProgress(_("Replaying blocks...").translated, (int) ((nHeight - nForkHeight) * 100.0 / (pindexNew->nHeight - nForkHeight)) , false);
        if (!RollforwardBlock(pindex, cache, params)) return false;
    }

    cache.SetBestBlock(pindexNew->GetBlockHash(), pindexNew->nHeight);
    cache.Flush();
    uiInterface.ShowProgress("", 100, false);
    return true;
}

//! Helper for CChainState::RewindBlockIndex
void CChainState::EraseBlockData(CBlockIndex* index)
{
    AssertLockHeld(cs_main);
    assert(!m_chain.Contains(index)); // Make sure this block isn't active

    // Reduce validity
    index->nStatus = std::min<unsigned int>(index->nStatus & BLOCK_VALID_MASK, BLOCK_VALID_TREE) | (index->nStatus & ~BLOCK_VALID_MASK);
    // Remove have-data flags.
    index->nStatus &= ~(BLOCK_HAVE_DATA | BLOCK_HAVE_UNDO);
    // Remove storage location.
    index->nFile = 0;
    index->nDataPos = 0;
    index->nUndoPos = 0;
    // Remove various other things
    index->nTx = 0;
    index->nChainTx = 0;
    index->nSequenceId = 0;
    // Make sure it gets written.
    setDirtyBlockIndex.insert(index);
    // Update indexes
    setBlockIndexCandidates.erase(index);
    auto ret = m_blockman.m_blocks_unlinked.equal_range(index->pprev);
    while (ret.first != ret.second) {
        if (ret.first->second == index) {
            m_blockman.m_blocks_unlinked.erase(ret.first++);
        } else {
            ++ret.first;
        }
    }
    // Mark parent as eligible for main chain again
    if (index->pprev && index->pprev->IsValid(BLOCK_VALID_TRANSACTIONS) && index->pprev->HaveTxsDownloaded()) {
        setBlockIndexCandidates.insert(index->pprev);
    }
}

bool CChainState::RewindBlockIndex(const CChainParams& params)
{
    // Note that during -reindex-chainstate we are called with an empty m_chain!

    // First erase all post-segwit blocks without witness not in the main chain,
    // as this can we done without costly DisconnectTip calls. Active
    // blocks will be dealt with below (releasing cs_main in between).
    {
        LOCK(cs_main);
        for (const auto& entry : m_blockman.m_block_index) {
            if (IsWitnessEnabled(entry.second->pprev, params.GetConsensus()) && !(entry.second->nStatus & BLOCK_OPT_WITNESS) && !m_chain.Contains(entry.second)) {
                EraseBlockData(entry.second);
            }
        }
    }

    // Find what height we need to reorganize to.
    CBlockIndex *tip;
    int nHeight = 1;
    {
        LOCK(cs_main);
        while (nHeight <= m_chain.Height()) {
            // Although SCRIPT_VERIFY_WITNESS is now generally enforced on all
            // blocks in ConnectBlock, we don't need to go back and
            // re-download/re-verify blocks from before segwit actually activated.
            if (IsWitnessEnabled(m_chain[nHeight - 1], params.GetConsensus()) && !(m_chain[nHeight]->nStatus & BLOCK_OPT_WITNESS)) {
                break;
            }
            nHeight++;
        }

        tip = m_chain.Tip();
    }
    // nHeight is now the height of the first insufficiently-validated block, or tipheight + 1

    BlockValidationState state;
    // Loop until the tip is below nHeight, or we reach a pruned block.
    while (!ShutdownRequested()) {
        {
            LOCK2(cs_main, ::mempool.cs);
            // Make sure nothing changed from under us (this won't happen because RewindBlockIndex runs before importing/network are active)
            assert(tip == m_chain.Tip());
            if (tip == nullptr || tip->nHeight < nHeight) break;
            if (fPruneMode && !(tip->nStatus & BLOCK_HAVE_DATA)) {
                // If pruning, don't try rewinding past the HAVE_DATA point;
                // since older blocks can't be served anyway, there's
                // no need to walk further, and trying to DisconnectTip()
                // will fail (and require a needless reindex/redownload
                // of the blockchain).
                break;
            }

            // Disconnect block
            if (!DisconnectTip(state, params, nullptr)) {
                return error("RewindBlockIndex: unable to disconnect block at height %i (%s)", tip->nHeight, state.ToString());
            }

            // Reduce validity flag and have-data flags.
            // We do this after actual disconnecting, otherwise we'll end up writing the lack of data
            // to disk before writing the chainstate, resulting in a failure to continue if interrupted.
            // Note: If we encounter an insufficiently validated block that
            // is on m_chain, it must be because we are a pruning node, and
            // this block or some successor doesn't HAVE_DATA, so we were unable to
            // rewind all the way.  Blocks remaining on m_chain at this point
            // must not have their validity reduced.
            EraseBlockData(tip);

            tip = tip->pprev;
        }
        // Make sure the queue of validation callbacks doesn't grow unboundedly.
        LimitValidationInterfaceQueue();

        // Occasionally flush state to disk.
        if (!FlushStateToDisk(params, state, FlushStateMode::PERIODIC)) {
            LogPrintf("RewindBlockIndex: unable to flush state to disk (%s)\n", state.ToString());
            return false;
        }
    }

    {
        LOCK(cs_main);
        if (m_chain.Tip() != nullptr) {
            // We can't prune block index candidates based on our tip if we have
            // no tip due to m_chain being empty!
            PruneBlockIndexCandidates();

            CheckBlockIndex(params.GetConsensus());

            // FlushStateToDisk can possibly read ::ChainActive(). Be conservative
            // and skip it here, we're about to -reindex-chainstate anyway, so
            // it'll get called a bunch real soon.
            BlockValidationState state;
            if (!FlushStateToDisk(params, state, FlushStateMode::ALWAYS)) {
                LogPrintf("RewindBlockIndex: unable to flush state to disk (%s)\n", state.ToString());
                return false;
            }
        }
    }

    return true;
}

void CChainState::UnloadBlockIndex() {
    nBlockSequenceId = 1;
    setBlockIndexCandidates.clear();
}

// May NOT be used after any connections are up as much
// of the peer-processing logic assumes a consistent
// block index state
void UnloadBlockIndex()
{
    LOCK(cs_main);
    g_chainman.Unload();
    pindexBestInvalid = nullptr;
    pindexBestHeader = nullptr;
    mempool.clear();
    vinfoBlockFile.clear();
    nLastBlockFile = 0;
    setDirtyBlockIndex.clear();
    setDirtyFileInfo.clear();
    versionbitscache.Clear();
    for (int b = 0; b < VERSIONBITS_NUM_BITS; b++) {
        warningcache[b].clear();
    }
    fHavePruned = false;
}

bool ShouldAutoReindex()
{
    // Force reindex to update version
    bool nV1 = false;
    if (!pblocktree->ReadFlag("v1", nV1) || !nV1) {
        LogPrintf("%s: v1 marker not detected, attempting reindex.\n", __func__);
        return true;
    }
    return false;
};

bool RebuildRollingIndices()
{
    bool nV2 = false;
    if (gArgs.GetBoolArg("-rebuildrollingindices", false)) {
        LogPrintf("%s: Manual override, attempting to rewind chain.\n", __func__);
    } else
    if (pblocktree->ReadFlag("v2", nV2) && nV2) {
        return true;
    } else {
        LogPrintf("%s: v2 marker not detected, attempting to rewind chain.\n", __func__);
    }
    uiInterface.InitMessage(_("Rebuilding rolling indices...").translated);

    int64_t now = GetAdjustedTime();
    int rewound_tip_height, max_height_to_keep = 0;

    {
        LOCK(cs_main);
        CBlockIndex *pindex_tip = ::ChainActive().Tip();
        CBlockIndex *pindex = pindex_tip;
        while (pindex && pindex->nTime >= now - smsg::KEEP_FUNDING_TX_DATA) {
            max_height_to_keep = pindex->nHeight;
            pindex = ::ChainActive()[pindex->nHeight-1];
        }

        LogPrintf("%s: Rewinding to block %d.\n", __func__, max_height_to_keep);
        int num_disconnected = 0;

        std::string str_error;
        if (!RewindToHeight(max_height_to_keep, num_disconnected, str_error)) {
            LogPrintf("%s: RewindToHeight failed %s.\n", __func__, str_error);
            return false;
        }
        rewound_tip_height = ::ChainActive().Tip()->nHeight;
    }

    const CChainParams& chainparams = Params();
    BlockValidationState state;
    if (!ActivateBestChain(state, chainparams)) {
        LogPrintf("%s: ActivateBestChain failed %s.\n", __func__, state.ToString());
        return false;
    }

    {
        LOCK(cs_main);
        LogPrintf("%s: Reprocessed chain from block %d to %d.\n", __func__, rewound_tip_height, ::ChainActive().Tip()->nHeight);

        if (!pblocktree->WriteFlag("v2", true)) {
            LogPrintf("%s: WriteFlag failed.\n", __func__);
            return false;
        }
    }
    return true;
}

bool ChainstateManager::LoadBlockIndex(const CChainParams& chainparams)
{
    AssertLockHeld(cs_main);
    // Load block index from databases
    bool needs_init = fReindex;

    if (!fReindex) {
        bool ret = LoadBlockIndexDB(*this, chainparams);
        if (!ret) return false;
        needs_init = m_blockman.m_block_index.empty();
    }

    if (needs_init) {
        // Everything here is for *new* reindex/DBs. Thus, though
        // LoadBlockIndexDB may have set fReindex if we shut down
        // mid-reindex previously, we don't check fReindex and
        // instead only check it prior to LoadBlockIndexDB to set
        // needs_init.

        LogPrintf("Initializing databases...\n");
        pblocktree->WriteFlag("v1", true);
        pblocktree->WriteFlag("v2", true);

        // Use the provided setting for -addressindex in the new database
        fAddressIndex = gArgs.GetBoolArg("-addressindex", DEFAULT_ADDRESSINDEX);
        pblocktree->WriteFlag("addressindex", fAddressIndex);
        LogPrintf("%s: address index %s\n", __func__, fAddressIndex ? "enabled" : "disabled");

        // Use the provided setting for -timestampindex in the new database
        fTimestampIndex = gArgs.GetBoolArg("-timestampindex", DEFAULT_TIMESTAMPINDEX);
        pblocktree->WriteFlag("timestampindex", fTimestampIndex);
        LogPrintf("%s: timestamp index %s\n", __func__, fTimestampIndex ? "enabled" : "disabled");

        // Use the provided setting for -spentindex in the new database
        fSpentIndex = gArgs.GetBoolArg("-spentindex", DEFAULT_SPENTINDEX);
        pblocktree->WriteFlag("spentindex", fSpentIndex);
        LogPrintf("%s: spent index %s\n", __func__, fSpentIndex ? "enabled" : "disabled");
    }
    return true;
}

bool CChainState::LoadGenesisBlock(const CChainParams& chainparams)
{
    LOCK(cs_main);

    // Check whether we're already initialized by checking for genesis in
    // m_blockman.m_block_index. Note that we can't use m_chain here, since it is
    // set based on the coins db, not the block index db, which is the only
    // thing loaded at this point.
    if (m_blockman.m_block_index.count(chainparams.GenesisBlock().GetHash()))
        return true;

    try {
        const CBlock& block = chainparams.GenesisBlock();
        FlatFilePos blockPos = SaveBlockToDisk(block, 0, chainparams, nullptr);
        if (blockPos.IsNull())
            return error("%s: writing genesis block to disk failed", __func__);
        CBlockIndex *pindex = m_blockman.AddToBlockIndex(block);
        pindex->nFlags |= BLOCK_ACCEPTED;
        ReceivedBlockTransactions(block, pindex, blockPos, chainparams.GetConsensus());
    } catch (const std::runtime_error& e) {
        return error("%s: failed to write genesis block: %s", __func__, e.what());
    }

    return true;
}

bool LoadGenesisBlock(const CChainParams& chainparams)
{
    return ::ChainstateActive().LoadGenesisBlock(chainparams);
}

void LoadExternalBlockFile(const CChainParams& chainparams, FILE* fileIn, FlatFilePos* dbp)
{
    // Map of disk positions for blocks with unknown parent (only used for reindex)
    static std::multimap<uint256, FlatFilePos> mapBlocksUnknownParent;
    int64_t nStart = GetTimeMillis();

    fAddressIndex = gArgs.GetBoolArg("-addressindex", DEFAULT_ADDRESSINDEX);
    fTimestampIndex = gArgs.GetBoolArg("-timestampindex", DEFAULT_TIMESTAMPINDEX);
    fSpentIndex = gArgs.GetBoolArg("-spentindex", DEFAULT_SPENTINDEX);

    int nLoaded = 0;
    try {
        // This takes over fileIn and calls fclose() on it in the CBufferedFile destructor
        CBufferedFile blkdat(fileIn, 2*MAX_BLOCK_SERIALIZED_SIZE, MAX_BLOCK_SERIALIZED_SIZE+8, SER_DISK, CLIENT_VERSION);
        uint64_t nRewind = blkdat.GetPos();
        while (!blkdat.eof()) {
            if (ShutdownRequested()) return;

            blkdat.SetPos(nRewind);
            nRewind++; // start one byte further next time, in case of failure
            blkdat.SetLimit(); // remove former limit
            unsigned int nSize = 0;
            try {
                // locate a header
                unsigned char buf[CMessageHeader::MESSAGE_START_SIZE];
                blkdat.FindByte(chainparams.MessageStart()[0]);
                nRewind = blkdat.GetPos()+1;
                blkdat >> buf;
                if (memcmp(buf, chainparams.MessageStart(), CMessageHeader::MESSAGE_START_SIZE))
                    continue;
                // read size
                blkdat >> nSize;
                if (nSize < 80 || nSize > MAX_BLOCK_SERIALIZED_SIZE)
                    continue;
            } catch (const std::exception&) {
                // no valid block header found; don't complain
                break;
            }
            try {
                // read block
                uint64_t nBlockPos = blkdat.GetPos();
                if (dbp)
                    dbp->nPos = nBlockPos;
                blkdat.SetLimit(nBlockPos + nSize);
                blkdat.SetPos(nBlockPos);
                std::shared_ptr<CBlock> pblock = std::make_shared<CBlock>();
                CBlock& block = *pblock;
                blkdat >> block;
                nRewind = blkdat.GetPos();

                uint256 hash = block.GetHash();
                {
                    LOCK(cs_main);
                    // detect out of order blocks, and store them for later
                    if (hash != chainparams.GetConsensus().hashGenesisBlock && !LookupBlockIndex(block.hashPrevBlock)) {
                        LogPrint(BCLog::REINDEX, "%s: Out of order block %s, parent %s not known\n", __func__, hash.ToString(),
                                block.hashPrevBlock.ToString());
                        if (dbp)
                            mapBlocksUnknownParent.insert(std::make_pair(block.hashPrevBlock, *dbp));
                        continue;
                    }

                    // process in case the block isn't known yet
                    CBlockIndex* pindex = LookupBlockIndex(hash);
                    if (!pindex || (pindex->nStatus & BLOCK_HAVE_DATA) == 0) {
                      BlockValidationState state;
                      if (::ChainstateActive().AcceptBlock(pblock, state, chainparams, nullptr, true, dbp, nullptr)) {
                          nLoaded++;
                      }
                      if (state.IsError()) {
                          break;
                      }
                    } else if (hash != chainparams.GetConsensus().hashGenesisBlock && pindex->nHeight % 1000 == 0) {
                      LogPrint(BCLog::REINDEX, "Block Import: already had block %s at height %d\n", hash.ToString(), pindex->nHeight);
                    }
                }

                // Activate the genesis block so normal node progress can continue
                if (hash == chainparams.GetConsensus().hashGenesisBlock) {
                    BlockValidationState state;
                    if (!ActivateBestChain(state, chainparams, nullptr)) {
                        break;
                    }
                }

                NotifyHeaderTip();

                // Recursively process earlier encountered successors of this block
                std::deque<uint256> queue;
                queue.push_back(hash);
                while (!queue.empty()) {
                    uint256 head = queue.front();
                    queue.pop_front();
                    std::pair<std::multimap<uint256, FlatFilePos>::iterator, std::multimap<uint256, FlatFilePos>::iterator> range = mapBlocksUnknownParent.equal_range(head);
                    while (range.first != range.second) {
                        std::multimap<uint256, FlatFilePos>::iterator it = range.first;
                        std::shared_ptr<CBlock> pblockrecursive = std::make_shared<CBlock>();
                        if (ReadBlockFromDisk(*pblockrecursive, it->second, chainparams.GetConsensus()))
                        {
                            LogPrint(BCLog::REINDEX, "%s: Processing out of order child %s of %s\n", __func__, pblockrecursive->GetHash().ToString(),
                                    head.ToString());
                            LOCK(cs_main);
                            BlockValidationState dummy;
                            if (::ChainstateActive().AcceptBlock(pblockrecursive, dummy, chainparams, nullptr, true, &it->second, nullptr))
                            {
                                nLoaded++;
                                queue.push_back(pblockrecursive->GetHash());
                            }
                        }
                        range.first++;
                        mapBlocksUnknownParent.erase(it);
                        NotifyHeaderTip();
                    }
                }
            } catch (const std::exception& e) {
                LogPrintf("%s: Deserialize or I/O error - %s\n", __func__, e.what());
            }
        }
    } catch (const std::runtime_error& e) {
        AbortNode(std::string("System error: ") + e.what());
    }
    LogPrintf("Loaded %i blocks from external file in %dms\n", nLoaded, GetTimeMillis() - nStart);
}

void CChainState::CheckBlockIndex(const Consensus::Params& consensusParams)
{
    if (!fCheckBlockIndex) {
        return;
    }

    LOCK(cs_main);

    // During a reindex, we read the genesis block and call CheckBlockIndex before ActivateBestChain,
    // so we have the genesis block in m_blockman.m_block_index but no active chain. (A few of the
    // tests when iterating the block tree require that m_chain has been initialized.)
    if (m_chain.Height() < 0) {
        assert(m_blockman.m_block_index.size() <= 1);
        return;
    }

    // Build forward-pointing map of the entire block tree.
    std::multimap<CBlockIndex*,CBlockIndex*> forward;
    for (const std::pair<const uint256, CBlockIndex*>& entry : m_blockman.m_block_index) {
        forward.insert(std::make_pair(entry.second->pprev, entry.second));
    }

    assert(forward.size() == m_blockman.m_block_index.size());

    std::pair<std::multimap<CBlockIndex*,CBlockIndex*>::iterator,std::multimap<CBlockIndex*,CBlockIndex*>::iterator> rangeGenesis = forward.equal_range(nullptr);
    CBlockIndex *pindex = rangeGenesis.first->second;
    rangeGenesis.first++;
    assert(rangeGenesis.first == rangeGenesis.second); // There is only one index entry with parent nullptr.

    // Iterate over the entire block tree, using depth-first search.
    // Along the way, remember whether there are blocks on the path from genesis
    // block being explored which are the first to have certain properties.
    size_t nNodes = 0;
    int nHeight = 0;
    CBlockIndex* pindexFirstInvalid = nullptr; // Oldest ancestor of pindex which is invalid.
    CBlockIndex* pindexFirstMissing = nullptr; // Oldest ancestor of pindex which does not have BLOCK_HAVE_DATA.
    CBlockIndex* pindexFirstNeverProcessed = nullptr; // Oldest ancestor of pindex for which nTx == 0.
    CBlockIndex* pindexFirstNotTreeValid = nullptr; // Oldest ancestor of pindex which does not have BLOCK_VALID_TREE (regardless of being valid or not).
    CBlockIndex* pindexFirstNotTransactionsValid = nullptr; // Oldest ancestor of pindex which does not have BLOCK_VALID_TRANSACTIONS (regardless of being valid or not).
    CBlockIndex* pindexFirstNotChainValid = nullptr; // Oldest ancestor of pindex which does not have BLOCK_VALID_CHAIN (regardless of being valid or not).
    CBlockIndex* pindexFirstNotScriptsValid = nullptr; // Oldest ancestor of pindex which does not have BLOCK_VALID_SCRIPTS (regardless of being valid or not).
    while (pindex != nullptr) {
        nNodes++;
        if (pindexFirstInvalid == nullptr && pindex->nStatus & BLOCK_FAILED_VALID) pindexFirstInvalid = pindex;
        if (pindexFirstMissing == nullptr && !(pindex->nStatus & BLOCK_HAVE_DATA)) pindexFirstMissing = pindex;
        if (pindexFirstNeverProcessed == nullptr && pindex->nTx == 0) pindexFirstNeverProcessed = pindex;
        if (pindex->pprev != nullptr && pindexFirstNotTreeValid == nullptr && (pindex->nStatus & BLOCK_VALID_MASK) < BLOCK_VALID_TREE) pindexFirstNotTreeValid = pindex;
        if (pindex->pprev != nullptr && pindexFirstNotTransactionsValid == nullptr && (pindex->nStatus & BLOCK_VALID_MASK) < BLOCK_VALID_TRANSACTIONS) pindexFirstNotTransactionsValid = pindex;
        if (pindex->pprev != nullptr && pindexFirstNotChainValid == nullptr && (pindex->nStatus & BLOCK_VALID_MASK) < BLOCK_VALID_CHAIN) pindexFirstNotChainValid = pindex;
        if (pindex->pprev != nullptr && pindexFirstNotScriptsValid == nullptr && (pindex->nStatus & BLOCK_VALID_MASK) < BLOCK_VALID_SCRIPTS) pindexFirstNotScriptsValid = pindex;

        // Begin: actual consistency checks.
        if (pindex->pprev == nullptr) {
            // Genesis block checks.
            assert(pindex->GetBlockHash() == consensusParams.hashGenesisBlock); // Genesis block's hash must match.
            assert(pindex == m_chain.Genesis()); // The current active chain's genesis block must be this block.
        }
        if (!pindex->HaveTxsDownloaded()) assert(pindex->nSequenceId <= 0); // nSequenceId can't be set positive for blocks that aren't linked (negative is used for preciousblock)
        // VALID_TRANSACTIONS is equivalent to nTx > 0 for all nodes (whether or not pruning has occurred).
        // HAVE_DATA is only equivalent to nTx > 0 (or VALID_TRANSACTIONS) if no pruning has occurred.
        if (!fHavePruned) {
            // If we've never pruned, then HAVE_DATA should be equivalent to nTx > 0
            assert(!(pindex->nStatus & BLOCK_HAVE_DATA) == (pindex->nTx == 0));
            assert(pindexFirstMissing == pindexFirstNeverProcessed);
        } else {
            // If we have pruned, then we can only say that HAVE_DATA implies nTx > 0
            if (pindex->nStatus & BLOCK_HAVE_DATA) assert(pindex->nTx > 0);
        }
        if (pindex->nStatus & BLOCK_HAVE_UNDO) assert(pindex->nStatus & BLOCK_HAVE_DATA);
        assert(((pindex->nStatus & BLOCK_VALID_MASK) >= BLOCK_VALID_TRANSACTIONS) == (pindex->nTx > 0)); // This is pruning-independent.
        // All parents having had data (at some point) is equivalent to all parents being VALID_TRANSACTIONS, which is equivalent to HaveTxsDownloaded().
        assert((pindexFirstNeverProcessed == nullptr) == pindex->HaveTxsDownloaded());
        assert((pindexFirstNotTransactionsValid == nullptr) == pindex->HaveTxsDownloaded());
        assert(pindex->nHeight == nHeight); // nHeight must be consistent.
        assert(pindex->pprev == nullptr || pindex->nChainWork >= pindex->pprev->nChainWork); // For every block except the genesis block, the chainwork must be larger than the parent's.
        assert(nHeight < 2 || (pindex->pskip && (pindex->pskip->nHeight < nHeight))); // The pskip pointer must point back for all but the first 2 blocks.
        assert(pindexFirstNotTreeValid == nullptr); // All m_blockman.m_block_index entries must at least be TREE valid
        if ((pindex->nStatus & BLOCK_VALID_MASK) >= BLOCK_VALID_TREE) assert(pindexFirstNotTreeValid == nullptr); // TREE valid implies all parents are TREE valid
        if ((pindex->nStatus & BLOCK_VALID_MASK) >= BLOCK_VALID_CHAIN) assert(pindexFirstNotChainValid == nullptr); // CHAIN valid implies all parents are CHAIN valid
        if ((pindex->nStatus & BLOCK_VALID_MASK) >= BLOCK_VALID_SCRIPTS) assert(pindexFirstNotScriptsValid == nullptr); // SCRIPTS valid implies all parents are SCRIPTS valid
        if (pindexFirstInvalid == nullptr) {
            // Checks for not-invalid blocks.
            assert((pindex->nStatus & BLOCK_FAILED_MASK) == 0); // The failed mask cannot be set for blocks without invalid parents.
        }
        if (!CBlockIndexWorkComparator()(pindex, m_chain.Tip()) && pindexFirstNeverProcessed == nullptr) {
            if (pindexFirstInvalid == nullptr) {
                // If this block sorts at least as good as the current tip and
                // is valid and we have all data for its parents, it must be in
                // setBlockIndexCandidates.  m_chain.Tip() must also be there
                // even if some data has been pruned.
                if (pindexFirstMissing == nullptr || pindex == m_chain.Tip()) {
                    assert(setBlockIndexCandidates.count(pindex));
                }
                // If some parent is missing, then it could be that this block was in
                // setBlockIndexCandidates but had to be removed because of the missing data.
                // In this case it must be in m_blocks_unlinked -- see test below.
            }
        } else { // If this block sorts worse than the current tip or some ancestor's block has never been seen, it cannot be in setBlockIndexCandidates.
            assert(setBlockIndexCandidates.count(pindex) == 0);
        }
        // Check whether this block is in m_blocks_unlinked.
        std::pair<std::multimap<CBlockIndex*,CBlockIndex*>::iterator,std::multimap<CBlockIndex*,CBlockIndex*>::iterator> rangeUnlinked = m_blockman.m_blocks_unlinked.equal_range(pindex->pprev);
        bool foundInUnlinked = false;
        while (rangeUnlinked.first != rangeUnlinked.second) {
            assert(rangeUnlinked.first->first == pindex->pprev);
            if (rangeUnlinked.first->second == pindex) {
                foundInUnlinked = true;
                break;
            }
            rangeUnlinked.first++;
        }
        if (pindex->pprev && (pindex->nStatus & BLOCK_HAVE_DATA) && pindexFirstNeverProcessed != nullptr && pindexFirstInvalid == nullptr) {
            // If this block has block data available, some parent was never received, and has no invalid parents, it must be in m_blocks_unlinked.
            assert(foundInUnlinked);
        }
        if (!(pindex->nStatus & BLOCK_HAVE_DATA)) assert(!foundInUnlinked); // Can't be in m_blocks_unlinked if we don't HAVE_DATA
        if (pindexFirstMissing == nullptr) assert(!foundInUnlinked); // We aren't missing data for any parent -- cannot be in m_blocks_unlinked.
        if (pindex->pprev && (pindex->nStatus & BLOCK_HAVE_DATA) && pindexFirstNeverProcessed == nullptr && pindexFirstMissing != nullptr) {
            // We HAVE_DATA for this block, have received data for all parents at some point, but we're currently missing data for some parent.
            assert(fHavePruned); // We must have pruned.
            // This block may have entered m_blocks_unlinked if:
            //  - it has a descendant that at some point had more work than the
            //    tip, and
            //  - we tried switching to that descendant but were missing
            //    data for some intermediate block between m_chain and the
            //    tip.
            // So if this block is itself better than m_chain.Tip() and it wasn't in
            // setBlockIndexCandidates, then it must be in m_blocks_unlinked.
            if (!CBlockIndexWorkComparator()(pindex, m_chain.Tip()) && setBlockIndexCandidates.count(pindex) == 0) {
                if (pindexFirstInvalid == nullptr) {
                    assert(foundInUnlinked);
                }
            }
        }
        // assert(pindex->GetBlockHash() == pindex->GetBlockHeader().GetHash()); // Perhaps too slow
        // End: actual consistency checks.

        // Try descending into the first subnode.
        std::pair<std::multimap<CBlockIndex*,CBlockIndex*>::iterator,std::multimap<CBlockIndex*,CBlockIndex*>::iterator> range = forward.equal_range(pindex);
        if (range.first != range.second) {
            // A subnode was found.
            pindex = range.first->second;
            nHeight++;
            continue;
        }
        // This is a leaf node.
        // Move upwards until we reach a node of which we have not yet visited the last child.
        while (pindex) {
            // We are going to either move to a parent or a sibling of pindex.
            // If pindex was the first with a certain property, unset the corresponding variable.
            if (pindex == pindexFirstInvalid) pindexFirstInvalid = nullptr;
            if (pindex == pindexFirstMissing) pindexFirstMissing = nullptr;
            if (pindex == pindexFirstNeverProcessed) pindexFirstNeverProcessed = nullptr;
            if (pindex == pindexFirstNotTreeValid) pindexFirstNotTreeValid = nullptr;
            if (pindex == pindexFirstNotTransactionsValid) pindexFirstNotTransactionsValid = nullptr;
            if (pindex == pindexFirstNotChainValid) pindexFirstNotChainValid = nullptr;
            if (pindex == pindexFirstNotScriptsValid) pindexFirstNotScriptsValid = nullptr;
            // Find our parent.
            CBlockIndex* pindexPar = pindex->pprev;
            // Find which child we just visited.
            std::pair<std::multimap<CBlockIndex*,CBlockIndex*>::iterator,std::multimap<CBlockIndex*,CBlockIndex*>::iterator> rangePar = forward.equal_range(pindexPar);
            while (rangePar.first->second != pindex) {
                assert(rangePar.first != rangePar.second); // Our parent must have at least the node we're coming from as child.
                rangePar.first++;
            }
            // Proceed to the next one.
            rangePar.first++;
            if (rangePar.first != rangePar.second) {
                // Move to the sibling.
                pindex = rangePar.first->second;
                break;
            } else {
                // Move up further.
                pindex = pindexPar;
                nHeight--;
                continue;
            }
        }
    }

    // Check that we actually traversed the entire map.
    assert(nNodes == forward.size());
}

std::string CChainState::ToString()
{
    CBlockIndex* tip = m_chain.Tip();
    return strprintf("Chainstate [%s] @ height %d (%s)",
        m_from_snapshot_blockhash.IsNull() ? "ibd" : "snapshot",
        tip ? tip->nHeight : -1, tip ? tip->GetBlockHash().ToString() : "null");
}

std::string CBlockFileInfo::ToString() const
{
    return strprintf("CBlockFileInfo(blocks=%u, size=%u, heights=%u...%u, time=%s...%s)", nBlocks, nSize, nHeightFirst, nHeightLast, FormatISO8601Date(nTimeFirst), FormatISO8601Date(nTimeLast));
}

CBlockFileInfo* GetBlockFileInfo(size_t n)
{
    LOCK(cs_LastBlockFile);

    return &vinfoBlockFile.at(n);
}

ThresholdState VersionBitsTipState(const Consensus::Params& params, Consensus::DeploymentPos pos)
{
    LOCK(cs_main);
    return VersionBitsState(::ChainActive().Tip(), params, pos, versionbitscache);
}

BIP9Stats VersionBitsTipStatistics(const Consensus::Params& params, Consensus::DeploymentPos pos)
{
    LOCK(cs_main);
    return VersionBitsStatistics(::ChainActive().Tip(), params, pos);
}

int VersionBitsTipStateSinceHeight(const Consensus::Params& params, Consensus::DeploymentPos pos)
{
    LOCK(cs_main);
    return VersionBitsStateSinceHeight(::ChainActive().Tip(), params, pos, versionbitscache);
}

static const uint64_t MEMPOOL_DUMP_VERSION = 1;

bool LoadMempool(CTxMemPool& pool)
{
    const CChainParams& chainparams = Params();
    int64_t nExpiryTimeout = gArgs.GetArg("-mempoolexpiry", DEFAULT_MEMPOOL_EXPIRY) * 60 * 60;
    FILE* filestr = fsbridge::fopen(GetDataDir() / "mempool.dat", "rb");
    CAutoFile file(filestr, SER_DISK, CLIENT_VERSION);
    if (file.IsNull()) {
        LogPrintf("Failed to open mempool file from disk. Continuing anyway.\n");
        return false;
    }

    int64_t count = 0;
    int64_t expired = 0;
    int64_t failed = 0;
    int64_t already_there = 0;
    int64_t unbroadcast = 0;
    int64_t nNow = GetTime();

    try {
        uint64_t version;
        file >> version;
        if (version != MEMPOOL_DUMP_VERSION) {
            return false;
        }
        uint64_t num;
        file >> num;
        while (num--) {
            CTransactionRef tx;
            int64_t nTime;
            int64_t nFeeDelta;
            file >> tx;
            file >> nTime;
            file >> nFeeDelta;

            CAmount amountdelta = nFeeDelta;
            if (amountdelta) {
                pool.PrioritiseTransaction(tx->GetHash(), amountdelta);
            }
            TxValidationState state;
            CBlockIndex* tip = ::ChainActive().Tip();
            assert(tip);
            const Consensus::Params &consensus = Params().GetConsensus();
            state.SetStateInfo(tip->nTime, tip->nHeight, consensus, fParticlMode, (fBusyImporting && fSkipRangeproof));
            if (nTime + nExpiryTimeout > nNow) {
                LOCK(cs_main);
                AcceptToMemoryPoolWithTime(chainparams, pool, state, tx, nTime,
                                           nullptr /* plTxnReplaced */, false /* bypass_limits */, 0 /* nAbsurdFee */,
                                           false /* test_accept */, false /* ignore_locks */);
                if (state.IsValid()) {
                    ++count;
                } else {
                    // mempool may contain the transaction already, e.g. from
                    // wallet(s) having loaded it while we were processing
                    // mempool transactions; consider these as valid, instead of
                    // failed, but mark them as 'already there'
                    if (pool.exists(tx->GetHash())) {
                        ++already_there;
                    } else {
                        ++failed;
                    }
                }
            } else {
                ++expired;
            }
            if (ShutdownRequested())
                return false;
        }
        std::map<uint256, CAmount> mapDeltas;
        file >> mapDeltas;

        for (const auto& i : mapDeltas) {
            pool.PrioritiseTransaction(i.first, i.second);
        }

        // TODO: remove this try except in v0.22
        try {
          std::set<uint256> unbroadcast_txids;
          file >> unbroadcast_txids;
          unbroadcast = unbroadcast_txids.size();

          for (const auto& txid : unbroadcast_txids) {
            pool.AddUnbroadcastTx(txid);
          }
        } catch (const std::exception&) {
          // mempool.dat files created prior to v0.21 will not have an
          // unbroadcast set. No need to log a failure if parsing fails here.
        }

    } catch (const std::exception& e) {
        LogPrintf("Failed to deserialize mempool data on disk: %s. Continuing anyway.\n", e.what());
        return false;
    }

    LogPrintf("Imported mempool transactions from disk: %i succeeded, %i failed, %i expired, %i already there, %i waiting for initial broadcast\n", count, failed, expired, already_there, unbroadcast);
    return true;
}

bool DumpMempool(const CTxMemPool& pool)
{
    int64_t start = GetTimeMicros();

    std::map<uint256, CAmount> mapDeltas;
    std::vector<TxMempoolInfo> vinfo;
    std::set<uint256> unbroadcast_txids;

    static Mutex dump_mutex;
    LOCK(dump_mutex);

    {
        LOCK(pool.cs);
        for (const auto &i : pool.mapDeltas) {
            mapDeltas[i.first] = i.second;
        }
        vinfo = pool.infoAll();
        unbroadcast_txids = pool.GetUnbroadcastTxs();
    }

    int64_t mid = GetTimeMicros();

    try {
        FILE* filestr = fsbridge::fopen(GetDataDir() / "mempool.dat.new", "wb");
        if (!filestr) {
            return false;
        }

        CAutoFile file(filestr, SER_DISK, CLIENT_VERSION);

        uint64_t version = MEMPOOL_DUMP_VERSION;
        file << version;

        file << (uint64_t)vinfo.size();
        for (const auto& i : vinfo) {
            file << *(i.tx);
            file << int64_t{count_seconds(i.m_time)};
            file << int64_t{i.nFeeDelta};
            mapDeltas.erase(i.tx->GetHash());
        }
        file << mapDeltas;

        LogPrintf("Writing %d unbroadcast transactions to disk.\n", unbroadcast_txids.size());
        file << unbroadcast_txids;

        if (!FileCommit(file.Get()))
            throw std::runtime_error("FileCommit failed");
        file.fclose();
        RenameOver(GetDataDir() / "mempool.dat.new", GetDataDir() / "mempool.dat");
        int64_t last = GetTimeMicros();
        LogPrintf("Dumped mempool: %gs to copy, %gs to dump\n", (mid-start)*MICRO, (last-mid)*MICRO);
    } catch (const std::exception& e) {
        LogPrintf("Failed to dump mempool: %s. Continuing anyway.\n", e.what());
        return false;
    }
    return true;
}

//! Guess how far we are in the verification process at the given block index
//! require cs_main if pindex has not been validated yet (because nChainTx might be unset)
double GuessVerificationProgress(const ChainTxData& data, const CBlockIndex *pindex) {
    if (pindex == nullptr)
        return 0.0;

    int64_t nNow = time(nullptr);

    double fTxTotal;

    if (pindex->nChainTx <= data.nTxCount) {
        fTxTotal = data.nTxCount + (nNow - data.nTime) * data.dTxRate;
    } else {
        fTxTotal = pindex->nChainTx + (nNow - pindex->GetBlockTime()) * data.dTxRate;
    }

    return std::min<double>(pindex->nChainTx / fTxTotal, 1.0);
}

class CMainCleanup
{
public:
    CMainCleanup() {}
    ~CMainCleanup() {
        // block headers
        BlockMap::iterator it1 = g_chainman.BlockIndex().begin();
        for (; it1 != g_chainman.BlockIndex().end(); it1++)
            delete (*it1).second;
        g_chainman.BlockIndex().clear();
    }
};
static CMainCleanup instance_of_cmaincleanup;

bool CoinStakeCache::GetCoinStake(const uint256 &blockHash, CTransactionRef &tx)
{
    for (const auto &i : lData) {
        if (blockHash != i.first) {
            continue;
        }
        tx = i.second;
        return true;
    }

    BlockMap::iterator mi = ::BlockIndex().find(blockHash);
    if (mi == ::BlockIndex().end()) {
        return false;
    }

    CBlockIndex *pindex = mi->second;
    if (ReadTransactionFromDiskBlock(pindex, 0, tx)) {
        return InsertCoinStake(blockHash, tx);
    }

    return false;
}

bool CoinStakeCache::InsertCoinStake(const uint256 &blockHash, const CTransactionRef &tx)
{
    lData.emplace_front(blockHash, tx);

    while (lData.size() > nMaxSize) {
        lData.pop_back();
    }

    return true;
}

Optional<uint256> ChainstateManager::SnapshotBlockhash() const {
    if (m_active_chainstate != nullptr) {
        // If a snapshot chainstate exists, it will always be our active.
        return m_active_chainstate->m_from_snapshot_blockhash;
    }
    return {};
}

std::vector<CChainState*> ChainstateManager::GetAll()
{
    std::vector<CChainState*> out;

    if (!IsSnapshotValidated() && m_ibd_chainstate) {
        out.push_back(m_ibd_chainstate.get());
    }

    if (m_snapshot_chainstate) {
        out.push_back(m_snapshot_chainstate.get());
    }

    return out;
}

CChainState& ChainstateManager::InitializeChainstate(const uint256& snapshot_blockhash)
{
    bool is_snapshot = !snapshot_blockhash.IsNull();
    std::unique_ptr<CChainState>& to_modify =
        is_snapshot ? m_snapshot_chainstate : m_ibd_chainstate;

    if (to_modify) {
        throw std::logic_error("should not be overwriting a chainstate");
    }

    to_modify.reset(new CChainState(m_blockman, snapshot_blockhash));

    // Snapshot chainstates and initial IBD chaintates always become active.
    if (is_snapshot || (!is_snapshot && !m_active_chainstate)) {
        LogPrintf("Switching active chainstate to %s\n", to_modify->ToString());
        m_active_chainstate = to_modify.get();
    } else {
        throw std::logic_error("unexpected chainstate activation");
    }

    return *to_modify;
}

CChainState& ChainstateManager::ActiveChainstate() const
{
    assert(m_active_chainstate);
    return *m_active_chainstate;
}

bool ChainstateManager::IsSnapshotActive() const
{
    return m_snapshot_chainstate && m_active_chainstate == m_snapshot_chainstate.get();
}

CChainState& ChainstateManager::ValidatedChainstate() const
{
    if (m_snapshot_chainstate && IsSnapshotValidated()) {
        return *m_snapshot_chainstate.get();
    }
    assert(m_ibd_chainstate);
    return *m_ibd_chainstate.get();
}

bool ChainstateManager::IsBackgroundIBD(CChainState* chainstate) const
{
    return (m_snapshot_chainstate && chainstate == m_ibd_chainstate.get());
}

void ChainstateManager::Unload()
{
    for (CChainState* chainstate : this->GetAll()) {
        chainstate->m_chain.SetTip(nullptr);
        chainstate->UnloadBlockIndex();
    }

    m_blockman.Unload();
}

void ChainstateManager::Reset()
{
    m_ibd_chainstate.reset();
    m_snapshot_chainstate.reset();
    m_active_chainstate = nullptr;
    m_snapshot_validated = false;
}<|MERGE_RESOLUTION|>--- conflicted
+++ resolved
@@ -59,13 +59,6 @@
 
 #include <boost/algorithm/string/replace.hpp>
 
-<<<<<<< HEAD
-#if defined(NDEBUG)
-# error "Particl cannot be compiled without assertions."
-#endif
-
-=======
->>>>>>> 31bdd866
 #define MICRO 0.000001
 #define MILLI 0.001
 
@@ -629,14 +622,10 @@
     CAmount& nConflictingFees = ws.m_conflicting_fees;
     size_t& nConflictingSize = ws.m_conflicting_size;
 
-<<<<<<< HEAD
     const Consensus::Params &consensus = Params().GetConsensus();
     state.SetStateInfo(nAcceptTime, ::ChainActive().Height(), consensus, fParticlMode, (fBusyImporting && fSkipRangeproof));
 
-    if (!CheckTransaction(tx, state))
-=======
     if (!CheckTransaction(tx, state)) {
->>>>>>> 31bdd866
         return false; // state filled in by CheckTransaction
     }
 
@@ -4994,8 +4983,8 @@
         Misbehaving(p->m_node_id, 25, "Delayed block");
     }
 
-    auto it = ::BlockIndex().find(p->m_pblock->GetHash());
-    if (it != ::BlockIndex().end()) {
+    auto it = g_chainman.BlockIndex().find(p->m_pblock->GetHash());
+    if (it != g_chainman.BlockIndex().end()) {
         it->second->nFlags &= ~BLOCK_DELAYED;
         setDirtyBlockIndex.insert(it->second);
     }
@@ -5052,11 +5041,11 @@
 
 bool RemoveUnreceivedHeader(const uint256 &hash) EXCLUSIVE_LOCKS_REQUIRED(cs_main)
 {
-    BlockMap::iterator mi = ::BlockIndex().find(hash);
-    if (mi != ::BlockIndex().end() && (mi->second->nFlags & BLOCK_ACCEPTED)) {
+    BlockMap::iterator mi = g_chainman.BlockIndex().find(hash);
+    if (mi != g_chainman.BlockIndex().end() && (mi->second->nFlags & BLOCK_ACCEPTED)) {
         return false;
     }
-    if (mi == ::BlockIndex().end()) {
+    if (mi == g_chainman.BlockIndex().end()) {
         return true; // was already removed, peer misbehaving
     }
 
@@ -5071,8 +5060,8 @@
         last_round[!n].clear();
 
         for (BlockMap::iterator& check_header : last_round[n]) {
-            BlockMap::iterator it = ::BlockIndex().begin();
-            while (it != ::BlockIndex().end()) {
+            BlockMap::iterator it = g_chainman.BlockIndex().begin();
+            while (it != g_chainman.BlockIndex().end()) {
                 if (it->second->pprev == check_header->second) {
                     if ((it->second->nFlags & BLOCK_ACCEPTED)) {
                         LogPrintf("Can't remove header %s, descendant block %s accepted.\n", hash.ToString(), it->second->GetBlockHash().ToString());
@@ -5101,7 +5090,7 @@
         }
         RemoveNonReceivedHeaderFromNodes(entry);
         delete entry->second;
-        ::BlockIndex().erase(entry);
+        g_chainman.BlockIndex().erase(entry);
     }
 
     return true;
@@ -6958,8 +6947,8 @@
         return true;
     }
 
-    BlockMap::iterator mi = ::BlockIndex().find(blockHash);
-    if (mi == ::BlockIndex().end()) {
+    BlockMap::iterator mi = g_chainman.BlockIndex().find(blockHash);
+    if (mi == g_chainman.BlockIndex().end()) {
         return false;
     }
 
