// Copyright (c) 2009-2010 Satoshi Nakamoto
// Copyright (c) 2009-2018 The Bitcoin Core developers
// Distributed under the MIT software license, see the accompanying
// file COPYING or http://www.opensource.org/licenses/mit-license.php.

#include <validation.h>

#include <arith_uint256.h>
#include <chain.h>
#include <chainparams.h>
#include <checkqueue.h>
#include <consensus/consensus.h>
#include <consensus/merkle.h>
#include <consensus/tx_check.h>
#include <consensus/tx_verify.h>
#include <consensus/validation.h>
#include <cuckoocache.h>
#include <flatfile.h>
#include <hash.h>
#include <index/txindex.h>
#include <policy/fees.h>
#include <policy/policy.h>
#include <policy/settings.h>
#include <pow.h>
#include <primitives/block.h>
#include <primitives/transaction.h>
#include <random.h>
#include <reverse_iterator.h>
#include <script/script.h>
#include <script/interpreter.h>
#include <script/sigcache.h>
#include <script/standard.h>
#include <shutdown.h>
#include <timedata.h>
#include <tinyformat.h>
#include <txdb.h>
#include <txmempool.h>
#include <ui_interface.h>
#include <uint256.h>
#include <undo.h>
#include <util/moneystr.h>
#include <util/rbf.h>
#include <util/strencodings.h>
#include <util/system.h>
#include <util/translation.h>
#include <util/validation.h>
#include <validationinterface.h>
#include <warnings.h>
#include <smsg/smessage.h>
#include <net.h>
#include <pos/kernel.h>
#include <anon.h>
#include <rctindex.h>
#include <insight/insight.h>

#include <future>
#include <sstream>
#include <string>

#include <boost/algorithm/string/replace.hpp>
#include <boost/thread.hpp>

#if defined(NDEBUG)
# error "Particl cannot be compiled without assertions."
#endif

#define MICRO 0.000001
#define MILLI 0.001

bool CBlockIndexWorkComparator::operator()(const CBlockIndex *pa, const CBlockIndex *pb) const {
    // First sort by most total work, ...
    if (pa->nChainWork > pb->nChainWork) return false;
    if (pa->nChainWork < pb->nChainWork) return true;

    // ... then by earliest time received, ...
    if (pa->nSequenceId < pb->nSequenceId) return false;
    if (pa->nSequenceId > pb->nSequenceId) return true;

    // Use pointer address as tie breaker (should only happen with blocks
    // loaded from disk, as those all have id 0).
    if (pa < pb) return false;
    if (pa > pb) return true;

    // Identical blocks.
    return false;
}

namespace {
BlockManager g_blockman;
} // anon namespace

std::unique_ptr<CChainState> g_chainstate;

CChainState& ChainstateActive() {
    assert(g_chainstate);
    return *g_chainstate;
}

CChain& ChainActive() {
    assert(g_chainstate);
    return g_chainstate->m_chain;
}

/**
 * Mutex to guard access to validation specific variables, such as reading
 * or changing the chainstate.
 *
 * This may also need to be locked when updating the transaction pool, e.g. on
 * AcceptToMemoryPool. See CTxMemPool::cs comment for details.
 *
 * The transaction pool has a separate lock to allow reading from it and the
 * chainstate at the same time.
 */
RecursiveMutex cs_main;

std::map<uint256, StakeConflict> mapStakeConflict;
std::map<COutPoint, uint256> mapStakeSeen;
std::list<COutPoint> listStakeSeen;

CoinStakeCache coinStakeCache GUARDED_BY(cs_main);
std::set<CCmpPubKey> setConnectKi; // hacky workaround

CBlockIndex *pindexBestHeader = nullptr;
Mutex g_best_block_mutex;
std::condition_variable g_best_block_cv;
uint256 g_best_block;
int nScriptCheckThreads = 0;
std::atomic_bool fImporting(false);
std::atomic_bool fReindex(false);
std::atomic_bool fSkipRangeproof(false);
std::atomic_bool fBusyImporting(false);        // covers ActivateBestChain too
bool fHavePruned = false;
bool fPruneMode = false;
bool fRequireStandard = true;
bool fCheckBlockIndex = false;
bool fCheckpointsEnabled = DEFAULT_CHECKPOINTS_ENABLED;
size_t nCoinCacheUsage = 5000 * 300;
uint64_t nPruneTarget = 0;
int64_t nMaxTipAge = DEFAULT_MAX_TIP_AGE;
static bool fVerifyingDB = false;

uint256 hashAssumeValid;
arith_uint256 nMinimumChainWork;

CFeeRate minRelayTxFee = CFeeRate(DEFAULT_MIN_RELAY_TX_FEE);

CBlockPolicyEstimator feeEstimator;
CTxMemPool mempool(&feeEstimator);

/** Constant stuff for coinbase transactions we create: */
CScript COINBASE_FLAGS;

// Internal stuff
namespace {
    CBlockIndex* pindexBestInvalid = nullptr;

    CCriticalSection cs_LastBlockFile;
    std::vector<CBlockFileInfo> vinfoBlockFile;
    int nLastBlockFile = 0;
    /** Global flag to indicate we should check to see if there are
     *  block/undo files that should be deleted.  Set on startup
     *  or if we allocate more file space when we're in prune mode
     */
    bool fCheckForPruning = false;

    /** Dirty block index entries. */
    std::set<CBlockIndex*> setDirtyBlockIndex;

    /** Dirty block file entries. */
    std::set<int> setDirtyFileInfo;
} // anon namespace

int StakeConflict::Add(NodeId id)
{
    nLastUpdated = GetAdjustedTime();
    std::pair<std::map<NodeId, int>::iterator,bool> ret;
    ret = peerCount.insert(std::pair<NodeId, int>(id, 1));
    if (ret.second == false) // existing element
        ret.first->second++;

    return 0;
};

CBlockIndex* LookupBlockIndex(const uint256& hash)
{
    AssertLockHeld(cs_main);
    BlockMap::const_iterator it = g_blockman.m_block_index.find(hash);
    return it == g_blockman.m_block_index.end() ? nullptr : it->second;
}

CBlockIndex* FindForkInGlobalIndex(const CChain& chain, const CBlockLocator& locator)
{
    AssertLockHeld(cs_main);

    // Find the latest block common to locator and chain - we expect that
    // locator.vHave is sorted descending by height.
    for (const uint256& hash : locator.vHave) {
        CBlockIndex* pindex = LookupBlockIndex(hash);
        if (pindex) {
            if (chain.Contains(pindex))
                return pindex;
            if (pindex->GetAncestor(chain.Height()) == chain.Tip()) {
                return chain.Tip();
            }
        }
    }
    return chain.Genesis();
}

std::unique_ptr<CBlockTreeDB> pblocktree;

// See definition for documentation
static void FindFilesToPruneManual(std::set<int>& setFilesToPrune, int nManualPruneHeight);
static void FindFilesToPrune(std::set<int>& setFilesToPrune, uint64_t nPruneAfterHeight);
bool CheckInputs(const CTransaction& tx, CValidationState &state, const CCoinsViewCache &inputs, bool fScriptChecks, unsigned int flags, bool cacheSigStore, bool cacheFullScriptStore, PrecomputedTransactionData& txdata, std::vector<CScriptCheck> *pvChecks = nullptr, bool fAnonChecks = true);
static FILE* OpenUndoFile(const FlatFilePos &pos, bool fReadOnly = false);
static FlatFileSeq BlockFileSeq();
static FlatFileSeq UndoFileSeq();

bool CheckFinalTx(const CTransaction &tx, int flags)
{
    AssertLockHeld(cs_main);

    // By convention a negative value for flags indicates that the
    // current network-enforced consensus rules should be used. In
    // a future soft-fork scenario that would mean checking which
    // rules would be enforced for the next block and setting the
    // appropriate flags. At the present time no soft-forks are
    // scheduled, so no flags are set.
    flags = std::max(flags, 0);

    // CheckFinalTx() uses ::ChainActive().Height()+1 to evaluate
    // nLockTime because when IsFinalTx() is called within
    // CBlock::AcceptBlock(), the height of the block *being*
    // evaluated is what is used. Thus if we want to know if a
    // transaction can be part of the *next* block, we need to call
    // IsFinalTx() with one more than ::ChainActive().Height().
    const int nBlockHeight = ::ChainActive().Height() + 1;

    // BIP113 requires that time-locked transactions have nLockTime set to
    // less than the median time of the previous block they're contained in.
    // When the next block is created its previous block will be the current
    // chain tip, so we use that to calculate the median time passed to
    // IsFinalTx() if LOCKTIME_MEDIAN_TIME_PAST is set.
    const int64_t nBlockTime = (flags & LOCKTIME_MEDIAN_TIME_PAST)
                             ? ::ChainActive().Tip()->GetMedianTimePast()
                             : GetAdjustedTime();

    return IsFinalTx(tx, nBlockHeight, nBlockTime);
}


bool TestLockPointValidity(const LockPoints* lp)
{
    AssertLockHeld(cs_main);
    assert(lp);
    // If there are relative lock times then the maxInputBlock will be set
    // If there are no relative lock times, the LockPoints don't depend on the chain
    if (lp->maxInputBlock) {
        // Check whether ::ChainActive() is an extension of the block at which the LockPoints
        // calculation was valid.  If not LockPoints are no longer valid
        if (!::ChainActive().Contains(lp->maxInputBlock)) {
            return false;
        }
    }

    // LockPoints still valid
    return true;
}

bool CheckSequenceLocks(const CTxMemPool& pool, const CTransaction& tx, int flags, LockPoints* lp, bool useExistingLockPoints)
{
    AssertLockHeld(cs_main);
    AssertLockHeld(pool.cs);

    CBlockIndex* tip = ::ChainActive().Tip();
    assert(tip != nullptr);

    CBlockIndex index;
    index.pprev = tip;
    // CheckSequenceLocks() uses ::ChainActive().Height()+1 to evaluate
    // height based locks because when SequenceLocks() is called within
    // ConnectBlock(), the height of the block *being*
    // evaluated is what is used.
    // Thus if we want to know if a transaction can be part of the
    // *next* block, we need to use one more than ::ChainActive().Height()
    index.nHeight = tip->nHeight + 1;

    std::pair<int, int64_t> lockPair;
    if (useExistingLockPoints) {
        assert(lp);
        lockPair.first = lp->height;
        lockPair.second = lp->time;
    }
    else {
        // CoinsTip() contains the UTXO set for ::ChainActive().Tip()
        CCoinsViewMemPool viewMemPool(&::ChainstateActive().CoinsTip(), pool);
        std::vector<int> prevheights;
        prevheights.resize(tx.vin.size());
        for (size_t txinIndex = 0; txinIndex < tx.vin.size(); txinIndex++) {
            const CTxIn& txin = tx.vin[txinIndex];

            if (txin.IsAnonInput())
            {
                prevheights[txinIndex] = tip->nHeight + 1;
                continue;
            };

            Coin coin;
            if (!viewMemPool.GetCoin(txin.prevout, coin)) {
                return error("%s: Missing input", __func__);
            }
            if (coin.nHeight == MEMPOOL_HEIGHT) {
                // Assume all mempool transaction confirm in the next block
                prevheights[txinIndex] = tip->nHeight + 1;
            } else {
                prevheights[txinIndex] = coin.nHeight;
            }
        }
        lockPair = CalculateSequenceLocks(tx, flags, &prevheights, index);
        if (lp) {
            lp->height = lockPair.first;
            lp->time = lockPair.second;
            // Also store the hash of the block with the highest height of
            // all the blocks which have sequence locked prevouts.
            // This hash needs to still be on the chain
            // for these LockPoint calculations to be valid
            // Note: It is impossible to correctly calculate a maxInputBlock
            // if any of the sequence locked inputs depend on unconfirmed txs,
            // except in the special case where the relative lock time/height
            // is 0, which is equivalent to no sequence lock. Since we assume
            // input height of tip+1 for mempool txs and test the resulting
            // lockPair from CalculateSequenceLocks against tip+1.  We know
            // EvaluateSequenceLocks will fail if there was a non-zero sequence
            // lock on a mempool input, so we can use the return value of
            // CheckSequenceLocks to indicate the LockPoints validity
            int maxInputHeight = 0;
            for (const int height : prevheights) {
                // Can ignore mempool inputs since we'll fail if they had non-zero locks
                if (height != tip->nHeight+1) {
                    maxInputHeight = std::max(maxInputHeight, height);
                }
            }
            lp->maxInputBlock = tip->GetAncestor(maxInputHeight);
        }
    }
    return EvaluateSequenceLocks(index, lockPair);
}

// Returns the script flags which should be checked for a given block
static unsigned int GetBlockScriptFlags(const CBlockIndex* pindex, const Consensus::Params& chainparams);

static void LimitMempoolSize(CTxMemPool& pool, size_t limit, unsigned long age)
    EXCLUSIVE_LOCKS_REQUIRED(pool.cs, ::cs_main)
{
    int expired = pool.Expire(GetTime() - age);
    if (expired != 0) {
        LogPrint(BCLog::MEMPOOL, "Expired %i transactions from the memory pool\n", expired);
    }

    std::vector<COutPoint> vNoSpendsRemaining;
    pool.TrimToSize(limit, &vNoSpendsRemaining);
    for (const COutPoint& removed : vNoSpendsRemaining)
        ::ChainstateActive().CoinsTip().Uncache(removed);
}

static bool IsCurrentForFeeEstimation() EXCLUSIVE_LOCKS_REQUIRED(cs_main)
{
    AssertLockHeld(cs_main);
    if (::ChainstateActive().IsInitialBlockDownload())
        return false;
    if (::ChainActive().Tip()->GetBlockTime() < (GetTime() - MAX_FEE_ESTIMATION_TIP_AGE))
        return false;
    if (::ChainActive().Height() < pindexBestHeader->nHeight - 1)
        return false;
    return true;
}

/* Make mempool consistent after a reorg, by re-adding or recursively erasing
 * disconnected block transactions from the mempool, and also removing any
 * other transactions from the mempool that are no longer valid given the new
 * tip/height.
 *
 * Note: we assume that disconnectpool only contains transactions that are NOT
 * confirmed in the current chain nor already in the mempool (otherwise,
 * in-mempool descendants of such transactions would be removed).
 *
 * Passing fAddToMempool=false will skip trying to add the transactions back,
 * and instead just erase from the mempool as needed.
 */

static void UpdateMempoolForReorg(DisconnectedBlockTransactions& disconnectpool, bool fAddToMempool) EXCLUSIVE_LOCKS_REQUIRED(cs_main, ::mempool.cs)
{
    AssertLockHeld(cs_main);
    std::vector<uint256> vHashUpdate;
    // disconnectpool's insertion_order index sorts the entries from
    // oldest to newest, but the oldest entry will be the last tx from the
    // latest mined block that was disconnected.
    // Iterate disconnectpool in reverse, so that we add transactions
    // back to the mempool starting with the earliest transaction that had
    // been previously seen in a block.
    auto it = disconnectpool.queuedTx.get<insertion_order>().rbegin();
    while (it != disconnectpool.queuedTx.get<insertion_order>().rend()) {
        // ignore validation errors in resurrected transactions
        CValidationState stateDummy;
        if (!fAddToMempool || (*it)->IsCoinBase() ||
            !AcceptToMemoryPool(mempool, stateDummy, *it, nullptr /* pfMissingInputs */,
                                nullptr /* plTxnReplaced */, true /* bypass_limits */, 0 /* nAbsurdFee */)) {
            // If the transaction doesn't make it in to the mempool, remove any
            // transactions that depend on it (which would now be orphans).
            mempool.removeRecursive(**it, MemPoolRemovalReason::REORG);
        } else if (mempool.exists((*it)->GetHash())) {
            vHashUpdate.push_back((*it)->GetHash());
        }
        ++it;
    }
    disconnectpool.queuedTx.clear();
    // AcceptToMemoryPool/addUnchecked all assume that new mempool entries have
    // no in-mempool children, which is generally not true when adding
    // previously-confirmed transactions back to the mempool.
    // UpdateTransactionsFromBlock finds descendants of any transactions in
    // the disconnectpool that were added back and cleans up the mempool state.
    mempool.UpdateTransactionsFromBlock(vHashUpdate);

    // We also need to remove any now-immature transactions
    mempool.removeForReorg(&::ChainstateActive().CoinsTip(), ::ChainActive().Tip()->nHeight + 1, STANDARD_LOCKTIME_VERIFY_FLAGS);
    // Re-limit mempool size, in case we added any transactions
    LimitMempoolSize(mempool, gArgs.GetArg("-maxmempool", DEFAULT_MAX_MEMPOOL_SIZE) * 1000000, gArgs.GetArg("-mempoolexpiry", DEFAULT_MEMPOOL_EXPIRY) * 60 * 60);
}

// Used to avoid mempool polluting consensus critical paths if CCoinsViewMempool
// were somehow broken and returning the wrong scriptPubKeys
static bool CheckInputsFromMempoolAndCache(const CTransaction& tx, CValidationState& state, const CCoinsViewCache& view, const CTxMemPool& pool,
                 unsigned int flags, bool cacheSigStore, PrecomputedTransactionData& txdata) EXCLUSIVE_LOCKS_REQUIRED(cs_main) {
    AssertLockHeld(cs_main);

    // pool.cs should be locked already, but go ahead and re-take the lock here
    // to enforce that mempool doesn't change between when we check the view
    // and when we actually call through to CheckInputs
    LOCK(pool.cs);

    assert(!tx.IsCoinBase());
    for (const CTxIn& txin : tx.vin) {
        if (txin.IsAnonInput())
            continue;
        const Coin& coin = view.AccessCoin(txin.prevout);

        // At this point we haven't actually checked if the coins are all
        // available (or shouldn't assume we have, since CheckInputs does).
        // So we just return failure if the inputs are not available here,
        // and then only have to check equivalence for available inputs.
        if (coin.IsSpent()) return false;

        const CTransactionRef& txFrom = pool.get(txin.prevout.hash);
        if (txFrom) {
            assert(txFrom->GetHash() == txin.prevout.hash);
            assert(txFrom->GetNumVOuts() > txin.prevout.n);
            if (txFrom->IsParticlVersion())
            {
                assert(coin.Matches(txFrom->vpout[txin.prevout.n].get()));
            } else
            {
                assert(txFrom->vout[txin.prevout.n] == coin.out);
            }
        } else {
            const Coin& coinFromDisk = ::ChainstateActive().CoinsTip().AccessCoin(txin.prevout);
            assert(!coinFromDisk.IsSpent());
            assert(coinFromDisk.out == coin.out);
        }
    }

    return CheckInputs(tx, state, view, true, flags, cacheSigStore, true, txdata);
}

/**
 * @param[out] coins_to_uncache   Return any outpoints which were not previously present in the
 *                                coins cache, but were added as a result of validating the tx
 *                                for mempool acceptance. This allows the caller to optionally
 *                                remove the cache additions if the associated transaction ends
 *                                up being rejected by the mempool.
 */
static bool AcceptToMemoryPoolWorker(const CChainParams& chainparams, CTxMemPool& pool, CValidationState& state, const CTransactionRef& ptx,
                              bool* pfMissingInputs, int64_t nAcceptTime, std::list<CTransactionRef>* plTxnReplaced,
                              bool bypass_limits, const CAmount& nAbsurdFee, std::vector<COutPoint>& coins_to_uncache, bool test_accept, bool ignore_locks) EXCLUSIVE_LOCKS_REQUIRED(cs_main)
{
    const CTransaction& tx = *ptx;
    const uint256 hash = tx.GetHash();
    AssertLockHeld(cs_main);
    LOCK(pool.cs); // mempool "read lock" (held through GetMainSignals().TransactionAddedToMempool())
    if (pfMissingInputs) {
        *pfMissingInputs = false;
    }

    const Consensus::Params &consensus = Params().GetConsensus();
    state.fEnforceSmsgFees = nAcceptTime >= consensus.nPaidSmsgTime;
    state.fBulletproofsActive = nAcceptTime >= consensus.bulletproof_time;
    state.rct_active = nAcceptTime >= consensus.rct_time;

    if (!CheckTransaction(tx, state))
        return false; // state filled in by CheckTransaction

    // Coinbase is only valid in a block, not as a loose transaction
    if (tx.IsCoinBase())
        return state.Invalid(ValidationInvalidReason::CONSENSUS, false, REJECT_INVALID, "coinbase");

    // Coinstake is only valid in a block, not as a loose transaction
    if (tx.IsCoinStake())
        return state.Invalid(ValidationInvalidReason::CONSENSUS, false, REJECT_INVALID, "coinstake");

    // Rather not work on nonstandard transactions (unless -testnet/-regtest)
    std::string reason;
    if (fRequireStandard && !IsStandardTx(tx, reason, nAcceptTime))
        return state.Invalid(ValidationInvalidReason::TX_NOT_STANDARD, false, REJECT_NONSTANDARD, reason);

    // Do not work on transactions that are too small.
    // A transaction with 1 segwit input and 1 P2WPHK output has non-witness size of 82 bytes.
    // Transactions smaller than this are not relayed to reduce unnecessary malloc overhead.
    if (::GetSerializeSize(tx, PROTOCOL_VERSION | SERIALIZE_TRANSACTION_NO_WITNESS) < (fParticlMode ? MIN_STANDARD_TX_NONWITNESS_SIZE_PART : MIN_STANDARD_TX_NONWITNESS_SIZE))
        return state.Invalid(ValidationInvalidReason::TX_NOT_STANDARD, false, REJECT_NONSTANDARD, "tx-size-small");

    // Only accept nLockTime-using transactions that can be mined in the next
    // block; we don't want our mempool filled up with transactions that can't
    // be mined yet.
    if (!test_accept || !ignore_locks)
    if (!CheckFinalTx(tx, STANDARD_LOCKTIME_VERIFY_FLAGS))
        return state.Invalid(ValidationInvalidReason::TX_PREMATURE_SPEND, false, REJECT_NONSTANDARD, "non-final");

    // is it already in the memory pool?
    if (pool.exists(hash)) {
        return state.Invalid(ValidationInvalidReason::TX_CONFLICT, false, REJECT_DUPLICATE, "txn-already-in-mempool");
    }

    // Check for conflicts with in-memory transactions
    std::set<uint256> setConflicts;
    for (const CTxIn &txin : tx.vin)
    {
        if (txin.IsAnonInput()) {
            continue;
        }
        const CTransaction* ptxConflicting = pool.GetConflictTx(txin.prevout);
        if (ptxConflicting) {
            if (!setConflicts.count(ptxConflicting->GetHash()))
            {
                // Allow opt-out of transaction replacement by setting
                // nSequence > MAX_BIP125_RBF_SEQUENCE (SEQUENCE_FINAL-2) on all inputs.
                //
                // SEQUENCE_FINAL-1 is picked to still allow use of nLockTime by
                // non-replaceable transactions. All inputs rather than just one
                // is for the sake of multi-party protocols, where we don't
                // want a single party to be able to disable replacement.
                //
                // The opt-out ignores descendants as anyone relying on
                // first-seen mempool behavior should be checking all
                // unconfirmed ancestors anyway; doing otherwise is hopelessly
                // insecure.
                bool fReplacementOptOut = true;
                for (const CTxIn &_txin : ptxConflicting->vin)
                {
                    if (_txin.nSequence <= MAX_BIP125_RBF_SEQUENCE)
                    {
                        fReplacementOptOut = false;
                        break;
                    }
                }
                if (fReplacementOptOut) {
                    return state.Invalid(ValidationInvalidReason::TX_MEMPOOL_POLICY, false, REJECT_DUPLICATE, "txn-mempool-conflict");
                }

                setConflicts.insert(ptxConflicting->GetHash());
            }
        }
    }

    state.fHasAnonInput = false;
    {
        CCoinsView dummy;
        CCoinsViewCache view(&dummy);

        LockPoints lp;
        CCoinsViewCache& coins_cache = ::ChainstateActive().CoinsTip();
        CCoinsViewMemPool viewMemPool(&coins_cache, pool);
        view.SetBackend(viewMemPool);

        // do all inputs exist?
<<<<<<< HEAD
        for (const CTxIn& txin : tx.vin)
        {
            if (txin.IsAnonInput()) {
                state.fHasAnonInput = true;
                continue;
            }

            if (!pcoinsTip->HaveCoinInCache(txin.prevout)) {
=======
        for (const CTxIn& txin : tx.vin) {
            if (!coins_cache.HaveCoinInCache(txin.prevout)) {
>>>>>>> 367b023a
                coins_to_uncache.push_back(txin.prevout);
            }

            // Note: this call may add txin.prevout to the coins cache
            // (CoinsTip().cacheCoins) by way of FetchCoin(). It should be removed
            // later (via coins_to_uncache) if this tx turns out to be invalid.
            if (!view.HaveCoin(txin.prevout)) {
                // Are inputs missing because we already have the tx?
                for (size_t out = 0; out < tx.GetNumVOuts(); out++) {
                    // Optimistically just do efficient check of cache for outputs
                    if (coins_cache.HaveCoinInCache(COutPoint(hash, out))) {
                        return state.Invalid(ValidationInvalidReason::TX_CONFLICT, false, REJECT_DUPLICATE, "txn-already-known");
                    }
                }
                // Otherwise assume this might be an orphan tx for which we just haven't seen parents yet
                if (pfMissingInputs) {
                    *pfMissingInputs = true;
                }
                return false; // fMissingInputs and !state.IsInvalid() is used to detect this condition, don't set state.Invalid()
            }
        };

        if (state.fHasAnonInput
             && (::ChainActive().Height() < GetNumBlocksOfPeers()-1)) {
            LogPrintf("%s: Ignoring anon transaction while chain syncs height %d - peers %d.\n",
                __func__, ::ChainActive().Height(), GetNumBlocksOfPeers());
            return false; // Might be missing inputs
        }

        if (!AllAnonOutputsUnknown(tx, state)) // set state.fHasAnonOutput
            return false; // Already in the blockchain, containing block could have been received before loose tx

        // Bring the best block into scope
        view.GetBestBlock();
        // we have all inputs cached now, so switch back to dummy, so we don't need to keep lock on mempool
        view.SetBackend(dummy);

        // Only accept BIP68 sequence locked transactions that can be mined in the next
        // block; we don't want our mempool filled up with transactions that can't
        // be mined yet.
        // Must keep pool.cs for this unless we change CheckSequenceLocks to take a
        // CoinsViewCache instead of create its own
        if (!test_accept || !ignore_locks)
        if (!CheckSequenceLocks(pool, tx, STANDARD_LOCKTIME_VERIFY_FLAGS, &lp))
            return state.Invalid(ValidationInvalidReason::TX_PREMATURE_SPEND, false, REJECT_NONSTANDARD, "non-BIP68-final");

        CAmount nFees = 0;
        if (!Consensus::CheckTxInputs(tx, state, view, GetSpendHeight(view), nFees)) {
            return error("%s: Consensus::CheckTxInputs: %s, %s", __func__, tx.GetHash().ToString(), FormatStateMessage(state));
        }

        // Check for non-standard pay-to-script-hash in inputs
        if (fRequireStandard && !AreInputsStandard(tx, view, nAcceptTime))
            return state.Invalid(ValidationInvalidReason::TX_NOT_STANDARD, false, REJECT_NONSTANDARD, "bad-txns-nonstandard-inputs");

        // Check for non-standard witness in P2WSH
        if (tx.HasWitness() && fRequireStandard && !IsWitnessStandard(tx, view))
            return state.Invalid(ValidationInvalidReason::TX_WITNESS_MUTATED, false, REJECT_NONSTANDARD, "bad-witness-nonstandard");

        int64_t nSigOpsCost = GetTransactionSigOpCost(tx, view, STANDARD_SCRIPT_VERIFY_FLAGS);

        // nModifiedFees includes any fee deltas from PrioritiseTransaction
        CAmount nModifiedFees = nFees;
        pool.ApplyDelta(hash, nModifiedFees);

        // Keep track of transactions that spend a coinbase, which we re-scan
        // during reorgs to ensure COINBASE_MATURITY is still met.
        bool fSpendsCoinbase = false;
        for (const CTxIn &txin : tx.vin)
        {
            if (txin.IsAnonInput()) {
                continue;
            }
            const Coin &coin = view.AccessCoin(txin.prevout);
            if (coin.IsCoinBase()) {
                fSpendsCoinbase = true;
                break;
            }
        }

        CTxMemPoolEntry entry(ptx, nFees, nAcceptTime, ::ChainActive().Height(),
                              fSpendsCoinbase, nSigOpsCost, lp);
        unsigned int nSize = entry.GetTxSize();

        if (nSigOpsCost > MAX_STANDARD_TX_SIGOPS_COST)
            return state.Invalid(ValidationInvalidReason::TX_NOT_STANDARD, false, REJECT_NONSTANDARD, "bad-txns-too-many-sigops",
                strprintf("%d", nSigOpsCost));

        CAmount mempoolRejectFee = pool.GetMinFee(gArgs.GetArg("-maxmempool", DEFAULT_MAX_MEMPOOL_SIZE) * 1000000).GetFee(nSize);
        if (state.fHasAnonOutput)
            mempoolRejectFee *= ANON_FEE_MULTIPLIER;

        if (!bypass_limits && mempoolRejectFee > 0 && nModifiedFees < mempoolRejectFee) {
            return state.Invalid(ValidationInvalidReason::TX_MEMPOOL_POLICY, false, REJECT_INSUFFICIENTFEE, "mempool min fee not met", strprintf("%d < %d", nModifiedFees, mempoolRejectFee));
        }

        // No transactions are allowed below minRelayTxFee except from disconnected blocks
        if (!bypass_limits && nModifiedFees < ::minRelayTxFee.GetFee(nSize)) {
            return state.Invalid(ValidationInvalidReason::TX_MEMPOOL_POLICY, false, REJECT_INSUFFICIENTFEE, "min relay fee not met", strprintf("%d < %d", nModifiedFees, ::minRelayTxFee.GetFee(nSize)));
        }

        if (nAbsurdFee && nFees > nAbsurdFee)
            return state.Invalid(ValidationInvalidReason::TX_NOT_STANDARD, false,
                REJECT_HIGHFEE, "absurdly-high-fee",
                strprintf("%d > %d", nFees, nAbsurdFee));

        // Calculate in-mempool ancestors, up to a limit.
        CTxMemPool::setEntries setAncestors;
        size_t nLimitAncestors = gArgs.GetArg("-limitancestorcount", DEFAULT_ANCESTOR_LIMIT);
        size_t nLimitAncestorSize = gArgs.GetArg("-limitancestorsize", DEFAULT_ANCESTOR_SIZE_LIMIT)*1000;
        size_t nLimitDescendants = gArgs.GetArg("-limitdescendantcount", DEFAULT_DESCENDANT_LIMIT);
        size_t nLimitDescendantSize = gArgs.GetArg("-limitdescendantsize", DEFAULT_DESCENDANT_SIZE_LIMIT)*1000;
        std::string errString;
        if (!pool.CalculateMemPoolAncestors(entry, setAncestors, nLimitAncestors, nLimitAncestorSize, nLimitDescendants, nLimitDescendantSize, errString)) {
            setAncestors.clear();
            // If CalculateMemPoolAncestors fails second time, we want the original error string.
            std::string dummy_err_string;
            // If the new transaction is relatively small (up to 40k weight)
            // and has at most one ancestor (ie ancestor limit of 2, including
            // the new transaction), allow it if its parent has exactly the
            // descendant limit descendants.
            //
            // This allows protocols which rely on distrusting counterparties
            // being able to broadcast descendants of an unconfirmed transaction
            // to be secure by simply only having two immediately-spendable
            // outputs - one for each counterparty. For more info on the uses for
            // this, see https://lists.linuxfoundation.org/pipermail/bitcoin-dev/2018-November/016518.html
            if (nSize >  EXTRA_DESCENDANT_TX_SIZE_LIMIT ||
                    !pool.CalculateMemPoolAncestors(entry, setAncestors, 2, nLimitAncestorSize, nLimitDescendants + 1, nLimitDescendantSize + EXTRA_DESCENDANT_TX_SIZE_LIMIT, dummy_err_string)) {
                return state.Invalid(ValidationInvalidReason::TX_MEMPOOL_POLICY, false, REJECT_NONSTANDARD, "too-long-mempool-chain", errString);
            }
        }

        // A transaction that spends outputs that would be replaced by it is invalid. Now
        // that we have the set of all ancestors we can detect this
        // pathological case by making sure setConflicts and setAncestors don't
        // intersect.
        for (CTxMemPool::txiter ancestorIt : setAncestors)
        {
            const uint256 &hashAncestor = ancestorIt->GetTx().GetHash();
            if (setConflicts.count(hashAncestor))
            {
                return state.Invalid(ValidationInvalidReason::CONSENSUS, false, REJECT_INVALID, "bad-txns-spends-conflicting-tx",
                                 strprintf("%s spends conflicting transaction %s",
                                           hash.ToString(),
                                           hashAncestor.ToString()));
            }
        }

        // Check if it's economically rational to mine this transaction rather
        // than the ones it replaces.
        CAmount nConflictingFees = 0;
        size_t nConflictingSize = 0;
        uint64_t nConflictingCount = 0;
        CTxMemPool::setEntries allConflicting;

        // If we don't hold the lock allConflicting might be incomplete; the
        // subsequent RemoveStaged() and addUnchecked() calls don't guarantee
        // mempool consistency for us.
        const bool fReplacementTransaction = setConflicts.size();
        if (fReplacementTransaction)
        {
            CFeeRate newFeeRate(nModifiedFees, nSize);
            std::set<uint256> setConflictsParents;
            const int maxDescendantsToVisit = 100;
            const CTxMemPool::setEntries setIterConflicting = pool.GetIterSet(setConflicts);
            for (const auto& mi : setIterConflicting) {
                // Don't allow the replacement to reduce the feerate of the
                // mempool.
                //
                // We usually don't want to accept replacements with lower
                // feerates than what they replaced as that would lower the
                // feerate of the next block. Requiring that the feerate always
                // be increased is also an easy-to-reason about way to prevent
                // DoS attacks via replacements.
                //
                // We only consider the feerates of transactions being directly
                // replaced, not their indirect descendants. While that does
                // mean high feerate children are ignored when deciding whether
                // or not to replace, we do require the replacement to pay more
                // overall fees too, mitigating most cases.
                CFeeRate oldFeeRate(mi->GetModifiedFee(), mi->GetTxSize());
                if (newFeeRate <= oldFeeRate)
                {
                    return state.Invalid(ValidationInvalidReason::TX_MEMPOOL_POLICY, false, REJECT_INSUFFICIENTFEE, "insufficient fee",
                            strprintf("rejecting replacement %s; new feerate %s <= old feerate %s",
                                  hash.ToString(),
                                  newFeeRate.ToString(),
                                  oldFeeRate.ToString()));
                }

                for (const CTxIn &txin : mi->GetTx().vin)
                {
                    setConflictsParents.insert(txin.prevout.hash);
                }

                nConflictingCount += mi->GetCountWithDescendants();
            }
            // This potentially overestimates the number of actual descendants
            // but we just want to be conservative to avoid doing too much
            // work.
            if (nConflictingCount <= maxDescendantsToVisit) {
                // If not too many to replace, then calculate the set of
                // transactions that would have to be evicted
                for (CTxMemPool::txiter it : setIterConflicting) {
                    pool.CalculateDescendants(it, allConflicting);
                }
                for (CTxMemPool::txiter it : allConflicting) {
                    nConflictingFees += it->GetModifiedFee();
                    nConflictingSize += it->GetTxSize();
                }
            } else {
                return state.Invalid(ValidationInvalidReason::TX_MEMPOOL_POLICY, false, REJECT_NONSTANDARD, "too many potential replacements",
                        strprintf("rejecting replacement %s; too many potential replacements (%d > %d)\n",
                            hash.ToString(),
                            nConflictingCount,
                            maxDescendantsToVisit));
            }

            for (unsigned int j = 0; j < tx.vin.size(); j++)
            {
                if (tx.vin[j].IsAnonInput()) {
                    continue;
                }
                // We don't want to accept replacements that require low
                // feerate junk to be mined first. Ideally we'd keep track of
                // the ancestor feerates and make the decision based on that,
                // but for now requiring all new inputs to be confirmed works.
                if (!setConflictsParents.count(tx.vin[j].prevout.hash))
                {
                    // Rather than check the UTXO set - potentially expensive -
                    // it's cheaper to just check if the new input refers to a
                    // tx that's in the mempool.
                    if (pool.exists(tx.vin[j].prevout.hash)) {
                        return state.Invalid(ValidationInvalidReason::TX_MEMPOOL_POLICY, false, REJECT_NONSTANDARD, "replacement-adds-unconfirmed",
                                         strprintf("replacement %s adds unconfirmed input, idx %d",
                                                  hash.ToString(), j));
                    }
                }
            }

            // The replacement must pay greater fees than the transactions it
            // replaces - if we did the bandwidth used by those conflicting
            // transactions would not be paid for.
            if (nModifiedFees < nConflictingFees)
            {
                return state.Invalid(ValidationInvalidReason::TX_MEMPOOL_POLICY, false, REJECT_INSUFFICIENTFEE, "insufficient fee",
                                 strprintf("rejecting replacement %s, less fees than conflicting txs; %s < %s",
                                          hash.ToString(), FormatMoney(nModifiedFees), FormatMoney(nConflictingFees)));
            }

            // Finally in addition to paying more fees than the conflicts the
            // new transaction must pay for its own bandwidth.
            CAmount nDeltaFees = nModifiedFees - nConflictingFees;
            if (nDeltaFees < ::incrementalRelayFee.GetFee(nSize))
            {
                return state.Invalid(ValidationInvalidReason::TX_MEMPOOL_POLICY, false, REJECT_INSUFFICIENTFEE, "insufficient fee",
                        strprintf("rejecting replacement %s, not enough additional fees to relay; %s < %s",
                              hash.ToString(),
                              FormatMoney(nDeltaFees),
                              FormatMoney(::incrementalRelayFee.GetFee(nSize))));
            }
        }

        constexpr unsigned int scriptVerifyFlags = STANDARD_SCRIPT_VERIFY_FLAGS;

        // Check against previous transactions
        // This is done last to help prevent CPU exhaustion denial-of-service attacks.
        PrecomputedTransactionData txdata(tx);

        if (!CheckInputs(tx, state, view, true, scriptVerifyFlags, true, false, txdata)) {
            // SCRIPT_VERIFY_CLEANSTACK requires SCRIPT_VERIFY_WITNESS, so we
            // need to turn both off, and compare against just turning off CLEANSTACK
            // to see if the failure is specifically due to witness validation.
            CValidationState stateDummy; // Want reported failures to be from first CheckInputs
            if (!tx.HasWitness() && CheckInputs(tx, stateDummy, view, true, scriptVerifyFlags & ~(SCRIPT_VERIFY_WITNESS | SCRIPT_VERIFY_CLEANSTACK), true, false, txdata) &&
                !CheckInputs(tx, stateDummy, view, true, scriptVerifyFlags & ~SCRIPT_VERIFY_CLEANSTACK, true, false, txdata)) {
                // Only the witness is missing, so the transaction itself may be fine.
                state.Invalid(ValidationInvalidReason::TX_WITNESS_MUTATED, false,
                        state.GetRejectCode(), state.GetRejectReason(), state.GetDebugMessage());
            }
            assert(IsTransactionReason(state.GetReason()));
            return false; // state filled in by CheckInputs
        }

        // Check again against the current block tip's script verification
        // flags to cache our script execution flags. This is, of course,
        // useless if the next block has different script flags from the
        // previous one, but because the cache tracks script flags for us it
        // will auto-invalidate and we'll just have a few blocks of extra
        // misses on soft-fork activation.
        //
        // This is also useful in case of bugs in the standard flags that cause
        // transactions to pass as valid when they're actually invalid. For
        // instance the STRICTENC flag was incorrectly allowing certain
        // CHECKSIG NOT scripts to pass, even though they were invalid.
        //
        // There is a similar check in CreateNewBlock() to prevent creating
        // invalid blocks (using TestBlockValidity), however allowing such
        // transactions into the mempool can be exploited as a DoS attack.
        unsigned int currentBlockScriptVerifyFlags = GetBlockScriptFlags(::ChainActive().Tip(), chainparams.GetConsensus());
        if (!CheckInputsFromMempoolAndCache(tx, state, view, pool, currentBlockScriptVerifyFlags, true, txdata)) {
            return error("%s: BUG! PLEASE REPORT THIS! CheckInputs failed against latest-block but not STANDARD flags %s, %s",
                    __func__, hash.ToString(), FormatStateMessage(state));
        }

        if (test_accept) {
            // Tx was accepted, but not added
            return true;
        }

        // Remove conflicting transactions from the mempool
        for (CTxMemPool::txiter it : allConflicting)
        {
            LogPrint(BCLog::MEMPOOL, "replacing tx %s with %s for %s %s additional fees, %d delta bytes\n",
                    it->GetTx().GetHash().ToString(),
                    hash.ToString(),
                    FormatMoney(nModifiedFees - nConflictingFees),
                    CURRENCY_UNIT.c_str(),
                    (int)nSize - (int)nConflictingSize);
            if (plTxnReplaced)
                plTxnReplaced->push_back(it->GetSharedTx());
        }
        pool.RemoveStaged(allConflicting, false, MemPoolRemovalReason::REPLACED);

        // This transaction should only count for fee estimation if:
        // - it isn't a BIP 125 replacement transaction (may not be widely supported)
        // - it's not being re-added during a reorg which bypasses typical mempool fee limits
        // - the node is not behind
        // - the transaction is not dependent on any other transactions in the mempool
        bool validForFeeEstimation = !fReplacementTransaction && !bypass_limits && IsCurrentForFeeEstimation() && pool.HasNoInputsOf(tx);

        // Store transaction in memory
        pool.addUnchecked(entry, setAncestors, validForFeeEstimation);

        // Add memory address index
        if (fAddressIndex) {
            pool.addAddressIndex(entry, view);
        }

        // Add memory spent index
        if (fSpentIndex) {
            pool.addSpentIndex(entry, view);
        }

        // trim mempool and check if tx was trimmed
        if (!bypass_limits) {
            LimitMempoolSize(pool, gArgs.GetArg("-maxmempool", DEFAULT_MAX_MEMPOOL_SIZE) * 1000000, gArgs.GetArg("-mempoolexpiry", DEFAULT_MEMPOOL_EXPIRY) * 60 * 60);
            if (!pool.exists(hash))
                return state.Invalid(ValidationInvalidReason::TX_MEMPOOL_POLICY, false, REJECT_INSUFFICIENTFEE, "mempool full");
        }
    }

    if (!AddKeyImagesToMempool(tx, pool)) {
        return state.Invalid(ValidationInvalidReason::CONSENSUS, error("%s: AddKeyImagesToMempool failed.", __func__), REJECT_MALFORMED, "bad-anonin-keyimages");
    }

    GetMainSignals().TransactionAddedToMempool(ptx);

    return true;
}

/** (try to) add transaction to memory pool with a specified acceptance time **/
static bool AcceptToMemoryPoolWithTime(const CChainParams& chainparams, CTxMemPool& pool, CValidationState &state, const CTransactionRef &tx,
                        bool* pfMissingInputs, int64_t nAcceptTime, std::list<CTransactionRef>* plTxnReplaced,
                        bool bypass_limits, const CAmount nAbsurdFee, bool test_accept, bool ignore_locks) EXCLUSIVE_LOCKS_REQUIRED(cs_main)
{
    std::vector<COutPoint> coins_to_uncache;
    bool res = AcceptToMemoryPoolWorker(chainparams, pool, state, tx, pfMissingInputs, nAcceptTime, plTxnReplaced, bypass_limits, nAbsurdFee, coins_to_uncache, test_accept, ignore_locks);
    if (!res) {
        // Remove coins that were not present in the coins cache before calling ATMPW;
        // this is to prevent memory DoS in case we receive a large number of
        // invalid transactions that attempt to overrun the in-memory coins cache
        // (`CCoinsViewCache::cacheCoins`).

        for (const COutPoint& hashTx : coins_to_uncache)
            ::ChainstateActive().CoinsTip().Uncache(hashTx);
    }
    // After we've (potentially) uncached entries, ensure our coins cache is still within its size limits
    CValidationState stateDummy;
    ::ChainstateActive().FlushStateToDisk(chainparams, stateDummy, FlushStateMode::PERIODIC);
    return res;
}

bool AcceptToMemoryPool(CTxMemPool& pool, CValidationState &state, const CTransactionRef &tx,
                        bool* pfMissingInputs, std::list<CTransactionRef>* plTxnReplaced,
                        bool bypass_limits, const CAmount nAbsurdFee, bool test_accept, bool ignore_locks)
{
    const CChainParams& chainparams = Params();
    return AcceptToMemoryPoolWithTime(chainparams, pool, state, tx, pfMissingInputs, GetTime(), plTxnReplaced, bypass_limits, nAbsurdFee, test_accept, ignore_locks);
}

/**
 * Return transaction in txOut, and if it was found inside a block, its hash is placed in hashBlock.
 * If blockIndex is provided, the transaction is fetched from the corresponding block.
 */
bool GetTransaction(const uint256& hash, CTransactionRef& txOut, const Consensus::Params& consensusParams, uint256& hashBlock, const CBlockIndex* const block_index)
{
    LOCK(cs_main);

    if (!block_index) {
        CTransactionRef ptx = mempool.get(hash);
        if (ptx) {
            txOut = ptx;
            return true;
        }

        if (g_txindex) {
            return g_txindex->FindTx(hash, hashBlock, txOut);
        }
    } else {
        CBlock block;
        if (ReadBlockFromDisk(block, block_index, consensusParams)) {
            for (const auto& tx : block.vtx) {
                if (tx->GetHash() == hash) {
                    txOut = tx;
                    hashBlock = block_index->GetBlockHash();
                    return true;
                }
            }
        }
    }

    return false;
}


/** Retrieve a transaction and block header from disk
  * If blockIndex is provided, the transaction is fetched from the corresponding block.
  */
bool GetTransaction(const uint256 &hash, CTransactionRef &txOut, const Consensus::Params &consensusParams, CBlock &block, bool fAllowSlow, CBlockIndex* blockIndex)
{
    CBlockIndex *pindexSlow = blockIndex;

    LOCK(cs_main);

    if (g_txindex) {
        CBlockHeader header;
        if (g_txindex->FindTx(hash, header, txOut)) {
            block = CBlock(header);
            return true;
        }
        return false;
    }

    if (fAllowSlow) { // use coin database to locate block that contains transaction, and scan it
        const Coin& coin = AccessByTxid(*pcoinsTip, hash);
        if (!coin.IsSpent()) pindexSlow = ::ChainActive()[coin.nHeight];
    }

    if (pindexSlow) {
        // read and return entire block
        if (ReadBlockFromDisk(block, pindexSlow, consensusParams)) {
            for (const auto& tx : block.vtx) {
                if (tx->GetHash() == hash) {
                    txOut = tx;
                    return true;
                }
            }
        }
    }

    return false;
}


//////////////////////////////////////////////////////////////////////////////
//
// CBlock and CBlockIndex
//

static bool WriteBlockToDisk(const CBlock& block, FlatFilePos& pos, const CMessageHeader::MessageStartChars& messageStart)
{
    // Open history file to append
    CAutoFile fileout(OpenBlockFile(pos), SER_DISK, CLIENT_VERSION);
    if (fileout.IsNull())
        return error("WriteBlockToDisk: OpenBlockFile failed");

    // Write index header
    unsigned int nSize = GetSerializeSize(block, fileout.GetVersion());
    fileout << messageStart << nSize;

    // Write block
    long fileOutPos = ftell(fileout.Get());
    if (fileOutPos < 0)
        return error("WriteBlockToDisk: ftell failed");
    pos.nPos = (unsigned int)fileOutPos;
    fileout << block;

    return true;
}

bool ReadBlockFromDisk(CBlock& block, const FlatFilePos& pos, const Consensus::Params& consensusParams)
{
    block.SetNull();

    // Open history file to read
    CAutoFile filein(OpenBlockFile(pos, true), SER_DISK, CLIENT_VERSION);
    if (filein.IsNull())
        return error("ReadBlockFromDisk: OpenBlockFile failed for %s", pos.ToString());

    // Read block
    try {
        filein >> block;
    }
    catch (const std::exception& e) {
        return error("%s: Deserialize or I/O error - %s at %s", __func__, e.what(), pos.ToString());
    }

    // Check the header
    if (fParticlMode) {
        // only CheckProofOfWork for genesis blocks
        if (block.hashPrevBlock.IsNull()
            && !CheckProofOfWork(block.GetHash(), block.nBits, consensusParams, 0, Params().GetLastImportHeight())) {
            return error("ReadBlockFromDisk: Errors in block header at %s", pos.ToString());
        }
    } else {
        if (!CheckProofOfWork(block.GetHash(), block.nBits, consensusParams))
            return error("ReadBlockFromDisk: Errors in block header at %s", pos.ToString());
    }

    return true;
}

bool ReadBlockFromDisk(CBlock& block, const CBlockIndex* pindex, const Consensus::Params& consensusParams)
{
    FlatFilePos blockPos;
    {
        LOCK(cs_main);
        blockPos = pindex->GetBlockPos();
    }

    if (!ReadBlockFromDisk(block, blockPos, consensusParams))
        return false;
    if (block.GetHash() != pindex->GetBlockHash())
        return error("ReadBlockFromDisk(CBlock&, CBlockIndex*): GetHash() doesn't match index for %s at %s",
                pindex->ToString(), pindex->GetBlockPos().ToString());
    return true;
}

bool ReadTransactionFromDiskBlock(const CBlockIndex* pindex, int nIndex, CTransactionRef &txOut)
{
    FlatFilePos hpos;
    {
        LOCK(cs_main);
        hpos = pindex->GetBlockPos();
    }

    // Open history file to read
    CAutoFile filein(OpenBlockFile(hpos, true), SER_DISK, CLIENT_VERSION);
    if (filein.IsNull())
        return error("%s: OpenBlockFile failed for %s", __func__, hpos.ToString());

    CBlockHeader blockHeader;
    try {
        filein >> blockHeader;

        int nTxns = ReadCompactSize(filein);

        if (nTxns <= nIndex || nIndex < 0)
            return error("%s: Block %s, txn %d not in available range %d.", __func__, pindex->GetBlockPos().ToString(), nIndex, nTxns);

        for (int k = 0; k <= nIndex; ++k)
            filein >> txOut;
    } catch (const std::exception& e)
    {
        return error("%s: Deserialize or I/O error - %s at %s", __func__, e.what(), hpos.ToString());
    }

    if (blockHeader.GetHash() != pindex->GetBlockHash())
        return error("%s: Hash doesn't match index for %s at %s",
                __func__, pindex->ToString(), hpos.ToString());
    return true;
}

bool ReadRawBlockFromDisk(std::vector<uint8_t>& block, const FlatFilePos& pos, const CMessageHeader::MessageStartChars& message_start)
{
    FlatFilePos hpos = pos;
    hpos.nPos -= 8; // Seek back 8 bytes for meta header
    CAutoFile filein(OpenBlockFile(hpos, true), SER_DISK, CLIENT_VERSION);
    if (filein.IsNull()) {
        return error("%s: OpenBlockFile failed for %s", __func__, pos.ToString());
    }

    try {
        CMessageHeader::MessageStartChars blk_start;
        unsigned int blk_size;

        filein >> blk_start >> blk_size;

        if (memcmp(blk_start, message_start, CMessageHeader::MESSAGE_START_SIZE)) {
            return error("%s: Block magic mismatch for %s: %s versus expected %s", __func__, pos.ToString(),
                    HexStr(blk_start, blk_start + CMessageHeader::MESSAGE_START_SIZE),
                    HexStr(message_start, message_start + CMessageHeader::MESSAGE_START_SIZE));
        }

        if (blk_size > MAX_SIZE) {
            return error("%s: Block data is larger than maximum deserialization size for %s: %s versus %s", __func__, pos.ToString(),
                    blk_size, MAX_SIZE);
        }

        block.resize(blk_size); // Zeroing of memory is intentional here
        filein.read((char*)block.data(), blk_size);
    } catch(const std::exception& e) {
        return error("%s: Read from block file failed: %s for %s", __func__, e.what(), pos.ToString());
    }

    return true;
}

bool ReadRawBlockFromDisk(std::vector<uint8_t>& block, const CBlockIndex* pindex, const CMessageHeader::MessageStartChars& message_start)
{
    FlatFilePos block_pos;
    {
        LOCK(cs_main);
        block_pos = pindex->GetBlockPos();
    }

    return ReadRawBlockFromDisk(block, block_pos, message_start);
}

CAmount GetBlockSubsidy(int nHeight, const Consensus::Params& consensusParams)
{
    int halvings = nHeight / consensusParams.nSubsidyHalvingInterval;
    // Force block reward to zero when right shift is undefined.
    if (halvings >= 64)
        return 0;

    CAmount nSubsidy = 50 * COIN;
    // Subsidy is cut in half every 210,000 blocks which will occur approximately every 4 years.
    nSubsidy >>= halvings;
    return nSubsidy;
}

<<<<<<< HEAD
int GetNumPeers()
{
    //return g_connman->GetNodeCount(CConnman::CONNECTIONS_IN); // doesn't seem accurate
    return g_connman ? g_connman->GetNodeCount(CConnman::CONNECTIONS_ALL) : 0;
}

//! Returns last CBlockIndex* that is a checkpoint
static CBlockIndex* GetLastCheckpoint(const CCheckpointData& data) EXCLUSIVE_LOCKS_REQUIRED(cs_main)
{
    const MapCheckpoints& checkpoints = data.mapCheckpoints;

    for (const MapCheckpoints::value_type& i : reverse_iterate(checkpoints))
    {
        const uint256& hash = i.second;
        CBlockIndex* pindex = LookupBlockIndex(hash);
        if (pindex) {
            return pindex;
        }
    }
    return nullptr;
}

int GetNumBlocksOfPeers()
{
    int nPeerBlocks = g_connman ? g_connman->cPeerBlockCounts.median() : 0;
    CBlockIndex *pcheckpoint = GetLastCheckpoint(Params().Checkpoints());
    if (pcheckpoint) {
        if (nPeerBlocks < pcheckpoint->nHeight) {
            return std::numeric_limits<int>::max();
        }
    }
    return nPeerBlocks;
=======
CoinsViews::CoinsViews(
    std::string ldb_name,
    size_t cache_size_bytes,
    bool in_memory,
    bool should_wipe) : m_dbview(
                            GetDataDir() / ldb_name, cache_size_bytes, in_memory, should_wipe),
                        m_catcherview(&m_dbview) {}

void CoinsViews::InitCache()
{
    m_cacheview = MakeUnique<CCoinsViewCache>(&m_catcherview);
}

// NOTE: for now m_blockman is set to a global, but this will be changed
// in a future commit.
CChainState::CChainState() : m_blockman(g_blockman) {}


void CChainState::InitCoinsDB(
    size_t cache_size_bytes,
    bool in_memory,
    bool should_wipe,
    std::string leveldb_name)
{
    m_coins_views = MakeUnique<CoinsViews>(
        leveldb_name, cache_size_bytes, in_memory, should_wipe);
}

void CChainState::InitCoinsCache()
{
    assert(m_coins_views != nullptr);
    m_coins_views->InitCache();
>>>>>>> 367b023a
}

// Note that though this is marked const, we may end up modifying `m_cached_finished_ibd`, which
// is a performance-related implementation detail. This function must be marked
// `const` so that `CValidationInterface` clients (which are given a `const CChainState*`)
// can call it.
//
bool CChainState::IsInitialBlockDownload() const
{
    // Optimization: pre-test latch before taking the lock.
    if (m_cached_finished_ibd.load(std::memory_order_relaxed))
        return false;

    LOCK(cs_main);
    if (m_cached_finished_ibd.load(std::memory_order_relaxed))
        return false;
    if (fImporting || fReindex)
        return true;
    if (m_chain.Tip() == nullptr)
        return true;
    if (m_chain.Tip()->nChainWork < nMinimumChainWork)
        return true;
    if (m_chain.Tip()->nHeight > COINBASE_MATURITY
        && m_chain.Tip()->GetBlockTime() < (GetTime() - nMaxTipAge))
        return true;
    if (fParticlMode
        && (GetNumPeers() < 1
            || m_chain.Tip()->nHeight < GetNumBlocksOfPeers()-10))
        return true;

    LogPrintf("Leaving InitialBlockDownload (latching to false)\n");
    m_cached_finished_ibd.store(true, std::memory_order_relaxed);
    return false;
}

static CBlockIndex *pindexBestForkTip = nullptr, *pindexBestForkBase = nullptr;

BlockMap& BlockIndex()
{
    return g_blockman.m_block_index;
}

static void AlertNotify(const std::string& strMessage)
{
    uiInterface.NotifyAlertChanged();
#if HAVE_SYSTEM
    std::string strCmd = gArgs.GetArg("-alertnotify", "");
    if (strCmd.empty()) return;

    // Alert text should be plain ascii coming from a trusted source, but to
    // be safe we first strip anything not in safeChars, then add single quotes around
    // the whole string before passing it to the shell:
    std::string singleQuote("'");
    std::string safeStatus = SanitizeString(strMessage);
    safeStatus = singleQuote+safeStatus+singleQuote;
    boost::replace_all(strCmd, "%s", safeStatus);

    std::thread t(runCommand, strCmd);
    t.detach(); // thread runs free
#endif
}

static void CheckForkWarningConditions() EXCLUSIVE_LOCKS_REQUIRED(cs_main)
{
    AssertLockHeld(cs_main);
    // Before we get past initial download, we cannot reliably alert about forks
    // (we assume we don't get stuck on a fork before finishing our initial sync)
    if (::ChainstateActive().IsInitialBlockDownload())
        return;

    // If our best fork is no longer within 72 blocks (+/- 12 hours if no one mines it)
    // of our head, drop it
    if (pindexBestForkTip && ::ChainActive().Height() - pindexBestForkTip->nHeight >= 72)
        pindexBestForkTip = nullptr;

    if (pindexBestForkTip || (pindexBestInvalid && pindexBestInvalid->nChainWork > ::ChainActive().Tip()->nChainWork + (GetBlockProof(*::ChainActive().Tip()) * 6)))
    {
        if (!GetfLargeWorkForkFound() && pindexBestForkBase)
        {
            std::string warning = std::string("'Warning: Large-work fork detected, forking after block ") +
                pindexBestForkBase->phashBlock->ToString() + std::string("'");
            AlertNotify(warning);
        }
        if (pindexBestForkTip && pindexBestForkBase)
        {
            LogPrintf("%s: Warning: Large valid fork found\n  forking the chain at height %d (%s)\n  lasting to height %d (%s).\nChain state database corruption likely.\n", __func__,
                   pindexBestForkBase->nHeight, pindexBestForkBase->phashBlock->ToString(),
                   pindexBestForkTip->nHeight, pindexBestForkTip->phashBlock->ToString());
            SetfLargeWorkForkFound(true);
        }
        else
        {
            LogPrintf("%s: Warning: Found invalid chain at least ~6 blocks longer than our best chain.\nChain state database corruption likely.\n", __func__);
            SetfLargeWorkInvalidChainFound(true);
        }
    }
    else
    {
        SetfLargeWorkForkFound(false);
        SetfLargeWorkInvalidChainFound(false);
    }
}

static void CheckForkWarningConditionsOnNewFork(CBlockIndex* pindexNewForkTip) EXCLUSIVE_LOCKS_REQUIRED(cs_main)
{
    AssertLockHeld(cs_main);
    // If we are on a fork that is sufficiently large, set a warning flag
    CBlockIndex* pfork = pindexNewForkTip;
    CBlockIndex* plonger = ::ChainActive().Tip();
    while (pfork && pfork != plonger)
    {
        while (plonger && plonger->nHeight > pfork->nHeight)
            plonger = plonger->pprev;
        if (pfork == plonger)
            break;
        pfork = pfork->pprev;
    }

    // We define a condition where we should warn the user about as a fork of at least 7 blocks
    // with a tip within 72 blocks (+/- 12 hours if no one mines it) of ours
    // We use 7 blocks rather arbitrarily as it represents just under 10% of sustained network
    // hash rate operating on the fork.
    // or a chain that is entirely longer than ours and invalid (note that this should be detected by both)
    // We define it this way because it allows us to only store the highest fork tip (+ base) which meets
    // the 7-block condition and from this always have the most-likely-to-cause-warning fork
    if (pfork && (!pindexBestForkTip || pindexNewForkTip->nHeight > pindexBestForkTip->nHeight) &&
            pindexNewForkTip->nChainWork - pfork->nChainWork > (GetBlockProof(*pfork) * 7) &&
            ::ChainActive().Height() - pindexNewForkTip->nHeight < 72)
    {
        pindexBestForkTip = pindexNewForkTip;
        pindexBestForkBase = pfork;
    }

    CheckForkWarningConditions();
}

void static InvalidChainFound(CBlockIndex* pindexNew) EXCLUSIVE_LOCKS_REQUIRED(cs_main)
{
    if (!pindexBestInvalid || pindexNew->nChainWork > pindexBestInvalid->nChainWork)
        pindexBestInvalid = pindexNew;

    LogPrintf("%s: invalid block=%s  height=%d  log2_work=%.8g  date=%s\n", __func__,
      pindexNew->GetBlockHash().ToString(), pindexNew->nHeight,
      log(pindexNew->nChainWork.getdouble())/log(2.0), FormatISO8601DateTime(pindexNew->GetBlockTime()));
    CBlockIndex *tip = ::ChainActive().Tip();
    assert (tip);
    LogPrintf("%s:  current best=%s  height=%d  log2_work=%.8g  date=%s\n", __func__,
      tip->GetBlockHash().ToString(), ::ChainActive().Height(), log(tip->nChainWork.getdouble())/log(2.0),
      FormatISO8601DateTime(tip->GetBlockTime()));
    CheckForkWarningConditions();
}

void CChainState::InvalidBlockFound(CBlockIndex *pindex, const CBlock &block, const CValidationState &state) {
    if (state.GetReason() != ValidationInvalidReason::BLOCK_MUTATED) {
        pindex->nStatus |= BLOCK_FAILED_VALID;
        m_blockman.m_failed_blocks.insert(pindex);
        setDirtyBlockIndex.insert(pindex);
        setBlockIndexCandidates.erase(pindex);
        InvalidChainFound(pindex);
    }
}

void UpdateCoins(const CTransaction& tx, CCoinsViewCache& inputs, CTxUndo &txundo, int nHeight)
{
    // mark inputs spent
    if (!tx.IsCoinBase()) {
        txundo.vprevout.reserve(tx.vin.size());
        for (const CTxIn &txin : tx.vin)
        {
            if (txin.IsAnonInput())
                continue;

            txundo.vprevout.emplace_back();
            bool is_spent = inputs.SpendCoin(txin.prevout, &txundo.vprevout.back());
            assert(is_spent);
        }
    }
    // add outputs
    AddCoins(inputs, tx, nHeight);
}

void UpdateCoins(const CTransaction& tx, CCoinsViewCache& inputs, int nHeight)
{
    CTxUndo txundo;
    UpdateCoins(tx, inputs, txundo, nHeight);
}

bool CScriptCheck::operator()() {
    const CScript &scriptSig = ptxTo->vin[nIn].scriptSig;
    const CScriptWitness *witness = &ptxTo->vin[nIn].scriptWitness;

    return VerifyScript(scriptSig, scriptPubKey, witness, nFlags, CachingTransactionSignatureChecker(ptxTo, nIn, vchAmount, cacheStore, *txdata), &error);
    //return VerifyScript(scriptSig, m_tx_out.scriptPubKey, witness, nFlags, CachingTransactionSignatureChecker(ptxTo, nIn, m_tx_out.nValue, cacheStore, *txdata), &error);
}

int GetSpendHeight(const CCoinsViewCache& inputs)
{
    LOCK(cs_main);

    const CBlockIndex* pindexPrev = LookupBlockIndex(inputs.GetBestBlock());

    if (!pindexPrev)
        return 0;

    return pindexPrev->nHeight + 1;
}

static CuckooCache::cache<uint256, SignatureCacheHasher> scriptExecutionCache;
static uint256 scriptExecutionCacheNonce(GetRandHash());

void InitScriptExecutionCache() {
    // nMaxCacheSize is unsigned. If -maxsigcachesize is set to zero,
    // setup_bytes creates the minimum possible cache (2 elements).
    size_t nMaxCacheSize = std::min(std::max((int64_t)0, gArgs.GetArg("-maxsigcachesize", DEFAULT_MAX_SIG_CACHE_SIZE) / 2), MAX_MAX_SIG_CACHE_SIZE) * ((size_t) 1 << 20);
    size_t nElems = scriptExecutionCache.setup_bytes(nMaxCacheSize);
    LogPrintf("Using %zu MiB out of %zu/2 requested for script execution cache, able to store %zu elements\n",
            (nElems*sizeof(uint256)) >>20, (nMaxCacheSize*2)>>20, nElems);
}

/**
 * Check whether all inputs of this transaction are valid (no double spends, scripts & sigs, amounts)
 * This does not modify the UTXO set.
 *
 * If pvChecks is not nullptr, script checks are pushed onto it instead of being performed inline. Any
 * script checks which are not necessary (eg due to script execution cache hits) are, obviously,
 * not pushed onto pvChecks/run.
 *
 * Setting cacheSigStore/cacheFullScriptStore to false will remove elements from the corresponding cache
 * which are matched. This is useful for checking blocks where we will likely never need the cache
 * entry again.
 *
 * Note that we may set state.reason to NOT_STANDARD for extra soft-fork flags in flags, block-checking
 * callers should probably reset it to CONSENSUS in such cases.
 *
 * Non-static (and re-declared) in src/test/txvalidationcache_tests.cpp
 */
bool CheckInputs(const CTransaction& tx, CValidationState &state, const CCoinsViewCache &inputs, bool fScriptChecks, unsigned int flags, bool cacheSigStore, bool cacheFullScriptStore, PrecomputedTransactionData& txdata, std::vector<CScriptCheck> *pvChecks, bool fAnonChecks) EXCLUSIVE_LOCKS_REQUIRED(cs_main)
{
    if (!tx.IsCoinBase())
    {
        if (pvChecks)
            pvChecks->reserve(tx.vin.size());

        // The first loop above does all the inexpensive checks.
        // Only if ALL inputs pass do we perform expensive ECDSA signature checks.
        // Helps prevent CPU exhaustion attacks.

        // Skip script verification when connecting blocks under the
        // assumevalid block. Assuming the assumevalid block is valid this
        // is safe because block merkle hashes are still computed and checked,
        // Of course, if an assumed valid block is invalid due to false scriptSigs
        // this optimization would allow an invalid chain to be accepted.
        if (fScriptChecks) {
            bool fHasAnonInput = false;
            // First check if script executions have been cached with the same
            // flags. Note that this assumes that the inputs provided are
            // correct (ie that the transaction hash which is in tx's prevouts
            // properly commits to the scriptPubKey in the inputs view of that
            // transaction).
            uint256 hashCacheEntry;
            // We only use the first 19 bytes of nonce to avoid a second SHA
            // round - giving us 19 + 32 + 4 = 55 bytes (+ 8 + 1 = 64)
            static_assert(55 - sizeof(flags) - 32 >= 128/8, "Want at least 128 bits of nonce for script execution cache");
            CSHA256().Write(scriptExecutionCacheNonce.begin(), 55 - sizeof(flags) - 32).Write(tx.GetWitnessHash().begin(), 32).Write((unsigned char*)&flags, sizeof(flags)).Finalize(hashCacheEntry.begin());
            AssertLockHeld(cs_main); //TODO: Remove this requirement by making CuckooCache not require external locks

            if (scriptExecutionCache.contains(hashCacheEntry, !cacheFullScriptStore)) {
                return true;
            }

            for (unsigned int i = 0; i < tx.vin.size(); i++) {
                if (tx.vin[i].IsAnonInput())
                {
                    fHasAnonInput = true;
                    continue;
                };

                const COutPoint &prevout = tx.vin[i].prevout;
                const Coin& coin = inputs.AccessCoin(prevout);
                assert(!coin.IsSpent());

                // We very carefully only pass in things to CScriptCheck which
                // are clearly committed to by tx' witness hash. This provides
                // a sanity check that our caching is not introducing consensus
                // failures through additional data in, eg, the coins being
                // spent being checked as a part of CScriptCheck.
                const CScript& scriptPubKey = coin.out.scriptPubKey;
                const CAmount amount = coin.out.nValue;

                std::vector<uint8_t> vchAmount;
                if (coin.nType == OUTPUT_STANDARD)
                {
                    vchAmount.resize(8);
                    memcpy(vchAmount.data(), &amount, sizeof(amount));
                } else
                if (coin.nType == OUTPUT_CT)
                {
                    vchAmount.resize(33);
                    memcpy(vchAmount.data(), coin.commitment.data, 33);
                };

                // Verify signature
                CScriptCheck check(scriptPubKey, vchAmount, tx, i, flags, cacheSigStore, &txdata);
                if (pvChecks) {
                    pvChecks->push_back(CScriptCheck());
                    check.swap(pvChecks->back());
                } else if (!check()) {
                    if (flags & STANDARD_NOT_MANDATORY_VERIFY_FLAGS) {
                        // Check whether the failure was caused by a
                        // non-mandatory script verification check, such as
                        // non-standard DER encodings or non-null dummy
                        // arguments; if so, ensure we return NOT_STANDARD
                        // instead of CONSENSUS to avoid downstream users
                        // splitting the network between upgraded and
                        // non-upgraded nodes by banning CONSENSUS-failing
                        // data providers.
                        CScriptCheck check2(scriptPubKey, vchAmount, tx, i,
                                flags & ~STANDARD_NOT_MANDATORY_VERIFY_FLAGS, cacheSigStore, &txdata);

                        if (check2())
                            return state.Invalid(ValidationInvalidReason::TX_NOT_STANDARD, false, REJECT_NONSTANDARD, strprintf("non-mandatory-script-verify-flag (%s)", ScriptErrorString(check.GetScriptError())));
                    }
                    // MANDATORY flag failures correspond to
                    // ValidationInvalidReason::CONSENSUS. Because CONSENSUS
                    // failures are the most serious case of validation
                    // failures, we may need to consider using
                    // RECENT_CONSENSUS_CHANGE for any script failure that
                    // could be due to non-upgraded nodes which we may want to
                    // support, to avoid splitting the network (but this
                    // depends on the details of how net_processing handles
                    // such errors).
                    return state.Invalid(ValidationInvalidReason::CONSENSUS, false, REJECT_INVALID, strprintf("mandatory-script-verify-flag-failed (%s)", ScriptErrorString(check.GetScriptError())));
                }
            }

            if (fHasAnonInput && fAnonChecks
                && !VerifyMLSAG(tx, state))
                    return false;

            if (cacheFullScriptStore && !pvChecks) {
                // We executed all of the provided scripts, and were told to
                // cache the result. Do so now.
                scriptExecutionCache.insert(hashCacheEntry);
            }
        }
    }

    return true;
}

static bool UndoWriteToDisk(const CBlockUndo& blockundo, FlatFilePos& pos, const uint256& hashBlock, const CMessageHeader::MessageStartChars& messageStart)
{
    // Open history file to append
    CAutoFile fileout(OpenUndoFile(pos), SER_DISK, CLIENT_VERSION);
    if (fileout.IsNull())
        return error("%s: OpenUndoFile failed", __func__);

    // Write index header
    unsigned int nSize = GetSerializeSize(blockundo, fileout.GetVersion());
    fileout << messageStart << nSize;

    // Write undo data
    long fileOutPos = ftell(fileout.Get());
    if (fileOutPos < 0)
        return error("%s: ftell failed", __func__);
    pos.nPos = (unsigned int)fileOutPos;
    fileout << blockundo;

    // calculate & write checksum
    CHashWriter hasher(SER_GETHASH, PROTOCOL_VERSION);
    hasher << hashBlock;
    hasher << blockundo;
    fileout << hasher.GetHash();

    return true;
}

bool UndoReadFromDisk(CBlockUndo& blockundo, const CBlockIndex* pindex)
{
    FlatFilePos pos = pindex->GetUndoPos();
    if (pos.IsNull()) {
        return error("%s: no undo data available", __func__);
    }

    // Open history file to read
    CAutoFile filein(OpenUndoFile(pos, true), SER_DISK, CLIENT_VERSION);
    if (filein.IsNull())
        return error("%s: OpenUndoFile failed", __func__);

    // Read block
    uint256 hashChecksum, nullHash;
    CHashVerifier<CAutoFile> verifier(&filein); // We need a CHashVerifier as reserializing may lose data
    try {
        verifier << (pindex->pprev ? pindex->pprev->GetBlockHash() : nullHash);
        verifier >> blockundo;
        filein >> hashChecksum;
    }
    catch (const std::exception& e) {
        return error("%s: Deserialize or I/O error - %s", __func__, e.what());
    }

    // Verify checksum
    if (hashChecksum != verifier.GetHash())
        return error("%s: Checksum mismatch", __func__);

    return true;
}

/** Abort with a message */
static bool AbortNode(const std::string& strMessage, const std::string& userMessage = "", unsigned int prefix = 0)
{
    SetMiscWarning(strMessage);
    LogPrintf("*** %s\n", strMessage);
    if (!userMessage.empty()) {
        uiInterface.ThreadSafeMessageBox(userMessage, "", CClientUIInterface::MSG_ERROR | prefix);
    } else {
        uiInterface.ThreadSafeMessageBox(_("Error: A fatal internal error occurred, see debug.log for details").translated, "", CClientUIInterface::MSG_ERROR | CClientUIInterface::MSG_NOPREFIX);
    }
    StartShutdown();
    return false;
}

static bool AbortNode(CValidationState& state, const std::string& strMessage, const std::string& userMessage = "", unsigned int prefix = 0)
{
    AbortNode(strMessage, userMessage, prefix);
    return state.Error(strMessage);
}

/**
 * Restore the UTXO in a Coin at a given COutPoint
 * @param undo The Coin to be restored.
 * @param view The coins view to which to apply the changes.
 * @param out The out point that corresponds to the tx input.
 * @return A DisconnectResult as an int
 */
int ApplyTxInUndo(Coin&& undo, CCoinsViewCache& view, const COutPoint& out)
{
    bool fClean = true;

    if (view.HaveCoin(out)) fClean = false; // overwriting transaction output

    if (undo.nHeight == 0) {
        // Missing undo metadata (height and coinbase). Older versions included this
        // information only in undo records for the last spend of a transactions'
        // outputs. This implies that it must be present for some other output of the same tx.
        const Coin& alternate = AccessByTxid(view, out.hash);
        if (!alternate.IsSpent()) {
            undo.nHeight = alternate.nHeight;
            undo.fCoinBase = alternate.fCoinBase;
        } else {
            return DISCONNECT_FAILED; // adding output for transaction without known metadata
        }
    }
    // The potential_overwrite parameter to AddCoin is only allowed to be false if we know for
    // sure that the coin did not already exist in the cache. As we have queried for that above
    // using HaveCoin, we don't need to guess. When fClean is false, a coin already existed and
    // it is an overwrite.
    view.AddCoin(out, std::move(undo), !fClean);

    return fClean ? DISCONNECT_OK : DISCONNECT_UNCLEAN;
}

/** Undo the effects of this block (with given index) on the UTXO set represented by coins.
 *  When FAILED is returned, view is left in an indeterminate state. */
DisconnectResult CChainState::DisconnectBlock(const CBlock& block, const CBlockIndex* pindex, CCoinsViewCache& view)
{
    if (LogAcceptCategory(BCLog::HDWALLET))
        LogPrintf("%s: hash %s, height %d\n", __func__, block.GetHash().ToString(), pindex->nHeight);

    assert(pindex->GetBlockHash() == view.GetBestBlock());

    bool fClean = true;

    CBlockUndo blockUndo;
    if (!UndoReadFromDisk(blockUndo, pindex)) {
        error("DisconnectBlock(): failure reading undo data");
        return DISCONNECT_FAILED;
    }

    if (!fParticlMode) {
        if (blockUndo.vtxundo.size() + 1 != block.vtx.size()) {
            error("DisconnectBlock(): block and undo data inconsistent");
            return DISCONNECT_FAILED;
        }
    } else {
        if (blockUndo.vtxundo.size() != block.vtx.size()) {
            // Count non coinbase txns, this should only happen in early blocks.
            size_t nExpectTxns = 0;
            for (auto &tx : block.vtx) {
                if (!tx->IsCoinBase()) {
                    nExpectTxns++;
                }
            }

            if (blockUndo.vtxundo.size() != nExpectTxns) {
                error("DisconnectBlock(): block and undo data inconsistent");
                return DISCONNECT_FAILED;
            }
        }
    }

    int nVtxundo = blockUndo.vtxundo.size()-1;
    // undo transactions in reverse order
    for (int i = block.vtx.size() - 1; i >= 0; i--)
    {
        const CTransaction &tx = *(block.vtx[i]);
        uint256 hash = tx.GetHash();

        for (const auto &txin : tx.vin) {
            if (txin.IsAnonInput()) {
                uint32_t nInputs, nRingSize;
                txin.GetAnonInfo(nInputs, nRingSize);
                if (txin.scriptData.stack.size() != 1
                    || txin.scriptData.stack[0].size() != 33 * nInputs) {
                    error("%s: Bad scriptData stack, %s.", __func__, hash.ToString());
                    return DISCONNECT_FAILED;
                }

                const std::vector<uint8_t> &vKeyImages = txin.scriptData.stack[0];
                for (size_t k = 0; k < nInputs; ++k) {
                    const CCmpPubKey &ki = *((CCmpPubKey*)&vKeyImages[k*33]);

                    view.keyImages.push_back(std::make_pair(ki, hash));
                }
            }
        }

        bool is_coinbase = tx.IsCoinBase() || tx.IsCoinStake();

        for (size_t k = tx.vpout.size(); k-- > 0;) {
            const CTxOutBase *out = tx.vpout[k].get();

            if (out->IsType(OUTPUT_RINGCT)) {
                CTxOutRingCT *txout = (CTxOutRingCT*)out;

                if (view.nLastRCTOutput == 0) {
                    view.nLastRCTOutput = pindex->nAnonOutputs;
                    // Verify data matches
                    CAnonOutput ao;
                    if (!pblocktree->ReadRCTOutput(view.nLastRCTOutput, ao)) {
                        error("%s: RCT output missing, txn %s, %d, index %d.", __func__, hash.ToString(), k, view.nLastRCTOutput);
                        if (!view.fForceDisconnect) {
                            return DISCONNECT_FAILED;
                        }
                    } else
                    if (ao.pubkey != txout->pk) {
                        error("%s: RCT output mismatch, txn %s, %d, index %d.", __func__, hash.ToString(), k, view.nLastRCTOutput);
                        if (!view.fForceDisconnect) {
                            return DISCONNECT_FAILED;
                        }
                    }
                }

                view.anonOutputLinks[txout->pk] = view.nLastRCTOutput;
                view.nLastRCTOutput--;

                continue;
            }

            // Check that all outputs are available and match the outputs in the block itself
            // exactly.
            if (out->IsType(OUTPUT_STANDARD) || out->IsType(OUTPUT_CT)) {
                const CScript *pScript = out->GetPScriptPubKey();
                if (!pScript->IsUnspendable()) {
                    COutPoint op(hash, k);
                    Coin coin;

                    CTxOut txout(0, *pScript);

                    if (out->IsType(OUTPUT_STANDARD)) {
                        txout.nValue = out->GetValue();
                    }
                    bool is_spent = view.SpendCoin(op, &coin);
                    if (!is_spent || txout != coin.out || pindex->nHeight != coin.nHeight || is_coinbase != coin.fCoinBase) {
                        fClean = false; // transaction output mismatch
                    }
                }
            }

            if (!fAddressIndex
                || (!out->IsType(OUTPUT_STANDARD)
                && !out->IsType(OUTPUT_CT))) {
                continue;
            }

            const CScript *pScript;
            std::vector<unsigned char> hashBytes;
            int scriptType = 0;
            CAmount nValue;
            if (!ExtractIndexInfo(out, scriptType, hashBytes, nValue, pScript)
                || scriptType == 0) {
                continue;
            }
            // undo receiving activity
            view.addressIndex.push_back(std::make_pair(CAddressIndexKey(scriptType, uint256(hashBytes.data(), hashBytes.size()), pindex->nHeight, i, hash, k, false), nValue));
            // undo unspent index
            view.addressUnspentIndex.push_back(std::make_pair(CAddressUnspentKey(scriptType, uint256(hashBytes.data(), hashBytes.size()), hash, k), CAddressUnspentValue()));
        }


        if (fParticlMode) {
            // restore inputs
            if (!tx.IsCoinBase()) {
                if (nVtxundo < 0 || nVtxundo >= (int)blockUndo.vtxundo.size()) {
                    error("DisconnectBlock(): transaction undo data offset out of range.");
                    return DISCONNECT_FAILED;
                }

                size_t nExpectUndo = 0;
                for (const auto &txin : tx.vin)
                if (!txin.IsAnonInput()) {
                    nExpectUndo++;
                }

                CTxUndo &txundo = blockUndo.vtxundo[nVtxundo--];
                if (txundo.vprevout.size() != nExpectUndo) {
                    error("DisconnectBlock(): transaction and undo data inconsistent");
                    return DISCONNECT_FAILED;
                }

                for (unsigned int j = tx.vin.size(); j-- > 0;) {
                    if (tx.vin[j].IsAnonInput()) {
                        continue;
                    }

                    const COutPoint &out = tx.vin[j].prevout;
                    int res = ApplyTxInUndo(std::move(txundo.vprevout[j]), view, out);
                    if (res == DISCONNECT_FAILED) {
                        error("DisconnectBlock(): ApplyTxInUndo failed");
                        return DISCONNECT_FAILED;
                    }
                    fClean = fClean && res != DISCONNECT_UNCLEAN;

                    const CTxIn input = tx.vin[j];

                    if (fSpentIndex) { // undo and delete the spent index
                        view.spentIndex.push_back(std::make_pair(CSpentIndexKey(input.prevout.hash, input.prevout.n), CSpentIndexValue()));
                    }

                    if (fAddressIndex) {
                        const Coin &coin = view.AccessCoin(tx.vin[j].prevout);
                        const CScript *pScript = &coin.out.scriptPubKey;

                        CAmount nValue = coin.nType == OUTPUT_CT ? 0 : coin.out.nValue;
                        std::vector<uint8_t> hashBytes;
                        int scriptType = 0;
                        if (!ExtractIndexInfo(pScript, scriptType, hashBytes)
                            || scriptType == 0) {
                            continue;
                        }

                        // undo spending activity
                        view.addressIndex.push_back(std::make_pair(CAddressIndexKey(scriptType, uint256(hashBytes.data(), hashBytes.size()), pindex->nHeight, i, hash, j, true), nValue * -1));
                        // restore unspent index
                        view.addressUnspentIndex.push_back(std::make_pair(CAddressUnspentKey(scriptType, uint256(hashBytes.data(), hashBytes.size()), input.prevout.hash, input.prevout.n), CAddressUnspentValue(nValue, *pScript, coin.nHeight)));
                    }
                }
            }
        } else
        {
            // Check that all outputs are available and match the outputs in the block itself
            // exactly.
            for (size_t o = 0; o < tx.vout.size(); o++) {
                if (!tx.vout[o].scriptPubKey.IsUnspendable()) {
                    COutPoint out(hash, o);
                    Coin coin;
                    bool is_spent = view.SpendCoin(out, &coin);
                    if (!is_spent || tx.vout[o] != coin.out || pindex->nHeight != coin.nHeight || is_coinbase != coin.fCoinBase) {
                        fClean = false; // transaction output mismatch
                    }
                }
            }

            if (i > 0) { // not coinbases
                CTxUndo &txundo = blockUndo.vtxundo[i-1];
                if (txundo.vprevout.size() != tx.vin.size()) {
                    error("DisconnectBlock(): transaction and undo data inconsistent");
                    return DISCONNECT_FAILED;
                }
                for (unsigned int j = tx.vin.size(); j-- > 0;) {
                    const COutPoint &out = tx.vin[j].prevout;
                    int res = ApplyTxInUndo(std::move(txundo.vprevout[j]), view, out);
                    if (res == DISCONNECT_FAILED) return DISCONNECT_FAILED;
                    fClean = fClean && res != DISCONNECT_UNCLEAN;
                }
            }
            // At this point, all of txundo.vprevout should have been moved out.
        }
    }

    // move best block pointer to prevout block
    view.SetBestBlock(pindex->pprev->GetBlockHash(), pindex->pprev->nHeight);

    return fClean ? DISCONNECT_OK : DISCONNECT_UNCLEAN;
}

bool ConnectBlock(const CBlock& block, CValidationState& state, CBlockIndex* pindex,
    CCoinsViewCache& view, const CChainParams& chainparams, bool fJustCheck)
{
    return g_chainstate.ConnectBlock(block, state, pindex, view, chainparams, fJustCheck);
};

DisconnectResult DisconnectBlock(const CBlock& block, const CBlockIndex* pindex, CCoinsViewCache& view)
{
    return g_chainstate.DisconnectBlock(block, pindex, view);
};

void static FlushBlockFile(bool fFinalize = false)
{
    LOCK(cs_LastBlockFile);

    FlatFilePos block_pos_old(nLastBlockFile, vinfoBlockFile[nLastBlockFile].nSize);
    FlatFilePos undo_pos_old(nLastBlockFile, vinfoBlockFile[nLastBlockFile].nUndoSize);

    bool status = true;
    status &= BlockFileSeq().Flush(block_pos_old, fFinalize);
    status &= UndoFileSeq().Flush(undo_pos_old, fFinalize);
    if (!status) {
        AbortNode("Flushing block file to disk failed. This is likely the result of an I/O error.");
    }
}

static bool FindUndoPos(CValidationState &state, int nFile, FlatFilePos &pos, unsigned int nAddSize);

static bool WriteUndoDataForBlock(const CBlockUndo& blockundo, CValidationState& state, CBlockIndex* pindex, const CChainParams& chainparams)
{
    // Write undo information to disk
    if (pindex->GetUndoPos().IsNull()) {
        FlatFilePos _pos;
        if (!FindUndoPos(state, pindex->nFile, _pos, ::GetSerializeSize(blockundo, CLIENT_VERSION) + 40))
            return error("ConnectBlock(): FindUndoPos failed");

        uint256 nullHash;
        if (!UndoWriteToDisk(blockundo, _pos, pindex->pprev ? pindex->pprev->GetBlockHash() : nullHash, chainparams.MessageStart()))
            return AbortNode(state, "Failed to write undo data");

        // update nUndoPos in block index
        pindex->nUndoPos = _pos.nPos;
        pindex->nStatus |= BLOCK_HAVE_UNDO;
        setDirtyBlockIndex.insert(pindex);
    }

    return true;
}

static CCheckQueue<CScriptCheck> scriptcheckqueue(128);

void ThreadScriptCheck(int worker_num) {
    util::ThreadRename(strprintf("scriptch.%i", worker_num));
    scriptcheckqueue.Thread();
}

VersionBitsCache versionbitscache GUARDED_BY(cs_main);

int32_t ComputeBlockVersion(const CBlockIndex* pindexPrev, const Consensus::Params& params)
{
    LOCK(cs_main);
    int32_t nVersion = VERSIONBITS_TOP_BITS;

    for (int i = 0; i < (int)Consensus::MAX_VERSION_BITS_DEPLOYMENTS; i++) {
        ThresholdState state = VersionBitsState(pindexPrev, params, static_cast<Consensus::DeploymentPos>(i), versionbitscache);
        if (state == ThresholdState::LOCKED_IN || state == ThresholdState::STARTED) {
            nVersion |= VersionBitsMask(params, static_cast<Consensus::DeploymentPos>(i));
        }
    }

    return nVersion;
}

/**
 * Threshold condition checker that triggers when unknown versionbits are seen on the network.
 */
class WarningBitsConditionChecker : public AbstractThresholdConditionChecker
{
private:
    int bit;

public:
    explicit WarningBitsConditionChecker(int bitIn) : bit(bitIn) {}

    int64_t BeginTime(const Consensus::Params& params) const override { return 0; }
    int64_t EndTime(const Consensus::Params& params) const override { return std::numeric_limits<int64_t>::max(); }
    int Period(const Consensus::Params& params) const override { return params.nMinerConfirmationWindow; }
    int Threshold(const Consensus::Params& params) const override { return params.nRuleChangeActivationThreshold; }

    bool Condition(const CBlockIndex* pindex, const Consensus::Params& params) const override
    {
        return ((pindex->nVersion & VERSIONBITS_TOP_MASK) == VERSIONBITS_TOP_BITS) &&
               ((pindex->nVersion >> bit) & 1) != 0 &&
               ((ComputeBlockVersion(pindex->pprev, params) >> bit) & 1) == 0;
    }
};

static ThresholdConditionCache warningcache[VERSIONBITS_NUM_BITS] GUARDED_BY(cs_main);

// 0.13.0 was shipped with a segwit deployment defined for testnet, but not for
// mainnet. We no longer need to support disabling the segwit deployment
// except for testing purposes, due to limitations of the functional test
// environment. See test/functional/p2p-segwit.py.
static bool IsScriptWitnessEnabled(const Consensus::Params& params)
{
    return params.vDeployments[Consensus::DEPLOYMENT_SEGWIT].nTimeout != 0;
}

static unsigned int GetBlockScriptFlags(const CBlockIndex* pindex, const Consensus::Params& consensusparams) EXCLUSIVE_LOCKS_REQUIRED(cs_main) {
    AssertLockHeld(cs_main);

    if (fParticlMode) {
        unsigned int flags = SCRIPT_VERIFY_P2SH;
        flags |= SCRIPT_VERIFY_DERSIG;
        flags |= SCRIPT_VERIFY_CHECKLOCKTIMEVERIFY;
        flags |= SCRIPT_VERIFY_CHECKSEQUENCEVERIFY;
        flags |= SCRIPT_VERIFY_WITNESS;
        flags |= SCRIPT_VERIFY_NULLDUMMY;

        if (pindex->nTime < consensusparams.csp2shTime) {
            flags |= SCRIPT_VERIFY_NO_CSP2SH;
        }
        return flags;
    }

    unsigned int flags = SCRIPT_VERIFY_NONE;

    // BIP16 didn't become active until Apr 1 2012 (on mainnet, and
    // retroactively applied to testnet)
    // However, only one historical block violated the P2SH rules (on both
    // mainnet and testnet), so for simplicity, always leave P2SH
    // on except for the one violating block.
    if (consensusparams.BIP16Exception.IsNull() || // no bip16 exception on this chain
        pindex->phashBlock == nullptr || // this is a new candidate block, eg from TestBlockValidity()
        *pindex->phashBlock != consensusparams.BIP16Exception) // this block isn't the historical exception
    {
        flags |= SCRIPT_VERIFY_P2SH;
    }

    // Enforce WITNESS rules whenever P2SH is in effect (and the segwit
    // deployment is defined).
    if (flags & SCRIPT_VERIFY_P2SH && IsScriptWitnessEnabled(consensusparams)) {
        flags |= SCRIPT_VERIFY_WITNESS;
    }

    // Start enforcing the DERSIG (BIP66) rule
    if (pindex->nHeight >= consensusparams.BIP66Height) {
        flags |= SCRIPT_VERIFY_DERSIG;
    }

    // Start enforcing CHECKLOCKTIMEVERIFY (BIP65) rule
    if (pindex->nHeight >= consensusparams.BIP65Height) {
        flags |= SCRIPT_VERIFY_CHECKLOCKTIMEVERIFY;
    }

    // Start enforcing BIP68 (sequence locks) and BIP112 (CHECKSEQUENCEVERIFY) using versionbits logic.
    if (VersionBitsState(pindex->pprev, consensusparams, Consensus::DEPLOYMENT_CSV, versionbitscache) == ThresholdState::ACTIVE) {
        flags |= SCRIPT_VERIFY_CHECKSEQUENCEVERIFY;
    }

    if (IsNullDummyEnabled(pindex->pprev, consensusparams)) {
        flags |= SCRIPT_VERIFY_NULLDUMMY;
    }

    return flags;
}



static int64_t nTimeCheck = 0;
static int64_t nTimeForks = 0;
static int64_t nTimeVerify = 0;
static int64_t nTimeConnect = 0;
static int64_t nTimeIndex = 0;
static int64_t nTimeCallbacks = 0;
static int64_t nTimeTotal = 0;
static int64_t nBlocksTotal = 0;

/** Apply the effects of this block (with given index) on the UTXO set represented by coins.
 *  Validity checks that depend on the UTXO set are also done; ConnectBlock()
 *  can fail if those validity checks fail (among other reasons). */
bool CChainState::ConnectBlock(const CBlock& block, CValidationState& state, CBlockIndex* pindex,
                  CCoinsViewCache& view, const CChainParams& chainparams, bool fJustCheck)
{
    AssertLockHeld(cs_main);
    assert(pindex);
    assert(*pindex->phashBlock == block.GetHash());
    int64_t nTimeStart = GetTimeMicros();

    const Consensus::Params &consensus = Params().GetConsensus();
    state.fEnforceSmsgFees = block.nTime >= consensus.nPaidSmsgTime;
    state.fBulletproofsActive = block.nTime >= consensus.bulletproof_time;
    state.rct_active = block.nTime >= consensus.rct_time;

    // Check it again in case a previous version let a bad block in
    // NOTE: We don't currently (re-)invoke ContextualCheckBlock() or
    // ContextualCheckBlockHeader() here. This means that if we add a new
    // consensus rule that is enforced in one of those two functions, then we
    // may have let in a block that violates the rule prior to updating the
    // software, and we would NOT be enforcing the rule here. Fully solving
    // upgrade from one software version to the next after a consensus rule
    // change is potentially tricky and issue-specific (see RewindBlockIndex()
    // for one general approach that was used for BIP 141 deployment).
    // Also, currently the rule against blocks more than 2 hours in the future
    // is enforced in ContextualCheckBlockHeader(); we wouldn't want to
    // re-enforce that rule here (at least until we make it impossible for
    // GetAdjustedTime() to go backward).
    if (!CheckBlock(block, state, chainparams.GetConsensus(), !fJustCheck, !fJustCheck)) {
        if (state.GetReason() == ValidationInvalidReason::BLOCK_MUTATED) {
            // We don't write down blocks to disk if they may have been
            // corrupted, so this should be impossible unless we're having hardware
            // problems.
            return AbortNode(state, "Corrupt block found indicating potential hardware failure; shutting down");
        }
        return error("%s: Consensus::CheckBlock: %s", __func__, FormatStateMessage(state));
    }

    if (block.IsProofOfStake()) {
        pindex->bnStakeModifier = ComputeStakeModifierV2(pindex->pprev, pindex->prevoutStake.hash);
        setDirtyBlockIndex.insert(pindex);

        uint256 hashProof, targetProofOfStake;
        if (!CheckProofOfStake(state, pindex->pprev, *block.vtx[0], block.nTime, block.nBits, hashProof, targetProofOfStake)) {
            return error("%s: Check proof of stake failed.", __func__);
        }
    }

    // verify that the view's current state corresponds to the previous block
    uint256 hashPrevBlock = pindex->pprev == nullptr ? uint256() : pindex->pprev->GetBlockHash();
    assert(hashPrevBlock == view.GetBestBlock());

    uint256 blockHash = block.GetHash();
    bool fIsGenesisBlock = blockHash == chainparams.GetConsensus().hashGenesisBlock;
    // Special case for the genesis block, skipping connection of its transactions
    // (its coinbase is unspendable)
    if (!fParticlMode  // genesis coinbase is spendable when in Particl mode
        && fIsGenesisBlock) {
        if (!fJustCheck)
            view.SetBestBlock(pindex->GetBlockHash(), pindex->nHeight);
        return true;
    }

    nBlocksTotal++;

    bool fScriptChecks = true;
    if (!hashAssumeValid.IsNull()) {
        // We've been configured with the hash of a block which has been externally verified to have a valid history.
        // A suitable default value is included with the software and updated from time to time.  Because validity
        //  relative to a piece of software is an objective fact these defaults can be easily reviewed.
        // This setting doesn't force the selection of any particular chain but makes validating some faster by
        //  effectively caching the result of part of the verification.
        BlockMap::const_iterator  it = m_blockman.m_block_index.find(hashAssumeValid);
        if (it != m_blockman.m_block_index.end()) {
            if (it->second->GetAncestor(pindex->nHeight) == pindex &&
                pindexBestHeader->GetAncestor(pindex->nHeight) == pindex &&
                pindexBestHeader->nChainWork >= nMinimumChainWork) {
                // This block is a member of the assumed verified chain and an ancestor of the best header.
                // The equivalent time check discourages hash power from extorting the network via DOS attack
                //  into accepting an invalid block through telling users they must manually set assumevalid.
                //  Requiring a software change or burying the invalid block, regardless of the setting, makes
                //  it hard to hide the implication of the demand.  This also avoids having release candidates
                //  that are hardly doing any signature verification at all in testing without having to
                //  artificially set the default assumed verified block further back.
                // The test against nMinimumChainWork prevents the skipping when denied access to any chain at
                //  least as good as the expected chain.
                fScriptChecks = (GetBlockProofEquivalentTime(*pindexBestHeader, *pindex, *pindexBestHeader, chainparams.GetConsensus()) <= 60 * 60 * 24 * 7 * 2);
            }
        }
    }

    int64_t nTime1 = GetTimeMicros(); nTimeCheck += nTime1 - nTimeStart;
    LogPrint(BCLog::BENCH, "    - Sanity checks: %.2fms [%.2fs (%.2fms/blk)]\n", MILLI * (nTime1 - nTimeStart), nTimeCheck * MICRO, nTimeCheck * MILLI / nBlocksTotal);

    bool fEnforceBIP30 = true;
    if (!fParticlMode)
    {
        // Do not allow blocks that contain transactions which 'overwrite' older transactions,
        // unless those are already completely spent.
        // If such overwrites are allowed, coinbases and transactions depending upon those
        // can be duplicated to remove the ability to spend the first instance -- even after
        // being sent to another address.
        // See BIP30 and http://r6.ca/blog/20120206T005236Z.html for more information.
        // This logic is not necessary for memory pool transactions, as AcceptToMemoryPool
        // already refuses previously-known transaction ids entirely.
        // This rule was originally applied to all blocks with a timestamp after March 15, 2012, 0:00 UTC.
        // Now that the whole chain is irreversibly beyond that time it is applied to all blocks except the
        // two in the chain that violate it. This prevents exploiting the issue against nodes during their
        // initial block download.
        bool fEnforceBIP30 = !((pindex->nHeight==91842 && pindex->GetBlockHash() == uint256S("0x00000000000a4d0a398161ffc163c503763b1f4360639393e0e4c8e300e0caec")) ||
                               (pindex->nHeight==91880 && pindex->GetBlockHash() == uint256S("0x00000000000743f190a18c5577a3c2d2a1f610ae9601ac046a38084ccb7cd721")));

        // Once BIP34 activated it was not possible to create new duplicate coinbases and thus other than starting
        // with the 2 existing duplicate coinbase pairs, not possible to create overwriting txs.  But by the
        // time BIP34 activated, in each of the existing pairs the duplicate coinbase had overwritten the first
        // before the first had been spent.  Since those coinbases are sufficiently buried it's no longer possible to create further
        // duplicate transactions descending from the known pairs either.
        // If we're on the known chain at height greater than where BIP34 activated, we can save the db accesses needed for the BIP30 check.

        // BIP34 requires that a block at height X (block X) has its coinbase
        // scriptSig start with a CScriptNum of X (indicated height X).  The above
        // logic of no longer requiring BIP30 once BIP34 activates is flawed in the
        // case that there is a block X before the BIP34 height of 227,931 which has
        // an indicated height Y where Y is greater than X.  The coinbase for block
        // X would also be a valid coinbase for block Y, which could be a BIP30
        // violation.  An exhaustive search of all mainnet coinbases before the
        // BIP34 height which have an indicated height greater than the block height
        // reveals many occurrences. The 3 lowest indicated heights found are
        // 209,921, 490,897, and 1,983,702 and thus coinbases for blocks at these 3
        // heights would be the first opportunity for BIP30 to be violated.

        // There is no potential to create a duplicate coinbase at block 209,921
        // because this is still before the BIP34 height and so explicit BIP30
        // checking is still active.

        // The final case is block 176,684 which has an indicated height of
        // 490,897. Unfortunately, this issue was not discovered until about 2 weeks
        // before block 490,897 so there was not much opportunity to address this
        // case other than to carefully analyze it and determine it would not be a
        // problem. Block 490,897 was, in fact, mined with a different coinbase than
        // block 176,684, but it is important to note that even if it hadn't been or
        // is remined on an alternate fork with a duplicate coinbase, we would still
        // not run into a BIP30 violation.  This is because the coinbase for 176,684
        // is spent in block 185,956 in transaction
        // d4f7fbbf92f4a3014a230b2dc70b8058d02eb36ac06b4a0736d9d60eaa9e8781.  This
        // spending transaction can't be duplicated because it also spends coinbase
        // 0328dd85c331237f18e781d692c92de57649529bd5edf1d01036daea32ffde29.  This
        // coinbase has an indicated height of over 4.2 billion, and wouldn't be
        // duplicatable until that height, and it's currently impossible to create a
        // chain that long. Nevertheless we may wish to consider a future soft fork
        // which retroactively prevents block 490,897 from creating a duplicate
        // coinbase. The two historical BIP30 violations often provide a confusing
        // edge case when manipulating the UTXO and it would be simpler not to have
        // another edge case to deal with.

        // testnet3 has no blocks before the BIP34 height with indicated heights
        // post BIP34 before approximately height 486,000,000 and presumably will
        // be reset before it reaches block 1,983,702 and starts doing unnecessary
        // BIP30 checking again.
        assert(pindex->pprev);
        CBlockIndex *pindexBIP34height = pindex->pprev->GetAncestor(chainparams.GetConsensus().BIP34Height);
        //Only continue to enforce if we're below BIP34 activation height or the block hash at that height doesn't correspond.
        fEnforceBIP30 = fEnforceBIP30 && (!pindexBIP34height || !(pindexBIP34height->GetBlockHash() == chainparams.GetConsensus().BIP34Hash));
    };

    // The search reveals a great many blocks which have an indicated height
    // greater than 1,983,702, so we simply remove the optimization to skip
    // BIP30 checking for blocks at height 1,983,702 or higher.  Before we reach
    // that block in another 25 years or so, we should take advantage of a
    // future consensus change to do a new and improved version of BIP34 that
    // will actually prevent ever creating any duplicate coinbases in the
    // future.
    static constexpr int BIP34_IMPLIES_BIP30_LIMIT = 1983702;

    // TODO: Remove BIP30 checking from block height 1,983,702 on, once we have a
    // consensus change that ensures coinbases at those heights can not
    // duplicate earlier coinbases.
    if (fEnforceBIP30 || pindex->nHeight >= BIP34_IMPLIES_BIP30_LIMIT) {
        for (const auto& tx : block.vtx) {
            for (size_t o = 0; o < tx->GetNumVOuts(); o++) {
                if (view.HaveCoin(COutPoint(tx->GetHash(), o))) {
                    return state.Invalid(ValidationInvalidReason::CONSENSUS, error("ConnectBlock(): tried to overwrite transaction"),
                                     REJECT_INVALID, "bad-txns-BIP30");
                }
            }
        }
    }

    int nLockTimeFlags = 0;
    if (fParticlMode || VersionBitsState(pindex->pprev, consensus, Consensus::DEPLOYMENT_CSV, versionbitscache) == ThresholdState::ACTIVE) {
        nLockTimeFlags |= LOCKTIME_VERIFY_SEQUENCE;
    }

    // Get the script flags for this block
    unsigned int flags = GetBlockScriptFlags(pindex, chainparams.GetConsensus());

    int64_t nTime2 = GetTimeMicros(); nTimeForks += nTime2 - nTime1;
    LogPrint(BCLog::BENCH, "    - Fork checks: %.2fms [%.2fs (%.2fms/blk)]\n", MILLI * (nTime2 - nTime1), nTimeForks * MICRO, nTimeForks * MILLI / nBlocksTotal);

    CBlockUndo blockundo;

    CCheckQueueControl<CScriptCheck> control(fScriptChecks && nScriptCheckThreads ? &scriptcheckqueue : nullptr);

    std::vector<int> prevheights;
    CAmount nFees = 0;
    int nInputs = 0;
    int64_t nSigOpsCost = 0;
    int64_t nAnonIn = 0;
    int64_t nStakeReward = 0;

    blockundo.vtxundo.reserve(block.vtx.size() - (fParticlMode ? 0 : 1));

    std::vector<PrecomputedTransactionData> txdata;
    txdata.reserve(block.vtx.size()); // Required so that pointers to individual PrecomputedTransactionData don't get invalidated

    // NOTE: Be careful tracking coin created, block reward is based on nMoneySupply
    CAmount nMoneyCreated = 0;

    for (unsigned int i = 0; i < block.vtx.size(); i++)
    {
        const CTransaction &tx = *(block.vtx[i]);
        const uint256 txhash = tx.GetHash();
        nInputs += tx.vin.size();

        if (!tx.IsCoinBase())
        {
            CAmount txfee = 0;
            if (!Consensus::CheckTxInputs(tx, state, view, pindex->nHeight, txfee)) {
                control.Wait();
                if (!IsBlockReason(state.GetReason())) {
                    // CheckTxInputs may return MISSING_INPUTS or
                    // PREMATURE_SPEND but we can't return that, as it's not
                    // defined for a block, so we reset the reason flag to
                    // CONSENSUS here.
                    state.Invalid(ValidationInvalidReason::CONSENSUS, false,
                            state.GetRejectCode(), state.GetRejectReason(), state.GetDebugMessage());
                }
                return error("%s: Consensus::CheckTxInputs: %s, %s", __func__, tx.GetHash().ToString(), FormatStateMessage(state));
            }
            if (tx.IsCoinStake())
            {
                // Stake reward is passed back in txfee (nPlainValueOut - nPlainValueIn)
                nStakeReward += txfee;
                nMoneyCreated += nStakeReward;
            } else
            {
                nFees += txfee;
            }
            if (!MoneyRange(nFees)) {
                control.Wait();
                return state.Invalid(ValidationInvalidReason::CONSENSUS, error("%s: accumulated fee in the block out of range.", __func__),
                                 REJECT_INVALID, "bad-txns-accumulated-fee-outofrange");
            }

            // Check that transaction is BIP68 final
            // BIP68 lock checks (as opposed to nLockTime checks) must
            // be in ConnectBlock because they require the UTXO set

            prevheights.resize(tx.vin.size());
            for (size_t j = 0; j < tx.vin.size(); j++) {
                if (tx.vin[j].IsAnonInput())
                    prevheights[j] = 0;
                else
                    prevheights[j] = view.AccessCoin(tx.vin[j].prevout).nHeight;
            }

            if (!SequenceLocks(tx, nLockTimeFlags, &prevheights, *pindex)) {
                control.Wait();
                return state.Invalid(ValidationInvalidReason::CONSENSUS, error("%s: contains a non-BIP68-final transaction", __func__),
                                 REJECT_INVALID, "bad-txns-nonfinal");
            }

            if (tx.IsParticlVersion()
                && (fAddressIndex || fSpentIndex)) {
                // Update spent inputs for insight
                for (size_t j = 0; j < tx.vin.size(); j++) {
                    const CTxIn input = tx.vin[j];
                    if (input.IsAnonInput()) {
                        nAnonIn++;
                        continue;
                    }

                    const Coin &coin = view.AccessCoin(input.prevout);
                    const CScript *pScript = &coin.out.scriptPubKey;

                    CAmount nValue = coin.nType == OUTPUT_CT ? 0 : coin.out.nValue;
                    std::vector<uint8_t> hashBytes;
                    int scriptType = 0;

                    if (!ExtractIndexInfo(pScript, scriptType, hashBytes)
                        || scriptType == 0) {
                        continue;
                    }

                    uint256 hashAddress;
                    if (scriptType > 0)
                        hashAddress = uint256(hashBytes.data(), hashBytes.size());

                    if (fAddressIndex && scriptType > 0) {
                        // record spending activity
                        view.addressIndex.push_back(std::make_pair(CAddressIndexKey(scriptType, hashAddress, pindex->nHeight, i, txhash, j, true), nValue * -1));
                        // remove address from unspent index
                        view.addressUnspentIndex.push_back(std::make_pair(CAddressUnspentKey(scriptType, hashAddress, input.prevout.hash, input.prevout.n), CAddressUnspentValue()));
                    }

                    if (fSpentIndex) {
                        CAmount nValue = coin.nType == OUTPUT_CT ? -1 : coin.out.nValue;
                        // add the spent index to determine the txid and input that spent an output
                        // and to find the amount and address from an input
                        view.spentIndex.push_back(std::make_pair(CSpentIndexKey(input.prevout.hash, input.prevout.n), CSpentIndexValue(txhash, j, pindex->nHeight, nValue, scriptType, hashAddress)));
                    }
                }
            }
        }

        // GetTransactionSigOpCost counts 3 types of sigops:
        // * legacy (always)
        // * p2sh (when P2SH enabled in flags and excludes coinbase)
        // * witness (when witness enabled in flags and excludes coinbase)
        nSigOpsCost += GetTransactionSigOpCost(tx, view, flags);
        if (nSigOpsCost > MAX_BLOCK_SIGOPS_COST) {
            control.Wait();
            return state.Invalid(ValidationInvalidReason::CONSENSUS, error("ConnectBlock(): too many sigops"),
                             REJECT_INVALID, "bad-blk-sigops");
        }
        txdata.emplace_back(tx);

        if (!tx.IsCoinBase())
        {
            std::vector<CScriptCheck> vChecks;
            bool fCacheResults = fJustCheck; /* Don't cache results if we're actually connecting blocks (still consult the cache, though) */
            if (!CheckInputs(tx, state, view, fScriptChecks, flags, fCacheResults, fCacheResults, txdata[i], nScriptCheckThreads ? &vChecks : nullptr)) {
                control.Wait();
                if (state.GetReason() == ValidationInvalidReason::TX_NOT_STANDARD) {
                    // CheckInputs may return NOT_STANDARD for extra flags we passed,
                    // but we can't return that, as it's not defined for a block, so
                    // we reset the reason flag to CONSENSUS here.
                    // In the event of a future soft-fork, we may need to
                    // consider whether rewriting to CONSENSUS or
                    // RECENT_CONSENSUS_CHANGE would be more appropriate.
                    state.Invalid(ValidationInvalidReason::CONSENSUS, false,
                              state.GetRejectCode(), state.GetRejectReason(), state.GetDebugMessage());
                }
                return error("ConnectBlock(): CheckInputs on %s failed with %s",
                    txhash.ToString(), FormatStateMessage(state));
            }
            control.Add(vChecks);

            blockundo.vtxundo.push_back(CTxUndo());
            UpdateCoins(tx, view, blockundo.vtxundo.back(), pindex->nHeight);
        } else
        {
            // tx is coinbase
            CTxUndo undoDummy;
            UpdateCoins(tx, view, undoDummy, pindex->nHeight);
            nMoneyCreated += tx.GetValueOut();
        }

        if (view.nLastRCTOutput == 0) {
            view.nLastRCTOutput = pindex->pprev ? pindex->pprev->nAnonOutputs : 0;
        }
        // Index rct outputs and keyimages
        if (state.fHasAnonOutput || state.fHasAnonInput) {
            COutPoint op(txhash, 0);
            for (const auto &txin : tx.vin) {
                if (txin.IsAnonInput()) {
                    uint32_t nAnonInputs, nRingSize;
                    txin.GetAnonInfo(nAnonInputs, nRingSize);
                    if (txin.scriptData.stack.size() != 1
                        || txin.scriptData.stack[0].size() != 33 * nAnonInputs) {
                        control.Wait();
                        return error("%s: Bad scriptData stack, %s.", __func__, txhash.ToString());
                    }

                    const std::vector<uint8_t> &vKeyImages = txin.scriptData.stack[0];
                    for (size_t k = 0; k < nAnonInputs; ++k) {
                        const CCmpPubKey &ki = *((CCmpPubKey*)&vKeyImages[k*33]);

                        view.keyImages.push_back(std::make_pair(ki, txhash));
                    }
                }
            }

            for (unsigned int k = 0; k < tx.vpout.size(); k++) {
                if (!tx.vpout[k]->IsType(OUTPUT_RINGCT)) {
                    continue;
                }

                CTxOutRingCT *txout = (CTxOutRingCT*)tx.vpout[k].get();

                int64_t nTestExists;
                if (!fVerifyingDB && pblocktree->ReadRCTOutputLink(txout->pk, nTestExists)) {
                    control.Wait();

                    if (nTestExists > pindex->pprev->nAnonOutputs) {
                        // The anon index can diverge from the chain index if shutdown does not complete
                        LogPrintf("%s: Duplicate anon-output %s, index %d, above last index %d.\n", __func__, HexStr(txout->pk.begin(), txout->pk.end()), nTestExists, pindex->pprev->nAnonOutputs);
                        LogPrintf("Attempting to repair anon index.\n");
                        std::set<CCmpPubKey> setKi; // unused
                        RollBackRCTIndex(pindex->pprev->nAnonOutputs, nTestExists, setKi);
                        return false;
                    }

                    return error("%s: Duplicate anon-output (db) %s, index %d.", __func__, HexStr(txout->pk.begin(), txout->pk.end()), nTestExists);
                }
                if (!fVerifyingDB && view.ReadRCTOutputLink(txout->pk, nTestExists)) {
                    control.Wait();
                    return error("%s: Duplicate anon-output (view) %s, index %d.", __func__, HexStr(txout->pk.begin(), txout->pk.end()), nTestExists);
                }

                op.n = k;
                view.nLastRCTOutput++;
                CAnonOutput ao(txout->pk, txout->commitment, op, pindex->nHeight, 0);

                view.anonOutputLinks[txout->pk] = view.nLastRCTOutput;
                view.anonOutputs.push_back(std::make_pair(view.nLastRCTOutput, ao));
            }
        }

        if (fAddressIndex) {
            // Update outputs for insight
            for (unsigned int k = 0; k < tx.vpout.size(); k++) {
                const CTxOutBase *out = tx.vpout[k].get();

                if (!out->IsType(OUTPUT_STANDARD)
                    && !out->IsType(OUTPUT_CT)) {
                    continue;
                }

                const CScript *pScript;
                std::vector<unsigned char> hashBytes;
                int scriptType = 0;
                CAmount nValue;
                if (!ExtractIndexInfo(out, scriptType, hashBytes, nValue, pScript)
                    || scriptType == 0) {
                    continue;
                }

                // Record receiving activity
                view.addressIndex.push_back(std::make_pair(CAddressIndexKey(scriptType, uint256(hashBytes.data(), hashBytes.size()), pindex->nHeight, i, txhash, k, false), nValue));
                // Record unspent output
                view.addressUnspentIndex.push_back(std::make_pair(CAddressUnspentKey(scriptType, uint256(hashBytes.data(), hashBytes.size()), txhash, k), CAddressUnspentValue(nValue, *pScript, pindex->nHeight)));
            }
        }
    }

    int64_t nTime3 = GetTimeMicros(); nTimeConnect += nTime3 - nTime2;
    LogPrint(BCLog::BENCH, "      - Connect %u transactions: %.2fms (%.3fms/tx, %.3fms/txin) [%.2fs (%.2fms/blk)]\n", (unsigned)block.vtx.size(), MILLI * (nTime3 - nTime2), MILLI * (nTime3 - nTime2) / block.vtx.size(), nInputs <= 1 ? 0 : MILLI * (nTime3 - nTime2) / (nInputs-1), nTimeConnect * MICRO, nTimeConnect * MILLI / nBlocksTotal);

    if (!control.Wait())
        return state.Invalid(ValidationInvalidReason::CONSENSUS, error("%s: CheckQueue failed", __func__), REJECT_INVALID, "block-validation-failed");

    if (fParticlMode) {
        if (block.IsProofOfStake()) { // Only the genesis block isn't proof of stake
            CTransactionRef txCoinstake = block.vtx[0];
            CTransactionRef txPrevCoinstake = nullptr;
            const DevFundSettings *pDevFundSettings = chainparams.GetDevFundSettings(block.nTime);
            const CAmount nCalculatedStakeReward = Params().GetProofOfStakeReward(pindex->pprev, nFees); // stake_test

            if (block.nTime >= consensus.smsg_fee_time) {
                CAmount smsg_fee_new, smsg_fee_prev;
                if (pindex->pprev->nHeight > 0 // Skip genesis block (POW)
                    && pindex->pprev->nTime >= consensus.smsg_fee_time) {
                    if (!coinStakeCache.GetCoinStake(pindex->pprev->GetBlockHash(), txPrevCoinstake)
                        || !txPrevCoinstake->GetSmsgFeeRate(smsg_fee_prev)) {
                        return state.Invalid(ValidationInvalidReason::CONSENSUS, error("%s: Failed to get previous smsg fee.", __func__), REJECT_INVALID, "bad-cs-smsg-fee-prev");
                    }
                } else {
                    smsg_fee_prev = consensus.smsg_fee_msg_per_day_per_k;
                }

                if (!txCoinstake->GetSmsgFeeRate(smsg_fee_new)) {
                    return state.Invalid(ValidationInvalidReason::CONSENSUS, error("%s: Failed to get smsg fee.", __func__), REJECT_INVALID, "bad-cs-smsg-fee");
                }
                if (smsg_fee_new < 1) {
                    return state.Invalid(ValidationInvalidReason::CONSENSUS, error("%s: Smsg fee < 1.", __func__), REJECT_INVALID, "bad-cs-smsg-fee");
                }
                int64_t delta = std::abs(smsg_fee_new - smsg_fee_prev);
                int64_t max_delta = chainparams.GetMaxSmsgFeeRateDelta(smsg_fee_prev);
                if (delta > max_delta) {
                    return state.Invalid(ValidationInvalidReason::CONSENSUS, error("%s: Bad smsg-fee (delta=%d, max_delta=%d)", __func__, delta, max_delta), REJECT_INVALID, "bad-cs-smsg-fee");
                }
            }

            if (block.nTime >= consensus.smsg_difficulty_time) {
                uint32_t smsg_difficulty_new, smsg_difficulty_prev;
                if (pindex->pprev->nHeight > 0 // Skip genesis block (POW)
                    && pindex->pprev->nTime >= consensus.smsg_difficulty_time) {
                    if (!coinStakeCache.GetCoinStake(pindex->pprev->GetBlockHash(), txPrevCoinstake)
                        || !txPrevCoinstake->GetSmsgDifficulty(smsg_difficulty_prev)) {
                        return state.Invalid(ValidationInvalidReason::CONSENSUS, error("%s: Failed to get previous smsg difficulty.", __func__), REJECT_INVALID, "bad-cs-smsg-diff-prev");
                    }
                } else {
                    smsg_difficulty_prev = consensus.smsg_min_difficulty;
                }

                if (!txCoinstake->GetSmsgDifficulty(smsg_difficulty_new)) {
                    return state.Invalid(ValidationInvalidReason::CONSENSUS, error("%s: Failed to get smsg difficulty.", __func__), REJECT_INVALID, "bad-cs-smsg-diff");
                }
                if (smsg_difficulty_new < 1 || smsg_difficulty_new > consensus.smsg_min_difficulty) {
                    return state.Invalid(ValidationInvalidReason::CONSENSUS, error("%s: Smsg difficulty out of range.", __func__), REJECT_INVALID, "bad-cs-smsg-diff");
                }
                int delta = int(smsg_difficulty_prev) - int(smsg_difficulty_new);
                if (abs(delta) > int(consensus.smsg_difficulty_max_delta)) {
                    return state.Invalid(ValidationInvalidReason::CONSENSUS, error("%s: Smsg difficulty change out of range.", __func__), REJECT_INVALID, "bad-cs-smsg-diff");
                }
            }

            if (!pDevFundSettings || pDevFundSettings->nMinDevStakePercent <= 0) {
                if (nStakeReward < 0 || nStakeReward > nCalculatedStakeReward) {
                    return state.Invalid(ValidationInvalidReason::CONSENSUS, error("%s: Coinstake pays too much(actual=%d vs calculated=%d)", __func__, nStakeReward, nCalculatedStakeReward), REJECT_INVALID, "bad-cs-amount");
                }
            } else {
                assert(pDevFundSettings->nMinDevStakePercent <= 100);

                CAmount nDevBfwd = 0, nDevCfwdCheck = 0;
                CAmount nMinDevPart = (nCalculatedStakeReward * pDevFundSettings->nMinDevStakePercent) / 100;
                CAmount nMaxHolderPart = nCalculatedStakeReward - nMinDevPart;
                if (nMinDevPart < 0 || nMaxHolderPart < 0) {
                    return state.Invalid(ValidationInvalidReason::CONSENSUS, error("%s: Bad coinstake split amount (foundation=%d vs reward=%d)", __func__, nMinDevPart, nMaxHolderPart), REJECT_INVALID, "bad-cs-amount");
                }

                if (pindex->pprev->nHeight > 0) { // Genesis block is pow
                    if (!txPrevCoinstake
                        && !coinStakeCache.GetCoinStake(pindex->pprev->GetBlockHash(), txPrevCoinstake)) {
                        return state.Invalid(ValidationInvalidReason::CONSENSUS, error("%s: Failed to get previous coinstake.", __func__), REJECT_INVALID, "bad-cs-prev");
                    }

                    assert(txPrevCoinstake->IsCoinStake()); // Sanity check
                    if (!txPrevCoinstake->GetDevFundCfwd(nDevBfwd)) {
                        nDevBfwd = 0;
                    }
                }

                if (pindex->nHeight % pDevFundSettings->nDevOutputPeriod == 0) {
                    // Fund output must exist and match cfwd, cfwd data output must be unset
                    // nStakeReward must == nDevBfwd + nCalculatedStakeReward

                    if (nStakeReward != nDevBfwd + nCalculatedStakeReward) {
                        return state.Invalid(ValidationInvalidReason::CONSENSUS, error("%s: Bad stake-reward (actual=%d vs expected=%d)", __func__, nStakeReward, nDevBfwd + nCalculatedStakeReward), REJECT_INVALID, "bad-cs-amount");
                    }

                    CTxDestination dfDest = CBitcoinAddress(pDevFundSettings->sDevFundAddresses).Get();
                    if (dfDest.type() == typeid(CNoDestination)) {
                        return error("%s: Failed to get foundation fund destination: %s.", __func__, pDevFundSettings->sDevFundAddresses);
                    }
                    CScript devFundScriptPubKey = GetScriptForDestination(dfDest);

                    // Output 1 must be to the dev fund
                    const CTxOutStandard *outputDF = txCoinstake->vpout[1]->GetStandardOutput();
                    if (!outputDF) {
                        return state.Invalid(ValidationInvalidReason::CONSENSUS, error("%s: Bad foundation fund output.", __func__), REJECT_INVALID, "bad-cs");
                    }
                    if (outputDF->scriptPubKey != devFundScriptPubKey) {
                        return state.Invalid(ValidationInvalidReason::CONSENSUS, error("%s: Bad foundation fund output script.", __func__), REJECT_INVALID, "bad-cs");
                    }
                    if (outputDF->nValue < nDevBfwd + nMinDevPart) { // Max value is clamped already
                        return state.Invalid(ValidationInvalidReason::CONSENSUS, error("%s: Bad foundation-reward (actual=%d vs minfundpart=%d)", __func__, nStakeReward, nDevBfwd + nMinDevPart), REJECT_INVALID, "bad-cs-fund-amount");
                    }
                    if (txCoinstake->GetDevFundCfwd(nDevCfwdCheck)) {
                        return state.Invalid(ValidationInvalidReason::CONSENSUS, error("%s: Coinstake foundation cfwd must be unset.", __func__), REJECT_INVALID, "bad-cs-cfwd");
                    }
                } else {
                    // Ensure cfwd data output is correct and nStakeReward is <= nHolderPart
                    // cfwd must == nDevBfwd + (nCalculatedStakeReward - nStakeReward) // Allowing users to set a higher split

                    if (nStakeReward < 0 || nStakeReward > nMaxHolderPart) {
                        return state.Invalid(ValidationInvalidReason::CONSENSUS, error("%s: Bad stake-reward (actual=%d vs maxholderpart=%d)", __func__, nStakeReward, nMaxHolderPart), REJECT_INVALID, "bad-cs-amount");
                    }
                    CAmount nDevCfwd = nDevBfwd + nCalculatedStakeReward - nStakeReward;
                    if (!txCoinstake->GetDevFundCfwd(nDevCfwdCheck)
                        || nDevCfwdCheck != nDevCfwd) {
                        return state.Invalid(ValidationInvalidReason::CONSENSUS, error("%s: Coinstake foundation fund carried forward mismatch (actual=%d vs expected=%d)", __func__, nDevCfwdCheck, nDevCfwd), REJECT_INVALID, "bad-cs-cfwd");
                    }
                }

                coinStakeCache.InsertCoinStake(blockHash, txCoinstake);
            }
        } else {
            if (block.GetHash() != chainparams.GenesisBlock().GetHash()) {
                return state.Invalid(ValidationInvalidReason::CONSENSUS, error("%s: Block isn't coinstake or genesis.", __func__), REJECT_INVALID, "bad-cs");
            }
        }
    } else {
        CAmount blockReward = nFees + GetBlockSubsidy(pindex->nHeight, chainparams.GetConsensus());
        if (block.vtx[0]->GetValueOut() > blockReward)
            return state.Invalid(ValidationInvalidReason::CONSENSUS,
                             error("ConnectBlock(): coinbase pays too much (actual=%d vs limit=%d)",
                                   block.vtx[0]->GetValueOut(), blockReward),
                                   REJECT_INVALID, "bad-cb-amount");
    }

    int64_t nTime4 = GetTimeMicros(); nTimeVerify += nTime4 - nTime2;
    LogPrint(BCLog::BENCH, "    - Verify %u txins: %.2fms (%.3fms/txin) [%.2fs (%.2fms/blk)]\n", nInputs - 1, MILLI * (nTime4 - nTime2), nInputs <= 1 ? 0 : MILLI * (nTime4 - nTime2) / (nInputs-1), nTimeVerify * MICRO, nTimeVerify * MILLI / nBlocksTotal);

    if (fJustCheck)
        return true;

    pindex->nMoneySupply = (pindex->pprev ? pindex->pprev->nMoneySupply : 0) + nMoneyCreated;
    pindex->nAnonOutputs = view.nLastRCTOutput;
    setDirtyBlockIndex.insert(pindex); // pindex has changed, must save to disk

    if ((!fIsGenesisBlock || fParticlMode)
     && !WriteUndoDataForBlock(blockundo, state, pindex, chainparams))
        return false;

    if (!pindex->IsValid(BLOCK_VALID_SCRIPTS)) {
        pindex->RaiseValidity(BLOCK_VALID_SCRIPTS);
        setDirtyBlockIndex.insert(pindex);
    }


    if (fTimestampIndex) {
        unsigned int logicalTS = pindex->nTime;
        unsigned int prevLogicalTS = 0;

        // Retrieve logical timestamp of the previous block
        if (pindex->pprev) {
            if (!pblocktree->ReadTimestampBlockIndex(pindex->pprev->GetBlockHash(), prevLogicalTS)) {
                LogPrintf("%s: Failed to read previous block's logical timestamp\n", __func__);
            }
        }

        if (logicalTS <= prevLogicalTS) {
            logicalTS = prevLogicalTS + 1;
            LogPrintf("%s: Previous logical timestamp is newer Actual[%d] prevLogical[%d] Logical[%d]\n", __func__, pindex->nTime, prevLogicalTS, logicalTS);
        }

        if (!pblocktree->WriteTimestampIndex(CTimestampIndexKey(logicalTS, pindex->GetBlockHash()))) {
            return AbortNode(state, "Failed to write timestamp index");
        }

        if (!pblocktree->WriteTimestampBlockIndex(CTimestampBlockIndexKey(pindex->GetBlockHash()), CTimestampBlockIndexValue(logicalTS))) {
            return AbortNode(state, "Failed to write blockhash index");
        }
    }

    assert(pindex->phashBlock);
    // add this block to the view's block chain
    view.SetBestBlock(pindex->GetBlockHash(), pindex->nHeight);

    int64_t nTime5 = GetTimeMicros(); nTimeIndex += nTime5 - nTime4;
    LogPrint(BCLog::BENCH, "    - Index writing: %.2fms [%.2fs (%.2fms/blk)]\n", MILLI * (nTime5 - nTime4), nTimeIndex * MICRO, nTimeIndex * MILLI / nBlocksTotal);

    int64_t nTime6 = GetTimeMicros(); nTimeCallbacks += nTime6 - nTime5;
    LogPrint(BCLog::BENCH, "    - Callbacks: %.2fms [%.2fs (%.2fms/blk)]\n", MILLI * (nTime6 - nTime5), nTimeCallbacks * MICRO, nTimeCallbacks * MILLI / nBlocksTotal);

    return true;
}

bool CChainState::FlushStateToDisk(
    const CChainParams& chainparams,
    CValidationState &state,
    FlushStateMode mode,
    int nManualPruneHeight)
{
    int64_t nMempoolUsage = mempool.DynamicMemoryUsage();
    LOCK(cs_main);
    assert(this->CanFlushToDisk());
    static int64_t nLastWrite = 0;
    static int64_t nLastFlush = 0;
    std::set<int> setFilesToPrune;
    bool full_flush_completed = false;
    try {
    {
        bool fFlushForPrune = false;
        bool fDoFullFlush = false;
        LOCK(cs_LastBlockFile);
        if (fPruneMode && (fCheckForPruning || nManualPruneHeight > 0) && !fReindex) {
            if (nManualPruneHeight > 0) {
                FindFilesToPruneManual(setFilesToPrune, nManualPruneHeight);
            } else {
                FindFilesToPrune(setFilesToPrune, chainparams.PruneAfterHeight());
                fCheckForPruning = false;
            }
            if (!setFilesToPrune.empty()) {
                fFlushForPrune = true;
                if (!fHavePruned) {
                    pblocktree->WriteFlag("prunedblockfiles", true);
                    fHavePruned = true;
                }
            }
        }
        int64_t nNow = GetTimeMicros();
        // Avoid writing/flushing immediately after startup.
        if (nLastWrite == 0) {
            nLastWrite = nNow;
        }
        if (nLastFlush == 0) {
            nLastFlush = nNow;
        }
        int64_t nMempoolSizeMax = gArgs.GetArg("-maxmempool", DEFAULT_MAX_MEMPOOL_SIZE) * 1000000;
        int64_t cacheSize = CoinsTip().DynamicMemoryUsage();
        int64_t nTotalSpace = nCoinCacheUsage + std::max<int64_t>(nMempoolSizeMax - nMempoolUsage, 0);
        // The cache is large and we're within 10% and 10 MiB of the limit, but we have time now (not in the middle of a block processing).
        bool fCacheLarge = mode == FlushStateMode::PERIODIC && cacheSize > std::max((9 * nTotalSpace) / 10, nTotalSpace - MAX_BLOCK_COINSDB_USAGE * 1024 * 1024);
        // The cache is over the limit, we have to write now.
        bool fCacheCritical = mode == FlushStateMode::IF_NEEDED && cacheSize > nTotalSpace;
        // It's been a while since we wrote the block index to disk. Do this frequently, so we don't need to redownload after a crash.
        bool fPeriodicWrite = mode == FlushStateMode::PERIODIC && nNow > nLastWrite + (int64_t)DATABASE_WRITE_INTERVAL * 1000000;
        // It's been very long since we flushed the cache. Do this infrequently, to optimize cache usage.
        bool fPeriodicFlush = mode == FlushStateMode::PERIODIC && nNow > nLastFlush + (int64_t)DATABASE_FLUSH_INTERVAL * 1000000;
        // Combine all conditions that result in a full cache flush.
        fDoFullFlush = (mode == FlushStateMode::ALWAYS) || fCacheLarge || fCacheCritical || fPeriodicFlush || fFlushForPrune;
        // Write blocks and block index to disk.
        if (fDoFullFlush || fPeriodicWrite) {
            // Depend on nMinDiskSpace to ensure we can write block index
            if (!CheckDiskSpace(GetBlocksDir())) {
                return AbortNode(state, "Disk space is too low!", _("Error: Disk space is too low!").translated, CClientUIInterface::MSG_NOPREFIX);
            }
            // First make sure all block and undo data is flushed to disk.
            FlushBlockFile();
            // Then update all block file information (which may refer to block and undo files).
            {
                std::vector<std::pair<int, const CBlockFileInfo*> > vFiles;
                vFiles.reserve(setDirtyFileInfo.size());
                for (std::set<int>::iterator it = setDirtyFileInfo.begin(); it != setDirtyFileInfo.end(); ) {
                    vFiles.push_back(std::make_pair(*it, &vinfoBlockFile[*it]));
                    setDirtyFileInfo.erase(it++);
                }
                std::vector<const CBlockIndex*> vBlocks;
                vBlocks.reserve(setDirtyBlockIndex.size());
                for (std::set<CBlockIndex*>::iterator it = setDirtyBlockIndex.begin(); it != setDirtyBlockIndex.end(); ) {
                    if ((*it)->nFlags & BLOCK_ACCEPTED) {
                        vBlocks.push_back(*it);
                    }
                    setDirtyBlockIndex.erase(it++);
                }
                if (!pblocktree->WriteBatchSync(vFiles, nLastBlockFile, vBlocks)) {
                    return AbortNode(state, "Failed to write to block index database");
                }
            }
            // Finally remove any pruned files
            if (fFlushForPrune)
                UnlinkPrunedFiles(setFilesToPrune);
            nLastWrite = nNow;
        }
        // Flush best chain related state. This can only be done if the blocks / block index write was also done.
        if (fDoFullFlush && !CoinsTip().GetBestBlock().IsNull()) {
            // Typical Coin structures on disk are around 48 bytes in size.
            // Pushing a new one to the database can cause it to be written
            // twice (once in the log, and once in the tables). This is already
            // an overestimation, as most will delete an existing entry or
            // overwrite one. Still, use a conservative safety factor of 2.
            if (!CheckDiskSpace(GetDataDir(), 48 * 2 * 2 * CoinsTip().GetCacheSize())) {
                return AbortNode(state, "Disk space is too low!", _("Error: Disk space is too low!").translated, CClientUIInterface::MSG_NOPREFIX);
            }
            // Flush the chainstate (which may refer to block index entries).
            if (!CoinsTip().Flush())
                return AbortNode(state, "Failed to write to coin database");
            nLastFlush = nNow;
            full_flush_completed = true;
        }
    }
    if (full_flush_completed) {
        // Update best block in wallet (so we can detect restored wallets).
        GetMainSignals().ChainStateFlushed(m_chain.GetLocator());
    }
    } catch (const std::runtime_error& e) {
        return AbortNode(state, std::string("System error while flushing: ") + e.what());
    }
    return true;
}

void CChainState::ForceFlushStateToDisk() {
    CValidationState state;
    const CChainParams& chainparams = Params();
    if (!this->FlushStateToDisk(chainparams, state, FlushStateMode::ALWAYS)) {
        LogPrintf("%s: failed to flush state (%s)\n", __func__, FormatStateMessage(state));
    }
}

void CChainState::PruneAndFlush() {
    CValidationState state;
    fCheckForPruning = true;
    const CChainParams& chainparams = Params();

    if (!this->FlushStateToDisk(chainparams, state, FlushStateMode::NONE)) {
        LogPrintf("%s: failed to flush state (%s)\n", __func__, FormatStateMessage(state));
    }
}

static void DoWarning(const std::string& strWarning)
{
    static bool fWarned = false;
    SetMiscWarning(strWarning);
    if (!fWarned) {
        AlertNotify(strWarning);
        fWarned = true;
    }
}

bool FlushView(CCoinsViewCache *view, CValidationState& state, bool fDisconnecting)
{
    if (!view->Flush())
        return false;

    if (fAddressIndex) {
        if (fDisconnecting) {
            if (!pblocktree->EraseAddressIndex(view->addressIndex)) {
                return AbortNode(state, "Failed to delete address index");
            }
        } else {
            if (!pblocktree->WriteAddressIndex(view->addressIndex)) {
                return AbortNode(state, "Failed to write address index");
            }
        }

        if (!pblocktree->UpdateAddressUnspentIndex(view->addressUnspentIndex)) {
            return AbortNode(state, "Failed to write address unspent index");
        }
    }

    if (fSpentIndex) {
        if (!pblocktree->UpdateSpentIndex(view->spentIndex)) {
            return AbortNode(state, "Failed to write transaction index");
        }
    }

    view->addressIndex.clear();
    view->addressUnspentIndex.clear();
    view->spentIndex.clear();

    if (fDisconnecting) {
        for (auto &it : view->keyImages) {
            if (!pblocktree->EraseRCTKeyImage(it.first)) {
                return error("%s: EraseRCTKeyImage failed, txn %s.", __func__, it.second.ToString());
            }
        }

        if (view->anonOutputLinks.size() > 0) {
            for (auto &it : view->anonOutputLinks) {
                if (!pblocktree->EraseRCTOutput(it.second)) {
                    return error("%s: EraseRCTOutput failed.", __func__);
                }

                if (!pblocktree->EraseRCTOutputLink(it.first)) {
                    return error("%s: EraseRCTOutput failed.", __func__);
                }
            }
        }
    } else {
        CDBBatch batch(*pblocktree);

        for (auto &it : view->keyImages) {
            batch.Write(std::make_pair(DB_RCTKEYIMAGE, it.first), it.second);
        }

        for (auto &it : view->anonOutputs) {
            batch.Write(std::make_pair(DB_RCTOUTPUT, it.first), it.second);
        }

        for (auto &it : view->anonOutputLinks) {
            batch.Write(std::make_pair(DB_RCTOUTPUT_LINK, it.first), it.second);
        }

        if (!pblocktree->WriteBatch(batch)) {
            return error("%s: Write RCT outputs failed.", __func__);
        }
    }

    view->nLastRCTOutput = 0;
    view->anonOutputs.clear();
    view->anonOutputLinks.clear();
    view->keyImages.clear();

    return true;
};

/** Private helper function that concatenates warning messages. */
static void AppendWarning(std::string& res, const std::string& warn)
{
    if (!res.empty()) res += ", ";
    res += warn;
}

/** Check warning conditions and do some notifications on new chain tip set. */
<<<<<<< HEAD
void UpdateTip(const CBlockIndex *pindexNew, const CChainParams& chainParams) {
=======
void static UpdateTip(const CBlockIndex* pindexNew, const CChainParams& chainParams)
    EXCLUSIVE_LOCKS_REQUIRED(::cs_main)
{
>>>>>>> 367b023a
    // New best block
    mempool.AddTransactionsUpdated(1);

    {
        LOCK(g_best_block_mutex);
        g_best_block = pindexNew->GetBlockHash();
        g_best_block_cv.notify_all();
    }

    std::string warningMessages;
    if (!::ChainstateActive().IsInitialBlockDownload())
    {
        int nUpgraded = 0;
        const CBlockIndex* pindex = pindexNew;
        for (int bit = 0; bit < VERSIONBITS_NUM_BITS; bit++) {
            WarningBitsConditionChecker checker(bit);
            ThresholdState state = checker.GetStateFor(pindex, chainParams.GetConsensus(), warningcache[bit]);
            if (state == ThresholdState::ACTIVE || state == ThresholdState::LOCKED_IN) {
                const std::string strWarning = strprintf(_("Warning: unknown new rules activated (versionbit %i)").translated, bit);
                if (state == ThresholdState::ACTIVE) {
                    DoWarning(strWarning);
                } else {
                    AppendWarning(warningMessages, strWarning);
                }
            }
        }
        // Check the version of the last 100 blocks to see if we need to upgrade:
        for (int i = 0; i < 100 && pindex != nullptr; i++)
        {
            if (fParticlMode)
            {
                if (pindex->nVersion > PARTICL_BLOCK_VERSION)
                    ++nUpgraded;
            } else
            {
                int32_t nExpectedVersion = ComputeBlockVersion(pindex->pprev, chainParams.GetConsensus());
                if (pindex->nVersion > VERSIONBITS_LAST_OLD_BLOCK_VERSION && (pindex->nVersion & ~nExpectedVersion) != 0)
                    ++nUpgraded;
            }
            pindex = pindex->pprev;
        }
        if (nUpgraded > 0)
            AppendWarning(warningMessages, strprintf(_("%d of last 100 blocks have unexpected version").translated, nUpgraded));
    }
    LogPrintf("%s: new best=%s height=%d version=0x%08x log2_work=%.8g tx=%lu date='%s' progress=%f cache=%.1fMiB(%utxo)", __func__, /* Continued */
      pindexNew->GetBlockHash().ToString(), pindexNew->nHeight, pindexNew->nVersion,
      log(pindexNew->nChainWork.getdouble())/log(2.0), (unsigned long)pindexNew->nChainTx,
      FormatISO8601DateTime(pindexNew->GetBlockTime()),
      GuessVerificationProgress(chainParams.TxData(), pindexNew), ::ChainstateActive().CoinsTip().DynamicMemoryUsage() * (1.0 / (1<<20)), ::ChainstateActive().CoinsTip().GetCacheSize());
    if (!warningMessages.empty())
        LogPrintf(" warning='%s'", warningMessages); /* Continued */
    LogPrintf("\n");

}

/** Disconnect m_chain's tip.
  * After calling, the mempool will be in an inconsistent state, with
  * transactions from disconnected blocks being added to disconnectpool.  You
  * should make the mempool consistent again by calling UpdateMempoolForReorg.
  * with cs_main held.
  *
  * If disconnectpool is nullptr, then no disconnected transactions are added to
  * disconnectpool (note that the caller is responsible for mempool consistency
  * in any case).
  */
bool CChainState::DisconnectTip(CValidationState& state, const CChainParams& chainparams, DisconnectedBlockTransactions *disconnectpool)
{
    CBlockIndex *pindexDelete = m_chain.Tip();
    assert(pindexDelete);
    // Read block from disk.
    std::shared_ptr<CBlock> pblock = std::make_shared<CBlock>();
    CBlock& block = *pblock;
    if (!ReadBlockFromDisk(block, pindexDelete, chainparams.GetConsensus()))
        return error("DisconnectTip(): Failed to read block");
    // Apply the block atomically to the chain state.
    int64_t nStart = GetTimeMicros();
    {
        CCoinsViewCache view(&CoinsTip());
        assert(view.GetBestBlock() == pindexDelete->GetBlockHash());
        if (DisconnectBlock(block, pindexDelete, view) != DISCONNECT_OK)
            return error("DisconnectTip(): DisconnectBlock %s failed", pindexDelete->GetBlockHash().ToString());
        bool flushed = FlushView(&view, state, true);
        assert(flushed);
    }
    LogPrint(BCLog::BENCH, "- Disconnect block: %.2fms\n", (GetTimeMicros() - nStart) * MILLI);
    // Write the chain state to disk, if necessary.
    if (!FlushStateToDisk(chainparams, state, FlushStateMode::IF_NEEDED))
        return false;

    if (disconnectpool) {
        // Save transactions to re-add to mempool at end of reorg
        for (auto it = block.vtx.rbegin(); it != block.vtx.rend(); ++it) {
            disconnectpool->addTransaction(*it);
        }
        while (disconnectpool->DynamicMemoryUsage() > MAX_DISCONNECTED_TX_POOL_SIZE * 1000) {
            // Drop the earliest entry, and remove its children from the mempool.
            auto it = disconnectpool->queuedTx.get<insertion_order>().begin();
            mempool.removeRecursive(**it, MemPoolRemovalReason::REORG);
            disconnectpool->removeEntry(it);
        }
    }

    m_chain.SetTip(pindexDelete->pprev);

    UpdateTip(pindexDelete->pprev, chainparams);
    // Let wallets know transactions went from 1-confirmed to
    // 0-confirmed or conflicted:
    GetMainSignals().BlockDisconnected(pblock);
    return true;
}

static int64_t nTimeReadFromDisk = 0;
static int64_t nTimeConnectTotal = 0;
static int64_t nTimeFlush = 0;
static int64_t nTimeChainState = 0;
static int64_t nTimePostConnect = 0;

struct PerBlockConnectTrace {
    CBlockIndex* pindex = nullptr;
    std::shared_ptr<const CBlock> pblock;
    std::shared_ptr<std::vector<CTransactionRef>> conflictedTxs;
    PerBlockConnectTrace() : conflictedTxs(std::make_shared<std::vector<CTransactionRef>>()) {}
};
/**
 * Used to track blocks whose transactions were applied to the UTXO state as a
 * part of a single ActivateBestChainStep call.
 *
 * This class also tracks transactions that are removed from the mempool as
 * conflicts (per block) and can be used to pass all those transactions
 * through SyncTransaction.
 *
 * This class assumes (and asserts) that the conflicted transactions for a given
 * block are added via mempool callbacks prior to the BlockConnected() associated
 * with those transactions. If any transactions are marked conflicted, it is
 * assumed that an associated block will always be added.
 *
 * This class is single-use, once you call GetBlocksConnected() you have to throw
 * it away and make a new one.
 */
class ConnectTrace {
private:
    std::vector<PerBlockConnectTrace> blocksConnected;
    CTxMemPool &pool;
    boost::signals2::scoped_connection m_connNotifyEntryRemoved;

public:
    explicit ConnectTrace(CTxMemPool &_pool) : blocksConnected(1), pool(_pool) {
        m_connNotifyEntryRemoved = pool.NotifyEntryRemoved.connect(std::bind(&ConnectTrace::NotifyEntryRemoved, this, std::placeholders::_1, std::placeholders::_2));
    }

    void BlockConnected(CBlockIndex* pindex, std::shared_ptr<const CBlock> pblock) {
        assert(!blocksConnected.back().pindex);
        assert(pindex);
        assert(pblock);
        blocksConnected.back().pindex = pindex;
        blocksConnected.back().pblock = std::move(pblock);
        blocksConnected.emplace_back();
    }

    std::vector<PerBlockConnectTrace>& GetBlocksConnected() {
        // We always keep one extra block at the end of our list because
        // blocks are added after all the conflicted transactions have
        // been filled in. Thus, the last entry should always be an empty
        // one waiting for the transactions from the next block. We pop
        // the last entry here to make sure the list we return is sane.
        assert(!blocksConnected.back().pindex);
        assert(blocksConnected.back().conflictedTxs->empty());
        blocksConnected.pop_back();
        return blocksConnected;
    }

    void NotifyEntryRemoved(CTransactionRef txRemoved, MemPoolRemovalReason reason) {
        assert(!blocksConnected.back().pindex);
        if (reason == MemPoolRemovalReason::CONFLICT) {
            blocksConnected.back().conflictedTxs->emplace_back(std::move(txRemoved));
        }
    }
};

/**
 * Connect a new block to m_chain. pblock is either nullptr or a pointer to a CBlock
 * corresponding to pindexNew, to bypass loading it again from disk.
 *
 * The block is added to connectTrace if connection succeeds.
 */
bool CChainState::ConnectTip(CValidationState& state, const CChainParams& chainparams, CBlockIndex* pindexNew, const std::shared_ptr<const CBlock>& pblock, ConnectTrace& connectTrace, DisconnectedBlockTransactions &disconnectpool)
{
    assert(pindexNew->pprev == m_chain.Tip());
    // Read block from disk.
    int64_t nTime1 = GetTimeMicros();
    std::shared_ptr<const CBlock> pthisBlock;
    if (!pblock) {
        std::shared_ptr<CBlock> pblockNew = std::make_shared<CBlock>();
        if (!ReadBlockFromDisk(*pblockNew, pindexNew, chainparams.GetConsensus()))
            return AbortNode(state, "Failed to read block");
        pthisBlock = pblockNew;
    } else {
        pthisBlock = pblock;
    }
    const CBlock& blockConnecting = *pthisBlock;
    // Apply the block atomically to the chain state.
    int64_t nTime2 = GetTimeMicros(); nTimeReadFromDisk += nTime2 - nTime1;
    int64_t nTime3;

    LogPrint(BCLog::BENCH, "  - Load block from disk: %.2fms [%.2fs]\n", (nTime2 - nTime1) * MILLI, nTimeReadFromDisk * MICRO);
    setConnectKi.clear();
    {
<<<<<<< HEAD

        CCoinsViewCache view(pcoinsTip.get());
=======
        CCoinsViewCache view(&CoinsTip());
>>>>>>> 367b023a
        bool rv = ConnectBlock(blockConnecting, state, pindexNew, view, chainparams);
        if (pindexNew->nFlags & BLOCK_FAILED_DUPLICATE_STAKE)
            state.nFlags |= BLOCK_FAILED_DUPLICATE_STAKE;
        GetMainSignals().BlockChecked(blockConnecting, state);
        if (!rv) {
            if (state.IsInvalid())
                InvalidBlockFound(pindexNew, blockConnecting, state);
            return error("%s: ConnectBlock %s failed, %s", __func__, pindexNew->GetBlockHash().ToString(), FormatStateMessage(state));
        }
        nTime3 = GetTimeMicros(); nTimeConnectTotal += nTime3 - nTime2;
        LogPrint(BCLog::BENCH, "  - Connect total: %.2fms [%.2fs (%.2fms/blk)]\n", (nTime3 - nTime2) * MILLI, nTimeConnectTotal * MICRO, nTimeConnectTotal * MILLI / nBlocksTotal);
        bool flushed = FlushView(&view, state, false);
        assert(flushed);
    }
    int64_t nTime4 = GetTimeMicros(); nTimeFlush += nTime4 - nTime3;
    LogPrint(BCLog::BENCH, "  - Flush: %.2fms [%.2fs (%.2fms/blk)]\n", (nTime4 - nTime3) * MILLI, nTimeFlush * MICRO, nTimeFlush * MILLI / nBlocksTotal);
    // Write the chain state to disk, if necessary.
    if (!FlushStateToDisk(chainparams, state, FlushStateMode::IF_NEEDED))
    {
        //RollBackRCTIndex(nLastValidRCTOutput, setConnectKi);
        return false;
    }
    int64_t nTime5 = GetTimeMicros(); nTimeChainState += nTime5 - nTime4;
    LogPrint(BCLog::BENCH, "  - Writing chainstate: %.2fms [%.2fs (%.2fms/blk)]\n", (nTime5 - nTime4) * MILLI, nTimeChainState * MICRO, nTimeChainState * MILLI / nBlocksTotal);
    // Remove conflicting transactions from the mempool.;
    mempool.removeForBlock(blockConnecting.vtx, pindexNew->nHeight);
    disconnectpool.removeForBlock(blockConnecting.vtx);
    // Update m_chain & related variables.
    m_chain.SetTip(pindexNew);
    UpdateTip(pindexNew, chainparams);

    int64_t nTime6 = GetTimeMicros(); nTimePostConnect += nTime6 - nTime5; nTimeTotal += nTime6 - nTime1;
    LogPrint(BCLog::BENCH, "  - Connect postprocess: %.2fms [%.2fs (%.2fms/blk)]\n", (nTime6 - nTime5) * MILLI, nTimePostConnect * MICRO, nTimePostConnect * MILLI / nBlocksTotal);
    LogPrint(BCLog::BENCH, "- Connect block: %.2fms [%.2fs (%.2fms/blk)]\n", (nTime6 - nTime1) * MILLI, nTimeTotal * MICRO, nTimeTotal * MILLI / nBlocksTotal);

    connectTrace.BlockConnected(pindexNew, std::move(pthisBlock));
    return true;
}

/**
 * Return the tip of the chain with the most work in it, that isn't
 * known to be invalid (it's however far from certain to be valid).
 */
CBlockIndex* CChainState::FindMostWorkChain() {
    do {
        CBlockIndex *pindexNew = nullptr;

        // Find the best candidate header.
        {
            std::set<CBlockIndex*, CBlockIndexWorkComparator>::reverse_iterator it = setBlockIndexCandidates.rbegin();
            if (it == setBlockIndexCandidates.rend())
                return nullptr;
            pindexNew = *it;
        }

        // Check whether all blocks on the path between the currently active chain and the candidate are valid.
        // Just going until the active chain is an optimization, as we know all blocks in it are valid already.
        CBlockIndex *pindexTest = pindexNew;
        bool fInvalidAncestor = false;
        while (pindexTest && !m_chain.Contains(pindexTest)) {
            assert(pindexTest->HaveTxsDownloaded() || pindexTest->nHeight == 0);

            // Pruned nodes may have entries in setBlockIndexCandidates for
            // which block files have been deleted.  Remove those as candidates
            // for the most work chain if we come across them; we can't switch
            // to a chain unless we have all the non-active-chain parent blocks.
            bool fFailedChain = pindexTest->nStatus & BLOCK_FAILED_MASK;
            bool fMissingData = !(pindexTest->nStatus & BLOCK_HAVE_DATA);

            if (fFailedChain || fMissingData) {
                // Candidate chain is not usable (either invalid or missing data)
                if (fFailedChain && (pindexBestInvalid == nullptr || pindexNew->nChainWork > pindexBestInvalid->nChainWork))
                    pindexBestInvalid = pindexNew;
                CBlockIndex *pindexFailed = pindexNew;
                // Remove the entire chain from the set.
                while (pindexTest != pindexFailed) {
                    if (fFailedChain) {

                        if (pindexTest->nFlags & BLOCK_FAILED_DUPLICATE_STAKE)
                            pindexFailed->nFlags |= BLOCK_FAILED_DUPLICATE_STAKE;

                        pindexFailed->nStatus |= BLOCK_FAILED_CHILD;
                    } else if (fMissingData) {
                        // If we're missing data, then add back to m_blocks_unlinked,
                        // so that if the block arrives in the future we can try adding
                        // to setBlockIndexCandidates again.
                        m_blockman.m_blocks_unlinked.insert(
                            std::make_pair(pindexFailed->pprev, pindexFailed));
                    }
                    setBlockIndexCandidates.erase(pindexFailed);
                    pindexFailed = pindexFailed->pprev;
                }
                setBlockIndexCandidates.erase(pindexTest);
                fInvalidAncestor = true;
                break;
            }
            pindexTest = pindexTest->pprev;
        }
        if (!fInvalidAncestor)
            return pindexNew;
    } while(true);
}

/** Delete all entries in setBlockIndexCandidates that are worse than the current tip. */
void CChainState::PruneBlockIndexCandidates() {
    // Note that we can't delete the current block itself, as we may need to return to it later in case a
    // reorganization to a better block fails.
    std::set<CBlockIndex*, CBlockIndexWorkComparator>::iterator it = setBlockIndexCandidates.begin();
    while (it != setBlockIndexCandidates.end() && setBlockIndexCandidates.value_comp()(*it, m_chain.Tip())) {
        setBlockIndexCandidates.erase(it++);
    }
    // Either the current tip or a successor of it we're working towards is left in setBlockIndexCandidates.
    assert(!setBlockIndexCandidates.empty());
}

/**
 * Try to make some progress towards making pindexMostWork the active block.
 * pblock is either nullptr or a pointer to a CBlock corresponding to pindexMostWork.
 */
bool CChainState::ActivateBestChainStep(CValidationState& state, const CChainParams& chainparams, CBlockIndex* pindexMostWork, const std::shared_ptr<const CBlock>& pblock, bool& fInvalidFound, ConnectTrace& connectTrace)
{
    AssertLockHeld(cs_main);

    const CBlockIndex *pindexOldTip = m_chain.Tip();
    const CBlockIndex *pindexFork = m_chain.FindFork(pindexMostWork);

    // Disconnect active blocks which are no longer in the best chain.
    bool fBlocksDisconnected = false;
    DisconnectedBlockTransactions disconnectpool;
    while (m_chain.Tip() && m_chain.Tip() != pindexFork) {
        if (!DisconnectTip(state, chainparams, &disconnectpool)) {
            // This is likely a fatal error, but keep the mempool consistent,
            // just in case. Only remove from the mempool in this case.
            UpdateMempoolForReorg(disconnectpool, false);

            // If we're unable to disconnect a block during normal operation,
            // then that is a failure of our local system -- we should abort
            // rather than stay on a less work chain.
            AbortNode(state, "Failed to disconnect block; see debug.log for details");
            return false;
        }
        fBlocksDisconnected = true;
    }

    // Build list of new blocks to connect.
    std::vector<CBlockIndex*> vpindexToConnect;
    bool fContinue = true;
    int nHeight = pindexFork ? pindexFork->nHeight : -1;
    while (fContinue && nHeight != pindexMostWork->nHeight) {
        // Don't iterate the entire list of potential improvements toward the best tip, as we likely only need
        // a few blocks along the way.
        int nTargetHeight = std::min(nHeight + 32, pindexMostWork->nHeight);
        vpindexToConnect.clear();
        vpindexToConnect.reserve(nTargetHeight - nHeight);
        CBlockIndex *pindexIter = pindexMostWork->GetAncestor(nTargetHeight);
        while (pindexIter && pindexIter->nHeight != nHeight) {
            vpindexToConnect.push_back(pindexIter);
            pindexIter = pindexIter->pprev;
        }
        nHeight = nTargetHeight;

        // Connect new blocks.
        for (CBlockIndex *pindexConnect : reverse_iterate(vpindexToConnect)) {
            if (!ConnectTip(state, chainparams, pindexConnect, pindexConnect == pindexMostWork ? pblock : std::shared_ptr<const CBlock>(), connectTrace, disconnectpool)) {
                if (state.IsInvalid()) {
                    // The block violates a consensus rule.
                    if (state.GetReason() != ValidationInvalidReason::BLOCK_MUTATED) {
                        InvalidChainFound(vpindexToConnect.front());
                    }
                    state = CValidationState();
                    fInvalidFound = true;
                    fContinue = false;
                    break;
                } else {
                    // A system error occurred (disk space, database error, ...).
                    // Make the mempool consistent with the current tip, just in case
                    // any observers try to use it before shutdown.
                    UpdateMempoolForReorg(disconnectpool, false);
                    return false;
                }
            } else {
                PruneBlockIndexCandidates();
                if (!pindexOldTip || m_chain.Tip()->nChainWork > pindexOldTip->nChainWork) {
                    // We're in a better position than we were. Return temporarily to release the lock.
                    fContinue = false;
                    break;
                }
            }
        }
    }

    if (fBlocksDisconnected) {
        // If any blocks were disconnected, disconnectpool may be non empty.  Add
        // any disconnected transactions back to the mempool.
        UpdateMempoolForReorg(disconnectpool, true);
    }
    mempool.check(&CoinsTip());


    // Callbacks/notifications for a new best chain.
    if (fInvalidFound)
        CheckForkWarningConditionsOnNewFork(vpindexToConnect.back());
    else
        CheckForkWarningConditions();

    return true;
}

static void NotifyHeaderTip() LOCKS_EXCLUDED(cs_main) {
    bool fNotify = false;
    bool fInitialBlockDownload = false;
    static CBlockIndex* pindexHeaderOld = nullptr;
    CBlockIndex* pindexHeader = nullptr;
    {
        LOCK(cs_main);
        pindexHeader = pindexBestHeader;

        if (pindexHeader != pindexHeaderOld) {
            fNotify = true;
            fInitialBlockDownload = ::ChainstateActive().IsInitialBlockDownload();
            pindexHeaderOld = pindexHeader;
        }
    }
    // Send block tip changed notifications without cs_main
    if (fNotify) {
        uiInterface.NotifyHeaderTip(fInitialBlockDownload, pindexHeader);
    }
}

void CheckDelayedBlocks(const CChainParams& chainparams, const uint256 &block_hash) LOCKS_EXCLUDED(cs_main);

static void LimitValidationInterfaceQueue() LOCKS_EXCLUDED(cs_main) {
    AssertLockNotHeld(cs_main);

    if (GetMainSignals().CallbacksPending() > 10) {
        SyncWithValidationInterfaceQueue();
    }
}

/**
 * Make the best chain active, in multiple steps. The result is either failure
 * or an activated best chain. pblock is either nullptr or a pointer to a block
 * that is already loaded (to avoid loading it again from disk).
 *
 * ActivateBestChain is split into steps (see ActivateBestChainStep) so that
 * we avoid holding cs_main for an extended period of time; the length of this
 * call may be quite long during reindexing or a substantial reorg.
 */
bool CChainState::ActivateBestChain(CValidationState &state, const CChainParams& chainparams, std::shared_ptr<const CBlock> pblock) {
    // Note that while we're often called here from ProcessNewBlock, this is
    // far from a guarantee. Things in the P2P/RPC will often end up calling
    // us in the middle of ProcessNewBlock - do not assume pblock is set
    // sanely for performance or correctness!
    AssertLockNotHeld(cs_main);

    // ABC maintains a fair degree of expensive-to-calculate internal state
    // because this function periodically releases cs_main so that it does not lock up other threads for too long
    // during large connects - and to allow for e.g. the callback queue to drain
    // we use m_cs_chainstate to enforce mutual exclusion so that only one caller may execute this function at a time
    LOCK(m_cs_chainstate);

    CBlockIndex *pindexMostWork = nullptr;
    CBlockIndex *pindexNewTip = nullptr;
    int nStopAtHeight = gArgs.GetArg("-stopatheight", DEFAULT_STOPATHEIGHT);
    do {
        boost::this_thread::interruption_point();

        // Block until the validation queue drains. This should largely
        // never happen in normal operation, however may happen during
        // reindex, causing memory blowup if we run too far ahead.
        // Note that if a validationinterface callback ends up calling
        // ActivateBestChain this may lead to a deadlock! We should
        // probably have a DEBUG_LOCKORDER test for this in the future.
        LimitValidationInterfaceQueue();

        std::vector<uint256> connected_blocks;
        {
            LOCK2(cs_main, ::mempool.cs); // Lock transaction pool for at least as long as it takes for connectTrace to be consumed
            CBlockIndex* starting_tip = m_chain.Tip();
            bool blocks_connected = false;
            do {
                // We absolutely may not unlock cs_main until we've made forward progress
                // (with the exception of shutdown due to hardware issues, low disk space, etc).
                ConnectTrace connectTrace(mempool); // Destructed before cs_main is unlocked

                if (pindexMostWork == nullptr) {
                    pindexMostWork = FindMostWorkChain();
                }

                // Whether we have anything to do at all.
                if (pindexMostWork == nullptr || pindexMostWork == m_chain.Tip()) {
                    break;
                }

                bool fInvalidFound = false;
                std::shared_ptr<const CBlock> nullBlockPtr;
                if (!ActivateBestChainStep(state, chainparams, pindexMostWork, pblock && pblock->GetHash() == pindexMostWork->GetBlockHash() ? pblock : nullBlockPtr, fInvalidFound, connectTrace))
                    return false;
                blocks_connected = true;

                if (fInvalidFound) {
                    // Wipe cache, we may need another branch now.
                    pindexMostWork = nullptr;
                }
                pindexNewTip = m_chain.Tip();

                for (const PerBlockConnectTrace& trace : connectTrace.GetBlocksConnected()) {
                    assert(trace.pblock && trace.pindex);
                    connected_blocks.push_back(trace.pblock->GetHash());
                    GetMainSignals().BlockConnected(trace.pblock, trace.pindex, trace.conflictedTxs);
                }
            } while (!m_chain.Tip() || (starting_tip && CBlockIndexWorkComparator()(m_chain.Tip(), starting_tip)));
            if (!blocks_connected) return true;

            const CBlockIndex* pindexFork = m_chain.FindFork(starting_tip);
            bool fInitialDownload = IsInitialBlockDownload();

            // Notify external listeners about the new tip.
            // Enqueue while holding cs_main to ensure that UpdatedBlockTip is called in the order in which blocks are connected
            if (pindexFork != pindexNewTip) {
                // Notify ValidationInterface subscribers
                GetMainSignals().UpdatedBlockTip(pindexNewTip, pindexFork, fInitialDownload);

                // Always notify the UI if a new block tip was connected
                uiInterface.NotifyBlockTip(fInitialDownload, pindexNewTip);
            }
        }
        // When we reach this point, we switched to a new tip (stored in pindexNewTip).

        for (const auto& block_hash : connected_blocks) {
            CheckDelayedBlocks(chainparams, block_hash);
        }

        if (nStopAtHeight && pindexNewTip && pindexNewTip->nHeight >= nStopAtHeight) StartShutdown();

        // We check shutdown only after giving ActivateBestChainStep a chance to run once so that we
        // never shutdown before connecting the genesis block during LoadChainTip(). Previously this
        // caused an assert() failure during shutdown in such cases as the UTXO DB flushing checks
        // that the best block hash is non-null.
        if (ShutdownRequested())
            break;
    } while (pindexNewTip != pindexMostWork);
    CheckBlockIndex(chainparams.GetConsensus());


    // Write changes periodically to disk, after relay.
    if (!FlushStateToDisk(chainparams, state, FlushStateMode::PERIODIC)) {
        return false;
    }
    return true;
}

bool ActivateBestChain(CValidationState &state, const CChainParams& chainparams, std::shared_ptr<const CBlock> pblock) {
    return ::ChainstateActive().ActivateBestChain(state, chainparams, std::move(pblock));
}

bool CChainState::PreciousBlock(CValidationState& state, const CChainParams& params, CBlockIndex *pindex)
{
    {
        LOCK(cs_main);
        if (pindex->nChainWork < m_chain.Tip()->nChainWork) {
            // Nothing to do, this block is not at the tip.
            return true;
        }
        if (m_chain.Tip()->nChainWork > nLastPreciousChainwork) {
            // The chain has been extended since the last call, reset the counter.
            nBlockReverseSequenceId = -1;
        }
        nLastPreciousChainwork = m_chain.Tip()->nChainWork;
        setBlockIndexCandidates.erase(pindex);
        pindex->nSequenceId = nBlockReverseSequenceId;
        if (nBlockReverseSequenceId > std::numeric_limits<int32_t>::min()) {
            // We can't keep reducing the counter if somebody really wants to
            // call preciousblock 2**31-1 times on the same set of tips...
            nBlockReverseSequenceId--;
        }
        if (pindex->IsValid(BLOCK_VALID_TRANSACTIONS) && pindex->HaveTxsDownloaded()) {
            setBlockIndexCandidates.insert(pindex);
            PruneBlockIndexCandidates();
        }
    }

    return ActivateBestChain(state, params, std::shared_ptr<const CBlock>());
}
bool PreciousBlock(CValidationState& state, const CChainParams& params, CBlockIndex *pindex) {
    return ::ChainstateActive().PreciousBlock(state, params, pindex);
}

bool CChainState::InvalidateBlock(CValidationState& state, const CChainParams& chainparams, CBlockIndex *pindex)
{
    CBlockIndex* to_mark_failed = pindex;
    bool pindex_was_in_chain = false;
    int disconnected = 0;

    // Disconnect (descendants of) pindex, and mark them invalid.
    while (true) {
        if (ShutdownRequested()) break;

        // Make sure the queue of validation callbacks doesn't grow unboundedly.
        LimitValidationInterfaceQueue();

        LOCK(cs_main);
        LOCK(::mempool.cs); // Lock for as long as disconnectpool is in scope to make sure UpdateMempoolForReorg is called after DisconnectTip without unlocking in between
        if (!m_chain.Contains(pindex)) break;
        pindex_was_in_chain = true;
        CBlockIndex *invalid_walk_tip = m_chain.Tip();

        // ActivateBestChain considers blocks already in m_chain
        // unconditionally valid already, so force disconnect away from it.
        DisconnectedBlockTransactions disconnectpool;
        bool ret = DisconnectTip(state, chainparams, &disconnectpool);
        // DisconnectTip will add transactions to disconnectpool.
        // Adjust the mempool to be consistent with the new tip, adding
        // transactions back to the mempool if disconnecting was successful,
        // and we're not doing a very deep invalidation (in which case
        // keeping the mempool up to date is probably futile anyway).
        UpdateMempoolForReorg(disconnectpool, /* fAddToMempool = */ (++disconnected <= 10) && ret);
        if (!ret) return false;
        assert(invalid_walk_tip->pprev == m_chain.Tip());

        // We immediately mark the disconnected blocks as invalid.
        // This prevents a case where pruned nodes may fail to invalidateblock
        // and be left unable to start as they have no tip candidates (as there
        // are no blocks that meet the "have data and are not invalid per
        // nStatus" criteria for inclusion in setBlockIndexCandidates).
        invalid_walk_tip->nStatus |= BLOCK_FAILED_VALID;
        setDirtyBlockIndex.insert(invalid_walk_tip);
        setBlockIndexCandidates.erase(invalid_walk_tip);
        setBlockIndexCandidates.insert(invalid_walk_tip->pprev);
        if (invalid_walk_tip->pprev == to_mark_failed && (to_mark_failed->nStatus & BLOCK_FAILED_VALID)) {
            // We only want to mark the last disconnected block as BLOCK_FAILED_VALID; its children
            // need to be BLOCK_FAILED_CHILD instead.
            to_mark_failed->nStatus = (to_mark_failed->nStatus ^ BLOCK_FAILED_VALID) | BLOCK_FAILED_CHILD;
            setDirtyBlockIndex.insert(to_mark_failed);
        }

        // Track the last disconnected block, so we can correct its BLOCK_FAILED_CHILD status in future
        // iterations, or, if it's the last one, call InvalidChainFound on it.
        to_mark_failed = invalid_walk_tip;
    }

    {
        LOCK(cs_main);
        if (m_chain.Contains(to_mark_failed)) {
            // If the to-be-marked invalid block is in the active chain, something is interfering and we can't proceed.
            return false;
        }

        // Mark pindex (or the last disconnected block) as invalid, even when it never was in the main chain
        to_mark_failed->nStatus |= BLOCK_FAILED_VALID;
        setDirtyBlockIndex.insert(to_mark_failed);
        setBlockIndexCandidates.erase(to_mark_failed);
        m_blockman.m_failed_blocks.insert(to_mark_failed);

        // The resulting new best tip may not be in setBlockIndexCandidates anymore, so
        // add it again.
        BlockMap::iterator it = m_blockman.m_block_index.begin();
        while (it != m_blockman.m_block_index.end()) {
            if (it->second->IsValid(BLOCK_VALID_TRANSACTIONS) && it->second->HaveTxsDownloaded() && !setBlockIndexCandidates.value_comp()(it->second, m_chain.Tip())) {
                setBlockIndexCandidates.insert(it->second);
            }
            it++;
        }

        InvalidChainFound(to_mark_failed);
    }

    // Only notify about a new block tip if the active chain was modified.
    if (pindex_was_in_chain) {
        uiInterface.NotifyBlockTip(IsInitialBlockDownload(), to_mark_failed->pprev);
    }
    return true;
}

bool InvalidateBlock(CValidationState& state, const CChainParams& chainparams, CBlockIndex *pindex) {
    return ::ChainstateActive().InvalidateBlock(state, chainparams, pindex);
}

void CChainState::ResetBlockFailureFlags(CBlockIndex *pindex) {
    AssertLockHeld(cs_main);

    int nHeight = pindex->nHeight;

    // Remove the invalidity flag from this block and all its descendants.
    BlockMap::iterator it = m_blockman.m_block_index.begin();
    while (it != m_blockman.m_block_index.end()) {
        if (!it->second->IsValid() && it->second->GetAncestor(nHeight) == pindex) {
            it->second->nStatus &= ~BLOCK_FAILED_MASK;
            it->second->nFlags &= ~(BLOCK_FAILED_DUPLICATE_STAKE | BLOCK_STAKE_KERNEL_SPENT);
            setDirtyBlockIndex.insert(it->second);
            if (it->second->IsValid(BLOCK_VALID_TRANSACTIONS) && it->second->HaveTxsDownloaded() && setBlockIndexCandidates.value_comp()(m_chain.Tip(), it->second)) {
                setBlockIndexCandidates.insert(it->second);
            }
            if (it->second == pindexBestInvalid) {
                // Reset invalid block marker if it was pointing to one of those.
                pindexBestInvalid = nullptr;
            }
            m_blockman.m_failed_blocks.erase(it->second);
        }
        it++;
    }

    // Remove the invalidity flag from all ancestors too.
    while (pindex != nullptr) {
        if (pindex->nStatus & BLOCK_FAILED_MASK) {
            pindex->nStatus &= ~BLOCK_FAILED_MASK;
            setDirtyBlockIndex.insert(pindex);
            m_blockman.m_failed_blocks.erase(pindex);
        }
        pindex = pindex->pprev;
    }
}

void ResetBlockFailureFlags(CBlockIndex *pindex) {
    return ::ChainstateActive().ResetBlockFailureFlags(pindex);
}

CBlockIndex* BlockManager::AddToBlockIndex(const CBlockHeader& block)
{
    AssertLockHeld(cs_main);

    // Check for duplicate
    uint256 hash = block.GetHash();
    BlockMap::iterator it = m_block_index.find(hash);
    if (it != m_block_index.end())
        return it->second;

    // Construct new block index object
    CBlockIndex* pindexNew = new CBlockIndex(block);
    // We assign the sequence id to blocks only when the full data is available,
    // to avoid miners withholding blocks but broadcasting headers, to get a
    // competitive advantage.
    pindexNew->nSequenceId = 0;
    BlockMap::iterator mi = m_block_index.insert(std::make_pair(hash, pindexNew)).first;
    pindexNew->phashBlock = &((*mi).first);
    BlockMap::iterator miPrev = m_block_index.find(block.hashPrevBlock);
    if (miPrev != m_block_index.end())
    {
        pindexNew->pprev = (*miPrev).second;
        pindexNew->nHeight = pindexNew->pprev->nHeight + 1;
        pindexNew->BuildSkip();
    }
    pindexNew->nTimeMax = (pindexNew->pprev ? std::max(pindexNew->pprev->nTimeMax, pindexNew->nTime) : pindexNew->nTime);
    pindexNew->nChainWork = (pindexNew->pprev ? pindexNew->pprev->nChainWork : 0) + GetBlockProof(*pindexNew);

    pindexNew->RaiseValidity(BLOCK_VALID_TREE);
    if (pindexBestHeader == nullptr || pindexBestHeader->nChainWork < pindexNew->nChainWork)
        pindexBestHeader = pindexNew;

    setDirtyBlockIndex.insert(pindexNew);

    return pindexNew;
}

/** Mark a block as having its data received and checked (up to BLOCK_VALID_TRANSACTIONS). */
void CChainState::ReceivedBlockTransactions(const CBlock& block, CBlockIndex* pindexNew, const FlatFilePos& pos, const Consensus::Params& consensusParams)
{
    pindexNew->nTx = block.vtx.size();
    pindexNew->nChainTx = 0;
    pindexNew->nFile = pos.nFile;
    pindexNew->nDataPos = pos.nPos;
    pindexNew->nUndoPos = 0;
    pindexNew->nStatus |= BLOCK_HAVE_DATA;
    if (IsWitnessEnabled(pindexNew->pprev, consensusParams)) {
        pindexNew->nStatus |= BLOCK_OPT_WITNESS;
    }
    pindexNew->RaiseValidity(BLOCK_VALID_TRANSACTIONS);
    setDirtyBlockIndex.insert(pindexNew);

    if (pindexNew->pprev == nullptr || pindexNew->pprev->HaveTxsDownloaded()) {
        // If pindexNew is the genesis block or all parents are BLOCK_VALID_TRANSACTIONS.
        std::deque<CBlockIndex*> queue;
        queue.push_back(pindexNew);

        // Recursively process any descendant blocks that now may be eligible to be connected.
        while (!queue.empty()) {
            CBlockIndex *pindex = queue.front();
            queue.pop_front();
            pindex->nChainTx = (pindex->pprev ? pindex->pprev->nChainTx : 0) + pindex->nTx;
            {
                LOCK(cs_nBlockSequenceId);
                pindex->nSequenceId = nBlockSequenceId++;
            }
            if (m_chain.Tip() == nullptr || !setBlockIndexCandidates.value_comp()(pindex, m_chain.Tip())) {
                setBlockIndexCandidates.insert(pindex);
            }
            std::pair<std::multimap<CBlockIndex*, CBlockIndex*>::iterator, std::multimap<CBlockIndex*, CBlockIndex*>::iterator> range = m_blockman.m_blocks_unlinked.equal_range(pindex);
            while (range.first != range.second) {
                std::multimap<CBlockIndex*, CBlockIndex*>::iterator it = range.first;
                queue.push_back(it->second);
                range.first++;
                m_blockman.m_blocks_unlinked.erase(it);
            }
        }
    } else {
        if (pindexNew->pprev && pindexNew->pprev->IsValid(BLOCK_VALID_TREE)) {
            m_blockman.m_blocks_unlinked.insert(std::make_pair(pindexNew->pprev, pindexNew));
        }
    }
}

static bool FindBlockPos(FlatFilePos &pos, unsigned int nAddSize, unsigned int nHeight, uint64_t nTime, bool fKnown = false)
{
    LOCK(cs_LastBlockFile);

    unsigned int nFile = fKnown ? pos.nFile : nLastBlockFile;
    if (vinfoBlockFile.size() <= nFile) {
        vinfoBlockFile.resize(nFile + 1);
    }

    if (!fKnown) {
        while (vinfoBlockFile[nFile].nSize + nAddSize >= MAX_BLOCKFILE_SIZE) {
            nFile++;
            if (vinfoBlockFile.size() <= nFile) {
                vinfoBlockFile.resize(nFile + 1);
            }
        }
        pos.nFile = nFile;
        pos.nPos = vinfoBlockFile[nFile].nSize;
    }

    if ((int)nFile != nLastBlockFile) {
        if (!fKnown) {
            LogPrintf("Leaving block file %i: %s\n", nLastBlockFile, vinfoBlockFile[nLastBlockFile].ToString());
        }
        FlushBlockFile(!fKnown);
        nLastBlockFile = nFile;
    }

    vinfoBlockFile[nFile].AddBlock(nHeight, nTime);
    if (fKnown)
        vinfoBlockFile[nFile].nSize = std::max(pos.nPos + nAddSize, vinfoBlockFile[nFile].nSize);
    else
        vinfoBlockFile[nFile].nSize += nAddSize;

    if (!fKnown) {
        bool out_of_space;
        size_t bytes_allocated = BlockFileSeq().Allocate(pos, nAddSize, out_of_space);
        if (out_of_space) {
            return AbortNode("Disk space is too low!", _("Error: Disk space is too low!").translated, CClientUIInterface::MSG_NOPREFIX);
        }
        if (bytes_allocated != 0 && fPruneMode) {
            fCheckForPruning = true;
        }
    }

    setDirtyFileInfo.insert(nFile);
    return true;
}

static bool FindUndoPos(CValidationState &state, int nFile, FlatFilePos &pos, unsigned int nAddSize)
{
    pos.nFile = nFile;

    LOCK(cs_LastBlockFile);

    pos.nPos = vinfoBlockFile[nFile].nUndoSize;
    vinfoBlockFile[nFile].nUndoSize += nAddSize;
    setDirtyFileInfo.insert(nFile);

    bool out_of_space;
    size_t bytes_allocated = UndoFileSeq().Allocate(pos, nAddSize, out_of_space);
    if (out_of_space) {
        return AbortNode(state, "Disk space is too low!", _("Error: Disk space is too low!").translated, CClientUIInterface::MSG_NOPREFIX);
    }
    if (bytes_allocated != 0 && fPruneMode) {
        fCheckForPruning = true;
    }

    return true;
}

static bool CheckBlockHeader(const CBlockHeader& block, CValidationState& state, const Consensus::Params& consensusParams, bool fCheckPOW = true)
{
    if (fParticlMode
        && !block.IsParticlVersion())
        return state.Invalid(ValidationInvalidReason::CONSENSUS, false, REJECT_INVALID, "block-version", "bad block version");

    // Check timestamp
    if (fParticlMode
        && !block.hashPrevBlock.IsNull() // allow genesis block to be created in the future
        && block.GetBlockTime() > FutureDrift(GetAdjustedTime()))
        return state.Invalid(ValidationInvalidReason::CONSENSUS, false, REJECT_INVALID, "block-timestamp", "block timestamp too far in the future");

    // Check proof of work matches claimed amount
    if (!fParticlMode
        && fCheckPOW && !CheckProofOfWork(block.GetHash(), block.nBits, consensusParams))
        return state.Invalid(ValidationInvalidReason::BLOCK_INVALID_HEADER, false, REJECT_INVALID, "high-hash", "proof of work failed");

    return true;
}


bool CheckBlockSignature(const CBlock &block)
{
    if (!block.IsProofOfStake())
        return block.vchBlockSig.empty();
    if (block.vchBlockSig.empty())
        return false;
    if (block.vtx[0]->vin.size() < 1)
        return false;

    const auto &txin = block.vtx[0]->vin[0];
    if (txin.scriptWitness.stack.size() != 2)
        return false;

    if (txin.scriptWitness.stack[1].size() != 33)
        return false;

    CPubKey pubKey(txin.scriptWitness.stack[1]);
    return pubKey.Verify(block.GetHash(), block.vchBlockSig);
};

bool AddToMapStakeSeen(const COutPoint &kernel, const uint256 &blockHash)
{
    // Overwrites existing values

    std::pair<std::map<COutPoint, uint256>::iterator,bool> ret;
    ret = mapStakeSeen.insert(std::pair<COutPoint, uint256>(kernel, blockHash));
    if (ret.second == false) { // existing element
        ret.first->second = blockHash;
    } else {
        listStakeSeen.push_back(kernel);
    }

    return true;
};

bool CheckStakeUnused(const COutPoint &kernel)
{
    std::map<COutPoint, uint256>::const_iterator mi = mapStakeSeen.find(kernel);
    return (mi == mapStakeSeen.end());
}

bool CheckStakeUnique(const CBlock &block, bool fUpdate)
{
    LOCK(cs_main);

    uint256 blockHash = block.GetHash();
    const COutPoint &kernel = block.vtx[0]->vin[0].prevout;

    std::map<COutPoint, uint256>::const_iterator mi = mapStakeSeen.find(kernel);
    if (mi != mapStakeSeen.end()) {
        if (mi->second == blockHash) {
            return true;
        }
        return error("%s: Stake kernel for %s first seen on %s.", __func__, blockHash.ToString(), mi->second.ToString());
    }

    if (!fUpdate) {
        return true;
    }

    while (listStakeSeen.size() > MAX_STAKE_SEEN_SIZE) {
        const COutPoint &oldest = listStakeSeen.front();
        if (1 != mapStakeSeen.erase(oldest)) {
            LogPrintf("%s: Warning: mapStakeSeen did not erase %s %n\n", __func__, oldest.hash.ToString(), oldest.n);
        }
        listStakeSeen.pop_front();
    }

    return AddToMapStakeSeen(kernel, blockHash);
};

bool CheckBlock(const CBlock& block, CValidationState& state, const Consensus::Params& consensusParams, bool fCheckPOW, bool fCheckMerkleRoot)
{
    // These are checks that are independent of context.

    if (block.fChecked)
        return true;

    // Check that the header is valid (particularly PoW).  This is mostly
    // redundant with the call in AcceptBlockHeader.
    if (!CheckBlockHeader(block, state, consensusParams, fCheckPOW))
        return false;

    state.fEnforceSmsgFees = block.nTime >= consensusParams.nPaidSmsgTime;
    state.fBulletproofsActive = block.nTime >= consensusParams.bulletproof_time;
    state.rct_active = block.nTime >= consensusParams.rct_time;

    // Check the merkle root.
    if (fCheckMerkleRoot) {
        bool mutated;

        uint256 hashMerkleRoot2 = BlockMerkleRoot(block, &mutated);

        if (block.hashMerkleRoot != hashMerkleRoot2)
            return state.Invalid(ValidationInvalidReason::BLOCK_MUTATED, false, REJECT_INVALID, "bad-txnmrklroot", "hashMerkleRoot mismatch");

        // Check for merkle tree malleability (CVE-2012-2459): repeating sequences
        // of transactions in a block without affecting the merkle root of a block,
        // while still invalidating it.
        if (mutated)
            return state.Invalid(ValidationInvalidReason::BLOCK_MUTATED, false, REJECT_INVALID, "bad-txns-duplicate", "duplicate transaction");
    }

    // All potential-corruption validation must be done before we do any
    // transaction validation, as otherwise we may mark the header as invalid
    // because we receive the wrong transactions for it.
    // Note that witness malleability is checked in ContextualCheckBlock, so no
    // checks that use witness data may be performed here.

    // Size limits
    if (block.vtx.empty() || block.vtx.size() * WITNESS_SCALE_FACTOR > MAX_BLOCK_WEIGHT || ::GetSerializeSize(block, PROTOCOL_VERSION | SERIALIZE_TRANSACTION_NO_WITNESS) * WITNESS_SCALE_FACTOR > MAX_BLOCK_WEIGHT)
        return state.Invalid(ValidationInvalidReason::CONSENSUS, false, REJECT_INVALID, "bad-blk-length", "size limits failed");

    if (fParticlMode) {
        if (!::ChainstateActive().IsInitialBlockDownload()
            && block.vtx[0]->IsCoinStake()
            && !CheckStakeUnique(block)) {
            //state.DoS(10, false, REJECT_INVALID, "bad-cs-duplicate", false, "duplicate coinstake");

            state.nFlags |= BLOCK_FAILED_DUPLICATE_STAKE;

            /*
            // TODO: ask peers which stake kernel they have
            if (chainActive.Tip()->nHeight < GetNumBlocksOfPeers() - 8) // peers have significantly longer chain, this node must've got the wrong stake 1st
            {
                LogPrint(BCLog::POS, "%s: Ignoring CheckStakeUnique for block %s, chain height behind peers.\n", __func__, block.GetHash().ToString());
                const COutPoint &kernel = block.vtx[0]->vin[0].prevout;
                mapStakeSeen[kernel] = block.GetHash();
            } else
                return state.DoS(20, false, REJECT_INVALID, "bad-cs-duplicate", false, "duplicate coinstake");
            */
        }

        // First transaction must be coinbase (genesis only) or coinstake
        // 2nd txn may be coinbase in early blocks: check further in ContextualCheckBlock
        if (!(block.vtx[0]->IsCoinBase() || block.vtx[0]->IsCoinStake())) { // only genesis can be coinbase, check in ContextualCheckBlock
            return state.Invalid(ValidationInvalidReason::CONSENSUS, false, REJECT_INVALID, "bad-cb-missing", "first tx is not coinbase");
        }

        // 2nd txn may never be coinstake, remaining txns must not be coinbase/stake
        for (size_t i = 1; i < block.vtx.size(); i++) {
            if ((i > 1 && block.vtx[i]->IsCoinBase()) || block.vtx[i]->IsCoinStake()) {
                return state.Invalid(ValidationInvalidReason::CONSENSUS, false, REJECT_INVALID, "bad-cb-multiple", "more than one coinbase or coinstake");
            }
        }

        if (!CheckBlockSignature(block)) {
            return state.Invalid(ValidationInvalidReason::CONSENSUS, false, REJECT_INVALID, "bad-block-signature", "bad block signature");
        }
    } else {
        // First transaction must be coinbase, the rest must not be
        if (block.vtx.empty() || !block.vtx[0]->IsCoinBase())
            return state.Invalid(ValidationInvalidReason::CONSENSUS, false, REJECT_INVALID, "bad-cb-missing", "first tx is not coinbase");
        for (unsigned int i = 1; i < block.vtx.size(); i++)
        if (block.vtx[i]->IsCoinBase())
            return state.Invalid(ValidationInvalidReason::CONSENSUS, false, REJECT_INVALID, "bad-cb-multiple", "more than one coinbase");
    }

    // Check transactions
    for (const auto& tx : block.vtx)
        if (!CheckTransaction(*tx, state, true)) // Check for duplicate inputs, TODO: UpdateCoins should return a bool, db/coinsview txn should be undone
            return state.Invalid(state.GetReason(), false, state.GetRejectCode(), state.GetRejectReason(),
                                 strprintf("Transaction check failed (tx hash %s) %s", tx->GetHash().ToString(), state.GetDebugMessage()));

    unsigned int nSigOps = 0;
    for (const auto& tx : block.vtx)
    {
        nSigOps += GetLegacySigOpCount(*tx);
    }
    if (nSigOps * WITNESS_SCALE_FACTOR > MAX_BLOCK_SIGOPS_COST)
        return state.Invalid(ValidationInvalidReason::CONSENSUS, false, REJECT_INVALID, "bad-blk-sigops", "out-of-bounds SigOpCount");

    if (fCheckPOW && fCheckMerkleRoot)
        block.fChecked = true;

    return true;
}

bool IsWitnessEnabled(const CBlockIndex* pindexPrev, const Consensus::Params& params)
{
    if (fParticlMode) return true;

    LOCK(cs_main);
    return (VersionBitsState(pindexPrev, params, Consensus::DEPLOYMENT_SEGWIT, versionbitscache) == ThresholdState::ACTIVE);
}

bool IsNullDummyEnabled(const CBlockIndex* pindexPrev, const Consensus::Params& params)
{
    LOCK(cs_main);
    return (VersionBitsState(pindexPrev, params, Consensus::DEPLOYMENT_SEGWIT, versionbitscache) == ThresholdState::ACTIVE);
}

// Compute at which vout of the block's coinbase transaction the witness
// commitment occurs, or -1 if not found.
static int GetWitnessCommitmentIndex(const CBlock& block)
{
    int commitpos = -1;
    if (!block.vtx.empty()) {
        for (size_t o = 0; o < block.vtx[0]->vout.size(); o++) {
            if (block.vtx[0]->vout[o].scriptPubKey.size() >= 38 && block.vtx[0]->vout[o].scriptPubKey[0] == OP_RETURN && block.vtx[0]->vout[o].scriptPubKey[1] == 0x24 && block.vtx[0]->vout[o].scriptPubKey[2] == 0xaa && block.vtx[0]->vout[o].scriptPubKey[3] == 0x21 && block.vtx[0]->vout[o].scriptPubKey[4] == 0xa9 && block.vtx[0]->vout[o].scriptPubKey[5] == 0xed) {
                commitpos = o;
            }
        }
    }
    return commitpos;
}

void UpdateUncommittedBlockStructures(CBlock& block, const CBlockIndex* pindexPrev, const Consensus::Params& consensusParams)
{
    int commitpos = GetWitnessCommitmentIndex(block);
    static const std::vector<unsigned char> nonce(32, 0x00);
    if (commitpos != -1 && IsWitnessEnabled(pindexPrev, consensusParams) && !block.vtx[0]->HasWitness()) {
        CMutableTransaction tx(*block.vtx[0]);
        tx.vin[0].scriptWitness.stack.resize(1);
        tx.vin[0].scriptWitness.stack[0] = nonce;
        block.vtx[0] = MakeTransactionRef(std::move(tx));
    }
}

std::vector<unsigned char> GenerateCoinbaseCommitment(CBlock& block, const CBlockIndex* pindexPrev, const Consensus::Params& consensusParams)
{
    std::vector<unsigned char> commitment;
    if (fParticlMode)
        return commitment;

    int commitpos = GetWitnessCommitmentIndex(block);
    std::vector<unsigned char> ret(32, 0x00);
    if (consensusParams.vDeployments[Consensus::DEPLOYMENT_SEGWIT].nTimeout != 0) {
        if (commitpos == -1) {
            uint256 witnessroot = BlockWitnessMerkleRoot(block, nullptr);
            CHash256().Write(witnessroot.begin(), 32).Write(ret.data(), 32).Finalize(witnessroot.begin());
            CTxOut out;
            out.nValue = 0;
            out.scriptPubKey.resize(38);
            out.scriptPubKey[0] = OP_RETURN;
            out.scriptPubKey[1] = 0x24;
            out.scriptPubKey[2] = 0xaa;
            out.scriptPubKey[3] = 0x21;
            out.scriptPubKey[4] = 0xa9;
            out.scriptPubKey[5] = 0xed;
            memcpy(&out.scriptPubKey[6], witnessroot.begin(), 32);
            commitment = std::vector<unsigned char>(out.scriptPubKey.begin(), out.scriptPubKey.end());
            CMutableTransaction tx(*block.vtx[0]);
            tx.vout.push_back(out);
            block.vtx[0] = MakeTransactionRef(std::move(tx));
        }
    }
    UpdateUncommittedBlockStructures(block, pindexPrev, consensusParams);
    return commitment;
}

unsigned int GetNextTargetRequired(const CBlockIndex *pindexLast)
{
    const Consensus::Params &consensus = Params().GetConsensus();

    arith_uint256 bnProofOfWorkLimit;
    unsigned int nProofOfWorkLimit;
    int nHeight = pindexLast ? pindexLast->nHeight+1 : 0;

    if (nHeight < (int)Params().GetLastImportHeight()) {
        if (nHeight == 0) {
            return arith_uint256("00ffffffffffffffffffffffffffffffffffffffffffffffffffffffffffffff").GetCompact();
        }
        int nLastImportHeight = (int) Params().GetLastImportHeight();
        arith_uint256 nMaxProofOfWorkLimit = arith_uint256("000000000008ffffffffffffffffffffffffffffffffffffffffffffffffffff");
        arith_uint256 nMinProofOfWorkLimit = UintToArith256(consensus.powLimit);
        arith_uint256 nStep = (nMaxProofOfWorkLimit - nMinProofOfWorkLimit) / nLastImportHeight;

        bnProofOfWorkLimit = nMaxProofOfWorkLimit - (nStep * nHeight);
        nProofOfWorkLimit = bnProofOfWorkLimit.GetCompact();
    } else {
        bnProofOfWorkLimit = UintToArith256(consensus.powLimit);
        nProofOfWorkLimit = bnProofOfWorkLimit.GetCompact();
    }

    if (pindexLast == nullptr)
        return nProofOfWorkLimit; // Genesis block

    const CBlockIndex* pindexPrev = pindexLast;
    if (pindexPrev->pprev == nullptr)
        return nProofOfWorkLimit; // first block
    const CBlockIndex *pindexPrevPrev = pindexPrev->pprev;
    if (pindexPrevPrev->pprev == nullptr)
        return nProofOfWorkLimit; // second block

    int64_t nTargetSpacing = Params().GetTargetSpacing();
    int64_t nTargetTimespan = Params().GetTargetTimespan();
    int64_t nActualSpacing = pindexPrev->GetBlockTime() - pindexPrevPrev->GetBlockTime();

    if (nActualSpacing > nTargetSpacing * 10)
        nActualSpacing = nTargetSpacing * 10;

    // pos: target change every block
    // pos: retarget with exponential moving toward target spacing
    arith_uint256 bnNew;
    bnNew.SetCompact(pindexLast->nBits);

    int64_t nInterval = nTargetTimespan / nTargetSpacing;
    bnNew *= ((nInterval - 1) * nTargetSpacing + nActualSpacing + nActualSpacing);
    bnNew /= ((nInterval + 1) * nTargetSpacing);

    if (bnNew <= 0 || bnNew > bnProofOfWorkLimit)
        return nProofOfWorkLimit;

    return bnNew.GetCompact();
}

/** Context-dependent validity checks.
 *  By "context", we mean only the previous block headers, but not the UTXO
 *  set; UTXO-related validity checks are done in ConnectBlock().
 *  NOTE: This function is not currently invoked by ConnectBlock(), so we
 *  should consider upgrade issues if we change which consensus rules are
 *  enforced in this function (eg by adding a new consensus rule). See comment
 *  in ConnectBlock().
 *  Note that -reindex-chainstate skips the validation that happens here!
 */
static bool ContextualCheckBlockHeader(const CBlockHeader& block, CValidationState& state, const CChainParams& params, const CBlockIndex* pindexPrev, int64_t nAdjustedTime) EXCLUSIVE_LOCKS_REQUIRED(cs_main)
{
    const int nHeight = pindexPrev == nullptr ? 0 : pindexPrev->nHeight + 1;
    const Consensus::Params& consensusParams = params.GetConsensus();

    if (fParticlMode && pindexPrev) {
        // Check proof-of-stake
        if (block.nBits != GetNextTargetRequired(pindexPrev))
            return state.Invalid(ValidationInvalidReason::BLOCK_INVALID_HEADER, false, REJECT_INVALID, "bad-diffbits-pos", "incorrect proof of stake");
    } else {
        // Check proof of work
        if (block.nBits != GetNextWorkRequired(pindexPrev, &block, consensusParams))
            return state.Invalid(ValidationInvalidReason::BLOCK_INVALID_HEADER, false, REJECT_INVALID, "bad-diffbits", "incorrect proof of work");
    }

    // Check against checkpoints
    if (fCheckpointsEnabled) {
        // Don't accept any forks from the main chain prior to last checkpoint.
        // GetLastCheckpoint finds the last checkpoint in MapCheckpoints that's in our
        // g_blockman.m_block_index.
        CBlockIndex* pcheckpoint = GetLastCheckpoint(params.Checkpoints());
        if (pcheckpoint && nHeight < pcheckpoint->nHeight)
            return state.Invalid(ValidationInvalidReason::BLOCK_CHECKPOINT, error("%s: forked chain older than last checkpoint (height %d)", __func__, nHeight), REJECT_CHECKPOINT, "bad-fork-prior-to-checkpoint");
    }

    // Check timestamp against prev
    if (block.GetBlockTime() <= pindexPrev->GetMedianTimePast())
        return state.Invalid(ValidationInvalidReason::BLOCK_INVALID_HEADER, false, REJECT_INVALID, "time-too-old", "block's timestamp is too early");

    // Check timestamp
    if (nHeight > 0
        && block.GetBlockTime() > nAdjustedTime + MAX_FUTURE_BLOCK_TIME)
        return state.Invalid(ValidationInvalidReason::BLOCK_TIME_FUTURE, false, REJECT_INVALID, "time-too-new", "block timestamp too far in the future");

    // Reject outdated version blocks when 95% (75% on testnet) of the network has upgraded:
    // check for version 2, 3 and 4 upgrades
    if((block.nVersion < 2 && nHeight >= consensusParams.BIP34Height) ||
       (block.nVersion < 3 && nHeight >= consensusParams.BIP66Height) ||
       (block.nVersion < 4 && nHeight >= consensusParams.BIP65Height))
            return state.Invalid(ValidationInvalidReason::BLOCK_INVALID_HEADER, false, REJECT_OBSOLETE, strprintf("bad-version(0x%08x)", block.nVersion),
                                 strprintf("rejected nVersion=0x%08x block", block.nVersion));

    return true;
}

/** NOTE: This function is not currently invoked by ConnectBlock(), so we
 *  should consider upgrade issues if we change which consensus rules are
 *  enforced in this function (eg by adding a new consensus rule). See comment
 *  in ConnectBlock().
 *  Note that -reindex-chainstate skips the validation that happens here!
 */
static bool ContextualCheckBlock(const CBlock& block, CValidationState& state, const Consensus::Params& consensusParams, const CBlockIndex* pindexPrev, bool accept_block=false) EXCLUSIVE_LOCKS_REQUIRED(cs_main)
{
    const int nHeight = pindexPrev == nullptr ? 0 : pindexPrev->nHeight + 1;
    const int64_t nPrevTime = pindexPrev ? pindexPrev->nTime : 0;

    // Start enforcing BIP113 (Median Time Past) using versionbits logic.
    int nLockTimeFlags = 0;
    if (fParticlMode) {
        nLockTimeFlags |= LOCKTIME_MEDIAN_TIME_PAST;
    } else {
        if (VersionBitsState(pindexPrev, consensusParams, Consensus::DEPLOYMENT_CSV, versionbitscache) == ThresholdState::ACTIVE) {
            assert(pindexPrev != nullptr);
            nLockTimeFlags |= LOCKTIME_MEDIAN_TIME_PAST;
        }
    }

    int64_t nLockTimeCutoff = (nLockTimeFlags & LOCKTIME_MEDIAN_TIME_PAST)
                              ? (pindexPrev ? pindexPrev->GetMedianTimePast() : block.GetBlockTime())
                              : block.GetBlockTime();

    // Check that all transactions are finalized
    for (const auto& tx : block.vtx) {
        if (!IsFinalTx(*tx, nHeight, nLockTimeCutoff)) {
            return state.Invalid(ValidationInvalidReason::CONSENSUS, false, REJECT_INVALID, "bad-txns-nonfinal", "non-final transaction");
        }
    }

    if (fParticlMode) {
        // Enforce rule that the coinbase/coinstake ends with serialized block height
        // genesis block scriptSig size will be different

        if (block.IsProofOfStake()) {
            // Limit the number of outputs in a coinstake txn to 6: 1 data + 1 foundation + 4 user
            if (nPrevTime >= consensusParams.OpIsCoinstakeTime) {
                if (block.vtx[0]->vpout.size() > 6) {
                    return state.Invalid(ValidationInvalidReason::CONSENSUS, false, REJECT_INVALID, "bad-cs-outputs", "Too many outputs in coinstake");
                }
            }

            // coinstake output 0 must be data output of blockheight
            int i;
            if (!block.vtx[0]->GetCoinStakeHeight(i)) {
                return state.Invalid(ValidationInvalidReason::CONSENSUS, false, REJECT_INVALID, "bad-cs-malformed", "coinstake txn is malformed");
            }

            if (i != nHeight) {
                return state.Invalid(ValidationInvalidReason::CONSENSUS, false, REJECT_INVALID, "bad-cs-height", "block height mismatch in coinstake");
            }

            std::vector<uint8_t> &vData = ((CTxOutData*)block.vtx[0]->vpout[0].get())->vData;
            if (vData.size() > 8 && vData[4] == DO_VOTE) {
                uint32_t voteToken;
                memcpy(&voteToken, &vData[5], 4);

                LogPrint(BCLog::HDWALLET, _("Block %d casts vote for option %u of proposal %u.\n").translated.c_str(),
                    nHeight, voteToken >> 16, voteToken & 0xFFFF);
            }

            // check witness merkleroot, TODO: should witnessmerkleroot be hashed?
            bool malleated = false;
            uint256 hashWitness = BlockWitnessMerkleRoot(block, &malleated);

            if (hashWitness != block.hashWitnessMerkleRoot) {
                return state.Invalid(ValidationInvalidReason::BLOCK_MUTATED, false, REJECT_INVALID, "bad-witness-merkle-match", strprintf("%s : witness merkle commitment mismatch", __func__));
            }

            if (!CheckCoinStakeTimestamp(nHeight, block.GetBlockTime())) {
                return state.Invalid(ValidationInvalidReason::DOS_50, false, REJECT_INVALID, "bad-coinstake-time", strprintf("%s: coinstake timestamp violation nTimeBlock=%d", __func__, block.GetBlockTime()));
            }

            // Check timestamp against prev
            if (block.GetBlockTime() <= pindexPrev->GetPastTimeLimit() || FutureDrift(block.GetBlockTime()) < pindexPrev->GetBlockTime()) {
                return state.Invalid(ValidationInvalidReason::DOS_50, false, REJECT_INVALID, "bad-block-time", strprintf("%s: block's timestamp is too early", __func__));
            }

            uint256 hashProof, targetProofOfStake;

            // Blocks are connected at end of import / reindex
            // CheckProofOfStake is run again during connectblock
            if (!::ChainstateActive().IsInitialBlockDownload() // checks (!fImporting && !fReindex)
                && (!accept_block || ::ChainActive().Height() > (int)Params().GetStakeMinConfirmations())
                && !CheckProofOfStake(state, pindexPrev, *block.vtx[0], block.nTime, block.nBits, hashProof, targetProofOfStake)) {
                return error("ContextualCheckBlock(): check proof-of-stake failed for block %s\n", block.GetHash().ToString());
            }
        } else {
            bool fCheckPOW = true; // TODO: pass properly
            if (fCheckPOW && !CheckProofOfWork(block.GetHash(), block.nBits, consensusParams, nHeight, Params().GetLastImportHeight()))
                return state.Invalid(ValidationInvalidReason::BLOCK_INVALID_HEADER, false, REJECT_INVALID, "high-hash", "proof of work failed");

            // Enforce rule that the coinbase/ ends with serialized block height
            // genesis block scriptSig size will be different
            CScript expect = CScript() << OP_RETURN << nHeight;
            const CScript &scriptSig = block.vtx[0]->vin[0].scriptSig;
            if (scriptSig.size() < expect.size() ||
                !std::equal(expect.begin()
                    , expect.end(), scriptSig.begin() + scriptSig.size()-expect.size())) {
                return state.Invalid(ValidationInvalidReason::CONSENSUS, false, REJECT_INVALID, "bad-cb-height", "block height mismatch in coinbase");
            }
        }

        if (nHeight > 0 && !block.vtx[0]->IsCoinStake()) { // only genesis block can start with coinbase
            return state.Invalid(ValidationInvalidReason::CONSENSUS, false, REJECT_INVALID, "bad-cs-missing", "first tx is not coinstake");
        }

        if (nHeight > 0 // skip genesis
            && Params().GetLastImportHeight() >= (uint32_t)nHeight) {
            // 2nd txn must be coinbase
            if (block.vtx.size() < 2 || !block.vtx[1]->IsCoinBase()) {
                return state.Invalid(ValidationInvalidReason::CONSENSUS, false, REJECT_INVALID, "bad-cb", "Second txn of import block must be coinbase");
            }

            // Check hash of genesis import txn matches expected hash.
            uint256 txnHash = block.vtx[1]->GetHash();
            if (!Params().CheckImportCoinbase(nHeight, txnHash)) {
                return state.Invalid(ValidationInvalidReason::CONSENSUS, false, REJECT_INVALID, "bad-cb", "Incorrect outputs hash.");
            }
        } else {
            // 2nd txn can't be coinbase if block height > GetLastImportHeight
            if (block.vtx.size() > 1 && block.vtx[1]->IsCoinBase()) {
                return state.Invalid(ValidationInvalidReason::CONSENSUS, false, REJECT_INVALID, "bad-cb-multiple", "unexpected coinbase");
            }
        }
    } else {
        if (nHeight >= consensusParams.BIP34Height)
        {
            CScript expect = CScript() << nHeight;
            if (block.vtx[0]->vin[0].scriptSig.size() < expect.size() ||
                !std::equal(expect.begin(), expect.end(), block.vtx[0]->vin[0].scriptSig.begin())) {
                return state.Invalid(ValidationInvalidReason::CONSENSUS, false, REJECT_INVALID, "bad-cb-height", "block height mismatch in coinbase");
            }
        }

        // Validation for witness commitments.
        // * We compute the witness hash (which is the hash including witnesses) of all the block's transactions, except the
        //   coinbase (where 0x0000....0000 is used instead).
        // * The coinbase scriptWitness is a stack of a single 32-byte vector, containing a witness reserved value (unconstrained).
        // * We build a merkle tree with all those witness hashes as leaves (similar to the hashMerkleRoot in the block header).
        // * There must be at least one output whose scriptPubKey is a single 36-byte push, the first 4 bytes of which are
        //   {0xaa, 0x21, 0xa9, 0xed}, and the following 32 bytes are SHA256^2(witness root, witness reserved value). In case there are
        //   multiple, the last one is used.
        bool fHaveWitness = false;
        if (VersionBitsState(pindexPrev, consensusParams, Consensus::DEPLOYMENT_SEGWIT, versionbitscache) == ThresholdState::ACTIVE) {
            int commitpos = GetWitnessCommitmentIndex(block);
            if (commitpos != -1) {
                bool malleated = false;
                uint256 hashWitness = BlockWitnessMerkleRoot(block, &malleated);
                // The malleation check is ignored; as the transaction tree itself
                // already does not permit it, it is impossible to trigger in the
                // witness tree.
                if (block.vtx[0]->vin[0].scriptWitness.stack.size() != 1 || block.vtx[0]->vin[0].scriptWitness.stack[0].size() != 32) {
                    return state.Invalid(ValidationInvalidReason::BLOCK_MUTATED, false, REJECT_INVALID, "bad-witness-nonce-size", strprintf("%s : invalid witness reserved value size", __func__));
                }
                CHash256().Write(hashWitness.begin(), 32).Write(&block.vtx[0]->vin[0].scriptWitness.stack[0][0], 32).Finalize(hashWitness.begin());
                if (memcmp(hashWitness.begin(), &block.vtx[0]->vout[commitpos].scriptPubKey[6], 32)) {
                    return state.Invalid(ValidationInvalidReason::BLOCK_MUTATED, false, REJECT_INVALID, "bad-witness-merkle-match", strprintf("%s : witness merkle commitment mismatch", __func__));
                }
                fHaveWitness = true;
            }
        }

        // No witness data is allowed in blocks that don't commit to witness data, as this would otherwise leave room for spam
        if (!fHaveWitness) {
          for (const auto& tx : block.vtx) {
                if (tx->HasWitness()) {
                    return state.Invalid(ValidationInvalidReason::BLOCK_MUTATED, false, REJECT_INVALID, "unexpected-witness", strprintf("%s : unexpected witness data found", __func__));
                }
            }
        }
    };

    // After the coinbase witness reserved value and commitment are verified,
    // we can check if the block weight passes (before we've checked the
    // coinbase witness, it would be possible for the weight to be too
    // large by filling up the coinbase witness, which doesn't change
    // the block hash, so we couldn't mark the block as permanently
    // failed).
    if (GetBlockWeight(block) > MAX_BLOCK_WEIGHT) {
        return state.Invalid(ValidationInvalidReason::CONSENSUS, false, REJECT_INVALID, "bad-blk-weight", strprintf("%s : weight limit failed", __func__));
    }

    return true;
}

bool ProcessDuplicateStakeHeader(CBlockIndex *pindex, NodeId nodeId) EXCLUSIVE_LOCKS_REQUIRED(cs_main)
{
    if (!pindex) {
        return false;
    }

    uint256 hash = pindex->GetBlockHash();

    bool fMakeValid = false;
    if (nodeId == -1) {
        LogPrintf("%s: Duplicate stake block %s was received in a group, marking valid.\n",
            __func__, hash.ToString());

        fMakeValid = true;
    }

    if (nodeId > -1) {
        std::pair<std::map<uint256, StakeConflict>::iterator,bool> ret;
        ret = mapStakeConflict.insert(std::pair<uint256, StakeConflict>(hash, StakeConflict()));
        StakeConflict &sc = ret.first->second;
        sc.Add(nodeId);

        if ((int)sc.peerCount.size() > std::min(GetNumPeers() / 2, 4)) {
            LogPrintf("%s: More than half the connected peers are building on block %s," /* Continued */
                "  marked as duplicate stake, assuming this node has the duplicate.\n", __func__, hash.ToString());

            fMakeValid = true;
        }
    }

    if (fMakeValid) {
        pindex->nFlags &= (~BLOCK_FAILED_DUPLICATE_STAKE);
        pindex->nStatus |= BLOCK_VALID_HEADER;
        pindex->nStatus &= (~BLOCK_FAILED_VALID);
        setDirtyBlockIndex.insert(pindex);

        //if (pindex->nStatus & BLOCK_FAILED_CHILD)
        //{
            CBlockIndex *pindexPrev = pindex->pprev;
            while (pindexPrev) {
                if (pindexPrev->nStatus & BLOCK_VALID_MASK) {
                    break;
                }

                if (pindexPrev->nFlags & BLOCK_FAILED_DUPLICATE_STAKE) {
                    pindexPrev->nFlags &= (~BLOCK_FAILED_DUPLICATE_STAKE);
                    pindexPrev->nStatus |= BLOCK_VALID_HEADER;
                    pindexPrev->nStatus &= (~BLOCK_FAILED_VALID);
                    setDirtyBlockIndex.insert(pindexPrev);

                    if (!pindexPrev->prevoutStake.IsNull()) {
                        uint256 prevhash = pindexPrev->GetBlockHash();
                        AddToMapStakeSeen(pindexPrev->prevoutStake, prevhash);
                    }

                    pindexPrev->nStatus &= (~BLOCK_FAILED_CHILD);
                }

                pindexPrev = pindexPrev->pprev;
            }

            pindex->nStatus &= (~BLOCK_FAILED_CHILD);
        //};

        if (!pindex->prevoutStake.IsNull()) {
            AddToMapStakeSeen(pindex->prevoutStake, hash);
        }
        return true;
    }

    return false;
}

size_t MAX_DELAYED_BLOCKS = 64;
int64_t MAX_DELAY_BLOCK_SECONDS = 180;

class DelayedBlock
{
public:
    DelayedBlock(const std::shared_ptr<const CBlock>& pblock, int node_id) : m_pblock(pblock), m_node_id(node_id) {
        m_time = GetTime();
    }
    int64_t m_time;
    std::shared_ptr<const CBlock> m_pblock;
    int m_node_id;
};
std::list<DelayedBlock> list_delayed_blocks;

extern void Misbehaving(NodeId nodeid, int howmuch, const std::string& message="") EXCLUSIVE_LOCKS_REQUIRED(cs_main);
extern void IncPersistentMisbehaviour(NodeId node_id, int howmuch) EXCLUSIVE_LOCKS_REQUIRED(cs_main);
extern bool AddNodeHeader(NodeId node_id, const uint256 &hash) EXCLUSIVE_LOCKS_REQUIRED(cs_main);
extern void RemoveNodeHeader(const uint256 &hash) EXCLUSIVE_LOCKS_REQUIRED(cs_main);
extern void RemoveNonReceivedHeaderFromNodes(BlockMap::iterator mi) EXCLUSIVE_LOCKS_REQUIRED(cs_main);
extern bool IncDuplicateHeaders(NodeId node_id) EXCLUSIVE_LOCKS_REQUIRED(cs_main);

void EraseDelayedBlock(std::list<DelayedBlock>::iterator p) EXCLUSIVE_LOCKS_REQUIRED(cs_main)
{
    if (p->m_node_id > -1) {
        Misbehaving(p->m_node_id, 25, "Delayed block");
    }

    auto it = ::BlockIndex().find(p->m_pblock->GetHash());
    if (it != ::BlockIndex().end()) {
        it->second->nFlags &= ~BLOCK_DELAYED;
        setDirtyBlockIndex.insert(it->second);
    }
}

extern NodeId GetBlockSource(uint256 hash) EXCLUSIVE_LOCKS_REQUIRED(cs_main);
bool DelayBlock(const std::shared_ptr<const CBlock>& pblock, CValidationState& state) EXCLUSIVE_LOCKS_REQUIRED(cs_main)
{
    NodeId nodeId = GetBlockSource(pblock->GetHash());
    LogPrintf("Warning: %s - Previous stake modifier is null for block %s from peer %d.\n", __func__, pblock->GetHash().ToString(), nodeId);
    while (list_delayed_blocks.size() >= MAX_DELAYED_BLOCKS) {
        LogPrint(BCLog::NET, "Removing Delayed block %s, too many delayed.\n", pblock->GetHash().ToString());
        EraseDelayedBlock(list_delayed_blocks.begin());
        list_delayed_blocks.erase(list_delayed_blocks.begin());
    }
    assert(list_delayed_blocks.size() < MAX_DELAYED_BLOCKS);
    state.nFlags |= BLOCK_DELAYED; // Mark to prevent further processing
    list_delayed_blocks.emplace_back(pblock, nodeId);
    return true;
}

void CheckDelayedBlocks(const CChainParams& chainparams, const uint256 &block_hash) LOCKS_EXCLUDED(cs_main)
{
    if (list_delayed_blocks.empty()) {
        return;
    }

    int64_t now = GetTime();
    std::vector<std::shared_ptr<const CBlock> > process_blocks;
    {
        LOCK(cs_main);
        std::list<DelayedBlock>::iterator p = list_delayed_blocks.begin();
        while (p != list_delayed_blocks.end()) {
            if (p->m_pblock->hashPrevBlock == block_hash) {
                process_blocks.push_back(p->m_pblock);
                p = list_delayed_blocks.erase(p);
                continue;
            }
            if (p->m_time + MAX_DELAY_BLOCK_SECONDS < now) {
                LogPrint(BCLog::NET, "Removing delayed block %s, timed out.\n", p->m_pblock->GetHash().ToString());
                EraseDelayedBlock(p);
                p = list_delayed_blocks.erase(p);
                continue;
            }
            ++p;
        }
    }

    for (auto &p : process_blocks) {
        LogPrint(BCLog::NET, "Processing delayed block %s prev %s.\n", p->GetHash().ToString(), block_hash.ToString());
        ProcessNewBlock(chainparams, p, false, nullptr); // Should update DoS if necessary, finding block through mapBlockSource
    }
}

bool RemoveUnreceivedHeader(const uint256 &hash) EXCLUSIVE_LOCKS_REQUIRED(cs_main)
{
    BlockMap::iterator mi = ::BlockIndex().find(hash);
    if (mi != ::BlockIndex().end() && (mi->second->nFlags & BLOCK_ACCEPTED)) {
        return false;
    }
    if (mi == ::BlockIndex().end()) {
        return true; // was already removed, peer misbehaving
    }

    // Remove entire chain
    std::vector<BlockMap::iterator> remove_headers;
    std::vector<BlockMap::iterator> last_round[2];

    size_t n = 0;
    last_round[n].push_back(mi);
    remove_headers.push_back(mi);
    while (last_round[n].size()) {
        last_round[!n].clear();

        for (BlockMap::iterator& check_header : last_round[n]) {
            BlockMap::iterator it = ::BlockIndex().begin();
            while (it != ::BlockIndex().end()) {
                if (it->second->pprev == check_header->second) {
                    if ((it->second->nFlags & BLOCK_ACCEPTED)) {
                        LogPrintf("Can't remove header %s, descendant block %s accepted.\n", hash.ToString(), it->second->GetBlockHash().ToString());
                        return true; // Can't remove any blocks, peer misbehaving for not sending
                    }
                    last_round[!n].push_back(it);
                    remove_headers.push_back(it);
                }
                it++;
            }
        }
        n = !n;
    }

    LogPrintf("Removing %d loose headers from %s.\n", remove_headers.size(), hash.ToString());

    for (auto &entry : remove_headers) {
        LogPrint(BCLog::NET, "Removing loose header %s.\n", entry->second->GetBlockHash().ToString());
        setDirtyBlockIndex.erase(entry->second);

        if (pindexBestHeader == entry->second) {
            pindexBestHeader = ::ChainActive().Tip();
        }
        if (pindexBestInvalid == entry->second) {
            pindexBestInvalid = nullptr;
        }
        RemoveNonReceivedHeaderFromNodes(entry);
        delete entry->second;
        ::BlockIndex().erase(entry);
    }

    return true;
}

size_t CountDelayedBlocks() EXCLUSIVE_LOCKS_REQUIRED(cs_main)
{
    return list_delayed_blocks.size();
}

CoinStakeCache smsgFeeCoinstakeCache;
int64_t GetSmsgFeeRate(const CBlockIndex *pindex, bool reduce_height) EXCLUSIVE_LOCKS_REQUIRED(cs_main)
{
    const Consensus::Params &consensusParams = Params().GetConsensus();

    if ((pindex && pindex->nTime < consensusParams.smsg_fee_time)
        || (!pindex && GetTime() < consensusParams.smsg_fee_time)) {
        return consensusParams.smsg_fee_msg_per_day_per_k;
    }

    int chain_height = pindex ? pindex->nHeight : ::ChainActive().Height();
    if (reduce_height) { // Grace period, push back to previous period
        chain_height -= 10;
    }
    int fee_height = (chain_height / consensusParams.smsg_fee_period) * consensusParams.smsg_fee_period;

    CBlockIndex *fee_block = ::ChainActive()[fee_height];
    if (!fee_block || fee_block->nTime < consensusParams.smsg_fee_time) {
        return consensusParams.smsg_fee_msg_per_day_per_k;
    }

    int64_t smsg_fee_rate;
    CTransactionRef coinstake = nullptr;
    if (!smsgFeeCoinstakeCache.GetCoinStake(fee_block->GetBlockHash(), coinstake)
        || !coinstake->GetSmsgFeeRate(smsg_fee_rate)) {
        return consensusParams.smsg_fee_msg_per_day_per_k;
    }

    return smsg_fee_rate;
};

CoinStakeCache smsgDifficultyCoinstakeCache(180);
uint32_t GetSmsgDifficulty(uint64_t time, bool verify) EXCLUSIVE_LOCKS_REQUIRED(cs_main)
{
    const Consensus::Params &consensusParams = Params().GetConsensus();

    CBlockIndex *pindex = ::ChainActive().Tip();
    for (size_t k = 0; k < 180; ++k) {
        if (!pindex) {
            break;
        }
        if (time >= pindex->nTime) {
            uint32_t smsg_difficulty;
            CTransactionRef coinstake = nullptr;
            if (smsgDifficultyCoinstakeCache.GetCoinStake(pindex->GetBlockHash(), coinstake)
                && coinstake->GetSmsgDifficulty(smsg_difficulty)) {

                if (verify && smsg_difficulty != consensusParams.smsg_min_difficulty) {
                    return smsg_difficulty + consensusParams.smsg_difficulty_max_delta;
                }
                return smsg_difficulty - consensusParams.smsg_difficulty_max_delta;
            }
        }
        pindex = pindex->pprev;
    }

    return consensusParams.smsg_min_difficulty - consensusParams.smsg_difficulty_max_delta;
};

bool BlockManager::AcceptBlockHeader(const CBlockHeader& block, CValidationState& state, const CChainParams& chainparams, CBlockIndex** ppindex, bool fRequested)
{
    AssertLockHeld(cs_main);
    // Check for duplicate
    uint256 hash = block.GetHash();
    BlockMap::iterator miSelf = m_block_index.find(hash);
    CBlockIndex *pindex = nullptr;
    if (hash != chainparams.GetConsensus().hashGenesisBlock) {
        if (miSelf != m_block_index.end()) {
            // Block header is already known.
            if (fParticlMode && !fRequested && !::ChainstateActive().IsInitialBlockDownload() && state.nodeId >= 0
                && !IncDuplicateHeaders(state.nodeId)) {
                Misbehaving(state.nodeId, 5, "Too many duplicates");
            }

            pindex = miSelf->second;
            if (ppindex)
                *ppindex = pindex;

            if (pindex->nStatus & BLOCK_FAILED_MASK)
                return state.Invalid(ValidationInvalidReason::CACHED_INVALID, error("%s: block %s is marked invalid", __func__, hash.ToString()), 0, "duplicate");
            return true;
        }

        if (!CheckBlockHeader(block, state, chainparams.GetConsensus()))
            return error("%s: Consensus::CheckBlockHeader: %s, %s", __func__, hash.ToString(), FormatStateMessage(state));

        // Get prev block index
        CBlockIndex* pindexPrev = nullptr;
        BlockMap::iterator mi = m_block_index.find(block.hashPrevBlock);
        if (mi == m_block_index.end())
            return state.Invalid(ValidationInvalidReason::BLOCK_MISSING_PREV, error("%s: prev block not found", __func__), 0, "prev-blk-not-found");
        pindexPrev = (*mi).second;

        if (pindexPrev->nStatus & BLOCK_FAILED_MASK)
            return state.Invalid(ValidationInvalidReason::BLOCK_INVALID_PREV, error("%s: prev block invalid", __func__), REJECT_INVALID, "bad-prevblk");
        if (!ContextualCheckBlockHeader(block, state, chainparams, pindexPrev, GetAdjustedTime()))
            return error("%s: Consensus::ContextualCheckBlockHeader: %s, %s", __func__, hash.ToString(), FormatStateMessage(state));

        /* Determine if this block descends from any block which has been found
         * invalid (m_failed_blocks), then mark pindexPrev and any blocks between
         * them as failed. For example:
         *
         *                D3
         *              /
         *      B2 - C2
         *    /         \
         *  A             D2 - E2 - F2
         *    \
         *      B1 - C1 - D1 - E1
         *
         * In the case that we attempted to reorg from E1 to F2, only to find
         * C2 to be invalid, we would mark D2, E2, and F2 as BLOCK_FAILED_CHILD
         * but NOT D3 (it was not in any of our candidate sets at the time).
         *
         * In any case D3 will also be marked as BLOCK_FAILED_CHILD at restart
         * in LoadBlockIndex.
         */
        if (!pindexPrev->IsValid(BLOCK_VALID_SCRIPTS)) {
            // The above does not mean "invalid": it checks if the previous block
            // hasn't been validated up to BLOCK_VALID_SCRIPTS. This is a performance
            // optimization, in the common case of adding a new block to the tip,
            // we don't need to iterate over the failed blocks list.
            for (const CBlockIndex* failedit : m_failed_blocks) {
                if (pindexPrev->GetAncestor(failedit->nHeight) == failedit) {
                    //assert(failedit->nStatus & BLOCK_FAILED_VALID);
                    CBlockIndex* invalid_walk = pindexPrev;
                    if (failedit->nStatus & BLOCK_FAILED_VALID)
                    while (invalid_walk != failedit) {
                        invalid_walk->nStatus |= BLOCK_FAILED_CHILD;
                        setDirtyBlockIndex.insert(invalid_walk);
                        invalid_walk = invalid_walk->pprev;
                    }
                    return state.Invalid(ValidationInvalidReason::BLOCK_INVALID_PREV, error("%s: prev block invalid", __func__), REJECT_INVALID, "bad-prevblk");
                }
            }
        }
    }
    if (pindex == nullptr) {
        bool force_accept = true;
        if (fParticlMode && !::ChainstateActive().IsInitialBlockDownload() && state.nodeId >= 0) {
            if (!AddNodeHeader(state.nodeId, hash)) {
                return state.Invalid(ValidationInvalidReason::DOS_20, error("%s: DoS limits", __func__), REJECT_INVALID, "dos-limits");
            }
            force_accept = false;
        }
        pindex = AddToBlockIndex(block);
        if (force_accept) {
            pindex->nFlags |= BLOCK_ACCEPTED;
        }
    }

    if (ppindex)
        *ppindex = pindex;

    return true;
}

// Exposed wrapper for AcceptBlockHeader
bool ProcessNewBlockHeaders(const std::vector<CBlockHeader>& headers, CValidationState& state, const CChainParams& chainparams, const CBlockIndex** ppindex, CBlockHeader *first_invalid)
{
    if (first_invalid != nullptr) first_invalid->SetNull();
    {
        LOCK(cs_main);
        for (const CBlockHeader& header : headers) {
            CBlockIndex *pindex = nullptr; // Use a temp pindex instead of ppindex to avoid a const_cast
            bool accepted = g_blockman.AcceptBlockHeader(header, state, chainparams, &pindex);
            ::ChainstateActive().CheckBlockIndex(chainparams.GetConsensus());

            if (!accepted) {
                if (first_invalid) *first_invalid = header;
                return false;
            }
            if (ppindex) {
                *ppindex = pindex;
            }
        }
    }
    NotifyHeaderTip();
    return true;
}

/** Store block on disk. If dbp is non-nullptr, the file is known to already reside on disk */
static FlatFilePos SaveBlockToDisk(const CBlock& block, int nHeight, const CChainParams& chainparams, const FlatFilePos* dbp) {
    unsigned int nBlockSize = ::GetSerializeSize(block, CLIENT_VERSION);
    FlatFilePos blockPos;
    if (dbp != nullptr)
        blockPos = *dbp;
    if (!FindBlockPos(blockPos, nBlockSize+8, nHeight, block.GetBlockTime(), dbp != nullptr)) {
        error("%s: FindBlockPos failed", __func__);
        return FlatFilePos();
    }
    if (dbp == nullptr) {
        if (!WriteBlockToDisk(block, blockPos, chainparams.MessageStart())) {
            AbortNode("Failed to write block");
            return FlatFilePos();
        }
    }
    return blockPos;
}

/** Store block on disk. If dbp is non-nullptr, the file is known to already reside on disk */
bool CChainState::AcceptBlock(const std::shared_ptr<const CBlock>& pblock, CValidationState& state, const CChainParams& chainparams, CBlockIndex** ppindex, bool fRequested, const FlatFilePos* dbp, bool* fNewBlock)
{
    const CBlock& block = *pblock;

    if (fNewBlock) *fNewBlock = false;
    AssertLockHeld(cs_main);

    CBlockIndex *pindexDummy = nullptr;
    CBlockIndex *&pindex = ppindex ? *ppindex : pindexDummy;

    bool accepted_header = m_blockman.AcceptBlockHeader(block, state, chainparams, &pindex, fRequested);
    CheckBlockIndex(chainparams.GetConsensus());

    if (!accepted_header)
        return false;

    // Try to process all requested blocks that we don't have, but only
    // process an unrequested block if it's new and has enough work to
    // advance our tip, and isn't too many blocks ahead.
    bool fAlreadyHave = pindex->nStatus & BLOCK_HAVE_DATA;
    bool fHasMoreOrSameWork = (m_chain.Tip() ? pindex->nChainWork >= m_chain.Tip()->nChainWork : true);
    // Blocks that are too out-of-order needlessly limit the effectiveness of
    // pruning, because pruning will not delete block files that contain any
    // blocks which are too close in height to the tip.  Apply this test
    // regardless of whether pruning is enabled; it should generally be safe to
    // not process unrequested blocks.
    bool fTooFarAhead = (pindex->nHeight > int(m_chain.Height() + MIN_BLOCKS_TO_KEEP));

    // TODO: Decouple this function from the block download logic by removing fRequested
    // This requires some new chain data structure to efficiently look up if a
    // block is in a chain leading to a candidate for best tip, despite not
    // being such a candidate itself.

    // TODO: deal better with return value and error conditions for duplicate
    // and unrequested blocks.
    if (fAlreadyHave) return true;
    if (!fRequested) {  // If we didn't ask for it:
        if (pindex->nTx != 0) return true;    // This is a previously-processed block that was pruned
        if (!fHasMoreOrSameWork) return true; // Don't process less-work chains
        if (fTooFarAhead) return true;        // Block height is too high

        // Protect against DoS attacks from low-work chains.
        // If our tip is behind, a peer could try to send us
        // low-work blocks on a fake chain that we would never
        // request; don't process these.
        if (pindex->nChainWork < nMinimumChainWork) return true;
    }

    if (!CheckBlock(block, state, chainparams.GetConsensus())) {
        return error("%s: %s", __func__, FormatStateMessage(state));
    }

    if (block.IsProofOfStake()) {
        pindex->SetProofOfStake();
        pindex->prevoutStake = pblock->vtx[0]->vin[0].prevout;
        if (!pindex->pprev
            || (pindex->pprev->bnStakeModifier.IsNull()
                && pindex->pprev->GetBlockHash() != chainparams.GetConsensus().hashGenesisBlock)) {
            // Block received out of order
            if (fParticlMode && !IsInitialBlockDownload()) {
                if (pindex->nFlags & BLOCK_DELAYED) {
                    // Block is already delayed
                    state.nFlags |= BLOCK_DELAYED;
                    return true;
                }
                pindex->nFlags |= BLOCK_DELAYED;
                return DelayBlock(pblock, state);
            }
        } else {
            pindex->bnStakeModifier = ComputeStakeModifierV2(pindex->pprev, pindex->prevoutStake.hash);
        }
        pindex->nFlags &= ~BLOCK_DELAYED;
        setDirtyBlockIndex.insert(pindex);
    }

    if (!ContextualCheckBlock(block, state, chainparams.GetConsensus(), pindex->pprev, true)) {
        assert(IsBlockReason(state.GetReason()));
        if (state.IsInvalid() && state.GetReason() != ValidationInvalidReason::BLOCK_MUTATED) {
            pindex->nStatus |= BLOCK_FAILED_VALID;
            setDirtyBlockIndex.insert(pindex);
        }
        return error("%s: %s", __func__, FormatStateMessage(state));
    }

    if (state.nFlags & BLOCK_STAKE_KERNEL_SPENT && !(state.nFlags & BLOCK_FAILED_DUPLICATE_STAKE)) {
        if (state.nodeId > -1) {
            IncPersistentMisbehaviour(state.nodeId, 20);
            Misbehaving(state.nodeId, 20, "Spent kernel");
        }
    }

    RemoveNodeHeader(pindex->GetBlockHash());
    pindex->nFlags |= BLOCK_ACCEPTED;
    setDirtyBlockIndex.insert(pindex);

    // Header is valid/has work, merkle tree and segwit merkle tree are good...RELAY NOW
    // (but if it does not build on our best tip, let the SendMessages loop relay it)
    if (!(state.nFlags & (BLOCK_STAKE_KERNEL_SPENT | BLOCK_FAILED_DUPLICATE_STAKE))
        && !IsInitialBlockDownload() && m_chain.Tip() == pindex->pprev) {
        GetMainSignals().NewPoWValidBlock(pindex, pblock);
    }

    // Write block to history file
    if (fNewBlock) *fNewBlock = true;
    try {
        FlatFilePos blockPos = SaveBlockToDisk(block, pindex->nHeight, chainparams, dbp);
        if (blockPos.IsNull()) {
            state.Error(strprintf("%s: Failed to find position to write new block to disk", __func__));
            return false;
        }
        ReceivedBlockTransactions(block, pindex, blockPos, chainparams.GetConsensus());
    } catch (const std::runtime_error& e) {
        return AbortNode(state, std::string("System error: ") + e.what());
    }

    FlushStateToDisk(chainparams, state, FlushStateMode::NONE);

    CheckBlockIndex(chainparams.GetConsensus());

    return true;
}

bool ProcessNewBlock(const CChainParams& chainparams, const std::shared_ptr<const CBlock> pblock, bool fForceProcessing, bool *fNewBlock, NodeId node_id)
{
    AssertLockNotHeld(cs_main);

    CBlockIndex *pindex = nullptr;
    {
        /*
        uint256 hash = pblock->GetHash();
        // Limited duplicity on stake: prevents block flood attack
        // Duplicate stake allowed only when there is orphan child block
        if (!fReindex && !fImporting && pblock->IsProofOfStake() && setStakeSeen.count(pblock->GetProofOfStake()) && !mapOrphanBlocksByPrev.count(hash))
            return error("%s: Duplicate proof-of-stake (%s, %d) for block %s", pblock->GetProofOfStake().first.ToString(), pblock->GetProofOfStake().second, hash.ToString());
        */

        if (fNewBlock) *fNewBlock = false;
        CValidationState state;
        if (node_id > -1) {
            state.nodeId = node_id;
        }

        // CheckBlock() does not support multi-threaded block validation because CBlock::fChecked can cause data race.
        // Therefore, the following critical section must include the CheckBlock() call as well.
        LOCK(cs_main);

        // Ensure that CheckBlock() passes before calling AcceptBlock, as
        // belt-and-suspenders.
        bool ret = CheckBlock(*pblock, state, chainparams.GetConsensus());
        if (ret) {
            // Store to disk
            ret = ::ChainstateActive().AcceptBlock(pblock, state, chainparams, &pindex, fForceProcessing, nullptr, fNewBlock);
        }
        if (state.nFlags & BLOCK_DELAYED) {
            return true;
        }
        if (!ret) {
            if (fParticlMode) {
                // Mark block as invalid to prevent re-requesting from peer.
                // Block will have been added to the block index in AcceptBlockHeader
                CBlockIndex *pindex = g_blockman.AddToBlockIndex(*pblock);
                g_chainstate.InvalidBlockFound(pindex, *pblock, state);
            }
            GetMainSignals().BlockChecked(*pblock, state);
            return error("%s: AcceptBlock FAILED (%s)", __func__, FormatStateMessage(state));
        }

        if (pindex && state.nFlags & BLOCK_FAILED_DUPLICATE_STAKE) {
            pindex->nFlags |= BLOCK_FAILED_DUPLICATE_STAKE;
            setDirtyBlockIndex.insert(pindex);
            LogPrint(BCLog::POS, "%s Marking duplicate stake: %s.\n", __func__, pindex->GetBlockHash().ToString());
            GetMainSignals().BlockChecked(*pblock, state);
        }
    }

    NotifyHeaderTip();

    CValidationState state; // Only used to report errors, not invalidity - ignore it
    if (!::ChainstateActive().ActivateBestChain(state, chainparams, pblock))
        return error("%s: ActivateBestChain failed (%s)", __func__, FormatStateMessage(state));

    if (smsg::fSecMsgEnabled && gArgs.GetBoolArg("-smsgscanincoming", false)) {
        smsgModule.ScanBlock(*pblock);
    }

    {
        assert(pindex);
        // Check here for blocks not connected to the chain, TODO: move to a timer.
        CheckDelayedBlocks(chainparams, pindex->GetBlockHash());
    }

    return true;
}

bool TestBlockValidity(CValidationState& state, const CChainParams& chainparams, const CBlock& block, CBlockIndex* pindexPrev, bool fCheckPOW, bool fCheckMerkleRoot)
{
    AssertLockHeld(cs_main);
    assert(pindexPrev && pindexPrev == ::ChainActive().Tip());
    CCoinsViewCache viewNew(&::ChainstateActive().CoinsTip());
    uint256 block_hash(block.GetHash());
    CBlockIndex indexDummy(block);
    indexDummy.pprev = pindexPrev;
    indexDummy.nHeight = pindexPrev->nHeight + 1;
    indexDummy.phashBlock = &block_hash;

    // NOTE: CheckBlockHeader is called by CheckBlock
    if (!ContextualCheckBlockHeader(block, state, chainparams, pindexPrev, GetAdjustedTime()))
        return error("%s: Consensus::ContextualCheckBlockHeader: %s", __func__, FormatStateMessage(state));
    if (!CheckBlock(block, state, chainparams.GetConsensus(), fCheckPOW, fCheckMerkleRoot))
        return error("%s: Consensus::CheckBlock: %s", __func__, FormatStateMessage(state));
    if (!ContextualCheckBlock(block, state, chainparams.GetConsensus(), pindexPrev))
        return error("%s: Consensus::ContextualCheckBlock: %s", __func__, FormatStateMessage(state));
    if (!::ChainstateActive().ConnectBlock(block, state, &indexDummy, viewNew, chainparams, true))
        return false;
    assert(state.IsValid());

    return true;
}

/**
 * BLOCK PRUNING CODE
 */

/* Calculate the amount of disk space the block & undo files currently use */
uint64_t CalculateCurrentUsage()
{
    LOCK(cs_LastBlockFile);

    uint64_t retval = 0;
    for (const CBlockFileInfo &file : vinfoBlockFile) {
        retval += file.nSize + file.nUndoSize;
    }
    return retval;
}

/* Prune a block file (modify associated database entries)*/
void PruneOneBlockFile(const int fileNumber)
{
    LOCK(cs_LastBlockFile);

    for (const auto& entry : g_blockman.m_block_index) {
        CBlockIndex* pindex = entry.second;
        if (pindex->nFile == fileNumber) {
            pindex->nStatus &= ~BLOCK_HAVE_DATA;
            pindex->nStatus &= ~BLOCK_HAVE_UNDO;
            pindex->nFile = 0;
            pindex->nDataPos = 0;
            pindex->nUndoPos = 0;
            setDirtyBlockIndex.insert(pindex);

            // Prune from m_blocks_unlinked -- any block we prune would have
            // to be downloaded again in order to consider its chain, at which
            // point it would be considered as a candidate for
            // m_blocks_unlinked or setBlockIndexCandidates.
            auto range = g_blockman.m_blocks_unlinked.equal_range(pindex->pprev);
            while (range.first != range.second) {
                std::multimap<CBlockIndex *, CBlockIndex *>::iterator _it = range.first;
                range.first++;
                if (_it->second == pindex) {
                    g_blockman.m_blocks_unlinked.erase(_it);
                }
            }
        }
    }

    vinfoBlockFile[fileNumber].SetNull();
    setDirtyFileInfo.insert(fileNumber);
}


void UnlinkPrunedFiles(const std::set<int>& setFilesToPrune)
{
    for (std::set<int>::iterator it = setFilesToPrune.begin(); it != setFilesToPrune.end(); ++it) {
        FlatFilePos pos(*it, 0);
        fs::remove(BlockFileSeq().FileName(pos));
        fs::remove(UndoFileSeq().FileName(pos));
        LogPrintf("Prune: %s deleted blk/rev (%05u)\n", __func__, *it);
    }
}

/* Calculate the block/rev files to delete based on height specified by user with RPC command pruneblockchain */
static void FindFilesToPruneManual(std::set<int>& setFilesToPrune, int nManualPruneHeight)
{
    assert(fPruneMode && nManualPruneHeight > 0);

    LOCK2(cs_main, cs_LastBlockFile);
    if (::ChainActive().Tip() == nullptr)
        return;

    // last block to prune is the lesser of (user-specified height, MIN_BLOCKS_TO_KEEP from the tip)
    unsigned int nLastBlockWeCanPrune = std::min((unsigned)nManualPruneHeight, ::ChainActive().Tip()->nHeight - MIN_BLOCKS_TO_KEEP);
    int count=0;
    for (int fileNumber = 0; fileNumber < nLastBlockFile; fileNumber++) {
        if (vinfoBlockFile[fileNumber].nSize == 0 || vinfoBlockFile[fileNumber].nHeightLast > nLastBlockWeCanPrune)
            continue;
        PruneOneBlockFile(fileNumber);
        setFilesToPrune.insert(fileNumber);
        count++;
    }
    LogPrintf("Prune (Manual): prune_height=%d removed %d blk/rev pairs\n", nLastBlockWeCanPrune, count);
}

/* This function is called from the RPC code for pruneblockchain */
void PruneBlockFilesManual(int nManualPruneHeight)
{
    CValidationState state;
    const CChainParams& chainparams = Params();
    if (!::ChainstateActive().FlushStateToDisk(
            chainparams, state, FlushStateMode::NONE, nManualPruneHeight)) {
        LogPrintf("%s: failed to flush state (%s)\n", __func__, FormatStateMessage(state));
    }
}

/**
 * Prune block and undo files (blk???.dat and undo???.dat) so that the disk space used is less than a user-defined target.
 * The user sets the target (in MB) on the command line or in config file.  This will be run on startup and whenever new
 * space is allocated in a block or undo file, staying below the target. Changing back to unpruned requires a reindex
 * (which in this case means the blockchain must be re-downloaded.)
 *
 * Pruning functions are called from FlushStateToDisk when the global fCheckForPruning flag has been set.
 * Block and undo files are deleted in lock-step (when blk00003.dat is deleted, so is rev00003.dat.)
 * Pruning cannot take place until the longest chain is at least a certain length (100000 on mainnet, 1000 on testnet, 1000 on regtest).
 * Pruning will never delete a block within a defined distance (currently 288) from the active chain's tip.
 * The block index is updated by unsetting HAVE_DATA and HAVE_UNDO for any blocks that were stored in the deleted files.
 * A db flag records the fact that at least some block files have been pruned.
 *
 * @param[out]   setFilesToPrune   The set of file indices that can be unlinked will be returned
 */
static void FindFilesToPrune(std::set<int>& setFilesToPrune, uint64_t nPruneAfterHeight)
{
    LOCK2(cs_main, cs_LastBlockFile);
    if (::ChainActive().Tip() == nullptr || nPruneTarget == 0) {
        return;
    }
    if ((uint64_t)::ChainActive().Tip()->nHeight <= nPruneAfterHeight) {
        return;
    }

    unsigned int nLastBlockWeCanPrune = ::ChainActive().Tip()->nHeight - MIN_BLOCKS_TO_KEEP;
    uint64_t nCurrentUsage = CalculateCurrentUsage();
    // We don't check to prune until after we've allocated new space for files
    // So we should leave a buffer under our target to account for another allocation
    // before the next pruning.
    uint64_t nBuffer = BLOCKFILE_CHUNK_SIZE + UNDOFILE_CHUNK_SIZE;
    uint64_t nBytesToPrune;
    int count=0;

    if (nCurrentUsage + nBuffer >= nPruneTarget) {
        // On a prune event, the chainstate DB is flushed.
        // To avoid excessive prune events negating the benefit of high dbcache
        // values, we should not prune too rapidly.
        // So when pruning in IBD, increase the buffer a bit to avoid a re-prune too soon.
        if (::ChainstateActive().IsInitialBlockDownload()) {
            // Since this is only relevant during IBD, we use a fixed 10%
            nBuffer += nPruneTarget / 10;
        }

        for (int fileNumber = 0; fileNumber < nLastBlockFile; fileNumber++) {
            nBytesToPrune = vinfoBlockFile[fileNumber].nSize + vinfoBlockFile[fileNumber].nUndoSize;

            if (vinfoBlockFile[fileNumber].nSize == 0)
                continue;

            if (nCurrentUsage + nBuffer < nPruneTarget)  // are we below our target?
                break;

            // don't prune files that could have a block within MIN_BLOCKS_TO_KEEP of the main chain's tip but keep scanning
            if (vinfoBlockFile[fileNumber].nHeightLast > nLastBlockWeCanPrune)
                continue;

            PruneOneBlockFile(fileNumber);
            // Queue up the files for removal
            setFilesToPrune.insert(fileNumber);
            nCurrentUsage -= nBytesToPrune;
            count++;
        }
    }

    LogPrint(BCLog::PRUNE, "Prune: target=%dMiB actual=%dMiB diff=%dMiB max_prune_height=%d removed %d blk/rev pairs\n",
           nPruneTarget/1024/1024, nCurrentUsage/1024/1024,
           ((int64_t)nPruneTarget - (int64_t)nCurrentUsage)/1024/1024,
           nLastBlockWeCanPrune, count);
}

static FlatFileSeq BlockFileSeq()
{
    return FlatFileSeq(GetBlocksDir(), "blk", BLOCKFILE_CHUNK_SIZE);
}

static FlatFileSeq UndoFileSeq()
{
    return FlatFileSeq(GetBlocksDir(), "rev", UNDOFILE_CHUNK_SIZE);
}

FILE* OpenBlockFile(const FlatFilePos &pos, bool fReadOnly) {
    return BlockFileSeq().Open(pos, fReadOnly);
}

/** Open an undo file (rev?????.dat) */
static FILE* OpenUndoFile(const FlatFilePos &pos, bool fReadOnly) {
    return UndoFileSeq().Open(pos, fReadOnly);
}

fs::path GetBlockPosFilename(const FlatFilePos &pos)
{
    return BlockFileSeq().FileName(pos);
}

CBlockIndex * BlockManager::InsertBlockIndex(const uint256& hash)
{
    AssertLockHeld(cs_main);

    if (hash.IsNull())
        return nullptr;

    // Return existing
    BlockMap::iterator mi = m_block_index.find(hash);
    if (mi != m_block_index.end())
        return (*mi).second;

    // Create new
    CBlockIndex* pindexNew = new CBlockIndex();
    mi = m_block_index.insert(std::make_pair(hash, pindexNew)).first;
    pindexNew->phashBlock = &((*mi).first);

    return pindexNew;
}

bool BlockManager::LoadBlockIndex(
    const Consensus::Params& consensus_params,
    CBlockTreeDB& blocktree,
    std::set<CBlockIndex*, CBlockIndexWorkComparator>& block_index_candidates)
{
    if (!blocktree.LoadBlockIndexGuts(consensus_params, [this](const uint256& hash) EXCLUSIVE_LOCKS_REQUIRED(cs_main) { return this->InsertBlockIndex(hash); }))
        return false;

    // Calculate nChainWork
    std::vector<std::pair<int, CBlockIndex*> > vSortedByHeight;
    vSortedByHeight.reserve(m_block_index.size());
    for (const std::pair<const uint256, CBlockIndex*>& item : m_block_index)
    {
        CBlockIndex* pindex = item.second;
        vSortedByHeight.push_back(std::make_pair(pindex->nHeight, pindex));
    }
    sort(vSortedByHeight.begin(), vSortedByHeight.end());
    for (const std::pair<int, CBlockIndex*>& item : vSortedByHeight)
    {
        if (ShutdownRequested()) return false;
        CBlockIndex* pindex = item.second;
        pindex->nChainWork = (pindex->pprev ? pindex->pprev->nChainWork : 0) + GetBlockProof(*pindex);
        pindex->nTimeMax = (pindex->pprev ? std::max(pindex->pprev->nTimeMax, pindex->nTime) : pindex->nTime);
        // We can link the chain of blocks for which we've received transactions at some point.
        // Pruned nodes may have deleted the block.
        if (pindex->nTx > 0) {
            if (pindex->pprev) {
                if (pindex->pprev->HaveTxsDownloaded()) {
                    pindex->nChainTx = pindex->pprev->nChainTx + pindex->nTx;
                } else {
                    pindex->nChainTx = 0;
                    m_blocks_unlinked.insert(std::make_pair(pindex->pprev, pindex));
                }
            } else {
                pindex->nChainTx = pindex->nTx;
            }
        }
        if (!(pindex->nStatus & BLOCK_FAILED_MASK) && pindex->pprev && (pindex->pprev->nStatus & BLOCK_FAILED_MASK)) {
            pindex->nStatus |= BLOCK_FAILED_CHILD;
            setDirtyBlockIndex.insert(pindex);
        }
        if (pindex->IsValid(BLOCK_VALID_TRANSACTIONS) && (pindex->HaveTxsDownloaded() || pindex->pprev == nullptr)) {
            block_index_candidates.insert(pindex);
        }
        if (pindex->nStatus & BLOCK_FAILED_MASK && (!pindexBestInvalid || pindex->nChainWork > pindexBestInvalid->nChainWork))
            pindexBestInvalid = pindex;
        if (pindex->pprev)
            pindex->BuildSkip();
        if (pindex->IsValid(BLOCK_VALID_TREE) && (pindexBestHeader == nullptr || CBlockIndexWorkComparator()(pindexBestHeader, pindex)))
            pindexBestHeader = pindex;
    }

    return true;
}

void BlockManager::Unload() {
    m_failed_blocks.clear();
    m_blocks_unlinked.clear();

    for (const BlockMap::value_type& entry : m_block_index) {
        delete entry.second;
    }

    m_block_index.clear();
}

bool static LoadBlockIndexDB(const CChainParams& chainparams) EXCLUSIVE_LOCKS_REQUIRED(cs_main)
{
    if (!g_blockman.LoadBlockIndex(
            chainparams.GetConsensus(), *pblocktree, ::ChainstateActive().setBlockIndexCandidates))
        return false;

    // Load block file info
    pblocktree->ReadLastBlockFile(nLastBlockFile);
    vinfoBlockFile.resize(nLastBlockFile + 1);
    LogPrintf("%s: last block file = %i\n", __func__, nLastBlockFile);
    for (int nFile = 0; nFile <= nLastBlockFile; nFile++) {
        pblocktree->ReadBlockFileInfo(nFile, vinfoBlockFile[nFile]);
    }
    LogPrintf("%s: last block file info: %s\n", __func__, vinfoBlockFile[nLastBlockFile].ToString());
    for (int nFile = nLastBlockFile + 1; true; nFile++) {
        CBlockFileInfo info;
        if (pblocktree->ReadBlockFileInfo(nFile, info)) {
            vinfoBlockFile.push_back(info);
        } else {
            break;
        }
    }

    // Check presence of blk files
    LogPrintf("Checking all blk files are present...\n");
    std::set<int> setBlkDataFiles;
    for (const std::pair<const uint256, CBlockIndex*>& item : g_blockman.m_block_index)
    {
        CBlockIndex* pindex = item.second;
        if (pindex->nStatus & BLOCK_HAVE_DATA) {
            setBlkDataFiles.insert(pindex->nFile);
        }
    }
    for (std::set<int>::iterator it = setBlkDataFiles.begin(); it != setBlkDataFiles.end(); it++)
    {
        FlatFilePos pos(*it, 0);
        if (CAutoFile(OpenBlockFile(pos, true), SER_DISK, CLIENT_VERSION).IsNull()) {
            return false;
        }
    }

    // Check whether we have ever pruned block & undo files
    pblocktree->ReadFlag("prunedblockfiles", fHavePruned);
    if (fHavePruned)
        LogPrintf("LoadBlockIndexDB(): Block files have previously been pruned\n");

    // Check whether we need to continue reindexing
    bool fReindexing = false;
    pblocktree->ReadReindexing(fReindexing);
    if(fReindexing) fReindex = true;

    // Check whether we have an address index
    pblocktree->ReadFlag("addressindex", fAddressIndex);
    LogPrintf("%s: address index %s\n", __func__, fAddressIndex ? "enabled" : "disabled");

    // Check whether we have a timestamp index
    pblocktree->ReadFlag("timestampindex", fTimestampIndex);
    LogPrintf("%s: timestamp index %s\n", __func__, fTimestampIndex ? "enabled" : "disabled");

    // Check whether we have a spent index
    pblocktree->ReadFlag("spentindex", fSpentIndex);
    LogPrintf("%s: spent index %s\n", __func__, fSpentIndex ? "enabled" : "disabled");

    return true;
}

bool LoadChainTip(const CChainParams& chainparams)
{
    AssertLockHeld(cs_main);
    const CCoinsViewCache& coins_cache = ::ChainstateActive().CoinsTip();
    assert(!coins_cache.GetBestBlock().IsNull()); // Never called when the coins view is empty

    if (::ChainActive().Tip() &&
        ::ChainActive().Tip()->GetBlockHash() == coins_cache.GetBestBlock()) return true;

    // Load pointer to end of best chain
    CBlockIndex* pindex = LookupBlockIndex(coins_cache.GetBestBlock());
    if (!pindex) {
        return false;
    }
    ::ChainActive().SetTip(pindex);

    ::ChainstateActive().PruneBlockIndexCandidates();

    LogPrintf("Loaded best chain: hashBestChain=%s height=%d date=%s progress=%f\n",
        ::ChainActive().Tip()->GetBlockHash().ToString(), ::ChainActive().Height(),
        FormatISO8601DateTime(::ChainActive().Tip()->GetBlockTime()),
        GuessVerificationProgress(chainparams.TxData(), ::ChainActive().Tip()));
    return true;
}

CVerifyDB::CVerifyDB()
{
    uiInterface.ShowProgress(_("Verifying blocks...").translated, 0, false);
}

CVerifyDB::~CVerifyDB()
{
    uiInterface.ShowProgress("", 100, false);
}

bool CVerifyDB::VerifyDB(const CChainParams& chainparams, CCoinsView *coinsview, int nCheckLevel, int nCheckDepth)
{
    LOCK(cs_main);
    if (::ChainActive().Tip() == nullptr || ::ChainActive().Tip()->pprev == nullptr)
        return true;

    fVerifyingDB = true;

    // Verify blocks in the best chain
    if (nCheckDepth <= 0 || nCheckDepth > ::ChainActive().Height())
        nCheckDepth = ::ChainActive().Height();
    nCheckLevel = std::max(0, std::min(4, nCheckLevel));
    LogPrintf("Verifying last %i blocks at level %i\n", nCheckDepth, nCheckLevel);
    CCoinsViewCache coins(coinsview);
    CBlockIndex* pindex;
    CBlockIndex* pindexFailure = nullptr;
    int nGoodTransactions = 0;
    CValidationState state;
    int reportDone = 0;
    LogPrintf("[0%%]..."); /* Continued */
    for (pindex = ::ChainActive().Tip(); pindex && pindex->pprev; pindex = pindex->pprev) {
        boost::this_thread::interruption_point();
        const int percentageDone = std::max(1, std::min(99, (int)(((double)(::ChainActive().Height() - pindex->nHeight)) / (double)nCheckDepth * (nCheckLevel >= 4 ? 50 : 100))));
        if (reportDone < percentageDone/10) {
            // report every 10% step
            LogPrintf("[%d%%]...", percentageDone); /* Continued */
            reportDone = percentageDone/10;
        }
        uiInterface.ShowProgress(_("Verifying blocks...").translated, percentageDone, false);
        if (pindex->nHeight <= ::ChainActive().Height()-nCheckDepth)
            break;
        if (fPruneMode && !(pindex->nStatus & BLOCK_HAVE_DATA)) {
            // If pruning, only go back as far as we have data.
            LogPrintf("VerifyDB(): block verification stopping at height %d (pruning, no data)\n", pindex->nHeight);
            break;
        }
        CBlock block;
        // check level 0: read from disk
        if (!ReadBlockFromDisk(block, pindex, chainparams.GetConsensus()))
            return error("VerifyDB(): *** ReadBlockFromDisk failed at %d, hash=%s", pindex->nHeight, pindex->GetBlockHash().ToString());
        // check level 1: verify block validity
        if (nCheckLevel >= 1 && !CheckBlock(block, state, chainparams.GetConsensus()))
            return error("%s: *** found bad block at %d, hash=%s (%s)\n", __func__,
                         pindex->nHeight, pindex->GetBlockHash().ToString(), FormatStateMessage(state));
        // check level 2: verify undo validity
        if (nCheckLevel >= 2 && pindex) {
            CBlockUndo undo;
            if (!pindex->GetUndoPos().IsNull()) {
                if (!UndoReadFromDisk(undo, pindex)) {
                    return error("VerifyDB(): *** found bad undo data at %d, hash=%s\n", pindex->nHeight, pindex->GetBlockHash().ToString());
                }
            }
        }
        // check level 3: check for inconsistencies during memory-only disconnect of tip blocks
        if (nCheckLevel >= 3 && (coins.DynamicMemoryUsage() + ::ChainstateActive().CoinsTip().DynamicMemoryUsage()) <= nCoinCacheUsage) {
            assert(coins.GetBestBlock() == pindex->GetBlockHash());
            DisconnectResult res = ::ChainstateActive().DisconnectBlock(block, pindex, coins);
            if (res == DISCONNECT_FAILED) {
                return error("VerifyDB(): *** irrecoverable inconsistency in block data at %d, hash=%s", pindex->nHeight, pindex->GetBlockHash().ToString());
            }
            if (res == DISCONNECT_UNCLEAN) {
                nGoodTransactions = 0;
                pindexFailure = pindex;
            } else {
                nGoodTransactions += block.vtx.size();
            }
        }
        if (ShutdownRequested())
            return true;
    }
    if (pindexFailure)
        return error("VerifyDB(): *** coin database inconsistencies found (last %i blocks, %i good transactions before that)\n", ::ChainActive().Height() - pindexFailure->nHeight + 1, nGoodTransactions);

    // store block count as we move pindex at check level >= 4
    int block_count = ::ChainActive().Height() - pindex->nHeight;

    // check level 4: try reconnecting blocks
    if (nCheckLevel >= 4) {
        while (pindex != ::ChainActive().Tip()) {
            boost::this_thread::interruption_point();
            const int percentageDone = std::max(1, std::min(99, 100 - (int)(((double)(::ChainActive().Height() - pindex->nHeight)) / (double)nCheckDepth * 50)));
            if (reportDone < percentageDone/10) {
                // report every 10% step
                LogPrintf("[%d%%]...", percentageDone); /* Continued */
                reportDone = percentageDone/10;
            }
            uiInterface.ShowProgress(_("Verifying blocks...").translated, percentageDone, false);
            pindex = ::ChainActive().Next(pindex);
            CBlock block;
            if (!ReadBlockFromDisk(block, pindex, chainparams.GetConsensus()))
                return error("VerifyDB(): *** ReadBlockFromDisk failed at %d, hash=%s", pindex->nHeight, pindex->GetBlockHash().ToString());
            if (!::ChainstateActive().ConnectBlock(block, state, pindex, coins, chainparams))
                return error("VerifyDB(): *** found unconnectable block at %d, hash=%s (%s)", pindex->nHeight, pindex->GetBlockHash().ToString(), FormatStateMessage(state));
        }
    }

    LogPrintf("[DONE].\n");
    LogPrintf("No coin database inconsistencies in last %i blocks (%i transactions)\n", block_count, nGoodTransactions);
    fVerifyingDB = false;

    return true;
}

/** Apply the effects of a block on the utxo cache, ignoring that it may already have been applied. */
bool CChainState::RollforwardBlock(const CBlockIndex* pindex, CCoinsViewCache& inputs, const CChainParams& params)
{
    // TODO: merge with ConnectBlock
    CBlock block;
    if (!ReadBlockFromDisk(block, pindex, params.GetConsensus())) {
        return error("ReplayBlock(): ReadBlockFromDisk failed at %d, hash=%s", pindex->nHeight, pindex->GetBlockHash().ToString());
    }

    for (const CTransactionRef& tx : block.vtx) {
        if (!tx->IsCoinBase()) {
            for (const CTxIn &txin : tx->vin) {
                inputs.SpendCoin(txin.prevout);
            }
        }
        // Pass check = true as every addition may be an overwrite.
        AddCoins(inputs, *tx, pindex->nHeight, true);
    }
    return true;
}

bool CChainState::ReplayBlocks(const CChainParams& params, CCoinsView* view)
{
    LOCK(cs_main);

    CCoinsViewCache cache(view);

    std::vector<uint256> hashHeads = view->GetHeadBlocks();
    if (hashHeads.empty()) return true; // We're already in a consistent state.
    if (hashHeads.size() != 2) return error("ReplayBlocks(): unknown inconsistent state");

    uiInterface.ShowProgress(_("Replaying blocks...").translated, 0, false);
    LogPrintf("Replaying blocks\n");

    const CBlockIndex* pindexOld = nullptr;  // Old tip during the interrupted flush.
    const CBlockIndex* pindexNew;            // New tip during the interrupted flush.
    const CBlockIndex* pindexFork = nullptr; // Latest block common to both the old and the new tip.

    if (m_blockman.m_block_index.count(hashHeads[0]) == 0) {
        return error("ReplayBlocks(): reorganization to unknown block requested");
    }
    pindexNew = m_blockman.m_block_index[hashHeads[0]];

    if (!hashHeads[1].IsNull()) { // The old tip is allowed to be 0, indicating it's the first flush.
        if (m_blockman.m_block_index.count(hashHeads[1]) == 0) {
            return error("ReplayBlocks(): reorganization from unknown block requested");
        }
        pindexOld = m_blockman.m_block_index[hashHeads[1]];
        pindexFork = LastCommonAncestor(pindexOld, pindexNew);
        assert(pindexFork != nullptr);
    }

    // Rollback along the old branch.
    while (pindexOld != pindexFork) {
        if (pindexOld->nHeight > 0) { // Never disconnect the genesis block.
            CBlock block;
            if (!ReadBlockFromDisk(block, pindexOld, params.GetConsensus())) {
                return error("RollbackBlock(): ReadBlockFromDisk() failed at %d, hash=%s", pindexOld->nHeight, pindexOld->GetBlockHash().ToString());
            }
            LogPrintf("Rolling back %s (%i)\n", pindexOld->GetBlockHash().ToString(), pindexOld->nHeight);
            DisconnectResult res = DisconnectBlock(block, pindexOld, cache);
            if (res == DISCONNECT_FAILED) {
                return error("RollbackBlock(): DisconnectBlock failed at %d, hash=%s", pindexOld->nHeight, pindexOld->GetBlockHash().ToString());
            }
            // If DISCONNECT_UNCLEAN is returned, it means a non-existing UTXO was deleted, or an existing UTXO was
            // overwritten. It corresponds to cases where the block-to-be-disconnect never had all its operations
            // applied to the UTXO set. However, as both writing a UTXO and deleting a UTXO are idempotent operations,
            // the result is still a version of the UTXO set with the effects of that block undone.
        }
        pindexOld = pindexOld->pprev;
    }

    // Roll forward from the forking point to the new tip.
    int nForkHeight = pindexFork ? pindexFork->nHeight : 0;
    for (int nHeight = nForkHeight + 1; nHeight <= pindexNew->nHeight; ++nHeight) {
        const CBlockIndex* pindex = pindexNew->GetAncestor(nHeight);
        LogPrintf("Rolling forward %s (%i)\n", pindex->GetBlockHash().ToString(), nHeight);
        uiInterface.ShowProgress(_("Replaying blocks...").translated, (int) ((nHeight - nForkHeight) * 100.0 / (pindexNew->nHeight - nForkHeight)) , false);
        if (!RollforwardBlock(pindex, cache, params)) return false;
    }

    cache.SetBestBlock(pindexNew->GetBlockHash(), pindexNew->nHeight);
    cache.Flush();
    uiInterface.ShowProgress("", 100, false);
    return true;
}

bool ReplayBlocks(const CChainParams& params, CCoinsView* view) {
    return ::ChainstateActive().ReplayBlocks(params, view);
}

//! Helper for CChainState::RewindBlockIndex
void CChainState::EraseBlockData(CBlockIndex* index)
{
    AssertLockHeld(cs_main);
    assert(!m_chain.Contains(index)); // Make sure this block isn't active

    // Reduce validity
    index->nStatus = std::min<unsigned int>(index->nStatus & BLOCK_VALID_MASK, BLOCK_VALID_TREE) | (index->nStatus & ~BLOCK_VALID_MASK);
    // Remove have-data flags.
    index->nStatus &= ~(BLOCK_HAVE_DATA | BLOCK_HAVE_UNDO);
    // Remove storage location.
    index->nFile = 0;
    index->nDataPos = 0;
    index->nUndoPos = 0;
    // Remove various other things
    index->nTx = 0;
    index->nChainTx = 0;
    index->nSequenceId = 0;
    // Make sure it gets written.
    setDirtyBlockIndex.insert(index);
    // Update indexes
    setBlockIndexCandidates.erase(index);
    auto ret = m_blockman.m_blocks_unlinked.equal_range(index->pprev);
    while (ret.first != ret.second) {
        if (ret.first->second == index) {
            m_blockman.m_blocks_unlinked.erase(ret.first++);
        } else {
            ++ret.first;
        }
    }
    // Mark parent as eligible for main chain again
    if (index->pprev && index->pprev->IsValid(BLOCK_VALID_TRANSACTIONS) && index->pprev->HaveTxsDownloaded()) {
        setBlockIndexCandidates.insert(index->pprev);
    }
}

bool CChainState::RewindBlockIndex(const CChainParams& params)
{
    // Note that during -reindex-chainstate we are called with an empty m_chain!

    // First erase all post-segwit blocks without witness not in the main chain,
    // as this can we done without costly DisconnectTip calls. Active
    // blocks will be dealt with below (releasing cs_main in between).
    {
        LOCK(cs_main);
        for (const auto& entry : m_blockman.m_block_index) {
            if (IsWitnessEnabled(entry.second->pprev, params.GetConsensus()) && !(entry.second->nStatus & BLOCK_OPT_WITNESS) && !m_chain.Contains(entry.second)) {
                EraseBlockData(entry.second);
            }
        }
    }

    // Find what height we need to reorganize to.
    CBlockIndex *tip;
    int nHeight = 1;
    {
        LOCK(cs_main);
        while (nHeight <= m_chain.Height()) {
            // Although SCRIPT_VERIFY_WITNESS is now generally enforced on all
            // blocks in ConnectBlock, we don't need to go back and
            // re-download/re-verify blocks from before segwit actually activated.
            if (IsWitnessEnabled(m_chain[nHeight - 1], params.GetConsensus()) && !(m_chain[nHeight]->nStatus & BLOCK_OPT_WITNESS)) {
                break;
            }
            nHeight++;
        }

        tip = m_chain.Tip();
    }
    // nHeight is now the height of the first insufficiently-validated block, or tipheight + 1

    CValidationState state;
    // Loop until the tip is below nHeight, or we reach a pruned block.
    while (!ShutdownRequested()) {
        {
            LOCK2(cs_main, ::mempool.cs);
            // Make sure nothing changed from under us (this won't happen because RewindBlockIndex runs before importing/network are active)
            assert(tip == m_chain.Tip());
            if (tip == nullptr || tip->nHeight < nHeight) break;
            if (fPruneMode && !(tip->nStatus & BLOCK_HAVE_DATA)) {
                // If pruning, don't try rewinding past the HAVE_DATA point;
                // since older blocks can't be served anyway, there's
                // no need to walk further, and trying to DisconnectTip()
                // will fail (and require a needless reindex/redownload
                // of the blockchain).
                break;
            }

            // Disconnect block
            if (!DisconnectTip(state, params, nullptr)) {
                return error("RewindBlockIndex: unable to disconnect block at height %i (%s)", tip->nHeight, FormatStateMessage(state));
            }

            // Reduce validity flag and have-data flags.
            // We do this after actual disconnecting, otherwise we'll end up writing the lack of data
            // to disk before writing the chainstate, resulting in a failure to continue if interrupted.
            // Note: If we encounter an insufficiently validated block that
            // is on m_chain, it must be because we are a pruning node, and
            // this block or some successor doesn't HAVE_DATA, so we were unable to
            // rewind all the way.  Blocks remaining on m_chain at this point
            // must not have their validity reduced.
            EraseBlockData(tip);

            tip = tip->pprev;
        }
        // Make sure the queue of validation callbacks doesn't grow unboundedly.
        LimitValidationInterfaceQueue();

        // Occasionally flush state to disk.
        if (!FlushStateToDisk(params, state, FlushStateMode::PERIODIC)) {
            LogPrintf("RewindBlockIndex: unable to flush state to disk (%s)\n", FormatStateMessage(state));
            return false;
        }
    }

    {
        LOCK(cs_main);
        if (m_chain.Tip() != nullptr) {
            // We can't prune block index candidates based on our tip if we have
            // no tip due to m_chain being empty!
            PruneBlockIndexCandidates();

            CheckBlockIndex(params.GetConsensus());
        }
    }

    return true;
}

bool RewindBlockIndex(const CChainParams& params) {
    if (!::ChainstateActive().RewindBlockIndex(params)) {
        return false;
    }

    LOCK(cs_main);
    if (::ChainActive().Tip() != nullptr) {
        // FlushStateToDisk can possibly read ::ChainActive(). Be conservative
        // and skip it here, we're about to -reindex-chainstate anyway, so
        // it'll get called a bunch real soon.
        CValidationState state;
        if (!::ChainstateActive().FlushStateToDisk(params, state, FlushStateMode::ALWAYS)) {
            LogPrintf("RewindBlockIndex: unable to flush state to disk (%s)\n", FormatStateMessage(state));
            return false;
        }
    }

    return true;
}

void CChainState::UnloadBlockIndex() {
    nBlockSequenceId = 1;
    setBlockIndexCandidates.clear();
}

// May NOT be used after any connections are up as much
// of the peer-processing logic assumes a consistent
// block index state
void UnloadBlockIndex()
{
    LOCK(cs_main);
    ::ChainActive().SetTip(nullptr);
    g_blockman.Unload();
    pindexBestInvalid = nullptr;
    pindexBestHeader = nullptr;
    mempool.clear();
    vinfoBlockFile.clear();
    nLastBlockFile = 0;
    setDirtyBlockIndex.clear();
    setDirtyFileInfo.clear();
    versionbitscache.Clear();
    for (int b = 0; b < VERSIONBITS_NUM_BITS; b++) {
        warningcache[b].clear();
    }
    fHavePruned = false;

    ::ChainstateActive().UnloadBlockIndex();
}

bool TryAutoReindex()
{
    // Force reindex to update version
    bool nV1 = false;
    if (!pblocktree->ReadFlag("v1", nV1) || !nV1) {
        LogPrintf("%s: v1 Marker not detected, attempting reindex.\n", __func__);
        return true;
    }
    return false;
};

bool LoadBlockIndex(const CChainParams& chainparams)
{
    // Load block index from databases
    bool needs_init = fReindex;

    if (!fReindex) {
        bool ret = LoadBlockIndexDB(chainparams);
        if (!ret) return false;
        needs_init = g_blockman.m_block_index.empty();
    }

    if (needs_init) {
        // Everything here is for *new* reindex/DBs. Thus, though
        // LoadBlockIndexDB may have set fReindex if we shut down
        // mid-reindex previously, we don't check fReindex and
        // instead only check it prior to LoadBlockIndexDB to set
        // needs_init.

        LogPrintf("Initializing databases...\n");
        pblocktree->WriteFlag("v1", true);

        // Use the provided setting for -addressindex in the new database
        fAddressIndex = gArgs.GetBoolArg("-addressindex", DEFAULT_ADDRESSINDEX);
        pblocktree->WriteFlag("addressindex", fAddressIndex);
        LogPrintf("%s: address index %s\n", __func__, fAddressIndex ? "enabled" : "disabled");

        // Use the provided setting for -timestampindex in the new database
        fTimestampIndex = gArgs.GetBoolArg("-timestampindex", DEFAULT_TIMESTAMPINDEX);
        pblocktree->WriteFlag("timestampindex", fTimestampIndex);
        LogPrintf("%s: timestamp index %s\n", __func__, fTimestampIndex ? "enabled" : "disabled");

        // Use the provided setting for -spentindex in the new database
        fSpentIndex = gArgs.GetBoolArg("-spentindex", DEFAULT_SPENTINDEX);
        pblocktree->WriteFlag("spentindex", fSpentIndex);
        LogPrintf("%s: spent index %s\n", __func__, fSpentIndex ? "enabled" : "disabled");
    }
    return true;
}

bool CChainState::LoadGenesisBlock(const CChainParams& chainparams)
{
    LOCK(cs_main);

    // Check whether we're already initialized by checking for genesis in
    // m_blockman.m_block_index. Note that we can't use m_chain here, since it is
    // set based on the coins db, not the block index db, which is the only
    // thing loaded at this point.
    if (m_blockman.m_block_index.count(chainparams.GenesisBlock().GetHash()))
        return true;

    try {
        const CBlock& block = chainparams.GenesisBlock();
        FlatFilePos blockPos = SaveBlockToDisk(block, 0, chainparams, nullptr);
        if (blockPos.IsNull())
            return error("%s: writing genesis block to disk failed", __func__);
        CBlockIndex *pindex = m_blockman.AddToBlockIndex(block);
        pindex->nFlags |= BLOCK_ACCEPTED;
        ReceivedBlockTransactions(block, pindex, blockPos, chainparams.GetConsensus());
    } catch (const std::runtime_error& e) {
        return error("%s: failed to write genesis block: %s", __func__, e.what());
    }

    return true;
}

bool LoadGenesisBlock(const CChainParams& chainparams)
{
    return ::ChainstateActive().LoadGenesisBlock(chainparams);
}

bool LoadExternalBlockFile(const CChainParams& chainparams, FILE* fileIn, FlatFilePos *dbp)
{
    // Map of disk positions for blocks with unknown parent (only used for reindex)
    static std::multimap<uint256, FlatFilePos> mapBlocksUnknownParent;
    int64_t nStart = GetTimeMillis();

    fAddressIndex = gArgs.GetBoolArg("-addressindex", DEFAULT_ADDRESSINDEX);
    fTimestampIndex = gArgs.GetBoolArg("-timestampindex", DEFAULT_TIMESTAMPINDEX);
    fSpentIndex = gArgs.GetBoolArg("-spentindex", DEFAULT_SPENTINDEX);

    int nLoaded = 0;
    try {
        // This takes over fileIn and calls fclose() on it in the CBufferedFile destructor
        CBufferedFile blkdat(fileIn, 2*MAX_BLOCK_SERIALIZED_SIZE, MAX_BLOCK_SERIALIZED_SIZE+8, SER_DISK, CLIENT_VERSION);
        uint64_t nRewind = blkdat.GetPos();
        while (!blkdat.eof()) {
            boost::this_thread::interruption_point();

            blkdat.SetPos(nRewind);
            nRewind++; // start one byte further next time, in case of failure
            blkdat.SetLimit(); // remove former limit
            unsigned int nSize = 0;
            try {
                // locate a header
                unsigned char buf[CMessageHeader::MESSAGE_START_SIZE];
                blkdat.FindByte(chainparams.MessageStart()[0]);
                nRewind = blkdat.GetPos()+1;
                blkdat >> buf;
                if (memcmp(buf, chainparams.MessageStart(), CMessageHeader::MESSAGE_START_SIZE))
                    continue;
                // read size
                blkdat >> nSize;
                if (nSize < 80 || nSize > MAX_BLOCK_SERIALIZED_SIZE)
                    continue;
            } catch (const std::exception&) {
                // no valid block header found; don't complain
                break;
            }
            try {
                // read block
                uint64_t nBlockPos = blkdat.GetPos();
                if (dbp)
                    dbp->nPos = nBlockPos;
                blkdat.SetLimit(nBlockPos + nSize);
                blkdat.SetPos(nBlockPos);
                std::shared_ptr<CBlock> pblock = std::make_shared<CBlock>();
                CBlock& block = *pblock;
                blkdat >> block;
                nRewind = blkdat.GetPos();

                uint256 hash = block.GetHash();
                {
                    LOCK(cs_main);
                    // detect out of order blocks, and store them for later
                    if (hash != chainparams.GetConsensus().hashGenesisBlock && !LookupBlockIndex(block.hashPrevBlock)) {
                        LogPrint(BCLog::REINDEX, "%s: Out of order block %s, parent %s not known\n", __func__, hash.ToString(),
                                block.hashPrevBlock.ToString());
                        if (dbp)
                            mapBlocksUnknownParent.insert(std::make_pair(block.hashPrevBlock, *dbp));
                        continue;
                    }

                    // process in case the block isn't known yet
                    CBlockIndex* pindex = LookupBlockIndex(hash);
                    if (!pindex || (pindex->nStatus & BLOCK_HAVE_DATA) == 0) {
                      CValidationState state;
                      if (::ChainstateActive().AcceptBlock(pblock, state, chainparams, nullptr, true, dbp, nullptr)) {
                          nLoaded++;
                      }
                      if (state.IsError()) {
                          break;
                      }
                    } else if (hash != chainparams.GetConsensus().hashGenesisBlock && pindex->nHeight % 1000 == 0) {
                      LogPrint(BCLog::REINDEX, "Block Import: already had block %s at height %d\n", hash.ToString(), pindex->nHeight);
                    }
                }

                // Activate the genesis block so normal node progress can continue
                if (hash == chainparams.GetConsensus().hashGenesisBlock) {
                    CValidationState state;
                    if (!ActivateBestChain(state, chainparams)) {
                        break;
                    }
                }

                NotifyHeaderTip();

                // Recursively process earlier encountered successors of this block
                std::deque<uint256> queue;
                queue.push_back(hash);
                while (!queue.empty()) {
                    uint256 head = queue.front();
                    queue.pop_front();
                    std::pair<std::multimap<uint256, FlatFilePos>::iterator, std::multimap<uint256, FlatFilePos>::iterator> range = mapBlocksUnknownParent.equal_range(head);
                    while (range.first != range.second) {
                        std::multimap<uint256, FlatFilePos>::iterator it = range.first;
                        std::shared_ptr<CBlock> pblockrecursive = std::make_shared<CBlock>();
                        if (ReadBlockFromDisk(*pblockrecursive, it->second, chainparams.GetConsensus()))
                        {
                            LogPrint(BCLog::REINDEX, "%s: Processing out of order child %s of %s\n", __func__, pblockrecursive->GetHash().ToString(),
                                    head.ToString());
                            LOCK(cs_main);
                            CValidationState dummy;
                            if (::ChainstateActive().AcceptBlock(pblockrecursive, dummy, chainparams, nullptr, true, &it->second, nullptr))
                            {
                                nLoaded++;
                                queue.push_back(pblockrecursive->GetHash());
                            }
                        }
                        range.first++;
                        mapBlocksUnknownParent.erase(it);
                        NotifyHeaderTip();
                    }
                }
            } catch (const std::exception& e) {
                LogPrintf("%s: Deserialize or I/O error - %s\n", __func__, e.what());
            }
        }
    } catch (const std::runtime_error& e) {
        AbortNode(std::string("System error: ") + e.what());
    }
    if (nLoaded > 0)
        LogPrintf("Loaded %i blocks from external file in %dms\n", nLoaded, GetTimeMillis() - nStart);
    return nLoaded > 0;
}

void CChainState::CheckBlockIndex(const Consensus::Params& consensusParams)
{
    if (!fCheckBlockIndex) {
        return;
    }

    LOCK(cs_main);

    // During a reindex, we read the genesis block and call CheckBlockIndex before ActivateBestChain,
    // so we have the genesis block in m_blockman.m_block_index but no active chain. (A few of the
    // tests when iterating the block tree require that m_chain has been initialized.)
    if (m_chain.Height() < 0) {
        assert(m_blockman.m_block_index.size() <= 1);
        return;
    }

    // Build forward-pointing map of the entire block tree.
    std::multimap<CBlockIndex*,CBlockIndex*> forward;
    for (const std::pair<const uint256, CBlockIndex*>& entry : m_blockman.m_block_index) {
        forward.insert(std::make_pair(entry.second->pprev, entry.second));
    }

    assert(forward.size() == m_blockman.m_block_index.size());

    std::pair<std::multimap<CBlockIndex*,CBlockIndex*>::iterator,std::multimap<CBlockIndex*,CBlockIndex*>::iterator> rangeGenesis = forward.equal_range(nullptr);
    CBlockIndex *pindex = rangeGenesis.first->second;
    rangeGenesis.first++;
    assert(rangeGenesis.first == rangeGenesis.second); // There is only one index entry with parent nullptr.

    // Iterate over the entire block tree, using depth-first search.
    // Along the way, remember whether there are blocks on the path from genesis
    // block being explored which are the first to have certain properties.
    size_t nNodes = 0;
    int nHeight = 0;
    CBlockIndex* pindexFirstInvalid = nullptr; // Oldest ancestor of pindex which is invalid.
    CBlockIndex* pindexFirstMissing = nullptr; // Oldest ancestor of pindex which does not have BLOCK_HAVE_DATA.
    CBlockIndex* pindexFirstNeverProcessed = nullptr; // Oldest ancestor of pindex for which nTx == 0.
    CBlockIndex* pindexFirstNotTreeValid = nullptr; // Oldest ancestor of pindex which does not have BLOCK_VALID_TREE (regardless of being valid or not).
    CBlockIndex* pindexFirstNotTransactionsValid = nullptr; // Oldest ancestor of pindex which does not have BLOCK_VALID_TRANSACTIONS (regardless of being valid or not).
    CBlockIndex* pindexFirstNotChainValid = nullptr; // Oldest ancestor of pindex which does not have BLOCK_VALID_CHAIN (regardless of being valid or not).
    CBlockIndex* pindexFirstNotScriptsValid = nullptr; // Oldest ancestor of pindex which does not have BLOCK_VALID_SCRIPTS (regardless of being valid or not).
    while (pindex != nullptr) {
        nNodes++;
        if (pindexFirstInvalid == nullptr && pindex->nStatus & BLOCK_FAILED_VALID) pindexFirstInvalid = pindex;
        if (pindexFirstMissing == nullptr && !(pindex->nStatus & BLOCK_HAVE_DATA)) pindexFirstMissing = pindex;
        if (pindexFirstNeverProcessed == nullptr && pindex->nTx == 0) pindexFirstNeverProcessed = pindex;
        if (pindex->pprev != nullptr && pindexFirstNotTreeValid == nullptr && (pindex->nStatus & BLOCK_VALID_MASK) < BLOCK_VALID_TREE) pindexFirstNotTreeValid = pindex;
        if (pindex->pprev != nullptr && pindexFirstNotTransactionsValid == nullptr && (pindex->nStatus & BLOCK_VALID_MASK) < BLOCK_VALID_TRANSACTIONS) pindexFirstNotTransactionsValid = pindex;
        if (pindex->pprev != nullptr && pindexFirstNotChainValid == nullptr && (pindex->nStatus & BLOCK_VALID_MASK) < BLOCK_VALID_CHAIN) pindexFirstNotChainValid = pindex;
        if (pindex->pprev != nullptr && pindexFirstNotScriptsValid == nullptr && (pindex->nStatus & BLOCK_VALID_MASK) < BLOCK_VALID_SCRIPTS) pindexFirstNotScriptsValid = pindex;

        // Begin: actual consistency checks.
        if (pindex->pprev == nullptr) {
            // Genesis block checks.
            assert(pindex->GetBlockHash() == consensusParams.hashGenesisBlock); // Genesis block's hash must match.
            assert(pindex == m_chain.Genesis()); // The current active chain's genesis block must be this block.
        }
        if (!pindex->HaveTxsDownloaded()) assert(pindex->nSequenceId <= 0); // nSequenceId can't be set positive for blocks that aren't linked (negative is used for preciousblock)
        // VALID_TRANSACTIONS is equivalent to nTx > 0 for all nodes (whether or not pruning has occurred).
        // HAVE_DATA is only equivalent to nTx > 0 (or VALID_TRANSACTIONS) if no pruning has occurred.
        if (!fHavePruned) {
            // If we've never pruned, then HAVE_DATA should be equivalent to nTx > 0
            assert(!(pindex->nStatus & BLOCK_HAVE_DATA) == (pindex->nTx == 0));
            assert(pindexFirstMissing == pindexFirstNeverProcessed);
        } else {
            // If we have pruned, then we can only say that HAVE_DATA implies nTx > 0
            if (pindex->nStatus & BLOCK_HAVE_DATA) assert(pindex->nTx > 0);
        }
        if (pindex->nStatus & BLOCK_HAVE_UNDO) assert(pindex->nStatus & BLOCK_HAVE_DATA);
        assert(((pindex->nStatus & BLOCK_VALID_MASK) >= BLOCK_VALID_TRANSACTIONS) == (pindex->nTx > 0)); // This is pruning-independent.
        // All parents having had data (at some point) is equivalent to all parents being VALID_TRANSACTIONS, which is equivalent to HaveTxsDownloaded().
        assert((pindexFirstNeverProcessed == nullptr) == pindex->HaveTxsDownloaded());
        assert((pindexFirstNotTransactionsValid == nullptr) == pindex->HaveTxsDownloaded());
        assert(pindex->nHeight == nHeight); // nHeight must be consistent.
        assert(pindex->pprev == nullptr || pindex->nChainWork >= pindex->pprev->nChainWork); // For every block except the genesis block, the chainwork must be larger than the parent's.
        assert(nHeight < 2 || (pindex->pskip && (pindex->pskip->nHeight < nHeight))); // The pskip pointer must point back for all but the first 2 blocks.
        assert(pindexFirstNotTreeValid == nullptr); // All m_blockman.m_block_index entries must at least be TREE valid
        if ((pindex->nStatus & BLOCK_VALID_MASK) >= BLOCK_VALID_TREE) assert(pindexFirstNotTreeValid == nullptr); // TREE valid implies all parents are TREE valid
        if ((pindex->nStatus & BLOCK_VALID_MASK) >= BLOCK_VALID_CHAIN) assert(pindexFirstNotChainValid == nullptr); // CHAIN valid implies all parents are CHAIN valid
        if ((pindex->nStatus & BLOCK_VALID_MASK) >= BLOCK_VALID_SCRIPTS) assert(pindexFirstNotScriptsValid == nullptr); // SCRIPTS valid implies all parents are SCRIPTS valid
        if (pindexFirstInvalid == nullptr) {
            // Checks for not-invalid blocks.
            assert((pindex->nStatus & BLOCK_FAILED_MASK) == 0); // The failed mask cannot be set for blocks without invalid parents.
        }
        if (!CBlockIndexWorkComparator()(pindex, m_chain.Tip()) && pindexFirstNeverProcessed == nullptr) {
            if (pindexFirstInvalid == nullptr) {
                // If this block sorts at least as good as the current tip and
                // is valid and we have all data for its parents, it must be in
                // setBlockIndexCandidates.  m_chain.Tip() must also be there
                // even if some data has been pruned.
                if (pindexFirstMissing == nullptr || pindex == m_chain.Tip()) {
                    assert(setBlockIndexCandidates.count(pindex));
                }
                // If some parent is missing, then it could be that this block was in
                // setBlockIndexCandidates but had to be removed because of the missing data.
                // In this case it must be in m_blocks_unlinked -- see test below.
            }
        } else { // If this block sorts worse than the current tip or some ancestor's block has never been seen, it cannot be in setBlockIndexCandidates.
            assert(setBlockIndexCandidates.count(pindex) == 0);
        }
        // Check whether this block is in m_blocks_unlinked.
        std::pair<std::multimap<CBlockIndex*,CBlockIndex*>::iterator,std::multimap<CBlockIndex*,CBlockIndex*>::iterator> rangeUnlinked = m_blockman.m_blocks_unlinked.equal_range(pindex->pprev);
        bool foundInUnlinked = false;
        while (rangeUnlinked.first != rangeUnlinked.second) {
            assert(rangeUnlinked.first->first == pindex->pprev);
            if (rangeUnlinked.first->second == pindex) {
                foundInUnlinked = true;
                break;
            }
            rangeUnlinked.first++;
        }
        if (pindex->pprev && (pindex->nStatus & BLOCK_HAVE_DATA) && pindexFirstNeverProcessed != nullptr && pindexFirstInvalid == nullptr) {
            // If this block has block data available, some parent was never received, and has no invalid parents, it must be in m_blocks_unlinked.
            assert(foundInUnlinked);
        }
        if (!(pindex->nStatus & BLOCK_HAVE_DATA)) assert(!foundInUnlinked); // Can't be in m_blocks_unlinked if we don't HAVE_DATA
        if (pindexFirstMissing == nullptr) assert(!foundInUnlinked); // We aren't missing data for any parent -- cannot be in m_blocks_unlinked.
        if (pindex->pprev && (pindex->nStatus & BLOCK_HAVE_DATA) && pindexFirstNeverProcessed == nullptr && pindexFirstMissing != nullptr) {
            // We HAVE_DATA for this block, have received data for all parents at some point, but we're currently missing data for some parent.
            assert(fHavePruned); // We must have pruned.
            // This block may have entered m_blocks_unlinked if:
            //  - it has a descendant that at some point had more work than the
            //    tip, and
            //  - we tried switching to that descendant but were missing
            //    data for some intermediate block between m_chain and the
            //    tip.
            // So if this block is itself better than m_chain.Tip() and it wasn't in
            // setBlockIndexCandidates, then it must be in m_blocks_unlinked.
            if (!CBlockIndexWorkComparator()(pindex, m_chain.Tip()) && setBlockIndexCandidates.count(pindex) == 0) {
                if (pindexFirstInvalid == nullptr) {
                    assert(foundInUnlinked);
                }
            }
        }
        // assert(pindex->GetBlockHash() == pindex->GetBlockHeader().GetHash()); // Perhaps too slow
        // End: actual consistency checks.

        // Try descending into the first subnode.
        std::pair<std::multimap<CBlockIndex*,CBlockIndex*>::iterator,std::multimap<CBlockIndex*,CBlockIndex*>::iterator> range = forward.equal_range(pindex);
        if (range.first != range.second) {
            // A subnode was found.
            pindex = range.first->second;
            nHeight++;
            continue;
        }
        // This is a leaf node.
        // Move upwards until we reach a node of which we have not yet visited the last child.
        while (pindex) {
            // We are going to either move to a parent or a sibling of pindex.
            // If pindex was the first with a certain property, unset the corresponding variable.
            if (pindex == pindexFirstInvalid) pindexFirstInvalid = nullptr;
            if (pindex == pindexFirstMissing) pindexFirstMissing = nullptr;
            if (pindex == pindexFirstNeverProcessed) pindexFirstNeverProcessed = nullptr;
            if (pindex == pindexFirstNotTreeValid) pindexFirstNotTreeValid = nullptr;
            if (pindex == pindexFirstNotTransactionsValid) pindexFirstNotTransactionsValid = nullptr;
            if (pindex == pindexFirstNotChainValid) pindexFirstNotChainValid = nullptr;
            if (pindex == pindexFirstNotScriptsValid) pindexFirstNotScriptsValid = nullptr;
            // Find our parent.
            CBlockIndex* pindexPar = pindex->pprev;
            // Find which child we just visited.
            std::pair<std::multimap<CBlockIndex*,CBlockIndex*>::iterator,std::multimap<CBlockIndex*,CBlockIndex*>::iterator> rangePar = forward.equal_range(pindexPar);
            while (rangePar.first->second != pindex) {
                assert(rangePar.first != rangePar.second); // Our parent must have at least the node we're coming from as child.
                rangePar.first++;
            }
            // Proceed to the next one.
            rangePar.first++;
            if (rangePar.first != rangePar.second) {
                // Move to the sibling.
                pindex = rangePar.first->second;
                break;
            } else {
                // Move up further.
                pindex = pindexPar;
                nHeight--;
                continue;
            }
        }
    }

    // Check that we actually traversed the entire map.
    assert(nNodes == forward.size());
}

std::string CBlockFileInfo::ToString() const
{
    return strprintf("CBlockFileInfo(blocks=%u, size=%u, heights=%u...%u, time=%s...%s)", nBlocks, nSize, nHeightFirst, nHeightLast, FormatISO8601Date(nTimeFirst), FormatISO8601Date(nTimeLast));
}

CBlockFileInfo* GetBlockFileInfo(size_t n)
{
    LOCK(cs_LastBlockFile);

    return &vinfoBlockFile.at(n);
}

ThresholdState VersionBitsTipState(const Consensus::Params& params, Consensus::DeploymentPos pos)
{
    LOCK(cs_main);
    return VersionBitsState(::ChainActive().Tip(), params, pos, versionbitscache);
}

BIP9Stats VersionBitsTipStatistics(const Consensus::Params& params, Consensus::DeploymentPos pos)
{
    LOCK(cs_main);
    return VersionBitsStatistics(::ChainActive().Tip(), params, pos);
}

int VersionBitsTipStateSinceHeight(const Consensus::Params& params, Consensus::DeploymentPos pos)
{
    LOCK(cs_main);
    return VersionBitsStateSinceHeight(::ChainActive().Tip(), params, pos, versionbitscache);
}

static const uint64_t MEMPOOL_DUMP_VERSION = 1;

bool LoadMempool(CTxMemPool& pool)
{
    const CChainParams& chainparams = Params();
    int64_t nExpiryTimeout = gArgs.GetArg("-mempoolexpiry", DEFAULT_MEMPOOL_EXPIRY) * 60 * 60;
    FILE* filestr = fsbridge::fopen(GetDataDir() / "mempool.dat", "rb");
    CAutoFile file(filestr, SER_DISK, CLIENT_VERSION);
    if (file.IsNull()) {
        LogPrintf("Failed to open mempool file from disk. Continuing anyway.\n");
        return false;
    }

    int64_t count = 0;
    int64_t expired = 0;
    int64_t failed = 0;
    int64_t already_there = 0;
    int64_t nNow = GetTime();

    try {
        uint64_t version;
        file >> version;
        if (version != MEMPOOL_DUMP_VERSION) {
            return false;
        }
        uint64_t num;
        file >> num;
        while (num--) {
            CTransactionRef tx;
            int64_t nTime;
            int64_t nFeeDelta;
            file >> tx;
            file >> nTime;
            file >> nFeeDelta;

            CAmount amountdelta = nFeeDelta;
            if (amountdelta) {
                pool.PrioritiseTransaction(tx->GetHash(), amountdelta);
            }
            CValidationState state;
            if (nTime + nExpiryTimeout > nNow) {
                LOCK(cs_main);
                AcceptToMemoryPoolWithTime(chainparams, pool, state, tx, nullptr /* pfMissingInputs */, nTime,
                                           nullptr /* plTxnReplaced */, false /* bypass_limits */, 0 /* nAbsurdFee */,
                                           false /* test_accept */, false /* ignore_locks */);
                if (state.IsValid()) {
                    ++count;
                } else {
                    // mempool may contain the transaction already, e.g. from
                    // wallet(s) having loaded it while we were processing
                    // mempool transactions; consider these as valid, instead of
                    // failed, but mark them as 'already there'
                    if (pool.exists(tx->GetHash())) {
                        ++already_there;
                    } else {
                        ++failed;
                    }
                }
            } else {
                ++expired;
            }
            if (ShutdownRequested())
                return false;
        }
        std::map<uint256, CAmount> mapDeltas;
        file >> mapDeltas;

        for (const auto& i : mapDeltas) {
            pool.PrioritiseTransaction(i.first, i.second);
        }
    } catch (const std::exception& e) {
        LogPrintf("Failed to deserialize mempool data on disk: %s. Continuing anyway.\n", e.what());
        return false;
    }

    LogPrintf("Imported mempool transactions from disk: %i succeeded, %i failed, %i expired, %i already there\n", count, failed, expired, already_there);
    return true;
}

bool DumpMempool(const CTxMemPool& pool)
{
    int64_t start = GetTimeMicros();

    std::map<uint256, CAmount> mapDeltas;
    std::vector<TxMempoolInfo> vinfo;

    static Mutex dump_mutex;
    LOCK(dump_mutex);

    {
        LOCK(pool.cs);
        for (const auto &i : pool.mapDeltas) {
            mapDeltas[i.first] = i.second;
        }
        vinfo = pool.infoAll();
    }

    int64_t mid = GetTimeMicros();

    try {
        FILE* filestr = fsbridge::fopen(GetDataDir() / "mempool.dat.new", "wb");
        if (!filestr) {
            return false;
        }

        CAutoFile file(filestr, SER_DISK, CLIENT_VERSION);

        uint64_t version = MEMPOOL_DUMP_VERSION;
        file << version;

        file << (uint64_t)vinfo.size();
        for (const auto& i : vinfo) {
            file << *(i.tx);
            file << (int64_t)i.nTime;
            file << (int64_t)i.nFeeDelta;
            mapDeltas.erase(i.tx->GetHash());
        }
        file << mapDeltas;
        if (!FileCommit(file.Get()))
            throw std::runtime_error("FileCommit failed");
        file.fclose();
        RenameOver(GetDataDir() / "mempool.dat.new", GetDataDir() / "mempool.dat");
        int64_t last = GetTimeMicros();
        LogPrintf("Dumped mempool: %gs to copy, %gs to dump\n", (mid-start)*MICRO, (last-mid)*MICRO);
    } catch (const std::exception& e) {
        LogPrintf("Failed to dump mempool: %s. Continuing anyway.\n", e.what());
        return false;
    }
    return true;
}

//! Guess how far we are in the verification process at the given block index
//! require cs_main if pindex has not been validated yet (because nChainTx might be unset)
double GuessVerificationProgress(const ChainTxData& data, const CBlockIndex *pindex) {
    if (pindex == nullptr)
        return 0.0;

    int64_t nNow = time(nullptr);

    double fTxTotal;

    if (pindex->nChainTx <= data.nTxCount) {
        fTxTotal = data.nTxCount + (nNow - data.nTime) * data.dTxRate;
    } else {
        fTxTotal = pindex->nChainTx + (nNow - pindex->GetBlockTime()) * data.dTxRate;
    }

    return pindex->nChainTx / fTxTotal;
}

class CMainCleanup
{
public:
    CMainCleanup() {}
    ~CMainCleanup() {
        // block headers
        BlockMap::iterator it1 = g_blockman.m_block_index.begin();
        for (; it1 != g_blockman.m_block_index.end(); it1++)
            delete (*it1).second;
        g_blockman.m_block_index.clear();
    }
};
static CMainCleanup instance_of_cmaincleanup;


bool CoinStakeCache::GetCoinStake(const uint256 &blockHash, CTransactionRef &tx)
{
    for (const auto &i : lData) {
        if (blockHash != i.first) {
            continue;
        }
        tx = i.second;
        return true;
    }

    BlockMap::iterator mi = ::BlockIndex().find(blockHash);
    if (mi == ::BlockIndex().end()) {
        return false;
    }

    CBlockIndex *pindex = mi->second;
    if (ReadTransactionFromDiskBlock(pindex, 0, tx)) {
        return InsertCoinStake(blockHash, tx);
    }

    return false;
}

bool CoinStakeCache::InsertCoinStake(const uint256 &blockHash, const CTransactionRef &tx)
{
    lData.emplace_front(blockHash, tx);

    while (lData.size() > nMaxSize) {
        lData.pop_back();
    }

    return true;
}
<|MERGE_RESOLUTION|>--- conflicted
+++ resolved
@@ -582,19 +582,12 @@
         view.SetBackend(viewMemPool);
 
         // do all inputs exist?
-<<<<<<< HEAD
-        for (const CTxIn& txin : tx.vin)
-        {
+        for (const CTxIn& txin : tx.vin) {
             if (txin.IsAnonInput()) {
                 state.fHasAnonInput = true;
                 continue;
             }
-
-            if (!pcoinsTip->HaveCoinInCache(txin.prevout)) {
-=======
-        for (const CTxIn& txin : tx.vin) {
             if (!coins_cache.HaveCoinInCache(txin.prevout)) {
->>>>>>> 367b023a
                 coins_to_uncache.push_back(txin.prevout);
             }
 
@@ -1041,7 +1034,7 @@
     }
 
     if (fAllowSlow) { // use coin database to locate block that contains transaction, and scan it
-        const Coin& coin = AccessByTxid(*pcoinsTip, hash);
+        const Coin& coin = AccessByTxid(::ChainstateActive().CoinsTip(), hash);
         if (!coin.IsSpent()) pindexSlow = ::ChainActive()[coin.nHeight];
     }
 
@@ -1229,7 +1222,6 @@
     return nSubsidy;
 }
 
-<<<<<<< HEAD
 int GetNumPeers()
 {
     //return g_connman->GetNodeCount(CConnman::CONNECTIONS_IN); // doesn't seem accurate
@@ -1262,7 +1254,8 @@
         }
     }
     return nPeerBlocks;
-=======
+}
+
 CoinsViews::CoinsViews(
     std::string ldb_name,
     size_t cache_size_bytes,
@@ -1295,7 +1288,6 @@
 {
     assert(m_coins_views != nullptr);
     m_coins_views->InitCache();
->>>>>>> 367b023a
 }
 
 // Note that though this is marked const, we may end up modifying `m_cached_finished_ibd`, which
@@ -1995,12 +1987,12 @@
 bool ConnectBlock(const CBlock& block, CValidationState& state, CBlockIndex* pindex,
     CCoinsViewCache& view, const CChainParams& chainparams, bool fJustCheck)
 {
-    return g_chainstate.ConnectBlock(block, state, pindex, view, chainparams, fJustCheck);
+    return g_chainstate->ConnectBlock(block, state, pindex, view, chainparams, fJustCheck);
 };
 
 DisconnectResult DisconnectBlock(const CBlock& block, const CBlockIndex* pindex, CCoinsViewCache& view)
 {
-    return g_chainstate.DisconnectBlock(block, pindex, view);
+    return g_chainstate->DisconnectBlock(block, pindex, view);
 };
 
 void static FlushBlockFile(bool fFinalize = false)
@@ -3048,13 +3040,9 @@
 }
 
 /** Check warning conditions and do some notifications on new chain tip set. */
-<<<<<<< HEAD
-void UpdateTip(const CBlockIndex *pindexNew, const CChainParams& chainParams) {
-=======
-void static UpdateTip(const CBlockIndex* pindexNew, const CChainParams& chainParams)
+void UpdateTip(const CBlockIndex* pindexNew, const CChainParams& chainParams)
     EXCLUSIVE_LOCKS_REQUIRED(::cs_main)
 {
->>>>>>> 367b023a
     // New best block
     mempool.AddTransactionsUpdated(1);
 
@@ -3262,12 +3250,7 @@
     LogPrint(BCLog::BENCH, "  - Load block from disk: %.2fms [%.2fs]\n", (nTime2 - nTime1) * MILLI, nTimeReadFromDisk * MICRO);
     setConnectKi.clear();
     {
-<<<<<<< HEAD
-
-        CCoinsViewCache view(pcoinsTip.get());
-=======
         CCoinsViewCache view(&CoinsTip());
->>>>>>> 367b023a
         bool rv = ConnectBlock(blockConnecting, state, pindexNew, view, chainparams);
         if (pindexNew->nFlags & BLOCK_FAILED_DUPLICATE_STAKE)
             state.nFlags |= BLOCK_FAILED_DUPLICATE_STAKE;
@@ -5092,7 +5075,7 @@
                 // Mark block as invalid to prevent re-requesting from peer.
                 // Block will have been added to the block index in AcceptBlockHeader
                 CBlockIndex *pindex = g_blockman.AddToBlockIndex(*pblock);
-                g_chainstate.InvalidBlockFound(pindex, *pblock, state);
+                g_chainstate->InvalidBlockFound(pindex, *pblock, state);
             }
             GetMainSignals().BlockChecked(*pblock, state);
             return error("%s: AcceptBlock FAILED (%s)", __func__, FormatStateMessage(state));
