// Copyright (c) 2009-2010 Satoshi Nakamoto
// Copyright (c) 2009-2020 The Bitcoin Core developers
// Distributed under the MIT software license, see the accompanying
// file COPYING or http://www.opensource.org/licenses/mit-license.php.

#include <validation.h>

#include <arith_uint256.h>
#include <chain.h>
#include <chainparams.h>
#include <checkqueue.h>
#include <consensus/consensus.h>
#include <consensus/merkle.h>
#include <consensus/tx_check.h>
#include <consensus/tx_verify.h>
#include <consensus/validation.h>
#include <cuckoocache.h>
#include <flatfile.h>
#include <hash.h>
#include <index/txindex.h>
#include <logging.h>
#include <logging/timer.h>
#include <optional.h>
#include <policy/fees.h>
#include <policy/policy.h>
#include <policy/settings.h>
#include <pow.h>
#include <primitives/block.h>
#include <primitives/transaction.h>
#include <random.h>
#include <reverse_iterator.h>
#include <script/script.h>
#include <script/interpreter.h>
#include <script/sigcache.h>
#include <shutdown.h>
#include <timedata.h>
#include <tinyformat.h>
#include <txdb.h>
#include <txmempool.h>
#include <ui_interface.h>
#include <uint256.h>
#include <undo.h>
#include <util/moneystr.h>
#include <util/rbf.h>
#include <util/strencodings.h>
#include <util/system.h>
#include <util/translation.h>
#include <validationinterface.h>
#include <warnings.h>
#include <smsg/smessage.h>
#include <net.h>
#include <pos/kernel.h>
#include <anon.h>
#include <rctindex.h>
#include <insight/insight.h>

#include <string>

#include <boost/algorithm/string/replace.hpp>
#include <boost/thread.hpp>

#if defined(NDEBUG)
# error "Particl cannot be compiled without assertions."
#endif

#define MICRO 0.000001
#define MILLI 0.001

/**
 * An extra transaction can be added to a package, as long as it only has one
 * ancestor and is no larger than this. Not really any reason to make this
 * configurable as it doesn't materially change DoS parameters.
 */
static const unsigned int EXTRA_DESCENDANT_TX_SIZE_LIMIT = 10000;
/** Maximum kilobytes for transactions to store for processing during reorg */
static const unsigned int MAX_DISCONNECTED_TX_POOL_SIZE = 20000;
/** The pre-allocation chunk size for blk?????.dat files (since 0.8) */
static const unsigned int BLOCKFILE_CHUNK_SIZE = 0x1000000; // 16 MiB
/** The pre-allocation chunk size for rev?????.dat files (since 0.8) */
static const unsigned int UNDOFILE_CHUNK_SIZE = 0x100000; // 1 MiB
/** Time to wait (in seconds) between writing blocks/block index to disk. */
static const unsigned int DATABASE_WRITE_INTERVAL = 60 * 60;
/** Time to wait (in seconds) between flushing chainstate to disk. */
static const unsigned int DATABASE_FLUSH_INTERVAL = 24 * 60 * 60;
/** Maximum age of our tip in seconds for us to be considered current for fee estimation */
static const int64_t MAX_FEE_ESTIMATION_TIP_AGE = 3 * 60 * 60;

bool CBlockIndexWorkComparator::operator()(const CBlockIndex *pa, const CBlockIndex *pb) const {
    // First sort by most total work, ...
    if (pa->nChainWork > pb->nChainWork) return false;
    if (pa->nChainWork < pb->nChainWork) return true;

    // ... then by earliest time received, ...
    if (pa->nSequenceId < pb->nSequenceId) return false;
    if (pa->nSequenceId > pb->nSequenceId) return true;

    // Use pointer address as tie breaker (should only happen with blocks
    // loaded from disk, as those all have id 0).
    if (pa < pb) return false;
    if (pa > pb) return true;

    // Identical blocks.
    return false;
}

ChainstateManager g_chainman;

CChainState& ChainstateActive()
{
    LOCK(::cs_main);
    assert(g_chainman.m_active_chainstate);
    return *g_chainman.m_active_chainstate;
}

CChain& ChainActive()
{
    LOCK(::cs_main);
    return ::ChainstateActive().m_chain;
}

/**
 * Mutex to guard access to validation specific variables, such as reading
 * or changing the chainstate.
 *
 * This may also need to be locked when updating the transaction pool, e.g. on
 * AcceptToMemoryPool. See CTxMemPool::cs comment for details.
 *
 * The transaction pool has a separate lock to allow reading from it and the
 * chainstate at the same time.
 */
RecursiveMutex cs_main;

std::map<uint256, StakeConflict> mapStakeConflict;
std::map<COutPoint, uint256> mapStakeSeen;
std::list<COutPoint> listStakeSeen;

CoinStakeCache coinStakeCache GUARDED_BY(cs_main);
std::set<CCmpPubKey> setConnectKi; // hacky workaround

CBlockIndex *pindexBestHeader = nullptr;
Mutex g_best_block_mutex;
std::condition_variable g_best_block_cv;
uint256 g_best_block;
bool g_parallel_script_checks{false};
std::atomic_bool fImporting(false);
std::atomic_bool fReindex(false);
std::atomic_bool fSkipRangeproof(false);
std::atomic_bool fBusyImporting(false);        // covers ActivateBestChain too
bool fHavePruned = false;
bool fPruneMode = false;
bool fRequireStandard = true;
bool fCheckBlockIndex = false;
bool fCheckpointsEnabled = DEFAULT_CHECKPOINTS_ENABLED;
size_t nCoinCacheUsage = 5000 * 300;
uint64_t nPruneTarget = 0;
unsigned int MIN_BLOCKS_TO_KEEP = 288;
unsigned int NODE_NETWORK_LIMITED_MIN_BLOCKS = 288;
int64_t nMaxTipAge = DEFAULT_MAX_TIP_AGE;
static bool fVerifyingDB = false;

uint256 hashAssumeValid;
arith_uint256 nMinimumChainWork;

CFeeRate minRelayTxFee = CFeeRate(DEFAULT_MIN_RELAY_TX_FEE);

CBlockPolicyEstimator feeEstimator;
CTxMemPool mempool(&feeEstimator);

// Internal stuff
namespace {
    CBlockIndex* pindexBestInvalid = nullptr;

    RecursiveMutex cs_LastBlockFile;
    std::vector<CBlockFileInfo> vinfoBlockFile;
    int nLastBlockFile = 0;
    /** Global flag to indicate we should check to see if there are
     *  block/undo files that should be deleted.  Set on startup
     *  or if we allocate more file space when we're in prune mode
     */
    bool fCheckForPruning = false;

    /** Dirty block index entries. */
    std::set<CBlockIndex*> setDirtyBlockIndex;

    /** Dirty block file entries. */
    std::set<int> setDirtyFileInfo;
} // anon namespace

int StakeConflict::Add(NodeId id)
{
    nLastUpdated = GetAdjustedTime();
    std::pair<std::map<NodeId, int>::iterator,bool> ret;
    ret = peerCount.insert(std::pair<NodeId, int>(id, 1));
    if (ret.second == false) // existing element
        ret.first->second++;

    return 0;
};

CBlockIndex* LookupBlockIndex(const uint256& hash)
{
    AssertLockHeld(cs_main);
    BlockMap::const_iterator it = g_chainman.BlockIndex().find(hash);
    return it == g_chainman.BlockIndex().end() ? nullptr : it->second;
}

CBlockIndex* FindForkInGlobalIndex(const CChain& chain, const CBlockLocator& locator)
{
    AssertLockHeld(cs_main);

    // Find the latest block common to locator and chain - we expect that
    // locator.vHave is sorted descending by height.
    for (const uint256& hash : locator.vHave) {
        CBlockIndex* pindex = LookupBlockIndex(hash);
        if (pindex) {
            if (chain.Contains(pindex))
                return pindex;
            if (pindex->GetAncestor(chain.Height()) == chain.Tip()) {
                return chain.Tip();
            }
        }
    }
    return chain.Genesis();
}

std::unique_ptr<CBlockTreeDB> pblocktree;

// See definition for documentation
<<<<<<< HEAD
static void FindFilesToPruneManual(std::set<int>& setFilesToPrune, int nManualPruneHeight);
static void FindFilesToPrune(std::set<int>& setFilesToPrune, uint64_t nPruneAfterHeight);
bool CheckInputScripts(const CTransaction& tx, TxValidationState &state, const CCoinsViewCache &inputs, unsigned int flags, bool cacheSigStore, bool cacheFullScriptStore, PrecomputedTransactionData& txdata, std::vector<CScriptCheck> *pvChecks = nullptr, bool fAnonChecks = true);
=======
static void FindFilesToPruneManual(ChainstateManager& chainman, std::set<int>& setFilesToPrune, int nManualPruneHeight);
static void FindFilesToPrune(ChainstateManager& chainman, std::set<int>& setFilesToPrune, uint64_t nPruneAfterHeight);
bool CheckInputScripts(const CTransaction& tx, TxValidationState &state, const CCoinsViewCache &inputs, unsigned int flags, bool cacheSigStore, bool cacheFullScriptStore, PrecomputedTransactionData& txdata, std::vector<CScriptCheck> *pvChecks = nullptr);
>>>>>>> 24f70290
static FILE* OpenUndoFile(const FlatFilePos &pos, bool fReadOnly = false);
static FlatFileSeq BlockFileSeq();
static FlatFileSeq UndoFileSeq();

bool CheckFinalTx(const CTransaction &tx, int flags)
{
    AssertLockHeld(cs_main);

    // By convention a negative value for flags indicates that the
    // current network-enforced consensus rules should be used. In
    // a future soft-fork scenario that would mean checking which
    // rules would be enforced for the next block and setting the
    // appropriate flags. At the present time no soft-forks are
    // scheduled, so no flags are set.
    flags = std::max(flags, 0);

    // CheckFinalTx() uses ::ChainActive().Height()+1 to evaluate
    // nLockTime because when IsFinalTx() is called within
    // CBlock::AcceptBlock(), the height of the block *being*
    // evaluated is what is used. Thus if we want to know if a
    // transaction can be part of the *next* block, we need to call
    // IsFinalTx() with one more than ::ChainActive().Height().
    const int nBlockHeight = ::ChainActive().Height() + 1;

    // BIP113 requires that time-locked transactions have nLockTime set to
    // less than the median time of the previous block they're contained in.
    // When the next block is created its previous block will be the current
    // chain tip, so we use that to calculate the median time passed to
    // IsFinalTx() if LOCKTIME_MEDIAN_TIME_PAST is set.
    const int64_t nBlockTime = (flags & LOCKTIME_MEDIAN_TIME_PAST)
                             ? ::ChainActive().Tip()->GetMedianTimePast()
                             : GetAdjustedTime();

    return IsFinalTx(tx, nBlockHeight, nBlockTime);
}


bool TestLockPointValidity(const LockPoints* lp)
{
    AssertLockHeld(cs_main);
    assert(lp);
    // If there are relative lock times then the maxInputBlock will be set
    // If there are no relative lock times, the LockPoints don't depend on the chain
    if (lp->maxInputBlock) {
        // Check whether ::ChainActive() is an extension of the block at which the LockPoints
        // calculation was valid.  If not LockPoints are no longer valid
        if (!::ChainActive().Contains(lp->maxInputBlock)) {
            return false;
        }
    }

    // LockPoints still valid
    return true;
}

bool CheckSequenceLocks(const CTxMemPool& pool, const CTransaction& tx, int flags, LockPoints* lp, bool useExistingLockPoints)
{
    AssertLockHeld(cs_main);
    AssertLockHeld(pool.cs);

    CBlockIndex* tip = ::ChainActive().Tip();
    assert(tip != nullptr);

    CBlockIndex index;
    index.pprev = tip;
    // CheckSequenceLocks() uses ::ChainActive().Height()+1 to evaluate
    // height based locks because when SequenceLocks() is called within
    // ConnectBlock(), the height of the block *being*
    // evaluated is what is used.
    // Thus if we want to know if a transaction can be part of the
    // *next* block, we need to use one more than ::ChainActive().Height()
    index.nHeight = tip->nHeight + 1;

    std::pair<int, int64_t> lockPair;
    if (useExistingLockPoints) {
        assert(lp);
        lockPair.first = lp->height;
        lockPair.second = lp->time;
    }
    else {
        // CoinsTip() contains the UTXO set for ::ChainActive().Tip()
        CCoinsViewMemPool viewMemPool(&::ChainstateActive().CoinsTip(), pool);
        std::vector<int> prevheights;
        prevheights.resize(tx.vin.size());
        for (size_t txinIndex = 0; txinIndex < tx.vin.size(); txinIndex++) {
            const CTxIn& txin = tx.vin[txinIndex];

            if (txin.IsAnonInput())
            {
                prevheights[txinIndex] = tip->nHeight + 1;
                continue;
            };

            Coin coin;
            if (!viewMemPool.GetCoin(txin.prevout, coin)) {
                return error("%s: Missing input", __func__);
            }
            if (coin.nHeight == MEMPOOL_HEIGHT) {
                // Assume all mempool transaction confirm in the next block
                prevheights[txinIndex] = tip->nHeight + 1;
            } else {
                prevheights[txinIndex] = coin.nHeight;
            }
        }
        lockPair = CalculateSequenceLocks(tx, flags, &prevheights, index);
        if (lp) {
            lp->height = lockPair.first;
            lp->time = lockPair.second;
            // Also store the hash of the block with the highest height of
            // all the blocks which have sequence locked prevouts.
            // This hash needs to still be on the chain
            // for these LockPoint calculations to be valid
            // Note: It is impossible to correctly calculate a maxInputBlock
            // if any of the sequence locked inputs depend on unconfirmed txs,
            // except in the special case where the relative lock time/height
            // is 0, which is equivalent to no sequence lock. Since we assume
            // input height of tip+1 for mempool txs and test the resulting
            // lockPair from CalculateSequenceLocks against tip+1.  We know
            // EvaluateSequenceLocks will fail if there was a non-zero sequence
            // lock on a mempool input, so we can use the return value of
            // CheckSequenceLocks to indicate the LockPoints validity
            int maxInputHeight = 0;
            for (const int height : prevheights) {
                // Can ignore mempool inputs since we'll fail if they had non-zero locks
                if (height != tip->nHeight+1) {
                    maxInputHeight = std::max(maxInputHeight, height);
                }
            }
            lp->maxInputBlock = tip->GetAncestor(maxInputHeight);
        }
    }
    return EvaluateSequenceLocks(index, lockPair);
}

// Returns the script flags which should be checked for a given block
static unsigned int GetBlockScriptFlags(const CBlockIndex* pindex, const Consensus::Params& chainparams);

static void LimitMempoolSize(CTxMemPool& pool, size_t limit, std::chrono::seconds age)
    EXCLUSIVE_LOCKS_REQUIRED(pool.cs, ::cs_main)
{
    int expired = pool.Expire(GetTime<std::chrono::seconds>() - age);
    if (expired != 0) {
        LogPrint(BCLog::MEMPOOL, "Expired %i transactions from the memory pool\n", expired);
    }

    std::vector<COutPoint> vNoSpendsRemaining;
    pool.TrimToSize(limit, &vNoSpendsRemaining);
    for (const COutPoint& removed : vNoSpendsRemaining)
        ::ChainstateActive().CoinsTip().Uncache(removed);
}

static bool IsCurrentForFeeEstimation() EXCLUSIVE_LOCKS_REQUIRED(cs_main)
{
    AssertLockHeld(cs_main);
    if (::ChainstateActive().IsInitialBlockDownload())
        return false;
    if (::ChainActive().Tip()->GetBlockTime() < (GetTime() - MAX_FEE_ESTIMATION_TIP_AGE))
        return false;
    if (::ChainActive().Height() < pindexBestHeader->nHeight - 1)
        return false;
    return true;
}

/* Make mempool consistent after a reorg, by re-adding or recursively erasing
 * disconnected block transactions from the mempool, and also removing any
 * other transactions from the mempool that are no longer valid given the new
 * tip/height.
 *
 * Note: we assume that disconnectpool only contains transactions that are NOT
 * confirmed in the current chain nor already in the mempool (otherwise,
 * in-mempool descendants of such transactions would be removed).
 *
 * Passing fAddToMempool=false will skip trying to add the transactions back,
 * and instead just erase from the mempool as needed.
 */

static void UpdateMempoolForReorg(DisconnectedBlockTransactions& disconnectpool, bool fAddToMempool) EXCLUSIVE_LOCKS_REQUIRED(cs_main, ::mempool.cs)
{
    AssertLockHeld(cs_main);
    std::vector<uint256> vHashUpdate;
    // disconnectpool's insertion_order index sorts the entries from
    // oldest to newest, but the oldest entry will be the last tx from the
    // latest mined block that was disconnected.
    // Iterate disconnectpool in reverse, so that we add transactions
    // back to the mempool starting with the earliest transaction that had
    // been previously seen in a block.
    auto it = disconnectpool.queuedTx.get<insertion_order>().rbegin();
    while (it != disconnectpool.queuedTx.get<insertion_order>().rend()) {
        // ignore validation errors in resurrected transactions
        TxValidationState stateDummy;
        if (!fAddToMempool || (*it)->IsCoinBase() ||
            !AcceptToMemoryPool(mempool, stateDummy, *it,
                                nullptr /* plTxnReplaced */, true /* bypass_limits */, 0 /* nAbsurdFee */)) {
            // If the transaction doesn't make it in to the mempool, remove any
            // transactions that depend on it (which would now be orphans).
            mempool.removeRecursive(**it, MemPoolRemovalReason::REORG);
        } else if (mempool.exists((*it)->GetHash())) {
            vHashUpdate.push_back((*it)->GetHash());
        }
        ++it;
    }
    disconnectpool.queuedTx.clear();
    // AcceptToMemoryPool/addUnchecked all assume that new mempool entries have
    // no in-mempool children, which is generally not true when adding
    // previously-confirmed transactions back to the mempool.
    // UpdateTransactionsFromBlock finds descendants of any transactions in
    // the disconnectpool that were added back and cleans up the mempool state.
    mempool.UpdateTransactionsFromBlock(vHashUpdate);

    // We also need to remove any now-immature transactions
    mempool.removeForReorg(&::ChainstateActive().CoinsTip(), ::ChainActive().Tip()->nHeight + 1, STANDARD_LOCKTIME_VERIFY_FLAGS);
    // Re-limit mempool size, in case we added any transactions
    LimitMempoolSize(mempool, gArgs.GetArg("-maxmempool", DEFAULT_MAX_MEMPOOL_SIZE) * 1000000, std::chrono::hours{gArgs.GetArg("-mempoolexpiry", DEFAULT_MEMPOOL_EXPIRY)});
}

// Used to avoid mempool polluting consensus critical paths if CCoinsViewMempool
// were somehow broken and returning the wrong scriptPubKeys
static bool CheckInputsFromMempoolAndCache(const CTransaction& tx, TxValidationState& state, const CCoinsViewCache& view, const CTxMemPool& pool,
                 unsigned int flags, PrecomputedTransactionData& txdata) EXCLUSIVE_LOCKS_REQUIRED(cs_main) {
    AssertLockHeld(cs_main);

    // pool.cs should be locked already, but go ahead and re-take the lock here
    // to enforce that mempool doesn't change between when we check the view
    // and when we actually call through to CheckInputScripts
    LOCK(pool.cs);

    assert(!tx.IsCoinBase());
    for (const CTxIn& txin : tx.vin) {
        if (txin.IsAnonInput())
            continue;
        const Coin& coin = view.AccessCoin(txin.prevout);

        // AcceptToMemoryPoolWorker has already checked that the coins are
        // available, so this shouldn't fail. If the inputs are not available
        // here then return false.
        if (coin.IsSpent()) return false;

        // Check equivalence for available inputs.
        const CTransactionRef& txFrom = pool.get(txin.prevout.hash);
        if (txFrom) {
            assert(txFrom->GetHash() == txin.prevout.hash);
            assert(txFrom->GetNumVOuts() > txin.prevout.n);
            if (txFrom->IsParticlVersion()) {
                assert(coin.Matches(txFrom->vpout[txin.prevout.n].get()));
            } else {
                assert(txFrom->vout[txin.prevout.n] == coin.out);
            }
        } else {
            const Coin& coinFromDisk = ::ChainstateActive().CoinsTip().AccessCoin(txin.prevout);
            assert(!coinFromDisk.IsSpent());
            assert(coinFromDisk.out == coin.out);
        }
    }

    // Call CheckInputScripts() to cache signature and script validity against current tip consensus rules.
    return CheckInputScripts(tx, state, view, flags, /* cacheSigStore = */ true, /* cacheFullSciptStore = */ true, txdata);
}

namespace {

class MemPoolAccept
{
public:
    MemPoolAccept(CTxMemPool& mempool) : m_pool(mempool), m_view(&m_dummy), m_viewmempool(&::ChainstateActive().CoinsTip(), m_pool),
        m_limit_ancestors(gArgs.GetArg("-limitancestorcount", DEFAULT_ANCESTOR_LIMIT)),
        m_limit_ancestor_size(gArgs.GetArg("-limitancestorsize", DEFAULT_ANCESTOR_SIZE_LIMIT)*1000),
        m_limit_descendants(gArgs.GetArg("-limitdescendantcount", DEFAULT_DESCENDANT_LIMIT)),
        m_limit_descendant_size(gArgs.GetArg("-limitdescendantsize", DEFAULT_DESCENDANT_SIZE_LIMIT)*1000) {}

    // We put the arguments we're handed into a struct, so we can pass them
    // around easier.
    struct ATMPArgs {
        const CChainParams& m_chainparams;
        TxValidationState &m_state;
        const int64_t m_accept_time;
        std::list<CTransactionRef>* m_replaced_transactions;
        const bool m_bypass_limits;
        const CAmount& m_absurd_fee;
        /*
         * Return any outpoints which were not previously present in the coins
         * cache, but were added as a result of validating the tx for mempool
         * acceptance. This allows the caller to optionally remove the cache
         * additions if the associated transaction ends up being rejected by
         * the mempool.
         */
        std::vector<COutPoint>& m_coins_to_uncache;
        const bool m_test_accept;
        const bool m_ignore_locks;
    };

    // Single transaction acceptance
    bool AcceptSingleTransaction(const CTransactionRef& ptx, ATMPArgs& args) EXCLUSIVE_LOCKS_REQUIRED(cs_main);

private:
    // All the intermediate state that gets passed between the various levels
    // of checking a given transaction.
    struct Workspace {
        Workspace(const CTransactionRef& ptx) : m_ptx(ptx), m_hash(ptx->GetHash()) {}
        std::set<uint256> m_conflicts;
        CTxMemPool::setEntries m_all_conflicting;
        CTxMemPool::setEntries m_ancestors;
        std::unique_ptr<CTxMemPoolEntry> m_entry;

        bool m_replacement_transaction;
        CAmount m_modified_fees;
        CAmount m_conflicting_fees;
        size_t m_conflicting_size;

        const CTransactionRef& m_ptx;
        const uint256& m_hash;
    };

    // Run the policy checks on a given transaction, excluding any script checks.
    // Looks up inputs, calculates feerate, considers replacement, evaluates
    // package limits, etc. As this function can be invoked for "free" by a peer,
    // only tests that are fast should be done here (to avoid CPU DoS).
    bool PreChecks(ATMPArgs& args, Workspace& ws) EXCLUSIVE_LOCKS_REQUIRED(cs_main, m_pool.cs);

    // Run the script checks using our policy flags. As this can be slow, we should
    // only invoke this on transactions that have otherwise passed policy checks.
    bool PolicyScriptChecks(ATMPArgs& args, Workspace& ws, PrecomputedTransactionData& txdata) EXCLUSIVE_LOCKS_REQUIRED(cs_main);

    // Re-run the script checks, using consensus flags, and try to cache the
    // result in the scriptcache. This should be done after
    // PolicyScriptChecks(). This requires that all inputs either be in our
    // utxo set or in the mempool.
    bool ConsensusScriptChecks(ATMPArgs& args, Workspace& ws, PrecomputedTransactionData &txdata) EXCLUSIVE_LOCKS_REQUIRED(cs_main);

    // Try to add the transaction to the mempool, removing any conflicts first.
    // Returns true if the transaction is in the mempool after any size
    // limiting is performed, false otherwise.
    bool Finalize(ATMPArgs& args, Workspace& ws) EXCLUSIVE_LOCKS_REQUIRED(cs_main, m_pool.cs);

    // Compare a package's feerate against minimum allowed.
    bool CheckFeeRate(size_t package_size, CAmount package_fee, TxValidationState& state)
    {
        CAmount mempoolRejectFee = m_pool.GetMinFee(gArgs.GetArg("-maxmempool", DEFAULT_MAX_MEMPOOL_SIZE) * 1000000).GetFee(package_size);
        if (state.m_has_anon_output) {
            mempoolRejectFee *= ANON_FEE_MULTIPLIER;
        }
        if (mempoolRejectFee > 0 && package_fee < mempoolRejectFee) {
            return state.Invalid(TxValidationResult::TX_MEMPOOL_POLICY, "mempool min fee not met", strprintf("%d < %d", package_fee, mempoolRejectFee));
        }

        if (package_fee < ::minRelayTxFee.GetFee(package_size)) {
            return state.Invalid(TxValidationResult::TX_MEMPOOL_POLICY, "min relay fee not met", strprintf("%d < %d", package_fee, ::minRelayTxFee.GetFee(package_size)));
        }
        return true;
    }

private:
    CTxMemPool& m_pool;
    CCoinsViewCache m_view;
    CCoinsViewMemPool m_viewmempool;
    CCoinsView m_dummy;

    // The package limits in effect at the time of invocation.
    const size_t m_limit_ancestors;
    const size_t m_limit_ancestor_size;
    // These may be modified while evaluating a transaction (eg to account for
    // in-mempool conflicts; see below).
    size_t m_limit_descendants;
    size_t m_limit_descendant_size;
};

bool MemPoolAccept::PreChecks(ATMPArgs& args, Workspace& ws)
{
    const CTransactionRef& ptx = ws.m_ptx;
    const CTransaction& tx = *ws.m_ptx;
    const uint256& hash = ws.m_hash;

    // Copy/alias what we need out of args
    TxValidationState &state = args.m_state;
    const int64_t nAcceptTime = args.m_accept_time;
    const bool bypass_limits = args.m_bypass_limits;
    const CAmount& nAbsurdFee = args.m_absurd_fee;
    std::vector<COutPoint>& coins_to_uncache = args.m_coins_to_uncache;

    // Alias what we need out of ws
    std::set<uint256>& setConflicts = ws.m_conflicts;
    CTxMemPool::setEntries& allConflicting = ws.m_all_conflicting;
    CTxMemPool::setEntries& setAncestors = ws.m_ancestors;
    std::unique_ptr<CTxMemPoolEntry>& entry = ws.m_entry;
    bool& fReplacementTransaction = ws.m_replacement_transaction;
    CAmount& nModifiedFees = ws.m_modified_fees;
    CAmount& nConflictingFees = ws.m_conflicting_fees;
    size_t& nConflictingSize = ws.m_conflicting_size;

    const Consensus::Params &consensus = Params().GetConsensus();
    state.SetStateInfo(nAcceptTime, ::ChainActive().Height(), consensus, fParticlMode, (fBusyImporting && fSkipRangeproof));

    if (!CheckTransaction(tx, state))
        return false; // state filled in by CheckTransaction

    // Coinbase is only valid in a block, not as a loose transaction
    if (tx.IsCoinBase())
        return state.Invalid(TxValidationResult::TX_CONSENSUS, "coinbase");

    // Coinstake is only valid in a block, not as a loose transaction
    if (tx.IsCoinStake())
        return state.Invalid(TxValidationResult::TX_CONSENSUS, "coinstake");

    // Rather not work on nonstandard transactions (unless -testnet/-regtest)
    std::string reason;
    if (fRequireStandard && !IsStandardTx(tx, reason, nAcceptTime))
        return state.Invalid(TxValidationResult::TX_NOT_STANDARD, reason);

    // Do not work on transactions that are too small.
    // A transaction with 1 segwit input and 1 P2WPHK output has non-witness size of 82 bytes.
    // Transactions smaller than this are not relayed to mitigate CVE-2017-12842 by not relaying
    // 64-byte transactions.
    if (::GetSerializeSize(tx, PROTOCOL_VERSION | SERIALIZE_TRANSACTION_NO_WITNESS) < (fParticlMode ? MIN_STANDARD_TX_NONWITNESS_SIZE_PART : MIN_STANDARD_TX_NONWITNESS_SIZE))
        return state.Invalid(TxValidationResult::TX_NOT_STANDARD, "tx-size-small");

    // Only accept nLockTime-using transactions that can be mined in the next
    // block; we don't want our mempool filled up with transactions that can't
    // be mined yet.
    if (!args.m_test_accept || !args.m_ignore_locks)
    if (!CheckFinalTx(tx, STANDARD_LOCKTIME_VERIFY_FLAGS))
        return state.Invalid(TxValidationResult::TX_PREMATURE_SPEND, "non-final");

    // is it already in the memory pool?
    if (m_pool.exists(hash)) {
        return state.Invalid(TxValidationResult::TX_CONFLICT, "txn-already-in-mempool");
    }

    // Check for conflicts with in-memory transactions
    for (const CTxIn &txin : tx.vin)
    {
        if (txin.IsAnonInput()) {
            continue;
        }
        const CTransaction* ptxConflicting = m_pool.GetConflictTx(txin.prevout);
        if (ptxConflicting) {
            if (!setConflicts.count(ptxConflicting->GetHash()))
            {
                // Allow opt-out of transaction replacement by setting
                // nSequence > MAX_BIP125_RBF_SEQUENCE (SEQUENCE_FINAL-2) on all inputs.
                //
                // SEQUENCE_FINAL-1 is picked to still allow use of nLockTime by
                // non-replaceable transactions. All inputs rather than just one
                // is for the sake of multi-party protocols, where we don't
                // want a single party to be able to disable replacement.
                //
                // The opt-out ignores descendants as anyone relying on
                // first-seen mempool behavior should be checking all
                // unconfirmed ancestors anyway; doing otherwise is hopelessly
                // insecure.
                bool fReplacementOptOut = true;
                for (const CTxIn &_txin : ptxConflicting->vin)
                {
                    if (_txin.nSequence <= MAX_BIP125_RBF_SEQUENCE)
                    {
                        fReplacementOptOut = false;
                        break;
                    }
                }
                if (fReplacementOptOut) {
                    return state.Invalid(TxValidationResult::TX_MEMPOOL_POLICY, "txn-mempool-conflict");
                }

                setConflicts.insert(ptxConflicting->GetHash());
            }
        }
    }

    LockPoints lp;
    m_view.SetBackend(m_viewmempool);

    state.m_has_anon_input = false;
    CCoinsViewCache& coins_cache = ::ChainstateActive().CoinsTip();
    // do all inputs exist?
    for (const CTxIn& txin : tx.vin) {
        if (txin.IsAnonInput()) {
            state.m_has_anon_input = true;
            continue;
        }
        if (!coins_cache.HaveCoinInCache(txin.prevout)) {
            coins_to_uncache.push_back(txin.prevout);
        }

        // Note: this call may add txin.prevout to the coins cache
        // (coins_cache.cacheCoins) by way of FetchCoin(). It should be removed
        // later (via coins_to_uncache) if this tx turns out to be invalid.
        if (!m_view.HaveCoin(txin.prevout)) {
            // Are inputs missing because we already have the tx?
            for (size_t out = 0; out < tx.GetNumVOuts(); out++) {
                // Optimistically just do efficient check of cache for outputs
                if (coins_cache.HaveCoinInCache(COutPoint(hash, out))) {
                    return state.Invalid(TxValidationResult::TX_CONFLICT, "txn-already-known");
                }
            }
            // Otherwise assume this might be an orphan tx for which we just haven't seen parents yet
            return state.Invalid(TxValidationResult::TX_MISSING_INPUTS, "bad-txns-inputs-missingorspent");
        }
    }

    if (state.m_has_anon_input
         && (::ChainActive().Height() < GetNumBlocksOfPeers()-1)) {
        LogPrintf("%s: Ignoring anon transaction while chain syncs height %d - peers %d.\n",
            __func__, ::ChainActive().Height(), GetNumBlocksOfPeers());
        return false;
    }

    if (!AllAnonOutputsUnknown(tx, state)) { // Also sets state.m_has_anon_output
        // Already in the blockchain, containing block could have been received before loose tx
        return state.Invalid(TxValidationResult::TX_CONFLICT, "txn-already-in-mempool");
    }
    // Bring the best block into scope
    m_view.GetBestBlock();

    // we have all inputs cached now, so switch back to dummy (to protect
    // against bugs where we pull more inputs from disk that miss being added
    // to coins_to_uncache)
    m_view.SetBackend(m_dummy);

    // Only accept BIP68 sequence locked transactions that can be mined in the next
    // block; we don't want our mempool filled up with transactions that can't
    // be mined yet.
    // Must keep pool.cs for this unless we change CheckSequenceLocks to take a
    // CoinsViewCache instead of create its own
    if (!args.m_test_accept || !args.m_ignore_locks)
    if (!CheckSequenceLocks(m_pool, tx, STANDARD_LOCKTIME_VERIFY_FLAGS, &lp))
        return state.Invalid(TxValidationResult::TX_PREMATURE_SPEND, "non-BIP68-final");

    CAmount nFees = 0;
    if (!Consensus::CheckTxInputs(tx, state, m_view, GetSpendHeight(m_view), nFees)) {
        return error("%s: Consensus::CheckTxInputs: %s, %s", __func__, tx.GetHash().ToString(), state.ToString());
    }

    // Check for non-standard pay-to-script-hash in inputs
    if (fRequireStandard && !AreInputsStandard(tx, m_view, nAcceptTime))
        return state.Invalid(TxValidationResult::TX_NOT_STANDARD, "bad-txns-nonstandard-inputs");

    // Check for non-standard witness in P2WSH
    if (tx.HasWitness() && fRequireStandard && !IsWitnessStandard(tx, m_view))
        return state.Invalid(TxValidationResult::TX_WITNESS_MUTATED, "bad-witness-nonstandard");

    int64_t nSigOpsCost = GetTransactionSigOpCost(tx, m_view, STANDARD_SCRIPT_VERIFY_FLAGS);

    // nModifiedFees includes any fee deltas from PrioritiseTransaction
    nModifiedFees = nFees;
    m_pool.ApplyDelta(hash, nModifiedFees);

    // Keep track of transactions that spend a coinbase, which we re-scan
    // during reorgs to ensure COINBASE_MATURITY is still met.
    bool fSpendsCoinbase = false;
    for (const CTxIn &txin : tx.vin) {
        if (txin.IsAnonInput()) {
            continue;
        }
        const Coin &coin = m_view.AccessCoin(txin.prevout);
        if (coin.IsCoinBase()) {
            fSpendsCoinbase = true;
            break;
        }
    }

    entry.reset(new CTxMemPoolEntry(ptx, nFees, nAcceptTime, ::ChainActive().Height(),
            fSpendsCoinbase, nSigOpsCost, lp));
    unsigned int nSize = entry->GetTxSize();

    if (nSigOpsCost > MAX_STANDARD_TX_SIGOPS_COST)
        return state.Invalid(TxValidationResult::TX_NOT_STANDARD, "bad-txns-too-many-sigops",
                strprintf("%d", nSigOpsCost));

    // No transactions are allowed below minRelayTxFee except from disconnected
    // blocks
    if (!bypass_limits && !CheckFeeRate(nSize, nModifiedFees, state)) return false;

    if (nAbsurdFee && nFees > nAbsurdFee)
        return state.Invalid(TxValidationResult::TX_NOT_STANDARD,
                "absurdly-high-fee", strprintf("%d > %d", nFees, nAbsurdFee));

    const CTxMemPool::setEntries setIterConflicting = m_pool.GetIterSet(setConflicts);
    // Calculate in-mempool ancestors, up to a limit.
    if (setConflicts.size() == 1) {
        // In general, when we receive an RBF transaction with mempool conflicts, we want to know whether we
        // would meet the chain limits after the conflicts have been removed. However, there isn't a practical
        // way to do this short of calculating the ancestor and descendant sets with an overlay cache of
        // changed mempool entries. Due to both implementation and runtime complexity concerns, this isn't
        // very realistic, thus we only ensure a limited set of transactions are RBF'able despite mempool
        // conflicts here. Importantly, we need to ensure that some transactions which were accepted using
        // the below carve-out are able to be RBF'ed, without impacting the security the carve-out provides
        // for off-chain contract systems (see link in the comment below).
        //
        // Specifically, the subset of RBF transactions which we allow despite chain limits are those which
        // conflict directly with exactly one other transaction (but may evict children of said transaction),
        // and which are not adding any new mempool dependencies. Note that the "no new mempool dependencies"
        // check is accomplished later, so we don't bother doing anything about it here, but if BIP 125 is
        // amended, we may need to move that check to here instead of removing it wholesale.
        //
        // Such transactions are clearly not merging any existing packages, so we are only concerned with
        // ensuring that (a) no package is growing past the package size (not count) limits and (b) we are
        // not allowing something to effectively use the (below) carve-out spot when it shouldn't be allowed
        // to.
        //
        // To check these we first check if we meet the RBF criteria, above, and increment the descendant
        // limits by the direct conflict and its descendants (as these are recalculated in
        // CalculateMempoolAncestors by assuming the new transaction being added is a new descendant, with no
        // removals, of each parent's existing dependent set). The ancestor count limits are unmodified (as
        // the ancestor limits should be the same for both our new transaction and any conflicts).
        // We don't bother incrementing m_limit_descendants by the full removal count as that limit never comes
        // into force here (as we're only adding a single transaction).
        assert(setIterConflicting.size() == 1);
        CTxMemPool::txiter conflict = *setIterConflicting.begin();

        m_limit_descendants += 1;
        m_limit_descendant_size += conflict->GetSizeWithDescendants();
    }

    std::string errString;
    if (!m_pool.CalculateMemPoolAncestors(*entry, setAncestors, m_limit_ancestors, m_limit_ancestor_size, m_limit_descendants, m_limit_descendant_size, errString)) {
        setAncestors.clear();
        // If CalculateMemPoolAncestors fails second time, we want the original error string.
        std::string dummy_err_string;
        // Contracting/payment channels CPFP carve-out:
        // If the new transaction is relatively small (up to 40k weight)
        // and has at most one ancestor (ie ancestor limit of 2, including
        // the new transaction), allow it if its parent has exactly the
        // descendant limit descendants.
        //
        // This allows protocols which rely on distrusting counterparties
        // being able to broadcast descendants of an unconfirmed transaction
        // to be secure by simply only having two immediately-spendable
        // outputs - one for each counterparty. For more info on the uses for
        // this, see https://lists.linuxfoundation.org/pipermail/bitcoin-dev/2018-November/016518.html
        if (nSize >  EXTRA_DESCENDANT_TX_SIZE_LIMIT ||
                !m_pool.CalculateMemPoolAncestors(*entry, setAncestors, 2, m_limit_ancestor_size, m_limit_descendants + 1, m_limit_descendant_size + EXTRA_DESCENDANT_TX_SIZE_LIMIT, dummy_err_string)) {
            return state.Invalid(TxValidationResult::TX_MEMPOOL_POLICY, "too-long-mempool-chain", errString);
        }
    }

    // A transaction that spends outputs that would be replaced by it is invalid. Now
    // that we have the set of all ancestors we can detect this
    // pathological case by making sure setConflicts and setAncestors don't
    // intersect.
    for (CTxMemPool::txiter ancestorIt : setAncestors)
    {
        const uint256 &hashAncestor = ancestorIt->GetTx().GetHash();
        if (setConflicts.count(hashAncestor))
        {
            return state.Invalid(TxValidationResult::TX_CONSENSUS, "bad-txns-spends-conflicting-tx",
                    strprintf("%s spends conflicting transaction %s",
                        hash.ToString(),
                        hashAncestor.ToString()));
        }
    }

    // Check if it's economically rational to mine this transaction rather
    // than the ones it replaces.
    nConflictingFees = 0;
    nConflictingSize = 0;
    uint64_t nConflictingCount = 0;

    // If we don't hold the lock allConflicting might be incomplete; the
    // subsequent RemoveStaged() and addUnchecked() calls don't guarantee
    // mempool consistency for us.
    fReplacementTransaction = setConflicts.size();
    if (fReplacementTransaction)
    {
        CFeeRate newFeeRate(nModifiedFees, nSize);
        std::set<uint256> setConflictsParents;
        const int maxDescendantsToVisit = 100;
        for (const auto& mi : setIterConflicting) {
            // Don't allow the replacement to reduce the feerate of the
            // mempool.
            //
            // We usually don't want to accept replacements with lower
            // feerates than what they replaced as that would lower the
            // feerate of the next block. Requiring that the feerate always
            // be increased is also an easy-to-reason about way to prevent
            // DoS attacks via replacements.
            //
            // We only consider the feerates of transactions being directly
            // replaced, not their indirect descendants. While that does
            // mean high feerate children are ignored when deciding whether
            // or not to replace, we do require the replacement to pay more
            // overall fees too, mitigating most cases.
            CFeeRate oldFeeRate(mi->GetModifiedFee(), mi->GetTxSize());
            if (newFeeRate <= oldFeeRate)
            {
                return state.Invalid(TxValidationResult::TX_MEMPOOL_POLICY, "insufficient fee",
                        strprintf("rejecting replacement %s; new feerate %s <= old feerate %s",
                            hash.ToString(),
                            newFeeRate.ToString(),
                            oldFeeRate.ToString()));
            }

            for (const CTxIn &txin : mi->GetTx().vin)
            {
                if (txin.IsAnonInput()) {
                    continue;
                }
                setConflictsParents.insert(txin.prevout.hash);
            }

            nConflictingCount += mi->GetCountWithDescendants();
        }
        // This potentially overestimates the number of actual descendants
        // but we just want to be conservative to avoid doing too much
        // work.
        if (nConflictingCount <= maxDescendantsToVisit) {
            // If not too many to replace, then calculate the set of
            // transactions that would have to be evicted
            for (CTxMemPool::txiter it : setIterConflicting) {
                m_pool.CalculateDescendants(it, allConflicting);
            }
            for (CTxMemPool::txiter it : allConflicting) {
                nConflictingFees += it->GetModifiedFee();
                nConflictingSize += it->GetTxSize();
            }
        } else {
            return state.Invalid(TxValidationResult::TX_MEMPOOL_POLICY, "too many potential replacements",
                    strprintf("rejecting replacement %s; too many potential replacements (%d > %d)\n",
                        hash.ToString(),
                        nConflictingCount,
                        maxDescendantsToVisit));
        }

        for (unsigned int j = 0; j < tx.vin.size(); j++)
        {
            if (tx.vin[j].IsAnonInput()) {
                continue;
            }
            // We don't want to accept replacements that require low
            // feerate junk to be mined first. Ideally we'd keep track of
            // the ancestor feerates and make the decision based on that,
            // but for now requiring all new inputs to be confirmed works.
            //
            // Note that if you relax this to make RBF a little more useful,
            // this may break the CalculateMempoolAncestors RBF relaxation,
            // above. See the comment above the first CalculateMempoolAncestors
            // call for more info.
            if (!setConflictsParents.count(tx.vin[j].prevout.hash))
            {
                // Rather than check the UTXO set - potentially expensive -
                // it's cheaper to just check if the new input refers to a
                // tx that's in the mempool.
                if (m_pool.exists(tx.vin[j].prevout.hash)) {
                    return state.Invalid(TxValidationResult::TX_MEMPOOL_POLICY, "replacement-adds-unconfirmed",
                            strprintf("replacement %s adds unconfirmed input, idx %d",
                                hash.ToString(), j));
                }
            }
        }

        // The replacement must pay greater fees than the transactions it
        // replaces - if we did the bandwidth used by those conflicting
        // transactions would not be paid for.
        if (nModifiedFees < nConflictingFees)
        {
            return state.Invalid(TxValidationResult::TX_MEMPOOL_POLICY, "insufficient fee",
                    strprintf("rejecting replacement %s, less fees than conflicting txs; %s < %s",
                        hash.ToString(), FormatMoney(nModifiedFees), FormatMoney(nConflictingFees)));
        }

        // Finally in addition to paying more fees than the conflicts the
        // new transaction must pay for its own bandwidth.
        CAmount nDeltaFees = nModifiedFees - nConflictingFees;
        if (nDeltaFees < ::incrementalRelayFee.GetFee(nSize))
        {
            return state.Invalid(TxValidationResult::TX_MEMPOOL_POLICY, "insufficient fee",
                    strprintf("rejecting replacement %s, not enough additional fees to relay; %s < %s",
                        hash.ToString(),
                        FormatMoney(nDeltaFees),
                        FormatMoney(::incrementalRelayFee.GetFee(nSize))));
        }
    }
    return true;
}

bool MemPoolAccept::PolicyScriptChecks(ATMPArgs& args, Workspace& ws, PrecomputedTransactionData& txdata)
{
    const CTransaction& tx = *ws.m_ptx;

    TxValidationState &state = args.m_state;

    constexpr unsigned int scriptVerifyFlags = STANDARD_SCRIPT_VERIFY_FLAGS;

    // Check input scripts and signatures.
    // This is done last to help prevent CPU exhaustion denial-of-service attacks.
    if (!CheckInputScripts(tx, state, m_view, scriptVerifyFlags, true, false, txdata)) {
        // SCRIPT_VERIFY_CLEANSTACK requires SCRIPT_VERIFY_WITNESS, so we
        // need to turn both off, and compare against just turning off CLEANSTACK
        // to see if the failure is specifically due to witness validation.
        TxValidationState state_dummy; // Want reported failures to be from first CheckInputScripts
        if (!tx.HasWitness() && CheckInputScripts(tx, state_dummy, m_view, scriptVerifyFlags & ~(SCRIPT_VERIFY_WITNESS | SCRIPT_VERIFY_CLEANSTACK), true, false, txdata) &&
                !CheckInputScripts(tx, state_dummy, m_view, scriptVerifyFlags & ~SCRIPT_VERIFY_CLEANSTACK, true, false, txdata)) {
            // Only the witness is missing, so the transaction itself may be fine.
            state.Invalid(TxValidationResult::TX_WITNESS_MUTATED,
                    state.GetRejectReason(), state.GetDebugMessage());
        }
        return false; // state filled in by CheckInputScripts
    }

    return true;
}

bool MemPoolAccept::ConsensusScriptChecks(ATMPArgs& args, Workspace& ws, PrecomputedTransactionData& txdata)
{
    const CTransaction& tx = *ws.m_ptx;
    const uint256& hash = ws.m_hash;

    TxValidationState &state = args.m_state;
    const CChainParams& chainparams = args.m_chainparams;

    // Check again against the current block tip's script verification
    // flags to cache our script execution flags. This is, of course,
    // useless if the next block has different script flags from the
    // previous one, but because the cache tracks script flags for us it
    // will auto-invalidate and we'll just have a few blocks of extra
    // misses on soft-fork activation.
    //
    // This is also useful in case of bugs in the standard flags that cause
    // transactions to pass as valid when they're actually invalid. For
    // instance the STRICTENC flag was incorrectly allowing certain
    // CHECKSIG NOT scripts to pass, even though they were invalid.
    //
    // There is a similar check in CreateNewBlock() to prevent creating
    // invalid blocks (using TestBlockValidity), however allowing such
    // transactions into the mempool can be exploited as a DoS attack.
    unsigned int currentBlockScriptVerifyFlags = GetBlockScriptFlags(::ChainActive().Tip(), chainparams.GetConsensus());
    if (!CheckInputsFromMempoolAndCache(tx, state, m_view, m_pool, currentBlockScriptVerifyFlags, txdata)) {
        return error("%s: BUG! PLEASE REPORT THIS! CheckInputScripts failed against latest-block but not STANDARD flags %s, %s",
                __func__, hash.ToString(), state.ToString());
    }

    return true;
}

bool MemPoolAccept::Finalize(ATMPArgs& args, Workspace& ws)
{
    const CTransaction& tx = *ws.m_ptx;
    const uint256& hash = ws.m_hash;
    TxValidationState &state = args.m_state;
    const bool bypass_limits = args.m_bypass_limits;

    CTxMemPool::setEntries& allConflicting = ws.m_all_conflicting;
    CTxMemPool::setEntries& setAncestors = ws.m_ancestors;
    const CAmount& nModifiedFees = ws.m_modified_fees;
    const CAmount& nConflictingFees = ws.m_conflicting_fees;
    const size_t& nConflictingSize = ws.m_conflicting_size;
    const bool fReplacementTransaction = ws.m_replacement_transaction;
    std::unique_ptr<CTxMemPoolEntry>& entry = ws.m_entry;

    // Remove conflicting transactions from the mempool
    for (CTxMemPool::txiter it : allConflicting)
    {
        LogPrint(BCLog::MEMPOOL, "replacing tx %s with %s for %s additional fees, %d delta bytes\n",
                it->GetTx().GetHash().ToString(),
                hash.ToString(),
                FormatMoney(nModifiedFees - nConflictingFees),
                (int)entry->GetTxSize() - (int)nConflictingSize);
        if (args.m_replaced_transactions)
            args.m_replaced_transactions->push_back(it->GetSharedTx());
    }
    m_pool.RemoveStaged(allConflicting, false, MemPoolRemovalReason::REPLACED);

    // This transaction should only count for fee estimation if:
    // - it isn't a BIP 125 replacement transaction (may not be widely supported)
    // - it's not being re-added during a reorg which bypasses typical mempool fee limits
    // - the node is not behind
    // - the transaction is not dependent on any other transactions in the mempool
    bool validForFeeEstimation = !fReplacementTransaction && !bypass_limits && IsCurrentForFeeEstimation() && m_pool.HasNoInputsOf(tx);

    // Store transaction in memory
    m_pool.addUnchecked(*entry, setAncestors, validForFeeEstimation);

    // trim mempool and check if tx was trimmed
    if (!bypass_limits) {
        LimitMempoolSize(m_pool, gArgs.GetArg("-maxmempool", DEFAULT_MAX_MEMPOOL_SIZE) * 1000000, std::chrono::hours{gArgs.GetArg("-mempoolexpiry", DEFAULT_MEMPOOL_EXPIRY)});
        if (!m_pool.exists(hash))
            return state.Invalid(TxValidationResult::TX_MEMPOOL_POLICY, "mempool full");
    }

    if (!AddKeyImagesToMempool(tx, m_pool)) {
        LogPrintf("ERROR: %s: AddKeyImagesToMempool failed.\n", __func__);
        return state.Invalid(TxValidationResult::TX_CONSENSUS, "bad-anonin-keyimages");
    }

    // Update mempool indices
    if (fAddressIndex) {
        m_pool.addAddressIndex(*entry, m_view);
    }
    if (fSpentIndex) {
        m_pool.addSpentIndex(*entry, m_view);
    }

    return true;
}

bool MemPoolAccept::AcceptSingleTransaction(const CTransactionRef& ptx, ATMPArgs& args)
{
    AssertLockHeld(cs_main);
    LOCK(m_pool.cs); // mempool "read lock" (held through GetMainSignals().TransactionAddedToMempool())

    Workspace workspace(ptx);

    if (!PreChecks(args, workspace)) return false;

    // Only compute the precomputed transaction data if we need to verify
    // scripts (ie, other policy checks pass). We perform the inexpensive
    // checks first and avoid hashing and signature verification unless those
    // checks pass, to mitigate CPU exhaustion denial-of-service attacks.
    PrecomputedTransactionData txdata;

    if (!PolicyScriptChecks(args, workspace, txdata)) return false;

    if (!ConsensusScriptChecks(args, workspace, txdata)) return false;

    // Tx was accepted, but not added
    if (args.m_test_accept) return true;

    if (!Finalize(args, workspace)) return false;

    GetMainSignals().TransactionAddedToMempool(ptx);

    return true;
}

} // anon namespace

/** (try to) add transaction to memory pool with a specified acceptance time **/
static bool AcceptToMemoryPoolWithTime(const CChainParams& chainparams, CTxMemPool& pool, TxValidationState &state, const CTransactionRef &tx,
                        int64_t nAcceptTime, std::list<CTransactionRef>* plTxnReplaced,
                        bool bypass_limits, const CAmount nAbsurdFee, bool test_accept, bool ignore_locks) EXCLUSIVE_LOCKS_REQUIRED(cs_main)
{
    std::vector<COutPoint> coins_to_uncache;
    MemPoolAccept::ATMPArgs args { chainparams, state, nAcceptTime, plTxnReplaced, bypass_limits, nAbsurdFee, coins_to_uncache, test_accept, ignore_locks };
    bool res = MemPoolAccept(pool).AcceptSingleTransaction(tx, args);
    if (!res) {
        // Remove coins that were not present in the coins cache before calling ATMPW;
        // this is to prevent memory DoS in case we receive a large number of
        // invalid transactions that attempt to overrun the in-memory coins cache
        // (`CCoinsViewCache::cacheCoins`).

        for (const COutPoint& hashTx : coins_to_uncache)
            ::ChainstateActive().CoinsTip().Uncache(hashTx);
    }
    // After we've (potentially) uncached entries, ensure our coins cache is still within its size limits
    BlockValidationState state_dummy;
    ::ChainstateActive().FlushStateToDisk(chainparams, state_dummy, FlushStateMode::PERIODIC);
    return res;
}

bool AcceptToMemoryPool(CTxMemPool& pool, TxValidationState &state, const CTransactionRef &tx,
                        std::list<CTransactionRef>* plTxnReplaced,
                        bool bypass_limits, const CAmount nAbsurdFee, bool test_accept, bool ignore_locks)
{
    const CChainParams& chainparams = Params();
    return AcceptToMemoryPoolWithTime(chainparams, pool, state, tx, GetTime(), plTxnReplaced, bypass_limits, nAbsurdFee, test_accept, ignore_locks);
}

/**
 * Return transaction in txOut, and if it was found inside a block, its hash is placed in hashBlock.
 * If blockIndex is provided, the transaction is fetched from the corresponding block.
 */
bool GetTransaction(const uint256& hash, CTransactionRef& txOut, const Consensus::Params& consensusParams, uint256& hashBlock, const CBlockIndex* const block_index)
{
    LOCK(cs_main);

    if (!block_index) {
        CTransactionRef ptx = mempool.get(hash);
        if (ptx) {
            txOut = ptx;
            return true;
        }

        if (g_txindex) {
            return g_txindex->FindTx(hash, hashBlock, txOut);
        }
    } else {
        CBlock block;
        if (ReadBlockFromDisk(block, block_index, consensusParams)) {
            for (const auto& tx : block.vtx) {
                if (tx->GetHash() == hash) {
                    txOut = tx;
                    hashBlock = block_index->GetBlockHash();
                    return true;
                }
            }
        }
    }

    return false;
}


/** Retrieve a transaction and block header from disk
  * If blockIndex is provided, the transaction is fetched from the corresponding block.
  */
bool GetTransaction(const uint256 &hash, CTransactionRef &txOut, const Consensus::Params &consensusParams, CBlock &block, bool fAllowSlow, CBlockIndex* blockIndex)
{
    CBlockIndex *pindexSlow = blockIndex;

    LOCK(cs_main);

    if (g_txindex) {
        CBlockHeader header;
        if (g_txindex->FindTx(hash, header, txOut)) {
            block = CBlock(header);
            return true;
        }
        return false;
    }

    if (fAllowSlow) { // use coin database to locate block that contains transaction, and scan it
        const Coin& coin = AccessByTxid(::ChainstateActive().CoinsTip(), hash);
        if (!coin.IsSpent()) pindexSlow = ::ChainActive()[coin.nHeight];
    }

    if (pindexSlow) {
        // read and return entire block
        if (ReadBlockFromDisk(block, pindexSlow, consensusParams)) {
            for (const auto& tx : block.vtx) {
                if (tx->GetHash() == hash) {
                    txOut = tx;
                    return true;
                }
            }
        }
    }

    return false;
}


//////////////////////////////////////////////////////////////////////////////
//
// CBlock and CBlockIndex
//

static bool WriteBlockToDisk(const CBlock& block, FlatFilePos& pos, const CMessageHeader::MessageStartChars& messageStart)
{
    // Open history file to append
    CAutoFile fileout(OpenBlockFile(pos), SER_DISK, CLIENT_VERSION);
    if (fileout.IsNull())
        return error("WriteBlockToDisk: OpenBlockFile failed");

    // Write index header
    unsigned int nSize = GetSerializeSize(block, fileout.GetVersion());
    fileout << messageStart << nSize;

    // Write block
    long fileOutPos = ftell(fileout.Get());
    if (fileOutPos < 0)
        return error("WriteBlockToDisk: ftell failed");
    pos.nPos = (unsigned int)fileOutPos;
    fileout << block;

    return true;
}

bool ReadBlockFromDisk(CBlock& block, const FlatFilePos& pos, const Consensus::Params& consensusParams)
{
    block.SetNull();

    // Open history file to read
    CAutoFile filein(OpenBlockFile(pos, true), SER_DISK, CLIENT_VERSION);
    if (filein.IsNull())
        return error("ReadBlockFromDisk: OpenBlockFile failed for %s", pos.ToString());

    // Read block
    try {
        filein >> block;
    }
    catch (const std::exception& e) {
        return error("%s: Deserialize or I/O error - %s at %s", __func__, e.what(), pos.ToString());
    }

    // Check the header
    if (fParticlMode) {
        // only CheckProofOfWork for genesis blocks
        if (block.hashPrevBlock.IsNull()
            && !CheckProofOfWork(block.GetHash(), block.nBits, consensusParams, 0, Params().GetLastImportHeight())) {
            return error("ReadBlockFromDisk: Errors in block header at %s", pos.ToString());
        }
    } else {
        if (!CheckProofOfWork(block.GetHash(), block.nBits, consensusParams))
            return error("ReadBlockFromDisk: Errors in block header at %s", pos.ToString());
    }

    return true;
}

bool ReadBlockFromDisk(CBlock& block, const CBlockIndex* pindex, const Consensus::Params& consensusParams)
{
    FlatFilePos blockPos;
    {
        LOCK(cs_main);
        blockPos = pindex->GetBlockPos();
    }

    if (!ReadBlockFromDisk(block, blockPos, consensusParams))
        return false;
    if (block.GetHash() != pindex->GetBlockHash())
        return error("ReadBlockFromDisk(CBlock&, CBlockIndex*): GetHash() doesn't match index for %s at %s",
                pindex->ToString(), pindex->GetBlockPos().ToString());
    return true;
}

bool ReadTransactionFromDiskBlock(const CBlockIndex* pindex, int nIndex, CTransactionRef &txOut)
{
    FlatFilePos hpos;
    {
        LOCK(cs_main);
        hpos = pindex->GetBlockPos();
    }

    // Open history file to read
    CAutoFile filein(OpenBlockFile(hpos, true), SER_DISK, CLIENT_VERSION);
    if (filein.IsNull())
        return error("%s: OpenBlockFile failed for %s", __func__, hpos.ToString());

    CBlockHeader blockHeader;
    try {
        filein >> blockHeader;

        int nTxns = ReadCompactSize(filein);

        if (nTxns <= nIndex || nIndex < 0)
            return error("%s: Block %s, txn %d not in available range %d.", __func__, pindex->GetBlockPos().ToString(), nIndex, nTxns);

        for (int k = 0; k <= nIndex; ++k)
            filein >> txOut;
    } catch (const std::exception& e)
    {
        return error("%s: Deserialize or I/O error - %s at %s", __func__, e.what(), hpos.ToString());
    }

    if (blockHeader.GetHash() != pindex->GetBlockHash())
        return error("%s: Hash doesn't match index for %s at %s",
                __func__, pindex->ToString(), hpos.ToString());
    return true;
}

bool ReadRawBlockFromDisk(std::vector<uint8_t>& block, const FlatFilePos& pos, const CMessageHeader::MessageStartChars& message_start)
{
    FlatFilePos hpos = pos;
    hpos.nPos -= 8; // Seek back 8 bytes for meta header
    CAutoFile filein(OpenBlockFile(hpos, true), SER_DISK, CLIENT_VERSION);
    if (filein.IsNull()) {
        return error("%s: OpenBlockFile failed for %s", __func__, pos.ToString());
    }

    try {
        CMessageHeader::MessageStartChars blk_start;
        unsigned int blk_size;

        filein >> blk_start >> blk_size;

        if (memcmp(blk_start, message_start, CMessageHeader::MESSAGE_START_SIZE)) {
            return error("%s: Block magic mismatch for %s: %s versus expected %s", __func__, pos.ToString(),
                    HexStr(blk_start, blk_start + CMessageHeader::MESSAGE_START_SIZE),
                    HexStr(message_start, message_start + CMessageHeader::MESSAGE_START_SIZE));
        }

        if (blk_size > MAX_SIZE) {
            return error("%s: Block data is larger than maximum deserialization size for %s: %s versus %s", __func__, pos.ToString(),
                    blk_size, MAX_SIZE);
        }

        block.resize(blk_size); // Zeroing of memory is intentional here
        filein.read((char*)block.data(), blk_size);
    } catch(const std::exception& e) {
        return error("%s: Read from block file failed: %s for %s", __func__, e.what(), pos.ToString());
    }

    return true;
}

bool ReadRawBlockFromDisk(std::vector<uint8_t>& block, const CBlockIndex* pindex, const CMessageHeader::MessageStartChars& message_start)
{
    FlatFilePos block_pos;
    {
        LOCK(cs_main);
        block_pos = pindex->GetBlockPos();
    }

    return ReadRawBlockFromDisk(block, block_pos, message_start);
}

CAmount GetBlockSubsidy(int nHeight, const Consensus::Params& consensusParams)
{
    int halvings = nHeight / consensusParams.nSubsidyHalvingInterval;
    // Force block reward to zero when right shift is undefined.
    if (halvings >= 64)
        return 0;

    CAmount nSubsidy = 50 * COIN;
    // Subsidy is cut in half every 210,000 blocks which will occur approximately every 4 years.
    nSubsidy >>= halvings;
    return nSubsidy;
}

//! Returns last CBlockIndex* that is a checkpoint
static CBlockIndex* GetLastCheckpoint(const CCheckpointData& data) EXCLUSIVE_LOCKS_REQUIRED(cs_main)
{
    const MapCheckpoints& checkpoints = data.mapCheckpoints;

    for (const MapCheckpoints::value_type& i : reverse_iterate(checkpoints))
    {
        const uint256& hash = i.second;
        CBlockIndex* pindex = LookupBlockIndex(hash);
        if (pindex) {
            return pindex;
        }
    }
    return nullptr;
}


class HeightEntry {
public:
    HeightEntry(int height, NodeId id, int64_t time) : m_height(height), m_id(id), m_time(time)  {};
    int m_height;
    NodeId m_id;
    int64_t m_time;
};
static std::atomic_int nPeerBlocks(std::numeric_limits<int>::max());
static std::atomic_int nPeers(0);
static std::list<HeightEntry> peer_blocks;
const size_t max_peer_blocks = 9;

void UpdateNumPeers(int num_peers)
{
    nPeers = num_peers;
}

int GetNumPeers()
{
    return nPeers;
}

void UpdateNumBlocksOfPeers(NodeId id, int height) EXCLUSIVE_LOCKS_REQUIRED(cs_main)
{
    // Select median value. Only one sample per peer. Remove oldest sample.
    int new_value = 0;

    bool inserted = false;
    size_t num_elements = 0;
    std::list<HeightEntry>::iterator oldest = peer_blocks.end();
    for (auto it = peer_blocks.begin(); it != peer_blocks.end(); ) {
        if (id == it->m_id) {
            if (height == it->m_height) {
                inserted = true;
            } else {
                it = peer_blocks.erase(it);
                continue;
            }
        }
        if (!inserted && it->m_height > height) {
            peer_blocks.emplace(it, height, id, GetTime());
            inserted = true;
        }
        if (oldest == peer_blocks.end() || oldest->m_time > it->m_time) {
            oldest = it;
        }
        it++;
        num_elements++;
    }

    if (!inserted) {
        peer_blocks.emplace_back(height, id, GetTime());
        num_elements++;
    }
    if (num_elements > max_peer_blocks && oldest != peer_blocks.end()) {
        peer_blocks.erase(oldest);
        num_elements--;
    }

    size_t stop = num_elements / 2;
    num_elements = 0;
    for (auto it = peer_blocks.begin(); it != peer_blocks.end(); ++it) {
        if (num_elements >= stop) {
            new_value = it->m_height;
            break;
        }
        num_elements++;
    }

    static const CBlockIndex *pcheckpoint = GetLastCheckpoint(Params().Checkpoints());
    if (pcheckpoint) {
        if (new_value < pcheckpoint->nHeight) {
            new_value = std::numeric_limits<int>::max();
        }
    }
    nPeerBlocks = new_value;
}

int GetNumBlocksOfPeers()
{
    return nPeerBlocks;
}

CoinsViews::CoinsViews(
    std::string ldb_name,
    size_t cache_size_bytes,
    bool in_memory,
    bool should_wipe) : m_dbview(
                            GetDataDir() / ldb_name, cache_size_bytes, in_memory, should_wipe),
                        m_catcherview(&m_dbview) {}

void CoinsViews::InitCache()
{
    m_cacheview = MakeUnique<CCoinsViewCache>(&m_catcherview);
}

CChainState::CChainState(BlockManager& blockman, uint256 from_snapshot_blockhash)
    : m_blockman(blockman),
      m_from_snapshot_blockhash(from_snapshot_blockhash) {}

void CChainState::InitCoinsDB(
    size_t cache_size_bytes,
    bool in_memory,
    bool should_wipe,
    std::string leveldb_name)
{
    if (!m_from_snapshot_blockhash.IsNull()) {
        leveldb_name += "_" + m_from_snapshot_blockhash.ToString();
    }

    m_coins_views = MakeUnique<CoinsViews>(
        leveldb_name, cache_size_bytes, in_memory, should_wipe);
}

void CChainState::InitCoinsCache()
{
    assert(m_coins_views != nullptr);
    m_coins_views->InitCache();
}

// Note that though this is marked const, we may end up modifying `m_cached_finished_ibd`, which
// is a performance-related implementation detail. This function must be marked
// `const` so that `CValidationInterface` clients (which are given a `const CChainState*`)
// can call it.
//
bool CChainState::IsInitialBlockDownload() const
{
    // Optimization: pre-test latch before taking the lock.
    if (m_cached_finished_ibd.load(std::memory_order_relaxed))
        return false;

    LOCK(cs_main);
    if (m_cached_finished_ibd.load(std::memory_order_relaxed))
        return false;
    if (fImporting || fReindex)
        return true;
    if (m_chain.Tip() == nullptr)
        return true;
    if (m_chain.Tip()->nChainWork < nMinimumChainWork)
        return true;
    if (m_chain.Tip()->nHeight > COINBASE_MATURITY
        && m_chain.Tip()->GetBlockTime() < (GetTime() - nMaxTipAge))
        return true;
    if (fParticlMode
        && (GetNumPeers() < 1
            || m_chain.Tip()->nHeight < GetNumBlocksOfPeers()-10))
        return true;

    LogPrintf("Leaving InitialBlockDownload (latching to false)\n");
    m_cached_finished_ibd.store(true, std::memory_order_relaxed);
    return false;
}

static CBlockIndex *pindexBestForkTip = nullptr, *pindexBestForkBase = nullptr;

BlockMap& BlockIndex()
{
    LOCK(::cs_main);
    return g_chainman.m_blockman.m_block_index;
}

static void AlertNotify(const std::string& strMessage)
{
    uiInterface.NotifyAlertChanged();
#if HAVE_SYSTEM
    std::string strCmd = gArgs.GetArg("-alertnotify", "");
    if (strCmd.empty()) return;

    // Alert text should be plain ascii coming from a trusted source, but to
    // be safe we first strip anything not in safeChars, then add single quotes around
    // the whole string before passing it to the shell:
    std::string singleQuote("'");
    std::string safeStatus = SanitizeString(strMessage);
    safeStatus = singleQuote+safeStatus+singleQuote;
    boost::replace_all(strCmd, "%s", safeStatus);

    std::thread t(runCommand, strCmd);
    t.detach(); // thread runs free
#endif
}

static void CheckForkWarningConditions() EXCLUSIVE_LOCKS_REQUIRED(cs_main)
{
    AssertLockHeld(cs_main);
    // Before we get past initial download, we cannot reliably alert about forks
    // (we assume we don't get stuck on a fork before finishing our initial sync)
    if (::ChainstateActive().IsInitialBlockDownload())
        return;

    // If our best fork is no longer within 72 blocks (+/- 12 hours if no one mines it)
    // of our head, drop it
    if (pindexBestForkTip && ::ChainActive().Height() - pindexBestForkTip->nHeight >= 72)
        pindexBestForkTip = nullptr;

    if (pindexBestForkTip || (pindexBestInvalid && pindexBestInvalid->nChainWork > ::ChainActive().Tip()->nChainWork + (GetBlockProof(*::ChainActive().Tip()) * 6)))
    {
        if (!GetfLargeWorkForkFound() && pindexBestForkBase)
        {
            std::string warning = std::string("'Warning: Large-work fork detected, forking after block ") +
                pindexBestForkBase->phashBlock->ToString() + std::string("'");
            AlertNotify(warning);
        }
        if (pindexBestForkTip && pindexBestForkBase)
        {
            LogPrintf("%s: Warning: Large valid fork found\n  forking the chain at height %d (%s)\n  lasting to height %d (%s).\nChain state database corruption likely.\n", __func__,
                   pindexBestForkBase->nHeight, pindexBestForkBase->phashBlock->ToString(),
                   pindexBestForkTip->nHeight, pindexBestForkTip->phashBlock->ToString());
            SetfLargeWorkForkFound(true);
        }
        else
        {
            LogPrintf("%s: Warning: Found invalid chain at least ~6 blocks longer than our best chain.\nChain state database corruption likely.\n", __func__);
            SetfLargeWorkInvalidChainFound(true);
        }
    }
    else
    {
        SetfLargeWorkForkFound(false);
        SetfLargeWorkInvalidChainFound(false);
    }
}

static void CheckForkWarningConditionsOnNewFork(CBlockIndex* pindexNewForkTip) EXCLUSIVE_LOCKS_REQUIRED(cs_main)
{
    AssertLockHeld(cs_main);
    // If we are on a fork that is sufficiently large, set a warning flag
    CBlockIndex* pfork = pindexNewForkTip;
    CBlockIndex* plonger = ::ChainActive().Tip();
    while (pfork && pfork != plonger)
    {
        while (plonger && plonger->nHeight > pfork->nHeight)
            plonger = plonger->pprev;
        if (pfork == plonger)
            break;
        pfork = pfork->pprev;
    }

    // We define a condition where we should warn the user about as a fork of at least 7 blocks
    // with a tip within 72 blocks (+/- 12 hours if no one mines it) of ours
    // We use 7 blocks rather arbitrarily as it represents just under 10% of sustained network
    // hash rate operating on the fork.
    // or a chain that is entirely longer than ours and invalid (note that this should be detected by both)
    // We define it this way because it allows us to only store the highest fork tip (+ base) which meets
    // the 7-block condition and from this always have the most-likely-to-cause-warning fork
    if (pfork && (!pindexBestForkTip || pindexNewForkTip->nHeight > pindexBestForkTip->nHeight) &&
            pindexNewForkTip->nChainWork - pfork->nChainWork > (GetBlockProof(*pfork) * 7) &&
            ::ChainActive().Height() - pindexNewForkTip->nHeight < 72)
    {
        pindexBestForkTip = pindexNewForkTip;
        pindexBestForkBase = pfork;
    }

    CheckForkWarningConditions();
}

// Called both upon regular invalid block discovery *and* InvalidateBlock
void static InvalidChainFound(CBlockIndex* pindexNew) EXCLUSIVE_LOCKS_REQUIRED(cs_main)
{
    if (!pindexBestInvalid || pindexNew->nChainWork > pindexBestInvalid->nChainWork)
        pindexBestInvalid = pindexNew;
    if (pindexBestHeader != nullptr && pindexBestHeader->GetAncestor(pindexNew->nHeight) == pindexNew) {
        pindexBestHeader = ::ChainActive().Tip();
    }

    LogPrintf("%s: invalid block=%s  height=%d  log2_work=%.8g  date=%s\n", __func__,
      pindexNew->GetBlockHash().ToString(), pindexNew->nHeight,
      log(pindexNew->nChainWork.getdouble())/log(2.0), FormatISO8601DateTime(pindexNew->GetBlockTime()));
    CBlockIndex *tip = ::ChainActive().Tip();
    assert (tip);
    LogPrintf("%s:  current best=%s  height=%d  log2_work=%.8g  date=%s\n", __func__,
      tip->GetBlockHash().ToString(), ::ChainActive().Height(), log(tip->nChainWork.getdouble())/log(2.0),
      FormatISO8601DateTime(tip->GetBlockTime()));
    CheckForkWarningConditions();
}

// Same as InvalidChainFound, above, except not called directly from InvalidateBlock,
// which does its own setBlockIndexCandidates manageent.
void CChainState::InvalidBlockFound(CBlockIndex *pindex, const CBlock &block, const BlockValidationState &state) {
    if (state.GetResult() != BlockValidationResult::BLOCK_MUTATED) {
        pindex->nStatus |= BLOCK_FAILED_VALID;
        m_blockman.m_failed_blocks.insert(pindex);
        setDirtyBlockIndex.insert(pindex);
        setBlockIndexCandidates.erase(pindex);
        InvalidChainFound(pindex);
    }
}

void UpdateCoins(const CTransaction& tx, CCoinsViewCache& inputs, CTxUndo &txundo, int nHeight)
{
    // mark inputs spent
    if (!tx.IsCoinBase()) {
        txundo.vprevout.reserve(tx.vin.size());
        for (const CTxIn &txin : tx.vin)
        {
            if (txin.IsAnonInput()) {
                continue;
            }

            txundo.vprevout.emplace_back();
            bool is_spent = inputs.SpendCoin(txin.prevout, &txundo.vprevout.back());
            assert(is_spent);
        }
    }
    // add outputs
    AddCoins(inputs, tx, nHeight);
}

void UpdateCoins(const CTransaction& tx, CCoinsViewCache& inputs, int nHeight)
{
    CTxUndo txundo;
    UpdateCoins(tx, inputs, txundo, nHeight);
}

bool CScriptCheck::operator()() {
    const CScript &scriptSig = ptxTo->vin[nIn].scriptSig;
    const CScriptWitness *witness = &ptxTo->vin[nIn].scriptWitness;

    return VerifyScript(scriptSig, scriptPubKey, witness, nFlags, CachingTransactionSignatureChecker(ptxTo, nIn, vchAmount, cacheStore, *txdata), &error);
    //return VerifyScript(scriptSig, m_tx_out.scriptPubKey, witness, nFlags, CachingTransactionSignatureChecker(ptxTo, nIn, m_tx_out.nValue, cacheStore, *txdata), &error);
}

int GetSpendHeight(const CCoinsViewCache& inputs)
{
    LOCK(cs_main);

    const CBlockIndex* pindexPrev = LookupBlockIndex(inputs.GetBestBlock());

    if (!pindexPrev)
        return 0;

    return pindexPrev->nHeight + 1;
}

static CuckooCache::cache<uint256, SignatureCacheHasher> scriptExecutionCache;
static uint256 scriptExecutionCacheNonce(GetRandHash());

void InitScriptExecutionCache() {
    // nMaxCacheSize is unsigned. If -maxsigcachesize is set to zero,
    // setup_bytes creates the minimum possible cache (2 elements).
    size_t nMaxCacheSize = std::min(std::max((int64_t)0, gArgs.GetArg("-maxsigcachesize", DEFAULT_MAX_SIG_CACHE_SIZE) / 2), MAX_MAX_SIG_CACHE_SIZE) * ((size_t) 1 << 20);
    size_t nElems = scriptExecutionCache.setup_bytes(nMaxCacheSize);
    LogPrintf("Using %zu MiB out of %zu/2 requested for script execution cache, able to store %zu elements\n",
            (nElems*sizeof(uint256)) >>20, (nMaxCacheSize*2)>>20, nElems);
}

/**
 * Check whether all of this transaction's input scripts succeed.
 *
 * This involves ECDSA signature checks so can be computationally intensive. This function should
 * only be called after the cheap sanity checks in CheckTxInputs passed.
 *
 * If pvChecks is not nullptr, script checks are pushed onto it instead of being performed inline. Any
 * script checks which are not necessary (eg due to script execution cache hits) are, obviously,
 * not pushed onto pvChecks/run.
 *
 * Setting cacheSigStore/cacheFullScriptStore to false will remove elements from the corresponding cache
 * which are matched. This is useful for checking blocks where we will likely never need the cache
 * entry again.
 *
 * Note that we may set state.reason to NOT_STANDARD for extra soft-fork flags in flags, block-checking
 * callers should probably reset it to CONSENSUS in such cases.
 *
 * Non-static (and re-declared) in src/test/txvalidationcache_tests.cpp
 */
bool CheckInputScripts(const CTransaction& tx, TxValidationState &state, const CCoinsViewCache &inputs, unsigned int flags, bool cacheSigStore, bool cacheFullScriptStore, PrecomputedTransactionData& txdata, std::vector<CScriptCheck> *pvChecks, bool fAnonChecks) EXCLUSIVE_LOCKS_REQUIRED(cs_main)
{
    if (tx.IsCoinBase()) return true;
    if (pvChecks) {
        pvChecks->reserve(tx.vin.size());
    }

    bool m_has_anon_input = false;
    // First check if script executions have been cached with the same
    // flags. Note that this assumes that the inputs provided are
    // correct (ie that the transaction hash which is in tx's prevouts
    // properly commits to the scriptPubKey in the inputs view of that
    // transaction).
    uint256 hashCacheEntry;
    // We only use the first 19 bytes of nonce to avoid a second SHA
    // round - giving us 19 + 32 + 4 = 55 bytes (+ 8 + 1 = 64)
    static_assert(55 - sizeof(flags) - 32 >= 128/8, "Want at least 128 bits of nonce for script execution cache");
    CSHA256().Write(scriptExecutionCacheNonce.begin(), 55 - sizeof(flags) - 32).Write(tx.GetWitnessHash().begin(), 32).Write((unsigned char*)&flags, sizeof(flags)).Finalize(hashCacheEntry.begin());
    AssertLockHeld(cs_main); //TODO: Remove this requirement by making CuckooCache not require external locks

    if (scriptExecutionCache.contains(hashCacheEntry, !cacheFullScriptStore)) {
        return true;
    }

    if (!txdata.m_ready) {
        txdata.Init(tx);
    }

    for (unsigned int i = 0; i < tx.vin.size(); i++) {
        if (tx.vin[i].IsAnonInput()) {
            m_has_anon_input = true;
            continue;
        }

        const COutPoint &prevout = tx.vin[i].prevout;
        const Coin& coin = inputs.AccessCoin(prevout);
        assert(!coin.IsSpent());

        // We very carefully only pass in things to CScriptCheck which
        // are clearly committed to by tx' witness hash. This provides
        // a sanity check that our caching is not introducing consensus
        // failures through additional data in, eg, the coins being
        // spent being checked as a part of CScriptCheck.
        const CScript& scriptPubKey = coin.out.scriptPubKey;
        const CAmount amount = coin.out.nValue;

        std::vector<uint8_t> vchAmount;
        if (coin.nType == OUTPUT_STANDARD) {
            vchAmount.resize(8);
            memcpy(vchAmount.data(), &amount, sizeof(amount));
        } else
        if (coin.nType == OUTPUT_CT) {
            vchAmount.resize(33);
            memcpy(vchAmount.data(), coin.commitment.data, 33);
        }

        // Verify signature
        CScriptCheck check(scriptPubKey, vchAmount, tx, i, flags, cacheSigStore, &txdata);
        if (pvChecks) {
            pvChecks->push_back(CScriptCheck());
            check.swap(pvChecks->back());
        } else if (!check()) {
            if (flags & STANDARD_NOT_MANDATORY_VERIFY_FLAGS) {
                // Check whether the failure was caused by a
                // non-mandatory script verification check, such as
                // non-standard DER encodings or non-null dummy
                // arguments; if so, ensure we return NOT_STANDARD
                // instead of CONSENSUS to avoid downstream users
                // splitting the network between upgraded and
                // non-upgraded nodes by banning CONSENSUS-failing
                // data providers.
                CScriptCheck check2(scriptPubKey, vchAmount, tx, i,
                        flags & ~STANDARD_NOT_MANDATORY_VERIFY_FLAGS, cacheSigStore, &txdata);

                if (check2())
                    return state.Invalid(TxValidationResult::TX_NOT_STANDARD, strprintf("non-mandatory-script-verify-flag (%s)", ScriptErrorString(check.GetScriptError())));
            }
            // MANDATORY flag failures correspond to
            // TxValidationResult::TX_CONSENSUS. Because CONSENSUS
            // failures are the most serious case of validation
            // failures, we may need to consider using
            // RECENT_CONSENSUS_CHANGE for any script failure that
            // could be due to non-upgraded nodes which we may want to
            // support, to avoid splitting the network (but this
            // depends on the details of how net_processing handles
            // such errors).
            return state.Invalid(TxValidationResult::TX_CONSENSUS, strprintf("mandatory-script-verify-flag-failed (%s)", ScriptErrorString(check.GetScriptError())));
        }
    }

    if (m_has_anon_input && fAnonChecks
        && !VerifyMLSAG(tx, state)) {
        return false;
    }

    if (cacheFullScriptStore && !pvChecks) {
        // We executed all of the provided scripts, and were told to
        // cache the result. Do so now.
        scriptExecutionCache.insert(hashCacheEntry);
    }

    return true;
}

static bool UndoWriteToDisk(const CBlockUndo& blockundo, FlatFilePos& pos, const uint256& hashBlock, const CMessageHeader::MessageStartChars& messageStart)
{
    // Open history file to append
    CAutoFile fileout(OpenUndoFile(pos), SER_DISK, CLIENT_VERSION);
    if (fileout.IsNull())
        return error("%s: OpenUndoFile failed", __func__);

    // Write index header
    unsigned int nSize = GetSerializeSize(blockundo, fileout.GetVersion());
    fileout << messageStart << nSize;

    // Write undo data
    long fileOutPos = ftell(fileout.Get());
    if (fileOutPos < 0)
        return error("%s: ftell failed", __func__);
    pos.nPos = (unsigned int)fileOutPos;
    fileout << blockundo;

    // calculate & write checksum
    CHashWriter hasher(SER_GETHASH, PROTOCOL_VERSION);
    hasher << hashBlock;
    hasher << blockundo;
    fileout << hasher.GetHash();

    return true;
}

bool UndoReadFromDisk(CBlockUndo& blockundo, const CBlockIndex* pindex)
{
    FlatFilePos pos = pindex->GetUndoPos();
    if (pos.IsNull()) {
        return error("%s: no undo data available", __func__);
    }

    // Open history file to read
    CAutoFile filein(OpenUndoFile(pos, true), SER_DISK, CLIENT_VERSION);
    if (filein.IsNull())
        return error("%s: OpenUndoFile failed", __func__);

    // Read block
    uint256 hashChecksum, nullHash;
    CHashVerifier<CAutoFile> verifier(&filein); // We need a CHashVerifier as reserializing may lose data
    try {
        verifier << (pindex->pprev ? pindex->pprev->GetBlockHash() : nullHash);
        verifier >> blockundo;
        filein >> hashChecksum;
    }
    catch (const std::exception& e) {
        return error("%s: Deserialize or I/O error - %s", __func__, e.what());
    }

    // Verify checksum
    if (hashChecksum != verifier.GetHash())
        return error("%s: Checksum mismatch", __func__);

    return true;
}

/** Abort with a message */
// TODO: AbortNode() should take bilingual_str userMessage parameter.
static bool AbortNode(const std::string& strMessage, const std::string& userMessage = "", unsigned int prefix = 0)
{
    SetMiscWarning(strMessage);
    LogPrintf("*** %s\n", strMessage);
    if (!userMessage.empty()) {
        uiInterface.ThreadSafeMessageBox(Untranslated(userMessage), "", CClientUIInterface::MSG_ERROR | prefix);
    } else {
        uiInterface.ThreadSafeMessageBox(_("Error: A fatal internal error occurred, see debug.log for details"), "", CClientUIInterface::MSG_ERROR | CClientUIInterface::MSG_NOPREFIX);
    }
    StartShutdown();
    return false;
}

static bool AbortNode(BlockValidationState& state, const std::string& strMessage, const std::string& userMessage = "", unsigned int prefix = 0)
{
    AbortNode(strMessage, userMessage, prefix);
    return state.Error(strMessage);
}

/**
 * Restore the UTXO in a Coin at a given COutPoint
 * @param undo The Coin to be restored.
 * @param view The coins view to which to apply the changes.
 * @param out The out point that corresponds to the tx input.
 * @return A DisconnectResult as an int
 */
int ApplyTxInUndo(Coin&& undo, CCoinsViewCache& view, const COutPoint& out)
{
    bool fClean = true;

    if (view.HaveCoin(out)) fClean = false; // overwriting transaction output

    if (undo.nHeight == 0) {
        // Missing undo metadata (height and coinbase). Older versions included this
        // information only in undo records for the last spend of a transactions'
        // outputs. This implies that it must be present for some other output of the same tx.
        const Coin& alternate = AccessByTxid(view, out.hash);
        if (!alternate.IsSpent()) {
            undo.nHeight = alternate.nHeight;
            undo.fCoinBase = alternate.fCoinBase;
        } else {
            return DISCONNECT_FAILED; // adding output for transaction without known metadata
        }
    }
    // If the coin already exists as an unspent coin in the cache, then the
    // possible_overwrite parameter to AddCoin must be set to true. We have
    // already checked whether an unspent coin exists above using HaveCoin, so
    // we don't need to guess. When fClean is false, an unspent coin already
    // existed and it is an overwrite.
    view.AddCoin(out, std::move(undo), !fClean);

    return fClean ? DISCONNECT_OK : DISCONNECT_UNCLEAN;
}

/** Undo the effects of this block (with given index) on the UTXO set represented by coins.
 *  When FAILED is returned, view is left in an indeterminate state. */
DisconnectResult CChainState::DisconnectBlock(const CBlock& block, const CBlockIndex* pindex, CCoinsViewCache& view)
{
    if (LogAcceptCategory(BCLog::HDWALLET))
        LogPrintf("%s: hash %s, height %d\n", __func__, block.GetHash().ToString(), pindex->nHeight);

    assert(pindex->GetBlockHash() == view.GetBestBlock());

    bool fClean = true;

    CBlockUndo blockUndo;
    if (!UndoReadFromDisk(blockUndo, pindex)) {
        error("DisconnectBlock(): failure reading undo data");
        return DISCONNECT_FAILED;
    }

    if (!fParticlMode) {
        if (blockUndo.vtxundo.size() + 1 != block.vtx.size()) {
            error("DisconnectBlock(): block and undo data inconsistent");
            return DISCONNECT_FAILED;
        }
    } else {
        if (blockUndo.vtxundo.size() != block.vtx.size()) {
            // Count non coinbase txns, this should only happen in early blocks.
            size_t nExpectTxns = 0;
            for (auto &tx : block.vtx) {
                if (!tx->IsCoinBase()) {
                    nExpectTxns++;
                }
            }

            if (blockUndo.vtxundo.size() != nExpectTxns) {
                error("DisconnectBlock(): block and undo data inconsistent");
                return DISCONNECT_FAILED;
            }
        }
    }

    int nVtxundo = (int)blockUndo.vtxundo.size()-1;
    // undo transactions in reverse order
    for (int i = block.vtx.size() - 1; i >= 0; i--)
    {
        const CTransaction &tx = *(block.vtx[i]);
        uint256 hash = tx.GetHash();

        for (const auto &txin : tx.vin) {
            if (txin.IsAnonInput()) {
                uint32_t nInputs, nRingSize;
                txin.GetAnonInfo(nInputs, nRingSize);
                if (txin.scriptData.stack.size() != 1
                    || txin.scriptData.stack[0].size() != 33 * nInputs) {
                    error("%s: Bad scriptData stack, %s.", __func__, hash.ToString());
                    return DISCONNECT_FAILED;
                }

                const std::vector<uint8_t> &vKeyImages = txin.scriptData.stack[0];
                for (size_t k = 0; k < nInputs; ++k) {
                    const CCmpPubKey &ki = *((CCmpPubKey*)&vKeyImages[k*33]);

                    view.keyImages.push_back(std::make_pair(ki, hash));
                }
            } else {
                Coin coin;
                view.spent_cache.emplace_back(txin.prevout, SpentCoin());
            }
        }

        bool is_coinbase = tx.IsCoinBase() || tx.IsCoinStake();

        for (size_t k = tx.vpout.size(); k-- > 0;) {
            const CTxOutBase *out = tx.vpout[k].get();

            if (out->IsType(OUTPUT_RINGCT)) {
                CTxOutRingCT *txout = (CTxOutRingCT*)out;

                if (view.nLastRCTOutput == 0) {
                    view.nLastRCTOutput = pindex->nAnonOutputs;
                    // Verify data matches
                    CAnonOutput ao;
                    if (!pblocktree->ReadRCTOutput(view.nLastRCTOutput, ao)) {
                        error("%s: RCT output missing, txn %s, %d, index %d.", __func__, hash.ToString(), k, view.nLastRCTOutput);
                        if (!view.fForceDisconnect) {
                            return DISCONNECT_FAILED;
                        }
                    } else
                    if (ao.pubkey != txout->pk) {
                        error("%s: RCT output mismatch, txn %s, %d, index %d.", __func__, hash.ToString(), k, view.nLastRCTOutput);
                        if (!view.fForceDisconnect) {
                            return DISCONNECT_FAILED;
                        }
                    }
                }

                view.anonOutputLinks[txout->pk] = view.nLastRCTOutput;
                view.nLastRCTOutput--;

                continue;
            }

            // Check that all outputs are available and match the outputs in the block itself
            // exactly.
            if (out->IsType(OUTPUT_STANDARD) || out->IsType(OUTPUT_CT)) {
                const CScript *pScript = out->GetPScriptPubKey();
                if (!pScript->IsUnspendable()) {
                    COutPoint op(hash, k);
                    Coin coin;

                    CTxOut txout(0, *pScript);

                    if (out->IsType(OUTPUT_STANDARD)) {
                        txout.nValue = out->GetValue();
                    }
                    bool is_spent = view.SpendCoin(op, &coin);
                    if (!is_spent || txout != coin.out || pindex->nHeight != coin.nHeight || is_coinbase != coin.fCoinBase) {
                        fClean = false; // transaction output mismatch
                    }
                }
            }

            if (!fAddressIndex
                || (!out->IsType(OUTPUT_STANDARD)
                && !out->IsType(OUTPUT_CT))) {
                continue;
            }

            const CScript *pScript;
            std::vector<unsigned char> hashBytes;
            int scriptType = 0;
            CAmount nValue;
            if (!ExtractIndexInfo(out, scriptType, hashBytes, nValue, pScript)
                || scriptType == 0) {
                continue;
            }
            // undo receiving activity
            view.addressIndex.push_back(std::make_pair(CAddressIndexKey(scriptType, uint256(hashBytes.data(), hashBytes.size()), pindex->nHeight, i, hash, k, false), nValue));
            // undo unspent index
            view.addressUnspentIndex.push_back(std::make_pair(CAddressUnspentKey(scriptType, uint256(hashBytes.data(), hashBytes.size()), hash, k), CAddressUnspentValue()));
        }


        if (fParticlMode) {
            // restore inputs
            if (!tx.IsCoinBase()) {
                if (nVtxundo < 0 || nVtxundo >= (int)blockUndo.vtxundo.size()) {
                    error("DisconnectBlock(): transaction undo data offset out of range.");
                    return DISCONNECT_FAILED;
                }

                size_t nExpectUndo = 0;
                for (const auto &txin : tx.vin)
                if (!txin.IsAnonInput()) {
                    nExpectUndo++;
                }

                CTxUndo &txundo = blockUndo.vtxundo[nVtxundo--];
                if (txundo.vprevout.size() != nExpectUndo) {
                    error("DisconnectBlock(): transaction and undo data inconsistent");
                    return DISCONNECT_FAILED;
                }

                for (unsigned int j = tx.vin.size(); j-- > 0;) {
                    if (tx.vin[j].IsAnonInput()) {
                        continue;
                    }

                    const COutPoint &out = tx.vin[j].prevout;
                    int res = ApplyTxInUndo(std::move(txundo.vprevout[j]), view, out);
                    if (res == DISCONNECT_FAILED) {
                        error("DisconnectBlock(): ApplyTxInUndo failed");
                        return DISCONNECT_FAILED;
                    }
                    fClean = fClean && res != DISCONNECT_UNCLEAN;

                    const CTxIn input = tx.vin[j];

                    if (fSpentIndex) { // undo and delete the spent index
                        view.spentIndex.push_back(std::make_pair(CSpentIndexKey(input.prevout.hash, input.prevout.n), CSpentIndexValue()));
                    }

                    if (fAddressIndex) {
                        const Coin &coin = view.AccessCoin(tx.vin[j].prevout);
                        const CScript *pScript = &coin.out.scriptPubKey;

                        CAmount nValue = coin.nType == OUTPUT_CT ? 0 : coin.out.nValue;
                        std::vector<uint8_t> hashBytes;
                        int scriptType = 0;
                        if (!ExtractIndexInfo(pScript, scriptType, hashBytes)
                            || scriptType == 0) {
                            continue;
                        }

                        // undo spending activity
                        view.addressIndex.push_back(std::make_pair(CAddressIndexKey(scriptType, uint256(hashBytes.data(), hashBytes.size()), pindex->nHeight, i, hash, j, true), nValue * -1));
                        // restore unspent index
                        view.addressUnspentIndex.push_back(std::make_pair(CAddressUnspentKey(scriptType, uint256(hashBytes.data(), hashBytes.size()), input.prevout.hash, input.prevout.n), CAddressUnspentValue(nValue, *pScript, coin.nHeight)));
                    }
                }
            }
        } else {
            // Check that all outputs are available and match the outputs in the block itself
            // exactly.
            for (size_t o = 0; o < tx.vout.size(); o++) {
                if (!tx.vout[o].scriptPubKey.IsUnspendable()) {
                    COutPoint out(hash, o);
                    Coin coin;
                    bool is_spent = view.SpendCoin(out, &coin);
                    if (!is_spent || tx.vout[o] != coin.out || pindex->nHeight != coin.nHeight || is_coinbase != coin.fCoinBase) {
                        fClean = false; // transaction output mismatch
                    }
                }
            }

            if (i > 0) { // not coinbases
                CTxUndo &txundo = blockUndo.vtxundo[i-1];
                if (txundo.vprevout.size() != tx.vin.size()) {
                    error("DisconnectBlock(): transaction and undo data inconsistent");
                    return DISCONNECT_FAILED;
                }
                for (unsigned int j = tx.vin.size(); j-- > 0;) {
                    const COutPoint &out = tx.vin[j].prevout;
                    int res = ApplyTxInUndo(std::move(txundo.vprevout[j]), view, out);
                    if (res == DISCONNECT_FAILED) return DISCONNECT_FAILED;
                    fClean = fClean && res != DISCONNECT_UNCLEAN;
                }
            }
            // At this point, all of txundo.vprevout should have been moved out.
        }
    }

    // move best block pointer to prevout block
    view.SetBestBlock(pindex->pprev->GetBlockHash(), pindex->pprev->nHeight);

    return fClean ? DISCONNECT_OK : DISCONNECT_UNCLEAN;
}

bool ConnectBlock(const CBlock& block, BlockValidationState& state, CBlockIndex* pindex,
    CCoinsViewCache& view, const CChainParams& chainparams, bool fJustCheck)
{
    return ::ChainstateActive().ConnectBlock(block, state, pindex, view, chainparams, fJustCheck);
};

DisconnectResult DisconnectBlock(const CBlock& block, const CBlockIndex* pindex, CCoinsViewCache& view)
{
    return ::ChainstateActive().DisconnectBlock(block, pindex, view);
};

void static FlushBlockFile(bool fFinalize = false)
{
    LOCK(cs_LastBlockFile);

    FlatFilePos block_pos_old(nLastBlockFile, vinfoBlockFile[nLastBlockFile].nSize);
    FlatFilePos undo_pos_old(nLastBlockFile, vinfoBlockFile[nLastBlockFile].nUndoSize);

    bool status = true;
    status &= BlockFileSeq().Flush(block_pos_old, fFinalize);
    status &= UndoFileSeq().Flush(undo_pos_old, fFinalize);
    if (!status) {
        AbortNode("Flushing block file to disk failed. This is likely the result of an I/O error.");
    }
}

static bool FindUndoPos(BlockValidationState &state, int nFile, FlatFilePos &pos, unsigned int nAddSize);

static bool WriteUndoDataForBlock(const CBlockUndo& blockundo, BlockValidationState& state, CBlockIndex* pindex, const CChainParams& chainparams)
{
    // Write undo information to disk
    if (pindex->GetUndoPos().IsNull()) {
        FlatFilePos _pos;
        if (!FindUndoPos(state, pindex->nFile, _pos, ::GetSerializeSize(blockundo, CLIENT_VERSION) + 40))
            return error("ConnectBlock(): FindUndoPos failed");

        uint256 nullHash;
        if (!UndoWriteToDisk(blockundo, _pos, pindex->pprev ? pindex->pprev->GetBlockHash() : nullHash, chainparams.MessageStart()))
            return AbortNode(state, "Failed to write undo data");

        // update nUndoPos in block index
        pindex->nUndoPos = _pos.nPos;
        pindex->nStatus |= BLOCK_HAVE_UNDO;
        setDirtyBlockIndex.insert(pindex);
    }

    return true;
}

static CCheckQueue<CScriptCheck> scriptcheckqueue(128);

void ThreadScriptCheck(int worker_num) {
    util::ThreadRename(strprintf("scriptch.%i", worker_num));
    scriptcheckqueue.Thread();
}

VersionBitsCache versionbitscache GUARDED_BY(cs_main);

int32_t ComputeBlockVersion(const CBlockIndex* pindexPrev, const Consensus::Params& params)
{
    LOCK(cs_main);
    int32_t nVersion = VERSIONBITS_TOP_BITS;

    for (int i = 0; i < (int)Consensus::MAX_VERSION_BITS_DEPLOYMENTS; i++) {
        ThresholdState state = VersionBitsState(pindexPrev, params, static_cast<Consensus::DeploymentPos>(i), versionbitscache);
        if (state == ThresholdState::LOCKED_IN || state == ThresholdState::STARTED) {
            nVersion |= VersionBitsMask(params, static_cast<Consensus::DeploymentPos>(i));
        }
    }

    return nVersion;
}

/**
 * Threshold condition checker that triggers when unknown versionbits are seen on the network.
 */
class WarningBitsConditionChecker : public AbstractThresholdConditionChecker
{
private:
    int bit;

public:
    explicit WarningBitsConditionChecker(int bitIn) : bit(bitIn) {}

    int64_t BeginTime(const Consensus::Params& params) const override { return 0; }
    int64_t EndTime(const Consensus::Params& params) const override { return std::numeric_limits<int64_t>::max(); }
    int Period(const Consensus::Params& params) const override { return params.nMinerConfirmationWindow; }
    int Threshold(const Consensus::Params& params) const override { return params.nRuleChangeActivationThreshold; }

    bool Condition(const CBlockIndex* pindex, const Consensus::Params& params) const override
    {
        return pindex->nHeight >= params.MinBIP9WarningHeight &&
               ((pindex->nVersion & VERSIONBITS_TOP_MASK) == VERSIONBITS_TOP_BITS) &&
               ((pindex->nVersion >> bit) & 1) != 0 &&
               ((ComputeBlockVersion(pindex->pprev, params) >> bit) & 1) == 0;
    }
};

static ThresholdConditionCache warningcache[VERSIONBITS_NUM_BITS] GUARDED_BY(cs_main);

// 0.13.0 was shipped with a segwit deployment defined for testnet, but not for
// mainnet. We no longer need to support disabling the segwit deployment
// except for testing purposes, due to limitations of the functional test
// environment. See test/functional/p2p-segwit.py.
static bool IsScriptWitnessEnabled(const Consensus::Params& params)
{
    return params.SegwitHeight != std::numeric_limits<int>::max();
}

static unsigned int GetBlockScriptFlags(const CBlockIndex* pindex, const Consensus::Params& consensusparams) EXCLUSIVE_LOCKS_REQUIRED(cs_main) {
    AssertLockHeld(cs_main);

    if (fParticlMode) {
        unsigned int flags = SCRIPT_VERIFY_P2SH;
        flags |= SCRIPT_VERIFY_DERSIG;
        flags |= SCRIPT_VERIFY_CHECKLOCKTIMEVERIFY;
        flags |= SCRIPT_VERIFY_CHECKSEQUENCEVERIFY;
        flags |= SCRIPT_VERIFY_WITNESS;
        flags |= SCRIPT_VERIFY_NULLDUMMY;
        return flags;
    }

    unsigned int flags = SCRIPT_VERIFY_NONE;

    // BIP16 didn't become active until Apr 1 2012 (on mainnet, and
    // retroactively applied to testnet)
    // However, only one historical block violated the P2SH rules (on both
    // mainnet and testnet), so for simplicity, always leave P2SH
    // on except for the one violating block.
    if (consensusparams.BIP16Exception.IsNull() || // no bip16 exception on this chain
        pindex->phashBlock == nullptr || // this is a new candidate block, eg from TestBlockValidity()
        *pindex->phashBlock != consensusparams.BIP16Exception) // this block isn't the historical exception
    {
        flags |= SCRIPT_VERIFY_P2SH;
    }

    // Enforce WITNESS rules whenever P2SH is in effect (and the segwit
    // deployment is defined).
    if (flags & SCRIPT_VERIFY_P2SH && IsScriptWitnessEnabled(consensusparams)) {
        flags |= SCRIPT_VERIFY_WITNESS;
    }

    // Start enforcing the DERSIG (BIP66) rule
    if (pindex->nHeight >= consensusparams.BIP66Height) {
        flags |= SCRIPT_VERIFY_DERSIG;
    }

    // Start enforcing CHECKLOCKTIMEVERIFY (BIP65) rule
    if (pindex->nHeight >= consensusparams.BIP65Height) {
        flags |= SCRIPT_VERIFY_CHECKLOCKTIMEVERIFY;
    }

    // Start enforcing BIP112 (CHECKSEQUENCEVERIFY)
    if (pindex->nHeight >= consensusparams.CSVHeight) {
        flags |= SCRIPT_VERIFY_CHECKSEQUENCEVERIFY;
    }

    // Start enforcing BIP147 NULLDUMMY (activated simultaneously with segwit)
    if (IsWitnessEnabled(pindex->pprev, consensusparams)) {
        flags |= SCRIPT_VERIFY_NULLDUMMY;
    }

    return flags;
}



static int64_t nTimeCheck = 0;
static int64_t nTimeForks = 0;
static int64_t nTimeVerify = 0;
static int64_t nTimeConnect = 0;
static int64_t nTimeIndex = 0;
static int64_t nTimeCallbacks = 0;
static int64_t nTimeTotal = 0;
static int64_t nBlocksTotal = 0;

/** Apply the effects of this block (with given index) on the UTXO set represented by coins.
 *  Validity checks that depend on the UTXO set are also done; ConnectBlock()
 *  can fail if those validity checks fail (among other reasons). */
bool CChainState::ConnectBlock(const CBlock& block, BlockValidationState& state, CBlockIndex* pindex,
                  CCoinsViewCache& view, const CChainParams& chainparams, bool fJustCheck)
{
    AssertLockHeld(cs_main);
    assert(pindex);
    assert(*pindex->phashBlock == block.GetHash());
    int64_t nTimeStart = GetTimeMicros();

    const Consensus::Params &consensus = Params().GetConsensus();
    state.SetStateInfo(block.nTime, pindex->nHeight, consensus, fParticlMode, (fBusyImporting && fSkipRangeproof));

    // Check it again in case a previous version let a bad block in
    // NOTE: We don't currently (re-)invoke ContextualCheckBlock() or
    // ContextualCheckBlockHeader() here. This means that if we add a new
    // consensus rule that is enforced in one of those two functions, then we
    // may have let in a block that violates the rule prior to updating the
    // software, and we would NOT be enforcing the rule here. Fully solving
    // upgrade from one software version to the next after a consensus rule
    // change is potentially tricky and issue-specific (see RewindBlockIndex()
    // for one general approach that was used for BIP 141 deployment).
    // Also, currently the rule against blocks more than 2 hours in the future
    // is enforced in ContextualCheckBlockHeader(); we wouldn't want to
    // re-enforce that rule here (at least until we make it impossible for
    // GetAdjustedTime() to go backward).
    if (!CheckBlock(block, state, chainparams.GetConsensus(), !fJustCheck, !fJustCheck)) {
        if (state.GetResult() == BlockValidationResult::BLOCK_MUTATED) {
            // We don't write down blocks to disk if they may have been
            // corrupted, so this should be impossible unless we're having hardware
            // problems.
            return AbortNode(state, "Corrupt block found indicating potential hardware failure; shutting down");
        }
        return error("%s: Consensus::CheckBlock: %s", __func__, state.ToString());
    }

    if (block.IsProofOfStake()) {
        pindex->bnStakeModifier = ComputeStakeModifierV2(pindex->pprev, pindex->prevoutStake.hash);
        setDirtyBlockIndex.insert(pindex);

        uint256 hashProof, targetProofOfStake;
        if (!CheckProofOfStake(state, pindex->pprev, *block.vtx[0], block.nTime, block.nBits, hashProof, targetProofOfStake)) {
            return error("%s: Check proof of stake failed.", __func__);
        }
    }

    // verify that the view's current state corresponds to the previous block
    uint256 hashPrevBlock = pindex->pprev == nullptr ? uint256() : pindex->pprev->GetBlockHash();
    assert(hashPrevBlock == view.GetBestBlock());

    uint256 blockHash = block.GetHash();
    bool fIsGenesisBlock = blockHash == chainparams.GetConsensus().hashGenesisBlock;
    nBlocksTotal++;

    // Special case for the genesis block, skipping connection of its transactions
    // (its coinbase is unspendable)
    if (!fParticlMode  // genesis coinbase is spendable when in Particl mode
        && fIsGenesisBlock) {
        if (!fJustCheck)
            view.SetBestBlock(pindex->GetBlockHash(), pindex->nHeight);
        return true;
    }

    bool fScriptChecks = true;
    if (!hashAssumeValid.IsNull()) {
        // We've been configured with the hash of a block which has been externally verified to have a valid history.
        // A suitable default value is included with the software and updated from time to time.  Because validity
        //  relative to a piece of software is an objective fact these defaults can be easily reviewed.
        // This setting doesn't force the selection of any particular chain but makes validating some faster by
        //  effectively caching the result of part of the verification.
        BlockMap::const_iterator  it = m_blockman.m_block_index.find(hashAssumeValid);
        if (it != m_blockman.m_block_index.end()) {
            if (it->second->GetAncestor(pindex->nHeight) == pindex &&
                pindexBestHeader->GetAncestor(pindex->nHeight) == pindex &&
                pindexBestHeader->nChainWork >= nMinimumChainWork) {
                // This block is a member of the assumed verified chain and an ancestor of the best header.
                // Script verification is skipped when connecting blocks under the
                // assumevalid block. Assuming the assumevalid block is valid this
                // is safe because block merkle hashes are still computed and checked,
                // Of course, if an assumed valid block is invalid due to false scriptSigs
                // this optimization would allow an invalid chain to be accepted.
                // The equivalent time check discourages hash power from extorting the network via DOS attack
                //  into accepting an invalid block through telling users they must manually set assumevalid.
                //  Requiring a software change or burying the invalid block, regardless of the setting, makes
                //  it hard to hide the implication of the demand.  This also avoids having release candidates
                //  that are hardly doing any signature verification at all in testing without having to
                //  artificially set the default assumed verified block further back.
                // The test against nMinimumChainWork prevents the skipping when denied access to any chain at
                //  least as good as the expected chain.
                fScriptChecks = (GetBlockProofEquivalentTime(*pindexBestHeader, *pindex, *pindexBestHeader, chainparams.GetConsensus()) <= 60 * 60 * 24 * 7 * 2);
            }
        }
    }

    int64_t nTime1 = GetTimeMicros(); nTimeCheck += nTime1 - nTimeStart;
    LogPrint(BCLog::BENCH, "    - Sanity checks: %.2fms [%.2fs (%.2fms/blk)]\n", MILLI * (nTime1 - nTimeStart), nTimeCheck * MICRO, nTimeCheck * MILLI / nBlocksTotal);

    // Do not allow blocks that contain transactions which 'overwrite' older transactions,
    // unless those are already completely spent.
    // If such overwrites are allowed, coinbases and transactions depending upon those
    // can be duplicated to remove the ability to spend the first instance -- even after
    // being sent to another address.
    // See BIP30, CVE-2012-1909, and http://r6.ca/blog/20120206T005236Z.html for more information.
    // This logic is not necessary for memory pool transactions, as AcceptToMemoryPool
    // already refuses previously-known transaction ids entirely.
    // This rule was originally applied to all blocks with a timestamp after March 15, 2012, 0:00 UTC.
    // Now that the whole chain is irreversibly beyond that time it is applied to all blocks except the
    // two in the chain that violate it. This prevents exploiting the issue against nodes during their
    // initial block download.
    bool fEnforceBIP30 = fParticlMode || (!((pindex->nHeight==91842 && pindex->GetBlockHash() == uint256S("0x00000000000a4d0a398161ffc163c503763b1f4360639393e0e4c8e300e0caec")) ||
                           (pindex->nHeight==91880 && pindex->GetBlockHash() == uint256S("0x00000000000743f190a18c5577a3c2d2a1f610ae9601ac046a38084ccb7cd721"))));

    // Once BIP34 activated it was not possible to create new duplicate coinbases and thus other than starting
    // with the 2 existing duplicate coinbase pairs, not possible to create overwriting txs.  But by the
    // time BIP34 activated, in each of the existing pairs the duplicate coinbase had overwritten the first
    // before the first had been spent.  Since those coinbases are sufficiently buried it's no longer possible to create further
    // duplicate transactions descending from the known pairs either.
    // If we're on the known chain at height greater than where BIP34 activated, we can save the db accesses needed for the BIP30 check.

    // BIP34 requires that a block at height X (block X) has its coinbase
    // scriptSig start with a CScriptNum of X (indicated height X).  The above
    // logic of no longer requiring BIP30 once BIP34 activates is flawed in the
    // case that there is a block X before the BIP34 height of 227,931 which has
    // an indicated height Y where Y is greater than X.  The coinbase for block
    // X would also be a valid coinbase for block Y, which could be a BIP30
    // violation.  An exhaustive search of all mainnet coinbases before the
    // BIP34 height which have an indicated height greater than the block height
    // reveals many occurrences. The 3 lowest indicated heights found are
    // 209,921, 490,897, and 1,983,702 and thus coinbases for blocks at these 3
    // heights would be the first opportunity for BIP30 to be violated.

    // The search reveals a great many blocks which have an indicated height
    // greater than 1,983,702, so we simply remove the optimization to skip
    // BIP30 checking for blocks at height 1,983,702 or higher.  Before we reach
    // that block in another 25 years or so, we should take advantage of a
    // future consensus change to do a new and improved version of BIP34 that
    // will actually prevent ever creating any duplicate coinbases in the
    // future.
    static constexpr int BIP34_IMPLIES_BIP30_LIMIT = 1983702;

    // TODO: Remove BIP30 checking from block height 1,983,702 on, once we have a
    // consensus change that ensures coinbases at those heights can not
    // duplicate earlier coinbases.
    if (fEnforceBIP30 || pindex->nHeight >= BIP34_IMPLIES_BIP30_LIMIT) {
        for (const auto& tx : block.vtx) {
            for (size_t o = 0; o < tx->GetNumVOuts(); o++) {
                if (view.HaveCoin(COutPoint(tx->GetHash(), o))) {
                    LogPrintf("ERROR: ConnectBlock(): tried to overwrite transaction\n");
                    return state.Invalid(BlockValidationResult::BLOCK_CONSENSUS, "bad-txns-BIP30");
                }
            }
        }
    }

    // Start enforcing BIP68 (sequence locks)
    int nLockTimeFlags = 0;
    if ((fParticlMode && pindex->pprev) || pindex->nHeight >= chainparams.GetConsensus().CSVHeight) {
        nLockTimeFlags |= LOCKTIME_VERIFY_SEQUENCE;
    }

    // Get the script flags for this block
    unsigned int flags = GetBlockScriptFlags(pindex, chainparams.GetConsensus());

    int64_t nTime2 = GetTimeMicros(); nTimeForks += nTime2 - nTime1;
    LogPrint(BCLog::BENCH, "    - Fork checks: %.2fms [%.2fs (%.2fms/blk)]\n", MILLI * (nTime2 - nTime1), nTimeForks * MICRO, nTimeForks * MILLI / nBlocksTotal);

    CBlockUndo blockundo;

    // Precomputed transaction data pointers must not be invalidated
    // until after `control` has run the script checks (potentially
    // in multiple threads). Preallocate the vector size so a new allocation
    // doesn't invalidate pointers into the vector, and keep txsdata in scope
    // for as long as `control`.
    CCheckQueueControl<CScriptCheck> control(fScriptChecks && g_parallel_script_checks ? &scriptcheckqueue : nullptr);
    std::vector<PrecomputedTransactionData> txsdata(block.vtx.size());

    std::vector<int> prevheights;
    CAmount nFees = 0;
    int nInputs = 0;
    int64_t nSigOpsCost = 0;
    int64_t nAnonIn = 0;
    int64_t nStakeReward = 0;

    blockundo.vtxundo.reserve(block.vtx.size() - (fParticlMode ? 0 : 1));

    // NOTE: Be careful tracking coin created, block reward is based on nMoneySupply
    CAmount nMoneyCreated = 0;

    for (unsigned int i = 0; i < block.vtx.size(); i++)
    {
        const CTransaction &tx = *(block.vtx[i]);
        const uint256 txhash = tx.GetHash();
        nInputs += tx.vin.size();

        TxValidationState tx_state;
        tx_state.SetStateInfo(block.nTime, pindex->nHeight, consensus, fParticlMode, (fBusyImporting && fSkipRangeproof));
        if (!tx.IsCoinBase())
        {
            CAmount txfee = 0;
            if (!Consensus::CheckTxInputs(tx, tx_state, view, pindex->nHeight, txfee)) {
                control.Wait();
                // Any transaction validation failure in ConnectBlock is a block consensus failure
                state.Invalid(BlockValidationResult::BLOCK_CONSENSUS,
                            tx_state.GetRejectReason(), tx_state.GetDebugMessage());
                return error("%s: Consensus::CheckTxInputs: %s, %s", __func__, tx.GetHash().ToString(), state.ToString());
            }
            if (tx.IsCoinStake())
            {
                // Stake reward is passed back in txfee (nPlainValueOut - nPlainValueIn)
                nStakeReward += txfee;
                nMoneyCreated += nStakeReward;
            } else
            {
                nFees += txfee;
            }
            if (!MoneyRange(nFees)) {
                control.Wait();
                LogPrintf("ERROR: %s: accumulated fee in the block out of range.\n", __func__);
                return state.Invalid(BlockValidationResult::BLOCK_CONSENSUS, "bad-txns-accumulated-fee-outofrange");
            }

            // Check that transaction is BIP68 final
            // BIP68 lock checks (as opposed to nLockTime checks) must
            // be in ConnectBlock because they require the UTXO set

            prevheights.resize(tx.vin.size());
            for (size_t j = 0; j < tx.vin.size(); j++) {
                if (tx.vin[j].IsAnonInput())
                    prevheights[j] = 0;
                else
                    prevheights[j] = view.AccessCoin(tx.vin[j].prevout).nHeight;
            }

            if (!SequenceLocks(tx, nLockTimeFlags, &prevheights, *pindex)) {
                control.Wait();
                LogPrintf("ERROR: %s: contains a non-BIP68-final transaction\n", __func__);
                return state.Invalid(BlockValidationResult::BLOCK_CONSENSUS, "bad-txns-nonfinal");
            }

            if (tx.IsParticlVersion()) {
                // Update spent inputs
                for (size_t j = 0; j < tx.vin.size(); j++) {
                    const CTxIn input = tx.vin[j];
                    if (input.IsAnonInput()) {
                        nAnonIn++;
                        continue;
                    }

                    const Coin &coin = view.AccessCoin(input.prevout);

                    if (coin.nType != OUTPUT_CT) {
                        view.spent_cache.emplace_back(input.prevout, SpentCoin(coin, pindex->nHeight));
                    }
                    if (!fAddressIndex && !fSpentIndex) {
                        continue;
                    }

                    const CScript *pScript = &coin.out.scriptPubKey;
                    CAmount nValue = coin.nType == OUTPUT_CT ? 0 : coin.out.nValue;
                    std::vector<uint8_t> hashBytes;
                    int scriptType = 0;

                    if (!ExtractIndexInfo(pScript, scriptType, hashBytes)
                        || scriptType == 0) {
                        continue;
                    }

                    uint256 hashAddress;
                    if (scriptType > 0) {
                        hashAddress = uint256(hashBytes.data(), hashBytes.size());
                    }
                    if (fAddressIndex && scriptType > 0) {
                        // record spending activity
                        view.addressIndex.push_back(std::make_pair(CAddressIndexKey(scriptType, hashAddress, pindex->nHeight, i, txhash, j, true), nValue * -1));
                        // remove address from unspent index
                        view.addressUnspentIndex.push_back(std::make_pair(CAddressUnspentKey(scriptType, hashAddress, input.prevout.hash, input.prevout.n), CAddressUnspentValue()));
                    }
                    if (fSpentIndex) {
                        CAmount nValue = coin.nType == OUTPUT_CT ? -1 : coin.out.nValue;
                        // add the spent index to determine the txid and input that spent an output
                        // and to find the amount and address from an input
                        view.spentIndex.push_back(std::make_pair(CSpentIndexKey(input.prevout.hash, input.prevout.n), CSpentIndexValue(txhash, j, pindex->nHeight, nValue, scriptType, hashAddress)));
                    }
                }

                if (smsg::fSecMsgEnabled && tx_state.m_funds_smsg) {
                    smsgModule.StoreFundingTx(tx, pindex);
                }
            }
        }

        // GetTransactionSigOpCost counts 3 types of sigops:
        // * legacy (always)
        // * p2sh (when P2SH enabled in flags and excludes coinbase)
        // * witness (when witness enabled in flags and excludes coinbase)
        nSigOpsCost += GetTransactionSigOpCost(tx, view, flags);
        if (nSigOpsCost > MAX_BLOCK_SIGOPS_COST) {
            control.Wait();
            LogPrintf("ERROR: ConnectBlock(): too many sigops\n");
            return state.Invalid(BlockValidationResult::BLOCK_CONSENSUS, "bad-blk-sigops");
        }

        if (!tx.IsCoinBase())
        {
            std::vector<CScriptCheck> vChecks;
            bool fCacheResults = fJustCheck; /* Don't cache results if we're actually connecting blocks (still consult the cache, though) */
            //TxValidationState tx_state;
            if (fScriptChecks && !CheckInputScripts(tx, tx_state, view, flags, fCacheResults, fCacheResults, txsdata[i], g_parallel_script_checks ? &vChecks : nullptr)) {
                control.Wait();
                // Any transaction validation failure in ConnectBlock is a block consensus failure
                state.Invalid(BlockValidationResult::BLOCK_CONSENSUS,
                              tx_state.GetRejectReason(), tx_state.GetDebugMessage());
                return error("ConnectBlock(): CheckInputScripts on %s failed with %s",
                    txhash.ToString(), state.ToString());
            }
            control.Add(vChecks);

            blockundo.vtxundo.push_back(CTxUndo());
            UpdateCoins(tx, view, blockundo.vtxundo.back(), pindex->nHeight);
        } else
        {
            // tx is coinbase
            CTxUndo undoDummy;
            UpdateCoins(tx, view, undoDummy, pindex->nHeight);
            nMoneyCreated += tx.GetValueOut();
        }

        if (view.nLastRCTOutput == 0) {
            view.nLastRCTOutput = pindex->pprev ? pindex->pprev->nAnonOutputs : 0;
        }

        // Index rct outputs and keyimages
        if (tx_state.m_has_anon_output || tx_state.m_has_anon_input) {
            COutPoint op(txhash, 0);
            for (const auto &txin : tx.vin) {
                if (txin.IsAnonInput()) {
                    uint32_t nAnonInputs, nRingSize;
                    txin.GetAnonInfo(nAnonInputs, nRingSize);
                    if (txin.scriptData.stack.size() != 1
                        || txin.scriptData.stack[0].size() != 33 * nAnonInputs) {
                        control.Wait();
                        return error("%s: Bad scriptData stack, %s.", __func__, txhash.ToString());
                    }

                    const std::vector<uint8_t> &vKeyImages = txin.scriptData.stack[0];
                    for (size_t k = 0; k < nAnonInputs; ++k) {
                        const CCmpPubKey &ki = *((CCmpPubKey*)&vKeyImages[k*33]);

                        view.keyImages.push_back(std::make_pair(ki, txhash));
                    }
                }
            }

            for (unsigned int k = 0; k < tx.vpout.size(); k++) {
                if (!tx.vpout[k]->IsType(OUTPUT_RINGCT)) {
                    continue;
                }

                CTxOutRingCT *txout = (CTxOutRingCT*)tx.vpout[k].get();

                int64_t nTestExists;
                if (!fVerifyingDB && pblocktree->ReadRCTOutputLink(txout->pk, nTestExists)) {
                    control.Wait();

                    if (nTestExists > pindex->pprev->nAnonOutputs) {
                        // The anon index can diverge from the chain index if shutdown does not complete
                        LogPrintf("%s: Duplicate anon-output %s, index %d, above last index %d.\n", __func__, HexStr(txout->pk.begin(), txout->pk.end()), nTestExists, pindex->pprev->nAnonOutputs);
                        LogPrintf("Attempting to repair anon index.\n");
                        std::set<CCmpPubKey> setKi; // unused
                        RollBackRCTIndex(pindex->pprev->nAnonOutputs, nTestExists, setKi);
                        return false;
                    }

                    return error("%s: Duplicate anon-output (db) %s, index %d.", __func__, HexStr(txout->pk.begin(), txout->pk.end()), nTestExists);
                }
                if (!fVerifyingDB && view.ReadRCTOutputLink(txout->pk, nTestExists)) {
                    control.Wait();
                    return error("%s: Duplicate anon-output (view) %s, index %d.", __func__, HexStr(txout->pk.begin(), txout->pk.end()), nTestExists);
                }

                op.n = k;
                view.nLastRCTOutput++;
                CAnonOutput ao(txout->pk, txout->commitment, op, pindex->nHeight, 0);

                view.anonOutputLinks[txout->pk] = view.nLastRCTOutput;
                view.anonOutputs.push_back(std::make_pair(view.nLastRCTOutput, ao));
            }
        }

        if (fAddressIndex) {
            // Update outputs for insight
            for (unsigned int k = 0; k < tx.vpout.size(); k++) {
                const CTxOutBase *out = tx.vpout[k].get();

                if (!out->IsType(OUTPUT_STANDARD)
                    && !out->IsType(OUTPUT_CT)) {
                    continue;
                }

                const CScript *pScript;
                std::vector<unsigned char> hashBytes;
                int scriptType = 0;
                CAmount nValue;
                if (!ExtractIndexInfo(out, scriptType, hashBytes, nValue, pScript)
                    || scriptType == 0) {
                    continue;
                }

                // Record receiving activity
                view.addressIndex.push_back(std::make_pair(CAddressIndexKey(scriptType, uint256(hashBytes.data(), hashBytes.size()), pindex->nHeight, i, txhash, k, false), nValue));
                // Record unspent output
                view.addressUnspentIndex.push_back(std::make_pair(CAddressUnspentKey(scriptType, uint256(hashBytes.data(), hashBytes.size()), txhash, k), CAddressUnspentValue(nValue, *pScript, pindex->nHeight)));
            }
        }
    }

    int64_t nTime3 = GetTimeMicros(); nTimeConnect += nTime3 - nTime2;
    LogPrint(BCLog::BENCH, "      - Connect %u transactions: %.2fms (%.3fms/tx, %.3fms/txin) [%.2fs (%.2fms/blk)]\n", (unsigned)block.vtx.size(), MILLI * (nTime3 - nTime2), MILLI * (nTime3 - nTime2) / block.vtx.size(), nInputs <= 1 ? 0 : MILLI * (nTime3 - nTime2) / (nInputs-1), nTimeConnect * MICRO, nTimeConnect * MILLI / nBlocksTotal);


    if (!control.Wait()) {
        LogPrintf("ERROR: %s: CheckQueue failed\n", __func__);
        return state.Invalid(BlockValidationResult::BLOCK_CONSENSUS, "block-validation-failed");
    }

    if (fParticlMode) {
        if (block.IsProofOfStake()) { // Only the genesis block isn't proof of stake
            CTransactionRef txCoinstake = block.vtx[0];
            CTransactionRef txPrevCoinstake = nullptr;
            const DevFundSettings *pDevFundSettings = chainparams.GetDevFundSettings(block.nTime);
            const CAmount nCalculatedStakeReward = Params().GetProofOfStakeReward(pindex->pprev, nFees); // stake_test

            if (block.nTime >= consensus.smsg_fee_time) {
                CAmount smsg_fee_new, smsg_fee_prev = consensus.smsg_fee_msg_per_day_per_k;
                if (pindex->pprev->nHeight > 0 // Skip genesis block (POW)
                    && pindex->pprev->nTime >= consensus.smsg_fee_time) {
                    if (!coinStakeCache.GetCoinStake(pindex->pprev->GetBlockHash(), txPrevCoinstake)
                        || !txPrevCoinstake->GetSmsgFeeRate(smsg_fee_prev)) {
                        LogPrintf("ERROR: %s: Failed to get previous smsg fee.\n", __func__);
                        return state.Invalid(BlockValidationResult::BLOCK_CONSENSUS, "bad-cs-smsg-fee-prev");
                    }
                }

                if (!txCoinstake->GetSmsgFeeRate(smsg_fee_new)) {
                    LogPrintf("ERROR: %s: Failed to get smsg fee.\n", __func__);
                    return state.Invalid(BlockValidationResult::BLOCK_CONSENSUS, "bad-cs-smsg-fee");
                }
                if (smsg_fee_new < 1) {
                    LogPrintf("ERROR: %s: Smsg fee < 1.\n", __func__);
                    return state.Invalid(BlockValidationResult::BLOCK_CONSENSUS, "bad-cs-smsg-fee");
                }
                int64_t delta = std::abs(smsg_fee_new - smsg_fee_prev);
                int64_t max_delta = chainparams.GetMaxSmsgFeeRateDelta(smsg_fee_prev);
                if (delta > max_delta) {
                    LogPrintf("ERROR: %s: Bad smsg-fee (delta=%d, max_delta=%d)\n", __func__, delta, max_delta);
                    return state.Invalid(BlockValidationResult::BLOCK_CONSENSUS, "bad-cs-smsg-fee");
                }
            }

            if (block.nTime >= consensus.smsg_difficulty_time) {
                uint32_t smsg_difficulty_new, smsg_difficulty_prev = consensus.smsg_min_difficulty;
                if (pindex->pprev->nHeight > 0 // Skip genesis block (POW)
                    && pindex->pprev->nTime >= consensus.smsg_difficulty_time) {
                    if (!coinStakeCache.GetCoinStake(pindex->pprev->GetBlockHash(), txPrevCoinstake)
                        || !txPrevCoinstake->GetSmsgDifficulty(smsg_difficulty_prev)) {
                        LogPrintf("ERROR: %s: Failed to get previous smsg difficulty.\n", __func__);
                        return state.Invalid(BlockValidationResult::BLOCK_CONSENSUS, "bad-cs-smsg-diff-prev");
                    }
                }

                if (!txCoinstake->GetSmsgDifficulty(smsg_difficulty_new)) {
                    LogPrintf("ERROR: %s: Failed to get smsg difficulty.\n", __func__);
                    return state.Invalid(BlockValidationResult::BLOCK_CONSENSUS, "bad-cs-smsg-diff");
                }
                if (smsg_difficulty_new < 1 || smsg_difficulty_new > consensus.smsg_min_difficulty) {

                    LogPrintf("ERROR: %s: Smsg difficulty out of range.\n", __func__);
                    return state.Invalid(BlockValidationResult::BLOCK_CONSENSUS, "bad-cs-smsg-diff");
                }
                int delta = int(smsg_difficulty_prev) - int(smsg_difficulty_new);
                if (abs(delta) > int(consensus.smsg_difficulty_max_delta)) {
                    LogPrintf("ERROR: %s: Smsg difficulty change out of range.\n", __func__);
                    return state.Invalid(BlockValidationResult::BLOCK_CONSENSUS, "bad-cs-smsg-diff");
                }
            }

            if (!pDevFundSettings || pDevFundSettings->nMinDevStakePercent <= 0) {
                if (nStakeReward < 0 || nStakeReward > nCalculatedStakeReward) {
                    LogPrintf("ERROR: %s: Coinstake pays too much(actual=%d vs calculated=%d)\n", __func__, nStakeReward, nCalculatedStakeReward);
                    return state.Invalid(BlockValidationResult::BLOCK_CONSENSUS, "bad-cs-amount");
                }
            } else {
                assert(pDevFundSettings->nMinDevStakePercent <= 100);

                CAmount nDevBfwd = 0, nDevCfwdCheck = 0;
                CAmount nMinDevPart = (nCalculatedStakeReward * pDevFundSettings->nMinDevStakePercent) / 100;
                CAmount nMaxHolderPart = nCalculatedStakeReward - nMinDevPart;
                if (nMinDevPart < 0 || nMaxHolderPart < 0) {
                    LogPrintf("ERROR: %s: Bad coinstake split amount (foundation=%d vs reward=%d)\n", __func__, nMinDevPart, nMaxHolderPart);
                    return state.Invalid(BlockValidationResult::BLOCK_CONSENSUS, "bad-cs-amount");
                }

                if (pindex->pprev->nHeight > 0) { // Genesis block is pow
                    if (!txPrevCoinstake
                        && !coinStakeCache.GetCoinStake(pindex->pprev->GetBlockHash(), txPrevCoinstake)) {
                        LogPrintf("ERROR: %s: Failed to get previous coinstake.\n", __func__);
                        return state.Invalid(BlockValidationResult::BLOCK_CONSENSUS, "bad-cs-prev");
                    }

                    assert(txPrevCoinstake->IsCoinStake()); // Sanity check
                    if (!txPrevCoinstake->GetDevFundCfwd(nDevBfwd)) {
                        nDevBfwd = 0;
                    }
                }

                if (pindex->nHeight % pDevFundSettings->nDevOutputPeriod == 0) {
                    // Fund output must exist and match cfwd, cfwd data output must be unset
                    // nStakeReward must == nDevBfwd + nCalculatedStakeReward

                    if (nStakeReward != nDevBfwd + nCalculatedStakeReward) {
                        LogPrintf("ERROR: %s: Bad stake-reward (actual=%d vs expected=%d)\n", __func__, nStakeReward, nDevBfwd + nCalculatedStakeReward);
                        return state.Invalid(BlockValidationResult::BLOCK_CONSENSUS, "bad-cs-amount");
                    }

                    CTxDestination dfDest = CBitcoinAddress(pDevFundSettings->sDevFundAddresses).Get();
                    if (dfDest.type() == typeid(CNoDestination)) {
                        return error("%s: Failed to get foundation fund destination: %s.", __func__, pDevFundSettings->sDevFundAddresses);
                    }
                    CScript devFundScriptPubKey = GetScriptForDestination(dfDest);

                    // Output 1 must be to the dev fund
                    const CTxOutStandard *outputDF = txCoinstake->vpout[1]->GetStandardOutput();
                    if (!outputDF) {
                        LogPrintf("ERROR: %s: Bad foundation fund output.\n", __func__);
                        return state.Invalid(BlockValidationResult::BLOCK_CONSENSUS, "bad-cs");
                    }
                    if (outputDF->scriptPubKey != devFundScriptPubKey) {
                        LogPrintf("ERROR: %s: Bad foundation fund output script.\n", __func__);
                        return state.Invalid(BlockValidationResult::BLOCK_CONSENSUS, "bad-cs");
                    }
                    if (outputDF->nValue < nDevBfwd + nMinDevPart) { // Max value is clamped already
                        LogPrintf("ERROR: %s: Bad foundation-reward (actual=%d vs minfundpart=%d)\n", __func__, nStakeReward, nDevBfwd + nMinDevPart);
                        return state.Invalid(BlockValidationResult::BLOCK_CONSENSUS, "bad-cs-fund-amount");
                    }
                    if (txCoinstake->GetDevFundCfwd(nDevCfwdCheck)) {
                        LogPrintf("ERROR: %s: Coinstake foundation cfwd must be unset.\n", __func__);
                        return state.Invalid(BlockValidationResult::BLOCK_CONSENSUS, "bad-cs-cfwd");
                    }
                } else {
                    // Ensure cfwd data output is correct and nStakeReward is <= nHolderPart
                    // cfwd must == nDevBfwd + (nCalculatedStakeReward - nStakeReward) // Allowing users to set a higher split

                    if (nStakeReward < 0 || nStakeReward > nMaxHolderPart) {
                        LogPrintf("ERROR: %s: Bad stake-reward (actual=%d vs maxholderpart=%d)\n", __func__, nStakeReward, nMaxHolderPart);
                        return state.Invalid(BlockValidationResult::BLOCK_CONSENSUS, "bad-cs-amount");
                    }
                    CAmount nDevCfwd = nDevBfwd + nCalculatedStakeReward - nStakeReward;
                    if (!txCoinstake->GetDevFundCfwd(nDevCfwdCheck)
                        || nDevCfwdCheck != nDevCfwd) {
                        LogPrintf("ERROR: %s: Coinstake foundation fund carried forward mismatch (actual=%d vs expected=%d)\n", __func__, nDevCfwdCheck, nDevCfwd);
                        return state.Invalid(BlockValidationResult::BLOCK_CONSENSUS, "bad-cs-cfwd");
                    }
                }

                coinStakeCache.InsertCoinStake(blockHash, txCoinstake);
            }
        } else {
            if (block.GetHash() != chainparams.GenesisBlock().GetHash()) {
                LogPrintf("ERROR: %s: Block isn't coinstake or genesis.\n", __func__);
                return state.Invalid(BlockValidationResult::BLOCK_CONSENSUS, "bad-cs");
            }
        }
    } else {
        CAmount blockReward = nFees + GetBlockSubsidy(pindex->nHeight, chainparams.GetConsensus());
        if (block.vtx[0]->GetValueOut() > blockReward) {
            LogPrintf("ERROR: ConnectBlock(): coinbase pays too much (actual=%d vs limit=%d)\n", block.vtx[0]->GetValueOut(), blockReward);
            return state.Invalid(BlockValidationResult::BLOCK_CONSENSUS, "bad-cb-amount");
        }
    }

    int64_t nTime4 = GetTimeMicros(); nTimeVerify += nTime4 - nTime2;
    LogPrint(BCLog::BENCH, "    - Verify %u txins: %.2fms (%.3fms/txin) [%.2fs (%.2fms/blk)]\n", nInputs - 1, MILLI * (nTime4 - nTime2), nInputs <= 1 ? 0 : MILLI * (nTime4 - nTime2) / (nInputs-1), nTimeVerify * MICRO, nTimeVerify * MILLI / nBlocksTotal);

    if (fJustCheck)
        return true;

    pindex->nMoneySupply = (pindex->pprev ? pindex->pprev->nMoneySupply : 0) + nMoneyCreated;
    pindex->nAnonOutputs = view.nLastRCTOutput;
    setDirtyBlockIndex.insert(pindex); // pindex has changed, must save to disk

    if ((!fIsGenesisBlock || fParticlMode)
     && !WriteUndoDataForBlock(blockundo, state, pindex, chainparams))
        return false;

    if (!pindex->IsValid(BLOCK_VALID_SCRIPTS)) {
        pindex->RaiseValidity(BLOCK_VALID_SCRIPTS);
        setDirtyBlockIndex.insert(pindex);
    }


    if (fTimestampIndex) {
        unsigned int logicalTS = pindex->nTime;
        unsigned int prevLogicalTS = 0;

        // Retrieve logical timestamp of the previous block
        if (pindex->pprev) {
            if (!pblocktree->ReadTimestampBlockIndex(pindex->pprev->GetBlockHash(), prevLogicalTS)) {
                LogPrintf("%s: Failed to read previous block's logical timestamp\n", __func__);
            }
        }

        if (logicalTS <= prevLogicalTS) {
            logicalTS = prevLogicalTS + 1;
            LogPrintf("%s: Previous logical timestamp is newer Actual[%d] prevLogical[%d] Logical[%d]\n", __func__, pindex->nTime, prevLogicalTS, logicalTS);
        }

        if (!pblocktree->WriteTimestampIndex(CTimestampIndexKey(logicalTS, pindex->GetBlockHash()))) {
            return AbortNode(state, "Failed to write timestamp index");
        }

        if (!pblocktree->WriteTimestampBlockIndex(CTimestampBlockIndexKey(pindex->GetBlockHash()), CTimestampBlockIndexValue(logicalTS))) {
            return AbortNode(state, "Failed to write blockhash index");
        }
    }

    assert(pindex->phashBlock);
    // add this block to the view's block chain
    view.SetBestBlock(pindex->GetBlockHash(), pindex->nHeight);

    int64_t nTime5 = GetTimeMicros(); nTimeIndex += nTime5 - nTime4;
    LogPrint(BCLog::BENCH, "    - Index writing: %.2fms [%.2fs (%.2fms/blk)]\n", MILLI * (nTime5 - nTime4), nTimeIndex * MICRO, nTimeIndex * MILLI / nBlocksTotal);

    int64_t nTime6 = GetTimeMicros(); nTimeCallbacks += nTime6 - nTime5;
    LogPrint(BCLog::BENCH, "    - Callbacks: %.2fms [%.2fs (%.2fms/blk)]\n", MILLI * (nTime6 - nTime5), nTimeCallbacks * MICRO, nTimeCallbacks * MILLI / nBlocksTotal);

    return true;
}

CoinsCacheSizeState CChainState::GetCoinsCacheSizeState(const CTxMemPool& tx_pool)
{
    return this->GetCoinsCacheSizeState(
        tx_pool,
        nCoinCacheUsage,
        gArgs.GetArg("-maxmempool", DEFAULT_MAX_MEMPOOL_SIZE) * 1000000);
}

CoinsCacheSizeState CChainState::GetCoinsCacheSizeState(
    const CTxMemPool& tx_pool,
    size_t max_coins_cache_size_bytes,
    size_t max_mempool_size_bytes)
{
    int64_t nMempoolUsage = tx_pool.DynamicMemoryUsage();
    int64_t cacheSize = CoinsTip().DynamicMemoryUsage();
    int64_t nTotalSpace =
        max_coins_cache_size_bytes + std::max<int64_t>(max_mempool_size_bytes - nMempoolUsage, 0);

    //! No need to periodic flush if at least this much space still available.
    static constexpr int64_t MAX_BLOCK_COINSDB_USAGE_BYTES = 10 * 1024 * 1024;  // 10MB
    int64_t large_threshold =
        std::max((9 * nTotalSpace) / 10, nTotalSpace - MAX_BLOCK_COINSDB_USAGE_BYTES);

    if (cacheSize > nTotalSpace) {
        LogPrintf("Cache size (%s) exceeds total space (%s)\n", cacheSize, nTotalSpace);
        return CoinsCacheSizeState::CRITICAL;
    } else if (cacheSize > large_threshold) {
        return CoinsCacheSizeState::LARGE;
    }
    return CoinsCacheSizeState::OK;
}

bool CChainState::FlushStateToDisk(
    const CChainParams& chainparams,
    BlockValidationState &state,
    FlushStateMode mode,
    int nManualPruneHeight)
{
    LOCK(cs_main);
    assert(this->CanFlushToDisk());
    static int64_t nLastWrite = 0;
    static int64_t nLastFlush = 0;
    std::set<int> setFilesToPrune;
    bool full_flush_completed = false;

    const size_t coins_count = CoinsTip().GetCacheSize();
    const size_t coins_mem_usage = CoinsTip().DynamicMemoryUsage();

    try {
    {
        bool fFlushForPrune = false;
        bool fDoFullFlush = false;
        CoinsCacheSizeState cache_state = GetCoinsCacheSizeState(::mempool);
        LOCK(cs_LastBlockFile);
        if (fPruneMode && (fCheckForPruning || nManualPruneHeight > 0) && !fReindex) {
            if (nManualPruneHeight > 0) {
                LOG_TIME_MILLIS_WITH_CATEGORY("find files to prune (manual)", BCLog::BENCH);

                FindFilesToPruneManual(g_chainman, setFilesToPrune, nManualPruneHeight);
            } else {
                LOG_TIME_MILLIS_WITH_CATEGORY("find files to prune", BCLog::BENCH);

                FindFilesToPrune(g_chainman, setFilesToPrune, chainparams.PruneAfterHeight());
                fCheckForPruning = false;
            }
            if (!setFilesToPrune.empty()) {
                fFlushForPrune = true;
                if (!fHavePruned) {
                    pblocktree->WriteFlag("prunedblockfiles", true);
                    fHavePruned = true;
                }
            }
        }
        int64_t nNow = GetTimeMicros();
        // Avoid writing/flushing immediately after startup.
        if (nLastWrite == 0) {
            nLastWrite = nNow;
        }
        if (nLastFlush == 0) {
            nLastFlush = nNow;
        }
        // The cache is large and we're within 10% and 10 MiB of the limit, but we have time now (not in the middle of a block processing).
        bool fCacheLarge = mode == FlushStateMode::PERIODIC && cache_state >= CoinsCacheSizeState::LARGE;
        // The cache is over the limit, we have to write now.
        bool fCacheCritical = mode == FlushStateMode::IF_NEEDED && cache_state >= CoinsCacheSizeState::CRITICAL;
        // It's been a while since we wrote the block index to disk. Do this frequently, so we don't need to redownload after a crash.
        bool fPeriodicWrite = mode == FlushStateMode::PERIODIC && nNow > nLastWrite + (int64_t)DATABASE_WRITE_INTERVAL * 1000000;
        // It's been very long since we flushed the cache. Do this infrequently, to optimize cache usage.
        bool fPeriodicFlush = mode == FlushStateMode::PERIODIC && nNow > nLastFlush + (int64_t)DATABASE_FLUSH_INTERVAL * 1000000;
        // Combine all conditions that result in a full cache flush.
        fDoFullFlush = (mode == FlushStateMode::ALWAYS) || fCacheLarge || fCacheCritical || fPeriodicFlush || fFlushForPrune;
        // Write blocks and block index to disk.
        if (fDoFullFlush || fPeriodicWrite) {
            // Depend on nMinDiskSpace to ensure we can write block index
            if (!CheckDiskSpace(GetBlocksDir())) {
                return AbortNode(state, "Disk space is too low!", _("Error: Disk space is too low!").translated, CClientUIInterface::MSG_NOPREFIX);
            }
            {
                LOG_TIME_MILLIS_WITH_CATEGORY("write block and undo data to disk", BCLog::BENCH);

                // First make sure all block and undo data is flushed to disk.
                FlushBlockFile();
            }

            // Then update all block file information (which may refer to block and undo files).
            {
                LOG_TIME_MILLIS_WITH_CATEGORY("write block index to disk", BCLog::BENCH);

                std::vector<std::pair<int, const CBlockFileInfo*> > vFiles;
                vFiles.reserve(setDirtyFileInfo.size());
                for (std::set<int>::iterator it = setDirtyFileInfo.begin(); it != setDirtyFileInfo.end(); ) {
                    vFiles.push_back(std::make_pair(*it, &vinfoBlockFile[*it]));
                    setDirtyFileInfo.erase(it++);
                }
                std::vector<const CBlockIndex*> vBlocks;
                vBlocks.reserve(setDirtyBlockIndex.size());
                for (std::set<CBlockIndex*>::iterator it = setDirtyBlockIndex.begin(); it != setDirtyBlockIndex.end(); ) {
                    if ((*it)->nFlags & BLOCK_ACCEPTED) {
                        vBlocks.push_back(*it);
                    }
                    setDirtyBlockIndex.erase(it++);
                }
                if (!pblocktree->WriteBatchSync(vFiles, nLastBlockFile, vBlocks)) {
                    return AbortNode(state, "Failed to write to block index database");
                }
            }
            // Finally remove any pruned files
            if (fFlushForPrune) {
                LOG_TIME_MILLIS_WITH_CATEGORY("unlink pruned files", BCLog::BENCH);

                UnlinkPrunedFiles(setFilesToPrune);
            }
            nLastWrite = nNow;
        }
        // Flush best chain related state. This can only be done if the blocks / block index write was also done.
        if (fDoFullFlush && !CoinsTip().GetBestBlock().IsNull()) {
            LOG_TIME_SECONDS(strprintf("write coins cache to disk (%d coins, %.2fkB)",
                coins_count, coins_mem_usage / 1000));

            // Typical Coin structures on disk are around 48 bytes in size.
            // Pushing a new one to the database can cause it to be written
            // twice (once in the log, and once in the tables). This is already
            // an overestimation, as most will delete an existing entry or
            // overwrite one. Still, use a conservative safety factor of 2.
            if (!CheckDiskSpace(GetDataDir(), 48 * 2 * 2 * CoinsTip().GetCacheSize())) {
                return AbortNode(state, "Disk space is too low!", _("Error: Disk space is too low!").translated, CClientUIInterface::MSG_NOPREFIX);
            }
            // Flush the chainstate (which may refer to block index entries).
            if (!CoinsTip().Flush())
                return AbortNode(state, "Failed to write to coin database");
            nLastFlush = nNow;
            full_flush_completed = true;
        }
    }
    if (full_flush_completed) {
        // Update best block in wallet (so we can detect restored wallets).
        GetMainSignals().ChainStateFlushed(m_chain.GetLocator());
    }
    } catch (const std::runtime_error& e) {
        return AbortNode(state, std::string("System error while flushing: ") + e.what());
    }
    return true;
}

void CChainState::ForceFlushStateToDisk() {
    BlockValidationState state;
    const CChainParams& chainparams = Params();
    if (!this->FlushStateToDisk(chainparams, state, FlushStateMode::ALWAYS)) {
        LogPrintf("%s: failed to flush state (%s)\n", __func__, state.ToString());
    }
}

void CChainState::PruneAndFlush() {
    BlockValidationState state;
    fCheckForPruning = true;
    const CChainParams& chainparams = Params();

    if (!this->FlushStateToDisk(chainparams, state, FlushStateMode::NONE)) {
        LogPrintf("%s: failed to flush state (%s)\n", __func__, state.ToString());
    }
}

static void DoWarning(const std::string& strWarning)
{
    static bool fWarned = false;
    SetMiscWarning(strWarning);
    if (!fWarned) {
        AlertNotify(strWarning);
        fWarned = true;
    }
}

static void ClearSpentCache(CDBBatch &batch, int height)
{
    CBlockIndex* pblockindex = ::ChainActive()[height];
    if (!pblockindex) {
        return;
    }
    CBlock block;
    if (!ReadBlockFromDisk(block, pblockindex, Params().GetConsensus())) {
        LogPrintf("%s: failed read block from disk (%d, %s)\n", __func__, height, pblockindex->GetBlockHash().ToString());
        return;
    }
    for (int i = block.vtx.size() - 1; i >= 0; i--) {
        const CTransaction &tx = *(block.vtx[i]);
        for (const auto &txin : tx.vin) {
            if (!txin.IsAnonInput()) {
                batch.Erase(std::make_pair(DB_SPENTCACHE, txin.prevout));
            }
        }
    }
}

bool FlushView(CCoinsViewCache *view, BlockValidationState& state, bool fDisconnecting)
{
    if (!view->Flush())
        return false;

    if (fAddressIndex) {
        if (fDisconnecting) {
            if (!pblocktree->EraseAddressIndex(view->addressIndex)) {
                return AbortNode(state, "Failed to delete address index");
            }
        } else {
            if (!pblocktree->WriteAddressIndex(view->addressIndex)) {
                return AbortNode(state, "Failed to write address index");
            }
        }
        if (!pblocktree->UpdateAddressUnspentIndex(view->addressUnspentIndex)) {
            return AbortNode(state, "Failed to write address unspent index");
        }
    }

    if (fSpentIndex) {
        if (!pblocktree->UpdateSpentIndex(view->spentIndex)) {
            return AbortNode(state, "Failed to write transaction index");
        }
    }

    view->addressIndex.clear();
    view->addressUnspentIndex.clear();
    view->spentIndex.clear();

    if (fDisconnecting) {
        for (const auto &it : view->keyImages) {
            if (!pblocktree->EraseRCTKeyImage(it.first)) {
                return error("%s: EraseRCTKeyImage failed, txn %s.", __func__, it.second.ToString());
            }
        }
        for (const auto &it : view->anonOutputLinks) {
            if (!pblocktree->EraseRCTOutput(it.second)) {
                return error("%s: EraseRCTOutput failed.", __func__);
            }
            if (!pblocktree->EraseRCTOutputLink(it.first)) {
                return error("%s: EraseRCTOutputLink failed.", __func__);
            }
        }
        for (const auto &it : view->spent_cache) {
            if (!pblocktree->EraseSpentCache(it.first)) {
                return error("%s: EraseSpentCache failed.", __func__);
            }
        }
    } else {
        CDBBatch batch(*pblocktree);

        for (const auto &it : view->keyImages) {
            batch.Write(std::make_pair(DB_RCTKEYIMAGE, it.first), it.second);
        }
        for (const auto &it : view->anonOutputs) {
            batch.Write(std::make_pair(DB_RCTOUTPUT, it.first), it.second);
        }
        for (const auto &it : view->anonOutputLinks) {
            batch.Write(std::make_pair(DB_RCTOUTPUT_LINK, it.first), it.second);
        }
        for (const auto &it : view->spent_cache) {
            batch.Write(std::make_pair(DB_SPENTCACHE, it.first), it.second);
        }
        if (state.m_spend_height > (int)MIN_BLOCKS_TO_KEEP) {
            ClearSpentCache(batch, state.m_spend_height - (MIN_BLOCKS_TO_KEEP+1));
        }
        if (!pblocktree->WriteBatch(batch)) {
            return error("%s: Write index data failed.", __func__);
        }
    }

    view->nLastRCTOutput = 0;
    view->anonOutputs.clear();
    view->anonOutputLinks.clear();
    view->keyImages.clear();
    view->spent_cache.clear();

    return true;
};

/** Private helper function that concatenates warning messages. */
static void AppendWarning(std::string& res, const std::string& warn)
{
    if (!res.empty()) res += ", ";
    res += warn;
}

/** Check warning conditions and do some notifications on new chain tip set. */
void UpdateTip(const CBlockIndex* pindexNew, const CChainParams& chainParams)
    EXCLUSIVE_LOCKS_REQUIRED(::cs_main)
{
    // New best block
    mempool.AddTransactionsUpdated(1);

    {
        LOCK(g_best_block_mutex);
        g_best_block = pindexNew->GetBlockHash();
        g_best_block_cv.notify_all();
    }

    std::string warningMessages;
    if (!::ChainstateActive().IsInitialBlockDownload())
    {
        int nUpgraded = 0;
        const CBlockIndex* pindex = pindexNew;
        for (int bit = 0; bit < VERSIONBITS_NUM_BITS; bit++) {
            WarningBitsConditionChecker checker(bit);
            ThresholdState state = checker.GetStateFor(pindex, chainParams.GetConsensus(), warningcache[bit]);
            if (state == ThresholdState::ACTIVE || state == ThresholdState::LOCKED_IN) {
                const std::string strWarning = strprintf(_("Warning: unknown new rules activated (versionbit %i)").translated, bit);
                if (state == ThresholdState::ACTIVE) {
                    DoWarning(strWarning);
                } else {
                    AppendWarning(warningMessages, strWarning);
                }
            }
        }
        // Check the version of the last 100 blocks to see if we need to upgrade:
        for (int i = 0; i < 100 && pindex != nullptr; i++)
        {
            if (fParticlMode)
            {
                if (pindex->nVersion > PARTICL_BLOCK_VERSION)
                    ++nUpgraded;
            } else
            {
                int32_t nExpectedVersion = ComputeBlockVersion(pindex->pprev, chainParams.GetConsensus());
                if (pindex->nVersion > VERSIONBITS_LAST_OLD_BLOCK_VERSION && (pindex->nVersion & ~nExpectedVersion) != 0)
                    ++nUpgraded;
            }
            pindex = pindex->pprev;
        }
        if (nUpgraded > 0)
            AppendWarning(warningMessages, strprintf(_("%d of last 100 blocks have unexpected version").translated, nUpgraded));
    }
    LogPrintf("%s: new best=%s height=%d version=0x%08x log2_work=%.8g tx=%lu date='%s' progress=%f cache=%.1fMiB(%utxo)%s\n", __func__,
      pindexNew->GetBlockHash().ToString(), pindexNew->nHeight, pindexNew->nVersion,
      log(pindexNew->nChainWork.getdouble())/log(2.0), (unsigned long)pindexNew->nChainTx,
      FormatISO8601DateTime(pindexNew->GetBlockTime()),
      GuessVerificationProgress(chainParams.TxData(), pindexNew), ::ChainstateActive().CoinsTip().DynamicMemoryUsage() * (1.0 / (1<<20)), ::ChainstateActive().CoinsTip().GetCacheSize(),
      !warningMessages.empty() ? strprintf(" warning='%s'", warningMessages) : "");

}

/** Disconnect m_chain's tip.
  * After calling, the mempool will be in an inconsistent state, with
  * transactions from disconnected blocks being added to disconnectpool.  You
  * should make the mempool consistent again by calling UpdateMempoolForReorg.
  * with cs_main held.
  *
  * If disconnectpool is nullptr, then no disconnected transactions are added to
  * disconnectpool (note that the caller is responsible for mempool consistency
  * in any case).
  */
bool CChainState::DisconnectTip(BlockValidationState& state, const CChainParams& chainparams, DisconnectedBlockTransactions *disconnectpool)
{
    CBlockIndex *pindexDelete = m_chain.Tip();
    assert(pindexDelete);
    // Read block from disk.
    std::shared_ptr<CBlock> pblock = std::make_shared<CBlock>();
    CBlock& block = *pblock;
    if (!ReadBlockFromDisk(block, pindexDelete, chainparams.GetConsensus()))
        return error("DisconnectTip(): Failed to read block");
    // Apply the block atomically to the chain state.
    int64_t nStart = GetTimeMicros();
    {
        CCoinsViewCache view(&CoinsTip());
        assert(view.GetBestBlock() == pindexDelete->GetBlockHash());
        if (DisconnectBlock(block, pindexDelete, view) != DISCONNECT_OK)
            return error("DisconnectTip(): DisconnectBlock %s failed", pindexDelete->GetBlockHash().ToString());
        bool flushed = FlushView(&view, state, true);
        assert(flushed);
    }
    LogPrint(BCLog::BENCH, "- Disconnect block: %.2fms\n", (GetTimeMicros() - nStart) * MILLI);
    // Write the chain state to disk, if necessary.
    if (!FlushStateToDisk(chainparams, state, FlushStateMode::IF_NEEDED))
        return false;

    if (disconnectpool) {
        // Save transactions to re-add to mempool at end of reorg
        for (auto it = block.vtx.rbegin(); it != block.vtx.rend(); ++it) {
            disconnectpool->addTransaction(*it);
        }
        while (disconnectpool->DynamicMemoryUsage() > MAX_DISCONNECTED_TX_POOL_SIZE * 1000) {
            // Drop the earliest entry, and remove its children from the mempool.
            auto it = disconnectpool->queuedTx.get<insertion_order>().begin();
            mempool.removeRecursive(**it, MemPoolRemovalReason::REORG);
            disconnectpool->removeEntry(it);
        }
    }

    m_chain.SetTip(pindexDelete->pprev);

    UpdateTip(pindexDelete->pprev, chainparams);
    // Let wallets know transactions went from 1-confirmed to
    // 0-confirmed or conflicted:
    GetMainSignals().BlockDisconnected(pblock, pindexDelete);
    return true;
}

static int64_t nTimeReadFromDisk = 0;
static int64_t nTimeConnectTotal = 0;
static int64_t nTimeFlush = 0;
static int64_t nTimeChainState = 0;
static int64_t nTimePostConnect = 0;

struct PerBlockConnectTrace {
    CBlockIndex* pindex = nullptr;
    std::shared_ptr<const CBlock> pblock;
    PerBlockConnectTrace() {}
};
/**
 * Used to track blocks whose transactions were applied to the UTXO state as a
 * part of a single ActivateBestChainStep call.
 *
 * This class is single-use, once you call GetBlocksConnected() you have to throw
 * it away and make a new one.
 */
class ConnectTrace {
private:
    std::vector<PerBlockConnectTrace> blocksConnected;

public:
    explicit ConnectTrace() : blocksConnected(1) {}

    void BlockConnected(CBlockIndex* pindex, std::shared_ptr<const CBlock> pblock) {
        assert(!blocksConnected.back().pindex);
        assert(pindex);
        assert(pblock);
        blocksConnected.back().pindex = pindex;
        blocksConnected.back().pblock = std::move(pblock);
        blocksConnected.emplace_back();
    }

    std::vector<PerBlockConnectTrace>& GetBlocksConnected() {
        // We always keep one extra block at the end of our list because
        // blocks are added after all the conflicted transactions have
        // been filled in. Thus, the last entry should always be an empty
        // one waiting for the transactions from the next block. We pop
        // the last entry here to make sure the list we return is sane.
        assert(!blocksConnected.back().pindex);
        blocksConnected.pop_back();
        return blocksConnected;
    }
};

/**
 * Connect a new block to m_chain. pblock is either nullptr or a pointer to a CBlock
 * corresponding to pindexNew, to bypass loading it again from disk.
 *
 * The block is added to connectTrace if connection succeeds.
 */
bool CChainState::ConnectTip(BlockValidationState& state, const CChainParams& chainparams, CBlockIndex* pindexNew, const std::shared_ptr<const CBlock>& pblock, ConnectTrace& connectTrace, DisconnectedBlockTransactions &disconnectpool)
{
    assert(pindexNew->pprev == m_chain.Tip());
    // Read block from disk.
    int64_t nTime1 = GetTimeMicros();
    std::shared_ptr<const CBlock> pthisBlock;
    if (!pblock) {
        std::shared_ptr<CBlock> pblockNew = std::make_shared<CBlock>();
        if (!ReadBlockFromDisk(*pblockNew, pindexNew, chainparams.GetConsensus()))
            return AbortNode(state, "Failed to read block");
        pthisBlock = pblockNew;
    } else {
        pthisBlock = pblock;
    }
    const CBlock& blockConnecting = *pthisBlock;
    // Apply the block atomically to the chain state.
    int64_t nTime2 = GetTimeMicros(); nTimeReadFromDisk += nTime2 - nTime1;
    int64_t nTime3;

    LogPrint(BCLog::BENCH, "  - Load block from disk: %.2fms [%.2fs]\n", (nTime2 - nTime1) * MILLI, nTimeReadFromDisk * MICRO);
    setConnectKi.clear();
    {
        CCoinsViewCache view(&CoinsTip());
        bool rv = ConnectBlock(blockConnecting, state, pindexNew, view, chainparams);
        if (pindexNew->nFlags & BLOCK_FAILED_DUPLICATE_STAKE)
            state.nFlags |= BLOCK_FAILED_DUPLICATE_STAKE;
        GetMainSignals().BlockChecked(blockConnecting, state);
        if (!rv) {
            if (state.IsInvalid())
                InvalidBlockFound(pindexNew, blockConnecting, state);
            return error("%s: ConnectBlock %s failed, %s", __func__, pindexNew->GetBlockHash().ToString(), state.ToString());
        }
        nTime3 = GetTimeMicros(); nTimeConnectTotal += nTime3 - nTime2;
        assert(nBlocksTotal > 0);
        LogPrint(BCLog::BENCH, "  - Connect total: %.2fms [%.2fs (%.2fms/blk)]\n", (nTime3 - nTime2) * MILLI, nTimeConnectTotal * MICRO, nTimeConnectTotal * MILLI / nBlocksTotal);
        bool flushed = FlushView(&view, state, false);
        assert(flushed);
    }
    int64_t nTime4 = GetTimeMicros(); nTimeFlush += nTime4 - nTime3;
    LogPrint(BCLog::BENCH, "  - Flush: %.2fms [%.2fs (%.2fms/blk)]\n", (nTime4 - nTime3) * MILLI, nTimeFlush * MICRO, nTimeFlush * MILLI / nBlocksTotal);
    // Write the chain state to disk, if necessary.
    if (!FlushStateToDisk(chainparams, state, FlushStateMode::IF_NEEDED))
    {
        //RollBackRCTIndex(nLastValidRCTOutput, setConnectKi);
        return false;
    }
    int64_t nTime5 = GetTimeMicros(); nTimeChainState += nTime5 - nTime4;
    LogPrint(BCLog::BENCH, "  - Writing chainstate: %.2fms [%.2fs (%.2fms/blk)]\n", (nTime5 - nTime4) * MILLI, nTimeChainState * MICRO, nTimeChainState * MILLI / nBlocksTotal);
    // Remove conflicting transactions from the mempool.;
    mempool.removeForBlock(blockConnecting.vtx, pindexNew->nHeight);
    disconnectpool.removeForBlock(blockConnecting.vtx);
    // Update m_chain & related variables.
    m_chain.SetTip(pindexNew);
    UpdateTip(pindexNew, chainparams);

    int64_t nTime6 = GetTimeMicros(); nTimePostConnect += nTime6 - nTime5; nTimeTotal += nTime6 - nTime1;
    LogPrint(BCLog::BENCH, "  - Connect postprocess: %.2fms [%.2fs (%.2fms/blk)]\n", (nTime6 - nTime5) * MILLI, nTimePostConnect * MICRO, nTimePostConnect * MILLI / nBlocksTotal);
    LogPrint(BCLog::BENCH, "- Connect block: %.2fms [%.2fs (%.2fms/blk)]\n", (nTime6 - nTime1) * MILLI, nTimeTotal * MICRO, nTimeTotal * MILLI / nBlocksTotal);

    connectTrace.BlockConnected(pindexNew, std::move(pthisBlock));
    return true;
}

/**
 * Return the tip of the chain with the most work in it, that isn't
 * known to be invalid (it's however far from certain to be valid).
 */
CBlockIndex* CChainState::FindMostWorkChain() {
    do {
        CBlockIndex *pindexNew = nullptr;

        // Find the best candidate header.
        {
            std::set<CBlockIndex*, CBlockIndexWorkComparator>::reverse_iterator it = setBlockIndexCandidates.rbegin();
            if (it == setBlockIndexCandidates.rend())
                return nullptr;
            pindexNew = *it;
        }

        // Check whether all blocks on the path between the currently active chain and the candidate are valid.
        // Just going until the active chain is an optimization, as we know all blocks in it are valid already.
        CBlockIndex *pindexTest = pindexNew;
        bool fInvalidAncestor = false;
        while (pindexTest && !m_chain.Contains(pindexTest)) {
            assert(pindexTest->HaveTxsDownloaded() || pindexTest->nHeight == 0);

            // Pruned nodes may have entries in setBlockIndexCandidates for
            // which block files have been deleted.  Remove those as candidates
            // for the most work chain if we come across them; we can't switch
            // to a chain unless we have all the non-active-chain parent blocks.
            bool fFailedChain = pindexTest->nStatus & BLOCK_FAILED_MASK;
            bool fMissingData = !(pindexTest->nStatus & BLOCK_HAVE_DATA);

            if (fFailedChain || fMissingData) {
                // Candidate chain is not usable (either invalid or missing data)
                if (fFailedChain && (pindexBestInvalid == nullptr || pindexNew->nChainWork > pindexBestInvalid->nChainWork))
                    pindexBestInvalid = pindexNew;
                CBlockIndex *pindexFailed = pindexNew;
                // Remove the entire chain from the set.
                while (pindexTest != pindexFailed) {
                    if (fFailedChain) {

                        if (pindexTest->nFlags & BLOCK_FAILED_DUPLICATE_STAKE)
                            pindexFailed->nFlags |= BLOCK_FAILED_DUPLICATE_STAKE;

                        pindexFailed->nStatus |= BLOCK_FAILED_CHILD;
                    } else if (fMissingData) {
                        // If we're missing data, then add back to m_blocks_unlinked,
                        // so that if the block arrives in the future we can try adding
                        // to setBlockIndexCandidates again.
                        m_blockman.m_blocks_unlinked.insert(
                            std::make_pair(pindexFailed->pprev, pindexFailed));
                    }
                    setBlockIndexCandidates.erase(pindexFailed);
                    pindexFailed = pindexFailed->pprev;
                }
                setBlockIndexCandidates.erase(pindexTest);
                fInvalidAncestor = true;
                break;
            }
            pindexTest = pindexTest->pprev;
        }
        if (!fInvalidAncestor)
            return pindexNew;
    } while(true);
}

/** Delete all entries in setBlockIndexCandidates that are worse than the current tip. */
void CChainState::PruneBlockIndexCandidates() {
    // Note that we can't delete the current block itself, as we may need to return to it later in case a
    // reorganization to a better block fails.
    std::set<CBlockIndex*, CBlockIndexWorkComparator>::iterator it = setBlockIndexCandidates.begin();
    while (it != setBlockIndexCandidates.end() && setBlockIndexCandidates.value_comp()(*it, m_chain.Tip())) {
        setBlockIndexCandidates.erase(it++);
    }
    // Either the current tip or a successor of it we're working towards is left in setBlockIndexCandidates.
    assert(!setBlockIndexCandidates.empty());
}

/**
 * Try to make some progress towards making pindexMostWork the active block.
 * pblock is either nullptr or a pointer to a CBlock corresponding to pindexMostWork.
 *
 * @returns true unless a system error occurred
 */
bool CChainState::ActivateBestChainStep(BlockValidationState& state, const CChainParams& chainparams, CBlockIndex* pindexMostWork, const std::shared_ptr<const CBlock>& pblock, bool& fInvalidFound, ConnectTrace& connectTrace)
{
    AssertLockHeld(cs_main);

    const CBlockIndex *pindexOldTip = m_chain.Tip();
    const CBlockIndex *pindexFork = m_chain.FindFork(pindexMostWork);

    // Disconnect active blocks which are no longer in the best chain.
    bool fBlocksDisconnected = false;
    DisconnectedBlockTransactions disconnectpool;
    while (m_chain.Tip() && m_chain.Tip() != pindexFork) {
        if (!DisconnectTip(state, chainparams, &disconnectpool)) {
            // This is likely a fatal error, but keep the mempool consistent,
            // just in case. Only remove from the mempool in this case.
            UpdateMempoolForReorg(disconnectpool, false);

            // If we're unable to disconnect a block during normal operation,
            // then that is a failure of our local system -- we should abort
            // rather than stay on a less work chain.
            AbortNode(state, "Failed to disconnect block; see debug.log for details");
            return false;
        }
        fBlocksDisconnected = true;
    }

    // Build list of new blocks to connect.
    std::vector<CBlockIndex*> vpindexToConnect;
    bool fContinue = true;
    int nHeight = pindexFork ? pindexFork->nHeight : -1;
    while (fContinue && nHeight != pindexMostWork->nHeight) {
        // Don't iterate the entire list of potential improvements toward the best tip, as we likely only need
        // a few blocks along the way.
        int nTargetHeight = std::min(nHeight + 32, pindexMostWork->nHeight);
        vpindexToConnect.clear();
        vpindexToConnect.reserve(nTargetHeight - nHeight);
        CBlockIndex *pindexIter = pindexMostWork->GetAncestor(nTargetHeight);
        while (pindexIter && pindexIter->nHeight != nHeight) {
            vpindexToConnect.push_back(pindexIter);
            pindexIter = pindexIter->pprev;
        }
        nHeight = nTargetHeight;

        // Connect new blocks.
        for (CBlockIndex *pindexConnect : reverse_iterate(vpindexToConnect)) {
            if (!ConnectTip(state, chainparams, pindexConnect, pindexConnect == pindexMostWork ? pblock : std::shared_ptr<const CBlock>(), connectTrace, disconnectpool)) {
                if (state.IsInvalid()) {
                    // The block violates a consensus rule.
                    if (state.GetResult() != BlockValidationResult::BLOCK_MUTATED) {
                        InvalidChainFound(vpindexToConnect.front());
                    }
                    state = BlockValidationState();
                    fInvalidFound = true;
                    fContinue = false;
                    break;
                } else {
                    // A system error occurred (disk space, database error, ...).
                    // Make the mempool consistent with the current tip, just in case
                    // any observers try to use it before shutdown.
                    UpdateMempoolForReorg(disconnectpool, false);
                    return false;
                }
            } else {
                PruneBlockIndexCandidates();
                if (!pindexOldTip || m_chain.Tip()->nChainWork > pindexOldTip->nChainWork) {
                    // We're in a better position than we were. Return temporarily to release the lock.
                    fContinue = false;
                    break;
                }
            }
        }
    }

    if (fBlocksDisconnected) {
        // If any blocks were disconnected, disconnectpool may be non empty.  Add
        // any disconnected transactions back to the mempool.
        UpdateMempoolForReorg(disconnectpool, true);
    }
    mempool.check(&CoinsTip());


    // Callbacks/notifications for a new best chain.
    if (fInvalidFound)
        CheckForkWarningConditionsOnNewFork(vpindexToConnect.back());
    else
        CheckForkWarningConditions();

    return true;
}

static SynchronizationState GetSynchronizationState(bool init)
{
    if (!init) return SynchronizationState::POST_INIT;
    if (::fReindex) return SynchronizationState::INIT_REINDEX;
    return SynchronizationState::INIT_DOWNLOAD;
}

static bool NotifyHeaderTip() LOCKS_EXCLUDED(cs_main) {
    bool fNotify = false;
    bool fInitialBlockDownload = false;
    static CBlockIndex* pindexHeaderOld = nullptr;
    CBlockIndex* pindexHeader = nullptr;
    {
        LOCK(cs_main);
        pindexHeader = pindexBestHeader;

        if (pindexHeader != pindexHeaderOld) {
            fNotify = true;
            fInitialBlockDownload = ::ChainstateActive().IsInitialBlockDownload();
            pindexHeaderOld = pindexHeader;
        }
    }
    // Send block tip changed notifications without cs_main
    if (fNotify) {
        uiInterface.NotifyHeaderTip(GetSynchronizationState(fInitialBlockDownload), pindexHeader);
    }
    return fNotify;
}

void CheckDelayedBlocks(const CChainParams& chainparams, const uint256 &block_hash) LOCKS_EXCLUDED(cs_main);

static void LimitValidationInterfaceQueue() LOCKS_EXCLUDED(cs_main) {
    AssertLockNotHeld(cs_main);

    if (GetMainSignals().CallbacksPending() > 10) {
        SyncWithValidationInterfaceQueue();
    }
}

bool CChainState::ActivateBestChain(BlockValidationState &state, const CChainParams& chainparams, std::shared_ptr<const CBlock> pblock) {
    // Note that while we're often called here from ProcessNewBlock, this is
    // far from a guarantee. Things in the P2P/RPC will often end up calling
    // us in the middle of ProcessNewBlock - do not assume pblock is set
    // sanely for performance or correctness!
    AssertLockNotHeld(cs_main);

    // ABC maintains a fair degree of expensive-to-calculate internal state
    // because this function periodically releases cs_main so that it does not lock up other threads for too long
    // during large connects - and to allow for e.g. the callback queue to drain
    // we use m_cs_chainstate to enforce mutual exclusion so that only one caller may execute this function at a time
    LOCK(m_cs_chainstate);

    CBlockIndex *pindexMostWork = nullptr;
    CBlockIndex *pindexNewTip = nullptr;
    int nStopAtHeight = gArgs.GetArg("-stopatheight", DEFAULT_STOPATHEIGHT);
    do {
        boost::this_thread::interruption_point();

        // Block until the validation queue drains. This should largely
        // never happen in normal operation, however may happen during
        // reindex, causing memory blowup if we run too far ahead.
        // Note that if a validationinterface callback ends up calling
        // ActivateBestChain this may lead to a deadlock! We should
        // probably have a DEBUG_LOCKORDER test for this in the future.
        LimitValidationInterfaceQueue();

        std::vector<uint256> connected_blocks;
        {
            LOCK2(cs_main, ::mempool.cs); // Lock transaction pool for at least as long as it takes for connectTrace to be consumed
            CBlockIndex* starting_tip = m_chain.Tip();
            bool blocks_connected = false;
            do {
                // We absolutely may not unlock cs_main until we've made forward progress
                // (with the exception of shutdown due to hardware issues, low disk space, etc).
                ConnectTrace connectTrace; // Destructed before cs_main is unlocked

                if (pindexMostWork == nullptr) {
                    pindexMostWork = FindMostWorkChain();
                }

                // Whether we have anything to do at all.
                if (pindexMostWork == nullptr || pindexMostWork == m_chain.Tip()) {
                    break;
                }

                bool fInvalidFound = false;
                std::shared_ptr<const CBlock> nullBlockPtr;
                if (!ActivateBestChainStep(state, chainparams, pindexMostWork, pblock && pblock->GetHash() == pindexMostWork->GetBlockHash() ? pblock : nullBlockPtr, fInvalidFound, connectTrace)) {
                    // A system error occurred
                    return false;
                }
                blocks_connected = true;

                if (fInvalidFound) {
                    // Wipe cache, we may need another branch now.
                    pindexMostWork = nullptr;
                }
                pindexNewTip = m_chain.Tip();

                for (const PerBlockConnectTrace& trace : connectTrace.GetBlocksConnected()) {
                    assert(trace.pblock && trace.pindex);
                    connected_blocks.push_back(trace.pblock->GetHash());
                    GetMainSignals().BlockConnected(trace.pblock, trace.pindex);
                }
            } while (!m_chain.Tip() || (starting_tip && CBlockIndexWorkComparator()(m_chain.Tip(), starting_tip)));
            if (!blocks_connected) return true;

            const CBlockIndex* pindexFork = m_chain.FindFork(starting_tip);
            bool fInitialDownload = IsInitialBlockDownload();

            // Notify external listeners about the new tip.
            // Enqueue while holding cs_main to ensure that UpdatedBlockTip is called in the order in which blocks are connected
            if (pindexFork != pindexNewTip) {
                // Notify ValidationInterface subscribers
                GetMainSignals().UpdatedBlockTip(pindexNewTip, pindexFork, fInitialDownload);

                // Always notify the UI if a new block tip was connected
                uiInterface.NotifyBlockTip(GetSynchronizationState(fInitialDownload), pindexNewTip);
            }
        }
        // When we reach this point, we switched to a new tip (stored in pindexNewTip).

        for (const auto& block_hash : connected_blocks) {
            CheckDelayedBlocks(chainparams, block_hash);
        }

        if (nStopAtHeight && pindexNewTip && pindexNewTip->nHeight >= nStopAtHeight) StartShutdown();

        // We check shutdown only after giving ActivateBestChainStep a chance to run once so that we
        // never shutdown before connecting the genesis block during LoadChainTip(). Previously this
        // caused an assert() failure during shutdown in such cases as the UTXO DB flushing checks
        // that the best block hash is non-null.
        if (ShutdownRequested())
            break;
    } while (pindexNewTip != pindexMostWork);
    CheckBlockIndex(chainparams.GetConsensus());


    // Write changes periodically to disk, after relay.
    if (!FlushStateToDisk(chainparams, state, FlushStateMode::PERIODIC)) {
        return false;
    }
    return true;
}

bool ActivateBestChain(BlockValidationState &state, const CChainParams& chainparams, std::shared_ptr<const CBlock> pblock) {
    return ::ChainstateActive().ActivateBestChain(state, chainparams, std::move(pblock));
}

bool CChainState::PreciousBlock(BlockValidationState& state, const CChainParams& params, CBlockIndex *pindex)
{
    {
        LOCK(cs_main);
        if (pindex->nChainWork < m_chain.Tip()->nChainWork) {
            // Nothing to do, this block is not at the tip.
            return true;
        }
        if (m_chain.Tip()->nChainWork > nLastPreciousChainwork) {
            // The chain has been extended since the last call, reset the counter.
            nBlockReverseSequenceId = -1;
        }
        nLastPreciousChainwork = m_chain.Tip()->nChainWork;
        setBlockIndexCandidates.erase(pindex);
        pindex->nSequenceId = nBlockReverseSequenceId;
        if (nBlockReverseSequenceId > std::numeric_limits<int32_t>::min()) {
            // We can't keep reducing the counter if somebody really wants to
            // call preciousblock 2**31-1 times on the same set of tips...
            nBlockReverseSequenceId--;
        }
        if (pindex->IsValid(BLOCK_VALID_TRANSACTIONS) && pindex->HaveTxsDownloaded()) {
            setBlockIndexCandidates.insert(pindex);
            PruneBlockIndexCandidates();
        }
    }

    return ActivateBestChain(state, params, std::shared_ptr<const CBlock>());
}
bool PreciousBlock(BlockValidationState& state, const CChainParams& params, CBlockIndex *pindex) {
    return ::ChainstateActive().PreciousBlock(state, params, pindex);
}

bool CChainState::InvalidateBlock(BlockValidationState& state, const CChainParams& chainparams, CBlockIndex *pindex)
{
    CBlockIndex* to_mark_failed = pindex;
    bool pindex_was_in_chain = false;
    int disconnected = 0;

    // We do not allow ActivateBestChain() to run while InvalidateBlock() is
    // running, as that could cause the tip to change while we disconnect
    // blocks.
    LOCK(m_cs_chainstate);

    // We'll be acquiring and releasing cs_main below, to allow the validation
    // callbacks to run. However, we should keep the block index in a
    // consistent state as we disconnect blocks -- in particular we need to
    // add equal-work blocks to setBlockIndexCandidates as we disconnect.
    // To avoid walking the block index repeatedly in search of candidates,
    // build a map once so that we can look up candidate blocks by chain
    // work as we go.
    std::multimap<const arith_uint256, CBlockIndex *> candidate_blocks_by_work;

    {
        LOCK(cs_main);
        for (const auto& entry : m_blockman.m_block_index) {
            CBlockIndex *candidate = entry.second;
            // We don't need to put anything in our active chain into the
            // multimap, because those candidates will be found and considered
            // as we disconnect.
            // Instead, consider only non-active-chain blocks that have at
            // least as much work as where we expect the new tip to end up.
            if (!m_chain.Contains(candidate) &&
                    !CBlockIndexWorkComparator()(candidate, pindex->pprev) &&
                    candidate->IsValid(BLOCK_VALID_TRANSACTIONS) &&
                    candidate->HaveTxsDownloaded()) {
                candidate_blocks_by_work.insert(std::make_pair(candidate->nChainWork, candidate));
            }
        }
    }

    // Disconnect (descendants of) pindex, and mark them invalid.
    while (true) {
        if (ShutdownRequested()) break;

        // Make sure the queue of validation callbacks doesn't grow unboundedly.
        LimitValidationInterfaceQueue();

        LOCK(cs_main);
        LOCK(::mempool.cs); // Lock for as long as disconnectpool is in scope to make sure UpdateMempoolForReorg is called after DisconnectTip without unlocking in between
        if (!m_chain.Contains(pindex)) break;
        pindex_was_in_chain = true;
        CBlockIndex *invalid_walk_tip = m_chain.Tip();

        // ActivateBestChain considers blocks already in m_chain
        // unconditionally valid already, so force disconnect away from it.
        DisconnectedBlockTransactions disconnectpool;
        bool ret = DisconnectTip(state, chainparams, &disconnectpool);
        // DisconnectTip will add transactions to disconnectpool.
        // Adjust the mempool to be consistent with the new tip, adding
        // transactions back to the mempool if disconnecting was successful,
        // and we're not doing a very deep invalidation (in which case
        // keeping the mempool up to date is probably futile anyway).
        UpdateMempoolForReorg(disconnectpool, /* fAddToMempool = */ (++disconnected <= 10) && ret);
        if (!ret) return false;
        assert(invalid_walk_tip->pprev == m_chain.Tip());

        // We immediately mark the disconnected blocks as invalid.
        // This prevents a case where pruned nodes may fail to invalidateblock
        // and be left unable to start as they have no tip candidates (as there
        // are no blocks that meet the "have data and are not invalid per
        // nStatus" criteria for inclusion in setBlockIndexCandidates).
        invalid_walk_tip->nStatus |= BLOCK_FAILED_VALID;
        setDirtyBlockIndex.insert(invalid_walk_tip);
        setBlockIndexCandidates.erase(invalid_walk_tip);
        setBlockIndexCandidates.insert(invalid_walk_tip->pprev);
        if (invalid_walk_tip->pprev == to_mark_failed && (to_mark_failed->nStatus & BLOCK_FAILED_VALID)) {
            // We only want to mark the last disconnected block as BLOCK_FAILED_VALID; its children
            // need to be BLOCK_FAILED_CHILD instead.
            to_mark_failed->nStatus = (to_mark_failed->nStatus ^ BLOCK_FAILED_VALID) | BLOCK_FAILED_CHILD;
            setDirtyBlockIndex.insert(to_mark_failed);
        }

        // Add any equal or more work headers to setBlockIndexCandidates
        auto candidate_it = candidate_blocks_by_work.lower_bound(invalid_walk_tip->pprev->nChainWork);
        while (candidate_it != candidate_blocks_by_work.end()) {
            if (!CBlockIndexWorkComparator()(candidate_it->second, invalid_walk_tip->pprev)) {
                setBlockIndexCandidates.insert(candidate_it->second);
                candidate_it = candidate_blocks_by_work.erase(candidate_it);
            } else {
                ++candidate_it;
            }
        }

        // Track the last disconnected block, so we can correct its BLOCK_FAILED_CHILD status in future
        // iterations, or, if it's the last one, call InvalidChainFound on it.
        to_mark_failed = invalid_walk_tip;
    }

    CheckBlockIndex(chainparams.GetConsensus());

    {
        LOCK(cs_main);
        if (m_chain.Contains(to_mark_failed)) {
            // If the to-be-marked invalid block is in the active chain, something is interfering and we can't proceed.
            return false;
        }

        // Mark pindex (or the last disconnected block) as invalid, even when it never was in the main chain
        to_mark_failed->nStatus |= BLOCK_FAILED_VALID;
        setDirtyBlockIndex.insert(to_mark_failed);
        setBlockIndexCandidates.erase(to_mark_failed);
        m_blockman.m_failed_blocks.insert(to_mark_failed);

        // If any new blocks somehow arrived while we were disconnecting
        // (above), then the pre-calculation of what should go into
        // setBlockIndexCandidates may have missed entries. This would
        // technically be an inconsistency in the block index, but if we clean
        // it up here, this should be an essentially unobservable error.
        // Loop back over all block index entries and add any missing entries
        // to setBlockIndexCandidates.
        BlockMap::iterator it = m_blockman.m_block_index.begin();
        while (it != m_blockman.m_block_index.end()) {
            if (it->second->IsValid(BLOCK_VALID_TRANSACTIONS) && it->second->HaveTxsDownloaded() && !setBlockIndexCandidates.value_comp()(it->second, m_chain.Tip())) {
                setBlockIndexCandidates.insert(it->second);
            }
            it++;
        }

        InvalidChainFound(to_mark_failed);
    }

    // Only notify about a new block tip if the active chain was modified.
    if (pindex_was_in_chain) {
        uiInterface.NotifyBlockTip(GetSynchronizationState(IsInitialBlockDownload()), to_mark_failed->pprev);
    }
    return true;
}

bool InvalidateBlock(BlockValidationState& state, const CChainParams& chainparams, CBlockIndex *pindex) {
    return ::ChainstateActive().InvalidateBlock(state, chainparams, pindex);
}

void CChainState::ResetBlockFailureFlags(CBlockIndex *pindex) {
    AssertLockHeld(cs_main);

    int nHeight = pindex->nHeight;

    // Remove the invalidity flag from this block and all its descendants.
    BlockMap::iterator it = m_blockman.m_block_index.begin();
    while (it != m_blockman.m_block_index.end()) {
        if (!it->second->IsValid() && it->second->GetAncestor(nHeight) == pindex) {
            it->second->nStatus &= ~BLOCK_FAILED_MASK;
            it->second->nFlags &= ~(BLOCK_FAILED_DUPLICATE_STAKE | BLOCK_STAKE_KERNEL_SPENT);
            setDirtyBlockIndex.insert(it->second);
            if (it->second->IsValid(BLOCK_VALID_TRANSACTIONS) && it->second->HaveTxsDownloaded() && setBlockIndexCandidates.value_comp()(m_chain.Tip(), it->second)) {
                setBlockIndexCandidates.insert(it->second);
            }
            if (it->second == pindexBestInvalid) {
                // Reset invalid block marker if it was pointing to one of those.
                pindexBestInvalid = nullptr;
            }
            m_blockman.m_failed_blocks.erase(it->second);
        }
        it++;
    }

    // Remove the invalidity flag from all ancestors too.
    while (pindex != nullptr) {
        if (pindex->nStatus & BLOCK_FAILED_MASK) {
            pindex->nStatus &= ~BLOCK_FAILED_MASK;
            setDirtyBlockIndex.insert(pindex);
            m_blockman.m_failed_blocks.erase(pindex);
        }
        pindex = pindex->pprev;
    }
}

void ResetBlockFailureFlags(CBlockIndex *pindex) {
    return ::ChainstateActive().ResetBlockFailureFlags(pindex);
}

CBlockIndex* BlockManager::AddToBlockIndex(const CBlockHeader& block)
{
    AssertLockHeld(cs_main);

    // Check for duplicate
    uint256 hash = block.GetHash();
    BlockMap::iterator it = m_block_index.find(hash);
    if (it != m_block_index.end())
        return it->second;

    // Construct new block index object
    CBlockIndex* pindexNew = new CBlockIndex(block);
    // We assign the sequence id to blocks only when the full data is available,
    // to avoid miners withholding blocks but broadcasting headers, to get a
    // competitive advantage.
    pindexNew->nSequenceId = 0;
    BlockMap::iterator mi = m_block_index.insert(std::make_pair(hash, pindexNew)).first;
    pindexNew->phashBlock = &((*mi).first);
    BlockMap::iterator miPrev = m_block_index.find(block.hashPrevBlock);
    if (miPrev != m_block_index.end())
    {
        pindexNew->pprev = (*miPrev).second;
        pindexNew->nHeight = pindexNew->pprev->nHeight + 1;
        pindexNew->BuildSkip();
    }
    pindexNew->nTimeMax = (pindexNew->pprev ? std::max(pindexNew->pprev->nTimeMax, pindexNew->nTime) : pindexNew->nTime);
    pindexNew->nChainWork = (pindexNew->pprev ? pindexNew->pprev->nChainWork : 0) + GetBlockProof(*pindexNew);

    pindexNew->RaiseValidity(BLOCK_VALID_TREE);
    if (pindexBestHeader == nullptr || pindexBestHeader->nChainWork < pindexNew->nChainWork)
        pindexBestHeader = pindexNew;

    setDirtyBlockIndex.insert(pindexNew);

    return pindexNew;
}

/** Mark a block as having its data received and checked (up to BLOCK_VALID_TRANSACTIONS). */
void CChainState::ReceivedBlockTransactions(const CBlock& block, CBlockIndex* pindexNew, const FlatFilePos& pos, const Consensus::Params& consensusParams)
{
    pindexNew->nTx = block.vtx.size();
    pindexNew->nChainTx = 0;
    pindexNew->nFile = pos.nFile;
    pindexNew->nDataPos = pos.nPos;
    pindexNew->nUndoPos = 0;
    pindexNew->nStatus |= BLOCK_HAVE_DATA;
    if (IsWitnessEnabled(pindexNew->pprev, consensusParams)) {
        pindexNew->nStatus |= BLOCK_OPT_WITNESS;
    }
    pindexNew->RaiseValidity(BLOCK_VALID_TRANSACTIONS);
    setDirtyBlockIndex.insert(pindexNew);

    if (pindexNew->pprev == nullptr || pindexNew->pprev->HaveTxsDownloaded()) {
        // If pindexNew is the genesis block or all parents are BLOCK_VALID_TRANSACTIONS.
        std::deque<CBlockIndex*> queue;
        queue.push_back(pindexNew);

        // Recursively process any descendant blocks that now may be eligible to be connected.
        while (!queue.empty()) {
            CBlockIndex *pindex = queue.front();
            queue.pop_front();
            pindex->nChainTx = (pindex->pprev ? pindex->pprev->nChainTx : 0) + pindex->nTx;
            {
                LOCK(cs_nBlockSequenceId);
                pindex->nSequenceId = nBlockSequenceId++;
            }
            if (m_chain.Tip() == nullptr || !setBlockIndexCandidates.value_comp()(pindex, m_chain.Tip())) {
                setBlockIndexCandidates.insert(pindex);
            }
            std::pair<std::multimap<CBlockIndex*, CBlockIndex*>::iterator, std::multimap<CBlockIndex*, CBlockIndex*>::iterator> range = m_blockman.m_blocks_unlinked.equal_range(pindex);
            while (range.first != range.second) {
                std::multimap<CBlockIndex*, CBlockIndex*>::iterator it = range.first;
                queue.push_back(it->second);
                range.first++;
                m_blockman.m_blocks_unlinked.erase(it);
            }
        }
    } else {
        if (pindexNew->pprev && pindexNew->pprev->IsValid(BLOCK_VALID_TREE)) {
            m_blockman.m_blocks_unlinked.insert(std::make_pair(pindexNew->pprev, pindexNew));
        }
    }
}

static bool FindBlockPos(FlatFilePos &pos, unsigned int nAddSize, unsigned int nHeight, uint64_t nTime, bool fKnown = false)
{
    LOCK(cs_LastBlockFile);

    unsigned int nFile = fKnown ? pos.nFile : nLastBlockFile;
    if (vinfoBlockFile.size() <= nFile) {
        vinfoBlockFile.resize(nFile + 1);
    }

    if (!fKnown) {
        while (vinfoBlockFile[nFile].nSize + nAddSize >= MAX_BLOCKFILE_SIZE) {
            nFile++;
            if (vinfoBlockFile.size() <= nFile) {
                vinfoBlockFile.resize(nFile + 1);
            }
        }
        pos.nFile = nFile;
        pos.nPos = vinfoBlockFile[nFile].nSize;
    }

    if ((int)nFile != nLastBlockFile) {
        if (!fKnown) {
            LogPrintf("Leaving block file %i: %s\n", nLastBlockFile, vinfoBlockFile[nLastBlockFile].ToString());
        }
        FlushBlockFile(!fKnown);
        nLastBlockFile = nFile;
    }

    vinfoBlockFile[nFile].AddBlock(nHeight, nTime);
    if (fKnown)
        vinfoBlockFile[nFile].nSize = std::max(pos.nPos + nAddSize, vinfoBlockFile[nFile].nSize);
    else
        vinfoBlockFile[nFile].nSize += nAddSize;

    if (!fKnown) {
        bool out_of_space;
        size_t bytes_allocated = BlockFileSeq().Allocate(pos, nAddSize, out_of_space);
        if (out_of_space) {
            return AbortNode("Disk space is too low!", _("Error: Disk space is too low!").translated, CClientUIInterface::MSG_NOPREFIX);
        }
        if (bytes_allocated != 0 && fPruneMode) {
            fCheckForPruning = true;
        }
    }

    setDirtyFileInfo.insert(nFile);
    return true;
}

static bool FindUndoPos(BlockValidationState &state, int nFile, FlatFilePos &pos, unsigned int nAddSize)
{
    pos.nFile = nFile;

    LOCK(cs_LastBlockFile);

    pos.nPos = vinfoBlockFile[nFile].nUndoSize;
    vinfoBlockFile[nFile].nUndoSize += nAddSize;
    setDirtyFileInfo.insert(nFile);

    bool out_of_space;
    size_t bytes_allocated = UndoFileSeq().Allocate(pos, nAddSize, out_of_space);
    if (out_of_space) {
        return AbortNode(state, "Disk space is too low!", _("Error: Disk space is too low!").translated, CClientUIInterface::MSG_NOPREFIX);
    }
    if (bytes_allocated != 0 && fPruneMode) {
        fCheckForPruning = true;
    }

    return true;
}

static bool CheckBlockHeader(const CBlockHeader& block, BlockValidationState& state, const Consensus::Params& consensusParams, bool fCheckPOW = true)
{
    if (fParticlMode
        && !block.IsParticlVersion())
        return state.Invalid(BlockValidationResult::BLOCK_CONSENSUS, "block-version", "bad block version");

    // Check timestamp
    if (fParticlMode
        && !block.hashPrevBlock.IsNull() // allow genesis block to be created in the future
        && block.GetBlockTime() > FutureDrift(GetAdjustedTime()))
        return state.Invalid(BlockValidationResult::BLOCK_CONSENSUS, "block-timestamp", "block timestamp too far in the future");

    // Check proof of work matches claimed amount
    if (!fParticlMode
        && fCheckPOW && !CheckProofOfWork(block.GetHash(), block.nBits, consensusParams))
        return state.Invalid(BlockValidationResult::BLOCK_INVALID_HEADER, "high-hash", "proof of work failed");

    return true;
}


bool CheckBlockSignature(const CBlock &block)
{
    if (!block.IsProofOfStake())
        return block.vchBlockSig.empty();
    if (block.vchBlockSig.empty())
        return false;
    if (block.vtx[0]->vin.size() < 1)
        return false;

    const auto &txin = block.vtx[0]->vin[0];
    if (txin.scriptWitness.stack.size() != 2)
        return false;

    if (txin.scriptWitness.stack[1].size() != 33)
        return false;

    CPubKey pubKey(txin.scriptWitness.stack[1]);
    return pubKey.Verify(block.GetHash(), block.vchBlockSig);
};

bool AddToMapStakeSeen(const COutPoint &kernel, const uint256 &blockHash)
{
    // Overwrites existing values

    std::pair<std::map<COutPoint, uint256>::iterator,bool> ret;
    ret = mapStakeSeen.insert(std::pair<COutPoint, uint256>(kernel, blockHash));
    if (ret.second == false) { // existing element
        ret.first->second = blockHash;
    } else {
        listStakeSeen.push_back(kernel);
    }

    return true;
};

bool CheckStakeUnused(const COutPoint &kernel)
{
    std::map<COutPoint, uint256>::const_iterator mi = mapStakeSeen.find(kernel);
    return (mi == mapStakeSeen.end());
}

bool CheckStakeUnique(const CBlock &block, bool fUpdate)
{
    LOCK(cs_main);

    uint256 blockHash = block.GetHash();
    const COutPoint &kernel = block.vtx[0]->vin[0].prevout;

    std::map<COutPoint, uint256>::const_iterator mi = mapStakeSeen.find(kernel);
    if (mi != mapStakeSeen.end()) {
        if (mi->second == blockHash) {
            return true;
        }
        return error("%s: Stake kernel for %s first seen on %s.", __func__, blockHash.ToString(), mi->second.ToString());
    }

    if (!fUpdate) {
        return true;
    }

    while (listStakeSeen.size() > MAX_STAKE_SEEN_SIZE) {
        const COutPoint &oldest = listStakeSeen.front();
        if (1 != mapStakeSeen.erase(oldest)) {
            LogPrintf("%s: Warning: mapStakeSeen did not erase %s %n\n", __func__, oldest.hash.ToString(), oldest.n);
        }
        listStakeSeen.pop_front();
    }

    return AddToMapStakeSeen(kernel, blockHash);
};

bool CheckBlock(const CBlock& block, BlockValidationState& state, const Consensus::Params& consensusParams, bool fCheckPOW, bool fCheckMerkleRoot)
{
    // These are checks that are independent of context.

    if (block.fChecked)
        return true;

    // Check that the header is valid (particularly PoW).  This is mostly
    // redundant with the call in AcceptBlockHeader.
    if (!CheckBlockHeader(block, state, consensusParams, fCheckPOW))
        return false;

    state.SetStateInfo(block.nTime, -1, consensusParams, fParticlMode, (fBusyImporting && fSkipRangeproof));

    // Check the merkle root.
    if (fCheckMerkleRoot) {
        bool mutated;

        uint256 hashMerkleRoot2 = BlockMerkleRoot(block, &mutated);

        if (block.hashMerkleRoot != hashMerkleRoot2)
            return state.Invalid(BlockValidationResult::BLOCK_MUTATED, "bad-txnmrklroot", "hashMerkleRoot mismatch");

        // Check for merkle tree malleability (CVE-2012-2459): repeating sequences
        // of transactions in a block without affecting the merkle root of a block,
        // while still invalidating it.
        if (mutated)
            return state.Invalid(BlockValidationResult::BLOCK_MUTATED, "bad-txns-duplicate", "duplicate transaction");
    }

    // All potential-corruption validation must be done before we do any
    // transaction validation, as otherwise we may mark the header as invalid
    // because we receive the wrong transactions for it.
    // Note that witness malleability is checked in ContextualCheckBlock, so no
    // checks that use witness data may be performed here.

    // Size limits
    if (block.vtx.empty() || block.vtx.size() * WITNESS_SCALE_FACTOR > MAX_BLOCK_WEIGHT || ::GetSerializeSize(block, PROTOCOL_VERSION | SERIALIZE_TRANSACTION_NO_WITNESS) * WITNESS_SCALE_FACTOR > MAX_BLOCK_WEIGHT)
        return state.Invalid(BlockValidationResult::BLOCK_CONSENSUS, "bad-blk-length", "size limits failed");

    if (fParticlMode) {
        if (!::ChainstateActive().IsInitialBlockDownload()
            && block.vtx[0]->IsCoinStake()
            && !CheckStakeUnique(block)) {
            //state.DoS(10, false, "bad-cs-duplicate", false, "duplicate coinstake");

            state.nFlags |= BLOCK_FAILED_DUPLICATE_STAKE;

            /*
            // TODO: ask peers which stake kernel they have
            if (chainActive.Tip()->nHeight < GetNumBlocksOfPeers() - 8) // peers have significantly longer chain, this node must've got the wrong stake 1st
            {
                LogPrint(BCLog::POS, "%s: Ignoring CheckStakeUnique for block %s, chain height behind peers.\n", __func__, block.GetHash().ToString());
                const COutPoint &kernel = block.vtx[0]->vin[0].prevout;
                mapStakeSeen[kernel] = block.GetHash();
            } else
                return state.DoS(20, false, "bad-cs-duplicate", false, "duplicate coinstake");
            */
        }

        // First transaction must be coinbase (genesis only) or coinstake
        // 2nd txn may be coinbase in early blocks: check further in ContextualCheckBlock
        if (!(block.vtx[0]->IsCoinBase() || block.vtx[0]->IsCoinStake())) { // only genesis can be coinbase, check in ContextualCheckBlock
            return state.Invalid(BlockValidationResult::BLOCK_CONSENSUS, "bad-cb-missing", "first tx is not coinbase");
        }

        // 2nd txn may never be coinstake, remaining txns must not be coinbase/stake
        for (size_t i = 1; i < block.vtx.size(); i++) {
            if ((i > 1 && block.vtx[i]->IsCoinBase()) || block.vtx[i]->IsCoinStake()) {
                return state.Invalid(BlockValidationResult::BLOCK_CONSENSUS, "bad-cb-multiple", "more than one coinbase or coinstake");
            }
        }

        if (!CheckBlockSignature(block)) {
            return state.Invalid(BlockValidationResult::BLOCK_CONSENSUS, "bad-block-signature", "bad block signature");
        }
    } else {
        // First transaction must be coinbase, the rest must not be
        if (block.vtx.empty() || !block.vtx[0]->IsCoinBase())
            return state.Invalid(BlockValidationResult::BLOCK_CONSENSUS, "bad-cb-missing", "first tx is not coinbase");
        for (unsigned int i = 1; i < block.vtx.size(); i++)
        if (block.vtx[i]->IsCoinBase())
            return state.Invalid(BlockValidationResult::BLOCK_CONSENSUS, "bad-cb-multiple", "more than one coinbase");
    }

    // Check transactions
    // Must check for duplicate inputs (see CVE-2018-17144)
    for (const auto& tx : block.vtx) {
        TxValidationState tx_state;
        tx_state.SetStateInfo(block.nTime, -1, consensusParams, fParticlMode, (fBusyImporting && fSkipRangeproof));
        if (!CheckTransaction(*tx, tx_state)) {
            // CheckBlock() does context-free validation checks. The only
            // possible failures are consensus failures.
            assert(tx_state.GetResult() == TxValidationResult::TX_CONSENSUS);
            return state.Invalid(BlockValidationResult::BLOCK_CONSENSUS, tx_state.GetRejectReason(),
                                 strprintf("Transaction check failed (tx hash %s) %s", tx->GetHash().ToString(), tx_state.GetDebugMessage()));
        }
    }
    unsigned int nSigOps = 0;
    for (const auto& tx : block.vtx)
    {
        nSigOps += GetLegacySigOpCount(*tx);
    }
    if (nSigOps * WITNESS_SCALE_FACTOR > MAX_BLOCK_SIGOPS_COST)
        return state.Invalid(BlockValidationResult::BLOCK_CONSENSUS, "bad-blk-sigops", "out-of-bounds SigOpCount");

    if (fCheckPOW && fCheckMerkleRoot)
        block.fChecked = true;

    return true;
}

bool IsWitnessEnabled(const CBlockIndex* pindexPrev, const Consensus::Params& params)
{
    if (fParticlMode) return true;

    int height = pindexPrev == nullptr ? 0 : pindexPrev->nHeight + 1;
    return (height >= params.SegwitHeight);
}

int GetWitnessCommitmentIndex(const CBlock& block)
{
    int commitpos = -1;
    if (!block.vtx.empty()) {
        for (size_t o = 0; o < block.vtx[0]->vout.size(); o++) {
            const CTxOut& vout = block.vtx[0]->vout[o];
            if (vout.scriptPubKey.size() >= MINIMUM_WITNESS_COMMITMENT &&
                vout.scriptPubKey[0] == OP_RETURN &&
                vout.scriptPubKey[1] == 0x24 &&
                vout.scriptPubKey[2] == 0xaa &&
                vout.scriptPubKey[3] == 0x21 &&
                vout.scriptPubKey[4] == 0xa9 &&
                vout.scriptPubKey[5] == 0xed) {
                commitpos = o;
            }
        }
    }
    return commitpos;
}

void UpdateUncommittedBlockStructures(CBlock& block, const CBlockIndex* pindexPrev, const Consensus::Params& consensusParams)
{
    int commitpos = GetWitnessCommitmentIndex(block);
    static const std::vector<unsigned char> nonce(32, 0x00);
    if (commitpos != -1 && IsWitnessEnabled(pindexPrev, consensusParams) && !block.vtx[0]->HasWitness()) {
        CMutableTransaction tx(*block.vtx[0]);
        tx.vin[0].scriptWitness.stack.resize(1);
        tx.vin[0].scriptWitness.stack[0] = nonce;
        block.vtx[0] = MakeTransactionRef(std::move(tx));
    }
}

std::vector<unsigned char> GenerateCoinbaseCommitment(CBlock& block, const CBlockIndex* pindexPrev, const Consensus::Params& consensusParams)
{
    std::vector<unsigned char> commitment;
    if (fParticlMode) {
        return commitment;
    }

    int commitpos = GetWitnessCommitmentIndex(block);
    std::vector<unsigned char> ret(32, 0x00);
    if (consensusParams.SegwitHeight != std::numeric_limits<int>::max()) {
        if (commitpos == -1) {
            uint256 witnessroot = BlockWitnessMerkleRoot(block, nullptr);
            CHash256().Write(witnessroot.begin(), 32).Write(ret.data(), 32).Finalize(witnessroot.begin());
            CTxOut out;
            out.nValue = 0;
            out.scriptPubKey.resize(MINIMUM_WITNESS_COMMITMENT);
            out.scriptPubKey[0] = OP_RETURN;
            out.scriptPubKey[1] = 0x24;
            out.scriptPubKey[2] = 0xaa;
            out.scriptPubKey[3] = 0x21;
            out.scriptPubKey[4] = 0xa9;
            out.scriptPubKey[5] = 0xed;
            memcpy(&out.scriptPubKey[6], witnessroot.begin(), 32);
            commitment = std::vector<unsigned char>(out.scriptPubKey.begin(), out.scriptPubKey.end());
            CMutableTransaction tx(*block.vtx[0]);
            tx.vout.push_back(out);
            block.vtx[0] = MakeTransactionRef(std::move(tx));
        }
    }
    UpdateUncommittedBlockStructures(block, pindexPrev, consensusParams);
    return commitment;
}

unsigned int GetNextTargetRequired(const CBlockIndex *pindexLast)
{
    const Consensus::Params &consensus = Params().GetConsensus();

    arith_uint256 bnProofOfWorkLimit;
    unsigned int nProofOfWorkLimit;
    int nHeight = pindexLast ? pindexLast->nHeight+1 : 0;

    if (nHeight < (int)Params().GetLastImportHeight()) {
        if (nHeight == 0) {
            return arith_uint256("00ffffffffffffffffffffffffffffffffffffffffffffffffffffffffffffff").GetCompact();
        }
        int nLastImportHeight = (int) Params().GetLastImportHeight();
        arith_uint256 nMaxProofOfWorkLimit = arith_uint256("000000000008ffffffffffffffffffffffffffffffffffffffffffffffffffff");
        arith_uint256 nMinProofOfWorkLimit = UintToArith256(consensus.powLimit);
        arith_uint256 nStep = (nMaxProofOfWorkLimit - nMinProofOfWorkLimit) / nLastImportHeight;

        bnProofOfWorkLimit = nMaxProofOfWorkLimit - (nStep * nHeight);
        nProofOfWorkLimit = bnProofOfWorkLimit.GetCompact();
    } else {
        bnProofOfWorkLimit = UintToArith256(consensus.powLimit);
        nProofOfWorkLimit = bnProofOfWorkLimit.GetCompact();
    }

    if (pindexLast == nullptr)
        return nProofOfWorkLimit; // Genesis block

    const CBlockIndex* pindexPrev = pindexLast;
    if (pindexPrev->pprev == nullptr)
        return nProofOfWorkLimit; // first block
    const CBlockIndex *pindexPrevPrev = pindexPrev->pprev;
    if (pindexPrevPrev->pprev == nullptr)
        return nProofOfWorkLimit; // second block

    int64_t nTargetSpacing = Params().GetTargetSpacing();
    int64_t nTargetTimespan = Params().GetTargetTimespan();
    int64_t nActualSpacing = pindexPrev->GetBlockTime() - pindexPrevPrev->GetBlockTime();

    if (nActualSpacing > nTargetSpacing * 10)
        nActualSpacing = nTargetSpacing * 10;

    // pos: target change every block
    // pos: retarget with exponential moving toward target spacing
    arith_uint256 bnNew;
    bnNew.SetCompact(pindexLast->nBits);

    int64_t nInterval = nTargetTimespan / nTargetSpacing;
    bnNew *= ((nInterval - 1) * nTargetSpacing + nActualSpacing + nActualSpacing);
    bnNew /= ((nInterval + 1) * nTargetSpacing);

    if (bnNew <= 0 || bnNew > bnProofOfWorkLimit)
        return nProofOfWorkLimit;

    return bnNew.GetCompact();
}

/** Context-dependent validity checks.
 *  By "context", we mean only the previous block headers, but not the UTXO
 *  set; UTXO-related validity checks are done in ConnectBlock().
 *  NOTE: This function is not currently invoked by ConnectBlock(), so we
 *  should consider upgrade issues if we change which consensus rules are
 *  enforced in this function (eg by adding a new consensus rule). See comment
 *  in ConnectBlock().
 *  Note that -reindex-chainstate skips the validation that happens here!
 */
static bool ContextualCheckBlockHeader(const CBlockHeader& block, BlockValidationState& state, const CChainParams& params, const CBlockIndex* pindexPrev, int64_t nAdjustedTime) EXCLUSIVE_LOCKS_REQUIRED(cs_main)
{
    const int nHeight = pindexPrev == nullptr ? 0 : pindexPrev->nHeight + 1;
    const Consensus::Params& consensusParams = params.GetConsensus();

    if (fParticlMode && pindexPrev) {
        // Check proof-of-stake
        if (block.nBits != GetNextTargetRequired(pindexPrev))
            return state.Invalid(BlockValidationResult::BLOCK_INVALID_HEADER, "bad-diffbits-pos", "incorrect proof of stake");
    } else {
        // Check proof of work
        if (block.nBits != GetNextWorkRequired(pindexPrev, &block, consensusParams))
            return state.Invalid(BlockValidationResult::BLOCK_INVALID_HEADER, "bad-diffbits", "incorrect proof of work");
    }

    // Check against checkpoints
    if (fCheckpointsEnabled) {
        // Don't accept any forks from the main chain prior to last checkpoint.
        // GetLastCheckpoint finds the last checkpoint in MapCheckpoints that's in our
        // BlockIndex().
        CBlockIndex* pcheckpoint = GetLastCheckpoint(params.Checkpoints());
        if (pcheckpoint && nHeight < pcheckpoint->nHeight) {
            LogPrintf("ERROR: %s: forked chain older than last checkpoint (height %d)\n", __func__, nHeight);
            return state.Invalid(BlockValidationResult::BLOCK_CHECKPOINT, "bad-fork-prior-to-checkpoint");
        }
    }

    // Check timestamp against prev
    if (block.GetBlockTime() <= pindexPrev->GetMedianTimePast())
        return state.Invalid(BlockValidationResult::BLOCK_INVALID_HEADER, "time-too-old", "block's timestamp is too early");

    // Check timestamp
    if (nHeight > 0
        && block.GetBlockTime() > nAdjustedTime + MAX_FUTURE_BLOCK_TIME)
        return state.Invalid(BlockValidationResult::BLOCK_TIME_FUTURE, "time-too-new", "block timestamp too far in the future");

    // Reject outdated version blocks when 95% (75% on testnet) of the network has upgraded:
    // check for version 2, 3 and 4 upgrades
    if((block.nVersion < 2 && nHeight >= consensusParams.BIP34Height) ||
       (block.nVersion < 3 && nHeight >= consensusParams.BIP66Height) ||
       (block.nVersion < 4 && nHeight >= consensusParams.BIP65Height))
            return state.Invalid(BlockValidationResult::BLOCK_INVALID_HEADER, strprintf("bad-version(0x%08x)", block.nVersion),
                                 strprintf("rejected nVersion=0x%08x block", block.nVersion));

    return true;
}

/** NOTE: This function is not currently invoked by ConnectBlock(), so we
 *  should consider upgrade issues if we change which consensus rules are
 *  enforced in this function (eg by adding a new consensus rule). See comment
 *  in ConnectBlock().
 *  Note that -reindex-chainstate skips the validation that happens here!
 */
static bool ContextualCheckBlock(const CBlock& block, BlockValidationState& state, const Consensus::Params& consensusParams, const CBlockIndex* pindexPrev, bool accept_block=false) EXCLUSIVE_LOCKS_REQUIRED(cs_main)
{
    const int nHeight = pindexPrev == nullptr ? 0 : pindexPrev->nHeight + 1;
    const int64_t nPrevTime = pindexPrev ? pindexPrev->nTime : 0;

    // Start enforcing BIP113 (Median Time Past).
    int nLockTimeFlags = 0;
    if ((fParticlMode && pindexPrev) || nHeight >= consensusParams.CSVHeight) {
        assert(pindexPrev != nullptr);
        nLockTimeFlags |= LOCKTIME_MEDIAN_TIME_PAST;
    }

    int64_t nLockTimeCutoff = (nLockTimeFlags & LOCKTIME_MEDIAN_TIME_PAST)
                              ? (pindexPrev ? pindexPrev->GetMedianTimePast() : block.GetBlockTime())
                              : block.GetBlockTime();

    // Check that all transactions are finalized
    for (const auto& tx : block.vtx) {
        if (!IsFinalTx(*tx, nHeight, nLockTimeCutoff)) {
            return state.Invalid(BlockValidationResult::BLOCK_CONSENSUS, "bad-txns-nonfinal", "non-final transaction");
        }
    }

    if (fParticlMode) {
        // Enforce rule that the coinbase/coinstake ends with serialized block height
        // genesis block scriptSig size will be different

        if (block.IsProofOfStake()) {
            // Limit the number of outputs in a coinstake txn to 6: 1 data + 1 foundation + 4 user
            if (nPrevTime >= consensusParams.OpIsCoinstakeTime) {
                if (block.vtx[0]->vpout.size() > 6) {
                    return state.Invalid(BlockValidationResult::BLOCK_CONSENSUS, "bad-cs-outputs", "Too many outputs in coinstake");
                }
            }

            // coinstake output 0 must be data output of blockheight
            int i;
            if (!block.vtx[0]->GetCoinStakeHeight(i)) {
                return state.Invalid(BlockValidationResult::BLOCK_CONSENSUS, "bad-cs-malformed", "coinstake txn is malformed");
            }

            if (i != nHeight) {
                return state.Invalid(BlockValidationResult::BLOCK_CONSENSUS, "bad-cs-height", "block height mismatch in coinstake");
            }

            std::vector<uint8_t> &vData = ((CTxOutData*)block.vtx[0]->vpout[0].get())->vData;
            if (vData.size() > 8 && vData[4] == DO_VOTE) {
                uint32_t voteToken;
                memcpy(&voteToken, &vData[5], 4);

                LogPrint(BCLog::HDWALLET, _("Block %d casts vote for option %u of proposal %u.\n").translated.c_str(),
                    nHeight, voteToken >> 16, voteToken & 0xFFFF);
            }

            // check witness merkleroot, TODO: should witnessmerkleroot be hashed?
            bool malleated = false;
            uint256 hashWitness = BlockWitnessMerkleRoot(block, &malleated);

            if (hashWitness != block.hashWitnessMerkleRoot) {
                return state.Invalid(BlockValidationResult::BLOCK_MUTATED, "bad-witness-merkle-match", strprintf("%s : witness merkle commitment mismatch", __func__));
            }

            if (!CheckCoinStakeTimestamp(nHeight, block.GetBlockTime())) {
                return state.Invalid(BlockValidationResult::DOS_50, "bad-coinstake-time", strprintf("%s: coinstake timestamp violation nTimeBlock=%d", __func__, block.GetBlockTime()));
            }

            // Check timestamp against prev
            if (block.GetBlockTime() <= pindexPrev->GetPastTimeLimit() || FutureDrift(block.GetBlockTime()) < pindexPrev->GetBlockTime()) {
                return state.Invalid(BlockValidationResult::DOS_50, "bad-block-time", strprintf("%s: block's timestamp is too early", __func__));
            }

            uint256 hashProof, targetProofOfStake;

            // Blocks are connected at end of import / reindex
            // CheckProofOfStake is run again during connectblock
            if (!::ChainstateActive().IsInitialBlockDownload() // checks (!fImporting && !fReindex)
                && (!accept_block || ::ChainActive().Height() > (int)Params().GetStakeMinConfirmations())
                && !CheckProofOfStake(state, pindexPrev, *block.vtx[0], block.nTime, block.nBits, hashProof, targetProofOfStake)) {
                return error("ContextualCheckBlock(): check proof-of-stake failed for block %s\n", block.GetHash().ToString());
            }
        } else {
            bool fCheckPOW = true; // TODO: pass properly
            if (fCheckPOW && !CheckProofOfWork(block.GetHash(), block.nBits, consensusParams, nHeight, Params().GetLastImportHeight()))
                return state.Invalid(BlockValidationResult::BLOCK_INVALID_HEADER, "high-hash", "proof of work failed");

            // Enforce rule that the coinbase/ ends with serialized block height
            // genesis block scriptSig size will be different
            CScript expect = CScript() << OP_RETURN << nHeight;
            const CScript &scriptSig = block.vtx[0]->vin[0].scriptSig;
            if (scriptSig.size() < expect.size() ||
                !std::equal(expect.begin()
                    , expect.end(), scriptSig.begin() + scriptSig.size()-expect.size())) {
                return state.Invalid(BlockValidationResult::BLOCK_CONSENSUS, "bad-cb-height", "block height mismatch in coinbase");
            }
        }

        if (nHeight > 0 && !block.vtx[0]->IsCoinStake()) { // only genesis block can start with coinbase
            return state.Invalid(BlockValidationResult::BLOCK_CONSENSUS, "bad-cs-missing", "first tx is not coinstake");
        }

        if (nHeight > 0 // skip genesis
            && Params().GetLastImportHeight() >= (uint32_t)nHeight) {
            // 2nd txn must be coinbase
            if (block.vtx.size() < 2 || !block.vtx[1]->IsCoinBase()) {
                return state.Invalid(BlockValidationResult::BLOCK_CONSENSUS, "bad-cb", "Second txn of import block must be coinbase");
            }

            // Check hash of genesis import txn matches expected hash.
            uint256 txnHash = block.vtx[1]->GetHash();
            if (!Params().CheckImportCoinbase(nHeight, txnHash)) {
                return state.Invalid(BlockValidationResult::BLOCK_CONSENSUS, "bad-cb", "Incorrect outputs hash.");
            }
        } else {
            // 2nd txn can't be coinbase if block height > GetLastImportHeight
            if (block.vtx.size() > 1 && block.vtx[1]->IsCoinBase()) {
                return state.Invalid(BlockValidationResult::BLOCK_CONSENSUS, "bad-cb-multiple", "unexpected coinbase");
            }
        }
    } else {
        if (nHeight >= consensusParams.BIP34Height)
        {
            CScript expect = CScript() << nHeight;
            if (block.vtx[0]->vin[0].scriptSig.size() < expect.size() ||
                !std::equal(expect.begin(), expect.end(), block.vtx[0]->vin[0].scriptSig.begin())) {
                return state.Invalid(BlockValidationResult::BLOCK_CONSENSUS, "bad-cb-height", "block height mismatch in coinbase");
            }
        }

        // Validation for witness commitments.
        // * We compute the witness hash (which is the hash including witnesses) of all the block's transactions, except the
        //   coinbase (where 0x0000....0000 is used instead).
        // * The coinbase scriptWitness is a stack of a single 32-byte vector, containing a witness reserved value (unconstrained).
        // * We build a merkle tree with all those witness hashes as leaves (similar to the hashMerkleRoot in the block header).
        // * There must be at least one output whose scriptPubKey is a single 36-byte push, the first 4 bytes of which are
        //   {0xaa, 0x21, 0xa9, 0xed}, and the following 32 bytes are SHA256^2(witness root, witness reserved value). In case there are
        //   multiple, the last one is used.
        bool fHaveWitness = false;
        if (nHeight >= consensusParams.SegwitHeight) {
            int commitpos = GetWitnessCommitmentIndex(block);
            if (commitpos != -1) {
                bool malleated = false;
                uint256 hashWitness = BlockWitnessMerkleRoot(block, &malleated);
                // The malleation check is ignored; as the transaction tree itself
                // already does not permit it, it is impossible to trigger in the
                // witness tree.
                if (block.vtx[0]->vin[0].scriptWitness.stack.size() != 1 || block.vtx[0]->vin[0].scriptWitness.stack[0].size() != 32) {
                    return state.Invalid(BlockValidationResult::BLOCK_MUTATED, "bad-witness-nonce-size", strprintf("%s : invalid witness reserved value size", __func__));
                }
                CHash256().Write(hashWitness.begin(), 32).Write(&block.vtx[0]->vin[0].scriptWitness.stack[0][0], 32).Finalize(hashWitness.begin());
                if (memcmp(hashWitness.begin(), &block.vtx[0]->vout[commitpos].scriptPubKey[6], 32)) {
                    return state.Invalid(BlockValidationResult::BLOCK_MUTATED, "bad-witness-merkle-match", strprintf("%s : witness merkle commitment mismatch", __func__));
                }
                fHaveWitness = true;
            }
        }

        // No witness data is allowed in blocks that don't commit to witness data, as this would otherwise leave room for spam
        if (!fHaveWitness) {
          for (const auto& tx : block.vtx) {
                if (tx->HasWitness()) {
                    return state.Invalid(BlockValidationResult::BLOCK_MUTATED, "unexpected-witness", strprintf("%s : unexpected witness data found", __func__));
                }
            }
        }
    }

    // After the coinbase witness reserved value and commitment are verified,
    // we can check if the block weight passes (before we've checked the
    // coinbase witness, it would be possible for the weight to be too
    // large by filling up the coinbase witness, which doesn't change
    // the block hash, so we couldn't mark the block as permanently
    // failed).
    if (GetBlockWeight(block) > MAX_BLOCK_WEIGHT) {
        return state.Invalid(BlockValidationResult::BLOCK_CONSENSUS, "bad-blk-weight", strprintf("%s : weight limit failed", __func__));
    }

    return true;
}

bool ProcessDuplicateStakeHeader(CBlockIndex *pindex, NodeId nodeId) EXCLUSIVE_LOCKS_REQUIRED(cs_main)
{
    if (!pindex) {
        return false;
    }

    uint256 hash = pindex->GetBlockHash();

    bool fMakeValid = false;
    if (nodeId == -1) {
        LogPrintf("%s: Duplicate stake block %s was received in a group, marking valid.\n",
            __func__, hash.ToString());

        fMakeValid = true;
    }

    if (nodeId > -1) {
        std::pair<std::map<uint256, StakeConflict>::iterator,bool> ret;
        ret = mapStakeConflict.insert(std::pair<uint256, StakeConflict>(hash, StakeConflict()));
        StakeConflict &sc = ret.first->second;
        sc.Add(nodeId);

        if ((int)sc.peerCount.size() > std::min(GetNumPeers() / 2, 4)) {
            LogPrintf("%s: More than half the connected peers are building on block %s," /* Continued */
                "  marked as duplicate stake, assuming this node has the duplicate.\n", __func__, hash.ToString());

            fMakeValid = true;
        }
    }

    if (fMakeValid) {
        pindex->nFlags &= (~BLOCK_FAILED_DUPLICATE_STAKE);
        pindex->nStatus &= (~BLOCK_FAILED_VALID);
        setDirtyBlockIndex.insert(pindex);

        //if (pindex->nStatus & BLOCK_FAILED_CHILD)
        //{
            CBlockIndex *pindexPrev = pindex->pprev;
            while (pindexPrev) {
                if (pindexPrev->nStatus & BLOCK_VALID_MASK) {
                    break;
                }

                if (pindexPrev->nFlags & BLOCK_FAILED_DUPLICATE_STAKE) {
                    pindexPrev->nFlags &= (~BLOCK_FAILED_DUPLICATE_STAKE);
                    pindexPrev->nStatus &= (~BLOCK_FAILED_VALID);
                    setDirtyBlockIndex.insert(pindexPrev);

                    if (!pindexPrev->prevoutStake.IsNull()) {
                        uint256 prevhash = pindexPrev->GetBlockHash();
                        AddToMapStakeSeen(pindexPrev->prevoutStake, prevhash);
                    }

                    pindexPrev->nStatus &= (~BLOCK_FAILED_CHILD);
                }

                pindexPrev = pindexPrev->pprev;
            }

            pindex->nStatus &= (~BLOCK_FAILED_CHILD);
        //};

        if (!pindex->prevoutStake.IsNull()) {
            AddToMapStakeSeen(pindex->prevoutStake, hash);
        }
        return true;
    }

    return false;
}

size_t MAX_DELAYED_BLOCKS = 64;
int64_t MAX_DELAY_BLOCK_SECONDS = 180;

class DelayedBlock
{
public:
    DelayedBlock(const std::shared_ptr<const CBlock>& pblock, int node_id) : m_pblock(pblock), m_node_id(node_id) {
        m_time = GetTime();
    }
    int64_t m_time;
    std::shared_ptr<const CBlock> m_pblock;
    int m_node_id;
};
std::list<DelayedBlock> list_delayed_blocks;

extern void Misbehaving(NodeId nodeid, int howmuch, const std::string& message="") EXCLUSIVE_LOCKS_REQUIRED(cs_main);
extern void IncPersistentMisbehaviour(NodeId node_id, int howmuch) EXCLUSIVE_LOCKS_REQUIRED(cs_main);
extern bool AddNodeHeader(NodeId node_id, const uint256 &hash) EXCLUSIVE_LOCKS_REQUIRED(cs_main);
extern void RemoveNodeHeader(const uint256 &hash) EXCLUSIVE_LOCKS_REQUIRED(cs_main);
extern void RemoveNonReceivedHeaderFromNodes(BlockMap::iterator mi) EXCLUSIVE_LOCKS_REQUIRED(cs_main);
extern bool IncDuplicateHeaders(NodeId node_id) EXCLUSIVE_LOCKS_REQUIRED(cs_main);

void EraseDelayedBlock(std::list<DelayedBlock>::iterator p) EXCLUSIVE_LOCKS_REQUIRED(cs_main)
{
    if (p->m_node_id > -1) {
        Misbehaving(p->m_node_id, 25, "Delayed block");
    }

    auto it = ::BlockIndex().find(p->m_pblock->GetHash());
    if (it != ::BlockIndex().end()) {
        it->second->nFlags &= ~BLOCK_DELAYED;
        setDirtyBlockIndex.insert(it->second);
    }
}

extern NodeId GetBlockSource(uint256 hash) EXCLUSIVE_LOCKS_REQUIRED(cs_main);
bool DelayBlock(const std::shared_ptr<const CBlock>& pblock, BlockValidationState& state) EXCLUSIVE_LOCKS_REQUIRED(cs_main)
{
    NodeId nodeId = GetBlockSource(pblock->GetHash());
    LogPrintf("Warning: %s - Previous stake modifier is null for block %s from peer %d.\n", __func__, pblock->GetHash().ToString(), nodeId);
    while (list_delayed_blocks.size() >= MAX_DELAYED_BLOCKS) {
        LogPrint(BCLog::NET, "Removing Delayed block %s, too many delayed.\n", pblock->GetHash().ToString());
        EraseDelayedBlock(list_delayed_blocks.begin());
        list_delayed_blocks.erase(list_delayed_blocks.begin());
    }
    assert(list_delayed_blocks.size() < MAX_DELAYED_BLOCKS);
    state.nFlags |= BLOCK_DELAYED; // Mark to prevent further processing
    list_delayed_blocks.emplace_back(pblock, nodeId);
    return true;
}

void CheckDelayedBlocks(const CChainParams& chainparams, const uint256 &block_hash) LOCKS_EXCLUDED(cs_main)
{
    if (list_delayed_blocks.empty()) {
        return;
    }

    int64_t now = GetTime();
    std::vector<std::shared_ptr<const CBlock> > process_blocks;
    {
        LOCK(cs_main);
        std::list<DelayedBlock>::iterator p = list_delayed_blocks.begin();
        while (p != list_delayed_blocks.end()) {
            if (p->m_pblock->hashPrevBlock == block_hash) {
                process_blocks.push_back(p->m_pblock);
                p = list_delayed_blocks.erase(p);
                continue;
            }
            if (p->m_time + MAX_DELAY_BLOCK_SECONDS < now) {
                LogPrint(BCLog::NET, "Removing delayed block %s, timed out.\n", p->m_pblock->GetHash().ToString());
                EraseDelayedBlock(p);
                p = list_delayed_blocks.erase(p);
                continue;
            }
            ++p;
        }
    }

    for (auto &p : process_blocks) {
        LogPrint(BCLog::NET, "Processing delayed block %s prev %s.\n", p->GetHash().ToString(), block_hash.ToString());
        ProcessNewBlock(chainparams, p, false, nullptr); // Should update DoS if necessary, finding block through mapBlockSource
    }
}

bool RemoveUnreceivedHeader(const uint256 &hash) EXCLUSIVE_LOCKS_REQUIRED(cs_main)
{
    BlockMap::iterator mi = ::BlockIndex().find(hash);
    if (mi != ::BlockIndex().end() && (mi->second->nFlags & BLOCK_ACCEPTED)) {
        return false;
    }
    if (mi == ::BlockIndex().end()) {
        return true; // was already removed, peer misbehaving
    }

    // Remove entire chain
    std::vector<BlockMap::iterator> remove_headers;
    std::vector<BlockMap::iterator> last_round[2];

    size_t n = 0;
    last_round[n].push_back(mi);
    remove_headers.push_back(mi);
    while (last_round[n].size()) {
        last_round[!n].clear();

        for (BlockMap::iterator& check_header : last_round[n]) {
            BlockMap::iterator it = ::BlockIndex().begin();
            while (it != ::BlockIndex().end()) {
                if (it->second->pprev == check_header->second) {
                    if ((it->second->nFlags & BLOCK_ACCEPTED)) {
                        LogPrintf("Can't remove header %s, descendant block %s accepted.\n", hash.ToString(), it->second->GetBlockHash().ToString());
                        return true; // Can't remove any blocks, peer misbehaving for not sending
                    }
                    last_round[!n].push_back(it);
                    remove_headers.push_back(it);
                }
                it++;
            }
        }
        n = !n;
    }

    LogPrintf("Removing %d loose headers from %s.\n", remove_headers.size(), hash.ToString());

    for (auto &entry : remove_headers) {
        LogPrint(BCLog::NET, "Removing loose header %s.\n", entry->second->GetBlockHash().ToString());
        setDirtyBlockIndex.erase(entry->second);

        if (pindexBestHeader == entry->second) {
            pindexBestHeader = ::ChainActive().Tip();
        }
        if (pindexBestInvalid == entry->second) {
            pindexBestInvalid = nullptr;
        }
        RemoveNonReceivedHeaderFromNodes(entry);
        delete entry->second;
        ::BlockIndex().erase(entry);
    }

    return true;
}

size_t CountDelayedBlocks() EXCLUSIVE_LOCKS_REQUIRED(cs_main)
{
    return list_delayed_blocks.size();
}

CoinStakeCache smsgFeeCoinstakeCache;
int64_t GetSmsgFeeRate(const CBlockIndex *pindex, bool reduce_height) EXCLUSIVE_LOCKS_REQUIRED(cs_main)
{
    const Consensus::Params &consensusParams = Params().GetConsensus();

    if ((pindex && pindex->nTime < consensusParams.smsg_fee_time)
        || (!pindex && GetTime() < consensusParams.smsg_fee_time)) {
        return consensusParams.smsg_fee_msg_per_day_per_k;
    }

    int chain_height = pindex ? pindex->nHeight : ::ChainActive().Height();
    if (reduce_height) { // Grace period, push back to previous period
        chain_height -= 10;
    }
    int fee_height = (chain_height / consensusParams.smsg_fee_period) * consensusParams.smsg_fee_period;

    CBlockIndex *fee_block = ::ChainActive()[fee_height];
    if (!fee_block || fee_block->nTime < consensusParams.smsg_fee_time) {
        return consensusParams.smsg_fee_msg_per_day_per_k;
    }

    int64_t smsg_fee_rate = consensusParams.smsg_fee_msg_per_day_per_k;
    CTransactionRef coinstake = nullptr;
    if (!smsgFeeCoinstakeCache.GetCoinStake(fee_block->GetBlockHash(), coinstake)
        || !coinstake->GetSmsgFeeRate(smsg_fee_rate)) {
        return consensusParams.smsg_fee_msg_per_day_per_k;
    }

    return smsg_fee_rate;
};

CoinStakeCache smsgDifficultyCoinstakeCache(180);
uint32_t GetSmsgDifficulty(uint64_t time, bool verify) EXCLUSIVE_LOCKS_REQUIRED(cs_main)
{
    const Consensus::Params &consensusParams = Params().GetConsensus();

    CBlockIndex *pindex = ::ChainActive().Tip();
    for (size_t k = 0; k < 180; ++k) {
        if (!pindex) {
            break;
        }
        if (time >= pindex->nTime) {
            uint32_t smsg_difficulty = 0;
            CTransactionRef coinstake = nullptr;
            if (smsgDifficultyCoinstakeCache.GetCoinStake(pindex->GetBlockHash(), coinstake)
                && coinstake->GetSmsgDifficulty(smsg_difficulty)) {

                if (verify && smsg_difficulty != consensusParams.smsg_min_difficulty) {
                    return smsg_difficulty + consensusParams.smsg_difficulty_max_delta;
                }
                return smsg_difficulty - consensusParams.smsg_difficulty_max_delta;
            }
        }
        pindex = pindex->pprev;
    }

    return consensusParams.smsg_min_difficulty - consensusParams.smsg_difficulty_max_delta;
};

bool BlockManager::AcceptBlockHeader(const CBlockHeader& block, BlockValidationState& state, const CChainParams& chainparams, CBlockIndex** ppindex, bool fRequested)
{
    AssertLockHeld(cs_main);
    // Check for duplicate
    uint256 hash = block.GetHash();
    BlockMap::iterator miSelf = m_block_index.find(hash);
    CBlockIndex *pindex = nullptr;
    if (hash != chainparams.GetConsensus().hashGenesisBlock) {
        if (miSelf != m_block_index.end()) {
            // Block header is already known.
            if (fParticlMode && !fRequested && !::ChainstateActive().IsInitialBlockDownload() && state.nodeId >= 0
                && !IncDuplicateHeaders(state.nodeId)) {
                Misbehaving(state.nodeId, 5, "Too many duplicates");
            }

            pindex = miSelf->second;
            if (ppindex)
                *ppindex = pindex;
            if (pindex->nStatus & BLOCK_FAILED_MASK) {
                LogPrintf("ERROR: %s: block %s is marked invalid\n", __func__, hash.ToString());
                return state.Invalid(BlockValidationResult::BLOCK_CACHED_INVALID, "duplicate");
            }
            return true;
        }

        if (!CheckBlockHeader(block, state, chainparams.GetConsensus()))
            return error("%s: Consensus::CheckBlockHeader: %s, %s", __func__, hash.ToString(), state.ToString());

        // Get prev block index
        CBlockIndex* pindexPrev = nullptr;
        BlockMap::iterator mi = m_block_index.find(block.hashPrevBlock);
        if (mi == m_block_index.end()) {
            LogPrintf("ERROR: %s: prev block not found\n", __func__);
            return state.Invalid(BlockValidationResult::BLOCK_MISSING_PREV, "prev-blk-not-found");
        }
        pindexPrev = (*mi).second;
        if (pindexPrev->nStatus & BLOCK_FAILED_MASK) {
            LogPrintf("ERROR: %s: prev block invalid\n", __func__);
            return state.Invalid(BlockValidationResult::BLOCK_INVALID_PREV, "bad-prevblk");
        }
        if (!ContextualCheckBlockHeader(block, state, chainparams, pindexPrev, GetAdjustedTime()))
            return error("%s: Consensus::ContextualCheckBlockHeader: %s, %s", __func__, hash.ToString(), state.ToString());

        /* Determine if this block descends from any block which has been found
         * invalid (m_failed_blocks), then mark pindexPrev and any blocks between
         * them as failed. For example:
         *
         *                D3
         *              /
         *      B2 - C2
         *    /         \
         *  A             D2 - E2 - F2
         *    \
         *      B1 - C1 - D1 - E1
         *
         * In the case that we attempted to reorg from E1 to F2, only to find
         * C2 to be invalid, we would mark D2, E2, and F2 as BLOCK_FAILED_CHILD
         * but NOT D3 (it was not in any of our candidate sets at the time).
         *
         * In any case D3 will also be marked as BLOCK_FAILED_CHILD at restart
         * in LoadBlockIndex.
         */
        if (!pindexPrev->IsValid(BLOCK_VALID_SCRIPTS)) {
            // The above does not mean "invalid": it checks if the previous block
            // hasn't been validated up to BLOCK_VALID_SCRIPTS. This is a performance
            // optimization, in the common case of adding a new block to the tip,
            // we don't need to iterate over the failed blocks list.
            for (const CBlockIndex* failedit : m_failed_blocks) {
                if (pindexPrev->GetAncestor(failedit->nHeight) == failedit) {
                    //assert(failedit->nStatus & BLOCK_FAILED_VALID);
                    CBlockIndex* invalid_walk = pindexPrev;
                    if (failedit->nStatus & BLOCK_FAILED_VALID)
                    while (invalid_walk != failedit) {
                        invalid_walk->nStatus |= BLOCK_FAILED_CHILD;
                        setDirtyBlockIndex.insert(invalid_walk);
                        invalid_walk = invalid_walk->pprev;
                    }
                    LogPrintf("ERROR: %s: prev block invalid\n", __func__);
                    return state.Invalid(BlockValidationResult::BLOCK_INVALID_PREV, "bad-prevblk");
                }
            }
        }
    }
    if (pindex == nullptr) {
        bool force_accept = true;
        if (fParticlMode && !::ChainstateActive().IsInitialBlockDownload() && state.nodeId >= 0) {
            if (!AddNodeHeader(state.nodeId, hash)) {
                LogPrintf("ERROR: %s: DoS limits\n", __func__);
                return state.Invalid(BlockValidationResult::DOS_20, "dos-limits");
            }
            force_accept = false;
        }
        pindex = AddToBlockIndex(block);
        if (force_accept) {
            pindex->nFlags |= BLOCK_ACCEPTED;
        }
    }

    if (ppindex)
        *ppindex = pindex;

    return true;
}

// Exposed wrapper for AcceptBlockHeader
bool ChainstateManager::ProcessNewBlockHeaders(const std::vector<CBlockHeader>& headers, BlockValidationState& state, const CChainParams& chainparams, const CBlockIndex** ppindex)
{
    AssertLockNotHeld(cs_main);
    {
        LOCK(cs_main);
        for (const CBlockHeader& header : headers) {
            CBlockIndex *pindex = nullptr; // Use a temp pindex instead of ppindex to avoid a const_cast
            bool accepted = m_blockman.AcceptBlockHeader(
                header, state, chainparams, &pindex);
            ::ChainstateActive().CheckBlockIndex(chainparams.GetConsensus());

            if (!accepted) {
                return false;
            }
            if (ppindex) {
                *ppindex = pindex;
            }
        }
    }
    if (NotifyHeaderTip()) {
        if (::ChainstateActive().IsInitialBlockDownload() && ppindex && *ppindex) {
            LogPrintf("Synchronizing blockheaders, height: %d (~%.2f%%)\n", (*ppindex)->nHeight, 100.0/((*ppindex)->nHeight+(GetAdjustedTime() - (*ppindex)->GetBlockTime()) / Params().GetConsensus().nPowTargetSpacing) * (*ppindex)->nHeight);
        }
    }
    return true;
}

/** Store block on disk. If dbp is non-nullptr, the file is known to already reside on disk */
static FlatFilePos SaveBlockToDisk(const CBlock& block, int nHeight, const CChainParams& chainparams, const FlatFilePos* dbp) {
    unsigned int nBlockSize = ::GetSerializeSize(block, CLIENT_VERSION);
    FlatFilePos blockPos;
    if (dbp != nullptr)
        blockPos = *dbp;
    if (!FindBlockPos(blockPos, nBlockSize+8, nHeight, block.GetBlockTime(), dbp != nullptr)) {
        error("%s: FindBlockPos failed", __func__);
        return FlatFilePos();
    }
    if (dbp == nullptr) {
        if (!WriteBlockToDisk(block, blockPos, chainparams.MessageStart())) {
            AbortNode("Failed to write block");
            return FlatFilePos();
        }
    }
    return blockPos;
}

/** Store block on disk. If dbp is non-nullptr, the file is known to already reside on disk */
bool CChainState::AcceptBlock(const std::shared_ptr<const CBlock>& pblock, BlockValidationState& state, const CChainParams& chainparams, CBlockIndex** ppindex, bool fRequested, const FlatFilePos* dbp, bool* fNewBlock)
{
    const CBlock& block = *pblock;

    if (fNewBlock) *fNewBlock = false;
    AssertLockHeld(cs_main);

    CBlockIndex *pindexDummy = nullptr;
    CBlockIndex *&pindex = ppindex ? *ppindex : pindexDummy;

    bool accepted_header = m_blockman.AcceptBlockHeader(block, state, chainparams, &pindex, fRequested);
    CheckBlockIndex(chainparams.GetConsensus());

    if (!accepted_header)
        return false;

    // Try to process all requested blocks that we don't have, but only
    // process an unrequested block if it's new and has enough work to
    // advance our tip, and isn't too many blocks ahead.
    bool fAlreadyHave = pindex->nStatus & BLOCK_HAVE_DATA;
    bool fHasMoreOrSameWork = (m_chain.Tip() ? pindex->nChainWork >= m_chain.Tip()->nChainWork : true);
    // Blocks that are too out-of-order needlessly limit the effectiveness of
    // pruning, because pruning will not delete block files that contain any
    // blocks which are too close in height to the tip.  Apply this test
    // regardless of whether pruning is enabled; it should generally be safe to
    // not process unrequested blocks.
    bool fTooFarAhead = (pindex->nHeight > int(m_chain.Height() + MIN_BLOCKS_TO_KEEP));

    // TODO: Decouple this function from the block download logic by removing fRequested
    // This requires some new chain data structure to efficiently look up if a
    // block is in a chain leading to a candidate for best tip, despite not
    // being such a candidate itself.

    // TODO: deal better with return value and error conditions for duplicate
    // and unrequested blocks.
    if (fAlreadyHave) return true;
    if (!fRequested) {  // If we didn't ask for it:
        if (pindex->nTx != 0) return true;    // This is a previously-processed block that was pruned
        if (!fHasMoreOrSameWork) return true; // Don't process less-work chains
        if (fTooFarAhead) return true;        // Block height is too high

        // Protect against DoS attacks from low-work chains.
        // If our tip is behind, a peer could try to send us
        // low-work blocks on a fake chain that we would never
        // request; don't process these.
        if (pindex->nChainWork < nMinimumChainWork) return true;
    }

    if (!CheckBlock(block, state, chainparams.GetConsensus())) {
        return error("%s: %s", __func__, state.ToString());
    }

    if (block.IsProofOfStake()) {
        pindex->SetProofOfStake();
        pindex->prevoutStake = pblock->vtx[0]->vin[0].prevout;
        if (!pindex->pprev
            || (pindex->pprev->bnStakeModifier.IsNull()
                && pindex->pprev->GetBlockHash() != chainparams.GetConsensus().hashGenesisBlock)) {
            // Block received out of order
            if (fParticlMode && !IsInitialBlockDownload()) {
                if (pindex->nFlags & BLOCK_DELAYED) {
                    // Block is already delayed
                    state.nFlags |= BLOCK_DELAYED;
                    return true;
                }
                pindex->nFlags |= BLOCK_DELAYED;
                return DelayBlock(pblock, state);
            }
        } else {
            pindex->bnStakeModifier = ComputeStakeModifierV2(pindex->pprev, pindex->prevoutStake.hash);
        }
        pindex->nFlags &= ~BLOCK_DELAYED;
        setDirtyBlockIndex.insert(pindex);
    }

    if (!ContextualCheckBlock(block, state, chainparams.GetConsensus(), pindex->pprev, true)) {
        if (state.IsInvalid() && state.GetResult() != BlockValidationResult::BLOCK_MUTATED) {
            pindex->nStatus |= BLOCK_FAILED_VALID;
            setDirtyBlockIndex.insert(pindex);
        }
        return error("%s: %s", __func__, state.ToString());
    }

    if (state.nFlags & BLOCK_STAKE_KERNEL_SPENT && !(state.nFlags & BLOCK_FAILED_DUPLICATE_STAKE)) {
        if (state.nodeId > -1) {
            IncPersistentMisbehaviour(state.nodeId, 20);
            Misbehaving(state.nodeId, 20, "Spent kernel");
        }
    }

    RemoveNodeHeader(pindex->GetBlockHash());
    pindex->nFlags |= BLOCK_ACCEPTED;
    setDirtyBlockIndex.insert(pindex);

    // Header is valid/has work, merkle tree and segwit merkle tree are good...RELAY NOW
    // (but if it does not build on our best tip, let the SendMessages loop relay it)
    if (!(state.nFlags & (BLOCK_STAKE_KERNEL_SPENT | BLOCK_FAILED_DUPLICATE_STAKE))
        && !IsInitialBlockDownload() && m_chain.Tip() == pindex->pprev) {
        GetMainSignals().NewPoWValidBlock(pindex, pblock);
    }

    // Write block to history file
    if (fNewBlock) *fNewBlock = true;
    try {
        FlatFilePos blockPos = SaveBlockToDisk(block, pindex->nHeight, chainparams, dbp);
        if (blockPos.IsNull()) {
            state.Error(strprintf("%s: Failed to find position to write new block to disk", __func__));
            return false;
        }
        ReceivedBlockTransactions(block, pindex, blockPos, chainparams.GetConsensus());
    } catch (const std::runtime_error& e) {
        return AbortNode(state, std::string("System error: ") + e.what());
    }

    FlushStateToDisk(chainparams, state, FlushStateMode::NONE);

    CheckBlockIndex(chainparams.GetConsensus());

    return true;
}

<<<<<<< HEAD
bool ProcessNewBlock(const CChainParams& chainparams, const std::shared_ptr<const CBlock> pblock, bool fForceProcessing, bool *fNewBlock, NodeId node_id)
=======
bool ChainstateManager::ProcessNewBlock(const CChainParams& chainparams, const std::shared_ptr<const CBlock> pblock, bool fForceProcessing, bool* fNewBlock)
>>>>>>> 24f70290
{
    AssertLockNotHeld(cs_main);

    CBlockIndex *pindex = nullptr;
    {
        /*
        uint256 hash = pblock->GetHash();
        // Limited duplicity on stake: prevents block flood attack
        // Duplicate stake allowed only when there is orphan child block
        if (!fReindex && !fImporting && pblock->IsProofOfStake() && setStakeSeen.count(pblock->GetProofOfStake()) && !mapOrphanBlocksByPrev.count(hash))
            return error("%s: Duplicate proof-of-stake (%s, %d) for block %s", pblock->GetProofOfStake().first.ToString(), pblock->GetProofOfStake().second, hash.ToString());
        */

        if (fNewBlock) *fNewBlock = false;
        BlockValidationState state;
        if (node_id > -1) {
            state.nodeId = node_id;
        }

        // CheckBlock() does not support multi-threaded block validation because CBlock::fChecked can cause data race.
        // Therefore, the following critical section must include the CheckBlock() call as well.
        LOCK(cs_main);

        // Ensure that CheckBlock() passes before calling AcceptBlock, as
        // belt-and-suspenders.
        bool ret = CheckBlock(*pblock, state, chainparams.GetConsensus());
        if (ret) {
            // Store to disk
            ret = ::ChainstateActive().AcceptBlock(pblock, state, chainparams, &pindex, fForceProcessing, nullptr, fNewBlock);
        }
        if (state.nFlags & BLOCK_DELAYED) {
            return true;
        }
        if (!ret) {
            if (fParticlMode) {
                // Mark block as invalid to prevent re-requesting from peer.
                // Block will have been added to the block index in AcceptBlockHeader
                CBlockIndex *pindex = ::ChainstateActive().m_blockman.AddToBlockIndex(*pblock);
                ::ChainstateActive().InvalidBlockFound(pindex, *pblock, state);
            }
            GetMainSignals().BlockChecked(*pblock, state);
            return error("%s: AcceptBlock FAILED (%s)", __func__, state.ToString());
        }

        if (pindex && state.nFlags & BLOCK_FAILED_DUPLICATE_STAKE) {
            pindex->nFlags |= BLOCK_FAILED_DUPLICATE_STAKE;
            setDirtyBlockIndex.insert(pindex);
            LogPrint(BCLog::POS, "%s Marking duplicate stake: %s.\n", __func__, pindex->GetBlockHash().ToString());
            GetMainSignals().BlockChecked(*pblock, state);
        }
    }

    NotifyHeaderTip();

    BlockValidationState state; // Only used to report errors, not invalidity - ignore it
    if (!::ChainstateActive().ActivateBestChain(state, chainparams, pblock))
        return error("%s: ActivateBestChain failed (%s)", __func__, state.ToString());

    if (smsg::fSecMsgEnabled && gArgs.GetBoolArg("-smsgscanincoming", false)) {
        smsgModule.ScanBlock(*pblock);
    }

    {
        assert(pindex);
        // Check here for blocks not connected to the chain, TODO: move to a timer.
        CheckDelayedBlocks(chainparams, pindex->GetBlockHash());
    }

    return true;
}

bool TestBlockValidity(BlockValidationState& state, const CChainParams& chainparams, const CBlock& block, CBlockIndex* pindexPrev, bool fCheckPOW, bool fCheckMerkleRoot)
{
    AssertLockHeld(cs_main);
    assert(pindexPrev && pindexPrev == ::ChainActive().Tip());
    CCoinsViewCache viewNew(&::ChainstateActive().CoinsTip());
    uint256 block_hash(block.GetHash());
    CBlockIndex indexDummy(block);
    indexDummy.pprev = pindexPrev;
    indexDummy.nHeight = pindexPrev->nHeight + 1;
    indexDummy.phashBlock = &block_hash;

    // NOTE: CheckBlockHeader is called by CheckBlock
    if (!ContextualCheckBlockHeader(block, state, chainparams, pindexPrev, GetAdjustedTime()))
        return error("%s: Consensus::ContextualCheckBlockHeader: %s", __func__, state.ToString());
    if (!CheckBlock(block, state, chainparams.GetConsensus(), fCheckPOW, fCheckMerkleRoot))
        return error("%s: Consensus::CheckBlock: %s", __func__, state.ToString());
    if (!ContextualCheckBlock(block, state, chainparams.GetConsensus(), pindexPrev))
        return error("%s: Consensus::ContextualCheckBlock: %s", __func__, state.ToString());
    if (!::ChainstateActive().ConnectBlock(block, state, &indexDummy, viewNew, chainparams, true))
        return false;
    assert(state.IsValid());

    return true;
}

/**
 * BLOCK PRUNING CODE
 */

/* Calculate the amount of disk space the block & undo files currently use */
uint64_t CalculateCurrentUsage()
{
    LOCK(cs_LastBlockFile);

    uint64_t retval = 0;
    for (const CBlockFileInfo &file : vinfoBlockFile) {
        retval += file.nSize + file.nUndoSize;
    }
    return retval;
}

void ChainstateManager::PruneOneBlockFile(const int fileNumber)
{
    AssertLockHeld(cs_main);
    LOCK(cs_LastBlockFile);

    for (const auto& entry : m_blockman.m_block_index) {
        CBlockIndex* pindex = entry.second;
        if (pindex->nFile == fileNumber) {
            pindex->nStatus &= ~BLOCK_HAVE_DATA;
            pindex->nStatus &= ~BLOCK_HAVE_UNDO;
            pindex->nFile = 0;
            pindex->nDataPos = 0;
            pindex->nUndoPos = 0;
            setDirtyBlockIndex.insert(pindex);

            // Prune from m_blocks_unlinked -- any block we prune would have
            // to be downloaded again in order to consider its chain, at which
            // point it would be considered as a candidate for
            // m_blocks_unlinked or setBlockIndexCandidates.
            auto range = m_blockman.m_blocks_unlinked.equal_range(pindex->pprev);
            while (range.first != range.second) {
                std::multimap<CBlockIndex *, CBlockIndex *>::iterator _it = range.first;
                range.first++;
                if (_it->second == pindex) {
                    m_blockman.m_blocks_unlinked.erase(_it);
                }
            }
        }
    }

    vinfoBlockFile[fileNumber].SetNull();
    setDirtyFileInfo.insert(fileNumber);
}


void UnlinkPrunedFiles(const std::set<int>& setFilesToPrune)
{
    for (std::set<int>::iterator it = setFilesToPrune.begin(); it != setFilesToPrune.end(); ++it) {
        FlatFilePos pos(*it, 0);
        fs::remove(BlockFileSeq().FileName(pos));
        fs::remove(UndoFileSeq().FileName(pos));
        LogPrintf("Prune: %s deleted blk/rev (%05u)\n", __func__, *it);
    }
}

/* Calculate the block/rev files to delete based on height specified by user with RPC command pruneblockchain */
static void FindFilesToPruneManual(ChainstateManager& chainman, std::set<int>& setFilesToPrune, int nManualPruneHeight)
{
    assert(fPruneMode && nManualPruneHeight > 0);

    LOCK2(cs_main, cs_LastBlockFile);
    if (::ChainActive().Tip() == nullptr)
        return;

    // last block to prune is the lesser of (user-specified height, MIN_BLOCKS_TO_KEEP from the tip)
    unsigned int nLastBlockWeCanPrune = std::min((unsigned)nManualPruneHeight, ::ChainActive().Tip()->nHeight - MIN_BLOCKS_TO_KEEP);
    int count=0;
    for (int fileNumber = 0; fileNumber < nLastBlockFile; fileNumber++) {
        if (vinfoBlockFile[fileNumber].nSize == 0 || vinfoBlockFile[fileNumber].nHeightLast > nLastBlockWeCanPrune)
            continue;
        chainman.PruneOneBlockFile(fileNumber);
        setFilesToPrune.insert(fileNumber);
        count++;
    }
    LogPrintf("Prune (Manual): prune_height=%d removed %d blk/rev pairs\n", nLastBlockWeCanPrune, count);
}

/* This function is called from the RPC code for pruneblockchain */
void PruneBlockFilesManual(int nManualPruneHeight)
{
    BlockValidationState state;
    const CChainParams& chainparams = Params();
    if (!::ChainstateActive().FlushStateToDisk(
            chainparams, state, FlushStateMode::NONE, nManualPruneHeight)) {
        LogPrintf("%s: failed to flush state (%s)\n", __func__, state.ToString());
    }
}

/**
 * Prune block and undo files (blk???.dat and undo???.dat) so that the disk space used is less than a user-defined target.
 * The user sets the target (in MB) on the command line or in config file.  This will be run on startup and whenever new
 * space is allocated in a block or undo file, staying below the target. Changing back to unpruned requires a reindex
 * (which in this case means the blockchain must be re-downloaded.)
 *
 * Pruning functions are called from FlushStateToDisk when the global fCheckForPruning flag has been set.
 * Block and undo files are deleted in lock-step (when blk00003.dat is deleted, so is rev00003.dat.)
 * Pruning cannot take place until the longest chain is at least a certain length (100000 on mainnet, 1000 on testnet, 1000 on regtest).
 * Pruning will never delete a block within a defined distance (currently 288) from the active chain's tip.
 * The block index is updated by unsetting HAVE_DATA and HAVE_UNDO for any blocks that were stored in the deleted files.
 * A db flag records the fact that at least some block files have been pruned.
 *
 * @param[out]   setFilesToPrune   The set of file indices that can be unlinked will be returned
 */
static void FindFilesToPrune(ChainstateManager& chainman, std::set<int>& setFilesToPrune, uint64_t nPruneAfterHeight)
{
    LOCK2(cs_main, cs_LastBlockFile);
    if (::ChainActive().Tip() == nullptr || nPruneTarget == 0) {
        return;
    }
    if ((uint64_t)::ChainActive().Tip()->nHeight <= nPruneAfterHeight) {
        return;
    }

    unsigned int nLastBlockWeCanPrune = ::ChainActive().Tip()->nHeight - MIN_BLOCKS_TO_KEEP;
    uint64_t nCurrentUsage = CalculateCurrentUsage();
    // We don't check to prune until after we've allocated new space for files
    // So we should leave a buffer under our target to account for another allocation
    // before the next pruning.
    uint64_t nBuffer = BLOCKFILE_CHUNK_SIZE + UNDOFILE_CHUNK_SIZE;
    uint64_t nBytesToPrune;
    int count=0;

    if (nCurrentUsage + nBuffer >= nPruneTarget) {
        // On a prune event, the chainstate DB is flushed.
        // To avoid excessive prune events negating the benefit of high dbcache
        // values, we should not prune too rapidly.
        // So when pruning in IBD, increase the buffer a bit to avoid a re-prune too soon.
        if (::ChainstateActive().IsInitialBlockDownload()) {
            // Since this is only relevant during IBD, we use a fixed 10%
            nBuffer += nPruneTarget / 10;
        }

        for (int fileNumber = 0; fileNumber < nLastBlockFile; fileNumber++) {
            nBytesToPrune = vinfoBlockFile[fileNumber].nSize + vinfoBlockFile[fileNumber].nUndoSize;

            if (vinfoBlockFile[fileNumber].nSize == 0)
                continue;

            if (nCurrentUsage + nBuffer < nPruneTarget)  // are we below our target?
                break;

            // don't prune files that could have a block within MIN_BLOCKS_TO_KEEP of the main chain's tip but keep scanning
            if (vinfoBlockFile[fileNumber].nHeightLast > nLastBlockWeCanPrune)
                continue;

            chainman.PruneOneBlockFile(fileNumber);
            // Queue up the files for removal
            setFilesToPrune.insert(fileNumber);
            nCurrentUsage -= nBytesToPrune;
            count++;
        }
    }

    LogPrint(BCLog::PRUNE, "Prune: target=%dMiB actual=%dMiB diff=%dMiB max_prune_height=%d removed %d blk/rev pairs\n",
           nPruneTarget/1024/1024, nCurrentUsage/1024/1024,
           ((int64_t)nPruneTarget - (int64_t)nCurrentUsage)/1024/1024,
           nLastBlockWeCanPrune, count);
}

static FlatFileSeq BlockFileSeq()
{
    return FlatFileSeq(GetBlocksDir(), "blk", BLOCKFILE_CHUNK_SIZE);
}

static FlatFileSeq UndoFileSeq()
{
    return FlatFileSeq(GetBlocksDir(), "rev", UNDOFILE_CHUNK_SIZE);
}

FILE* OpenBlockFile(const FlatFilePos &pos, bool fReadOnly) {
    return BlockFileSeq().Open(pos, fReadOnly);
}

/** Open an undo file (rev?????.dat) */
static FILE* OpenUndoFile(const FlatFilePos &pos, bool fReadOnly) {
    return UndoFileSeq().Open(pos, fReadOnly);
}

fs::path GetBlockPosFilename(const FlatFilePos &pos)
{
    return BlockFileSeq().FileName(pos);
}

CBlockIndex * BlockManager::InsertBlockIndex(const uint256& hash)
{
    AssertLockHeld(cs_main);

    if (hash.IsNull())
        return nullptr;

    // Return existing
    BlockMap::iterator mi = m_block_index.find(hash);
    if (mi != m_block_index.end())
        return (*mi).second;

    // Create new
    CBlockIndex* pindexNew = new CBlockIndex();
    mi = m_block_index.insert(std::make_pair(hash, pindexNew)).first;
    pindexNew->phashBlock = &((*mi).first);

    return pindexNew;
}

bool BlockManager::LoadBlockIndex(
    const Consensus::Params& consensus_params,
    CBlockTreeDB& blocktree,
    std::set<CBlockIndex*, CBlockIndexWorkComparator>& block_index_candidates)
{
    if (!blocktree.LoadBlockIndexGuts(consensus_params, [this](const uint256& hash) EXCLUSIVE_LOCKS_REQUIRED(cs_main) { return this->InsertBlockIndex(hash); }))
        return false;

    // Calculate nChainWork
    std::vector<std::pair<int, CBlockIndex*> > vSortedByHeight;
    vSortedByHeight.reserve(m_block_index.size());
    for (const std::pair<const uint256, CBlockIndex*>& item : m_block_index)
    {
        CBlockIndex* pindex = item.second;
        vSortedByHeight.push_back(std::make_pair(pindex->nHeight, pindex));
    }
    sort(vSortedByHeight.begin(), vSortedByHeight.end());
    for (const std::pair<int, CBlockIndex*>& item : vSortedByHeight)
    {
        if (ShutdownRequested()) return false;
        CBlockIndex* pindex = item.second;
        pindex->nChainWork = (pindex->pprev ? pindex->pprev->nChainWork : 0) + GetBlockProof(*pindex);
        pindex->nTimeMax = (pindex->pprev ? std::max(pindex->pprev->nTimeMax, pindex->nTime) : pindex->nTime);
        // We can link the chain of blocks for which we've received transactions at some point.
        // Pruned nodes may have deleted the block.
        if (pindex->nTx > 0) {
            if (pindex->pprev) {
                if (pindex->pprev->HaveTxsDownloaded()) {
                    pindex->nChainTx = pindex->pprev->nChainTx + pindex->nTx;
                } else {
                    pindex->nChainTx = 0;
                    m_blocks_unlinked.insert(std::make_pair(pindex->pprev, pindex));
                }
            } else {
                pindex->nChainTx = pindex->nTx;
            }
        }
        if (!(pindex->nStatus & BLOCK_FAILED_MASK) && pindex->pprev && (pindex->pprev->nStatus & BLOCK_FAILED_MASK)) {
            pindex->nStatus |= BLOCK_FAILED_CHILD;
            setDirtyBlockIndex.insert(pindex);
        }
        if (pindex->IsValid(BLOCK_VALID_TRANSACTIONS) && (pindex->HaveTxsDownloaded() || pindex->pprev == nullptr)) {
            block_index_candidates.insert(pindex);
        }
        if (pindex->nStatus & BLOCK_FAILED_MASK && (!pindexBestInvalid || pindex->nChainWork > pindexBestInvalid->nChainWork))
            pindexBestInvalid = pindex;
        if (pindex->pprev)
            pindex->BuildSkip();
        if (pindex->IsValid(BLOCK_VALID_TREE) && (pindexBestHeader == nullptr || CBlockIndexWorkComparator()(pindexBestHeader, pindex)))
            pindexBestHeader = pindex;
    }

    return true;
}

void BlockManager::Unload() {
    m_failed_blocks.clear();
    m_blocks_unlinked.clear();

    for (const BlockMap::value_type& entry : m_block_index) {
        delete entry.second;
    }

    m_block_index.clear();
}

bool static LoadBlockIndexDB(ChainstateManager& chainman, const CChainParams& chainparams) EXCLUSIVE_LOCKS_REQUIRED(cs_main)
{
    if (!chainman.m_blockman.LoadBlockIndex(
            chainparams.GetConsensus(), *pblocktree,
            ::ChainstateActive().setBlockIndexCandidates)) {
        return false;
    }

    // Load block file info
    pblocktree->ReadLastBlockFile(nLastBlockFile);
    vinfoBlockFile.resize(nLastBlockFile + 1);
    LogPrintf("%s: last block file = %i\n", __func__, nLastBlockFile);
    for (int nFile = 0; nFile <= nLastBlockFile; nFile++) {
        pblocktree->ReadBlockFileInfo(nFile, vinfoBlockFile[nFile]);
    }
    LogPrintf("%s: last block file info: %s\n", __func__, vinfoBlockFile[nLastBlockFile].ToString());
    for (int nFile = nLastBlockFile + 1; true; nFile++) {
        CBlockFileInfo info;
        if (pblocktree->ReadBlockFileInfo(nFile, info)) {
            vinfoBlockFile.push_back(info);
        } else {
            break;
        }
    }

    // Check presence of blk files
    LogPrintf("Checking all blk files are present...\n");
    std::set<int> setBlkDataFiles;
    for (const std::pair<const uint256, CBlockIndex*>& item : chainman.BlockIndex()) {
        CBlockIndex* pindex = item.second;
        if (pindex->nStatus & BLOCK_HAVE_DATA) {
            setBlkDataFiles.insert(pindex->nFile);
        }
    }
    for (std::set<int>::iterator it = setBlkDataFiles.begin(); it != setBlkDataFiles.end(); it++)
    {
        FlatFilePos pos(*it, 0);
        if (CAutoFile(OpenBlockFile(pos, true), SER_DISK, CLIENT_VERSION).IsNull()) {
            return false;
        }
    }

    // Check whether we have ever pruned block & undo files
    pblocktree->ReadFlag("prunedblockfiles", fHavePruned);
    if (fHavePruned)
        LogPrintf("LoadBlockIndexDB(): Block files have previously been pruned\n");

    // Check whether we need to continue reindexing
    bool fReindexing = false;
    pblocktree->ReadReindexing(fReindexing);
    if(fReindexing) fReindex = true;

    // Check whether we have an address index
    pblocktree->ReadFlag("addressindex", fAddressIndex);
    LogPrintf("%s: address index %s\n", __func__, fAddressIndex ? "enabled" : "disabled");

    // Check whether we have a timestamp index
    pblocktree->ReadFlag("timestampindex", fTimestampIndex);
    LogPrintf("%s: timestamp index %s\n", __func__, fTimestampIndex ? "enabled" : "disabled");

    // Check whether we have a spent index
    pblocktree->ReadFlag("spentindex", fSpentIndex);
    LogPrintf("%s: spent index %s\n", __func__, fSpentIndex ? "enabled" : "disabled");

    return true;
}

bool CChainState::LoadChainTip(const CChainParams& chainparams)
{
    AssertLockHeld(cs_main);
    const CCoinsViewCache& coins_cache = CoinsTip();
    assert(!coins_cache.GetBestBlock().IsNull()); // Never called when the coins view is empty
    const CBlockIndex* tip = m_chain.Tip();

    if (tip && tip->GetBlockHash() == coins_cache.GetBestBlock()) {
        return true;
    }

    // Load pointer to end of best chain
    CBlockIndex* pindex = LookupBlockIndex(coins_cache.GetBestBlock());
    if (!pindex) {
        return false;
    }
    m_chain.SetTip(pindex);
    PruneBlockIndexCandidates();

    tip = m_chain.Tip();
    LogPrintf("Loaded best chain: hashBestChain=%s height=%d date=%s progress=%f\n",
        tip->GetBlockHash().ToString(),
        m_chain.Height(),
        FormatISO8601DateTime(tip->GetBlockTime()),
        GuessVerificationProgress(chainparams.TxData(), tip));
    return true;
}

CVerifyDB::CVerifyDB()
{
    uiInterface.ShowProgress(_("Verifying blocks...").translated, 0, false);
}

CVerifyDB::~CVerifyDB()
{
    uiInterface.ShowProgress("", 100, false);
}

bool CVerifyDB::VerifyDB(const CChainParams& chainparams, CCoinsView *coinsview, int nCheckLevel, int nCheckDepth)
{
    LOCK(cs_main);
    if (::ChainActive().Tip() == nullptr || ::ChainActive().Tip()->pprev == nullptr)
        return true;

    fVerifyingDB = true;

    // Verify blocks in the best chain
    if (nCheckDepth <= 0 || nCheckDepth > ::ChainActive().Height())
        nCheckDepth = ::ChainActive().Height();
    nCheckLevel = std::max(0, std::min(4, nCheckLevel));
    LogPrintf("Verifying last %i blocks at level %i\n", nCheckDepth, nCheckLevel);
    CCoinsViewCache coins(coinsview);
    CBlockIndex* pindex;
    CBlockIndex* pindexFailure = nullptr;
    int nGoodTransactions = 0;
    BlockValidationState state;
    int reportDone = 0;
    LogPrintf("[0%%]..."); /* Continued */
    for (pindex = ::ChainActive().Tip(); pindex && pindex->pprev; pindex = pindex->pprev) {
        boost::this_thread::interruption_point();
        const int percentageDone = std::max(1, std::min(99, (int)(((double)(::ChainActive().Height() - pindex->nHeight)) / (double)nCheckDepth * (nCheckLevel >= 4 ? 50 : 100))));
        if (reportDone < percentageDone/10) {
            // report every 10% step
            LogPrintf("[%d%%]...", percentageDone); /* Continued */
            reportDone = percentageDone/10;
        }
        uiInterface.ShowProgress(_("Verifying blocks...").translated, percentageDone, false);
        if (pindex->nHeight <= ::ChainActive().Height()-nCheckDepth)
            break;
        if (fPruneMode && !(pindex->nStatus & BLOCK_HAVE_DATA)) {
            // If pruning, only go back as far as we have data.
            LogPrintf("VerifyDB(): block verification stopping at height %d (pruning, no data)\n", pindex->nHeight);
            break;
        }
        CBlock block;
        // check level 0: read from disk
        if (!ReadBlockFromDisk(block, pindex, chainparams.GetConsensus()))
            return error("VerifyDB(): *** ReadBlockFromDisk failed at %d, hash=%s", pindex->nHeight, pindex->GetBlockHash().ToString());
        // check level 1: verify block validity
        if (nCheckLevel >= 1 && !CheckBlock(block, state, chainparams.GetConsensus()))
            return error("%s: *** found bad block at %d, hash=%s (%s)\n", __func__,
                         pindex->nHeight, pindex->GetBlockHash().ToString(), state.ToString());
        // check level 2: verify undo validity
        if (nCheckLevel >= 2 && pindex) {
            CBlockUndo undo;
            if (!pindex->GetUndoPos().IsNull()) {
                if (!UndoReadFromDisk(undo, pindex)) {
                    return error("VerifyDB(): *** found bad undo data at %d, hash=%s\n", pindex->nHeight, pindex->GetBlockHash().ToString());
                }
            }
        }
        // check level 3: check for inconsistencies during memory-only disconnect of tip blocks
        if (nCheckLevel >= 3 && (coins.DynamicMemoryUsage() + ::ChainstateActive().CoinsTip().DynamicMemoryUsage()) <= nCoinCacheUsage) {
            assert(coins.GetBestBlock() == pindex->GetBlockHash());
            DisconnectResult res = ::ChainstateActive().DisconnectBlock(block, pindex, coins);
            if (res == DISCONNECT_FAILED) {
                return error("VerifyDB(): *** irrecoverable inconsistency in block data at %d, hash=%s", pindex->nHeight, pindex->GetBlockHash().ToString());
            }
            if (res == DISCONNECT_UNCLEAN) {
                nGoodTransactions = 0;
                pindexFailure = pindex;
            } else {
                nGoodTransactions += block.vtx.size();
            }
        }
        if (ShutdownRequested())
            return true;
    }
    if (pindexFailure)
        return error("VerifyDB(): *** coin database inconsistencies found (last %i blocks, %i good transactions before that)\n", ::ChainActive().Height() - pindexFailure->nHeight + 1, nGoodTransactions);

    // store block count as we move pindex at check level >= 4
    int block_count = ::ChainActive().Height() - pindex->nHeight;

    // check level 4: try reconnecting blocks
    if (nCheckLevel >= 4) {
        while (pindex != ::ChainActive().Tip()) {
            boost::this_thread::interruption_point();
            const int percentageDone = std::max(1, std::min(99, 100 - (int)(((double)(::ChainActive().Height() - pindex->nHeight)) / (double)nCheckDepth * 50)));
            if (reportDone < percentageDone/10) {
                // report every 10% step
                LogPrintf("[%d%%]...", percentageDone); /* Continued */
                reportDone = percentageDone/10;
            }
            uiInterface.ShowProgress(_("Verifying blocks...").translated, percentageDone, false);
            pindex = ::ChainActive().Next(pindex);
            CBlock block;
            if (!ReadBlockFromDisk(block, pindex, chainparams.GetConsensus()))
                return error("VerifyDB(): *** ReadBlockFromDisk failed at %d, hash=%s", pindex->nHeight, pindex->GetBlockHash().ToString());
            if (!::ChainstateActive().ConnectBlock(block, state, pindex, coins, chainparams))
                return error("VerifyDB(): *** found unconnectable block at %d, hash=%s (%s)", pindex->nHeight, pindex->GetBlockHash().ToString(), state.ToString());
        }
    }

    LogPrintf("[DONE].\n");
    LogPrintf("No coin database inconsistencies in last %i blocks (%i transactions)\n", block_count, nGoodTransactions);
    fVerifyingDB = false;

    return true;
}

/** Apply the effects of a block on the utxo cache, ignoring that it may already have been applied. */
bool CChainState::RollforwardBlock(const CBlockIndex* pindex, CCoinsViewCache& inputs, const CChainParams& params)
{
    // TODO: merge with ConnectBlock
    CBlock block;
    if (!ReadBlockFromDisk(block, pindex, params.GetConsensus())) {
        return error("ReplayBlock(): ReadBlockFromDisk failed at %d, hash=%s", pindex->nHeight, pindex->GetBlockHash().ToString());
    }

    for (const CTransactionRef& tx : block.vtx) {
        if (!tx->IsCoinBase()) {
            for (const CTxIn &txin : tx->vin) {
                inputs.SpendCoin(txin.prevout);
            }
        }
        // Pass check = true as every addition may be an overwrite.
        AddCoins(inputs, *tx, pindex->nHeight, true);
    }
    return true;
}

bool CChainState::ReplayBlocks(const CChainParams& params)
{
    LOCK(cs_main);

    CCoinsView& db = this->CoinsDB();
    CCoinsViewCache cache(&db);

    std::vector<uint256> hashHeads = db.GetHeadBlocks();
    if (hashHeads.empty()) return true; // We're already in a consistent state.
    if (hashHeads.size() != 2) return error("ReplayBlocks(): unknown inconsistent state");

    uiInterface.ShowProgress(_("Replaying blocks...").translated, 0, false);
    LogPrintf("Replaying blocks\n");

    const CBlockIndex* pindexOld = nullptr;  // Old tip during the interrupted flush.
    const CBlockIndex* pindexNew;            // New tip during the interrupted flush.
    const CBlockIndex* pindexFork = nullptr; // Latest block common to both the old and the new tip.

    if (m_blockman.m_block_index.count(hashHeads[0]) == 0) {
        return error("ReplayBlocks(): reorganization to unknown block requested");
    }
    pindexNew = m_blockman.m_block_index[hashHeads[0]];

    if (!hashHeads[1].IsNull()) { // The old tip is allowed to be 0, indicating it's the first flush.
        if (m_blockman.m_block_index.count(hashHeads[1]) == 0) {
            return error("ReplayBlocks(): reorganization from unknown block requested");
        }
        pindexOld = m_blockman.m_block_index[hashHeads[1]];
        pindexFork = LastCommonAncestor(pindexOld, pindexNew);
        assert(pindexFork != nullptr);
    }

    // Rollback along the old branch.
    while (pindexOld != pindexFork) {
        if (pindexOld->nHeight > 0) { // Never disconnect the genesis block.
            CBlock block;
            if (!ReadBlockFromDisk(block, pindexOld, params.GetConsensus())) {
                return error("RollbackBlock(): ReadBlockFromDisk() failed at %d, hash=%s", pindexOld->nHeight, pindexOld->GetBlockHash().ToString());
            }
            LogPrintf("Rolling back %s (%i)\n", pindexOld->GetBlockHash().ToString(), pindexOld->nHeight);
            DisconnectResult res = DisconnectBlock(block, pindexOld, cache);
            if (res == DISCONNECT_FAILED) {
                return error("RollbackBlock(): DisconnectBlock failed at %d, hash=%s", pindexOld->nHeight, pindexOld->GetBlockHash().ToString());
            }
            // If DISCONNECT_UNCLEAN is returned, it means a non-existing UTXO was deleted, or an existing UTXO was
            // overwritten. It corresponds to cases where the block-to-be-disconnect never had all its operations
            // applied to the UTXO set. However, as both writing a UTXO and deleting a UTXO are idempotent operations,
            // the result is still a version of the UTXO set with the effects of that block undone.
        }
        pindexOld = pindexOld->pprev;
    }

    // Roll forward from the forking point to the new tip.
    int nForkHeight = pindexFork ? pindexFork->nHeight : 0;
    for (int nHeight = nForkHeight + 1; nHeight <= pindexNew->nHeight; ++nHeight) {
        const CBlockIndex* pindex = pindexNew->GetAncestor(nHeight);
        LogPrintf("Rolling forward %s (%i)\n", pindex->GetBlockHash().ToString(), nHeight);
        uiInterface.ShowProgress(_("Replaying blocks...").translated, (int) ((nHeight - nForkHeight) * 100.0 / (pindexNew->nHeight - nForkHeight)) , false);
        if (!RollforwardBlock(pindex, cache, params)) return false;
    }

    cache.SetBestBlock(pindexNew->GetBlockHash(), pindexNew->nHeight);
    cache.Flush();
    uiInterface.ShowProgress("", 100, false);
    return true;
}

//! Helper for CChainState::RewindBlockIndex
void CChainState::EraseBlockData(CBlockIndex* index)
{
    AssertLockHeld(cs_main);
    assert(!m_chain.Contains(index)); // Make sure this block isn't active

    // Reduce validity
    index->nStatus = std::min<unsigned int>(index->nStatus & BLOCK_VALID_MASK, BLOCK_VALID_TREE) | (index->nStatus & ~BLOCK_VALID_MASK);
    // Remove have-data flags.
    index->nStatus &= ~(BLOCK_HAVE_DATA | BLOCK_HAVE_UNDO);
    // Remove storage location.
    index->nFile = 0;
    index->nDataPos = 0;
    index->nUndoPos = 0;
    // Remove various other things
    index->nTx = 0;
    index->nChainTx = 0;
    index->nSequenceId = 0;
    // Make sure it gets written.
    setDirtyBlockIndex.insert(index);
    // Update indexes
    setBlockIndexCandidates.erase(index);
    auto ret = m_blockman.m_blocks_unlinked.equal_range(index->pprev);
    while (ret.first != ret.second) {
        if (ret.first->second == index) {
            m_blockman.m_blocks_unlinked.erase(ret.first++);
        } else {
            ++ret.first;
        }
    }
    // Mark parent as eligible for main chain again
    if (index->pprev && index->pprev->IsValid(BLOCK_VALID_TRANSACTIONS) && index->pprev->HaveTxsDownloaded()) {
        setBlockIndexCandidates.insert(index->pprev);
    }
}

bool CChainState::RewindBlockIndex(const CChainParams& params)
{
    // Note that during -reindex-chainstate we are called with an empty m_chain!

    // First erase all post-segwit blocks without witness not in the main chain,
    // as this can we done without costly DisconnectTip calls. Active
    // blocks will be dealt with below (releasing cs_main in between).
    {
        LOCK(cs_main);
        for (const auto& entry : m_blockman.m_block_index) {
            if (IsWitnessEnabled(entry.second->pprev, params.GetConsensus()) && !(entry.second->nStatus & BLOCK_OPT_WITNESS) && !m_chain.Contains(entry.second)) {
                EraseBlockData(entry.second);
            }
        }
    }

    // Find what height we need to reorganize to.
    CBlockIndex *tip;
    int nHeight = 1;
    {
        LOCK(cs_main);
        while (nHeight <= m_chain.Height()) {
            // Although SCRIPT_VERIFY_WITNESS is now generally enforced on all
            // blocks in ConnectBlock, we don't need to go back and
            // re-download/re-verify blocks from before segwit actually activated.
            if (IsWitnessEnabled(m_chain[nHeight - 1], params.GetConsensus()) && !(m_chain[nHeight]->nStatus & BLOCK_OPT_WITNESS)) {
                break;
            }
            nHeight++;
        }

        tip = m_chain.Tip();
    }
    // nHeight is now the height of the first insufficiently-validated block, or tipheight + 1

    BlockValidationState state;
    // Loop until the tip is below nHeight, or we reach a pruned block.
    while (!ShutdownRequested()) {
        {
            LOCK2(cs_main, ::mempool.cs);
            // Make sure nothing changed from under us (this won't happen because RewindBlockIndex runs before importing/network are active)
            assert(tip == m_chain.Tip());
            if (tip == nullptr || tip->nHeight < nHeight) break;
            if (fPruneMode && !(tip->nStatus & BLOCK_HAVE_DATA)) {
                // If pruning, don't try rewinding past the HAVE_DATA point;
                // since older blocks can't be served anyway, there's
                // no need to walk further, and trying to DisconnectTip()
                // will fail (and require a needless reindex/redownload
                // of the blockchain).
                break;
            }

            // Disconnect block
            if (!DisconnectTip(state, params, nullptr)) {
                return error("RewindBlockIndex: unable to disconnect block at height %i (%s)", tip->nHeight, state.ToString());
            }

            // Reduce validity flag and have-data flags.
            // We do this after actual disconnecting, otherwise we'll end up writing the lack of data
            // to disk before writing the chainstate, resulting in a failure to continue if interrupted.
            // Note: If we encounter an insufficiently validated block that
            // is on m_chain, it must be because we are a pruning node, and
            // this block or some successor doesn't HAVE_DATA, so we were unable to
            // rewind all the way.  Blocks remaining on m_chain at this point
            // must not have their validity reduced.
            EraseBlockData(tip);

            tip = tip->pprev;
        }
        // Make sure the queue of validation callbacks doesn't grow unboundedly.
        LimitValidationInterfaceQueue();

        // Occasionally flush state to disk.
        if (!FlushStateToDisk(params, state, FlushStateMode::PERIODIC)) {
            LogPrintf("RewindBlockIndex: unable to flush state to disk (%s)\n", state.ToString());
            return false;
        }
    }

    {
        LOCK(cs_main);
        if (m_chain.Tip() != nullptr) {
            // We can't prune block index candidates based on our tip if we have
            // no tip due to m_chain being empty!
            PruneBlockIndexCandidates();

            CheckBlockIndex(params.GetConsensus());

            // FlushStateToDisk can possibly read ::ChainActive(). Be conservative
            // and skip it here, we're about to -reindex-chainstate anyway, so
            // it'll get called a bunch real soon.
            BlockValidationState state;
            if (!FlushStateToDisk(params, state, FlushStateMode::ALWAYS)) {
                LogPrintf("RewindBlockIndex: unable to flush state to disk (%s)\n", state.ToString());
                return false;
            }
        }
    }

    return true;
}

void CChainState::UnloadBlockIndex() {
    nBlockSequenceId = 1;
    setBlockIndexCandidates.clear();
}

// May NOT be used after any connections are up as much
// of the peer-processing logic assumes a consistent
// block index state
void UnloadBlockIndex()
{
    LOCK(cs_main);
    g_chainman.Unload();
    pindexBestInvalid = nullptr;
    pindexBestHeader = nullptr;
    mempool.clear();
    vinfoBlockFile.clear();
    nLastBlockFile = 0;
    setDirtyBlockIndex.clear();
    setDirtyFileInfo.clear();
    versionbitscache.Clear();
    for (int b = 0; b < VERSIONBITS_NUM_BITS; b++) {
        warningcache[b].clear();
    }
    fHavePruned = false;
}

<<<<<<< HEAD
bool ShouldAutoReindex()
{
    // Force reindex to update version
    bool nV1 = false;
    if (!pblocktree->ReadFlag("v1", nV1) || !nV1) {
        LogPrintf("%s: v1 marker not detected, attempting reindex.\n", __func__);
        return true;
    }
    return false;
};

bool RebuildRollingIndices()
{
    bool nV2 = false;
    if (gArgs.GetBoolArg("-rebuildrollingindices", false)) {
        LogPrintf("%s: Manual override, attempting to rewind chain.\n", __func__);
    } else
    if (pblocktree->ReadFlag("v2", nV2) && nV2) {
        return true;
    } else {
        LogPrintf("%s: v2 marker not detected, attempting to rewind chain.\n", __func__);
    }
    uiInterface.InitMessage(_("Rebuilding rolling indices...").translated);

    int64_t now = GetAdjustedTime();
    int rewound_tip_height, max_height_to_keep = 0;

    {
        LOCK(cs_main);
        CBlockIndex *pindex_tip = ::ChainActive().Tip();
        CBlockIndex *pindex = pindex_tip;
        while (pindex && pindex->nTime >= now - smsg::KEEP_FUNDING_TX_DATA) {
            max_height_to_keep = pindex->nHeight;
            pindex = ::ChainActive()[pindex->nHeight-1];
        }

        LogPrintf("%s: Rewinding to block %d.\n", __func__, max_height_to_keep);
        int num_disconnected = 0;

        std::string str_error;
        if (!RewindToHeight(max_height_to_keep, num_disconnected, str_error)) {
            LogPrintf("%s: RewindToHeight failed %s.\n", __func__, str_error);
            return false;
        }
        rewound_tip_height = ::ChainActive().Tip()->nHeight;
    }

    const CChainParams& chainparams = Params();
    BlockValidationState state;
    if (!ActivateBestChain(state, chainparams)) {
        LogPrintf("%s: ActivateBestChain failed %s.\n", __func__, state.ToString());
        return false;
    }

    {
        LOCK(cs_main);
        LogPrintf("%s: Reprocessed chain from block %d to %d.\n", __func__, rewound_tip_height, ::ChainActive().Tip()->nHeight);

        if (!pblocktree->WriteFlag("v2", true)) {
            LogPrintf("%s: WriteFlag failed.\n", __func__);
            return false;
        }
    }
    return true;
}

bool LoadBlockIndex(const CChainParams& chainparams)
=======
bool ChainstateManager::LoadBlockIndex(const CChainParams& chainparams)
>>>>>>> 24f70290
{
    AssertLockHeld(cs_main);
    // Load block index from databases
    bool needs_init = fReindex;

    if (!fReindex) {
        bool ret = LoadBlockIndexDB(*this, chainparams);
        if (!ret) return false;
        needs_init = m_blockman.m_block_index.empty();
    }

    if (needs_init) {
        // Everything here is for *new* reindex/DBs. Thus, though
        // LoadBlockIndexDB may have set fReindex if we shut down
        // mid-reindex previously, we don't check fReindex and
        // instead only check it prior to LoadBlockIndexDB to set
        // needs_init.

        LogPrintf("Initializing databases...\n");
        pblocktree->WriteFlag("v1", true);
        pblocktree->WriteFlag("v2", true);

        // Use the provided setting for -addressindex in the new database
        fAddressIndex = gArgs.GetBoolArg("-addressindex", DEFAULT_ADDRESSINDEX);
        pblocktree->WriteFlag("addressindex", fAddressIndex);
        LogPrintf("%s: address index %s\n", __func__, fAddressIndex ? "enabled" : "disabled");

        // Use the provided setting for -timestampindex in the new database
        fTimestampIndex = gArgs.GetBoolArg("-timestampindex", DEFAULT_TIMESTAMPINDEX);
        pblocktree->WriteFlag("timestampindex", fTimestampIndex);
        LogPrintf("%s: timestamp index %s\n", __func__, fTimestampIndex ? "enabled" : "disabled");

        // Use the provided setting for -spentindex in the new database
        fSpentIndex = gArgs.GetBoolArg("-spentindex", DEFAULT_SPENTINDEX);
        pblocktree->WriteFlag("spentindex", fSpentIndex);
        LogPrintf("%s: spent index %s\n", __func__, fSpentIndex ? "enabled" : "disabled");
    }
    return true;
}

bool CChainState::LoadGenesisBlock(const CChainParams& chainparams)
{
    LOCK(cs_main);

    // Check whether we're already initialized by checking for genesis in
    // m_blockman.m_block_index. Note that we can't use m_chain here, since it is
    // set based on the coins db, not the block index db, which is the only
    // thing loaded at this point.
    if (m_blockman.m_block_index.count(chainparams.GenesisBlock().GetHash()))
        return true;

    try {
        const CBlock& block = chainparams.GenesisBlock();
        FlatFilePos blockPos = SaveBlockToDisk(block, 0, chainparams, nullptr);
        if (blockPos.IsNull())
            return error("%s: writing genesis block to disk failed", __func__);
        CBlockIndex *pindex = m_blockman.AddToBlockIndex(block);
        pindex->nFlags |= BLOCK_ACCEPTED;
        ReceivedBlockTransactions(block, pindex, blockPos, chainparams.GetConsensus());
    } catch (const std::runtime_error& e) {
        return error("%s: failed to write genesis block: %s", __func__, e.what());
    }

    return true;
}

bool LoadGenesisBlock(const CChainParams& chainparams)
{
    return ::ChainstateActive().LoadGenesisBlock(chainparams);
}

void LoadExternalBlockFile(const CChainParams& chainparams, FILE* fileIn, FlatFilePos* dbp)
{
    // Map of disk positions for blocks with unknown parent (only used for reindex)
    static std::multimap<uint256, FlatFilePos> mapBlocksUnknownParent;
    int64_t nStart = GetTimeMillis();

    fAddressIndex = gArgs.GetBoolArg("-addressindex", DEFAULT_ADDRESSINDEX);
    fTimestampIndex = gArgs.GetBoolArg("-timestampindex", DEFAULT_TIMESTAMPINDEX);
    fSpentIndex = gArgs.GetBoolArg("-spentindex", DEFAULT_SPENTINDEX);

    int nLoaded = 0;
    try {
        // This takes over fileIn and calls fclose() on it in the CBufferedFile destructor
        CBufferedFile blkdat(fileIn, 2*MAX_BLOCK_SERIALIZED_SIZE, MAX_BLOCK_SERIALIZED_SIZE+8, SER_DISK, CLIENT_VERSION);
        uint64_t nRewind = blkdat.GetPos();
        while (!blkdat.eof()) {
            if (ShutdownRequested()) return;

            blkdat.SetPos(nRewind);
            nRewind++; // start one byte further next time, in case of failure
            blkdat.SetLimit(); // remove former limit
            unsigned int nSize = 0;
            try {
                // locate a header
                unsigned char buf[CMessageHeader::MESSAGE_START_SIZE];
                blkdat.FindByte(chainparams.MessageStart()[0]);
                nRewind = blkdat.GetPos()+1;
                blkdat >> buf;
                if (memcmp(buf, chainparams.MessageStart(), CMessageHeader::MESSAGE_START_SIZE))
                    continue;
                // read size
                blkdat >> nSize;
                if (nSize < 80 || nSize > MAX_BLOCK_SERIALIZED_SIZE)
                    continue;
            } catch (const std::exception&) {
                // no valid block header found; don't complain
                break;
            }
            try {
                // read block
                uint64_t nBlockPos = blkdat.GetPos();
                if (dbp)
                    dbp->nPos = nBlockPos;
                blkdat.SetLimit(nBlockPos + nSize);
                blkdat.SetPos(nBlockPos);
                std::shared_ptr<CBlock> pblock = std::make_shared<CBlock>();
                CBlock& block = *pblock;
                blkdat >> block;
                nRewind = blkdat.GetPos();

                uint256 hash = block.GetHash();
                {
                    LOCK(cs_main);
                    // detect out of order blocks, and store them for later
                    if (hash != chainparams.GetConsensus().hashGenesisBlock && !LookupBlockIndex(block.hashPrevBlock)) {
                        LogPrint(BCLog::REINDEX, "%s: Out of order block %s, parent %s not known\n", __func__, hash.ToString(),
                                block.hashPrevBlock.ToString());
                        if (dbp)
                            mapBlocksUnknownParent.insert(std::make_pair(block.hashPrevBlock, *dbp));
                        continue;
                    }

                    // process in case the block isn't known yet
                    CBlockIndex* pindex = LookupBlockIndex(hash);
                    if (!pindex || (pindex->nStatus & BLOCK_HAVE_DATA) == 0) {
                      BlockValidationState state;
                      if (::ChainstateActive().AcceptBlock(pblock, state, chainparams, nullptr, true, dbp, nullptr)) {
                          nLoaded++;
                      }
                      if (state.IsError()) {
                          break;
                      }
                    } else if (hash != chainparams.GetConsensus().hashGenesisBlock && pindex->nHeight % 1000 == 0) {
                      LogPrint(BCLog::REINDEX, "Block Import: already had block %s at height %d\n", hash.ToString(), pindex->nHeight);
                    }
                }

                // Activate the genesis block so normal node progress can continue
                if (hash == chainparams.GetConsensus().hashGenesisBlock) {
                    BlockValidationState state;
                    if (!ActivateBestChain(state, chainparams, nullptr)) {
                        break;
                    }
                }

                NotifyHeaderTip();

                // Recursively process earlier encountered successors of this block
                std::deque<uint256> queue;
                queue.push_back(hash);
                while (!queue.empty()) {
                    uint256 head = queue.front();
                    queue.pop_front();
                    std::pair<std::multimap<uint256, FlatFilePos>::iterator, std::multimap<uint256, FlatFilePos>::iterator> range = mapBlocksUnknownParent.equal_range(head);
                    while (range.first != range.second) {
                        std::multimap<uint256, FlatFilePos>::iterator it = range.first;
                        std::shared_ptr<CBlock> pblockrecursive = std::make_shared<CBlock>();
                        if (ReadBlockFromDisk(*pblockrecursive, it->second, chainparams.GetConsensus()))
                        {
                            LogPrint(BCLog::REINDEX, "%s: Processing out of order child %s of %s\n", __func__, pblockrecursive->GetHash().ToString(),
                                    head.ToString());
                            LOCK(cs_main);
                            BlockValidationState dummy;
                            if (::ChainstateActive().AcceptBlock(pblockrecursive, dummy, chainparams, nullptr, true, &it->second, nullptr))
                            {
                                nLoaded++;
                                queue.push_back(pblockrecursive->GetHash());
                            }
                        }
                        range.first++;
                        mapBlocksUnknownParent.erase(it);
                        NotifyHeaderTip();
                    }
                }
            } catch (const std::exception& e) {
                LogPrintf("%s: Deserialize or I/O error - %s\n", __func__, e.what());
            }
        }
    } catch (const std::runtime_error& e) {
        AbortNode(std::string("System error: ") + e.what());
    }
    LogPrintf("Loaded %i blocks from external file in %dms\n", nLoaded, GetTimeMillis() - nStart);
}

void CChainState::CheckBlockIndex(const Consensus::Params& consensusParams)
{
    if (!fCheckBlockIndex) {
        return;
    }

    LOCK(cs_main);

    // During a reindex, we read the genesis block and call CheckBlockIndex before ActivateBestChain,
    // so we have the genesis block in m_blockman.m_block_index but no active chain. (A few of the
    // tests when iterating the block tree require that m_chain has been initialized.)
    if (m_chain.Height() < 0) {
        assert(m_blockman.m_block_index.size() <= 1);
        return;
    }

    // Build forward-pointing map of the entire block tree.
    std::multimap<CBlockIndex*,CBlockIndex*> forward;
    for (const std::pair<const uint256, CBlockIndex*>& entry : m_blockman.m_block_index) {
        forward.insert(std::make_pair(entry.second->pprev, entry.second));
    }

    assert(forward.size() == m_blockman.m_block_index.size());

    std::pair<std::multimap<CBlockIndex*,CBlockIndex*>::iterator,std::multimap<CBlockIndex*,CBlockIndex*>::iterator> rangeGenesis = forward.equal_range(nullptr);
    CBlockIndex *pindex = rangeGenesis.first->second;
    rangeGenesis.first++;
    assert(rangeGenesis.first == rangeGenesis.second); // There is only one index entry with parent nullptr.

    // Iterate over the entire block tree, using depth-first search.
    // Along the way, remember whether there are blocks on the path from genesis
    // block being explored which are the first to have certain properties.
    size_t nNodes = 0;
    int nHeight = 0;
    CBlockIndex* pindexFirstInvalid = nullptr; // Oldest ancestor of pindex which is invalid.
    CBlockIndex* pindexFirstMissing = nullptr; // Oldest ancestor of pindex which does not have BLOCK_HAVE_DATA.
    CBlockIndex* pindexFirstNeverProcessed = nullptr; // Oldest ancestor of pindex for which nTx == 0.
    CBlockIndex* pindexFirstNotTreeValid = nullptr; // Oldest ancestor of pindex which does not have BLOCK_VALID_TREE (regardless of being valid or not).
    CBlockIndex* pindexFirstNotTransactionsValid = nullptr; // Oldest ancestor of pindex which does not have BLOCK_VALID_TRANSACTIONS (regardless of being valid or not).
    CBlockIndex* pindexFirstNotChainValid = nullptr; // Oldest ancestor of pindex which does not have BLOCK_VALID_CHAIN (regardless of being valid or not).
    CBlockIndex* pindexFirstNotScriptsValid = nullptr; // Oldest ancestor of pindex which does not have BLOCK_VALID_SCRIPTS (regardless of being valid or not).
    while (pindex != nullptr) {
        nNodes++;
        if (pindexFirstInvalid == nullptr && pindex->nStatus & BLOCK_FAILED_VALID) pindexFirstInvalid = pindex;
        if (pindexFirstMissing == nullptr && !(pindex->nStatus & BLOCK_HAVE_DATA)) pindexFirstMissing = pindex;
        if (pindexFirstNeverProcessed == nullptr && pindex->nTx == 0) pindexFirstNeverProcessed = pindex;
        if (pindex->pprev != nullptr && pindexFirstNotTreeValid == nullptr && (pindex->nStatus & BLOCK_VALID_MASK) < BLOCK_VALID_TREE) pindexFirstNotTreeValid = pindex;
        if (pindex->pprev != nullptr && pindexFirstNotTransactionsValid == nullptr && (pindex->nStatus & BLOCK_VALID_MASK) < BLOCK_VALID_TRANSACTIONS) pindexFirstNotTransactionsValid = pindex;
        if (pindex->pprev != nullptr && pindexFirstNotChainValid == nullptr && (pindex->nStatus & BLOCK_VALID_MASK) < BLOCK_VALID_CHAIN) pindexFirstNotChainValid = pindex;
        if (pindex->pprev != nullptr && pindexFirstNotScriptsValid == nullptr && (pindex->nStatus & BLOCK_VALID_MASK) < BLOCK_VALID_SCRIPTS) pindexFirstNotScriptsValid = pindex;

        // Begin: actual consistency checks.
        if (pindex->pprev == nullptr) {
            // Genesis block checks.
            assert(pindex->GetBlockHash() == consensusParams.hashGenesisBlock); // Genesis block's hash must match.
            assert(pindex == m_chain.Genesis()); // The current active chain's genesis block must be this block.
        }
        if (!pindex->HaveTxsDownloaded()) assert(pindex->nSequenceId <= 0); // nSequenceId can't be set positive for blocks that aren't linked (negative is used for preciousblock)
        // VALID_TRANSACTIONS is equivalent to nTx > 0 for all nodes (whether or not pruning has occurred).
        // HAVE_DATA is only equivalent to nTx > 0 (or VALID_TRANSACTIONS) if no pruning has occurred.
        if (!fHavePruned) {
            // If we've never pruned, then HAVE_DATA should be equivalent to nTx > 0
            assert(!(pindex->nStatus & BLOCK_HAVE_DATA) == (pindex->nTx == 0));
            assert(pindexFirstMissing == pindexFirstNeverProcessed);
        } else {
            // If we have pruned, then we can only say that HAVE_DATA implies nTx > 0
            if (pindex->nStatus & BLOCK_HAVE_DATA) assert(pindex->nTx > 0);
        }
        if (pindex->nStatus & BLOCK_HAVE_UNDO) assert(pindex->nStatus & BLOCK_HAVE_DATA);
        assert(((pindex->nStatus & BLOCK_VALID_MASK) >= BLOCK_VALID_TRANSACTIONS) == (pindex->nTx > 0)); // This is pruning-independent.
        // All parents having had data (at some point) is equivalent to all parents being VALID_TRANSACTIONS, which is equivalent to HaveTxsDownloaded().
        assert((pindexFirstNeverProcessed == nullptr) == pindex->HaveTxsDownloaded());
        assert((pindexFirstNotTransactionsValid == nullptr) == pindex->HaveTxsDownloaded());
        assert(pindex->nHeight == nHeight); // nHeight must be consistent.
        assert(pindex->pprev == nullptr || pindex->nChainWork >= pindex->pprev->nChainWork); // For every block except the genesis block, the chainwork must be larger than the parent's.
        assert(nHeight < 2 || (pindex->pskip && (pindex->pskip->nHeight < nHeight))); // The pskip pointer must point back for all but the first 2 blocks.
        assert(pindexFirstNotTreeValid == nullptr); // All m_blockman.m_block_index entries must at least be TREE valid
        if ((pindex->nStatus & BLOCK_VALID_MASK) >= BLOCK_VALID_TREE) assert(pindexFirstNotTreeValid == nullptr); // TREE valid implies all parents are TREE valid
        if ((pindex->nStatus & BLOCK_VALID_MASK) >= BLOCK_VALID_CHAIN) assert(pindexFirstNotChainValid == nullptr); // CHAIN valid implies all parents are CHAIN valid
        if ((pindex->nStatus & BLOCK_VALID_MASK) >= BLOCK_VALID_SCRIPTS) assert(pindexFirstNotScriptsValid == nullptr); // SCRIPTS valid implies all parents are SCRIPTS valid
        if (pindexFirstInvalid == nullptr) {
            // Checks for not-invalid blocks.
            assert((pindex->nStatus & BLOCK_FAILED_MASK) == 0); // The failed mask cannot be set for blocks without invalid parents.
        }
        if (!CBlockIndexWorkComparator()(pindex, m_chain.Tip()) && pindexFirstNeverProcessed == nullptr) {
            if (pindexFirstInvalid == nullptr) {
                // If this block sorts at least as good as the current tip and
                // is valid and we have all data for its parents, it must be in
                // setBlockIndexCandidates.  m_chain.Tip() must also be there
                // even if some data has been pruned.
                if (pindexFirstMissing == nullptr || pindex == m_chain.Tip()) {
                    assert(setBlockIndexCandidates.count(pindex));
                }
                // If some parent is missing, then it could be that this block was in
                // setBlockIndexCandidates but had to be removed because of the missing data.
                // In this case it must be in m_blocks_unlinked -- see test below.
            }
        } else { // If this block sorts worse than the current tip or some ancestor's block has never been seen, it cannot be in setBlockIndexCandidates.
            assert(setBlockIndexCandidates.count(pindex) == 0);
        }
        // Check whether this block is in m_blocks_unlinked.
        std::pair<std::multimap<CBlockIndex*,CBlockIndex*>::iterator,std::multimap<CBlockIndex*,CBlockIndex*>::iterator> rangeUnlinked = m_blockman.m_blocks_unlinked.equal_range(pindex->pprev);
        bool foundInUnlinked = false;
        while (rangeUnlinked.first != rangeUnlinked.second) {
            assert(rangeUnlinked.first->first == pindex->pprev);
            if (rangeUnlinked.first->second == pindex) {
                foundInUnlinked = true;
                break;
            }
            rangeUnlinked.first++;
        }
        if (pindex->pprev && (pindex->nStatus & BLOCK_HAVE_DATA) && pindexFirstNeverProcessed != nullptr && pindexFirstInvalid == nullptr) {
            // If this block has block data available, some parent was never received, and has no invalid parents, it must be in m_blocks_unlinked.
            assert(foundInUnlinked);
        }
        if (!(pindex->nStatus & BLOCK_HAVE_DATA)) assert(!foundInUnlinked); // Can't be in m_blocks_unlinked if we don't HAVE_DATA
        if (pindexFirstMissing == nullptr) assert(!foundInUnlinked); // We aren't missing data for any parent -- cannot be in m_blocks_unlinked.
        if (pindex->pprev && (pindex->nStatus & BLOCK_HAVE_DATA) && pindexFirstNeverProcessed == nullptr && pindexFirstMissing != nullptr) {
            // We HAVE_DATA for this block, have received data for all parents at some point, but we're currently missing data for some parent.
            assert(fHavePruned); // We must have pruned.
            // This block may have entered m_blocks_unlinked if:
            //  - it has a descendant that at some point had more work than the
            //    tip, and
            //  - we tried switching to that descendant but were missing
            //    data for some intermediate block between m_chain and the
            //    tip.
            // So if this block is itself better than m_chain.Tip() and it wasn't in
            // setBlockIndexCandidates, then it must be in m_blocks_unlinked.
            if (!CBlockIndexWorkComparator()(pindex, m_chain.Tip()) && setBlockIndexCandidates.count(pindex) == 0) {
                if (pindexFirstInvalid == nullptr) {
                    assert(foundInUnlinked);
                }
            }
        }
        // assert(pindex->GetBlockHash() == pindex->GetBlockHeader().GetHash()); // Perhaps too slow
        // End: actual consistency checks.

        // Try descending into the first subnode.
        std::pair<std::multimap<CBlockIndex*,CBlockIndex*>::iterator,std::multimap<CBlockIndex*,CBlockIndex*>::iterator> range = forward.equal_range(pindex);
        if (range.first != range.second) {
            // A subnode was found.
            pindex = range.first->second;
            nHeight++;
            continue;
        }
        // This is a leaf node.
        // Move upwards until we reach a node of which we have not yet visited the last child.
        while (pindex) {
            // We are going to either move to a parent or a sibling of pindex.
            // If pindex was the first with a certain property, unset the corresponding variable.
            if (pindex == pindexFirstInvalid) pindexFirstInvalid = nullptr;
            if (pindex == pindexFirstMissing) pindexFirstMissing = nullptr;
            if (pindex == pindexFirstNeverProcessed) pindexFirstNeverProcessed = nullptr;
            if (pindex == pindexFirstNotTreeValid) pindexFirstNotTreeValid = nullptr;
            if (pindex == pindexFirstNotTransactionsValid) pindexFirstNotTransactionsValid = nullptr;
            if (pindex == pindexFirstNotChainValid) pindexFirstNotChainValid = nullptr;
            if (pindex == pindexFirstNotScriptsValid) pindexFirstNotScriptsValid = nullptr;
            // Find our parent.
            CBlockIndex* pindexPar = pindex->pprev;
            // Find which child we just visited.
            std::pair<std::multimap<CBlockIndex*,CBlockIndex*>::iterator,std::multimap<CBlockIndex*,CBlockIndex*>::iterator> rangePar = forward.equal_range(pindexPar);
            while (rangePar.first->second != pindex) {
                assert(rangePar.first != rangePar.second); // Our parent must have at least the node we're coming from as child.
                rangePar.first++;
            }
            // Proceed to the next one.
            rangePar.first++;
            if (rangePar.first != rangePar.second) {
                // Move to the sibling.
                pindex = rangePar.first->second;
                break;
            } else {
                // Move up further.
                pindex = pindexPar;
                nHeight--;
                continue;
            }
        }
    }

    // Check that we actually traversed the entire map.
    assert(nNodes == forward.size());
}

std::string CChainState::ToString()
{
    CBlockIndex* tip = m_chain.Tip();
    return strprintf("Chainstate [%s] @ height %d (%s)",
        m_from_snapshot_blockhash.IsNull() ? "ibd" : "snapshot",
        tip ? tip->nHeight : -1, tip ? tip->GetBlockHash().ToString() : "null");
}

std::string CBlockFileInfo::ToString() const
{
    return strprintf("CBlockFileInfo(blocks=%u, size=%u, heights=%u...%u, time=%s...%s)", nBlocks, nSize, nHeightFirst, nHeightLast, FormatISO8601Date(nTimeFirst), FormatISO8601Date(nTimeLast));
}

CBlockFileInfo* GetBlockFileInfo(size_t n)
{
    LOCK(cs_LastBlockFile);

    return &vinfoBlockFile.at(n);
}

ThresholdState VersionBitsTipState(const Consensus::Params& params, Consensus::DeploymentPos pos)
{
    LOCK(cs_main);
    return VersionBitsState(::ChainActive().Tip(), params, pos, versionbitscache);
}

BIP9Stats VersionBitsTipStatistics(const Consensus::Params& params, Consensus::DeploymentPos pos)
{
    LOCK(cs_main);
    return VersionBitsStatistics(::ChainActive().Tip(), params, pos);
}

int VersionBitsTipStateSinceHeight(const Consensus::Params& params, Consensus::DeploymentPos pos)
{
    LOCK(cs_main);
    return VersionBitsStateSinceHeight(::ChainActive().Tip(), params, pos, versionbitscache);
}

static const uint64_t MEMPOOL_DUMP_VERSION = 1;

bool LoadMempool(CTxMemPool& pool)
{
    const CChainParams& chainparams = Params();
    int64_t nExpiryTimeout = gArgs.GetArg("-mempoolexpiry", DEFAULT_MEMPOOL_EXPIRY) * 60 * 60;
    FILE* filestr = fsbridge::fopen(GetDataDir() / "mempool.dat", "rb");
    CAutoFile file(filestr, SER_DISK, CLIENT_VERSION);
    if (file.IsNull()) {
        LogPrintf("Failed to open mempool file from disk. Continuing anyway.\n");
        return false;
    }

    int64_t count = 0;
    int64_t expired = 0;
    int64_t failed = 0;
    int64_t already_there = 0;
    int64_t unbroadcast = 0;
    int64_t nNow = GetTime();

    try {
        uint64_t version;
        file >> version;
        if (version != MEMPOOL_DUMP_VERSION) {
            return false;
        }
        uint64_t num;
        file >> num;
        while (num--) {
            CTransactionRef tx;
            int64_t nTime;
            int64_t nFeeDelta;
            file >> tx;
            file >> nTime;
            file >> nFeeDelta;

            CAmount amountdelta = nFeeDelta;
            if (amountdelta) {
                pool.PrioritiseTransaction(tx->GetHash(), amountdelta);
            }
            TxValidationState state;
            CBlockIndex* tip = ::ChainActive().Tip();
            assert(tip);
            const Consensus::Params &consensus = Params().GetConsensus();
            state.SetStateInfo(tip->nTime, tip->nHeight, consensus, fParticlMode, (fBusyImporting && fSkipRangeproof));
            if (nTime + nExpiryTimeout > nNow) {
                LOCK(cs_main);
                AcceptToMemoryPoolWithTime(chainparams, pool, state, tx, nTime,
                                           nullptr /* plTxnReplaced */, false /* bypass_limits */, 0 /* nAbsurdFee */,
                                           false /* test_accept */, false /* ignore_locks */);
                if (state.IsValid()) {
                    ++count;
                } else {
                    // mempool may contain the transaction already, e.g. from
                    // wallet(s) having loaded it while we were processing
                    // mempool transactions; consider these as valid, instead of
                    // failed, but mark them as 'already there'
                    if (pool.exists(tx->GetHash())) {
                        ++already_there;
                    } else {
                        ++failed;
                    }
                }
            } else {
                ++expired;
            }
            if (ShutdownRequested())
                return false;
        }
        std::map<uint256, CAmount> mapDeltas;
        file >> mapDeltas;

        for (const auto& i : mapDeltas) {
            pool.PrioritiseTransaction(i.first, i.second);
        }

        std::set<uint256> unbroadcast_txids;
        file >> unbroadcast_txids;
        unbroadcast = unbroadcast_txids.size();

        for (const auto& txid : unbroadcast_txids) {
            pool.AddUnbroadcastTx(txid);
        }

    } catch (const std::exception& e) {
        LogPrintf("Failed to deserialize mempool data on disk: %s. Continuing anyway.\n", e.what());
        return false;
    }

    LogPrintf("Imported mempool transactions from disk: %i succeeded, %i failed, %i expired, %i already there, %i waiting for initial broadcast\n", count, failed, expired, already_there, unbroadcast);
    return true;
}

bool DumpMempool(const CTxMemPool& pool)
{
    int64_t start = GetTimeMicros();

    std::map<uint256, CAmount> mapDeltas;
    std::vector<TxMempoolInfo> vinfo;
    std::set<uint256> unbroadcast_txids;

    static Mutex dump_mutex;
    LOCK(dump_mutex);

    {
        LOCK(pool.cs);
        for (const auto &i : pool.mapDeltas) {
            mapDeltas[i.first] = i.second;
        }
        vinfo = pool.infoAll();
        unbroadcast_txids = pool.GetUnbroadcastTxs();
    }

    int64_t mid = GetTimeMicros();

    try {
        FILE* filestr = fsbridge::fopen(GetDataDir() / "mempool.dat.new", "wb");
        if (!filestr) {
            return false;
        }

        CAutoFile file(filestr, SER_DISK, CLIENT_VERSION);

        uint64_t version = MEMPOOL_DUMP_VERSION;
        file << version;

        file << (uint64_t)vinfo.size();
        for (const auto& i : vinfo) {
            file << *(i.tx);
            file << int64_t{count_seconds(i.m_time)};
            file << int64_t{i.nFeeDelta};
            mapDeltas.erase(i.tx->GetHash());
        }
        file << mapDeltas;

        LogPrintf("Writing %d unbroadcast transactions to disk.\n", unbroadcast_txids.size());
        file << unbroadcast_txids;

        if (!FileCommit(file.Get()))
            throw std::runtime_error("FileCommit failed");
        file.fclose();
        RenameOver(GetDataDir() / "mempool.dat.new", GetDataDir() / "mempool.dat");
        int64_t last = GetTimeMicros();
        LogPrintf("Dumped mempool: %gs to copy, %gs to dump\n", (mid-start)*MICRO, (last-mid)*MICRO);
    } catch (const std::exception& e) {
        LogPrintf("Failed to dump mempool: %s. Continuing anyway.\n", e.what());
        return false;
    }
    return true;
}

//! Guess how far we are in the verification process at the given block index
//! require cs_main if pindex has not been validated yet (because nChainTx might be unset)
double GuessVerificationProgress(const ChainTxData& data, const CBlockIndex *pindex) {
    if (pindex == nullptr)
        return 0.0;

    int64_t nNow = time(nullptr);

    double fTxTotal;

    if (pindex->nChainTx <= data.nTxCount) {
        fTxTotal = data.nTxCount + (nNow - data.nTime) * data.dTxRate;
    } else {
        fTxTotal = pindex->nChainTx + (nNow - pindex->GetBlockTime()) * data.dTxRate;
    }

    return std::min<double>(pindex->nChainTx / fTxTotal, 1.0);
}

class CMainCleanup
{
public:
    CMainCleanup() {}
    ~CMainCleanup() {
        // block headers
        BlockMap::iterator it1 = g_chainman.BlockIndex().begin();
        for (; it1 != g_chainman.BlockIndex().end(); it1++)
            delete (*it1).second;
        g_chainman.BlockIndex().clear();
    }
};
static CMainCleanup instance_of_cmaincleanup;

bool CoinStakeCache::GetCoinStake(const uint256 &blockHash, CTransactionRef &tx)
{
    for (const auto &i : lData) {
        if (blockHash != i.first) {
            continue;
        }
        tx = i.second;
        return true;
    }

    BlockMap::iterator mi = ::BlockIndex().find(blockHash);
    if (mi == ::BlockIndex().end()) {
        return false;
    }

    CBlockIndex *pindex = mi->second;
    if (ReadTransactionFromDiskBlock(pindex, 0, tx)) {
        return InsertCoinStake(blockHash, tx);
    }

    return false;
}

bool CoinStakeCache::InsertCoinStake(const uint256 &blockHash, const CTransactionRef &tx)
{
    lData.emplace_front(blockHash, tx);

    while (lData.size() > nMaxSize) {
        lData.pop_back();
    }

    return true;
}

Optional<uint256> ChainstateManager::SnapshotBlockhash() const {
    if (m_active_chainstate != nullptr) {
        // If a snapshot chainstate exists, it will always be our active.
        return m_active_chainstate->m_from_snapshot_blockhash;
    }
    return {};
}

std::vector<CChainState*> ChainstateManager::GetAll()
{
    std::vector<CChainState*> out;

    if (!IsSnapshotValidated() && m_ibd_chainstate) {
        out.push_back(m_ibd_chainstate.get());
    }

    if (m_snapshot_chainstate) {
        out.push_back(m_snapshot_chainstate.get());
    }

    return out;
}

CChainState& ChainstateManager::InitializeChainstate(const uint256& snapshot_blockhash)
{
    bool is_snapshot = !snapshot_blockhash.IsNull();
    std::unique_ptr<CChainState>& to_modify =
        is_snapshot ? m_snapshot_chainstate : m_ibd_chainstate;

    if (to_modify) {
        throw std::logic_error("should not be overwriting a chainstate");
    }

    to_modify.reset(new CChainState(m_blockman, snapshot_blockhash));

    // Snapshot chainstates and initial IBD chaintates always become active.
    if (is_snapshot || (!is_snapshot && !m_active_chainstate)) {
        LogPrintf("Switching active chainstate to %s\n", to_modify->ToString());
        m_active_chainstate = to_modify.get();
    } else {
        throw std::logic_error("unexpected chainstate activation");
    }

    return *to_modify;
}

CChain& ChainstateManager::ActiveChain() const
{
    assert(m_active_chainstate);
    return m_active_chainstate->m_chain;
}

bool ChainstateManager::IsSnapshotActive() const
{
    return m_snapshot_chainstate && m_active_chainstate == m_snapshot_chainstate.get();
}

CChainState& ChainstateManager::ValidatedChainstate() const
{
    if (m_snapshot_chainstate && IsSnapshotValidated()) {
        return *m_snapshot_chainstate.get();
    }
    assert(m_ibd_chainstate);
    return *m_ibd_chainstate.get();
}

bool ChainstateManager::IsBackgroundIBD(CChainState* chainstate) const
{
    return (m_snapshot_chainstate && chainstate == m_ibd_chainstate.get());
}

void ChainstateManager::Unload()
{
    for (CChainState* chainstate : this->GetAll()) {
        chainstate->m_chain.SetTip(nullptr);
        chainstate->UnloadBlockIndex();
    }

    m_blockman.Unload();
}

void ChainstateManager::Reset()
{
    m_ibd_chainstate.reset();
    m_snapshot_chainstate.reset();
    m_active_chainstate = nullptr;
    m_snapshot_validated = false;
}<|MERGE_RESOLUTION|>--- conflicted
+++ resolved
@@ -226,15 +226,9 @@
 std::unique_ptr<CBlockTreeDB> pblocktree;
 
 // See definition for documentation
-<<<<<<< HEAD
-static void FindFilesToPruneManual(std::set<int>& setFilesToPrune, int nManualPruneHeight);
-static void FindFilesToPrune(std::set<int>& setFilesToPrune, uint64_t nPruneAfterHeight);
-bool CheckInputScripts(const CTransaction& tx, TxValidationState &state, const CCoinsViewCache &inputs, unsigned int flags, bool cacheSigStore, bool cacheFullScriptStore, PrecomputedTransactionData& txdata, std::vector<CScriptCheck> *pvChecks = nullptr, bool fAnonChecks = true);
-=======
 static void FindFilesToPruneManual(ChainstateManager& chainman, std::set<int>& setFilesToPrune, int nManualPruneHeight);
 static void FindFilesToPrune(ChainstateManager& chainman, std::set<int>& setFilesToPrune, uint64_t nPruneAfterHeight);
-bool CheckInputScripts(const CTransaction& tx, TxValidationState &state, const CCoinsViewCache &inputs, unsigned int flags, bool cacheSigStore, bool cacheFullScriptStore, PrecomputedTransactionData& txdata, std::vector<CScriptCheck> *pvChecks = nullptr);
->>>>>>> 24f70290
+bool CheckInputScripts(const CTransaction& tx, TxValidationState &state, const CCoinsViewCache &inputs, unsigned int flags, bool cacheSigStore, bool cacheFullScriptStore, PrecomputedTransactionData& txdata, std::vector<CScriptCheck> *pvChecks = nullptr, bool fAnonChecks = true);
 static FILE* OpenUndoFile(const FlatFilePos &pos, bool fReadOnly = false);
 static FlatFileSeq BlockFileSeq();
 static FlatFileSeq UndoFileSeq();
@@ -5021,7 +5015,7 @@
 
     for (auto &p : process_blocks) {
         LogPrint(BCLog::NET, "Processing delayed block %s prev %s.\n", p->GetHash().ToString(), block_hash.ToString());
-        ProcessNewBlock(chainparams, p, false, nullptr); // Should update DoS if necessary, finding block through mapBlockSource
+        g_chainman.ProcessNewBlock(chainparams, p, false, nullptr); // Should update DoS if necessary, finding block through mapBlockSource
     }
 }
 
@@ -5419,11 +5413,7 @@
     return true;
 }
 
-<<<<<<< HEAD
-bool ProcessNewBlock(const CChainParams& chainparams, const std::shared_ptr<const CBlock> pblock, bool fForceProcessing, bool *fNewBlock, NodeId node_id)
-=======
-bool ChainstateManager::ProcessNewBlock(const CChainParams& chainparams, const std::shared_ptr<const CBlock> pblock, bool fForceProcessing, bool* fNewBlock)
->>>>>>> 24f70290
+bool ChainstateManager::ProcessNewBlock(const CChainParams& chainparams, const std::shared_ptr<const CBlock> pblock, bool fForceProcessing, bool* fNewBlock, NodeId node_id)
 {
     AssertLockNotHeld(cs_main);
 
@@ -6255,7 +6245,6 @@
     fHavePruned = false;
 }
 
-<<<<<<< HEAD
 bool ShouldAutoReindex()
 {
     // Force reindex to update version
@@ -6322,10 +6311,7 @@
     return true;
 }
 
-bool LoadBlockIndex(const CChainParams& chainparams)
-=======
 bool ChainstateManager::LoadBlockIndex(const CChainParams& chainparams)
->>>>>>> 24f70290
 {
     AssertLockHeld(cs_main);
     // Load block index from databases
