// Copyright (c) 2009-2010 Satoshi Nakamoto
// Copyright (c) 2009-2020 The Bitcoin Core developers
// Distributed under the MIT software license, see the accompanying
// file COPYING or http://www.opensource.org/licenses/mit-license.php.

#include <validation.h>

#include <arith_uint256.h>
#include <chain.h>
#include <chainparams.h>
#include <checkqueue.h>
#include <consensus/consensus.h>
#include <consensus/merkle.h>
#include <consensus/tx_check.h>
#include <consensus/tx_verify.h>
#include <consensus/validation.h>
#include <cuckoocache.h>
#include <flatfile.h>
#include <hash.h>
#include <index/blockfilterindex.h>
#include <index/txindex.h>
#include <logging.h>
#include <logging/timer.h>
#include <node/coinstats.h>
#include <node/ui_interface.h>
#include <policy/policy.h>
#include <policy/settings.h>
#include <pow.h>
#include <primitives/block.h>
#include <primitives/transaction.h>
#include <random.h>
#include <reverse_iterator.h>
#include <script/script.h>
#include <script/interpreter.h>
#include <script/sigcache.h>
#include <shutdown.h>
#include <signet.h>
#include <timedata.h>
#include <tinyformat.h>
#include <txdb.h>
#include <txmempool.h>
#include <uint256.h>
#include <undo.h>
#include <util/check.h> // For NDEBUG compile time check
#include <util/moneystr.h>
#include <util/rbf.h>
#include <util/strencodings.h>
#include <util/system.h>
#include <util/translation.h>
#include <validationinterface.h>
#include <warnings.h>
#include <smsg/smessage.h>
#include <net.h>
#include <pos/kernel.h>
#include <anon.h>
#include <rctindex.h>
#include <insight/insight.h>
#include <insight/balanceindex.h>

#include <optional>
#include <string>

#include <boost/algorithm/string/replace.hpp>

#define MICRO 0.000001
#define MILLI 0.001

/**
 * An extra transaction can be added to a package, as long as it only has one
 * ancestor and is no larger than this. Not really any reason to make this
 * configurable as it doesn't materially change DoS parameters.
 */
static const unsigned int EXTRA_DESCENDANT_TX_SIZE_LIMIT = 10000;
/** Maximum kilobytes for transactions to store for processing during reorg */
static const unsigned int MAX_DISCONNECTED_TX_POOL_SIZE = 20000;
/** The pre-allocation chunk size for blk?????.dat files (since 0.8) */
static const unsigned int BLOCKFILE_CHUNK_SIZE = 0x1000000; // 16 MiB
/** The pre-allocation chunk size for rev?????.dat files (since 0.8) */
static const unsigned int UNDOFILE_CHUNK_SIZE = 0x100000; // 1 MiB
/** Time to wait between writing blocks/block index to disk. */
static constexpr std::chrono::hours DATABASE_WRITE_INTERVAL{1};
/** Time to wait between flushing chainstate to disk. */
static constexpr std::chrono::hours DATABASE_FLUSH_INTERVAL{24};
/** Maximum age of our tip for us to be considered current for fee estimation */
static constexpr std::chrono::hours MAX_FEE_ESTIMATION_TIP_AGE{3};
const std::vector<std::string> CHECKLEVEL_DOC {
    "level 0 reads the blocks from disk",
    "level 1 verifies block validity",
    "level 2 verifies undo data",
    "level 3 checks disconnection of tip blocks",
    "level 4 tries to reconnect the blocks",
    "each level includes the checks of the previous levels",
};

bool CBlockIndexWorkComparator::operator()(const CBlockIndex *pa, const CBlockIndex *pb) const {
    // First sort by most total work, ...
    if (pa->nChainWork > pb->nChainWork) return false;
    if (pa->nChainWork < pb->nChainWork) return true;

    // ... then by earliest time received, ...
    if (pa->nSequenceId < pb->nSequenceId) return false;
    if (pa->nSequenceId > pb->nSequenceId) return true;

    // Use pointer address as tie breaker (should only happen with blocks
    // loaded from disk, as those all have id 0).
    if (pa < pb) return false;
    if (pa > pb) return true;

    // Identical blocks.
    return false;
}

ChainstateManager g_chainman;

CChainState& ChainstateActive()
{
    LOCK(::cs_main);
    assert(g_chainman.m_active_chainstate);
    return *g_chainman.m_active_chainstate;
}

CChain& ChainActive()
{
    LOCK(::cs_main);
    return ::ChainstateActive().m_chain;
}

ChainstateManager& ChainstateManagerActive()
{
    LOCK(::cs_main);
    return g_chainman;
}

/**
 * Mutex to guard access to validation specific variables, such as reading
 * or changing the chainstate.
 *
 * This may also need to be locked when updating the transaction pool, e.g. on
 * AcceptToMemoryPool. See CTxMemPool::cs comment for details.
 *
 * The transaction pool has a separate lock to allow reading from it and the
 * chainstate at the same time.
 */
RecursiveMutex cs_main;

CBlockIndex *pindexBestHeader = nullptr;
Mutex g_best_block_mutex;
std::condition_variable g_best_block_cv;
uint256 g_best_block;
bool g_parallel_script_checks{false};
std::atomic_bool fImporting(false);
std::atomic_bool fReindex(false);
std::atomic_bool fSkipRangeproof(false);
std::atomic_bool fBusyImporting(false);        // covers ActivateBestChain too
bool fHavePruned = false;
bool fPruneMode = false;
bool fRequireStandard = true;
bool fCheckBlockIndex = false;
bool fCheckpointsEnabled = DEFAULT_CHECKPOINTS_ENABLED;
uint64_t nPruneTarget = 0;
unsigned int MIN_BLOCKS_TO_KEEP = 288;
unsigned int NODE_NETWORK_LIMITED_MIN_BLOCKS = 288;
int64_t nMaxTipAge = DEFAULT_MAX_TIP_AGE;
static bool fVerifyingDB = false;

uint256 hashAssumeValid;
arith_uint256 nMinimumChainWork;

CFeeRate minRelayTxFee = CFeeRate(DEFAULT_MIN_RELAY_TX_FEE);

// Internal stuff
namespace {
    CBlockIndex* pindexBestInvalid = nullptr;

    RecursiveMutex cs_LastBlockFile;
    std::vector<CBlockFileInfo> vinfoBlockFile;
    int nLastBlockFile = 0;
    /** Global flag to indicate we should check to see if there are
     *  block/undo files that should be deleted.  Set on startup
     *  or if we allocate more file space when we're in prune mode
     */
    bool fCheckForPruning = false;

    /** Dirty block index entries. */
    std::set<CBlockIndex*> setDirtyBlockIndex;

    /** Dirty block file entries. */
    std::set<int> setDirtyFileInfo;
} // anon namespace

CBlockIndex* BlockManager::LookupBlockIndex(const uint256& hash) const
{
    AssertLockHeld(cs_main);
    assert(std::addressof(g_chainman.BlockIndex()) == std::addressof(m_block_index));
    BlockMap::const_iterator it = m_block_index.find(hash);
    return it == m_block_index.end() ? nullptr : it->second;
}

CBlockIndex* BlockManager::FindForkInGlobalIndex(const CChain& chain, const CBlockLocator& locator)
{
    AssertLockHeld(cs_main);

    assert(std::addressof(g_chainman.m_blockman) == std::addressof(*this));
    // Find the latest block common to locator and chain - we expect that
    // locator.vHave is sorted descending by height.
    for (const uint256& hash : locator.vHave) {
        CBlockIndex* pindex = LookupBlockIndex(hash);
        if (pindex) {
            if (chain.Contains(pindex))
                return pindex;
            if (pindex->GetAncestor(chain.Height()) == chain.Tip()) {
                return chain.Tip();
            }
        }
    }
    return chain.Genesis();
}

std::unique_ptr<CBlockTreeDB> pblocktree;

namespace particl {
bool DelayBlock(const std::shared_ptr<const CBlock>& pblock, BlockValidationState& state) EXCLUSIVE_LOCKS_REQUIRED(cs_main);
void CheckDelayedBlocks(const CChainParams& chainparams, const uint256 &block_hash) LOCKS_EXCLUDED(cs_main);

std::map<uint256, StakeConflict> mapStakeConflict;
std::map<COutPoint, uint256> mapStakeSeen;
std::list<COutPoint> listStakeSeen;

CoinStakeCache coinStakeCache GUARDED_BY(cs_main);
CoinStakeCache smsgFeeCoinstakeCache;
CoinStakeCache smsgDifficultyCoinstakeCache(180);

size_t MAX_DELAYED_BLOCKS = 64;
int64_t MAX_DELAY_BLOCK_SECONDS = 180;

class DelayedBlock
{
public:
    DelayedBlock(const std::shared_ptr<const CBlock>& pblock, int node_id) : m_pblock(pblock), m_node_id(node_id) {
        m_time = GetTime();
    }
    int64_t m_time;
    std::shared_ptr<const CBlock> m_pblock;
    int m_node_id;
};
std::list<DelayedBlock> list_delayed_blocks;
} // namespace particl
extern void Misbehaving(NodeId nodeid, int howmuch, const std::string& message="");
extern void IncPersistentMisbehaviour(NodeId node_id, int howmuch) EXCLUSIVE_LOCKS_REQUIRED(cs_main);
extern bool AddNodeHeader(NodeId node_id, const uint256 &hash) EXCLUSIVE_LOCKS_REQUIRED(cs_main);
extern void RemoveNodeHeader(const uint256 &hash) EXCLUSIVE_LOCKS_REQUIRED(cs_main);
extern void RemoveNonReceivedHeaderFromNodes(BlockMap::iterator mi) EXCLUSIVE_LOCKS_REQUIRED(cs_main);
extern bool IncDuplicateHeaders(NodeId node_id) EXCLUSIVE_LOCKS_REQUIRED(cs_main);


bool CheckInputScripts(const CTransaction& tx, TxValidationState &state,
                       const CCoinsViewCache &inputs, unsigned int flags, bool cacheSigStore,
                       bool cacheFullScriptStore, PrecomputedTransactionData& txdata,
                       std::vector<CScriptCheck> *pvChecks = nullptr, bool fAnonChecks = true)
                       EXCLUSIVE_LOCKS_REQUIRED(cs_main);
static FILE* OpenUndoFile(const FlatFilePos &pos, bool fReadOnly = false);
static FlatFileSeq BlockFileSeq();
static FlatFileSeq UndoFileSeq();

bool CheckFinalTx(const CBlockIndex* active_chain_tip, const CTransaction &tx, int flags)
{
    AssertLockHeld(cs_main);
    assert(active_chain_tip); // TODO: Make active_chain_tip a reference
    assert(std::addressof(*::ChainActive().Tip()) == std::addressof(*active_chain_tip));

    // By convention a negative value for flags indicates that the
    // current network-enforced consensus rules should be used. In
    // a future soft-fork scenario that would mean checking which
    // rules would be enforced for the next block and setting the
    // appropriate flags. At the present time no soft-forks are
    // scheduled, so no flags are set.
    flags = std::max(flags, 0);

    // CheckFinalTx() uses active_chain_tip.Height()+1 to evaluate
    // nLockTime because when IsFinalTx() is called within
    // CBlock::AcceptBlock(), the height of the block *being*
    // evaluated is what is used. Thus if we want to know if a
    // transaction can be part of the *next* block, we need to call
    // IsFinalTx() with one more than active_chain_tip.Height().
    const int nBlockHeight = active_chain_tip->nHeight + 1;

    // BIP113 requires that time-locked transactions have nLockTime set to
    // less than the median time of the previous block they're contained in.
    // When the next block is created its previous block will be the current
    // chain tip, so we use that to calculate the median time passed to
    // IsFinalTx() if LOCKTIME_MEDIAN_TIME_PAST is set.
    const int64_t nBlockTime = (flags & LOCKTIME_MEDIAN_TIME_PAST)
                             ? active_chain_tip->GetMedianTimePast()
                             : GetAdjustedTime();

    return IsFinalTx(tx, nBlockHeight, nBlockTime);
}

bool TestLockPointValidity(CChain& active_chain, const LockPoints* lp)
{
    AssertLockHeld(cs_main);
    assert(lp);
    // If there are relative lock times then the maxInputBlock will be set
    // If there are no relative lock times, the LockPoints don't depend on the chain
    if (lp->maxInputBlock) {
        // Check whether ::ChainActive() is an extension of the block at which the LockPoints
        // calculation was valid.  If not LockPoints are no longer valid
        assert(std::addressof(::ChainActive()) == std::addressof(active_chain));
        if (!active_chain.Contains(lp->maxInputBlock)) {
            return false;
        }
    }

    // LockPoints still valid
    return true;
}

bool CheckSequenceLocks(CChainState& active_chainstate,
                        const CTxMemPool& pool,
                        const CTransaction& tx,
                        int flags,
                        LockPoints* lp,
                        bool useExistingLockPoints)
{
    AssertLockHeld(cs_main);
    AssertLockHeld(pool.cs);
    assert(std::addressof(::ChainstateActive()) == std::addressof(active_chainstate));

    CBlockIndex* tip = active_chainstate.m_chain.Tip();
    assert(tip != nullptr);

    CBlockIndex index;
    index.pprev = tip;
    // CheckSequenceLocks() uses active_chainstate.m_chain.Height()+1 to evaluate
    // height based locks because when SequenceLocks() is called within
    // ConnectBlock(), the height of the block *being*
    // evaluated is what is used.
    // Thus if we want to know if a transaction can be part of the
    // *next* block, we need to use one more than active_chainstate.m_chain.Height()
    index.nHeight = tip->nHeight + 1;

    std::pair<int, int64_t> lockPair;
    if (useExistingLockPoints) {
        assert(lp);
        lockPair.first = lp->height;
        lockPair.second = lp->time;
    }
    else {
        // CoinsTip() contains the UTXO set for active_chainstate.m_chain.Tip()
        CCoinsViewMemPool viewMemPool(&active_chainstate.CoinsTip(), pool);
        std::vector<int> prevheights;
        prevheights.resize(tx.vin.size());
        for (size_t txinIndex = 0; txinIndex < tx.vin.size(); txinIndex++) {
            const CTxIn& txin = tx.vin[txinIndex];

            if (txin.IsAnonInput()) {
                prevheights[txinIndex] = tip->nHeight + 1;
                continue;
            }

            Coin coin;
            if (!viewMemPool.GetCoin(txin.prevout, coin)) {
                return error("%s: Missing input", __func__);
            }
            if (coin.nHeight == MEMPOOL_HEIGHT) {
                // Assume all mempool transaction confirm in the next block
                prevheights[txinIndex] = tip->nHeight + 1;
            } else {
                prevheights[txinIndex] = coin.nHeight;
            }
        }
        lockPair = CalculateSequenceLocks(tx, flags, prevheights, index);
        if (lp) {
            lp->height = lockPair.first;
            lp->time = lockPair.second;
            // Also store the hash of the block with the highest height of
            // all the blocks which have sequence locked prevouts.
            // This hash needs to still be on the chain
            // for these LockPoint calculations to be valid
            // Note: It is impossible to correctly calculate a maxInputBlock
            // if any of the sequence locked inputs depend on unconfirmed txs,
            // except in the special case where the relative lock time/height
            // is 0, which is equivalent to no sequence lock. Since we assume
            // input height of tip+1 for mempool txs and test the resulting
            // lockPair from CalculateSequenceLocks against tip+1.  We know
            // EvaluateSequenceLocks will fail if there was a non-zero sequence
            // lock on a mempool input, so we can use the return value of
            // CheckSequenceLocks to indicate the LockPoints validity
            int maxInputHeight = 0;
            for (const int height : prevheights) {
                // Can ignore mempool inputs since we'll fail if they had non-zero locks
                if (height != tip->nHeight+1) {
                    maxInputHeight = std::max(maxInputHeight, height);
                }
            }
            lp->maxInputBlock = tip->GetAncestor(maxInputHeight);
        }
    }
    return EvaluateSequenceLocks(index, lockPair);
}

// Returns the script flags which should be checked for a given block
static unsigned int GetBlockScriptFlags(const CBlockIndex* pindex, const Consensus::Params& chainparams);

static void LimitMempoolSize(CTxMemPool& pool, CCoinsViewCache& coins_cache, size_t limit, std::chrono::seconds age)
    EXCLUSIVE_LOCKS_REQUIRED(pool.cs, ::cs_main)
{
    int expired = pool.Expire(GetTime<std::chrono::seconds>() - age);
    if (expired != 0) {
        LogPrint(BCLog::MEMPOOL, "Expired %i transactions from the memory pool\n", expired);
    }

    std::vector<COutPoint> vNoSpendsRemaining;
    pool.TrimToSize(limit, &vNoSpendsRemaining);
    assert(std::addressof(::ChainstateActive().CoinsTip()) == std::addressof(coins_cache));
    for (const COutPoint& removed : vNoSpendsRemaining)
        coins_cache.Uncache(removed);
}

static bool IsCurrentForFeeEstimation(CChainState& active_chainstate) EXCLUSIVE_LOCKS_REQUIRED(cs_main)
{
    AssertLockHeld(cs_main);
    assert(std::addressof(::ChainstateActive()) == std::addressof(active_chainstate));
    if (active_chainstate.IsInitialBlockDownload())
        return false;
    if (active_chainstate.m_chain.Tip()->GetBlockTime() < count_seconds(GetTime<std::chrono::seconds>() - MAX_FEE_ESTIMATION_TIP_AGE))
        return false;
    if (active_chainstate.m_chain.Height() < pindexBestHeader->nHeight - 1)
        return false;
    return true;
}

/* Make mempool consistent after a reorg, by re-adding or recursively erasing
 * disconnected block transactions from the mempool, and also removing any
 * other transactions from the mempool that are no longer valid given the new
 * tip/height.
 *
 * Note: we assume that disconnectpool only contains transactions that are NOT
 * confirmed in the current chain nor already in the mempool (otherwise,
 * in-mempool descendants of such transactions would be removed).
 *
 * Passing fAddToMempool=false will skip trying to add the transactions back,
 * and instead just erase from the mempool as needed.
 */

static void UpdateMempoolForReorg(CChainState& active_chainstate, CTxMemPool& mempool, DisconnectedBlockTransactions& disconnectpool, bool fAddToMempool) EXCLUSIVE_LOCKS_REQUIRED(cs_main, mempool.cs)
{
    AssertLockHeld(cs_main);
    AssertLockHeld(mempool.cs);
    assert(std::addressof(::ChainstateActive()) == std::addressof(active_chainstate));
    std::vector<uint256> vHashUpdate;
    // disconnectpool's insertion_order index sorts the entries from
    // oldest to newest, but the oldest entry will be the last tx from the
    // latest mined block that was disconnected.
    // Iterate disconnectpool in reverse, so that we add transactions
    // back to the mempool starting with the earliest transaction that had
    // been previously seen in a block.
    auto it = disconnectpool.queuedTx.get<insertion_order>().rbegin();
    while (it != disconnectpool.queuedTx.get<insertion_order>().rend()) {
        // ignore validation errors in resurrected transactions
        if (!fAddToMempool || (*it)->IsCoinBase() ||
            AcceptToMemoryPool(active_chainstate, mempool, *it, true /* bypass_limits */).m_result_type != MempoolAcceptResult::ResultType::VALID) {
            // If the transaction doesn't make it in to the mempool, remove any
            // transactions that depend on it (which would now be orphans).
            mempool.removeRecursive(**it, MemPoolRemovalReason::REORG);
        } else if (mempool.exists((*it)->GetHash())) {
            vHashUpdate.push_back((*it)->GetHash());
        }
        ++it;
    }
    disconnectpool.queuedTx.clear();
    // AcceptToMemoryPool/addUnchecked all assume that new mempool entries have
    // no in-mempool children, which is generally not true when adding
    // previously-confirmed transactions back to the mempool.
    // UpdateTransactionsFromBlock finds descendants of any transactions in
    // the disconnectpool that were added back and cleans up the mempool state.
    mempool.UpdateTransactionsFromBlock(vHashUpdate);

    // We also need to remove any now-immature transactions
    mempool.removeForReorg(active_chainstate, STANDARD_LOCKTIME_VERIFY_FLAGS);
    // Re-limit mempool size, in case we added any transactions
    LimitMempoolSize(mempool, active_chainstate.CoinsTip(), gArgs.GetArg("-maxmempool", DEFAULT_MAX_MEMPOOL_SIZE) * 1000000, std::chrono::hours{gArgs.GetArg("-mempoolexpiry", DEFAULT_MEMPOOL_EXPIRY)});
}

/**
* Checks to avoid mempool polluting consensus critical paths since cached
* signature and script validity results will be reused if we validate this
* transaction again during block validation.
* */
static bool CheckInputsFromMempoolAndCache(const CTransaction& tx, TxValidationState& state,
                const CCoinsViewCache& view, const CTxMemPool& pool,
                unsigned int flags, PrecomputedTransactionData& txdata, CCoinsViewCache& coins_tip)
                EXCLUSIVE_LOCKS_REQUIRED(cs_main, pool.cs)
{
    AssertLockHeld(cs_main);
    AssertLockHeld(pool.cs);

    assert(!tx.IsCoinBase());
    for (const CTxIn& txin : tx.vin) {
        if (txin.IsAnonInput()) {
            continue;
        }
        const Coin& coin = view.AccessCoin(txin.prevout);

        // This coin was checked in PreChecks and MemPoolAccept
        // has been holding cs_main since then.
        Assume(!coin.IsSpent());
        if (coin.IsSpent()) return false;

        // If the Coin is available, there are 2 possibilities:
        // it is available in our current ChainstateActive UTXO set,
        // or it's a UTXO provided by a transaction in our mempool.
        // Ensure the scriptPubKeys in Coins from CoinsView are correct.
        const CTransactionRef& txFrom = pool.get(txin.prevout.hash);
        if (txFrom) {
            assert(txFrom->GetHash() == txin.prevout.hash);
            assert(txFrom->GetNumVOuts() > txin.prevout.n);
            if (txFrom->IsParticlVersion()) {
                assert(coin.Matches(txFrom->vpout[txin.prevout.n].get()));
            } else {
                assert(txFrom->vout[txin.prevout.n] == coin.out);
            }
        } else {
            assert(std::addressof(::ChainstateActive().CoinsTip()) == std::addressof(coins_tip));
            const Coin& coinFromUTXOSet = coins_tip.AccessCoin(txin.prevout);
            assert(!coinFromUTXOSet.IsSpent());
            assert(coinFromUTXOSet.out == coin.out);
        }
    }

    // Call CheckInputScripts() to cache signature and script validity against current tip consensus rules.
    return CheckInputScripts(tx, state, view, flags, /* cacheSigStore = */ true, /* cacheFullSciptStore = */ true, txdata);
}

namespace {

class MemPoolAccept
{
public:
    explicit MemPoolAccept(CTxMemPool& mempool, CChainState& active_chainstate) : m_pool(mempool), m_view(&m_dummy), m_viewmempool(&active_chainstate.CoinsTip(), m_pool), m_active_chainstate(active_chainstate),
        m_limit_ancestors(gArgs.GetArg("-limitancestorcount", DEFAULT_ANCESTOR_LIMIT)),
        m_limit_ancestor_size(gArgs.GetArg("-limitancestorsize", DEFAULT_ANCESTOR_SIZE_LIMIT)*1000),
        m_limit_descendants(gArgs.GetArg("-limitdescendantcount", DEFAULT_DESCENDANT_LIMIT)),
        m_limit_descendant_size(gArgs.GetArg("-limitdescendantsize", DEFAULT_DESCENDANT_SIZE_LIMIT)*1000) {
        assert(std::addressof(::ChainstateActive()) == std::addressof(m_active_chainstate));
    }

    // We put the arguments we're handed into a struct, so we can pass them
    // around easier.
    struct ATMPArgs {
        const CChainParams& m_chainparams;
        const int64_t m_accept_time;
        const bool m_bypass_limits;
        /*
         * Return any outpoints which were not previously present in the coins
         * cache, but were added as a result of validating the tx for mempool
         * acceptance. This allows the caller to optionally remove the cache
         * additions if the associated transaction ends up being rejected by
         * the mempool.
         */
        std::vector<COutPoint>& m_coins_to_uncache;
        const bool m_test_accept;
        const bool m_ignore_locks;
    };

    // Single transaction acceptance
    MempoolAcceptResult AcceptSingleTransaction(const CTransactionRef& ptx, ATMPArgs& args) EXCLUSIVE_LOCKS_REQUIRED(cs_main);

private:
    // All the intermediate state that gets passed between the various levels
    // of checking a given transaction.
    struct Workspace {
        explicit Workspace(const CTransactionRef& ptx) : m_ptx(ptx), m_hash(ptx->GetHash()) {}
        std::set<uint256> m_conflicts;
        CTxMemPool::setEntries m_all_conflicting;
        CTxMemPool::setEntries m_ancestors;
        std::unique_ptr<CTxMemPoolEntry> m_entry;
        std::list<CTransactionRef> m_replaced_transactions;

        bool m_replacement_transaction;
        CAmount m_base_fees;
        CAmount m_modified_fees;
        CAmount m_conflicting_fees;
        size_t m_conflicting_size;

        const CTransactionRef& m_ptx;
        const uint256& m_hash;
        TxValidationState m_state;
    };

    // Run the policy checks on a given transaction, excluding any script checks.
    // Looks up inputs, calculates feerate, considers replacement, evaluates
    // package limits, etc. As this function can be invoked for "free" by a peer,
    // only tests that are fast should be done here (to avoid CPU DoS).
    bool PreChecks(ATMPArgs& args, Workspace& ws) EXCLUSIVE_LOCKS_REQUIRED(cs_main, m_pool.cs);

    // Run the script checks using our policy flags. As this can be slow, we should
    // only invoke this on transactions that have otherwise passed policy checks.
    bool PolicyScriptChecks(const ATMPArgs& args, Workspace& ws, PrecomputedTransactionData& txdata) EXCLUSIVE_LOCKS_REQUIRED(cs_main, m_pool.cs);

    // Re-run the script checks, using consensus flags, and try to cache the
    // result in the scriptcache. This should be done after
    // PolicyScriptChecks(). This requires that all inputs either be in our
    // utxo set or in the mempool.
    bool ConsensusScriptChecks(const ATMPArgs& args, Workspace& ws, PrecomputedTransactionData &txdata) EXCLUSIVE_LOCKS_REQUIRED(cs_main, m_pool.cs);

    // Try to add the transaction to the mempool, removing any conflicts first.
    // Returns true if the transaction is in the mempool after any size
    // limiting is performed, false otherwise.
    bool Finalize(const ATMPArgs& args, Workspace& ws) EXCLUSIVE_LOCKS_REQUIRED(cs_main, m_pool.cs);

    // Compare a package's feerate against minimum allowed.
    bool CheckFeeRate(size_t package_size, CAmount package_fee, TxValidationState& state) EXCLUSIVE_LOCKS_REQUIRED(cs_main, m_pool.cs)
    {
        CAmount mempoolRejectFee = m_pool.GetMinFee(gArgs.GetArg("-maxmempool", DEFAULT_MAX_MEMPOOL_SIZE) * 1000000).GetFee(package_size);
        if (state.m_has_anon_output) {
            mempoolRejectFee *= ANON_FEE_MULTIPLIER;
        }
        if (mempoolRejectFee > 0 && package_fee < mempoolRejectFee) {
            return state.Invalid(TxValidationResult::TX_MEMPOOL_POLICY, "mempool min fee not met", strprintf("%d < %d", package_fee, mempoolRejectFee));
        }

        if (package_fee < ::minRelayTxFee.GetFee(package_size)) {
            return state.Invalid(TxValidationResult::TX_MEMPOOL_POLICY, "min relay fee not met", strprintf("%d < %d", package_fee, ::minRelayTxFee.GetFee(package_size)));
        }
        return true;
    }

private:
    CTxMemPool& m_pool;
    CCoinsViewCache m_view;
    CCoinsViewMemPool m_viewmempool;
    CCoinsView m_dummy;

    CChainState& m_active_chainstate;

    // The package limits in effect at the time of invocation.
    const size_t m_limit_ancestors;
    const size_t m_limit_ancestor_size;
    // These may be modified while evaluating a transaction (eg to account for
    // in-mempool conflicts; see below).
    size_t m_limit_descendants;
    size_t m_limit_descendant_size;
};

bool MemPoolAccept::PreChecks(ATMPArgs& args, Workspace& ws)
{
    const CTransactionRef& ptx = ws.m_ptx;
    const CTransaction& tx = *ws.m_ptx;
    const uint256& hash = ws.m_hash;

    // Copy/alias what we need out of args
    const int64_t nAcceptTime = args.m_accept_time;
    const bool bypass_limits = args.m_bypass_limits;
    std::vector<COutPoint>& coins_to_uncache = args.m_coins_to_uncache;

    // Alias what we need out of ws
    TxValidationState& state = ws.m_state;
    std::set<uint256>& setConflicts = ws.m_conflicts;
    CTxMemPool::setEntries& allConflicting = ws.m_all_conflicting;
    CTxMemPool::setEntries& setAncestors = ws.m_ancestors;
    std::unique_ptr<CTxMemPoolEntry>& entry = ws.m_entry;
    bool& fReplacementTransaction = ws.m_replacement_transaction;
    CAmount& nModifiedFees = ws.m_modified_fees;
    CAmount& nConflictingFees = ws.m_conflicting_fees;
    size_t& nConflictingSize = ws.m_conflicting_size;

    const Consensus::Params &consensus = Params().GetConsensus();
    state.SetStateInfo(nAcceptTime, ::ChainActive().Height(), consensus, fParticlMode, (fBusyImporting && fSkipRangeproof));

    if (!CheckTransaction(tx, state)) {
        return false; // state filled in by CheckTransaction
    }

    // Coinbase is only valid in a block, not as a loose transaction
    if (tx.IsCoinBase())
        return state.Invalid(TxValidationResult::TX_CONSENSUS, "coinbase");

    // Coinstake is only valid in a block, not as a loose transaction
    if (tx.IsCoinStake())
        return state.Invalid(TxValidationResult::TX_CONSENSUS, "coinstake");

    // Rather not work on nonstandard transactions (unless -testnet/-regtest)
    std::string reason;
    if (fRequireStandard && !IsStandardTx(tx, reason, nAcceptTime))
        return state.Invalid(TxValidationResult::TX_NOT_STANDARD, reason);

    // Do not work on transactions that are too small.
    // A transaction with 1 segwit input and 1 P2WPHK output has non-witness size of 82 bytes.
    // Transactions smaller than this are not relayed to mitigate CVE-2017-12842 by not relaying
    // 64-byte transactions.
    if (::GetSerializeSize(tx, PROTOCOL_VERSION | SERIALIZE_TRANSACTION_NO_WITNESS) < (fParticlMode ? MIN_STANDARD_TX_NONWITNESS_SIZE_PART : MIN_STANDARD_TX_NONWITNESS_SIZE))
        return state.Invalid(TxValidationResult::TX_NOT_STANDARD, "tx-size-small");

    // Only accept nLockTime-using transactions that can be mined in the next
    // block; we don't want our mempool filled up with transactions that can't
    // be mined yet.
    assert(std::addressof(::ChainActive()) == std::addressof(m_active_chainstate.m_chain));
    if (!args.m_test_accept || !args.m_ignore_locks)
    if (!CheckFinalTx(m_active_chainstate.m_chain.Tip(), tx, STANDARD_LOCKTIME_VERIFY_FLAGS))
        return state.Invalid(TxValidationResult::TX_PREMATURE_SPEND, "non-final");

    // is it already in the memory pool?
    if (m_pool.exists(hash)) {
        return state.Invalid(TxValidationResult::TX_CONFLICT, "txn-already-in-mempool");
    }

    // Check for conflicts with in-memory transactions
    for (const CTxIn &txin : tx.vin)
    {
        if (txin.IsAnonInput()) {
            if (!CheckAnonInputMempoolConflicts(txin, hash, &m_pool, state)) {
                return false; // state filled in by CheckAnonInputMempoolConflicts
            }
            continue;
        }
        const CTransaction* ptxConflicting = m_pool.GetConflictTx(txin.prevout);
        if (ptxConflicting) {
            if (!setConflicts.count(ptxConflicting->GetHash()))
            {
                // Allow opt-out of transaction replacement by setting
                // nSequence > MAX_BIP125_RBF_SEQUENCE (SEQUENCE_FINAL-2) on all inputs.
                //
                // SEQUENCE_FINAL-1 is picked to still allow use of nLockTime by
                // non-replaceable transactions. All inputs rather than just one
                // is for the sake of multi-party protocols, where we don't
                // want a single party to be able to disable replacement.
                //
                // The opt-out ignores descendants as anyone relying on
                // first-seen mempool behavior should be checking all
                // unconfirmed ancestors anyway; doing otherwise is hopelessly
                // insecure.
                bool fReplacementOptOut = true;
                for (const CTxIn &_txin : ptxConflicting->vin)
                {
                    if (_txin.nSequence <= MAX_BIP125_RBF_SEQUENCE)
                    {
                        fReplacementOptOut = false;
                        break;
                    }
                }
                if (fReplacementOptOut) {
                    return state.Invalid(TxValidationResult::TX_MEMPOOL_POLICY, "txn-mempool-conflict");
                }

                setConflicts.insert(ptxConflicting->GetHash());
            }
        }
    }

    LockPoints lp;
    m_view.SetBackend(m_viewmempool);

    state.m_has_anon_input = false;
    assert(std::addressof(::ChainstateActive().CoinsTip()) == std::addressof(m_active_chainstate.CoinsTip()));
    const CCoinsViewCache& coins_cache = m_active_chainstate.CoinsTip();
    // do all inputs exist?
    for (const CTxIn& txin : tx.vin) {
        if (txin.IsAnonInput()) {
            state.m_has_anon_input = true;
            continue;
        }
        if (!coins_cache.HaveCoinInCache(txin.prevout)) {
            coins_to_uncache.push_back(txin.prevout);
        }

        // Note: this call may add txin.prevout to the coins cache
        // (coins_cache.cacheCoins) by way of FetchCoin(). It should be removed
        // later (via coins_to_uncache) if this tx turns out to be invalid.
        if (!m_view.HaveCoin(txin.prevout)) {
            // Are inputs missing because we already have the tx?
            for (size_t out = 0; out < tx.GetNumVOuts(); out++) {
                // Optimistically just do efficient check of cache for outputs
                if (coins_cache.HaveCoinInCache(COutPoint(hash, out))) {
                    return state.Invalid(TxValidationResult::TX_CONFLICT, "txn-already-known");
                }
            }
            // Otherwise assume this might be an orphan tx for which we just haven't seen parents yet
            return state.Invalid(TxValidationResult::TX_MISSING_INPUTS, "bad-txns-inputs-missingorspent");
        }
    }

<<<<<<< HEAD
    if (state.m_has_anon_input
         && (::ChainActive().Height() < GetNumBlocksOfPeers()-1)) {
        LogPrintf("%s: Ignoring anon transaction while chain syncs height %d - peers %d.\n",
            __func__, ::ChainActive().Height(), GetNumBlocksOfPeers());
        return state.Error("Syncing");
    }

    if (!AllAnonOutputsUnknown(tx, state)) { // Also sets state.m_has_anon_output
        // Already in the blockchain, containing block could have been received before loose tx
        return state.Invalid(TxValidationResult::TX_CONFLICT, "txn-already-in-mempool");
    }
    // Bring the best block into scope
=======
    // This is const, but calls into the back end CoinsViews. The CCoinsViewDB at the bottom of the
    // hierarchy brings the best block into scope. See CCoinsViewDB::GetBestBlock().
>>>>>>> e5b49a01
    m_view.GetBestBlock();

    // we have all inputs cached now, so switch back to dummy (to protect
    // against bugs where we pull more inputs from disk that miss being added
    // to coins_to_uncache)
    m_view.SetBackend(m_dummy);

    // Only accept BIP68 sequence locked transactions that can be mined in the next
    // block; we don't want our mempool filled up with transactions that can't
    // be mined yet.
    // Must keep pool.cs for this unless we change CheckSequenceLocks to take a
    // CoinsViewCache instead of create its own
    assert(std::addressof(::ChainstateActive()) == std::addressof(m_active_chainstate));
    if (!args.m_test_accept || !args.m_ignore_locks)
    if (!CheckSequenceLocks(m_active_chainstate, m_pool, tx, STANDARD_LOCKTIME_VERIFY_FLAGS, &lp))
        return state.Invalid(TxValidationResult::TX_PREMATURE_SPEND, "non-BIP68-final");

    assert(std::addressof(g_chainman.m_blockman) == std::addressof(m_active_chainstate.m_blockman));
    if (!Consensus::CheckTxInputs(tx, state, m_view, m_active_chainstate.m_blockman.GetSpendHeight(m_view), ws.m_base_fees)) {
        return false; // state filled in by CheckTxInputs
    }

    // Check for non-standard pay-to-script-hash in inputs
    const auto& params = args.m_chainparams.GetConsensus();
    assert(std::addressof(::ChainActive()) == std::addressof(m_active_chainstate.m_chain));
    auto taproot_state = VersionBitsState(m_active_chainstate.m_chain.Tip(), params, Consensus::DEPLOYMENT_TAPROOT, versionbitscache);
    if (fRequireStandard && !AreInputsStandard(tx, m_view, taproot_state == ThresholdState::ACTIVE, nAcceptTime)) {
        return state.Invalid(TxValidationResult::TX_INPUTS_NOT_STANDARD, "bad-txns-nonstandard-inputs");
    }

    // Check for non-standard witnesses.
    if (tx.HasWitness() && fRequireStandard && !IsWitnessStandard(tx, m_view))
        return state.Invalid(TxValidationResult::TX_WITNESS_MUTATED, "bad-witness-nonstandard");

    int64_t nSigOpsCost = GetTransactionSigOpCost(tx, m_view, STANDARD_SCRIPT_VERIFY_FLAGS);

    // nModifiedFees includes any fee deltas from PrioritiseTransaction
    nModifiedFees = ws.m_base_fees;
    m_pool.ApplyDelta(hash, nModifiedFees);

    // Keep track of transactions that spend a coinbase, which we re-scan
    // during reorgs to ensure COINBASE_MATURITY is still met.
    bool fSpendsCoinbase = false;
    for (const CTxIn &txin : tx.vin) {
        if (txin.IsAnonInput()) {
            continue;
        }
        const Coin &coin = m_view.AccessCoin(txin.prevout);
        if (coin.IsCoinBase()) {
            fSpendsCoinbase = true;
            break;
        }
    }

    assert(std::addressof(::ChainActive()) == std::addressof(m_active_chainstate.m_chain));
    entry.reset(new CTxMemPoolEntry(ptx, ws.m_base_fees, nAcceptTime, m_active_chainstate.m_chain.Height(),
            fSpendsCoinbase, nSigOpsCost, lp));
    unsigned int nSize = entry->GetTxSize();

    if (nSigOpsCost > MAX_STANDARD_TX_SIGOPS_COST)
        return state.Invalid(TxValidationResult::TX_NOT_STANDARD, "bad-txns-too-many-sigops",
                strprintf("%d", nSigOpsCost));

    // No transactions are allowed below minRelayTxFee except from disconnected
    // blocks
    if (!bypass_limits && !CheckFeeRate(nSize, nModifiedFees, state)) return false;

    const CTxMemPool::setEntries setIterConflicting = m_pool.GetIterSet(setConflicts);
    // Calculate in-mempool ancestors, up to a limit.
    if (setConflicts.size() == 1) {
        // In general, when we receive an RBF transaction with mempool conflicts, we want to know whether we
        // would meet the chain limits after the conflicts have been removed. However, there isn't a practical
        // way to do this short of calculating the ancestor and descendant sets with an overlay cache of
        // changed mempool entries. Due to both implementation and runtime complexity concerns, this isn't
        // very realistic, thus we only ensure a limited set of transactions are RBF'able despite mempool
        // conflicts here. Importantly, we need to ensure that some transactions which were accepted using
        // the below carve-out are able to be RBF'ed, without impacting the security the carve-out provides
        // for off-chain contract systems (see link in the comment below).
        //
        // Specifically, the subset of RBF transactions which we allow despite chain limits are those which
        // conflict directly with exactly one other transaction (but may evict children of said transaction),
        // and which are not adding any new mempool dependencies. Note that the "no new mempool dependencies"
        // check is accomplished later, so we don't bother doing anything about it here, but if BIP 125 is
        // amended, we may need to move that check to here instead of removing it wholesale.
        //
        // Such transactions are clearly not merging any existing packages, so we are only concerned with
        // ensuring that (a) no package is growing past the package size (not count) limits and (b) we are
        // not allowing something to effectively use the (below) carve-out spot when it shouldn't be allowed
        // to.
        //
        // To check these we first check if we meet the RBF criteria, above, and increment the descendant
        // limits by the direct conflict and its descendants (as these are recalculated in
        // CalculateMempoolAncestors by assuming the new transaction being added is a new descendant, with no
        // removals, of each parent's existing dependent set). The ancestor count limits are unmodified (as
        // the ancestor limits should be the same for both our new transaction and any conflicts).
        // We don't bother incrementing m_limit_descendants by the full removal count as that limit never comes
        // into force here (as we're only adding a single transaction).
        assert(setIterConflicting.size() == 1);
        CTxMemPool::txiter conflict = *setIterConflicting.begin();

        m_limit_descendants += 1;
        m_limit_descendant_size += conflict->GetSizeWithDescendants();
    }

    std::string errString;
    if (!m_pool.CalculateMemPoolAncestors(*entry, setAncestors, m_limit_ancestors, m_limit_ancestor_size, m_limit_descendants, m_limit_descendant_size, errString)) {
        setAncestors.clear();
        // If CalculateMemPoolAncestors fails second time, we want the original error string.
        std::string dummy_err_string;
        // Contracting/payment channels CPFP carve-out:
        // If the new transaction is relatively small (up to 40k weight)
        // and has at most one ancestor (ie ancestor limit of 2, including
        // the new transaction), allow it if its parent has exactly the
        // descendant limit descendants.
        //
        // This allows protocols which rely on distrusting counterparties
        // being able to broadcast descendants of an unconfirmed transaction
        // to be secure by simply only having two immediately-spendable
        // outputs - one for each counterparty. For more info on the uses for
        // this, see https://lists.linuxfoundation.org/pipermail/bitcoin-dev/2018-November/016518.html
        if (nSize >  EXTRA_DESCENDANT_TX_SIZE_LIMIT ||
                !m_pool.CalculateMemPoolAncestors(*entry, setAncestors, 2, m_limit_ancestor_size, m_limit_descendants + 1, m_limit_descendant_size + EXTRA_DESCENDANT_TX_SIZE_LIMIT, dummy_err_string)) {
            return state.Invalid(TxValidationResult::TX_MEMPOOL_POLICY, "too-long-mempool-chain", errString);
        }
    }

    // A transaction that spends outputs that would be replaced by it is invalid. Now
    // that we have the set of all ancestors we can detect this
    // pathological case by making sure setConflicts and setAncestors don't
    // intersect.
    for (CTxMemPool::txiter ancestorIt : setAncestors)
    {
        const uint256 &hashAncestor = ancestorIt->GetTx().GetHash();
        if (setConflicts.count(hashAncestor))
        {
            return state.Invalid(TxValidationResult::TX_CONSENSUS, "bad-txns-spends-conflicting-tx",
                    strprintf("%s spends conflicting transaction %s",
                        hash.ToString(),
                        hashAncestor.ToString()));
        }
    }

    // Check if it's economically rational to mine this transaction rather
    // than the ones it replaces.
    nConflictingFees = 0;
    nConflictingSize = 0;
    uint64_t nConflictingCount = 0;

    // If we don't hold the lock allConflicting might be incomplete; the
    // subsequent RemoveStaged() and addUnchecked() calls don't guarantee
    // mempool consistency for us.
    fReplacementTransaction = setConflicts.size();
    if (fReplacementTransaction)
    {
        CFeeRate newFeeRate(nModifiedFees, nSize);
        std::set<uint256> setConflictsParents;
        const int maxDescendantsToVisit = 100;
        for (const auto& mi : setIterConflicting) {
            // Don't allow the replacement to reduce the feerate of the
            // mempool.
            //
            // We usually don't want to accept replacements with lower
            // feerates than what they replaced as that would lower the
            // feerate of the next block. Requiring that the feerate always
            // be increased is also an easy-to-reason about way to prevent
            // DoS attacks via replacements.
            //
            // We only consider the feerates of transactions being directly
            // replaced, not their indirect descendants. While that does
            // mean high feerate children are ignored when deciding whether
            // or not to replace, we do require the replacement to pay more
            // overall fees too, mitigating most cases.
            CFeeRate oldFeeRate(mi->GetModifiedFee(), mi->GetTxSize());
            if (newFeeRate <= oldFeeRate)
            {
                return state.Invalid(TxValidationResult::TX_MEMPOOL_POLICY, "insufficient fee",
                        strprintf("rejecting replacement %s; new feerate %s <= old feerate %s",
                            hash.ToString(),
                            newFeeRate.ToString(),
                            oldFeeRate.ToString()));
            }

            for (const CTxIn &txin : mi->GetTx().vin)
            {
                if (txin.IsAnonInput()) {
                    continue;
                }
                setConflictsParents.insert(txin.prevout.hash);
            }

            nConflictingCount += mi->GetCountWithDescendants();
        }
        // This potentially overestimates the number of actual descendants
        // but we just want to be conservative to avoid doing too much
        // work.
        if (nConflictingCount <= maxDescendantsToVisit) {
            // If not too many to replace, then calculate the set of
            // transactions that would have to be evicted
            for (CTxMemPool::txiter it : setIterConflicting) {
                m_pool.CalculateDescendants(it, allConflicting);
            }
            for (CTxMemPool::txiter it : allConflicting) {
                nConflictingFees += it->GetModifiedFee();
                nConflictingSize += it->GetTxSize();
            }
        } else {
            return state.Invalid(TxValidationResult::TX_MEMPOOL_POLICY, "too many potential replacements",
                    strprintf("rejecting replacement %s; too many potential replacements (%d > %d)\n",
                        hash.ToString(),
                        nConflictingCount,
                        maxDescendantsToVisit));
        }

        for (unsigned int j = 0; j < tx.vin.size(); j++)
        {
            if (tx.vin[j].IsAnonInput()) {
                continue;
            }
            // We don't want to accept replacements that require low
            // feerate junk to be mined first. Ideally we'd keep track of
            // the ancestor feerates and make the decision based on that,
            // but for now requiring all new inputs to be confirmed works.
            //
            // Note that if you relax this to make RBF a little more useful,
            // this may break the CalculateMempoolAncestors RBF relaxation,
            // above. See the comment above the first CalculateMempoolAncestors
            // call for more info.
            if (!setConflictsParents.count(tx.vin[j].prevout.hash))
            {
                // Rather than check the UTXO set - potentially expensive -
                // it's cheaper to just check if the new input refers to a
                // tx that's in the mempool.
                if (m_pool.exists(tx.vin[j].prevout.hash)) {
                    return state.Invalid(TxValidationResult::TX_MEMPOOL_POLICY, "replacement-adds-unconfirmed",
                            strprintf("replacement %s adds unconfirmed input, idx %d",
                                hash.ToString(), j));
                }
            }
        }

        // The replacement must pay greater fees than the transactions it
        // replaces - if we did the bandwidth used by those conflicting
        // transactions would not be paid for.
        if (nModifiedFees < nConflictingFees)
        {
            return state.Invalid(TxValidationResult::TX_MEMPOOL_POLICY, "insufficient fee",
                    strprintf("rejecting replacement %s, less fees than conflicting txs; %s < %s",
                        hash.ToString(), FormatMoney(nModifiedFees), FormatMoney(nConflictingFees)));
        }

        // Finally in addition to paying more fees than the conflicts the
        // new transaction must pay for its own bandwidth.
        CAmount nDeltaFees = nModifiedFees - nConflictingFees;
        if (nDeltaFees < ::incrementalRelayFee.GetFee(nSize))
        {
            return state.Invalid(TxValidationResult::TX_MEMPOOL_POLICY, "insufficient fee",
                    strprintf("rejecting replacement %s, not enough additional fees to relay; %s < %s",
                        hash.ToString(),
                        FormatMoney(nDeltaFees),
                        FormatMoney(::incrementalRelayFee.GetFee(nSize))));
        }
    }
    return true;
}

bool MemPoolAccept::PolicyScriptChecks(const ATMPArgs& args, Workspace& ws, PrecomputedTransactionData& txdata)
{
    const CTransaction& tx = *ws.m_ptx;
    TxValidationState& state = ws.m_state;

    constexpr unsigned int scriptVerifyFlags = STANDARD_SCRIPT_VERIFY_FLAGS;

    // Check input scripts and signatures.
    // This is done last to help prevent CPU exhaustion denial-of-service attacks.
    if (!CheckInputScripts(tx, state, m_view, scriptVerifyFlags, true, false, txdata)) {
        // SCRIPT_VERIFY_CLEANSTACK requires SCRIPT_VERIFY_WITNESS, so we
        // need to turn both off, and compare against just turning off CLEANSTACK
        // to see if the failure is specifically due to witness validation.
        TxValidationState state_dummy; // Want reported failures to be from first CheckInputScripts
        if (!tx.HasWitness() && CheckInputScripts(tx, state_dummy, m_view, scriptVerifyFlags & ~(SCRIPT_VERIFY_WITNESS | SCRIPT_VERIFY_CLEANSTACK), true, false, txdata) &&
                !CheckInputScripts(tx, state_dummy, m_view, scriptVerifyFlags & ~SCRIPT_VERIFY_CLEANSTACK, true, false, txdata)) {
            // Only the witness is missing, so the transaction itself may be fine.
            state.Invalid(TxValidationResult::TX_WITNESS_STRIPPED,
                    state.GetRejectReason(), state.GetDebugMessage());
        }
        return false; // state filled in by CheckInputScripts
    }

    return true;
}

bool MemPoolAccept::ConsensusScriptChecks(const ATMPArgs& args, Workspace& ws, PrecomputedTransactionData& txdata)
{
    const CTransaction& tx = *ws.m_ptx;
    const uint256& hash = ws.m_hash;
    TxValidationState& state = ws.m_state;
    const CChainParams& chainparams = args.m_chainparams;

    // Check again against the current block tip's script verification
    // flags to cache our script execution flags. This is, of course,
    // useless if the next block has different script flags from the
    // previous one, but because the cache tracks script flags for us it
    // will auto-invalidate and we'll just have a few blocks of extra
    // misses on soft-fork activation.
    //
    // This is also useful in case of bugs in the standard flags that cause
    // transactions to pass as valid when they're actually invalid. For
    // instance the STRICTENC flag was incorrectly allowing certain
    // CHECKSIG NOT scripts to pass, even though they were invalid.
    //
    // There is a similar check in CreateNewBlock() to prevent creating
    // invalid blocks (using TestBlockValidity), however allowing such
    // transactions into the mempool can be exploited as a DoS attack.
    assert(std::addressof(::ChainActive()) == std::addressof(m_active_chainstate.m_chain));
    unsigned int currentBlockScriptVerifyFlags = GetBlockScriptFlags(m_active_chainstate.m_chain.Tip(), chainparams.GetConsensus());
    assert(std::addressof(::ChainstateActive().CoinsTip()) == std::addressof(m_active_chainstate.CoinsTip()));
    if (!CheckInputsFromMempoolAndCache(tx, state, m_view, m_pool, currentBlockScriptVerifyFlags, txdata, m_active_chainstate.CoinsTip())) {
        return error("%s: BUG! PLEASE REPORT THIS! CheckInputScripts failed against latest-block but not STANDARD flags %s, %s",
                __func__, hash.ToString(), state.ToString());
    }

    return true;
}

bool MemPoolAccept::Finalize(const ATMPArgs& args, Workspace& ws)
{
    const CTransaction& tx = *ws.m_ptx;
    const uint256& hash = ws.m_hash;
    TxValidationState& state = ws.m_state;
    const bool bypass_limits = args.m_bypass_limits;

    CTxMemPool::setEntries& allConflicting = ws.m_all_conflicting;
    CTxMemPool::setEntries& setAncestors = ws.m_ancestors;
    const CAmount& nModifiedFees = ws.m_modified_fees;
    const CAmount& nConflictingFees = ws.m_conflicting_fees;
    const size_t& nConflictingSize = ws.m_conflicting_size;
    const bool fReplacementTransaction = ws.m_replacement_transaction;
    std::unique_ptr<CTxMemPoolEntry>& entry = ws.m_entry;

    // Remove conflicting transactions from the mempool
    for (CTxMemPool::txiter it : allConflicting)
    {
        LogPrint(BCLog::MEMPOOL, "replacing tx %s with %s for %s additional fees, %d delta bytes\n",
                it->GetTx().GetHash().ToString(),
                hash.ToString(),
                FormatMoney(nModifiedFees - nConflictingFees),
                (int)entry->GetTxSize() - (int)nConflictingSize);
        ws.m_replaced_transactions.push_back(it->GetSharedTx());
    }
    m_pool.RemoveStaged(allConflicting, false, MemPoolRemovalReason::REPLACED);

    // This transaction should only count for fee estimation if:
    // - it isn't a BIP 125 replacement transaction (may not be widely supported)
    // - it's not being re-added during a reorg which bypasses typical mempool fee limits
    // - the node is not behind
    // - the transaction is not dependent on any other transactions in the mempool
    assert(std::addressof(::ChainstateActive()) == std::addressof(m_active_chainstate));
    bool validForFeeEstimation = !fReplacementTransaction && !bypass_limits && IsCurrentForFeeEstimation(m_active_chainstate) && m_pool.HasNoInputsOf(tx);

    // Store transaction in memory
    m_pool.addUnchecked(*entry, setAncestors, validForFeeEstimation);

    // trim mempool and check if tx was trimmed
    if (!bypass_limits) {
        assert(std::addressof(::ChainstateActive().CoinsTip()) == std::addressof(m_active_chainstate.CoinsTip()));
        LimitMempoolSize(m_pool, m_active_chainstate.CoinsTip(), gArgs.GetArg("-maxmempool", DEFAULT_MAX_MEMPOOL_SIZE) * 1000000, std::chrono::hours{gArgs.GetArg("-mempoolexpiry", DEFAULT_MEMPOOL_EXPIRY)});
        if (!m_pool.exists(hash))
            return state.Invalid(TxValidationResult::TX_MEMPOOL_POLICY, "mempool full");
    }

    if (!AddKeyImagesToMempool(tx, m_pool)) {
        LogPrintf("ERROR: %s: AddKeyImagesToMempool failed.\n", __func__);
        return state.Invalid(TxValidationResult::TX_CONSENSUS, "bad-anonin-keyimages");
    }

    // Update mempool indices
    if (fAddressIndex) {
        m_pool.addAddressIndex(*entry, m_view);
    }
    if (fSpentIndex) {
        m_pool.addSpentIndex(*entry, m_view);
    }

    return true;
}

MempoolAcceptResult MemPoolAccept::AcceptSingleTransaction(const CTransactionRef& ptx, ATMPArgs& args)
{
    AssertLockHeld(cs_main);
    LOCK(m_pool.cs); // mempool "read lock" (held through GetMainSignals().TransactionAddedToMempool())

    Workspace ws(ptx);

    if (!PreChecks(args, ws)) return MempoolAcceptResult(ws.m_state);

    // Only compute the precomputed transaction data if we need to verify
    // scripts (ie, other policy checks pass). We perform the inexpensive
    // checks first and avoid hashing and signature verification unless those
    // checks pass, to mitigate CPU exhaustion denial-of-service attacks.
    PrecomputedTransactionData txdata;

    if (!PolicyScriptChecks(args, ws, txdata)) return MempoolAcceptResult(ws.m_state);

    if (!ConsensusScriptChecks(args, ws, txdata)) return MempoolAcceptResult(ws.m_state);

    // Tx was accepted, but not added
    if (args.m_test_accept) {
        return MempoolAcceptResult(std::move(ws.m_replaced_transactions), ws.m_base_fees);
    }

    if (!Finalize(args, ws)) return MempoolAcceptResult(ws.m_state);

    GetMainSignals().TransactionAddedToMempool(ptx, m_pool.GetAndIncrementSequence());

    return MempoolAcceptResult(std::move(ws.m_replaced_transactions), ws.m_base_fees);
}

} // anon namespace

/** (try to) add transaction to memory pool with a specified acceptance time **/
static MempoolAcceptResult AcceptToMemoryPoolWithTime(const CChainParams& chainparams, CTxMemPool& pool,
                                                      CChainState& active_chainstate,
                                                      const CTransactionRef &tx, int64_t nAcceptTime,
                                                      bool bypass_limits, bool test_accept, bool ignore_locks=false)
                                                      EXCLUSIVE_LOCKS_REQUIRED(cs_main)
{
    std::vector<COutPoint> coins_to_uncache;
    MemPoolAccept::ATMPArgs args { chainparams, nAcceptTime, bypass_limits, coins_to_uncache, test_accept, ignore_locks };

    assert(std::addressof(::ChainstateActive()) == std::addressof(active_chainstate));
    const MempoolAcceptResult result = MemPoolAccept(pool, active_chainstate).AcceptSingleTransaction(tx, args);
    if (result.m_result_type != MempoolAcceptResult::ResultType::VALID) {
        // Remove coins that were not present in the coins cache before calling
        // AcceptSingleTransaction(); this is to prevent memory DoS in case we receive a large
        // number of invalid transactions that attempt to overrun the in-memory coins cache
        // (`CCoinsViewCache::cacheCoins`).

        for (const COutPoint& hashTx : coins_to_uncache)
            active_chainstate.CoinsTip().Uncache(hashTx);
    }
    // After we've (potentially) uncached entries, ensure our coins cache is still within its size limits
    BlockValidationState state_dummy;
    active_chainstate.FlushStateToDisk(chainparams, state_dummy, FlushStateMode::PERIODIC);
    return result;
}

MempoolAcceptResult AcceptToMemoryPool(CChainState& active_chainstate, CTxMemPool& pool, const CTransactionRef &tx, bool bypass_limits, bool test_accept, bool ignore_locks)
{
    assert(std::addressof(::ChainstateActive()) == std::addressof(active_chainstate));
    return AcceptToMemoryPoolWithTime(Params(), pool, active_chainstate, tx, GetTime(), bypass_limits, test_accept, ignore_locks);
}

CTransactionRef GetTransaction(const CBlockIndex* const block_index, const CTxMemPool* const mempool, const uint256& hash, const Consensus::Params& consensusParams, uint256& hashBlock)
{
    LOCK(cs_main);

    if (block_index) {
        CBlock block;
        if (ReadBlockFromDisk(block, block_index, consensusParams)) {
            for (const auto& tx : block.vtx) {
                if (tx->GetHash() == hash) {
                    hashBlock = block_index->GetBlockHash();
                    return tx;
                }
            }
        }
        return nullptr;
    }
    if (mempool) {
        CTransactionRef ptx = mempool->get(hash);
        if (ptx) return ptx;
    }
    if (g_txindex) {
        CTransactionRef tx;
        if (g_txindex->FindTx(hash, hashBlock, tx)) return tx;
    }
    return nullptr;
}

/** Retrieve a transaction and block header from disk
  * If blockIndex is provided, the transaction is fetched from the corresponding block.
  */
bool GetTransaction(const uint256 &hash, CTransactionRef &txOut, const Consensus::Params &consensusParams, CBlock &block, bool fAllowSlow, CBlockIndex* blockIndex)
{
    CBlockIndex *pindexSlow = blockIndex;

    LOCK(cs_main);

    if (g_txindex) {
        CBlockHeader header;
        if (g_txindex->FindTx(hash, header, txOut)) {
            block = CBlock(header);
            return true;
        }
        return false;
    }

    if (fAllowSlow) { // use coin database to locate block that contains transaction, and scan it
        const Coin& coin = AccessByTxid(::ChainstateActive().CoinsTip(), hash);
        if (!coin.IsSpent()) pindexSlow = ::ChainActive()[coin.nHeight];
    }

    if (pindexSlow) {
        // read and return entire block
        if (ReadBlockFromDisk(block, pindexSlow, consensusParams)) {
            for (const auto& tx : block.vtx) {
                if (tx->GetHash() == hash) {
                    txOut = tx;
                    return true;
                }
            }
        }
    }

    return false;
}

//////////////////////////////////////////////////////////////////////////////
//
// CBlock and CBlockIndex
//

static bool WriteBlockToDisk(const CBlock& block, FlatFilePos& pos, const CMessageHeader::MessageStartChars& messageStart)
{
    // Open history file to append
    CAutoFile fileout(OpenBlockFile(pos), SER_DISK, CLIENT_VERSION);
    if (fileout.IsNull())
        return error("WriteBlockToDisk: OpenBlockFile failed");

    // Write index header
    unsigned int nSize = GetSerializeSize(block, fileout.GetVersion());
    fileout << messageStart << nSize;

    // Write block
    long fileOutPos = ftell(fileout.Get());
    if (fileOutPos < 0)
        return error("WriteBlockToDisk: ftell failed");
    pos.nPos = (unsigned int)fileOutPos;
    fileout << block;

    return true;
}

bool ReadBlockFromDisk(CBlock& block, const FlatFilePos& pos, const Consensus::Params& consensusParams)
{
    block.SetNull();

    // Open history file to read
    CAutoFile filein(OpenBlockFile(pos, true), SER_DISK, CLIENT_VERSION);
    if (filein.IsNull())
        return error("ReadBlockFromDisk: OpenBlockFile failed for %s", pos.ToString());

    // Read block
    try {
        filein >> block;
    }
    catch (const std::exception& e) {
        return error("%s: Deserialize or I/O error - %s at %s", __func__, e.what(), pos.ToString());
    }

    // Check the header
    if (fParticlMode) {
        // only CheckProofOfWork for genesis blocks
        if (block.hashPrevBlock.IsNull()
            && !CheckProofOfWork(block.GetHash(), block.nBits, consensusParams, 0, Params().GetLastImportHeight())) {
            return error("ReadBlockFromDisk: Errors in block header at %s", pos.ToString());
        }
    } else {
        if (!CheckProofOfWork(block.GetHash(), block.nBits, consensusParams))
            return error("ReadBlockFromDisk: Errors in block header at %s", pos.ToString());
    }

    // Signet only: check block solution
    if (consensusParams.signet_blocks && !CheckSignetBlockSolution(block, consensusParams)) {
        return error("ReadBlockFromDisk: Errors in block solution at %s", pos.ToString());
    }

    return true;
}

bool ReadBlockFromDisk(CBlock& block, const CBlockIndex* pindex, const Consensus::Params& consensusParams)
{
    FlatFilePos blockPos;
    {
        LOCK(cs_main);
        blockPos = pindex->GetBlockPos();
    }

    if (!ReadBlockFromDisk(block, blockPos, consensusParams))
        return false;
    if (block.GetHash() != pindex->GetBlockHash())
        return error("ReadBlockFromDisk(CBlock&, CBlockIndex*): GetHash() doesn't match index for %s at %s",
                pindex->ToString(), pindex->GetBlockPos().ToString());
    return true;
}

bool ReadTransactionFromDiskBlock(const CBlockIndex* pindex, int nIndex, CTransactionRef &txOut)
{
    FlatFilePos hpos;
    {
        LOCK(cs_main);
        hpos = pindex->GetBlockPos();
    }

    // Open history file to read
    CAutoFile filein(OpenBlockFile(hpos, true), SER_DISK, CLIENT_VERSION);
    if (filein.IsNull())
        return error("%s: OpenBlockFile failed for %s", __func__, hpos.ToString());

    CBlockHeader blockHeader;
    try {
        filein >> blockHeader;

        int nTxns = ReadCompactSize(filein);

        if (nTxns <= nIndex || nIndex < 0)
            return error("%s: Block %s, txn %d not in available range %d.", __func__, pindex->GetBlockPos().ToString(), nIndex, nTxns);

        for (int k = 0; k <= nIndex; ++k)
            filein >> txOut;
    } catch (const std::exception& e)
    {
        return error("%s: Deserialize or I/O error - %s at %s", __func__, e.what(), hpos.ToString());
    }

    if (blockHeader.GetHash() != pindex->GetBlockHash())
        return error("%s: Hash doesn't match index for %s at %s",
                __func__, pindex->ToString(), hpos.ToString());
    return true;
}

bool ReadRawBlockFromDisk(std::vector<uint8_t>& block, const FlatFilePos& pos, const CMessageHeader::MessageStartChars& message_start)
{
    FlatFilePos hpos = pos;
    hpos.nPos -= 8; // Seek back 8 bytes for meta header
    CAutoFile filein(OpenBlockFile(hpos, true), SER_DISK, CLIENT_VERSION);
    if (filein.IsNull()) {
        return error("%s: OpenBlockFile failed for %s", __func__, pos.ToString());
    }

    try {
        CMessageHeader::MessageStartChars blk_start;
        unsigned int blk_size;

        filein >> blk_start >> blk_size;

        if (memcmp(blk_start, message_start, CMessageHeader::MESSAGE_START_SIZE)) {
            return error("%s: Block magic mismatch for %s: %s versus expected %s", __func__, pos.ToString(),
                    HexStr(blk_start),
                    HexStr(message_start));
        }

        if (blk_size > MAX_SIZE) {
            return error("%s: Block data is larger than maximum deserialization size for %s: %s versus %s", __func__, pos.ToString(),
                    blk_size, MAX_SIZE);
        }

        block.resize(blk_size); // Zeroing of memory is intentional here
        filein.read((char*)block.data(), blk_size);
    } catch(const std::exception& e) {
        return error("%s: Read from block file failed: %s for %s", __func__, e.what(), pos.ToString());
    }

    return true;
}

bool ReadRawBlockFromDisk(std::vector<uint8_t>& block, const CBlockIndex* pindex, const CMessageHeader::MessageStartChars& message_start)
{
    FlatFilePos block_pos;
    {
        LOCK(cs_main);
        block_pos = pindex->GetBlockPos();
    }

    return ReadRawBlockFromDisk(block, block_pos, message_start);
}

CAmount GetBlockSubsidy(int nHeight, const Consensus::Params& consensusParams)
{
    int halvings = nHeight / consensusParams.nSubsidyHalvingInterval;
    // Force block reward to zero when right shift is undefined.
    if (halvings >= 64)
        return 0;

    CAmount nSubsidy = 50 * COIN;
    // Subsidy is cut in half every 210,000 blocks which will occur approximately every 4 years.
    nSubsidy >>= halvings;
    return nSubsidy;
}

//! Returns last CBlockIndex* that is a checkpoint
CBlockIndex* BlockManager::GetLastCheckpoint(const CCheckpointData& data)
{
    const MapCheckpoints& checkpoints = data.mapCheckpoints;

    for (const MapCheckpoints::value_type& i : reverse_iterate(checkpoints))
    {
        const uint256& hash = i.second;
        assert(std::addressof(g_chainman.m_blockman) == std::addressof(*this));
        CBlockIndex* pindex = LookupBlockIndex(hash);
        if (pindex) {
            return pindex;
        }
    }
    return nullptr;
}


class HeightEntry {
public:
    HeightEntry(int height, NodeId id, int64_t time) : m_height(height), m_id(id), m_time(time)  {};
    int m_height;
    NodeId m_id;
    int64_t m_time;
};
static std::atomic_int nPeerBlocks(std::numeric_limits<int>::max());
static std::atomic_int nPeers(0);
static std::list<HeightEntry> peer_blocks;
const size_t max_peer_blocks = 9;

void UpdateNumPeers(int num_peers)
{
    nPeers = num_peers;
}

int GetNumPeers()
{
    return nPeers;
}

CAmount GetUTXOSum()
{
    // GetUTXOStats is fragile
    LOCK(cs_main);
    ::ChainstateActive().ForceFlushStateToDisk();
    CCoinsView *coins_view = &::ChainstateActive().CoinsDB();
    CAmount total = 0;
    std::unique_ptr<CCoinsViewCursor> pcursor(coins_view->Cursor());
    while (pcursor->Valid()) {
        COutPoint key;
        Coin coin;
        if (pcursor->GetKey(key) && pcursor->GetValue(coin)) {
            if (coin.nType == OUTPUT_STANDARD) {
                total += coin.out.nValue;
            }
        } else {
            break;
        }
        pcursor->Next();
    }
    return total;
}

void UpdateNumBlocksOfPeers(NodeId id, int height) EXCLUSIVE_LOCKS_REQUIRED(cs_main)
{
    // Select median value. Only one sample per peer. Remove oldest sample.
    int new_value = 0;

    bool inserted = false;
    size_t num_elements = 0;
    std::list<HeightEntry>::iterator oldest = peer_blocks.end();
    for (auto it = peer_blocks.begin(); it != peer_blocks.end(); ) {
        if (id == it->m_id) {
            if (height == it->m_height) {
                inserted = true;
            } else {
                it = peer_blocks.erase(it);
                continue;
            }
        }
        if (!inserted && it->m_height > height) {
            peer_blocks.emplace(it, height, id, GetTime());
            inserted = true;
        }
        if (oldest == peer_blocks.end() || oldest->m_time > it->m_time) {
            oldest = it;
        }
        it++;
        num_elements++;
    }

    if (!inserted) {
        peer_blocks.emplace_back(height, id, GetTime());
        num_elements++;
    }
    if (num_elements > max_peer_blocks && oldest != peer_blocks.end()) {
        peer_blocks.erase(oldest);
        num_elements--;
    }

    size_t stop = num_elements / 2;
    num_elements = 0;
    for (auto it = peer_blocks.begin(); it != peer_blocks.end(); ++it) {
        if (num_elements >= stop) {
            new_value = it->m_height;
            break;
        }
        num_elements++;
    }

    static const CBlockIndex *pcheckpoint = g_chainman.m_blockman.GetLastCheckpoint(Params().Checkpoints());
    if (pcheckpoint) {
        if (new_value < pcheckpoint->nHeight) {
            new_value = std::numeric_limits<int>::max();
        }
    }
    nPeerBlocks = new_value;
}

int GetNumBlocksOfPeers()
{
    return nPeerBlocks;
}

void SetNumBlocksOfPeers(int num_blocks)
{
    assert(Params().IsMockableChain());
    nPeerBlocks = num_blocks;
}

CoinsViews::CoinsViews(
    std::string ldb_name,
    size_t cache_size_bytes,
    bool in_memory,
    bool should_wipe) : m_dbview(
                            GetDataDir() / ldb_name, cache_size_bytes, in_memory, should_wipe),
                        m_catcherview(&m_dbview) {}

void CoinsViews::InitCache()
{
    m_cacheview = std::make_unique<CCoinsViewCache>(&m_catcherview);
}

CChainState::CChainState(CTxMemPool& mempool, BlockManager& blockman, uint256 from_snapshot_blockhash)
    : m_mempool(mempool),
      m_blockman(blockman),
      m_from_snapshot_blockhash(from_snapshot_blockhash) {}

void CChainState::InitCoinsDB(
    size_t cache_size_bytes,
    bool in_memory,
    bool should_wipe,
    std::string leveldb_name)
{
    if (!m_from_snapshot_blockhash.IsNull()) {
        leveldb_name += "_" + m_from_snapshot_blockhash.ToString();
    }

    m_coins_views = std::make_unique<CoinsViews>(
        leveldb_name, cache_size_bytes, in_memory, should_wipe);
}

void CChainState::InitCoinsCache(size_t cache_size_bytes)
{
    assert(m_coins_views != nullptr);
    m_coinstip_cache_size_bytes = cache_size_bytes;
    m_coins_views->InitCache();
}

// Note that though this is marked const, we may end up modifying `m_cached_finished_ibd`, which
// is a performance-related implementation detail. This function must be marked
// `const` so that `CValidationInterface` clients (which are given a `const CChainState*`)
// can call it.
//
bool CChainState::IsInitialBlockDownload() const
{
    // Optimization: pre-test latch before taking the lock.
    if (m_cached_finished_ibd.load(std::memory_order_relaxed))
        return false;

    static bool check_peer_height = gArgs.GetBoolArg("-checkpeerheight", true);

    LOCK(cs_main);
    if (m_cached_finished_ibd.load(std::memory_order_relaxed))
        return false;
    if (fImporting || fReindex)
        return true;
    if (m_chain.Tip() == nullptr)
        return true;
    if (m_chain.Tip()->nChainWork < nMinimumChainWork)
        return true;
    if (m_chain.Tip()->nHeight > COINBASE_MATURITY
        && m_chain.Tip()->GetBlockTime() < (GetTime() - nMaxTipAge))
        return true;
    if (fParticlMode && check_peer_height
        && (GetNumPeers() < 1
            || m_chain.Tip()->nHeight < GetNumBlocksOfPeers()-10))
        return true;

    LogPrintf("Leaving InitialBlockDownload (latching to false)\n");
    m_cached_finished_ibd.store(true, std::memory_order_relaxed);
    return false;
}

static void AlertNotify(const std::string& strMessage)
{
    uiInterface.NotifyAlertChanged();
#if HAVE_SYSTEM
    std::string strCmd = gArgs.GetArg("-alertnotify", "");
    if (strCmd.empty()) return;

    // Alert text should be plain ascii coming from a trusted source, but to
    // be safe we first strip anything not in safeChars, then add single quotes around
    // the whole string before passing it to the shell:
    std::string singleQuote("'");
    std::string safeStatus = SanitizeString(strMessage);
    safeStatus = singleQuote+safeStatus+singleQuote;
    boost::replace_all(strCmd, "%s", safeStatus);

    std::thread t(runCommand, strCmd);
    t.detach(); // thread runs free
#endif
}

void CChainState::CheckForkWarningConditions()
{
    AssertLockHeld(cs_main);
    assert(std::addressof(::ChainstateActive()) == std::addressof(*this));

    // Before we get past initial download, we cannot reliably alert about forks
    // (we assume we don't get stuck on a fork before finishing our initial sync)
    if (IsInitialBlockDownload()) {
        return;
    }

    if (pindexBestInvalid && pindexBestInvalid->nChainWork > m_chain.Tip()->nChainWork + (GetBlockProof(*m_chain.Tip()) * 6)) {
        LogPrintf("%s: Warning: Found invalid chain at least ~6 blocks longer than our best chain.\nChain state database corruption likely.\n", __func__);
        SetfLargeWorkInvalidChainFound(true);
    } else {
        SetfLargeWorkInvalidChainFound(false);
    }
}

// Called both upon regular invalid block discovery *and* InvalidateBlock
void CChainState::InvalidChainFound(CBlockIndex* pindexNew)
{
    assert(std::addressof(::ChainstateActive()) == std::addressof(*this));
    if (!pindexBestInvalid || pindexNew->nChainWork > pindexBestInvalid->nChainWork)
        pindexBestInvalid = pindexNew;
    if (pindexBestHeader != nullptr && pindexBestHeader->GetAncestor(pindexNew->nHeight) == pindexNew) {
        pindexBestHeader = m_chain.Tip();
    }

    LogPrintf("%s: invalid block=%s  height=%d  log2_work=%f  date=%s\n", __func__,
      pindexNew->GetBlockHash().ToString(), pindexNew->nHeight,
      log(pindexNew->nChainWork.getdouble())/log(2.0), FormatISO8601DateTime(pindexNew->GetBlockTime()));
    CBlockIndex *tip = m_chain.Tip();
    assert (tip);
    LogPrintf("%s:  current best=%s  height=%d  log2_work=%f  date=%s\n", __func__,
      tip->GetBlockHash().ToString(), m_chain.Height(), log(tip->nChainWork.getdouble())/log(2.0),
      FormatISO8601DateTime(tip->GetBlockTime()));
    CheckForkWarningConditions();
}

// Same as InvalidChainFound, above, except not called directly from InvalidateBlock,
// which does its own setBlockIndexCandidates manageent.
void CChainState::InvalidBlockFound(CBlockIndex *pindex, const CBlock &block, const BlockValidationState &state) {
    if (state.GetResult() != BlockValidationResult::BLOCK_MUTATED) {
        pindex->nStatus |= BLOCK_FAILED_VALID;
        m_blockman.m_failed_blocks.insert(pindex);
        setDirtyBlockIndex.insert(pindex);
        setBlockIndexCandidates.erase(pindex);
        InvalidChainFound(pindex);
    }
}

void UpdateCoins(const CTransaction& tx, CCoinsViewCache& inputs, CTxUndo &txundo, int nHeight)
{
    // mark inputs spent
    if (!tx.IsCoinBase()) {
        txundo.vprevout.reserve(tx.vin.size());
        for (const CTxIn &txin : tx.vin)
        {
            if (txin.IsAnonInput()) {
                continue;
            }

            txundo.vprevout.emplace_back();
            bool is_spent = inputs.SpendCoin(txin.prevout, &txundo.vprevout.back());
            assert(is_spent);
        }
    }
    // add outputs
    AddCoins(inputs, tx, nHeight);
}

void UpdateCoins(const CTransaction& tx, CCoinsViewCache& inputs, int nHeight)
{
    CTxUndo txundo;
    UpdateCoins(tx, inputs, txundo, nHeight);
}

bool CScriptCheck::operator()() {
    const CScript &scriptSig = ptxTo->vin[nIn].scriptSig;
    const CScriptWitness *witness = &ptxTo->vin[nIn].scriptWitness;

    return VerifyScript(scriptSig, scriptPubKey, witness, nFlags, CachingTransactionSignatureChecker(ptxTo, nIn, vchAmount, cacheStore, *txdata), &error);
    //return VerifyScript(scriptSig, m_tx_out.scriptPubKey, witness, nFlags, CachingTransactionSignatureChecker(ptxTo, nIn, m_tx_out.nValue, cacheStore, *txdata), &error);
}

int BlockManager::GetSpendHeight(const CCoinsViewCache& inputs)
{
    AssertLockHeld(cs_main);
    assert(std::addressof(g_chainman.m_blockman) == std::addressof(*this));
    CBlockIndex* pindexPrev = LookupBlockIndex(inputs.GetBestBlock());
    if (!pindexPrev) {
        return 0;
    }
    return pindexPrev->nHeight + 1;
}

static CuckooCache::cache<uint256, SignatureCacheHasher> g_scriptExecutionCache;
static CSHA256 g_scriptExecutionCacheHasher;

void InitScriptExecutionCache() {
    // Setup the salted hasher
    uint256 nonce = GetRandHash();
    // We want the nonce to be 64 bytes long to force the hasher to process
    // this chunk, which makes later hash computations more efficient. We
    // just write our 32-byte entropy twice to fill the 64 bytes.
    g_scriptExecutionCacheHasher.Write(nonce.begin(), 32);
    g_scriptExecutionCacheHasher.Write(nonce.begin(), 32);
    // nMaxCacheSize is unsigned. If -maxsigcachesize is set to zero,
    // setup_bytes creates the minimum possible cache (2 elements).
    size_t nMaxCacheSize = std::min(std::max((int64_t)0, gArgs.GetArg("-maxsigcachesize", DEFAULT_MAX_SIG_CACHE_SIZE) / 2), MAX_MAX_SIG_CACHE_SIZE) * ((size_t) 1 << 20);
    size_t nElems = g_scriptExecutionCache.setup_bytes(nMaxCacheSize);
    LogPrintf("Using %zu MiB out of %zu/2 requested for script execution cache, able to store %zu elements\n",
            (nElems*sizeof(uint256)) >>20, (nMaxCacheSize*2)>>20, nElems);
}

/**
 * Check whether all of this transaction's input scripts succeed.
 *
 * This involves ECDSA signature checks so can be computationally intensive. This function should
 * only be called after the cheap sanity checks in CheckTxInputs passed.
 *
 * If pvChecks is not nullptr, script checks are pushed onto it instead of being performed inline. Any
 * script checks which are not necessary (eg due to script execution cache hits) are, obviously,
 * not pushed onto pvChecks/run.
 *
 * Setting cacheSigStore/cacheFullScriptStore to false will remove elements from the corresponding cache
 * which are matched. This is useful for checking blocks where we will likely never need the cache
 * entry again.
 *
 * Note that we may set state.reason to NOT_STANDARD for extra soft-fork flags in flags, block-checking
 * callers should probably reset it to CONSENSUS in such cases.
 *
 * Non-static (and re-declared) in src/test/txvalidationcache_tests.cpp
 */
bool CheckInputScripts(const CTransaction& tx, TxValidationState &state,
                       const CCoinsViewCache &inputs, unsigned int flags, bool cacheSigStore,
                       bool cacheFullScriptStore, PrecomputedTransactionData& txdata,
                       std::vector<CScriptCheck> *pvChecks, bool fAnonChecks)
{
    if (tx.IsCoinBase()) return true;
    if (pvChecks) {
        pvChecks->reserve(tx.vin.size());
    }

    // First check if script executions have been cached with the same
    // flags. Note that this assumes that the inputs provided are
    // correct (ie that the transaction hash which is in tx's prevouts
    // properly commits to the scriptPubKey in the inputs view of that
    // transaction).
    bool m_has_anon_input = false;
    uint256 hashCacheEntry;
    CSHA256 hasher = g_scriptExecutionCacheHasher;
    hasher.Write(tx.GetWitnessHash().begin(), 32).Write((unsigned char*)&flags, sizeof(flags)).Finalize(hashCacheEntry.begin());
    AssertLockHeld(cs_main); //TODO: Remove this requirement by making CuckooCache not require external locks
    if (g_scriptExecutionCache.contains(hashCacheEntry, !cacheFullScriptStore)) {
        return true;
    }

    if (!txdata.m_spent_outputs_ready) {
        std::vector<CTxOutSign> spent_outputs;
        spent_outputs.reserve(tx.vin.size());

        for (const auto& txin : tx.vin) {
            if (txin.IsAnonInput()) {
                // Add placeholder CTxOutSign to maintain index
                spent_outputs.emplace_back();
                continue;
            }
            const COutPoint& prevout = txin.prevout;
            const Coin& coin = inputs.AccessCoin(prevout);
            assert(!coin.IsSpent());
            const CScript& scriptPubKey = coin.out.scriptPubKey;

            std::vector<uint8_t> vchAmount;
            if (coin.nType == OUTPUT_STANDARD) {
                part::SetAmount(vchAmount, coin.out.nValue);
            } else
            if (coin.nType == OUTPUT_CT) {
                vchAmount.resize(33);
                memcpy(vchAmount.data(), coin.commitment.data, 33);
            }

            spent_outputs.emplace_back(vchAmount, scriptPubKey);
        }
        txdata.Init(tx, std::move(spent_outputs));
    }
    assert(txdata.m_spent_outputs.size() == tx.vin.size());

    for (unsigned int i = 0; i < tx.vin.size(); i++) {
        if (tx.vin[i].IsAnonInput()) {
            m_has_anon_input = true;
            continue;
        }

        // We very carefully only pass in things to CScriptCheck which
        // are clearly committed to by tx' witness hash. This provides
        // a sanity check that our caching is not introducing consensus
        // failures through additional data in, eg, the coins being
        // spent being checked as a part of CScriptCheck.

        // Verify signature
        CScriptCheck check(txdata.m_spent_outputs[i], tx, i, flags, cacheSigStore, &txdata);
        if (pvChecks) {
            pvChecks->push_back(CScriptCheck());
            check.swap(pvChecks->back());
        } else if (!check()) {
            if (flags & STANDARD_NOT_MANDATORY_VERIFY_FLAGS) {
                // Check whether the failure was caused by a
                // non-mandatory script verification check, such as
                // non-standard DER encodings or non-null dummy
                // arguments; if so, ensure we return NOT_STANDARD
                // instead of CONSENSUS to avoid downstream users
                // splitting the network between upgraded and
                // non-upgraded nodes by banning CONSENSUS-failing
                // data providers.
                CScriptCheck check2(txdata.m_spent_outputs[i], tx, i,
                        flags & ~STANDARD_NOT_MANDATORY_VERIFY_FLAGS, cacheSigStore, &txdata);

                if (check2())
                    return state.Invalid(TxValidationResult::TX_NOT_STANDARD, strprintf("non-mandatory-script-verify-flag (%s)", ScriptErrorString(check.GetScriptError())));
            }
            // MANDATORY flag failures correspond to
            // TxValidationResult::TX_CONSENSUS. Because CONSENSUS
            // failures are the most serious case of validation
            // failures, we may need to consider using
            // RECENT_CONSENSUS_CHANGE for any script failure that
            // could be due to non-upgraded nodes which we may want to
            // support, to avoid splitting the network (but this
            // depends on the details of how net_processing handles
            // such errors).
            return state.Invalid(TxValidationResult::TX_CONSENSUS, strprintf("mandatory-script-verify-flag-failed (%s)", ScriptErrorString(check.GetScriptError())));
        }
    }

    if (m_has_anon_input && fAnonChecks
        && !VerifyMLSAG(tx, state)) {
        return false;
    }

    if (cacheFullScriptStore && !pvChecks) {
        // We executed all of the provided scripts, and were told to
        // cache the result. Do so now.
        g_scriptExecutionCache.insert(hashCacheEntry);
    }

    return true;
}

static bool UndoWriteToDisk(const CBlockUndo& blockundo, FlatFilePos& pos, const uint256& hashBlock, const CMessageHeader::MessageStartChars& messageStart)
{
    // Open history file to append
    CAutoFile fileout(OpenUndoFile(pos), SER_DISK, CLIENT_VERSION);
    if (fileout.IsNull())
        return error("%s: OpenUndoFile failed", __func__);

    // Write index header
    unsigned int nSize = GetSerializeSize(blockundo, fileout.GetVersion());
    fileout << messageStart << nSize;

    // Write undo data
    long fileOutPos = ftell(fileout.Get());
    if (fileOutPos < 0)
        return error("%s: ftell failed", __func__);
    pos.nPos = (unsigned int)fileOutPos;
    fileout << blockundo;

    // calculate & write checksum
    CHashWriter hasher(SER_GETHASH, PROTOCOL_VERSION);
    hasher << hashBlock;
    hasher << blockundo;
    fileout << hasher.GetHash();

    return true;
}

bool UndoReadFromDisk(CBlockUndo& blockundo, const CBlockIndex* pindex)
{
    FlatFilePos pos = pindex->GetUndoPos();
    if (pos.IsNull()) {
        return error("%s: no undo data available", __func__);
    }

    // Open history file to read
    CAutoFile filein(OpenUndoFile(pos, true), SER_DISK, CLIENT_VERSION);
    if (filein.IsNull())
        return error("%s: OpenUndoFile failed", __func__);

    // Read block
    uint256 hashChecksum, nullHash;
    CHashVerifier<CAutoFile> verifier(&filein); // We need a CHashVerifier as reserializing may lose data
    try {
        verifier << (pindex->pprev ? pindex->pprev->GetBlockHash() : nullHash);
        verifier >> blockundo;
        filein >> hashChecksum;
    }
    catch (const std::exception& e) {
        return error("%s: Deserialize or I/O error - %s", __func__, e.what());
    }

    // Verify checksum
    if (hashChecksum != verifier.GetHash())
        return error("%s: Checksum mismatch", __func__);

    return true;
}

/** Abort with a message */
static bool AbortNode(const std::string& strMessage, bilingual_str user_message = bilingual_str())
{
    SetMiscWarning(Untranslated(strMessage));
    LogPrintf("*** %s\n", strMessage);
    if (user_message.empty()) {
        user_message = _("A fatal internal error occurred, see debug.log for details");
    }
    AbortError(user_message);
    StartShutdown();
    return false;
}

static bool AbortNode(BlockValidationState& state, const std::string& strMessage, const bilingual_str& userMessage = bilingual_str())
{
    AbortNode(strMessage, userMessage);
    return state.Error(strMessage);
}

/**
 * Restore the UTXO in a Coin at a given COutPoint
 * @param undo The Coin to be restored.
 * @param view The coins view to which to apply the changes.
 * @param out The out point that corresponds to the tx input.
 * @return A DisconnectResult as an int
 */
int ApplyTxInUndo(Coin&& undo, CCoinsViewCache& view, const COutPoint& out)
{
    bool fClean = true;

    if (view.HaveCoin(out)) fClean = false; // overwriting transaction output

    if (undo.nHeight == 0) {
        // Missing undo metadata (height and coinbase). Older versions included this
        // information only in undo records for the last spend of a transactions'
        // outputs. This implies that it must be present for some other output of the same tx.
        const Coin& alternate = AccessByTxid(view, out.hash);
        if (!alternate.IsSpent()) {
            undo.nHeight = alternate.nHeight;
            undo.fCoinBase = alternate.fCoinBase;
        } else {
            return DISCONNECT_FAILED; // adding output for transaction without known metadata
        }
    }
    // If the coin already exists as an unspent coin in the cache, then the
    // possible_overwrite parameter to AddCoin must be set to true. We have
    // already checked whether an unspent coin exists above using HaveCoin, so
    // we don't need to guess. When fClean is false, an unspent coin already
    // existed and it is an overwrite.
    view.AddCoin(out, std::move(undo), !fClean);

    return fClean ? DISCONNECT_OK : DISCONNECT_UNCLEAN;
}

/** Undo the effects of this block (with given index) on the UTXO set represented by coins.
 *  When FAILED is returned, view is left in an indeterminate state. */
DisconnectResult CChainState::DisconnectBlock(const CBlock& block, const CBlockIndex* pindex, CCoinsViewCache& view)
{
    if (LogAcceptCategory(BCLog::HDWALLET))
        LogPrintf("%s: hash %s, height %d\n", __func__, block.GetHash().ToString(), pindex->nHeight);

    assert(pindex->GetBlockHash() == view.GetBestBlock());

    bool fClean = true;

    CBlockUndo blockUndo;
    if (!UndoReadFromDisk(blockUndo, pindex)) {
        error("DisconnectBlock(): failure reading undo data");
        return DISCONNECT_FAILED;
    }

    if (!fParticlMode) {
        if (blockUndo.vtxundo.size() + 1 != block.vtx.size()) {
            error("DisconnectBlock(): block and undo data inconsistent");
            return DISCONNECT_FAILED;
        }
    } else {
        if (blockUndo.vtxundo.size() != block.vtx.size()) {
            // Count non coinbase txns, this should only happen in early blocks.
            size_t nExpectTxns = 0;
            for (auto &tx : block.vtx) {
                if (!tx->IsCoinBase()) {
                    nExpectTxns++;
                }
            }

            if (blockUndo.vtxundo.size() != nExpectTxns) {
                error("DisconnectBlock(): block and undo data inconsistent");
                return DISCONNECT_FAILED;
            }
        }
    }

    int nVtxundo = (int)blockUndo.vtxundo.size()-1;
    // undo transactions in reverse order
    for (int i = block.vtx.size() - 1; i >= 0; i--)
    {
        const CTransaction &tx = *(block.vtx[i]);
        uint256 hash = tx.GetHash();

        for (const auto &txin : tx.vin) {
            if (txin.IsAnonInput()) {
                uint32_t nInputs, nRingSize;
                txin.GetAnonInfo(nInputs, nRingSize);
                if (txin.scriptData.stack.size() != 1
                    || txin.scriptData.stack[0].size() != 33 * nInputs) {
                    error("%s: Bad scriptData stack, %s.", __func__, hash.ToString());
                    return DISCONNECT_FAILED;
                }

                const std::vector<uint8_t> &vKeyImages = txin.scriptData.stack[0];
                for (size_t k = 0; k < nInputs; ++k) {
                    const CCmpPubKey &ki = *((CCmpPubKey*)&vKeyImages[k*33]);
                    view.keyImages[ki] = hash;
                }
            } else {
                Coin coin;
                view.spent_cache.emplace_back(txin.prevout, SpentCoin());
            }
        }

        bool is_coinbase = tx.IsCoinBase() || tx.IsCoinStake();

        for (size_t k = tx.vpout.size(); k-- > 0;) {
            const CTxOutBase *out = tx.vpout[k].get();

            if (out->IsType(OUTPUT_RINGCT)) {
                CTxOutRingCT *txout = (CTxOutRingCT*)out;

                if (view.nLastRCTOutput == 0) {
                    view.nLastRCTOutput = pindex->nAnonOutputs;
                    // Verify data matches
                    CAnonOutput ao;
                    if (!pblocktree->ReadRCTOutput(view.nLastRCTOutput, ao)) {
                        error("%s: RCT output missing, txn %s, %d, index %d.", __func__, hash.ToString(), k, view.nLastRCTOutput);
                        if (!view.fForceDisconnect) {
                            return DISCONNECT_FAILED;
                        }
                    } else
                    if (ao.pubkey != txout->pk) {
                        error("%s: RCT output mismatch, txn %s, %d, index %d.", __func__, hash.ToString(), k, view.nLastRCTOutput);
                        if (!view.fForceDisconnect) {
                            return DISCONNECT_FAILED;
                        }
                    }
                }

                view.anonOutputLinks[txout->pk] = view.nLastRCTOutput;
                view.nLastRCTOutput--;

                continue;
            }

            // Check that all outputs are available and match the outputs in the block itself
            // exactly.
            if (out->IsType(OUTPUT_STANDARD) || out->IsType(OUTPUT_CT)) {
                const CScript *pScript = out->GetPScriptPubKey();
                if (!pScript->IsUnspendable()) {
                    COutPoint op(hash, k);
                    Coin coin;

                    CTxOut txout(0, *pScript);

                    if (out->IsType(OUTPUT_STANDARD)) {
                        txout.nValue = out->GetValue();
                    }
                    bool is_spent = view.SpendCoin(op, &coin);
                    if (!is_spent || txout != coin.out || pindex->nHeight != coin.nHeight || is_coinbase != coin.fCoinBase) {
                        fClean = false; // transaction output mismatch
                    }
                }
            }

            if (!fAddressIndex
                || (!out->IsType(OUTPUT_STANDARD)
                && !out->IsType(OUTPUT_CT))) {
                continue;
            }

            const CScript *pScript;
            std::vector<unsigned char> hashBytes;
            int scriptType = 0;
            CAmount nValue;
            if (!ExtractIndexInfo(out, scriptType, hashBytes, nValue, pScript)
                || scriptType == 0) {
                continue;
            }
            // undo receiving activity
            view.addressIndex.push_back(std::make_pair(CAddressIndexKey(scriptType, uint256(hashBytes.data(), hashBytes.size()), pindex->nHeight, i, hash, k, false), nValue));
            // undo unspent index
            view.addressUnspentIndex.push_back(std::make_pair(CAddressUnspentKey(scriptType, uint256(hashBytes.data(), hashBytes.size()), hash, k), CAddressUnspentValue()));
        }


        if (fParticlMode) {
            // Restore inputs
            if (!tx.IsCoinBase()) {
                if (nVtxundo < 0 || nVtxundo >= (int)blockUndo.vtxundo.size()) {
                    error("DisconnectBlock(): transaction undo data offset out of range.");
                    return DISCONNECT_FAILED;
                }

                size_t nExpectUndo = 0;
                for (const auto &txin : tx.vin)
                if (!txin.IsAnonInput()) {
                    nExpectUndo++;
                }

                CTxUndo &txundo = blockUndo.vtxundo[nVtxundo--];
                if (txundo.vprevout.size() != nExpectUndo) {
                    error("DisconnectBlock(): transaction and undo data inconsistent");
                    return DISCONNECT_FAILED;
                }

                for (unsigned int j = tx.vin.size(); j-- > 0;) {
                    if (tx.vin[j].IsAnonInput()) {
                        continue;
                    }

                    const COutPoint &out = tx.vin[j].prevout;
                    int res = ApplyTxInUndo(std::move(txundo.vprevout[j]), view, out);
                    if (res == DISCONNECT_FAILED) {
                        error("DisconnectBlock(): ApplyTxInUndo failed");
                        return DISCONNECT_FAILED;
                    }
                    fClean = fClean && res != DISCONNECT_UNCLEAN;

                    const CTxIn input = tx.vin[j];

                    if (fSpentIndex) { // undo and delete the spent index
                        view.spentIndex.push_back(std::make_pair(CSpentIndexKey(input.prevout.hash, input.prevout.n), CSpentIndexValue()));
                    }

                    if (fAddressIndex) {
                        const Coin &coin = view.AccessCoin(tx.vin[j].prevout);
                        const CScript *pScript = &coin.out.scriptPubKey;

                        CAmount nValue = coin.nType == OUTPUT_CT ? 0 : coin.out.nValue;
                        std::vector<uint8_t> hashBytes;
                        int scriptType = 0;
                        if (!ExtractIndexInfo(pScript, scriptType, hashBytes)
                            || scriptType == 0) {
                            continue;
                        }

                        // undo spending activity
                        view.addressIndex.push_back(std::make_pair(CAddressIndexKey(scriptType, uint256(hashBytes.data(), hashBytes.size()), pindex->nHeight, i, hash, j, true), nValue * -1));
                        // restore unspent index
                        view.addressUnspentIndex.push_back(std::make_pair(CAddressUnspentKey(scriptType, uint256(hashBytes.data(), hashBytes.size()), input.prevout.hash, input.prevout.n), CAddressUnspentValue(nValue, *pScript, coin.nHeight)));
                    }
                }
            }
        } else {
            // Check that all outputs are available and match the outputs in the block itself
            // exactly.
            for (size_t o = 0; o < tx.vout.size(); o++) {
                if (!tx.vout[o].scriptPubKey.IsUnspendable()) {
                    COutPoint out(hash, o);
                    Coin coin;
                    bool is_spent = view.SpendCoin(out, &coin);
                    if (!is_spent || tx.vout[o] != coin.out || pindex->nHeight != coin.nHeight || is_coinbase != coin.fCoinBase) {
                        fClean = false; // transaction output mismatch
                    }
                }
            }

            if (i > 0) { // not coinbases
                CTxUndo &txundo = blockUndo.vtxundo[i-1];
                if (txundo.vprevout.size() != tx.vin.size()) {
                    error("DisconnectBlock(): transaction and undo data inconsistent");
                    return DISCONNECT_FAILED;
                }
                for (unsigned int j = tx.vin.size(); j-- > 0;) {
                    const COutPoint &out = tx.vin[j].prevout;
                    int res = ApplyTxInUndo(std::move(txundo.vprevout[j]), view, out);
                    if (res == DISCONNECT_FAILED) return DISCONNECT_FAILED;
                    fClean = fClean && res != DISCONNECT_UNCLEAN;
                }
            }
            // At this point, all of txundo.vprevout should have been moved out.
        }
    }

    // move best block pointer to prevout block
    view.SetBestBlock(pindex->pprev->GetBlockHash(), pindex->pprev->nHeight);

    return fClean ? DISCONNECT_OK : DISCONNECT_UNCLEAN;
}

bool ConnectBlock(const CBlock& block, BlockValidationState& state, CBlockIndex* pindex,
    CCoinsViewCache& view, const CChainParams& chainparams, bool fJustCheck)
{
    return ::ChainstateActive().ConnectBlock(block, state, pindex, view, chainparams, fJustCheck);
};

DisconnectResult DisconnectBlock(const CBlock& block, const CBlockIndex* pindex, CCoinsViewCache& view)
{
    return ::ChainstateActive().DisconnectBlock(block, pindex, view);
};

static void FlushUndoFile(int block_file, bool finalize = false)
{
    FlatFilePos undo_pos_old(block_file, vinfoBlockFile[block_file].nUndoSize);
    if (!UndoFileSeq().Flush(undo_pos_old, finalize)) {
        AbortNode("Flushing undo file to disk failed. This is likely the result of an I/O error.");
    }
}

static void FlushBlockFile(bool fFinalize = false, bool finalize_undo = false)
{
    LOCK(cs_LastBlockFile);
    FlatFilePos block_pos_old(nLastBlockFile, vinfoBlockFile[nLastBlockFile].nSize);
    if (!BlockFileSeq().Flush(block_pos_old, fFinalize)) {
        AbortNode("Flushing block file to disk failed. This is likely the result of an I/O error.");
    }
    // we do not always flush the undo file, as the chain tip may be lagging behind the incoming blocks,
    // e.g. during IBD or a sync after a node going offline
    if (!fFinalize || finalize_undo) FlushUndoFile(nLastBlockFile, finalize_undo);
}

static bool FindUndoPos(BlockValidationState &state, int nFile, FlatFilePos &pos, unsigned int nAddSize);

static bool WriteUndoDataForBlock(const CBlockUndo& blockundo, BlockValidationState& state, CBlockIndex* pindex, const CChainParams& chainparams)
{
    // Write undo information to disk
    if (pindex->GetUndoPos().IsNull()) {
        FlatFilePos _pos;
        if (!FindUndoPos(state, pindex->nFile, _pos, ::GetSerializeSize(blockundo, CLIENT_VERSION) + 40))
            return error("ConnectBlock(): FindUndoPos failed");

        uint256 nullHash;
        if (!UndoWriteToDisk(blockundo, _pos, pindex->pprev ? pindex->pprev->GetBlockHash() : nullHash, chainparams.MessageStart()))
            return AbortNode(state, "Failed to write undo data");
        // rev files are written in block height order, whereas blk files are written as blocks come in (often out of order)
        // we want to flush the rev (undo) file once we've written the last block, which is indicated by the last height
        // in the block file info as below; note that this does not catch the case where the undo writes are keeping up
        // with the block writes (usually when a synced up node is getting newly mined blocks) -- this case is caught in
        // the FindBlockPos function
        if (_pos.nFile < nLastBlockFile && static_cast<uint32_t>(pindex->nHeight) == vinfoBlockFile[_pos.nFile].nHeightLast) {
            FlushUndoFile(_pos.nFile, true);
        }

        // update nUndoPos in block index
        pindex->nUndoPos = _pos.nPos;
        pindex->nStatus |= BLOCK_HAVE_UNDO;
        setDirtyBlockIndex.insert(pindex);
    }

    return true;
}

static CCheckQueue<CScriptCheck> scriptcheckqueue(128);

void StartScriptCheckWorkerThreads(int threads_num)
{
    scriptcheckqueue.StartWorkerThreads(threads_num);
}

void StopScriptCheckWorkerThreads()
{
    scriptcheckqueue.StopWorkerThreads();
}

VersionBitsCache versionbitscache GUARDED_BY(cs_main);

int32_t ComputeBlockVersion(const CBlockIndex* pindexPrev, const Consensus::Params& params)
{
    LOCK(cs_main);
    int32_t nVersion = VERSIONBITS_TOP_BITS;

    for (int i = 0; i < (int)Consensus::MAX_VERSION_BITS_DEPLOYMENTS; i++) {
        ThresholdState state = VersionBitsState(pindexPrev, params, static_cast<Consensus::DeploymentPos>(i), versionbitscache);
        if (state == ThresholdState::LOCKED_IN || state == ThresholdState::STARTED) {
            nVersion |= VersionBitsMask(params, static_cast<Consensus::DeploymentPos>(i));
        }
    }

    return nVersion;
}

/**
 * Threshold condition checker that triggers when unknown versionbits are seen on the network.
 */
class WarningBitsConditionChecker : public AbstractThresholdConditionChecker
{
private:
    int bit;

public:
    explicit WarningBitsConditionChecker(int bitIn) : bit(bitIn) {}

    int64_t BeginTime(const Consensus::Params& params) const override { return 0; }
    int64_t EndTime(const Consensus::Params& params) const override { return std::numeric_limits<int64_t>::max(); }
    int Period(const Consensus::Params& params) const override { return params.nMinerConfirmationWindow; }
    int Threshold(const Consensus::Params& params) const override { return params.nRuleChangeActivationThreshold; }

    bool Condition(const CBlockIndex* pindex, const Consensus::Params& params) const override
    {
        return pindex->nHeight >= params.MinBIP9WarningHeight &&
               ((pindex->nVersion & VERSIONBITS_TOP_MASK) == VERSIONBITS_TOP_BITS) &&
               ((pindex->nVersion >> bit) & 1) != 0 &&
               ((ComputeBlockVersion(pindex->pprev, params) >> bit) & 1) == 0;
    }
};

static ThresholdConditionCache warningcache[VERSIONBITS_NUM_BITS] GUARDED_BY(cs_main);

// 0.13.0 was shipped with a segwit deployment defined for testnet, but not for
// mainnet. We no longer need to support disabling the segwit deployment
// except for testing purposes, due to limitations of the functional test
// environment. See test/functional/p2p-segwit.py.
static bool IsScriptWitnessEnabled(const Consensus::Params& params)
{
    return params.SegwitHeight != std::numeric_limits<int>::max();
}

static unsigned int GetBlockScriptFlags(const CBlockIndex* pindex, const Consensus::Params& consensusparams) EXCLUSIVE_LOCKS_REQUIRED(cs_main) {
    AssertLockHeld(cs_main);

    if (fParticlMode) {
        unsigned int flags = SCRIPT_VERIFY_P2SH;
        flags |= SCRIPT_VERIFY_DERSIG;
        flags |= SCRIPT_VERIFY_CHECKLOCKTIMEVERIFY;
        flags |= SCRIPT_VERIFY_CHECKSEQUENCEVERIFY;
        flags |= SCRIPT_VERIFY_WITNESS;
        flags |= SCRIPT_VERIFY_NULLDUMMY;
        return flags;
    }

    unsigned int flags = SCRIPT_VERIFY_NONE;

    // BIP16 didn't become active until Apr 1 2012 (on mainnet, and
    // retroactively applied to testnet)
    // However, only one historical block violated the P2SH rules (on both
    // mainnet and testnet), so for simplicity, always leave P2SH
    // on except for the one violating block.
    if (consensusparams.BIP16Exception.IsNull() || // no bip16 exception on this chain
        pindex->phashBlock == nullptr || // this is a new candidate block, eg from TestBlockValidity()
        *pindex->phashBlock != consensusparams.BIP16Exception) // this block isn't the historical exception
    {
        flags |= SCRIPT_VERIFY_P2SH;
    }

    // Enforce WITNESS rules whenever P2SH is in effect (and the segwit
    // deployment is defined).
    if (flags & SCRIPT_VERIFY_P2SH && IsScriptWitnessEnabled(consensusparams)) {
        flags |= SCRIPT_VERIFY_WITNESS;
    }

    // Start enforcing the DERSIG (BIP66) rule
    if (pindex->nHeight >= consensusparams.BIP66Height) {
        flags |= SCRIPT_VERIFY_DERSIG;
    }

    // Start enforcing CHECKLOCKTIMEVERIFY (BIP65) rule
    if (pindex->nHeight >= consensusparams.BIP65Height) {
        flags |= SCRIPT_VERIFY_CHECKLOCKTIMEVERIFY;
    }

    // Start enforcing BIP112 (CHECKSEQUENCEVERIFY)
    if (pindex->nHeight >= consensusparams.CSVHeight) {
        flags |= SCRIPT_VERIFY_CHECKSEQUENCEVERIFY;
    }

    // Start enforcing Taproot using versionbits logic.
    if (VersionBitsState(pindex->pprev, consensusparams, Consensus::DEPLOYMENT_TAPROOT, versionbitscache) == ThresholdState::ACTIVE) {
        flags |= SCRIPT_VERIFY_TAPROOT;
    }

    // Start enforcing BIP147 NULLDUMMY (activated simultaneously with segwit)
    if (IsWitnessEnabled(pindex->pprev, consensusparams)) {
        flags |= SCRIPT_VERIFY_NULLDUMMY;
    }

    return flags;
}



static int64_t nTimeCheck = 0;
static int64_t nTimeForks = 0;
static int64_t nTimeVerify = 0;
static int64_t nTimeConnect = 0;
static int64_t nTimeIndex = 0;
static int64_t nTimeCallbacks = 0;
static int64_t nTimeTotal = 0;
static int64_t nBlocksTotal = 0;

/** Apply the effects of this block (with given index) on the UTXO set represented by coins.
 *  Validity checks that depend on the UTXO set are also done; ConnectBlock()
 *  can fail if those validity checks fail (among other reasons). */
bool CChainState::ConnectBlock(const CBlock& block, BlockValidationState& state, CBlockIndex* pindex,
                  CCoinsViewCache& view, const CChainParams& chainparams, bool fJustCheck)
{
    AssertLockHeld(cs_main);
    assert(pindex);
    assert(*pindex->phashBlock == block.GetHash());
    int64_t nTimeStart = GetTimeMicros();

    const Consensus::Params &consensus = Params().GetConsensus();
    state.SetStateInfo(block.nTime, pindex->nHeight, consensus, fParticlMode, (fBusyImporting && fSkipRangeproof));

    // Check it again in case a previous version let a bad block in
    // NOTE: We don't currently (re-)invoke ContextualCheckBlock() or
    // ContextualCheckBlockHeader() here. This means that if we add a new
    // consensus rule that is enforced in one of those two functions, then we
    // may have let in a block that violates the rule prior to updating the
    // software, and we would NOT be enforcing the rule here. Fully solving
    // upgrade from one software version to the next after a consensus rule
    // change is potentially tricky and issue-specific (see RewindBlockIndex()
    // for one general approach that was used for BIP 141 deployment).
    // Also, currently the rule against blocks more than 2 hours in the future
    // is enforced in ContextualCheckBlockHeader(); we wouldn't want to
    // re-enforce that rule here (at least until we make it impossible for
    // GetAdjustedTime() to go backward).
    if (!CheckBlock(block, state, chainparams.GetConsensus(), !fJustCheck, !fJustCheck)) {
        if (state.GetResult() == BlockValidationResult::BLOCK_MUTATED) {
            // We don't write down blocks to disk if they may have been
            // corrupted, so this should be impossible unless we're having hardware
            // problems.
            return AbortNode(state, "Corrupt block found indicating potential hardware failure; shutting down");
        }
        return error("%s: Consensus::CheckBlock: %s", __func__, state.ToString());
    }

    if (block.IsProofOfStake()) {
        pindex->bnStakeModifier = ComputeStakeModifierV2(pindex->pprev, pindex->prevoutStake.hash);
        setDirtyBlockIndex.insert(pindex);

        uint256 hashProof, targetProofOfStake;
        if (!CheckProofOfStake(state, pindex->pprev, *block.vtx[0], block.nTime, block.nBits, hashProof, targetProofOfStake)) {
            return error("%s: Check proof of stake failed.", __func__);
        }
    }

    // verify that the view's current state corresponds to the previous block
    uint256 hashPrevBlock = pindex->pprev == nullptr ? uint256() : pindex->pprev->GetBlockHash();
    assert(hashPrevBlock == view.GetBestBlock());

    const uint256 blockHash = block.GetHash();
    bool fIsGenesisBlock = blockHash == chainparams.GetConsensus().hashGenesisBlock;
    nBlocksTotal++;

    // Special case for the genesis block, skipping connection of its transactions
    // (its coinbase is unspendable)
    if (!fParticlMode  // genesis coinbase is spendable when in Particl mode
        && fIsGenesisBlock) {
        if (!fJustCheck)
            view.SetBestBlock(pindex->GetBlockHash(), pindex->nHeight);
        return true;
    }

    bool fScriptChecks = true;
    if (!hashAssumeValid.IsNull()) {
        // We've been configured with the hash of a block which has been externally verified to have a valid history.
        // A suitable default value is included with the software and updated from time to time.  Because validity
        //  relative to a piece of software is an objective fact these defaults can be easily reviewed.
        // This setting doesn't force the selection of any particular chain but makes validating some faster by
        //  effectively caching the result of part of the verification.
        BlockMap::const_iterator  it = m_blockman.m_block_index.find(hashAssumeValid);
        if (it != m_blockman.m_block_index.end()) {
            if (it->second->GetAncestor(pindex->nHeight) == pindex &&
                pindexBestHeader->GetAncestor(pindex->nHeight) == pindex &&
                pindexBestHeader->nChainWork >= nMinimumChainWork) {
                // This block is a member of the assumed verified chain and an ancestor of the best header.
                // Script verification is skipped when connecting blocks under the
                // assumevalid block. Assuming the assumevalid block is valid this
                // is safe because block merkle hashes are still computed and checked,
                // Of course, if an assumed valid block is invalid due to false scriptSigs
                // this optimization would allow an invalid chain to be accepted.
                // The equivalent time check discourages hash power from extorting the network via DOS attack
                //  into accepting an invalid block through telling users they must manually set assumevalid.
                //  Requiring a software change or burying the invalid block, regardless of the setting, makes
                //  it hard to hide the implication of the demand.  This also avoids having release candidates
                //  that are hardly doing any signature verification at all in testing without having to
                //  artificially set the default assumed verified block further back.
                // The test against nMinimumChainWork prevents the skipping when denied access to any chain at
                //  least as good as the expected chain.
                fScriptChecks = (GetBlockProofEquivalentTime(*pindexBestHeader, *pindex, *pindexBestHeader, chainparams.GetConsensus()) <= 60 * 60 * 24 * 7 * 2);
            }
        }
    }

    int64_t nTime1 = GetTimeMicros(); nTimeCheck += nTime1 - nTimeStart;
    LogPrint(BCLog::BENCH, "    - Sanity checks: %.2fms [%.2fs (%.2fms/blk)]\n", MILLI * (nTime1 - nTimeStart), nTimeCheck * MICRO, nTimeCheck * MILLI / nBlocksTotal);

    // Do not allow blocks that contain transactions which 'overwrite' older transactions,
    // unless those are already completely spent.
    // If such overwrites are allowed, coinbases and transactions depending upon those
    // can be duplicated to remove the ability to spend the first instance -- even after
    // being sent to another address.
    // See BIP30, CVE-2012-1909, and http://r6.ca/blog/20120206T005236Z.html for more information.
    // This logic is not necessary for memory pool transactions, as AcceptToMemoryPool
    // already refuses previously-known transaction ids entirely.
    // This rule was originally applied to all blocks with a timestamp after March 15, 2012, 0:00 UTC.
    // Now that the whole chain is irreversibly beyond that time it is applied to all blocks except the
    // two in the chain that violate it. This prevents exploiting the issue against nodes during their
    // initial block download.
    bool fEnforceBIP30 = fParticlMode || (!((pindex->nHeight==91842 && pindex->GetBlockHash() == uint256S("0x00000000000a4d0a398161ffc163c503763b1f4360639393e0e4c8e300e0caec")) ||
                           (pindex->nHeight==91880 && pindex->GetBlockHash() == uint256S("0x00000000000743f190a18c5577a3c2d2a1f610ae9601ac046a38084ccb7cd721"))));

    // Once BIP34 activated it was not possible to create new duplicate coinbases and thus other than starting
    // with the 2 existing duplicate coinbase pairs, not possible to create overwriting txs.  But by the
    // time BIP34 activated, in each of the existing pairs the duplicate coinbase had overwritten the first
    // before the first had been spent.  Since those coinbases are sufficiently buried it's no longer possible to create further
    // duplicate transactions descending from the known pairs either.
    // If we're on the known chain at height greater than where BIP34 activated, we can save the db accesses needed for the BIP30 check.

    // BIP34 requires that a block at height X (block X) has its coinbase
    // scriptSig start with a CScriptNum of X (indicated height X).  The above
    // logic of no longer requiring BIP30 once BIP34 activates is flawed in the
    // case that there is a block X before the BIP34 height of 227,931 which has
    // an indicated height Y where Y is greater than X.  The coinbase for block
    // X would also be a valid coinbase for block Y, which could be a BIP30
    // violation.  An exhaustive search of all mainnet coinbases before the
    // BIP34 height which have an indicated height greater than the block height
    // reveals many occurrences. The 3 lowest indicated heights found are
    // 209,921, 490,897, and 1,983,702 and thus coinbases for blocks at these 3
    // heights would be the first opportunity for BIP30 to be violated.

    // The search reveals a great many blocks which have an indicated height
    // greater than 1,983,702, so we simply remove the optimization to skip
    // BIP30 checking for blocks at height 1,983,702 or higher.  Before we reach
    // that block in another 25 years or so, we should take advantage of a
    // future consensus change to do a new and improved version of BIP34 that
    // will actually prevent ever creating any duplicate coinbases in the
    // future.
    static constexpr int BIP34_IMPLIES_BIP30_LIMIT = 1983702;

    // TODO: Remove BIP30 checking from block height 1,983,702 on, once we have a
    // consensus change that ensures coinbases at those heights can not
    // duplicate earlier coinbases.
    if (fEnforceBIP30 || pindex->nHeight >= BIP34_IMPLIES_BIP30_LIMIT) {
        for (const auto& tx : block.vtx) {
            for (size_t o = 0; o < tx->GetNumVOuts(); o++) {
                if (view.HaveCoin(COutPoint(tx->GetHash(), o))) {
                    LogPrintf("ERROR: ConnectBlock(): tried to overwrite transaction\n");
                    return state.Invalid(BlockValidationResult::BLOCK_CONSENSUS, "bad-txns-BIP30");
                }
            }
        }
    }

    // Start enforcing BIP68 (sequence locks)
    int nLockTimeFlags = 0;
    if ((fParticlMode && pindex->pprev) || pindex->nHeight >= chainparams.GetConsensus().CSVHeight) {
        nLockTimeFlags |= LOCKTIME_VERIFY_SEQUENCE;
    }

    // Get the script flags for this block
    unsigned int flags = GetBlockScriptFlags(pindex, chainparams.GetConsensus());

    int64_t nTime2 = GetTimeMicros(); nTimeForks += nTime2 - nTime1;
    LogPrint(BCLog::BENCH, "    - Fork checks: %.2fms [%.2fs (%.2fms/blk)]\n", MILLI * (nTime2 - nTime1), nTimeForks * MICRO, nTimeForks * MILLI / nBlocksTotal);

    CBlockUndo blockundo;

    // Precomputed transaction data pointers must not be invalidated
    // until after `control` has run the script checks (potentially
    // in multiple threads). Preallocate the vector size so a new allocation
    // doesn't invalidate pointers into the vector, and keep txsdata in scope
    // for as long as `control`.
    CCheckQueueControl<CScriptCheck> control(fScriptChecks && g_parallel_script_checks ? &scriptcheckqueue : nullptr);
    std::vector<PrecomputedTransactionData> txsdata(block.vtx.size());

    std::vector<int> prevheights;
    CAmount nFees = 0;
    int nInputs = 0;
    int64_t nSigOpsCost = 0;
    int64_t nAnonIn = 0;
    int64_t nStakeReward = 0;

    blockundo.vtxundo.reserve(block.vtx.size() - (fParticlMode ? 0 : 1));

    // NOTE: Block reward is based on nMoneySupply
    CAmount nMoneyCreated = 0;
    CAmount block_balances[3] = {0};
    bool reset_balances = false;

    for (unsigned int i = 0; i < block.vtx.size(); i++)
    {
        const CTransaction &tx = *(block.vtx[i]);
        const uint256 txhash = tx.GetHash();
        nInputs += tx.vin.size();

        TxValidationState tx_state;
        tx_state.SetStateInfo(block.nTime, pindex->nHeight, consensus, fParticlMode, (fBusyImporting && fSkipRangeproof));
        if (!tx.IsCoinBase())
        {
            CAmount txfee = 0;
            if (!Consensus::CheckTxInputs(tx, tx_state, view, pindex->nHeight, txfee)) {
                control.Wait();
                // Any transaction validation failure in ConnectBlock is a block consensus failure
                state.Invalid(BlockValidationResult::BLOCK_CONSENSUS,
                            tx_state.GetRejectReason(), tx_state.GetDebugMessage());
                return error("%s: Consensus::CheckTxInputs: %s, %s", __func__, tx.GetHash().ToString(), state.ToString());
            }
            if (tx_state.m_exploit_fix_2 && tx_state.m_spends_frozen_blinded) {
                // Add redeemed frozen blinded value to moneysupply
                nMoneyCreated += tx.GetValueOut() + txfee;
            }
            if (tx.IsCoinStake())
            {
                // Block reward is passed back in txfee (nPlainValueOut - nPlainValueIn)
                nStakeReward += txfee;
                nMoneyCreated += nStakeReward;
            } else
            {
                nFees += txfee;
            }
            if (!MoneyRange(nFees)) {
                control.Wait();
                LogPrintf("ERROR: %s: accumulated fee in the block out of range.\n", __func__);
                return state.Invalid(BlockValidationResult::BLOCK_CONSENSUS, "bad-txns-accumulated-fee-outofrange");
            }

            // Check that transaction is BIP68 final
            // BIP68 lock checks (as opposed to nLockTime checks) must
            // be in ConnectBlock because they require the UTXO set

            prevheights.resize(tx.vin.size());
            for (size_t j = 0; j < tx.vin.size(); j++) {
                if (tx.vin[j].IsAnonInput())
                    prevheights[j] = 0;
                else
                    prevheights[j] = view.AccessCoin(tx.vin[j].prevout).nHeight;
            }

            if (!SequenceLocks(tx, nLockTimeFlags, prevheights, *pindex)) {
                control.Wait();
                LogPrintf("ERROR: %s: contains a non-BIP68-final transaction\n", __func__);
                return state.Invalid(BlockValidationResult::BLOCK_CONSENSUS, "bad-txns-nonfinal");
            }

            if (tx.IsParticlVersion()) {
                // Update spent inputs
                for (size_t j = 0; j < tx.vin.size(); j++) {
                    const CTxIn input = tx.vin[j];
                    if (input.IsAnonInput()) {
                        nAnonIn++;
                        continue;
                    }

                    const Coin &coin = view.AccessCoin(input.prevout);

                    if (coin.nType != OUTPUT_CT) {
                        // Cache recently spent coins for staking.
                        view.spent_cache.emplace_back(input.prevout, SpentCoin(coin, pindex->nHeight));
                    }
                    if (!fAddressIndex && !fSpentIndex) {
                        continue;
                    }

                    const CScript *pScript = &coin.out.scriptPubKey;
                    CAmount nValue = coin.nType == OUTPUT_CT ? 0 : coin.out.nValue;
                    std::vector<uint8_t> hashBytes;
                    int scriptType = 0;

                    if (!ExtractIndexInfo(pScript, scriptType, hashBytes)
                        || scriptType == 0) {
                        continue;
                    }

                    uint256 hashAddress;
                    if (scriptType > 0) {
                        hashAddress = uint256(hashBytes.data(), hashBytes.size());
                    }
                    if (fAddressIndex && scriptType > 0) {
                        // record spending activity
                        view.addressIndex.push_back(std::make_pair(CAddressIndexKey(scriptType, hashAddress, pindex->nHeight, i, txhash, j, true), nValue * -1));
                        // remove address from unspent index
                        view.addressUnspentIndex.push_back(std::make_pair(CAddressUnspentKey(scriptType, hashAddress, input.prevout.hash, input.prevout.n), CAddressUnspentValue()));
                    }
                    if (fSpentIndex) {
                        CAmount nValue = coin.nType == OUTPUT_CT ? -1 : coin.out.nValue;
                        // add the spent index to determine the txid and input that spent an output
                        // and to find the amount and address from an input
                        view.spentIndex.push_back(std::make_pair(CSpentIndexKey(input.prevout.hash, input.prevout.n), CSpentIndexValue(txhash, j, pindex->nHeight, nValue, scriptType, hashAddress)));
                    }
                }

                if (smsg::fSecMsgEnabled && tx_state.m_funds_smsg) {
                    smsgModule.StoreFundingTx(tx, pindex);
                }
            }
        } else {
            tx_state.tx_balances[BAL_IND_PLAIN_ADDED] = tx.GetValueOut();
        }

        // GetTransactionSigOpCost counts 3 types of sigops:
        // * legacy (always)
        // * p2sh (when P2SH enabled in flags and excludes coinbase)
        // * witness (when witness enabled in flags and excludes coinbase)
        nSigOpsCost += GetTransactionSigOpCost(tx, view, flags);
        if (nSigOpsCost > MAX_BLOCK_SIGOPS_COST) {
            control.Wait();
            LogPrintf("ERROR: ConnectBlock(): too many sigops\n");
            return state.Invalid(BlockValidationResult::BLOCK_CONSENSUS, "bad-blk-sigops");
        }

        if (!tx.IsCoinBase())
        {
            std::vector<CScriptCheck> vChecks;
            bool fCacheResults = fJustCheck; /* Don't cache results if we're actually connecting blocks (still consult the cache, though) */
            //TxValidationState tx_state;
            if (fScriptChecks && !CheckInputScripts(tx, tx_state, view, flags, fCacheResults, fCacheResults, txsdata[i], g_parallel_script_checks ? &vChecks : nullptr)) {
                control.Wait();
                // Any transaction validation failure in ConnectBlock is a block consensus failure
                state.Invalid(BlockValidationResult::BLOCK_CONSENSUS,
                              tx_state.GetRejectReason(), tx_state.GetDebugMessage());
                return error("ConnectBlock(): CheckInputScripts on %s failed with %s",
                    txhash.ToString(), state.ToString());
            }
            control.Add(vChecks);

            blockundo.vtxundo.push_back(CTxUndo());
            UpdateCoins(tx, view, blockundo.vtxundo.back(), pindex->nHeight);
        } else
        {
            // tx is coinbase
            CTxUndo undoDummy;
            UpdateCoins(tx, view, undoDummy, pindex->nHeight);
            nMoneyCreated += tx.GetValueOut();
        }

        if (view.nLastRCTOutput == 0) {
            view.nLastRCTOutput = pindex->pprev ? pindex->pprev->nAnonOutputs : 0;
        }

        // Index rct outputs and keyimages
        if (tx_state.m_has_anon_output || tx_state.m_has_anon_input) {
            COutPoint op(txhash, 0);
            if (tx_state.m_has_anon_input) {
                assert(tx_state.m_setHaveKI.size());
            }
            for (const auto &ki : tx_state.m_setHaveKI) {
                // Test for duplicate keyimage used in block
                if (!view.keyImages.insert(std::make_pair(ki, txhash)).second) {
                    return state.Invalid(BlockValidationResult::BLOCK_CONSENSUS, "bad-anonin-dup-ki");
                }
            }

            for (unsigned int k = 0; k < tx.vpout.size(); k++) {
                if (!tx.vpout[k]->IsType(OUTPUT_RINGCT)) {
                    continue;
                }

                CTxOutRingCT *txout = (CTxOutRingCT*)tx.vpout[k].get();

                int64_t nTestExists;
                if (!fVerifyingDB && pblocktree->ReadRCTOutputLink(txout->pk, nTestExists)) {
                    control.Wait();

                    if (nTestExists > pindex->pprev->nAnonOutputs) {
                        // The anon index can diverge from the chain index if shutdown does not complete
                        LogPrintf("%s: Duplicate anon-output %s, index %d, above last index %d.\n", __func__, HexStr(txout->pk), nTestExists, pindex->pprev->nAnonOutputs);
                        LogPrintf("Attempting to repair anon index.\n");
                        std::set<CCmpPubKey> setKi; // unused
                        RollBackRCTIndex(pindex->pprev->nAnonOutputs, nTestExists, setKi);
                        return false;
                    }

                    return error("%s: Duplicate anon-output (db) %s, index %d.", __func__, HexStr(txout->pk), nTestExists);
                }
                if (!fVerifyingDB && view.ReadRCTOutputLink(txout->pk, nTestExists)) {
                    control.Wait();
                    return error("%s: Duplicate anon-output (view) %s, index %d.", __func__, HexStr(txout->pk), nTestExists);
                }

                op.n = k;
                view.nLastRCTOutput++;
                CAnonOutput ao(txout->pk, txout->commitment, op, pindex->nHeight, 0);

                view.anonOutputLinks[txout->pk] = view.nLastRCTOutput;
                view.anonOutputs.push_back(std::make_pair(view.nLastRCTOutput, ao));
            }
        }

        if (fAddressIndex) {
            // Update outputs for insight
            for (unsigned int k = 0; k < tx.vpout.size(); k++) {
                const CTxOutBase *out = tx.vpout[k].get();

                if (!out->IsType(OUTPUT_STANDARD)
                    && !out->IsType(OUTPUT_CT)) {
                    continue;
                }

                const CScript *pScript;
                std::vector<unsigned char> hashBytes;
                int scriptType = 0;
                CAmount nValue;
                if (!ExtractIndexInfo(out, scriptType, hashBytes, nValue, pScript)
                    || scriptType == 0) {
                    continue;
                }

                // Record receiving activity
                view.addressIndex.push_back(std::make_pair(CAddressIndexKey(scriptType, uint256(hashBytes.data(), hashBytes.size()), pindex->nHeight, i, txhash, k, false), nValue));
                // Record unspent output
                view.addressUnspentIndex.push_back(std::make_pair(CAddressUnspentKey(scriptType, uint256(hashBytes.data(), hashBytes.size()), txhash, k), CAddressUnspentValue(nValue, *pScript, pindex->nHeight)));
            }
        }

        block_balances[BAL_IND_PLAIN] += tx_state.tx_balances[BAL_IND_PLAIN_ADDED] - tx_state.tx_balances[BAL_IND_PLAIN_REMOVED];
        block_balances[BAL_IND_BLIND] += tx_state.tx_balances[BAL_IND_BLIND_ADDED] - tx_state.tx_balances[BAL_IND_BLIND_REMOVED];
        block_balances[BAL_IND_ANON]  += tx_state.tx_balances[BAL_IND_ANON_ADDED]  - tx_state.tx_balances[BAL_IND_ANON_REMOVED];
    }

    int64_t nTime3 = GetTimeMicros(); nTimeConnect += nTime3 - nTime2;
    LogPrint(BCLog::BENCH, "      - Connect %u transactions: %.2fms (%.3fms/tx, %.3fms/txin) [%.2fs (%.2fms/blk)]\n", (unsigned)block.vtx.size(), MILLI * (nTime3 - nTime2), MILLI * (nTime3 - nTime2) / block.vtx.size(), nInputs <= 1 ? 0 : MILLI * (nTime3 - nTime2) / (nInputs-1), nTimeConnect * MICRO, nTimeConnect * MILLI / nBlocksTotal);


    if (!control.Wait()) {
        LogPrintf("ERROR: %s: CheckQueue failed\n", __func__);
        return state.Invalid(BlockValidationResult::BLOCK_CONSENSUS, "block-validation-failed");
    }

    if (fParticlMode) {
        if (block.nTime >= consensus.clamp_tx_version_time) {
            nMoneyCreated -= nFees;
        }
        if (block.IsProofOfStake()) { // Only the genesis block isn't proof of stake
            CTransactionRef txCoinstake = block.vtx[0];
            CTransactionRef txPrevCoinstake = nullptr;
            const TreasuryFundSettings *pTreasuryFundSettings = chainparams.GetTreasuryFundSettings(block.nTime);
            const CAmount nCalculatedStakeReward = Params().GetProofOfStakeReward(pindex->pprev, nFees); // stake_test

            if (block.nTime >= consensus.smsg_fee_time) {
                CAmount smsg_fee_new, smsg_fee_prev = consensus.smsg_fee_msg_per_day_per_k;
                if (pindex->pprev->nHeight > 0 // Skip genesis block (POW)
                    && pindex->pprev->nTime >= consensus.smsg_fee_time) {
                    if (!particl::coinStakeCache.GetCoinStake(pindex->pprev->GetBlockHash(), txPrevCoinstake)
                        || !txPrevCoinstake->GetSmsgFeeRate(smsg_fee_prev)) {
                        LogPrintf("ERROR: %s: Failed to get previous smsg fee.\n", __func__);
                        return state.Invalid(BlockValidationResult::BLOCK_CONSENSUS, "bad-cs-smsg-fee-prev");
                    }
                }

                if (!txCoinstake->GetSmsgFeeRate(smsg_fee_new)) {
                    LogPrintf("ERROR: %s: Failed to get smsg fee.\n", __func__);
                    return state.Invalid(BlockValidationResult::BLOCK_CONSENSUS, "bad-cs-smsg-fee");
                }
                if (smsg_fee_new < 1) {
                    LogPrintf("ERROR: %s: Smsg fee < 1.\n", __func__);
                    return state.Invalid(BlockValidationResult::BLOCK_CONSENSUS, "bad-cs-smsg-fee");
                }
                int64_t delta = std::abs(smsg_fee_new - smsg_fee_prev);
                int64_t max_delta = chainparams.GetMaxSmsgFeeRateDelta(smsg_fee_prev);
                if (delta > max_delta) {
                    LogPrintf("ERROR: %s: Bad smsg-fee (delta=%d, max_delta=%d)\n", __func__, delta, max_delta);
                    return state.Invalid(BlockValidationResult::BLOCK_CONSENSUS, "bad-cs-smsg-fee");
                }
            }

            if (block.nTime >= consensus.smsg_difficulty_time) {
                uint32_t smsg_difficulty_new, smsg_difficulty_prev = consensus.smsg_min_difficulty;
                if (pindex->pprev->nHeight > 0 // Skip genesis block (POW)
                    && pindex->pprev->nTime >= consensus.smsg_difficulty_time) {
                    if (!particl::coinStakeCache.GetCoinStake(pindex->pprev->GetBlockHash(), txPrevCoinstake)
                        || !txPrevCoinstake->GetSmsgDifficulty(smsg_difficulty_prev)) {
                        LogPrintf("ERROR: %s: Failed to get previous smsg difficulty.\n", __func__);
                        return state.Invalid(BlockValidationResult::BLOCK_CONSENSUS, "bad-cs-smsg-diff-prev");
                    }
                }

                if (!txCoinstake->GetSmsgDifficulty(smsg_difficulty_new)) {
                    LogPrintf("ERROR: %s: Failed to get smsg difficulty.\n", __func__);
                    return state.Invalid(BlockValidationResult::BLOCK_CONSENSUS, "bad-cs-smsg-diff");
                }
                if (smsg_difficulty_new < 1 || smsg_difficulty_new > consensus.smsg_min_difficulty) {

                    LogPrintf("ERROR: %s: Smsg difficulty out of range.\n", __func__);
                    return state.Invalid(BlockValidationResult::BLOCK_CONSENSUS, "bad-cs-smsg-diff");
                }
                int delta = int(smsg_difficulty_prev) - int(smsg_difficulty_new);
                if (abs(delta) > int(consensus.smsg_difficulty_max_delta)) {
                    LogPrintf("ERROR: %s: Smsg difficulty change out of range.\n", __func__);
                    return state.Invalid(BlockValidationResult::BLOCK_CONSENSUS, "bad-cs-smsg-diff");
                }
            }

            if (!pTreasuryFundSettings || pTreasuryFundSettings->nMinTreasuryStakePercent <= 0) {
                if (nStakeReward < 0 || nStakeReward > nCalculatedStakeReward) {
                    LogPrintf("ERROR: %s: Coinstake pays too much(actual=%d vs calculated=%d)\n", __func__, nStakeReward, nCalculatedStakeReward);
                    return state.Invalid(BlockValidationResult::BLOCK_CONSENSUS, "bad-cs-amount");
                }
            } else {
                assert(pTreasuryFundSettings->nMinTreasuryStakePercent <= 100);

                CAmount nTreasuryBfwd = 0, nTreasuryCfwdCheck = 0;
                CAmount nMinTreasuryPart = (nCalculatedStakeReward * pTreasuryFundSettings->nMinTreasuryStakePercent) / 100;
                CAmount nMaxHolderPart = nCalculatedStakeReward - nMinTreasuryPart;
                if (nMinTreasuryPart < 0 || nMaxHolderPart < 0) {
                    LogPrintf("ERROR: %s: Bad coinstake split amount (treasury=%d vs reward=%d)\n", __func__, nMinTreasuryPart, nMaxHolderPart);
                    return state.Invalid(BlockValidationResult::BLOCK_CONSENSUS, "bad-cs-amount");
                }

                if (pindex->pprev->nHeight > 0) { // Genesis block is pow
                    if (!txPrevCoinstake
                        && !particl::coinStakeCache.GetCoinStake(pindex->pprev->GetBlockHash(), txPrevCoinstake)) {
                        LogPrintf("ERROR: %s: Failed to get previous coinstake.\n", __func__);
                        return state.Invalid(BlockValidationResult::BLOCK_CONSENSUS, "bad-cs-prev");
                    }

                    assert(txPrevCoinstake->IsCoinStake()); // Sanity check
                    if (!txPrevCoinstake->GetTreasuryFundCfwd(nTreasuryBfwd)) {
                        nTreasuryBfwd = 0;
                    }
                }

                if (pindex->nHeight % pTreasuryFundSettings->nTreasuryOutputPeriod == 0) {
                    // Fund output must exist and match cfwd, cfwd data output must be unset
                    // nStakeReward must == nTreasuryBfwd + nCalculatedStakeReward

                    if (nStakeReward != nTreasuryBfwd + nCalculatedStakeReward) {
                        LogPrintf("ERROR: %s: Bad stake-reward (actual=%d vs expected=%d)\n", __func__, nStakeReward, nTreasuryBfwd + nCalculatedStakeReward);
                        return state.Invalid(BlockValidationResult::BLOCK_CONSENSUS, "bad-cs-amount");
                    }

                    CTxDestination dfDest = CBitcoinAddress(pTreasuryFundSettings->sTreasuryFundAddresses).Get();
                    if (std::get_if<CNoDestination>(&dfDest)) {
                        return error("%s: Failed to get treasury fund destination: %s.", __func__, pTreasuryFundSettings->sTreasuryFundAddresses);
                    }
                    CScript fundScriptPubKey = GetScriptForDestination(dfDest);

                    // Output 1 must be to the treasury fund
                    const CTxOutStandard *outputDF = txCoinstake->vpout[1]->GetStandardOutput();
                    if (!outputDF) {
                        LogPrintf("ERROR: %s: Bad treasury fund output.\n", __func__);
                        return state.Invalid(BlockValidationResult::BLOCK_CONSENSUS, "bad-cs");
                    }
                    if (outputDF->scriptPubKey != fundScriptPubKey) {
                        LogPrintf("ERROR: %s: Bad treasury fund output script.\n", __func__);
                        return state.Invalid(BlockValidationResult::BLOCK_CONSENSUS, "bad-cs");
                    }
                    if (outputDF->nValue < nTreasuryBfwd + nMinTreasuryPart) { // Max value is clamped already
                        LogPrintf("ERROR: %s: Bad treasury-reward (actual=%d vs minfundpart=%d)\n", __func__, nStakeReward, nTreasuryBfwd + nMinTreasuryPart);
                        return state.Invalid(BlockValidationResult::BLOCK_CONSENSUS, "bad-cs-fund-amount");
                    }
                    if (txCoinstake->GetTreasuryFundCfwd(nTreasuryCfwdCheck)) {
                        LogPrintf("ERROR: %s: Coinstake treasury cfwd must be unset.\n", __func__);
                        return state.Invalid(BlockValidationResult::BLOCK_CONSENSUS, "bad-cs-cfwd");
                    }
                } else {
                    // Ensure cfwd data output is correct and nStakeReward is <= nHolderPart
                    // cfwd must == nTreasuryBfwd + (nCalculatedStakeReward - nStakeReward) // Allowing users to set a higher split

                    if (nStakeReward < 0 || nStakeReward > nMaxHolderPart) {
                        LogPrintf("ERROR: %s: Bad stake-reward (actual=%d vs maxholderpart=%d)\n", __func__, nStakeReward, nMaxHolderPart);
                        return state.Invalid(BlockValidationResult::BLOCK_CONSENSUS, "bad-cs-amount");
                    }
                    CAmount nTreasuryCfwd = nTreasuryBfwd + nCalculatedStakeReward - nStakeReward;
                    if (!txCoinstake->GetTreasuryFundCfwd(nTreasuryCfwdCheck)
                        || nTreasuryCfwdCheck != nTreasuryCfwd) {
                        LogPrintf("ERROR: %s: Coinstake treasury fund carried forward mismatch (actual=%d vs expected=%d)\n", __func__, nTreasuryCfwdCheck, nTreasuryCfwd);
                        return state.Invalid(BlockValidationResult::BLOCK_CONSENSUS, "bad-cs-cfwd");
                    }
                }

                particl::coinStakeCache.InsertCoinStake(blockHash, txCoinstake);
            }
        } else {
            if (blockHash != chainparams.GetConsensus().hashGenesisBlock) {
                LogPrintf("ERROR: %s: Block isn't coinstake or genesis.\n", __func__);
                return state.Invalid(BlockValidationResult::BLOCK_CONSENSUS, "bad-cs");
            }
        }
    } else {
        CAmount blockReward = nFees + GetBlockSubsidy(pindex->nHeight, chainparams.GetConsensus());
        if (block.vtx[0]->GetValueOut() > blockReward) {
            LogPrintf("ERROR: ConnectBlock(): coinbase pays too much (actual=%d vs limit=%d)\n", block.vtx[0]->GetValueOut(), blockReward);
            return state.Invalid(BlockValidationResult::BLOCK_CONSENSUS, "bad-cb-amount");
        }
    }

    int64_t nTime4 = GetTimeMicros(); nTimeVerify += nTime4 - nTime2;
    LogPrint(BCLog::BENCH, "    - Verify %u txins: %.2fms (%.3fms/txin) [%.2fs (%.2fms/blk)]\n", nInputs - 1, MILLI * (nTime4 - nTime2), nInputs <= 1 ? 0 : MILLI * (nTime4 - nTime2) / (nInputs-1), nTimeVerify * MICRO, nTimeVerify * MILLI / nBlocksTotal);

    if (fJustCheck)
        return true;

    if (block.nTime >= consensus.exploit_fix_2_time && pindex->pprev && pindex->pprev->nTime < consensus.exploit_fix_2_time) {
        // TODO: Set to block height after fork
        // Set moneysupply to utxoset sum
        pindex->nMoneySupply = GetUTXOSum() + nMoneyCreated;
        LogPrintf("RCT mint fix HF2, set nMoneySupply to: %d\n", pindex->nMoneySupply);
        reset_balances = true;
        block_balances[BAL_IND_PLAIN] = pindex->nMoneySupply;
    } else {
        pindex->nMoneySupply = (pindex->pprev ? pindex->pprev->nMoneySupply : 0) + nMoneyCreated;
    }
    pindex->nAnonOutputs = view.nLastRCTOutput;
    setDirtyBlockIndex.insert(pindex); // pindex has changed, must save to disk

    if ((!fIsGenesisBlock || fParticlMode)
     && !WriteUndoDataForBlock(blockundo, state, pindex, chainparams))
        return false;

    if (!pindex->IsValid(BLOCK_VALID_SCRIPTS)) {
        pindex->RaiseValidity(BLOCK_VALID_SCRIPTS);
        setDirtyBlockIndex.insert(pindex);
    }


    if (fTimestampIndex) {
        unsigned int logicalTS = pindex->nTime;
        if (!pblocktree->WriteTimestampIndex(CTimestampIndexKey(logicalTS, pindex->GetBlockHash()))) {
            return AbortNode(state, "Failed to write timestamp index");
        }

        if (!pblocktree->WriteTimestampBlockIndex(CTimestampBlockIndexKey(pindex->GetBlockHash()), CTimestampBlockIndexValue(logicalTS))) {
            return AbortNode(state, "Failed to write blockhash index");
        }
    }
    if (fBalancesIndex) {
        BlockBalances values(block_balances);
        if (pindex->pprev && !reset_balances) {
            BlockBalances prev_balances;
            if (!pblocktree->ReadBlockBalancesIndex(pindex->pprev->GetBlockHash(), prev_balances)) {
                return AbortNode(state, "Failed to read previous block's balances");
            } else {
                values.sum(prev_balances);
            }
        }

        if (!pblocktree->WriteBlockBalancesIndex(block.GetHash(), values)) {
            return AbortNode(state, "Failed to write balances index");
        }
    }

    assert(pindex->phashBlock);
    // add this block to the view's block chain
    view.SetBestBlock(pindex->GetBlockHash(), pindex->nHeight);

    int64_t nTime5 = GetTimeMicros(); nTimeIndex += nTime5 - nTime4;
    LogPrint(BCLog::BENCH, "    - Index writing: %.2fms [%.2fs (%.2fms/blk)]\n", MILLI * (nTime5 - nTime4), nTimeIndex * MICRO, nTimeIndex * MILLI / nBlocksTotal);

    int64_t nTime6 = GetTimeMicros(); nTimeCallbacks += nTime6 - nTime5;
    LogPrint(BCLog::BENCH, "    - Callbacks: %.2fms [%.2fs (%.2fms/blk)]\n", MILLI * (nTime6 - nTime5), nTimeCallbacks * MICRO, nTimeCallbacks * MILLI / nBlocksTotal);

    return true;
}

CoinsCacheSizeState CChainState::GetCoinsCacheSizeState(const CTxMemPool* tx_pool)
{
    return this->GetCoinsCacheSizeState(
        tx_pool,
        m_coinstip_cache_size_bytes,
        gArgs.GetArg("-maxmempool", DEFAULT_MAX_MEMPOOL_SIZE) * 1000000);
}

CoinsCacheSizeState CChainState::GetCoinsCacheSizeState(
    const CTxMemPool* tx_pool,
    size_t max_coins_cache_size_bytes,
    size_t max_mempool_size_bytes)
{
    const int64_t nMempoolUsage = tx_pool ? tx_pool->DynamicMemoryUsage() : 0;
    int64_t cacheSize = CoinsTip().DynamicMemoryUsage();
    int64_t nTotalSpace =
        max_coins_cache_size_bytes + std::max<int64_t>(max_mempool_size_bytes - nMempoolUsage, 0);

    //! No need to periodic flush if at least this much space still available.
    static constexpr int64_t MAX_BLOCK_COINSDB_USAGE_BYTES = 10 * 1024 * 1024;  // 10MB
    int64_t large_threshold =
        std::max((9 * nTotalSpace) / 10, nTotalSpace - MAX_BLOCK_COINSDB_USAGE_BYTES);

    if (cacheSize > nTotalSpace) {
        LogPrintf("Cache size (%s) exceeds total space (%s)\n", cacheSize, nTotalSpace);
        return CoinsCacheSizeState::CRITICAL;
    } else if (cacheSize > large_threshold) {
        return CoinsCacheSizeState::LARGE;
    }
    return CoinsCacheSizeState::OK;
}

bool CChainState::FlushStateToDisk(
    const CChainParams& chainparams,
    BlockValidationState &state,
    FlushStateMode mode,
    int nManualPruneHeight)
{
    LOCK(cs_main);
    assert(this->CanFlushToDisk());
    static std::chrono::microseconds nLastWrite{0};
    static std::chrono::microseconds nLastFlush{0};
    std::set<int> setFilesToPrune;
    bool full_flush_completed = false;

    const size_t coins_count = CoinsTip().GetCacheSize();
    const size_t coins_mem_usage = CoinsTip().DynamicMemoryUsage();

    try {
    {
        bool fFlushForPrune = false;
        bool fDoFullFlush = false;

        CoinsCacheSizeState cache_state = GetCoinsCacheSizeState(&m_mempool);
        LOCK(cs_LastBlockFile);
        if (fPruneMode && (fCheckForPruning || nManualPruneHeight > 0) && !fReindex) {
            // make sure we don't prune above the blockfilterindexes bestblocks
            // pruning is height-based
            int last_prune = m_chain.Height(); // last height we can prune
            ForEachBlockFilterIndex([&](BlockFilterIndex& index) {
               last_prune = std::max(1, std::min(last_prune, index.GetSummary().best_block_height));
            });

            if (nManualPruneHeight > 0) {
                LOG_TIME_MILLIS_WITH_CATEGORY("find files to prune (manual)", BCLog::BENCH);

                m_blockman.FindFilesToPruneManual(setFilesToPrune, std::min(last_prune, nManualPruneHeight), m_chain.Height());
            } else {
                LOG_TIME_MILLIS_WITH_CATEGORY("find files to prune", BCLog::BENCH);

                m_blockman.FindFilesToPrune(setFilesToPrune, chainparams.PruneAfterHeight(), m_chain.Height(), last_prune, IsInitialBlockDownload());
                fCheckForPruning = false;
            }
            if (!setFilesToPrune.empty()) {
                fFlushForPrune = true;
                if (!fHavePruned) {
                    pblocktree->WriteFlag("prunedblockfiles", true);
                    fHavePruned = true;
                }
            }
        }
        const auto nNow = GetTime<std::chrono::microseconds>();
        // Avoid writing/flushing immediately after startup.
        if (nLastWrite.count() == 0) {
            nLastWrite = nNow;
        }
        if (nLastFlush.count() == 0) {
            nLastFlush = nNow;
        }
        // The cache is large and we're within 10% and 10 MiB of the limit, but we have time now (not in the middle of a block processing).
        bool fCacheLarge = mode == FlushStateMode::PERIODIC && cache_state >= CoinsCacheSizeState::LARGE;
        // The cache is over the limit, we have to write now.
        bool fCacheCritical = mode == FlushStateMode::IF_NEEDED && cache_state >= CoinsCacheSizeState::CRITICAL;
        // It's been a while since we wrote the block index to disk. Do this frequently, so we don't need to redownload after a crash.
        bool fPeriodicWrite = mode == FlushStateMode::PERIODIC && nNow > nLastWrite + DATABASE_WRITE_INTERVAL;
        // It's been very long since we flushed the cache. Do this infrequently, to optimize cache usage.
        bool fPeriodicFlush = mode == FlushStateMode::PERIODIC && nNow > nLastFlush + DATABASE_FLUSH_INTERVAL;
        // Combine all conditions that result in a full cache flush.
        fDoFullFlush = (mode == FlushStateMode::ALWAYS) || fCacheLarge || fCacheCritical || fPeriodicFlush || fFlushForPrune;
        // Write blocks and block index to disk.
        if (fDoFullFlush || fPeriodicWrite) {
            // Depend on nMinDiskSpace to ensure we can write block index
            if (!CheckDiskSpace(GetBlocksDir())) {
                return AbortNode(state, "Disk space is too low!", _("Disk space is too low!"));
            }
            {
                LOG_TIME_MILLIS_WITH_CATEGORY("write block and undo data to disk", BCLog::BENCH);

                // First make sure all block and undo data is flushed to disk.
                FlushBlockFile();
            }

            // Then update all block file information (which may refer to block and undo files).
            {
                LOG_TIME_MILLIS_WITH_CATEGORY("write block index to disk", BCLog::BENCH);

                std::vector<std::pair<int, const CBlockFileInfo*> > vFiles;
                vFiles.reserve(setDirtyFileInfo.size());
                for (std::set<int>::iterator it = setDirtyFileInfo.begin(); it != setDirtyFileInfo.end(); ) {
                    vFiles.push_back(std::make_pair(*it, &vinfoBlockFile[*it]));
                    setDirtyFileInfo.erase(it++);
                }
                std::vector<const CBlockIndex*> vBlocks;
                vBlocks.reserve(setDirtyBlockIndex.size());
                for (std::set<CBlockIndex*>::iterator it = setDirtyBlockIndex.begin(); it != setDirtyBlockIndex.end(); ) {
                    if ((*it)->nFlags & BLOCK_ACCEPTED) {
                        vBlocks.push_back(*it);
                    }
                    setDirtyBlockIndex.erase(it++);
                }
                if (!pblocktree->WriteBatchSync(vFiles, nLastBlockFile, vBlocks)) {
                    return AbortNode(state, "Failed to write to block index database");
                }
            }
            // Finally remove any pruned files
            if (fFlushForPrune) {
                LOG_TIME_MILLIS_WITH_CATEGORY("unlink pruned files", BCLog::BENCH);

                UnlinkPrunedFiles(setFilesToPrune);
            }
            nLastWrite = nNow;
        }
        // Flush best chain related state. This can only be done if the blocks / block index write was also done.
        if (fDoFullFlush && !CoinsTip().GetBestBlock().IsNull()) {
            LOG_TIME_SECONDS(strprintf("write coins cache to disk (%d coins, %.2fkB)",
                coins_count, coins_mem_usage / 1000));

            // Typical Coin structures on disk are around 48 bytes in size.
            // Pushing a new one to the database can cause it to be written
            // twice (once in the log, and once in the tables). This is already
            // an overestimation, as most will delete an existing entry or
            // overwrite one. Still, use a conservative safety factor of 2.
            if (!CheckDiskSpace(GetDataDir(), 48 * 2 * 2 * CoinsTip().GetCacheSize())) {
                return AbortNode(state, "Disk space is too low!", _("Disk space is too low!"));
            }
            // Flush the chainstate (which may refer to block index entries).
            if (!CoinsTip().Flush())
                return AbortNode(state, "Failed to write to coin database");
            nLastFlush = nNow;
            full_flush_completed = true;
        }
    }
    if (full_flush_completed) {
        // Update best block in wallet (so we can detect restored wallets).
        GetMainSignals().ChainStateFlushed(m_chain.GetLocator());
    }
    } catch (const std::runtime_error& e) {
        return AbortNode(state, std::string("System error while flushing: ") + e.what());
    }
    return true;
}

void CChainState::ForceFlushStateToDisk() {
    BlockValidationState state;
    const CChainParams& chainparams = Params();
    if (!this->FlushStateToDisk(chainparams, state, FlushStateMode::ALWAYS)) {
        LogPrintf("%s: failed to flush state (%s)\n", __func__, state.ToString());
    }
}

void CChainState::PruneAndFlush() {
    BlockValidationState state;
    fCheckForPruning = true;
    const CChainParams& chainparams = Params();

    if (!this->FlushStateToDisk(chainparams, state, FlushStateMode::NONE)) {
        LogPrintf("%s: failed to flush state (%s)\n", __func__, state.ToString());
    }
}

static void DoWarning(const bilingual_str& warning)
{
    static bool fWarned = false;
    SetMiscWarning(warning);
    if (!fWarned) {
        AlertNotify(warning.original);
        fWarned = true;
    }
}

static void ClearSpentCache(CDBBatch &batch, int height)
{
    CBlockIndex* pblockindex = ::ChainActive()[height];
    if (!pblockindex) {
        return;
    }
    CBlock block;
    if (!ReadBlockFromDisk(block, pblockindex, Params().GetConsensus())) {
        LogPrintf("%s: failed read block from disk (%d, %s)\n", __func__, height, pblockindex->GetBlockHash().ToString());
        return;
    }
    for (int i = block.vtx.size() - 1; i >= 0; i--) {
        const CTransaction &tx = *(block.vtx[i]);
        for (const auto &txin : tx.vin) {
            if (!txin.IsAnonInput()) {
                batch.Erase(std::make_pair(DB_SPENTCACHE, txin.prevout));
            }
        }
    }
}

bool FlushView(CCoinsViewCache *view, BlockValidationState& state, bool fDisconnecting)
{
    if (!view->Flush())
        return false;

    if (fAddressIndex) {
        if (fDisconnecting) {
            if (!pblocktree->EraseAddressIndex(view->addressIndex)) {
                return AbortNode(state, "Failed to delete address index");
            }
        } else {
            if (!pblocktree->WriteAddressIndex(view->addressIndex)) {
                return AbortNode(state, "Failed to write address index");
            }
        }
        if (!pblocktree->UpdateAddressUnspentIndex(view->addressUnspentIndex)) {
            return AbortNode(state, "Failed to write address unspent index");
        }
    }

    if (fSpentIndex) {
        if (!pblocktree->UpdateSpentIndex(view->spentIndex)) {
            return AbortNode(state, "Failed to write transaction index");
        }
    }

    view->addressIndex.clear();
    view->addressUnspentIndex.clear();
    view->spentIndex.clear();

    if (fDisconnecting) {
        for (const auto &it : view->keyImages) {
            if (!pblocktree->EraseRCTKeyImage(it.first)) {
                return error("%s: EraseRCTKeyImage failed, txn %s.", __func__, it.second.ToString());
            }
        }
        for (const auto &it : view->anonOutputLinks) {
            if (!pblocktree->EraseRCTOutput(it.second)) {
                return error("%s: EraseRCTOutput failed.", __func__);
            }
            if (!pblocktree->EraseRCTOutputLink(it.first)) {
                return error("%s: EraseRCTOutputLink failed.", __func__);
            }
        }
        for (const auto &it : view->spent_cache) {
            if (!pblocktree->EraseSpentCache(it.first)) {
                return error("%s: EraseSpentCache failed.", __func__);
            }
        }
    } else {
        CDBBatch batch(*pblocktree);

        for (const auto &it : view->keyImages) {
            batch.Write(std::make_pair(DB_RCTKEYIMAGE, it.first), it.second);
        }
        for (const auto &it : view->anonOutputs) {
            batch.Write(std::make_pair(DB_RCTOUTPUT, it.first), it.second);
        }
        for (const auto &it : view->anonOutputLinks) {
            batch.Write(std::make_pair(DB_RCTOUTPUT_LINK, it.first), it.second);
        }
        for (const auto &it : view->spent_cache) {
            batch.Write(std::make_pair(DB_SPENTCACHE, it.first), it.second);
        }
        if (state.m_spend_height > (int)MIN_BLOCKS_TO_KEEP) {
            ClearSpentCache(batch, state.m_spend_height - (MIN_BLOCKS_TO_KEEP+1));
        }
        if (!pblocktree->WriteBatch(batch)) {
            return error("%s: Write index data failed.", __func__);
        }
    }

    view->nLastRCTOutput = 0;
    view->anonOutputs.clear();
    view->anonOutputLinks.clear();
    view->keyImages.clear();
    view->spent_cache.clear();

    return true;
};

/** Private helper function that concatenates warning messages. */
static void AppendWarning(bilingual_str& res, const bilingual_str& warn)
{
    if (!res.empty()) res += Untranslated(", ");
    res += warn;
}

/** Check warning conditions and do some notifications on new chain tip set. */
void UpdateTip(CTxMemPool& mempool, const CBlockIndex* pindexNew, const CChainParams& chainParams, CChainState& active_chainstate)
    EXCLUSIVE_LOCKS_REQUIRED(::cs_main)
{
    // New best block
    mempool.AddTransactionsUpdated(1);

    {
        LOCK(g_best_block_mutex);
        g_best_block = pindexNew->GetBlockHash();
        g_best_block_cv.notify_all();
    }

    bilingual_str warning_messages;
    assert(std::addressof(::ChainstateActive()) == std::addressof(active_chainstate));
    if (!active_chainstate.IsInitialBlockDownload()) {
        const CBlockIndex* pindex = pindexNew;
        for (int bit = 0; bit < VERSIONBITS_NUM_BITS; bit++) {
            WarningBitsConditionChecker checker(bit);
            ThresholdState state = checker.GetStateFor(pindex, chainParams.GetConsensus(), warningcache[bit]);
            if (state == ThresholdState::ACTIVE || state == ThresholdState::LOCKED_IN) {
                const bilingual_str warning = strprintf(_("Warning: unknown new rules activated (versionbit %i)"), bit);
                if (state == ThresholdState::ACTIVE) {
                    DoWarning(warning);
                } else {
                    AppendWarning(warning_messages, warning);
                }
            }
        }
    }
    assert(std::addressof(::ChainstateActive()) == std::addressof(active_chainstate));
    LogPrintf("%s: new best=%s height=%d version=0x%08x log2_work=%f tx=%lu date='%s' progress=%f cache=%.1fMiB(%utxo)%s\n", __func__,
      pindexNew->GetBlockHash().ToString(), pindexNew->nHeight, pindexNew->nVersion,
      log(pindexNew->nChainWork.getdouble())/log(2.0), (unsigned long)pindexNew->nChainTx,
      FormatISO8601DateTime(pindexNew->GetBlockTime()),
      GuessVerificationProgress(chainParams.TxData(), pindexNew), active_chainstate.CoinsTip().DynamicMemoryUsage() * (1.0 / (1<<20)), active_chainstate.CoinsTip().GetCacheSize(),
      !warning_messages.empty() ? strprintf(" warning='%s'", warning_messages.original) : "");
}

/** Disconnect m_chain's tip.
  * After calling, the mempool will be in an inconsistent state, with
  * transactions from disconnected blocks being added to disconnectpool.  You
  * should make the mempool consistent again by calling UpdateMempoolForReorg.
  * with cs_main held.
  *
  * If disconnectpool is nullptr, then no disconnected transactions are added to
  * disconnectpool (note that the caller is responsible for mempool consistency
  * in any case).
  */
bool CChainState::DisconnectTip(BlockValidationState& state, const CChainParams& chainparams, DisconnectedBlockTransactions* disconnectpool)
{
    AssertLockHeld(cs_main);
    AssertLockHeld(m_mempool.cs);

    CBlockIndex *pindexDelete = m_chain.Tip();
    assert(pindexDelete);
    // Read block from disk.
    std::shared_ptr<CBlock> pblock = std::make_shared<CBlock>();
    CBlock& block = *pblock;
    if (!ReadBlockFromDisk(block, pindexDelete, chainparams.GetConsensus()))
        return error("DisconnectTip(): Failed to read block");
    // Apply the block atomically to the chain state.
    int64_t nStart = GetTimeMicros();
    {
        CCoinsViewCache view(&CoinsTip());
        assert(view.GetBestBlock() == pindexDelete->GetBlockHash());
        if (DisconnectBlock(block, pindexDelete, view) != DISCONNECT_OK)
            return error("DisconnectTip(): DisconnectBlock %s failed", pindexDelete->GetBlockHash().ToString());
        bool flushed = FlushView(&view, state, true);
        assert(flushed);
    }
    LogPrint(BCLog::BENCH, "- Disconnect block: %.2fms\n", (GetTimeMicros() - nStart) * MILLI);
    // Write the chain state to disk, if necessary.
    if (!FlushStateToDisk(chainparams, state, FlushStateMode::IF_NEEDED))
        return false;

    if (disconnectpool) {
        // Save transactions to re-add to mempool at end of reorg
        for (auto it = block.vtx.rbegin(); it != block.vtx.rend(); ++it) {
            disconnectpool->addTransaction(*it);
        }
        while (disconnectpool->DynamicMemoryUsage() > MAX_DISCONNECTED_TX_POOL_SIZE * 1000) {
            // Drop the earliest entry, and remove its children from the mempool.
            auto it = disconnectpool->queuedTx.get<insertion_order>().begin();
            m_mempool.removeRecursive(**it, MemPoolRemovalReason::REORG);
            disconnectpool->removeEntry(it);
        }
    }

    m_chain.SetTip(pindexDelete->pprev);

    UpdateTip(m_mempool, pindexDelete->pprev, chainparams, *this);
    // Let wallets know transactions went from 1-confirmed to
    // 0-confirmed or conflicted:
    GetMainSignals().BlockDisconnected(pblock, pindexDelete);
    return true;
}

static int64_t nTimeReadFromDisk = 0;
static int64_t nTimeConnectTotal = 0;
static int64_t nTimeFlush = 0;
static int64_t nTimeChainState = 0;
static int64_t nTimePostConnect = 0;

struct PerBlockConnectTrace {
    CBlockIndex* pindex = nullptr;
    std::shared_ptr<const CBlock> pblock;
    PerBlockConnectTrace() {}
};
/**
 * Used to track blocks whose transactions were applied to the UTXO state as a
 * part of a single ActivateBestChainStep call.
 *
 * This class is single-use, once you call GetBlocksConnected() you have to throw
 * it away and make a new one.
 */
class ConnectTrace {
private:
    std::vector<PerBlockConnectTrace> blocksConnected;

public:
    explicit ConnectTrace() : blocksConnected(1) {}

    void BlockConnected(CBlockIndex* pindex, std::shared_ptr<const CBlock> pblock) {
        assert(!blocksConnected.back().pindex);
        assert(pindex);
        assert(pblock);
        blocksConnected.back().pindex = pindex;
        blocksConnected.back().pblock = std::move(pblock);
        blocksConnected.emplace_back();
    }

    std::vector<PerBlockConnectTrace>& GetBlocksConnected() {
        // We always keep one extra block at the end of our list because
        // blocks are added after all the conflicted transactions have
        // been filled in. Thus, the last entry should always be an empty
        // one waiting for the transactions from the next block. We pop
        // the last entry here to make sure the list we return is sane.
        assert(!blocksConnected.back().pindex);
        blocksConnected.pop_back();
        return blocksConnected;
    }
};

/**
 * Connect a new block to m_chain. pblock is either nullptr or a pointer to a CBlock
 * corresponding to pindexNew, to bypass loading it again from disk.
 *
 * The block is added to connectTrace if connection succeeds.
 */
bool CChainState::ConnectTip(BlockValidationState& state, const CChainParams& chainparams, CBlockIndex* pindexNew, const std::shared_ptr<const CBlock>& pblock, ConnectTrace& connectTrace, DisconnectedBlockTransactions &disconnectpool)
{
    AssertLockHeld(cs_main);
    AssertLockHeld(m_mempool.cs);

    assert(pindexNew->pprev == m_chain.Tip());
    // Read block from disk.
    int64_t nTime1 = GetTimeMicros();
    std::shared_ptr<const CBlock> pthisBlock;
    if (!pblock) {
        std::shared_ptr<CBlock> pblockNew = std::make_shared<CBlock>();
        if (!ReadBlockFromDisk(*pblockNew, pindexNew, chainparams.GetConsensus()))
            return AbortNode(state, "Failed to read block");
        pthisBlock = pblockNew;
    } else {
        pthisBlock = pblock;
    }
    const CBlock& blockConnecting = *pthisBlock;
    // Apply the block atomically to the chain state.
    int64_t nTime2 = GetTimeMicros(); nTimeReadFromDisk += nTime2 - nTime1;
    int64_t nTime3;

    LogPrint(BCLog::BENCH, "  - Load block from disk: %.2fms [%.2fs]\n", (nTime2 - nTime1) * MILLI, nTimeReadFromDisk * MICRO);
    {
        CCoinsViewCache view(&CoinsTip());
        bool rv = ConnectBlock(blockConnecting, state, pindexNew, view, chainparams);
        if (pindexNew->nFlags & BLOCK_FAILED_DUPLICATE_STAKE)
            state.nFlags |= BLOCK_FAILED_DUPLICATE_STAKE;
        GetMainSignals().BlockChecked(blockConnecting, state);
        if (!rv) {
            if (state.IsInvalid())
                InvalidBlockFound(pindexNew, blockConnecting, state);
            return error("%s: ConnectBlock %s failed, %s", __func__, pindexNew->GetBlockHash().ToString(), state.ToString());
        }
        nTime3 = GetTimeMicros(); nTimeConnectTotal += nTime3 - nTime2;
        assert(nBlocksTotal > 0);
        LogPrint(BCLog::BENCH, "  - Connect total: %.2fms [%.2fs (%.2fms/blk)]\n", (nTime3 - nTime2) * MILLI, nTimeConnectTotal * MICRO, nTimeConnectTotal * MILLI / nBlocksTotal);
        bool flushed = FlushView(&view, state, false);
        assert(flushed);
    }
    int64_t nTime4 = GetTimeMicros(); nTimeFlush += nTime4 - nTime3;
    LogPrint(BCLog::BENCH, "  - Flush: %.2fms [%.2fs (%.2fms/blk)]\n", (nTime4 - nTime3) * MILLI, nTimeFlush * MICRO, nTimeFlush * MILLI / nBlocksTotal);
    // Write the chain state to disk, if necessary.
    if (!FlushStateToDisk(chainparams, state, FlushStateMode::IF_NEEDED))
    {
        //RollBackRCTIndex(nLastValidRCTOutput, setConnectKi);
        return false;
    }
    int64_t nTime5 = GetTimeMicros(); nTimeChainState += nTime5 - nTime4;
    LogPrint(BCLog::BENCH, "  - Writing chainstate: %.2fms [%.2fs (%.2fms/blk)]\n", (nTime5 - nTime4) * MILLI, nTimeChainState * MICRO, nTimeChainState * MILLI / nBlocksTotal);
    // Remove conflicting transactions from the mempool.;
    m_mempool.removeForBlock(blockConnecting.vtx, pindexNew->nHeight);
    disconnectpool.removeForBlock(blockConnecting.vtx);
    // Update m_chain & related variables.
    m_chain.SetTip(pindexNew);
    UpdateTip(m_mempool, pindexNew, chainparams, *this);

    int64_t nTime6 = GetTimeMicros(); nTimePostConnect += nTime6 - nTime5; nTimeTotal += nTime6 - nTime1;
    LogPrint(BCLog::BENCH, "  - Connect postprocess: %.2fms [%.2fs (%.2fms/blk)]\n", (nTime6 - nTime5) * MILLI, nTimePostConnect * MICRO, nTimePostConnect * MILLI / nBlocksTotal);
    LogPrint(BCLog::BENCH, "- Connect block: %.2fms [%.2fs (%.2fms/blk)]\n", (nTime6 - nTime1) * MILLI, nTimeTotal * MICRO, nTimeTotal * MILLI / nBlocksTotal);

    connectTrace.BlockConnected(pindexNew, std::move(pthisBlock));
    return true;
}

/**
 * Return the tip of the chain with the most work in it, that isn't
 * known to be invalid (it's however far from certain to be valid).
 */
CBlockIndex* CChainState::FindMostWorkChain() {
    do {
        CBlockIndex *pindexNew = nullptr;

        // Find the best candidate header.
        {
            std::set<CBlockIndex*, CBlockIndexWorkComparator>::reverse_iterator it = setBlockIndexCandidates.rbegin();
            if (it == setBlockIndexCandidates.rend())
                return nullptr;
            pindexNew = *it;
        }

        // Check whether all blocks on the path between the currently active chain and the candidate are valid.
        // Just going until the active chain is an optimization, as we know all blocks in it are valid already.
        CBlockIndex *pindexTest = pindexNew;
        bool fInvalidAncestor = false;
        while (pindexTest && !m_chain.Contains(pindexTest)) {
            assert(pindexTest->HaveTxsDownloaded() || pindexTest->nHeight == 0);

            // Pruned nodes may have entries in setBlockIndexCandidates for
            // which block files have been deleted.  Remove those as candidates
            // for the most work chain if we come across them; we can't switch
            // to a chain unless we have all the non-active-chain parent blocks.
            bool fFailedChain = pindexTest->nStatus & BLOCK_FAILED_MASK;
            bool fMissingData = !(pindexTest->nStatus & BLOCK_HAVE_DATA);

            if (fFailedChain || fMissingData) {
                // Candidate chain is not usable (either invalid or missing data)
                if (fFailedChain && (pindexBestInvalid == nullptr || pindexNew->nChainWork > pindexBestInvalid->nChainWork))
                    pindexBestInvalid = pindexNew;
                CBlockIndex *pindexFailed = pindexNew;
                // Remove the entire chain from the set.
                while (pindexTest != pindexFailed) {
                    if (fFailedChain) {

                        if (pindexTest->nFlags & BLOCK_FAILED_DUPLICATE_STAKE)
                            pindexFailed->nFlags |= BLOCK_FAILED_DUPLICATE_STAKE;

                        pindexFailed->nStatus |= BLOCK_FAILED_CHILD;
                    } else if (fMissingData) {
                        // If we're missing data, then add back to m_blocks_unlinked,
                        // so that if the block arrives in the future we can try adding
                        // to setBlockIndexCandidates again.
                        m_blockman.m_blocks_unlinked.insert(
                            std::make_pair(pindexFailed->pprev, pindexFailed));
                    }
                    setBlockIndexCandidates.erase(pindexFailed);
                    pindexFailed = pindexFailed->pprev;
                }
                setBlockIndexCandidates.erase(pindexTest);
                fInvalidAncestor = true;
                break;
            }
            pindexTest = pindexTest->pprev;
        }
        if (!fInvalidAncestor)
            return pindexNew;
    } while(true);
}

/** Delete all entries in setBlockIndexCandidates that are worse than the current tip. */
void CChainState::PruneBlockIndexCandidates() {
    // Note that we can't delete the current block itself, as we may need to return to it later in case a
    // reorganization to a better block fails.
    std::set<CBlockIndex*, CBlockIndexWorkComparator>::iterator it = setBlockIndexCandidates.begin();
    while (it != setBlockIndexCandidates.end() && setBlockIndexCandidates.value_comp()(*it, m_chain.Tip())) {
        setBlockIndexCandidates.erase(it++);
    }
    // Either the current tip or a successor of it we're working towards is left in setBlockIndexCandidates.
    assert(!setBlockIndexCandidates.empty());
}

/**
 * Try to make some progress towards making pindexMostWork the active block.
 * pblock is either nullptr or a pointer to a CBlock corresponding to pindexMostWork.
 *
 * @returns true unless a system error occurred
 */
bool CChainState::ActivateBestChainStep(BlockValidationState& state, const CChainParams& chainparams, CBlockIndex* pindexMostWork, const std::shared_ptr<const CBlock>& pblock, bool& fInvalidFound, ConnectTrace& connectTrace)
{
    AssertLockHeld(cs_main);
    AssertLockHeld(m_mempool.cs);
    assert(std::addressof(::ChainstateActive()) == std::addressof(*this));

    const CBlockIndex* pindexOldTip = m_chain.Tip();
    const CBlockIndex* pindexFork = m_chain.FindFork(pindexMostWork);

    // Disconnect active blocks which are no longer in the best chain.
    bool fBlocksDisconnected = false;
    DisconnectedBlockTransactions disconnectpool;
    while (m_chain.Tip() && m_chain.Tip() != pindexFork) {
        if (!DisconnectTip(state, chainparams, &disconnectpool)) {
            // This is likely a fatal error, but keep the mempool consistent,
            // just in case. Only remove from the mempool in this case.
            UpdateMempoolForReorg(*this, m_mempool, disconnectpool, false);

            // If we're unable to disconnect a block during normal operation,
            // then that is a failure of our local system -- we should abort
            // rather than stay on a less work chain.
            AbortNode(state, "Failed to disconnect block; see debug.log for details");
            return false;
        }
        fBlocksDisconnected = true;
    }

    // Build list of new blocks to connect (in descending height order).
    std::vector<CBlockIndex*> vpindexToConnect;
    bool fContinue = true;
    int nHeight = pindexFork ? pindexFork->nHeight : -1;
    while (fContinue && nHeight != pindexMostWork->nHeight) {
        // Don't iterate the entire list of potential improvements toward the best tip, as we likely only need
        // a few blocks along the way.
        int nTargetHeight = std::min(nHeight + 32, pindexMostWork->nHeight);
        vpindexToConnect.clear();
        vpindexToConnect.reserve(nTargetHeight - nHeight);
        CBlockIndex* pindexIter = pindexMostWork->GetAncestor(nTargetHeight);
        while (pindexIter && pindexIter->nHeight != nHeight) {
            vpindexToConnect.push_back(pindexIter);
            pindexIter = pindexIter->pprev;
        }
        nHeight = nTargetHeight;

        // Connect new blocks.
        for (CBlockIndex* pindexConnect : reverse_iterate(vpindexToConnect)) {
            if (!ConnectTip(state, chainparams, pindexConnect, pindexConnect == pindexMostWork ? pblock : std::shared_ptr<const CBlock>(), connectTrace, disconnectpool)) {
                if (state.IsInvalid()) {
                    // The block violates a consensus rule.
                    if (state.GetResult() != BlockValidationResult::BLOCK_MUTATED) {
                        InvalidChainFound(vpindexToConnect.front());
                    }
                    if (!state.m_preserve_state) {
                        state = BlockValidationState();
                    }
                    fInvalidFound = true;
                    fContinue = false;
                    break;
                } else {
                    // A system error occurred (disk space, database error, ...).
                    // Make the mempool consistent with the current tip, just in case
                    // any observers try to use it before shutdown.
                    UpdateMempoolForReorg(*this, m_mempool, disconnectpool, false);
                    return false;
                }
            } else {
                PruneBlockIndexCandidates();
                if (!pindexOldTip || m_chain.Tip()->nChainWork > pindexOldTip->nChainWork) {
                    // We're in a better position than we were. Return temporarily to release the lock.
                    fContinue = false;
                    break;
                }
            }
        }
    }

    if (fBlocksDisconnected) {
        // If any blocks were disconnected, disconnectpool may be non empty.  Add
        // any disconnected transactions back to the mempool.
        UpdateMempoolForReorg(*this, m_mempool, disconnectpool, true);
    }
    m_mempool.check(*this);

    CheckForkWarningConditions();

    return true;
}

static SynchronizationState GetSynchronizationState(bool init)
{
    if (!init) return SynchronizationState::POST_INIT;
    if (::fReindex) return SynchronizationState::INIT_REINDEX;
    return SynchronizationState::INIT_DOWNLOAD;
}

static bool NotifyHeaderTip(CChainState& chainstate) LOCKS_EXCLUDED(cs_main) {
    bool fNotify = false;
    bool fInitialBlockDownload = false;
    static CBlockIndex* pindexHeaderOld = nullptr;
    CBlockIndex* pindexHeader = nullptr;
    {
        LOCK(cs_main);
        pindexHeader = pindexBestHeader;

        if (pindexHeader != pindexHeaderOld) {
            fNotify = true;
            assert(std::addressof(::ChainstateActive()) == std::addressof(chainstate));
            fInitialBlockDownload = chainstate.IsInitialBlockDownload();
            pindexHeaderOld = pindexHeader;
        }
    }
    // Send block tip changed notifications without cs_main
    if (fNotify) {
        uiInterface.NotifyHeaderTip(GetSynchronizationState(fInitialBlockDownload), pindexHeader);
    }
    return fNotify;
}

static void LimitValidationInterfaceQueue() LOCKS_EXCLUDED(cs_main) {
    AssertLockNotHeld(cs_main);

    if (GetMainSignals().CallbacksPending() > 10) {
        SyncWithValidationInterfaceQueue();
    }
}

bool CChainState::ActivateBestChain(BlockValidationState &state, const CChainParams& chainparams, std::shared_ptr<const CBlock> pblock) {
    // Note that while we're often called here from ProcessNewBlock, this is
    // far from a guarantee. Things in the P2P/RPC will often end up calling
    // us in the middle of ProcessNewBlock - do not assume pblock is set
    // sanely for performance or correctness!
    AssertLockNotHeld(cs_main);

    // ABC maintains a fair degree of expensive-to-calculate internal state
    // because this function periodically releases cs_main so that it does not lock up other threads for too long
    // during large connects - and to allow for e.g. the callback queue to drain
    // we use m_cs_chainstate to enforce mutual exclusion so that only one caller may execute this function at a time
    LOCK(m_cs_chainstate);

    CBlockIndex *pindexMostWork = nullptr;
    CBlockIndex *pindexNewTip = nullptr;
    int nStopAtHeight = gArgs.GetArg("-stopatheight", DEFAULT_STOPATHEIGHT);
    do {
        // Block until the validation queue drains. This should largely
        // never happen in normal operation, however may happen during
        // reindex, causing memory blowup if we run too far ahead.
        // Note that if a validationinterface callback ends up calling
        // ActivateBestChain this may lead to a deadlock! We should
        // probably have a DEBUG_LOCKORDER test for this in the future.
        LimitValidationInterfaceQueue();

        std::vector<uint256> connected_blocks;
        {
            LOCK(cs_main);
            LOCK(m_mempool.cs); // Lock transaction pool for at least as long as it takes for connectTrace to be consumed
            CBlockIndex* starting_tip = m_chain.Tip();
            bool blocks_connected = false;
            do {
                // We absolutely may not unlock cs_main until we've made forward progress
                // (with the exception of shutdown due to hardware issues, low disk space, etc).
                ConnectTrace connectTrace; // Destructed before cs_main is unlocked

                if (pindexMostWork == nullptr) {
                    pindexMostWork = FindMostWorkChain();
                }

                // Whether we have anything to do at all.
                if (pindexMostWork == nullptr || pindexMostWork == m_chain.Tip()) {
                    break;
                }

                bool fInvalidFound = false;
                std::shared_ptr<const CBlock> nullBlockPtr;
                if (!ActivateBestChainStep(state, chainparams, pindexMostWork, pblock && pblock->GetHash() == pindexMostWork->GetBlockHash() ? pblock : nullBlockPtr, fInvalidFound, connectTrace)) {
                    // A system error occurred
                    return false;
                }
                blocks_connected = true;

                if (fInvalidFound) {
                    // Wipe cache, we may need another branch now.
                    pindexMostWork = nullptr;
                }
                pindexNewTip = m_chain.Tip();

                for (const PerBlockConnectTrace& trace : connectTrace.GetBlocksConnected()) {
                    assert(trace.pblock && trace.pindex);
                    connected_blocks.push_back(trace.pblock->GetHash());
                    GetMainSignals().BlockConnected(trace.pblock, trace.pindex);
                }
            } while (!m_chain.Tip() || (starting_tip && CBlockIndexWorkComparator()(m_chain.Tip(), starting_tip)));
            if (!blocks_connected) return true;

            const CBlockIndex* pindexFork = m_chain.FindFork(starting_tip);
            bool fInitialDownload = IsInitialBlockDownload();

            // Notify external listeners about the new tip.
            // Enqueue while holding cs_main to ensure that UpdatedBlockTip is called in the order in which blocks are connected
            if (pindexFork != pindexNewTip) {
                // Notify ValidationInterface subscribers
                GetMainSignals().UpdatedBlockTip(pindexNewTip, pindexFork, fInitialDownload);

                // Always notify the UI if a new block tip was connected
                uiInterface.NotifyBlockTip(GetSynchronizationState(fInitialDownload), pindexNewTip);
            }
        }
        // When we reach this point, we switched to a new tip (stored in pindexNewTip).

        for (const auto& block_hash : connected_blocks) {
            particl::CheckDelayedBlocks(chainparams, block_hash);
        }

        if (nStopAtHeight && pindexNewTip && pindexNewTip->nHeight >= nStopAtHeight) StartShutdown();

        // We check shutdown only after giving ActivateBestChainStep a chance to run once so that we
        // never shutdown before connecting the genesis block during LoadChainTip(). Previously this
        // caused an assert() failure during shutdown in such cases as the UTXO DB flushing checks
        // that the best block hash is non-null.
        if (ShutdownRequested()) break;
    } while (pindexNewTip != pindexMostWork);
    CheckBlockIndex(chainparams.GetConsensus());


    // Write changes periodically to disk, after relay.
    if (!FlushStateToDisk(chainparams, state, FlushStateMode::PERIODIC)) {
        return false;
    }
    return true;
}

bool CChainState::PreciousBlock(BlockValidationState& state, const CChainParams& params, CBlockIndex *pindex)
{
    {
        LOCK(cs_main);
        if (pindex->nChainWork < m_chain.Tip()->nChainWork) {
            // Nothing to do, this block is not at the tip.
            return true;
        }
        if (m_chain.Tip()->nChainWork > nLastPreciousChainwork) {
            // The chain has been extended since the last call, reset the counter.
            nBlockReverseSequenceId = -1;
        }
        nLastPreciousChainwork = m_chain.Tip()->nChainWork;
        setBlockIndexCandidates.erase(pindex);
        pindex->nSequenceId = nBlockReverseSequenceId;
        if (nBlockReverseSequenceId > std::numeric_limits<int32_t>::min()) {
            // We can't keep reducing the counter if somebody really wants to
            // call preciousblock 2**31-1 times on the same set of tips...
            nBlockReverseSequenceId--;
        }
        if (pindex->IsValid(BLOCK_VALID_TRANSACTIONS) && pindex->HaveTxsDownloaded()) {
            setBlockIndexCandidates.insert(pindex);
            PruneBlockIndexCandidates();
        }
    }

    return ActivateBestChain(state, params, std::shared_ptr<const CBlock>());
}

bool CChainState::InvalidateBlock(BlockValidationState& state, const CChainParams& chainparams, CBlockIndex *pindex)
{
    // Genesis block can't be invalidated
    assert(pindex);
    if (pindex->nHeight == 0) return false;

    CBlockIndex* to_mark_failed = pindex;
    bool pindex_was_in_chain = false;
    int disconnected = 0;

    // We do not allow ActivateBestChain() to run while InvalidateBlock() is
    // running, as that could cause the tip to change while we disconnect
    // blocks.
    LOCK(m_cs_chainstate);

    // We'll be acquiring and releasing cs_main below, to allow the validation
    // callbacks to run. However, we should keep the block index in a
    // consistent state as we disconnect blocks -- in particular we need to
    // add equal-work blocks to setBlockIndexCandidates as we disconnect.
    // To avoid walking the block index repeatedly in search of candidates,
    // build a map once so that we can look up candidate blocks by chain
    // work as we go.
    std::multimap<const arith_uint256, CBlockIndex *> candidate_blocks_by_work;

    {
        LOCK(cs_main);
        for (const auto& entry : m_blockman.m_block_index) {
            CBlockIndex *candidate = entry.second;
            // We don't need to put anything in our active chain into the
            // multimap, because those candidates will be found and considered
            // as we disconnect.
            // Instead, consider only non-active-chain blocks that have at
            // least as much work as where we expect the new tip to end up.
            if (!m_chain.Contains(candidate) &&
                    !CBlockIndexWorkComparator()(candidate, pindex->pprev) &&
                    candidate->IsValid(BLOCK_VALID_TRANSACTIONS) &&
                    candidate->HaveTxsDownloaded()) {
                candidate_blocks_by_work.insert(std::make_pair(candidate->nChainWork, candidate));
            }
        }
    }

    // Disconnect (descendants of) pindex, and mark them invalid.
    while (true) {
        if (ShutdownRequested()) break;

        // Make sure the queue of validation callbacks doesn't grow unboundedly.
        LimitValidationInterfaceQueue();

        LOCK(cs_main);
        LOCK(m_mempool.cs); // Lock for as long as disconnectpool is in scope to make sure UpdateMempoolForReorg is called after DisconnectTip without unlocking in between
        if (!m_chain.Contains(pindex)) break;
        pindex_was_in_chain = true;
        CBlockIndex *invalid_walk_tip = m_chain.Tip();

        // ActivateBestChain considers blocks already in m_chain
        // unconditionally valid already, so force disconnect away from it.
        DisconnectedBlockTransactions disconnectpool;
        bool ret = DisconnectTip(state, chainparams, &disconnectpool);
        // DisconnectTip will add transactions to disconnectpool.
        // Adjust the mempool to be consistent with the new tip, adding
        // transactions back to the mempool if disconnecting was successful,
        // and we're not doing a very deep invalidation (in which case
        // keeping the mempool up to date is probably futile anyway).
        assert(std::addressof(::ChainstateActive()) == std::addressof(*this));
        UpdateMempoolForReorg(*this, m_mempool, disconnectpool, /* fAddToMempool = */ (++disconnected <= 10) && ret);
        if (!ret) return false;
        assert(invalid_walk_tip->pprev == m_chain.Tip());

        // We immediately mark the disconnected blocks as invalid.
        // This prevents a case where pruned nodes may fail to invalidateblock
        // and be left unable to start as they have no tip candidates (as there
        // are no blocks that meet the "have data and are not invalid per
        // nStatus" criteria for inclusion in setBlockIndexCandidates).
        invalid_walk_tip->nStatus |= BLOCK_FAILED_VALID;
        setDirtyBlockIndex.insert(invalid_walk_tip);
        setBlockIndexCandidates.erase(invalid_walk_tip);
        setBlockIndexCandidates.insert(invalid_walk_tip->pprev);
        if (invalid_walk_tip->pprev == to_mark_failed && (to_mark_failed->nStatus & BLOCK_FAILED_VALID)) {
            // We only want to mark the last disconnected block as BLOCK_FAILED_VALID; its children
            // need to be BLOCK_FAILED_CHILD instead.
            to_mark_failed->nStatus = (to_mark_failed->nStatus ^ BLOCK_FAILED_VALID) | BLOCK_FAILED_CHILD;
            setDirtyBlockIndex.insert(to_mark_failed);
        }

        // Add any equal or more work headers to setBlockIndexCandidates
        auto candidate_it = candidate_blocks_by_work.lower_bound(invalid_walk_tip->pprev->nChainWork);
        while (candidate_it != candidate_blocks_by_work.end()) {
            if (!CBlockIndexWorkComparator()(candidate_it->second, invalid_walk_tip->pprev)) {
                setBlockIndexCandidates.insert(candidate_it->second);
                candidate_it = candidate_blocks_by_work.erase(candidate_it);
            } else {
                ++candidate_it;
            }
        }

        // Track the last disconnected block, so we can correct its BLOCK_FAILED_CHILD status in future
        // iterations, or, if it's the last one, call InvalidChainFound on it.
        to_mark_failed = invalid_walk_tip;
    }

    CheckBlockIndex(chainparams.GetConsensus());

    {
        LOCK(cs_main);
        if (m_chain.Contains(to_mark_failed)) {
            // If the to-be-marked invalid block is in the active chain, something is interfering and we can't proceed.
            return false;
        }

        // Mark pindex (or the last disconnected block) as invalid, even when it never was in the main chain
        to_mark_failed->nStatus |= BLOCK_FAILED_VALID;
        setDirtyBlockIndex.insert(to_mark_failed);
        setBlockIndexCandidates.erase(to_mark_failed);
        m_blockman.m_failed_blocks.insert(to_mark_failed);

        // If any new blocks somehow arrived while we were disconnecting
        // (above), then the pre-calculation of what should go into
        // setBlockIndexCandidates may have missed entries. This would
        // technically be an inconsistency in the block index, but if we clean
        // it up here, this should be an essentially unobservable error.
        // Loop back over all block index entries and add any missing entries
        // to setBlockIndexCandidates.
        BlockMap::iterator it = m_blockman.m_block_index.begin();
        while (it != m_blockman.m_block_index.end()) {
            if (it->second->IsValid(BLOCK_VALID_TRANSACTIONS) && it->second->HaveTxsDownloaded() && !setBlockIndexCandidates.value_comp()(it->second, m_chain.Tip())) {
                setBlockIndexCandidates.insert(it->second);
            }
            it++;
        }

        InvalidChainFound(to_mark_failed);
    }

    // Only notify about a new block tip if the active chain was modified.
    if (pindex_was_in_chain) {
        uiInterface.NotifyBlockTip(GetSynchronizationState(IsInitialBlockDownload()), to_mark_failed->pprev);
    }
    return true;
}

void CChainState::ResetBlockFailureFlags(CBlockIndex *pindex) {
    AssertLockHeld(cs_main);

    int nHeight = pindex->nHeight;

    // Remove the invalidity flag from this block and all its descendants.
    BlockMap::iterator it = m_blockman.m_block_index.begin();
    while (it != m_blockman.m_block_index.end()) {
        if (!it->second->IsValid() && it->second->GetAncestor(nHeight) == pindex) {
            it->second->nStatus &= ~BLOCK_FAILED_MASK;
            it->second->nFlags &= ~(BLOCK_FAILED_DUPLICATE_STAKE | BLOCK_STAKE_KERNEL_SPENT);
            setDirtyBlockIndex.insert(it->second);
            if (it->second->IsValid(BLOCK_VALID_TRANSACTIONS) && it->second->HaveTxsDownloaded() && setBlockIndexCandidates.value_comp()(m_chain.Tip(), it->second)) {
                setBlockIndexCandidates.insert(it->second);
            }
            if (it->second == pindexBestInvalid) {
                // Reset invalid block marker if it was pointing to one of those.
                pindexBestInvalid = nullptr;
            }
            m_blockman.m_failed_blocks.erase(it->second);
        }
        it++;
    }

    // Remove the invalidity flag from all ancestors too.
    while (pindex != nullptr) {
        if (pindex->nStatus & BLOCK_FAILED_MASK) {
            pindex->nStatus &= ~BLOCK_FAILED_MASK;
            setDirtyBlockIndex.insert(pindex);
            m_blockman.m_failed_blocks.erase(pindex);
        }
        pindex = pindex->pprev;
    }
}

CBlockIndex* BlockManager::AddToBlockIndex(const CBlockHeader& block)
{
    AssertLockHeld(cs_main);

    // Check for duplicate
    uint256 hash = block.GetHash();
    BlockMap::iterator it = m_block_index.find(hash);
    if (it != m_block_index.end())
        return it->second;

    // Construct new block index object
    CBlockIndex* pindexNew = new CBlockIndex(block);
    // We assign the sequence id to blocks only when the full data is available,
    // to avoid miners withholding blocks but broadcasting headers, to get a
    // competitive advantage.
    pindexNew->nSequenceId = 0;
    BlockMap::iterator mi = m_block_index.insert(std::make_pair(hash, pindexNew)).first;
    pindexNew->phashBlock = &((*mi).first);
    BlockMap::iterator miPrev = m_block_index.find(block.hashPrevBlock);
    if (miPrev != m_block_index.end())
    {
        pindexNew->pprev = (*miPrev).second;
        pindexNew->nHeight = pindexNew->pprev->nHeight + 1;
        pindexNew->BuildSkip();
    }
    pindexNew->nTimeMax = (pindexNew->pprev ? std::max(pindexNew->pprev->nTimeMax, pindexNew->nTime) : pindexNew->nTime);
    pindexNew->nChainWork = (pindexNew->pprev ? pindexNew->pprev->nChainWork : 0) + GetBlockProof(*pindexNew);

    pindexNew->RaiseValidity(BLOCK_VALID_TREE);
    if (pindexBestHeader == nullptr || pindexBestHeader->nChainWork < pindexNew->nChainWork)
        pindexBestHeader = pindexNew;

    setDirtyBlockIndex.insert(pindexNew);

    return pindexNew;
}

/** Mark a block as having its data received and checked (up to BLOCK_VALID_TRANSACTIONS). */
void CChainState::ReceivedBlockTransactions(const CBlock& block, CBlockIndex* pindexNew, const FlatFilePos& pos, const Consensus::Params& consensusParams)
{
    pindexNew->nTx = block.vtx.size();
    pindexNew->nChainTx = 0;
    pindexNew->nFile = pos.nFile;
    pindexNew->nDataPos = pos.nPos;
    pindexNew->nUndoPos = 0;
    pindexNew->nStatus |= BLOCK_HAVE_DATA;
    if (IsWitnessEnabled(pindexNew->pprev, consensusParams)) {
        pindexNew->nStatus |= BLOCK_OPT_WITNESS;
    }
    pindexNew->RaiseValidity(BLOCK_VALID_TRANSACTIONS);
    setDirtyBlockIndex.insert(pindexNew);

    if (pindexNew->pprev == nullptr || pindexNew->pprev->HaveTxsDownloaded()) {
        // If pindexNew is the genesis block or all parents are BLOCK_VALID_TRANSACTIONS.
        std::deque<CBlockIndex*> queue;
        queue.push_back(pindexNew);

        // Recursively process any descendant blocks that now may be eligible to be connected.
        while (!queue.empty()) {
            CBlockIndex *pindex = queue.front();
            queue.pop_front();
            pindex->nChainTx = (pindex->pprev ? pindex->pprev->nChainTx : 0) + pindex->nTx;
            {
                LOCK(cs_nBlockSequenceId);
                pindex->nSequenceId = nBlockSequenceId++;
            }
            if (m_chain.Tip() == nullptr || !setBlockIndexCandidates.value_comp()(pindex, m_chain.Tip())) {
                setBlockIndexCandidates.insert(pindex);
            }
            std::pair<std::multimap<CBlockIndex*, CBlockIndex*>::iterator, std::multimap<CBlockIndex*, CBlockIndex*>::iterator> range = m_blockman.m_blocks_unlinked.equal_range(pindex);
            while (range.first != range.second) {
                std::multimap<CBlockIndex*, CBlockIndex*>::iterator it = range.first;
                queue.push_back(it->second);
                range.first++;
                m_blockman.m_blocks_unlinked.erase(it);
            }
        }
    } else {
        if (pindexNew->pprev && pindexNew->pprev->IsValid(BLOCK_VALID_TREE)) {
            m_blockman.m_blocks_unlinked.insert(std::make_pair(pindexNew->pprev, pindexNew));
        }
    }
}

static bool FindBlockPos(FlatFilePos &pos, unsigned int nAddSize, unsigned int nHeight, CChain& active_chain, uint64_t nTime, bool fKnown = false)
{
    LOCK(cs_LastBlockFile);

    unsigned int nFile = fKnown ? pos.nFile : nLastBlockFile;
    if (vinfoBlockFile.size() <= nFile) {
        vinfoBlockFile.resize(nFile + 1);
    }

    bool finalize_undo = false;
    if (!fKnown) {
        while (vinfoBlockFile[nFile].nSize + nAddSize >= (gArgs.GetBoolArg("-fastprune", false) ? 0x10000 /* 64kb */ : MAX_BLOCKFILE_SIZE)) {
            // when the undo file is keeping up with the block file, we want to flush it explicitly
            // when it is lagging behind (more blocks arrive than are being connected), we let the
            // undo block write case handle it
            assert(std::addressof(::ChainActive()) == std::addressof(active_chain));
            finalize_undo = (vinfoBlockFile[nFile].nHeightLast == (unsigned int)active_chain.Tip()->nHeight);
            nFile++;
            if (vinfoBlockFile.size() <= nFile) {
                vinfoBlockFile.resize(nFile + 1);
            }
        }
        pos.nFile = nFile;
        pos.nPos = vinfoBlockFile[nFile].nSize;
    }

    if ((int)nFile != nLastBlockFile) {
        if (!fKnown) {
            LogPrint(BCLog::VALIDATION, "Leaving block file %i: %s\n", nLastBlockFile, vinfoBlockFile[nLastBlockFile].ToString());
        }
        FlushBlockFile(!fKnown, finalize_undo);
        nLastBlockFile = nFile;
    }

    vinfoBlockFile[nFile].AddBlock(nHeight, nTime);
    if (fKnown)
        vinfoBlockFile[nFile].nSize = std::max(pos.nPos + nAddSize, vinfoBlockFile[nFile].nSize);
    else
        vinfoBlockFile[nFile].nSize += nAddSize;

    if (!fKnown) {
        bool out_of_space;
        size_t bytes_allocated = BlockFileSeq().Allocate(pos, nAddSize, out_of_space);
        if (out_of_space) {
            return AbortNode("Disk space is too low!", _("Disk space is too low!"));
        }
        if (bytes_allocated != 0 && fPruneMode) {
            fCheckForPruning = true;
        }
    }

    setDirtyFileInfo.insert(nFile);
    return true;
}

static bool FindUndoPos(BlockValidationState &state, int nFile, FlatFilePos &pos, unsigned int nAddSize)
{
    pos.nFile = nFile;

    LOCK(cs_LastBlockFile);

    pos.nPos = vinfoBlockFile[nFile].nUndoSize;
    vinfoBlockFile[nFile].nUndoSize += nAddSize;
    setDirtyFileInfo.insert(nFile);

    bool out_of_space;
    size_t bytes_allocated = UndoFileSeq().Allocate(pos, nAddSize, out_of_space);
    if (out_of_space) {
        return AbortNode(state, "Disk space is too low!", _("Disk space is too low!"));
    }
    if (bytes_allocated != 0 && fPruneMode) {
        fCheckForPruning = true;
    }

    return true;
}

static bool CheckBlockHeader(const CBlockHeader& block, BlockValidationState& state, const Consensus::Params& consensusParams, bool fCheckPOW = true)
{
    if (fParticlMode
        && !block.IsParticlVersion())
        return state.Invalid(BlockValidationResult::BLOCK_CONSENSUS, "block-version", "bad block version");

    // Check timestamp
    if (fParticlMode
        && !block.hashPrevBlock.IsNull() // allow genesis block to be created in the future
        && block.GetBlockTime() > FutureDrift(GetAdjustedTime()))
        return state.Invalid(BlockValidationResult::BLOCK_CONSENSUS, "block-timestamp", "block timestamp too far in the future");

    // Check proof of work matches claimed amount
    if (!fParticlMode
        && fCheckPOW && !CheckProofOfWork(block.GetHash(), block.nBits, consensusParams))
        return state.Invalid(BlockValidationResult::BLOCK_INVALID_HEADER, "high-hash", "proof of work failed");

    return true;
}


bool CheckBlockSignature(const CBlock &block)
{
    if (!block.IsProofOfStake())
        return block.vchBlockSig.empty();
    if (block.vchBlockSig.empty())
        return false;
    if (block.vtx[0]->vin.size() < 1)
        return false;

    const auto &txin = block.vtx[0]->vin[0];
    if (txin.scriptWitness.stack.size() != 2)
        return false;

    if (txin.scriptWitness.stack[1].size() != 33)
        return false;

    CPubKey pubKey(txin.scriptWitness.stack[1]);
    return pubKey.Verify(block.GetHash(), block.vchBlockSig);
};

bool CheckBlock(const CBlock& block, BlockValidationState& state, const Consensus::Params& consensusParams, bool fCheckPOW, bool fCheckMerkleRoot)
{
    // These are checks that are independent of context.

    if (block.fChecked)
        return true;

    // Check that the header is valid (particularly PoW).  This is mostly
    // redundant with the call in AcceptBlockHeader.
    if (!CheckBlockHeader(block, state, consensusParams, fCheckPOW))
        return false;

    state.SetStateInfo(block.nTime, -1, consensusParams, fParticlMode, (fBusyImporting && fSkipRangeproof));

    // Signet only: check block solution
    if (consensusParams.signet_blocks && fCheckPOW && !CheckSignetBlockSolution(block, consensusParams)) {
        return state.Invalid(BlockValidationResult::BLOCK_CONSENSUS, "bad-signet-blksig", "signet block signature validation failure");
    }

    // Check the merkle root.
    if (fCheckMerkleRoot) {
        bool mutated;

        uint256 hashMerkleRoot2 = BlockMerkleRoot(block, &mutated);

        if (block.hashMerkleRoot != hashMerkleRoot2)
            return state.Invalid(BlockValidationResult::BLOCK_MUTATED, "bad-txnmrklroot", "hashMerkleRoot mismatch");

        // Check for merkle tree malleability (CVE-2012-2459): repeating sequences
        // of transactions in a block without affecting the merkle root of a block,
        // while still invalidating it.
        if (mutated)
            return state.Invalid(BlockValidationResult::BLOCK_MUTATED, "bad-txns-duplicate", "duplicate transaction");
    }

    // All potential-corruption validation must be done before we do any
    // transaction validation, as otherwise we may mark the header as invalid
    // because we receive the wrong transactions for it.
    // Note that witness malleability is checked in ContextualCheckBlock, so no
    // checks that use witness data may be performed here.

    // Size limits
    if (block.vtx.empty() || block.vtx.size() * WITNESS_SCALE_FACTOR > MAX_BLOCK_WEIGHT || ::GetSerializeSize(block, PROTOCOL_VERSION | SERIALIZE_TRANSACTION_NO_WITNESS) * WITNESS_SCALE_FACTOR > MAX_BLOCK_WEIGHT)
        return state.Invalid(BlockValidationResult::BLOCK_CONSENSUS, "bad-blk-length", "size limits failed");

    if (fParticlMode) {
        if (!::ChainstateActive().IsInitialBlockDownload()
            && block.vtx[0]->IsCoinStake()
            && !particl::CheckStakeUnique(block)) {
            //state.DoS(10, false, "bad-cs-duplicate", false, "duplicate coinstake");

            state.nFlags |= BLOCK_FAILED_DUPLICATE_STAKE;

            /*
            // TODO: ask peers which stake kernel they have
            if (chainActive.Tip()->nHeight < GetNumBlocksOfPeers() - 8) // peers have significantly longer chain, this node must've got the wrong stake 1st
            {
                LogPrint(BCLog::POS, "%s: Ignoring CheckStakeUnique for block %s, chain height behind peers.\n", __func__, block.GetHash().ToString());
                const COutPoint &kernel = block.vtx[0]->vin[0].prevout;
                mapStakeSeen[kernel] = block.GetHash();
            } else
                return state.DoS(20, false, "bad-cs-duplicate", false, "duplicate coinstake");
            */
        }

        // First transaction must be coinbase (genesis only) or coinstake
        // 2nd txn may be coinbase in early blocks: check further in ContextualCheckBlock
        if (!(block.vtx[0]->IsCoinBase() || block.vtx[0]->IsCoinStake())) { // only genesis can be coinbase, check in ContextualCheckBlock
            return state.Invalid(BlockValidationResult::BLOCK_CONSENSUS, "bad-cb-missing", "first tx is not coinbase");
        }

        // 2nd txn may never be coinstake, remaining txns must not be coinbase/stake
        for (size_t i = 1; i < block.vtx.size(); i++) {
            if ((i > 1 && block.vtx[i]->IsCoinBase()) || block.vtx[i]->IsCoinStake()) {
                return state.Invalid(BlockValidationResult::BLOCK_CONSENSUS, "bad-cb-multiple", "more than one coinbase or coinstake");
            }
        }

        if (!CheckBlockSignature(block)) {
            return state.Invalid(BlockValidationResult::BLOCK_CONSENSUS, "bad-block-signature", "bad block signature");
        }
    } else {
        // First transaction must be coinbase, the rest must not be
        if (block.vtx.empty() || !block.vtx[0]->IsCoinBase())
            return state.Invalid(BlockValidationResult::BLOCK_CONSENSUS, "bad-cb-missing", "first tx is not coinbase");
        for (unsigned int i = 1; i < block.vtx.size(); i++)
        if (block.vtx[i]->IsCoinBase())
            return state.Invalid(BlockValidationResult::BLOCK_CONSENSUS, "bad-cb-multiple", "more than one coinbase");
    }

    // Check transactions
    // Must check for duplicate inputs (see CVE-2018-17144)
    for (const auto& tx : block.vtx) {
        TxValidationState tx_state;
        tx_state.SetStateInfo(block.nTime, -1, consensusParams, fParticlMode, (fBusyImporting && fSkipRangeproof));
        if (!CheckTransaction(*tx, tx_state)) {
            // CheckBlock() does context-free validation checks. The only
            // possible failures are consensus failures.
            assert(tx_state.GetResult() == TxValidationResult::TX_CONSENSUS);
            return state.Invalid(BlockValidationResult::BLOCK_CONSENSUS, tx_state.GetRejectReason(),
                                 strprintf("Transaction check failed (tx hash %s) %s", tx->GetHash().ToString(), tx_state.GetDebugMessage()));
        }
    }
    unsigned int nSigOps = 0;
    for (const auto& tx : block.vtx)
    {
        nSigOps += GetLegacySigOpCount(*tx);
    }
    if (nSigOps * WITNESS_SCALE_FACTOR > MAX_BLOCK_SIGOPS_COST)
        return state.Invalid(BlockValidationResult::BLOCK_CONSENSUS, "bad-blk-sigops", "out-of-bounds SigOpCount");

    if (fCheckPOW && fCheckMerkleRoot)
        block.fChecked = true;

    return true;
}

bool IsWitnessEnabled(const CBlockIndex* pindexPrev, const Consensus::Params& params)
{
    if (fParticlMode) return true;

    int height = pindexPrev == nullptr ? 0 : pindexPrev->nHeight + 1;
    return (height >= params.SegwitHeight);
}

void UpdateUncommittedBlockStructures(CBlock& block, const CBlockIndex* pindexPrev, const Consensus::Params& consensusParams)
{
    int commitpos = GetWitnessCommitmentIndex(block);
    static const std::vector<unsigned char> nonce(32, 0x00);
    if (commitpos != NO_WITNESS_COMMITMENT && IsWitnessEnabled(pindexPrev, consensusParams) && !block.vtx[0]->HasWitness()) {
        CMutableTransaction tx(*block.vtx[0]);
        tx.vin[0].scriptWitness.stack.resize(1);
        tx.vin[0].scriptWitness.stack[0] = nonce;
        block.vtx[0] = MakeTransactionRef(std::move(tx));
    }
}

std::vector<unsigned char> GenerateCoinbaseCommitment(CBlock& block, const CBlockIndex* pindexPrev, const Consensus::Params& consensusParams)
{
    std::vector<unsigned char> commitment;
    if (fParticlMode) {
        return commitment;
    }

    int commitpos = GetWitnessCommitmentIndex(block);
    std::vector<unsigned char> ret(32, 0x00);
    if (consensusParams.SegwitHeight != std::numeric_limits<int>::max()) {
        if (commitpos == -1) {
            uint256 witnessroot = BlockWitnessMerkleRoot(block, nullptr);
            CHash256().Write(witnessroot).Write(ret).Finalize(witnessroot);
            CTxOut out;
            out.nValue = 0;
            out.scriptPubKey.resize(MINIMUM_WITNESS_COMMITMENT);
            out.scriptPubKey[0] = OP_RETURN;
            out.scriptPubKey[1] = 0x24;
            out.scriptPubKey[2] = 0xaa;
            out.scriptPubKey[3] = 0x21;
            out.scriptPubKey[4] = 0xa9;
            out.scriptPubKey[5] = 0xed;
            memcpy(&out.scriptPubKey[6], witnessroot.begin(), 32);
            commitment = std::vector<unsigned char>(out.scriptPubKey.begin(), out.scriptPubKey.end());
            CMutableTransaction tx(*block.vtx[0]);
            tx.vout.push_back(out);
            block.vtx[0] = MakeTransactionRef(std::move(tx));
        }
    }
    UpdateUncommittedBlockStructures(block, pindexPrev, consensusParams);
    return commitment;
}

unsigned int GetNextTargetRequired(const CBlockIndex *pindexLast)
{
    const Consensus::Params &consensus = Params().GetConsensus();

    arith_uint256 bnProofOfWorkLimit;
    unsigned int nProofOfWorkLimit;
    int nHeight = pindexLast ? pindexLast->nHeight+1 : 0;

    if (nHeight < (int)Params().GetLastImportHeight()) {
        if (nHeight == 0) {
            return arith_uint256("00ffffffffffffffffffffffffffffffffffffffffffffffffffffffffffffff").GetCompact();
        }
        int nLastImportHeight = (int) Params().GetLastImportHeight();
        arith_uint256 nMaxProofOfWorkLimit = arith_uint256("000000000008ffffffffffffffffffffffffffffffffffffffffffffffffffff");
        arith_uint256 nMinProofOfWorkLimit = UintToArith256(consensus.powLimit);
        arith_uint256 nStep = (nMaxProofOfWorkLimit - nMinProofOfWorkLimit) / nLastImportHeight;

        bnProofOfWorkLimit = nMaxProofOfWorkLimit - (nStep * nHeight);
        nProofOfWorkLimit = bnProofOfWorkLimit.GetCompact();
    } else {
        bnProofOfWorkLimit = UintToArith256(consensus.powLimit);
        nProofOfWorkLimit = bnProofOfWorkLimit.GetCompact();
    }

    if (pindexLast == nullptr)
        return nProofOfWorkLimit; // Genesis block

    const CBlockIndex* pindexPrev = pindexLast;
    if (pindexPrev->pprev == nullptr)
        return nProofOfWorkLimit; // first block
    const CBlockIndex *pindexPrevPrev = pindexPrev->pprev;
    if (pindexPrevPrev->pprev == nullptr)
        return nProofOfWorkLimit; // second block

    int64_t nTargetSpacing = Params().GetTargetSpacing();
    int64_t nTargetTimespan = Params().GetTargetTimespan();
    int64_t nActualSpacing = pindexPrev->GetBlockTime() - pindexPrevPrev->GetBlockTime();

    if (nActualSpacing > nTargetSpacing * 10)
        nActualSpacing = nTargetSpacing * 10;

    // pos: target change every block
    // pos: retarget with exponential moving toward target spacing
    arith_uint256 bnNew;
    bnNew.SetCompact(pindexLast->nBits);

    int64_t nInterval = nTargetTimespan / nTargetSpacing;
    bnNew *= ((nInterval - 1) * nTargetSpacing + nActualSpacing + nActualSpacing);
    bnNew /= ((nInterval + 1) * nTargetSpacing);

    if (bnNew <= 0 || bnNew > bnProofOfWorkLimit)
        return nProofOfWorkLimit;

    return bnNew.GetCompact();
}

/** Context-dependent validity checks.
 *  By "context", we mean only the previous block headers, but not the UTXO
 *  set; UTXO-related validity checks are done in ConnectBlock().
 *  NOTE: This function is not currently invoked by ConnectBlock(), so we
 *  should consider upgrade issues if we change which consensus rules are
 *  enforced in this function (eg by adding a new consensus rule). See comment
 *  in ConnectBlock().
 *  Note that -reindex-chainstate skips the validation that happens here!
 */
static bool ContextualCheckBlockHeader(const CBlockHeader& block, BlockValidationState& state, BlockManager& blockman, const CChainParams& params, const CBlockIndex* pindexPrev, int64_t nAdjustedTime) EXCLUSIVE_LOCKS_REQUIRED(cs_main)
{
    const int nHeight = pindexPrev == nullptr ? 0 : pindexPrev->nHeight + 1;
    const Consensus::Params& consensusParams = params.GetConsensus();

    if (fParticlMode && pindexPrev) {
        // Check proof-of-stake
        if (block.nBits != GetNextTargetRequired(pindexPrev))
            return state.Invalid(BlockValidationResult::BLOCK_INVALID_HEADER, "bad-diffbits-pos", "incorrect proof of stake");
    } else {
        // Check proof of work
        if (block.nBits != GetNextWorkRequired(pindexPrev, &block, consensusParams))
            return state.Invalid(BlockValidationResult::BLOCK_INVALID_HEADER, "bad-diffbits", "incorrect proof of work");
    }

    // Check against checkpoints
    if (fCheckpointsEnabled) {
        // Don't accept any forks from the main chain prior to last checkpoint.
        // GetLastCheckpoint finds the last checkpoint in MapCheckpoints that's in our
        // BlockIndex().
        assert(std::addressof(g_chainman.m_blockman) == std::addressof(blockman));
        CBlockIndex* pcheckpoint = blockman.GetLastCheckpoint(params.Checkpoints());
        if (pcheckpoint && nHeight < pcheckpoint->nHeight) {
            LogPrintf("ERROR: %s: forked chain older than last checkpoint (height %d)\n", __func__, nHeight);
            return state.Invalid(BlockValidationResult::BLOCK_CHECKPOINT, "bad-fork-prior-to-checkpoint");
        }
    }

    // Check timestamp against prev
    if (block.GetBlockTime() <= pindexPrev->GetMedianTimePast())
        return state.Invalid(BlockValidationResult::BLOCK_INVALID_HEADER, "time-too-old", "block's timestamp is too early");

    // Check timestamp
    if (nHeight > 0
        && block.GetBlockTime() > nAdjustedTime + MAX_FUTURE_BLOCK_TIME)
        return state.Invalid(BlockValidationResult::BLOCK_TIME_FUTURE, "time-too-new", "block timestamp too far in the future");

    // Reject outdated version blocks when 95% (75% on testnet) of the network has upgraded:
    // check for version 2, 3 and 4 upgrades
    if((block.nVersion < 2 && nHeight >= consensusParams.BIP34Height) ||
       (block.nVersion < 3 && nHeight >= consensusParams.BIP66Height) ||
       (block.nVersion < 4 && nHeight >= consensusParams.BIP65Height))
            return state.Invalid(BlockValidationResult::BLOCK_INVALID_HEADER, strprintf("bad-version(0x%08x)", block.nVersion),
                                 strprintf("rejected nVersion=0x%08x block", block.nVersion));

    return true;
}

/** NOTE: This function is not currently invoked by ConnectBlock(), so we
 *  should consider upgrade issues if we change which consensus rules are
 *  enforced in this function (eg by adding a new consensus rule). See comment
 *  in ConnectBlock().
 *  Note that -reindex-chainstate skips the validation that happens here!
 */
static bool ContextualCheckBlock(const CBlock& block, BlockValidationState& state, const Consensus::Params& consensusParams, const CBlockIndex* pindexPrev, bool accept_block=false) EXCLUSIVE_LOCKS_REQUIRED(cs_main)
{
    const int nHeight = pindexPrev == nullptr ? 0 : pindexPrev->nHeight + 1;
    const int64_t nPrevTime = pindexPrev ? pindexPrev->nTime : 0;

    // Start enforcing BIP113 (Median Time Past).
    int nLockTimeFlags = 0;
    if ((fParticlMode && pindexPrev) || nHeight >= consensusParams.CSVHeight) {
        assert(pindexPrev != nullptr);
        nLockTimeFlags |= LOCKTIME_MEDIAN_TIME_PAST;
    }

    int64_t nLockTimeCutoff = (nLockTimeFlags & LOCKTIME_MEDIAN_TIME_PAST)
                              ? (pindexPrev ? pindexPrev->GetMedianTimePast() : block.GetBlockTime())
                              : block.GetBlockTime();

    // Check that all transactions are finalized
    for (const auto& tx : block.vtx) {
        if (!IsFinalTx(*tx, nHeight, nLockTimeCutoff)) {
            return state.Invalid(BlockValidationResult::BLOCK_CONSENSUS, "bad-txns-nonfinal", "non-final transaction");
        }
    }

    if (fParticlMode) {
        if (block.IsProofOfStake()) {
            // Limit the number of outputs in a coinstake txn to 6: 1 data + 1 treasury + 4 user
            if (nPrevTime >= consensusParams.OpIsCoinstakeTime) {
                if (block.vtx[0]->vpout.size() > 6) {
                    return state.Invalid(BlockValidationResult::BLOCK_CONSENSUS, "bad-cs-outputs", "Too many outputs in coinstake");
                }
            }

            // Coinstake output 0 must be data output of blockheight
            int i;
            if (!block.vtx[0]->GetCoinStakeHeight(i)) {
                return state.Invalid(BlockValidationResult::BLOCK_CONSENSUS, "bad-cs-malformed", "coinstake txn is malformed");
            }

            if (i != nHeight) {
                return state.Invalid(BlockValidationResult::BLOCK_CONSENSUS, "bad-cs-height", "block height mismatch in coinstake");
            }

            std::vector<uint8_t> &vData = ((CTxOutData*)block.vtx[0]->vpout[0].get())->vData;
            if (vData.size() > 8 && vData[4] == DO_VOTE) {
                uint32_t voteToken;
                memcpy(&voteToken, &vData[5], 4);
                voteToken = le32toh(voteToken);

                LogPrint(BCLog::HDWALLET, _("Block %d casts vote for option %u of proposal %u.\n").translated.c_str(),
                    nHeight, voteToken >> 16, voteToken & 0xFFFF);
            }

            // check witness merkleroot, TODO: should witnessmerkleroot be hashed?
            bool malleated = false;
            uint256 hashWitness = BlockWitnessMerkleRoot(block, &malleated);

            if (hashWitness != block.hashWitnessMerkleRoot) {
                return state.Invalid(BlockValidationResult::BLOCK_MUTATED, "bad-witness-merkle-match", strprintf("%s : witness merkle commitment mismatch", __func__));
            }

            if (!CheckCoinStakeTimestamp(nHeight, block.GetBlockTime())) {
                return state.Invalid(BlockValidationResult::DOS_50, "bad-coinstake-time", strprintf("%s: coinstake timestamp violation nTimeBlock=%d", __func__, block.GetBlockTime()));
            }

            // Check timestamp against prev
            if (block.GetBlockTime() <= pindexPrev->GetPastTimeLimit() || FutureDrift(block.GetBlockTime()) < pindexPrev->GetBlockTime()) {
                return state.Invalid(BlockValidationResult::DOS_50, "bad-block-time", strprintf("%s: block's timestamp is too early", __func__));
            }

            uint256 hashProof, targetProofOfStake;

            // Blocks are connected at end of import / reindex
            // CheckProofOfStake is run again during connectblock
            if (!::ChainstateActive().IsInitialBlockDownload() // checks (!fImporting && !fReindex)
                && (!accept_block || ::ChainActive().Height() > (int)Params().GetStakeMinConfirmations())
                && !CheckProofOfStake(state, pindexPrev, *block.vtx[0], block.nTime, block.nBits, hashProof, targetProofOfStake)) {
                return error("ContextualCheckBlock(): check proof-of-stake failed for block %s\n", block.GetHash().ToString());
            }
        } else {
            bool fCheckPOW = true; // TODO: pass properly
            if (fCheckPOW && !CheckProofOfWork(block.GetHash(), block.nBits, consensusParams, nHeight, Params().GetLastImportHeight()))
                return state.Invalid(BlockValidationResult::BLOCK_INVALID_HEADER, "high-hash", "proof of work failed");

            // Enforce rule that the coinbase ends with serialized block height
            // genesis block scriptSig size will be different
            CScript expect = CScript() << OP_RETURN << nHeight;
            const CScript &scriptSig = block.vtx[0]->vin[0].scriptSig;
            if (scriptSig.size() < expect.size() ||
                !std::equal(expect.begin()
                    , expect.end(), scriptSig.begin() + scriptSig.size()-expect.size())) {
                return state.Invalid(BlockValidationResult::BLOCK_CONSENSUS, "bad-cb-height", "block height mismatch in coinbase");
            }
        }

        if (nHeight > 0 && !block.vtx[0]->IsCoinStake()) { // only genesis block can start with coinbase
            return state.Invalid(BlockValidationResult::BLOCK_CONSENSUS, "bad-cs-missing", "first tx is not coinstake");
        }

        if (nHeight > 0 // skip genesis
            && Params().GetLastImportHeight() >= (uint32_t)nHeight) {
            // 2nd txn must be coinbase
            if (block.vtx.size() < 2 || !block.vtx[1]->IsCoinBase()) {
                return state.Invalid(BlockValidationResult::BLOCK_CONSENSUS, "bad-cb", "Second txn of import block must be coinbase");
            }

            // Check hash of genesis import txn matches expected hash.
            uint256 txnHash = block.vtx[1]->GetHash();
            if (!Params().CheckImportCoinbase(nHeight, txnHash)) {
                return state.Invalid(BlockValidationResult::BLOCK_CONSENSUS, "bad-cb", "Incorrect outputs hash.");
            }
        } else {
            // 2nd txn can't be coinbase if block height > GetLastImportHeight
            if (block.vtx.size() > 1 && block.vtx[1]->IsCoinBase()) {
                return state.Invalid(BlockValidationResult::BLOCK_CONSENSUS, "bad-cb-multiple", "unexpected coinbase");
            }
        }
    } else {
        // Enforce rule that the coinbase starts with serialized block height
        if (nHeight >= consensusParams.BIP34Height)
        {
            CScript expect = CScript() << nHeight;
            if (block.vtx[0]->vin[0].scriptSig.size() < expect.size() ||
                !std::equal(expect.begin(), expect.end(), block.vtx[0]->vin[0].scriptSig.begin())) {
                return state.Invalid(BlockValidationResult::BLOCK_CONSENSUS, "bad-cb-height", "block height mismatch in coinbase");
            }
        }

        // Validation for witness commitments.
        // * We compute the witness hash (which is the hash including witnesses) of all the block's transactions, except the
        //   coinbase (where 0x0000....0000 is used instead).
        // * The coinbase scriptWitness is a stack of a single 32-byte vector, containing a witness reserved value (unconstrained).
        // * We build a merkle tree with all those witness hashes as leaves (similar to the hashMerkleRoot in the block header).
        // * There must be at least one output whose scriptPubKey is a single 36-byte push, the first 4 bytes of which are
        //   {0xaa, 0x21, 0xa9, 0xed}, and the following 32 bytes are SHA256^2(witness root, witness reserved value). In case there are
        //   multiple, the last one is used.
        bool fHaveWitness = false;
        if (nHeight >= consensusParams.SegwitHeight) {
            int commitpos = GetWitnessCommitmentIndex(block);
            if (commitpos != -1) {
                bool malleated = false;
                uint256 hashWitness = BlockWitnessMerkleRoot(block, &malleated);
                // The malleation check is ignored; as the transaction tree itself
                // already does not permit it, it is impossible to trigger in the
                // witness tree.
                if (block.vtx[0]->vin[0].scriptWitness.stack.size() != 1 || block.vtx[0]->vin[0].scriptWitness.stack[0].size() != 32) {
                    return state.Invalid(BlockValidationResult::BLOCK_MUTATED, "bad-witness-nonce-size", strprintf("%s : invalid witness reserved value size", __func__));
                }
                CHash256().Write(hashWitness).Write(block.vtx[0]->vin[0].scriptWitness.stack[0]).Finalize(hashWitness);
                if (memcmp(hashWitness.begin(), &block.vtx[0]->vout[commitpos].scriptPubKey[6], 32)) {
                    return state.Invalid(BlockValidationResult::BLOCK_MUTATED, "bad-witness-merkle-match", strprintf("%s : witness merkle commitment mismatch", __func__));
                }
                fHaveWitness = true;
            }
        }

        // No witness data is allowed in blocks that don't commit to witness data, as this would otherwise leave room for spam
        if (!fHaveWitness) {
          for (const auto& tx : block.vtx) {
                if (tx->HasWitness()) {
                    return state.Invalid(BlockValidationResult::BLOCK_MUTATED, "unexpected-witness", strprintf("%s : unexpected witness data found", __func__));
                }
            }
        }
    }

    // After the coinbase witness reserved value and commitment are verified,
    // we can check if the block weight passes (before we've checked the
    // coinbase witness, it would be possible for the weight to be too
    // large by filling up the coinbase witness, which doesn't change
    // the block hash, so we couldn't mark the block as permanently
    // failed).
    if (GetBlockWeight(block) > MAX_BLOCK_WEIGHT) {
        return state.Invalid(BlockValidationResult::BLOCK_CONSENSUS, "bad-blk-weight", strprintf("%s : weight limit failed", __func__));
    }

    return true;
}

bool BlockManager::AcceptBlockHeader(const CBlockHeader& block, BlockValidationState& state, const CChainParams& chainparams, CBlockIndex** ppindex, bool fRequested)
{
    AssertLockHeld(cs_main);
    // Check for duplicate
    uint256 hash = block.GetHash();
    BlockMap::iterator miSelf = m_block_index.find(hash);
    if (hash != chainparams.GetConsensus().hashGenesisBlock) {
        if (miSelf != m_block_index.end()) {
            // Block header is already known.
            CBlockIndex* pindex = miSelf->second;
            if (fParticlMode && !fRequested && !::ChainstateActive().IsInitialBlockDownload() && state.nodeId >= 0
                && !IncDuplicateHeaders(state.nodeId)) {
                Misbehaving(state.nodeId, 5, "Too many duplicates");
            }

            if (ppindex)
                *ppindex = pindex;
            if (pindex->nStatus & BLOCK_FAILED_MASK) {
                LogPrintf("ERROR: %s: block %s is marked invalid\n", __func__, hash.ToString());
                return state.Invalid(BlockValidationResult::BLOCK_CACHED_INVALID, "duplicate");
            }
            return true;
        }

        if (!CheckBlockHeader(block, state, chainparams.GetConsensus())) {
            LogPrint(BCLog::VALIDATION, "%s: Consensus::CheckBlockHeader: %s, %s\n", __func__, hash.ToString(), state.ToString());
            return false;
        }

        // Get prev block index
        CBlockIndex* pindexPrev = nullptr;
        BlockMap::iterator mi = m_block_index.find(block.hashPrevBlock);
        if (mi == m_block_index.end()) {
            LogPrintf("ERROR: %s: prev block not found\n", __func__);
            return state.Invalid(BlockValidationResult::BLOCK_MISSING_PREV, "prev-blk-not-found");
        }
        pindexPrev = (*mi).second;
        if (pindexPrev->nStatus & BLOCK_FAILED_MASK) {
            LogPrintf("ERROR: %s: prev block invalid\n", __func__);
            return state.Invalid(BlockValidationResult::BLOCK_INVALID_PREV, "bad-prevblk");
        }
        if (!ContextualCheckBlockHeader(block, state, *this, chainparams, pindexPrev, GetAdjustedTime()))
            return error("%s: Consensus::ContextualCheckBlockHeader: %s, %s", __func__, hash.ToString(), state.ToString());

        /* Determine if this block descends from any block which has been found
         * invalid (m_failed_blocks), then mark pindexPrev and any blocks between
         * them as failed. For example:
         *
         *                D3
         *              /
         *      B2 - C2
         *    /         \
         *  A             D2 - E2 - F2
         *    \
         *      B1 - C1 - D1 - E1
         *
         * In the case that we attempted to reorg from E1 to F2, only to find
         * C2 to be invalid, we would mark D2, E2, and F2 as BLOCK_FAILED_CHILD
         * but NOT D3 (it was not in any of our candidate sets at the time).
         *
         * In any case D3 will also be marked as BLOCK_FAILED_CHILD at restart
         * in LoadBlockIndex.
         */
        if (!pindexPrev->IsValid(BLOCK_VALID_SCRIPTS)) {
            // The above does not mean "invalid": it checks if the previous block
            // hasn't been validated up to BLOCK_VALID_SCRIPTS. This is a performance
            // optimization, in the common case of adding a new block to the tip,
            // we don't need to iterate over the failed blocks list.
            for (const CBlockIndex* failedit : m_failed_blocks) {
                if (pindexPrev->GetAncestor(failedit->nHeight) == failedit) {
                    //assert(failedit->nStatus & BLOCK_FAILED_VALID);
                    CBlockIndex* invalid_walk = pindexPrev;
                    if (failedit->nStatus & BLOCK_FAILED_VALID)
                    while (invalid_walk != failedit) {
                        invalid_walk->nStatus |= BLOCK_FAILED_CHILD;
                        setDirtyBlockIndex.insert(invalid_walk);
                        invalid_walk = invalid_walk->pprev;
                    }
                    LogPrintf("ERROR: %s: prev block invalid\n", __func__);
                    return state.Invalid(BlockValidationResult::BLOCK_INVALID_PREV, "bad-prevblk");
                }
            }
        }
    }
    bool force_accept = true;
    if (fParticlMode && !::ChainstateActive().IsInitialBlockDownload() && state.nodeId >= 0) {
        if (!AddNodeHeader(state.nodeId, hash)) {
            LogPrintf("ERROR: %s: DoS limits\n", __func__);
            return state.Invalid(BlockValidationResult::DOS_20, "dos-limits");
        }
        force_accept = false;
    }
    CBlockIndex* pindex = AddToBlockIndex(block);
    if (force_accept) {
        pindex->nFlags |= BLOCK_ACCEPTED;
    }

    if (ppindex)
        *ppindex = pindex;

    return true;
}

// Exposed wrapper for AcceptBlockHeader
bool ChainstateManager::ProcessNewBlockHeaders(const std::vector<CBlockHeader>& headers, BlockValidationState& state, const CChainParams& chainparams, const CBlockIndex** ppindex)
{
    assert(std::addressof(::ChainstateActive()) == std::addressof(ActiveChainstate()));
    AssertLockNotHeld(cs_main);
    {
        LOCK(cs_main);
        for (const CBlockHeader& header : headers) {
            CBlockIndex *pindex = nullptr; // Use a temp pindex instead of ppindex to avoid a const_cast
            bool accepted = m_blockman.AcceptBlockHeader(
                header, state, chainparams, &pindex);
            ActiveChainstate().CheckBlockIndex(chainparams.GetConsensus());

            if (!accepted) {
                return false;
            }
            if (ppindex) {
                *ppindex = pindex;
            }
        }
    }
    if (NotifyHeaderTip(ActiveChainstate())) {
        if (ActiveChainstate().IsInitialBlockDownload() && ppindex && *ppindex) {
            LogPrintf("Synchronizing blockheaders, height: %d (~%.2f%%)\n", (*ppindex)->nHeight, 100.0/((*ppindex)->nHeight+(GetAdjustedTime() - (*ppindex)->GetBlockTime()) / Params().GetConsensus().nPowTargetSpacing) * (*ppindex)->nHeight);
        }
    }
    return true;
}

/** Store block on disk. If dbp is non-nullptr, the file is known to already reside on disk */
static FlatFilePos SaveBlockToDisk(const CBlock& block, int nHeight, CChain& active_chain, const CChainParams& chainparams, const FlatFilePos* dbp) {
    unsigned int nBlockSize = ::GetSerializeSize(block, CLIENT_VERSION);
    FlatFilePos blockPos;
    if (dbp != nullptr)
        blockPos = *dbp;
    if (!FindBlockPos(blockPos, nBlockSize+8, nHeight, active_chain, block.GetBlockTime(), dbp != nullptr)) {
        error("%s: FindBlockPos failed", __func__);
        return FlatFilePos();
    }
    if (dbp == nullptr) {
        if (!WriteBlockToDisk(block, blockPos, chainparams.MessageStart())) {
            AbortNode("Failed to write block");
            return FlatFilePos();
        }
    }
    return blockPos;
}

/** Store block on disk. If dbp is non-nullptr, the file is known to already reside on disk */
bool CChainState::AcceptBlock(const std::shared_ptr<const CBlock>& pblock, BlockValidationState& state, const CChainParams& chainparams, CBlockIndex** ppindex, bool fRequested, const FlatFilePos* dbp, bool* fNewBlock)
{
    const CBlock& block = *pblock;

    if (fNewBlock) *fNewBlock = false;
    AssertLockHeld(cs_main);

    CBlockIndex *pindexDummy = nullptr;
    CBlockIndex *&pindex = ppindex ? *ppindex : pindexDummy;

    bool accepted_header = m_blockman.AcceptBlockHeader(block, state, chainparams, &pindex, fRequested);
    CheckBlockIndex(chainparams.GetConsensus());

    if (!accepted_header)
        return false;

    // Try to process all requested blocks that we don't have, but only
    // process an unrequested block if it's new and has enough work to
    // advance our tip, and isn't too many blocks ahead.
    bool fAlreadyHave = pindex->nStatus & BLOCK_HAVE_DATA;
    bool fHasMoreOrSameWork = (m_chain.Tip() ? pindex->nChainWork >= m_chain.Tip()->nChainWork : true);
    // Blocks that are too out-of-order needlessly limit the effectiveness of
    // pruning, because pruning will not delete block files that contain any
    // blocks which are too close in height to the tip.  Apply this test
    // regardless of whether pruning is enabled; it should generally be safe to
    // not process unrequested blocks.
    bool fTooFarAhead = (pindex->nHeight > int(m_chain.Height() + MIN_BLOCKS_TO_KEEP));

    // TODO: Decouple this function from the block download logic by removing fRequested
    // This requires some new chain data structure to efficiently look up if a
    // block is in a chain leading to a candidate for best tip, despite not
    // being such a candidate itself.

    // TODO: deal better with return value and error conditions for duplicate
    // and unrequested blocks.
    if (fAlreadyHave) return true;
    if (!fRequested) {  // If we didn't ask for it:
        if (pindex->nTx != 0) return true;    // This is a previously-processed block that was pruned
        if (!fHasMoreOrSameWork) return true; // Don't process less-work chains
        if (fTooFarAhead) return true;        // Block height is too high

        // Protect against DoS attacks from low-work chains.
        // If our tip is behind, a peer could try to send us
        // low-work blocks on a fake chain that we would never
        // request; don't process these.
        if (pindex->nChainWork < nMinimumChainWork) return true;
    }

    if (!CheckBlock(block, state, chainparams.GetConsensus())) {
        return error("%s: %s", __func__, state.ToString());
    }

    if (block.IsProofOfStake()) {
        pindex->SetProofOfStake();
        pindex->prevoutStake = pblock->vtx[0]->vin[0].prevout;
        if (!pindex->pprev
            || (pindex->pprev->bnStakeModifier.IsNull()
                && pindex->pprev->GetBlockHash() != chainparams.GetConsensus().hashGenesisBlock)) {
            // Block received out of order
            if (fParticlMode && !IsInitialBlockDownload()) {
                if (pindex->nFlags & BLOCK_DELAYED) {
                    // Block is already delayed
                    state.nFlags |= BLOCK_DELAYED;
                    return true;
                }
                pindex->nFlags |= BLOCK_DELAYED;
                return particl::DelayBlock(pblock, state);
            }
        } else {
            pindex->bnStakeModifier = ComputeStakeModifierV2(pindex->pprev, pindex->prevoutStake.hash);
        }
        pindex->nFlags &= ~BLOCK_DELAYED;
        setDirtyBlockIndex.insert(pindex);
    }

    if (!ContextualCheckBlock(block, state, chainparams.GetConsensus(), pindex->pprev, true)) {
        if (state.IsInvalid() && state.GetResult() != BlockValidationResult::BLOCK_MUTATED) {
            pindex->nStatus |= BLOCK_FAILED_VALID;
            setDirtyBlockIndex.insert(pindex);
        }
        return error("%s: %s", __func__, state.ToString());
    }

    if (state.nFlags & BLOCK_STAKE_KERNEL_SPENT && !(state.nFlags & BLOCK_FAILED_DUPLICATE_STAKE)) {
        if (state.nodeId > -1) {
            IncPersistentMisbehaviour(state.nodeId, 20);
            Misbehaving(state.nodeId, 20, "Spent kernel");
        }
    }

    RemoveNodeHeader(pindex->GetBlockHash());
    pindex->nFlags |= BLOCK_ACCEPTED;
    setDirtyBlockIndex.insert(pindex);

    // Header is valid/has work, merkle tree and segwit merkle tree are good...RELAY NOW
    // (but if it does not build on our best tip, let the SendMessages loop relay it)
    if (!(state.nFlags & (BLOCK_STAKE_KERNEL_SPENT | BLOCK_FAILED_DUPLICATE_STAKE))
        && !IsInitialBlockDownload() && m_chain.Tip() == pindex->pprev) {
        GetMainSignals().NewPoWValidBlock(pindex, pblock);
    }

    // Write block to history file
    if (fNewBlock) *fNewBlock = true;
    assert(std::addressof(::ChainActive()) == std::addressof(m_chain));
    try {
        FlatFilePos blockPos = SaveBlockToDisk(block, pindex->nHeight, m_chain, chainparams, dbp);
        if (blockPos.IsNull()) {
            state.Error(strprintf("%s: Failed to find position to write new block to disk", __func__));
            return false;
        }
        ReceivedBlockTransactions(block, pindex, blockPos, chainparams.GetConsensus());
    } catch (const std::runtime_error& e) {
        return AbortNode(state, std::string("System error: ") + e.what());
    }

    FlushStateToDisk(chainparams, state, FlushStateMode::NONE);

    CheckBlockIndex(chainparams.GetConsensus());

    return true;
}

bool ChainstateManager::ProcessNewBlock(const CChainParams& chainparams, const std::shared_ptr<const CBlock> pblock, bool fForceProcessing, bool* fNewBlock, NodeId node_id)
{
    AssertLockNotHeld(cs_main);
    assert(std::addressof(::ChainstateActive()) == std::addressof(ActiveChainstate()));

    CBlockIndex *pindex = nullptr;
    {
        /*
        uint256 hash = pblock->GetHash();
        // Limited duplicity on stake: prevents block flood attack
        // Duplicate stake allowed only when there is orphan child block
        if (!fReindex && !fImporting && pblock->IsProofOfStake() && setStakeSeen.count(pblock->GetProofOfStake()) && !mapOrphanBlocksByPrev.count(hash))
            return error("%s: Duplicate proof-of-stake (%s, %d) for block %s", pblock->GetProofOfStake().first.ToString(), pblock->GetProofOfStake().second, hash.ToString());
        */

        if (fNewBlock) *fNewBlock = false;
        BlockValidationState state;
        if (node_id > -1) {
            state.nodeId = node_id;
        }

        // CheckBlock() does not support multi-threaded block validation because CBlock::fChecked can cause data race.
        // Therefore, the following critical section must include the CheckBlock() call as well.
        LOCK(cs_main);

        // Ensure that CheckBlock() passes before calling AcceptBlock, as
        // belt-and-suspenders.
        bool ret = CheckBlock(*pblock, state, chainparams.GetConsensus());
        if (ret) {
            // Store to disk
            ret = ActiveChainstate().AcceptBlock(pblock, state, chainparams, &pindex, fForceProcessing, nullptr, fNewBlock);
        }
        if (state.nFlags & BLOCK_DELAYED) {
            return true;
        }
        if (!ret) {
            if (fParticlMode && state.GetResult() != BlockValidationResult::BLOCK_MISSING_PREV) {
                // Mark block as invalid to prevent re-requesting from peer.
                // Block will have been added to the block index in AcceptBlockHeader
                CBlockIndex *pindex = ::ChainstateActive().m_blockman.AddToBlockIndex(*pblock);
                ::ChainstateActive().InvalidBlockFound(pindex, *pblock, state);
            }
            GetMainSignals().BlockChecked(*pblock, state);
            return error("%s: AcceptBlock FAILED (%s)", __func__, state.ToString());
        }

        if (pindex && state.nFlags & BLOCK_FAILED_DUPLICATE_STAKE) {
            pindex->nFlags |= BLOCK_FAILED_DUPLICATE_STAKE;
            setDirtyBlockIndex.insert(pindex);
            LogPrint(BCLog::POS, "%s Marking duplicate stake: %s.\n", __func__, pindex->GetBlockHash().ToString());
            GetMainSignals().BlockChecked(*pblock, state);
        }
    }

    NotifyHeaderTip(ActiveChainstate());

    BlockValidationState state; // Only used to report errors, not invalidity - ignore it
    if (!ActiveChainstate().ActivateBestChain(state, chainparams, pblock))
        return error("%s: ActivateBestChain failed (%s)", __func__, state.ToString());

    if (smsg::fSecMsgEnabled && gArgs.GetBoolArg("-smsgscanincoming", false)) {
        smsgModule.ScanBlock(*pblock);
    }

    {
        assert(pindex);
        // Check here for blocks not connected to the chain, TODO: move to a timer.
        particl::CheckDelayedBlocks(chainparams, pindex->GetBlockHash());
    }

    return true;
}

bool TestBlockValidity(BlockValidationState& state,
                       const CChainParams& chainparams,
                       CChainState& chainstate,
                       const CBlock& block,
                       CBlockIndex* pindexPrev,
                       bool fCheckPOW,
                       bool fCheckMerkleRoot)
{
    AssertLockHeld(cs_main);
    assert(std::addressof(::ChainstateActive()) == std::addressof(chainstate));
    assert(pindexPrev && pindexPrev == chainstate.m_chain.Tip());
    CCoinsViewCache viewNew(&chainstate.CoinsTip());
    uint256 block_hash(block.GetHash());
    CBlockIndex indexDummy(block);
    indexDummy.pprev = pindexPrev;
    indexDummy.nHeight = pindexPrev->nHeight + 1;
    indexDummy.phashBlock = &block_hash;

    // NOTE: CheckBlockHeader is called by CheckBlock
    assert(std::addressof(g_chainman.m_blockman) == std::addressof(chainstate.m_blockman));
    if (!ContextualCheckBlockHeader(block, state, chainstate.m_blockman, chainparams, pindexPrev, GetAdjustedTime()))
        return error("%s: Consensus::ContextualCheckBlockHeader: %s", __func__, state.ToString());
    if (!CheckBlock(block, state, chainparams.GetConsensus(), fCheckPOW, fCheckMerkleRoot))
        return error("%s: Consensus::CheckBlock: %s", __func__, state.ToString());
    if (!ContextualCheckBlock(block, state, chainparams.GetConsensus(), pindexPrev))
        return error("%s: Consensus::ContextualCheckBlock: %s", __func__, state.ToString());
    if (!chainstate.ConnectBlock(block, state, &indexDummy, viewNew, chainparams, true))
        return false;
    assert(state.IsValid());

    return true;
}

/**
 * BLOCK PRUNING CODE
 */

/* Calculate the amount of disk space the block & undo files currently use */
uint64_t CalculateCurrentUsage()
{
    LOCK(cs_LastBlockFile);

    uint64_t retval = 0;
    for (const CBlockFileInfo &file : vinfoBlockFile) {
        retval += file.nSize + file.nUndoSize;
    }
    return retval;
}

void BlockManager::PruneOneBlockFile(const int fileNumber)
{
    AssertLockHeld(cs_main);
    LOCK(cs_LastBlockFile);

    for (const auto& entry : m_block_index) {
        CBlockIndex* pindex = entry.second;
        if (pindex->nFile == fileNumber) {
            pindex->nStatus &= ~BLOCK_HAVE_DATA;
            pindex->nStatus &= ~BLOCK_HAVE_UNDO;
            pindex->nFile = 0;
            pindex->nDataPos = 0;
            pindex->nUndoPos = 0;
            setDirtyBlockIndex.insert(pindex);

            // Prune from m_blocks_unlinked -- any block we prune would have
            // to be downloaded again in order to consider its chain, at which
            // point it would be considered as a candidate for
            // m_blocks_unlinked or setBlockIndexCandidates.
            auto range = m_blocks_unlinked.equal_range(pindex->pprev);
            while (range.first != range.second) {
                std::multimap<CBlockIndex *, CBlockIndex *>::iterator _it = range.first;
                range.first++;
                if (_it->second == pindex) {
                    m_blocks_unlinked.erase(_it);
                }
            }
        }
    }

    vinfoBlockFile[fileNumber].SetNull();
    setDirtyFileInfo.insert(fileNumber);
}


void UnlinkPrunedFiles(const std::set<int>& setFilesToPrune)
{
    for (std::set<int>::iterator it = setFilesToPrune.begin(); it != setFilesToPrune.end(); ++it) {
        FlatFilePos pos(*it, 0);
        fs::remove(BlockFileSeq().FileName(pos));
        fs::remove(UndoFileSeq().FileName(pos));
        LogPrintf("Prune: %s deleted blk/rev (%05u)\n", __func__, *it);
    }
}

void BlockManager::FindFilesToPruneManual(std::set<int>& setFilesToPrune, int nManualPruneHeight, int chain_tip_height)
{
    assert(fPruneMode && nManualPruneHeight > 0);

    LOCK2(cs_main, cs_LastBlockFile);
    if (chain_tip_height < 0) {
        return;
    }

    // last block to prune is the lesser of (user-specified height, MIN_BLOCKS_TO_KEEP from the tip)
    unsigned int nLastBlockWeCanPrune = std::min((unsigned)nManualPruneHeight, chain_tip_height - MIN_BLOCKS_TO_KEEP);
    int count = 0;
    for (int fileNumber = 0; fileNumber < nLastBlockFile; fileNumber++) {
        if (vinfoBlockFile[fileNumber].nSize == 0 || vinfoBlockFile[fileNumber].nHeightLast > nLastBlockWeCanPrune) {
            continue;
        }
        PruneOneBlockFile(fileNumber);
        setFilesToPrune.insert(fileNumber);
        count++;
    }
    LogPrintf("Prune (Manual): prune_height=%d removed %d blk/rev pairs\n", nLastBlockWeCanPrune, count);
}

/* This function is called from the RPC code for pruneblockchain */
void PruneBlockFilesManual(CChainState& active_chainstate, int nManualPruneHeight)
{
    BlockValidationState state;
    const CChainParams& chainparams = Params();
    assert(std::addressof(::ChainstateActive()) == std::addressof(active_chainstate));
    if (!active_chainstate.FlushStateToDisk(
            chainparams, state, FlushStateMode::NONE, nManualPruneHeight)) {
        LogPrintf("%s: failed to flush state (%s)\n", __func__, state.ToString());
    }
}

void BlockManager::FindFilesToPrune(std::set<int>& setFilesToPrune, uint64_t nPruneAfterHeight, int chain_tip_height, int prune_height, bool is_ibd)
{
    LOCK2(cs_main, cs_LastBlockFile);
    if (chain_tip_height < 0 || nPruneTarget == 0) {
        return;
    }
    if ((uint64_t)chain_tip_height <= nPruneAfterHeight) {
        return;
    }

    unsigned int nLastBlockWeCanPrune = std::min(prune_height, chain_tip_height - static_cast<int>(MIN_BLOCKS_TO_KEEP));
    uint64_t nCurrentUsage = CalculateCurrentUsage();
    // We don't check to prune until after we've allocated new space for files
    // So we should leave a buffer under our target to account for another allocation
    // before the next pruning.
    uint64_t nBuffer = BLOCKFILE_CHUNK_SIZE + UNDOFILE_CHUNK_SIZE;
    uint64_t nBytesToPrune;
    int count = 0;

    if (nCurrentUsage + nBuffer >= nPruneTarget) {
        // On a prune event, the chainstate DB is flushed.
        // To avoid excessive prune events negating the benefit of high dbcache
        // values, we should not prune too rapidly.
        // So when pruning in IBD, increase the buffer a bit to avoid a re-prune too soon.
        if (is_ibd) {
            // Since this is only relevant during IBD, we use a fixed 10%
            nBuffer += nPruneTarget / 10;
        }

        for (int fileNumber = 0; fileNumber < nLastBlockFile; fileNumber++) {
            nBytesToPrune = vinfoBlockFile[fileNumber].nSize + vinfoBlockFile[fileNumber].nUndoSize;

            if (vinfoBlockFile[fileNumber].nSize == 0) {
                continue;
            }

            if (nCurrentUsage + nBuffer < nPruneTarget) { // are we below our target?
                break;
            }

            // don't prune files that could have a block within MIN_BLOCKS_TO_KEEP of the main chain's tip but keep scanning
            if (vinfoBlockFile[fileNumber].nHeightLast > nLastBlockWeCanPrune) {
                continue;
            }

            PruneOneBlockFile(fileNumber);
            // Queue up the files for removal
            setFilesToPrune.insert(fileNumber);
            nCurrentUsage -= nBytesToPrune;
            count++;
        }
    }

    LogPrint(BCLog::PRUNE, "Prune: target=%dMiB actual=%dMiB diff=%dMiB max_prune_height=%d removed %d blk/rev pairs\n",
           nPruneTarget/1024/1024, nCurrentUsage/1024/1024,
           ((int64_t)nPruneTarget - (int64_t)nCurrentUsage)/1024/1024,
           nLastBlockWeCanPrune, count);
}

static FlatFileSeq BlockFileSeq()
{
    return FlatFileSeq(GetBlocksDir(), "blk", gArgs.GetBoolArg("-fastprune", false) ? 0x4000 /* 16kb */ : BLOCKFILE_CHUNK_SIZE);
}

static FlatFileSeq UndoFileSeq()
{
    return FlatFileSeq(GetBlocksDir(), "rev", UNDOFILE_CHUNK_SIZE);
}

FILE* OpenBlockFile(const FlatFilePos &pos, bool fReadOnly) {
    return BlockFileSeq().Open(pos, fReadOnly);
}

/** Open an undo file (rev?????.dat) */
static FILE* OpenUndoFile(const FlatFilePos &pos, bool fReadOnly) {
    return UndoFileSeq().Open(pos, fReadOnly);
}

fs::path GetBlockPosFilename(const FlatFilePos &pos)
{
    return BlockFileSeq().FileName(pos);
}

CBlockIndex * BlockManager::InsertBlockIndex(const uint256& hash)
{
    AssertLockHeld(cs_main);

    if (hash.IsNull())
        return nullptr;

    // Return existing
    BlockMap::iterator mi = m_block_index.find(hash);
    if (mi != m_block_index.end())
        return (*mi).second;

    // Create new
    CBlockIndex* pindexNew = new CBlockIndex();
    mi = m_block_index.insert(std::make_pair(hash, pindexNew)).first;
    pindexNew->phashBlock = &((*mi).first);

    return pindexNew;
}

bool BlockManager::LoadBlockIndex(
    const Consensus::Params& consensus_params,
    CBlockTreeDB& blocktree,
    std::set<CBlockIndex*, CBlockIndexWorkComparator>& block_index_candidates)
{
    if (!blocktree.LoadBlockIndexGuts(consensus_params, [this](const uint256& hash) EXCLUSIVE_LOCKS_REQUIRED(cs_main) { return this->InsertBlockIndex(hash); }))
        return false;

    // Calculate nChainWork
    std::vector<std::pair<int, CBlockIndex*> > vSortedByHeight;
    vSortedByHeight.reserve(m_block_index.size());
    for (const std::pair<const uint256, CBlockIndex*>& item : m_block_index)
    {
        CBlockIndex* pindex = item.second;
        vSortedByHeight.push_back(std::make_pair(pindex->nHeight, pindex));
    }
    sort(vSortedByHeight.begin(), vSortedByHeight.end());
    for (const std::pair<int, CBlockIndex*>& item : vSortedByHeight)
    {
        if (ShutdownRequested()) return false;
        CBlockIndex* pindex = item.second;
        pindex->nChainWork = (pindex->pprev ? pindex->pprev->nChainWork : 0) + GetBlockProof(*pindex);
        pindex->nTimeMax = (pindex->pprev ? std::max(pindex->pprev->nTimeMax, pindex->nTime) : pindex->nTime);
        // We can link the chain of blocks for which we've received transactions at some point.
        // Pruned nodes may have deleted the block.
        if (pindex->nTx > 0) {
            if (pindex->pprev) {
                if (pindex->pprev->HaveTxsDownloaded()) {
                    pindex->nChainTx = pindex->pprev->nChainTx + pindex->nTx;
                } else {
                    pindex->nChainTx = 0;
                    m_blocks_unlinked.insert(std::make_pair(pindex->pprev, pindex));
                }
            } else {
                pindex->nChainTx = pindex->nTx;
            }
        }
        if (!(pindex->nStatus & BLOCK_FAILED_MASK) && pindex->pprev && (pindex->pprev->nStatus & BLOCK_FAILED_MASK)) {
            pindex->nStatus |= BLOCK_FAILED_CHILD;
            setDirtyBlockIndex.insert(pindex);
        }
        if (pindex->IsValid(BLOCK_VALID_TRANSACTIONS) && (pindex->HaveTxsDownloaded() || pindex->pprev == nullptr)) {
            block_index_candidates.insert(pindex);
        }
        if (pindex->nStatus & BLOCK_FAILED_MASK && (!pindexBestInvalid || pindex->nChainWork > pindexBestInvalid->nChainWork))
            pindexBestInvalid = pindex;
        if (pindex->pprev)
            pindex->BuildSkip();
        if (pindex->IsValid(BLOCK_VALID_TREE) && (pindexBestHeader == nullptr || CBlockIndexWorkComparator()(pindexBestHeader, pindex)))
            pindexBestHeader = pindex;
    }

    return true;
}

void BlockManager::Unload() {
    m_failed_blocks.clear();
    m_blocks_unlinked.clear();

    for (const BlockMap::value_type& entry : m_block_index) {
        delete entry.second;
    }

    m_block_index.clear();
}

bool CChainState::LoadBlockIndexDB(const CChainParams& chainparams)
{
    assert(std::addressof(::ChainstateActive()) == std::addressof(*this));
    if (!m_blockman.LoadBlockIndex(
            chainparams.GetConsensus(), *pblocktree,
            setBlockIndexCandidates)) {
        return false;
    }

    // Load block file info
    pblocktree->ReadLastBlockFile(nLastBlockFile);
    vinfoBlockFile.resize(nLastBlockFile + 1);
    LogPrintf("%s: last block file = %i\n", __func__, nLastBlockFile);
    for (int nFile = 0; nFile <= nLastBlockFile; nFile++) {
        pblocktree->ReadBlockFileInfo(nFile, vinfoBlockFile[nFile]);
    }
    LogPrintf("%s: last block file info: %s\n", __func__, vinfoBlockFile[nLastBlockFile].ToString());
    for (int nFile = nLastBlockFile + 1; true; nFile++) {
        CBlockFileInfo info;
        if (pblocktree->ReadBlockFileInfo(nFile, info)) {
            vinfoBlockFile.push_back(info);
        } else {
            break;
        }
    }

    // Check presence of blk files
    LogPrintf("Checking all blk files are present...\n");
    std::set<int> setBlkDataFiles;
    for (const std::pair<const uint256, CBlockIndex*>& item : m_blockman.m_block_index) {
        CBlockIndex* pindex = item.second;
        if (pindex->nStatus & BLOCK_HAVE_DATA) {
            setBlkDataFiles.insert(pindex->nFile);
        }
    }
    for (std::set<int>::iterator it = setBlkDataFiles.begin(); it != setBlkDataFiles.end(); it++)
    {
        FlatFilePos pos(*it, 0);
        if (CAutoFile(OpenBlockFile(pos, true), SER_DISK, CLIENT_VERSION).IsNull()) {
            return false;
        }
    }

    // Check whether we have ever pruned block & undo files
    pblocktree->ReadFlag("prunedblockfiles", fHavePruned);
    if (fHavePruned)
        LogPrintf("LoadBlockIndexDB(): Block files have previously been pruned\n");

    // Check whether we need to continue reindexing
    bool fReindexing = false;
    pblocktree->ReadReindexing(fReindexing);
    if(fReindexing) fReindex = true;

    // Check whether we have indices
    pblocktree->ReadFlag("addressindex", fAddressIndex);
    LogPrintf("%s: address index %s\n", __func__, fAddressIndex ? "enabled" : "disabled");
    pblocktree->ReadFlag("timestampindex", fTimestampIndex);
    LogPrintf("%s: timestamp index %s\n", __func__, fTimestampIndex ? "enabled" : "disabled");
    pblocktree->ReadFlag("spentindex", fSpentIndex);
    LogPrintf("%s: spent index %s\n", __func__, fSpentIndex ? "enabled" : "disabled");
    pblocktree->ReadFlag("balancesindex", fBalancesIndex);
    LogPrintf("%s: balances index %s\n", __func__, fBalancesIndex ? "enabled" : "disabled");

    return true;
}

void CChainState::LoadMempool(const ArgsManager& args)
{
    if (args.GetArg("-persistmempool", DEFAULT_PERSIST_MEMPOOL)) {
        assert(std::addressof(::ChainstateActive()) == std::addressof(*this));
        ::LoadMempool(m_mempool, *this);
    }
    m_mempool.SetIsLoaded(!ShutdownRequested());
}

bool CChainState::LoadChainTip(const CChainParams& chainparams)
{
    AssertLockHeld(cs_main);
    const CCoinsViewCache& coins_cache = CoinsTip();
    assert(!coins_cache.GetBestBlock().IsNull()); // Never called when the coins view is empty
    const CBlockIndex* tip = m_chain.Tip();

    if (tip && tip->GetBlockHash() == coins_cache.GetBestBlock()) {
        return true;
    }

    // Load pointer to end of best chain
    CBlockIndex* pindex = m_blockman.LookupBlockIndex(coins_cache.GetBestBlock());
    if (!pindex) {
        return false;
    }
    m_chain.SetTip(pindex);
    PruneBlockIndexCandidates();

    tip = m_chain.Tip();
    LogPrintf("Loaded best chain: hashBestChain=%s height=%d date=%s progress=%f\n",
        tip->GetBlockHash().ToString(),
        m_chain.Height(),
        FormatISO8601DateTime(tip->GetBlockTime()),
        GuessVerificationProgress(chainparams.TxData(), tip));
    return true;
}

CVerifyDB::CVerifyDB()
{
    uiInterface.ShowProgress(_("Verifying blocks...").translated, 0, false);
}

CVerifyDB::~CVerifyDB()
{
    uiInterface.ShowProgress("", 100, false);
}

bool CVerifyDB::VerifyDB(const CChainParams& chainparams, CChainState& active_chainstate, CCoinsView *coinsview, int nCheckLevel, int nCheckDepth)
{
    AssertLockHeld(cs_main);

    assert(std::addressof(::ChainstateActive()) == std::addressof(active_chainstate));
    if (active_chainstate.m_chain.Tip() == nullptr || active_chainstate.m_chain.Tip()->pprev == nullptr)
        return true;

    fVerifyingDB = true;

    // Verify blocks in the best chain
    if (nCheckDepth <= 0 || nCheckDepth > active_chainstate.m_chain.Height())
        nCheckDepth = active_chainstate.m_chain.Height();
    nCheckLevel = std::max(0, std::min(4, nCheckLevel));
    LogPrintf("Verifying last %i blocks at level %i\n", nCheckDepth, nCheckLevel);
    CCoinsViewCache coins(coinsview);
    CBlockIndex* pindex;
    CBlockIndex* pindexFailure = nullptr;
    int nGoodTransactions = 0;
    BlockValidationState state;
    int reportDone = 0;
    LogPrintf("[0%%]..."); /* Continued */
    for (pindex = active_chainstate.m_chain.Tip(); pindex && pindex->pprev; pindex = pindex->pprev) {
        const int percentageDone = std::max(1, std::min(99, (int)(((double)(active_chainstate.m_chain.Height() - pindex->nHeight)) / (double)nCheckDepth * (nCheckLevel >= 4 ? 50 : 100))));
        if (reportDone < percentageDone/10) {
            // report every 10% step
            LogPrintf("[%d%%]...", percentageDone); /* Continued */
            reportDone = percentageDone/10;
        }
        uiInterface.ShowProgress(_("Verifying blocks...").translated, percentageDone, false);
        if (pindex->nHeight <= active_chainstate.m_chain.Height()-nCheckDepth)
            break;
        if (fPruneMode && !(pindex->nStatus & BLOCK_HAVE_DATA)) {
            // If pruning, only go back as far as we have data.
            LogPrintf("VerifyDB(): block verification stopping at height %d (pruning, no data)\n", pindex->nHeight);
            break;
        }
        CBlock block;
        // check level 0: read from disk
        if (!ReadBlockFromDisk(block, pindex, chainparams.GetConsensus()))
            return error("VerifyDB(): *** ReadBlockFromDisk failed at %d, hash=%s", pindex->nHeight, pindex->GetBlockHash().ToString());
        // check level 1: verify block validity
        if (nCheckLevel >= 1 && !CheckBlock(block, state, chainparams.GetConsensus()))
            return error("%s: *** found bad block at %d, hash=%s (%s)\n", __func__,
                         pindex->nHeight, pindex->GetBlockHash().ToString(), state.ToString());
        // check level 2: verify undo validity
        if (nCheckLevel >= 2 && pindex) {
            CBlockUndo undo;
            if (!pindex->GetUndoPos().IsNull()) {
                if (!UndoReadFromDisk(undo, pindex)) {
                    return error("VerifyDB(): *** found bad undo data at %d, hash=%s\n", pindex->nHeight, pindex->GetBlockHash().ToString());
                }
            }
        }
        // check level 3: check for inconsistencies during memory-only disconnect of tip blocks
        if (nCheckLevel >= 3 && (coins.DynamicMemoryUsage() + active_chainstate.CoinsTip().DynamicMemoryUsage()) <= active_chainstate.m_coinstip_cache_size_bytes) {
            assert(coins.GetBestBlock() == pindex->GetBlockHash());
            DisconnectResult res = active_chainstate.DisconnectBlock(block, pindex, coins);
            if (res == DISCONNECT_FAILED) {
                return error("VerifyDB(): *** irrecoverable inconsistency in block data at %d, hash=%s", pindex->nHeight, pindex->GetBlockHash().ToString());
            }
            if (res == DISCONNECT_UNCLEAN) {
                nGoodTransactions = 0;
                pindexFailure = pindex;
            } else {
                nGoodTransactions += block.vtx.size();
            }
        }
        if (ShutdownRequested()) return true;
    }
    if (pindexFailure)
        return error("VerifyDB(): *** coin database inconsistencies found (last %i blocks, %i good transactions before that)\n", active_chainstate.m_chain.Height() - pindexFailure->nHeight + 1, nGoodTransactions);

    // store block count as we move pindex at check level >= 4
    int block_count = active_chainstate.m_chain.Height() - pindex->nHeight;

    // check level 4: try reconnecting blocks
    if (nCheckLevel >= 4) {
        while (pindex != active_chainstate.m_chain.Tip()) {
            const int percentageDone = std::max(1, std::min(99, 100 - (int)(((double)(active_chainstate.m_chain.Height() - pindex->nHeight)) / (double)nCheckDepth * 50)));
            if (reportDone < percentageDone/10) {
                // report every 10% step
                LogPrintf("[%d%%]...", percentageDone); /* Continued */
                reportDone = percentageDone/10;
            }
            uiInterface.ShowProgress(_("Verifying blocks...").translated, percentageDone, false);
            pindex = active_chainstate.m_chain.Next(pindex);
            CBlock block;
            if (!ReadBlockFromDisk(block, pindex, chainparams.GetConsensus()))
                return error("VerifyDB(): *** ReadBlockFromDisk failed at %d, hash=%s", pindex->nHeight, pindex->GetBlockHash().ToString());
            if (!active_chainstate.ConnectBlock(block, state, pindex, coins, chainparams))
                return error("VerifyDB(): *** found unconnectable block at %d, hash=%s (%s)", pindex->nHeight, pindex->GetBlockHash().ToString(), state.ToString());
            if (ShutdownRequested()) return true;
        }
    }

    LogPrintf("[DONE].\n");
    LogPrintf("No coin database inconsistencies in last %i blocks (%i transactions)\n", block_count, nGoodTransactions);
    fVerifyingDB = false;

    return true;
}

/** Apply the effects of a block on the utxo cache, ignoring that it may already have been applied. */
bool CChainState::RollforwardBlock(const CBlockIndex* pindex, CCoinsViewCache& inputs, const CChainParams& params)
{
    // TODO: merge with ConnectBlock
    CBlock block;
    if (!ReadBlockFromDisk(block, pindex, params.GetConsensus())) {
        return error("ReplayBlock(): ReadBlockFromDisk failed at %d, hash=%s", pindex->nHeight, pindex->GetBlockHash().ToString());
    }

    for (const CTransactionRef& tx : block.vtx) {
        if (!tx->IsCoinBase()) {
            for (const CTxIn &txin : tx->vin) {
                inputs.SpendCoin(txin.prevout);
            }
        }
        // Pass check = true as every addition may be an overwrite.
        AddCoins(inputs, *tx, pindex->nHeight, true);
    }
    return true;
}

bool CChainState::ReplayBlocks(const CChainParams& params)
{
    LOCK(cs_main);

    CCoinsView& db = this->CoinsDB();
    CCoinsViewCache cache(&db);

    std::vector<uint256> hashHeads = db.GetHeadBlocks();
    if (hashHeads.empty()) return true; // We're already in a consistent state.
    if (hashHeads.size() != 2) return error("ReplayBlocks(): unknown inconsistent state");

    uiInterface.ShowProgress(_("Replaying blocks...").translated, 0, false);
    LogPrintf("Replaying blocks\n");

    const CBlockIndex* pindexOld = nullptr;  // Old tip during the interrupted flush.
    const CBlockIndex* pindexNew;            // New tip during the interrupted flush.
    const CBlockIndex* pindexFork = nullptr; // Latest block common to both the old and the new tip.

    if (m_blockman.m_block_index.count(hashHeads[0]) == 0) {
        return error("ReplayBlocks(): reorganization to unknown block requested");
    }
    pindexNew = m_blockman.m_block_index[hashHeads[0]];

    if (!hashHeads[1].IsNull()) { // The old tip is allowed to be 0, indicating it's the first flush.
        if (m_blockman.m_block_index.count(hashHeads[1]) == 0) {
            return error("ReplayBlocks(): reorganization from unknown block requested");
        }
        pindexOld = m_blockman.m_block_index[hashHeads[1]];
        pindexFork = LastCommonAncestor(pindexOld, pindexNew);
        assert(pindexFork != nullptr);
    }

    // Rollback along the old branch.
    while (pindexOld != pindexFork) {
        if (pindexOld->nHeight > 0) { // Never disconnect the genesis block.
            CBlock block;
            if (!ReadBlockFromDisk(block, pindexOld, params.GetConsensus())) {
                return error("RollbackBlock(): ReadBlockFromDisk() failed at %d, hash=%s", pindexOld->nHeight, pindexOld->GetBlockHash().ToString());
            }
            LogPrintf("Rolling back %s (%i)\n", pindexOld->GetBlockHash().ToString(), pindexOld->nHeight);
            DisconnectResult res = DisconnectBlock(block, pindexOld, cache);
            if (res == DISCONNECT_FAILED) {
                return error("RollbackBlock(): DisconnectBlock failed at %d, hash=%s", pindexOld->nHeight, pindexOld->GetBlockHash().ToString());
            }
            // If DISCONNECT_UNCLEAN is returned, it means a non-existing UTXO was deleted, or an existing UTXO was
            // overwritten. It corresponds to cases where the block-to-be-disconnect never had all its operations
            // applied to the UTXO set. However, as both writing a UTXO and deleting a UTXO are idempotent operations,
            // the result is still a version of the UTXO set with the effects of that block undone.
        }
        pindexOld = pindexOld->pprev;
    }

    // Roll forward from the forking point to the new tip.
    int nForkHeight = pindexFork ? pindexFork->nHeight : 0;
    for (int nHeight = nForkHeight + 1; nHeight <= pindexNew->nHeight; ++nHeight) {
        const CBlockIndex* pindex = pindexNew->GetAncestor(nHeight);
        LogPrintf("Rolling forward %s (%i)\n", pindex->GetBlockHash().ToString(), nHeight);
        uiInterface.ShowProgress(_("Replaying blocks...").translated, (int) ((nHeight - nForkHeight) * 100.0 / (pindexNew->nHeight - nForkHeight)) , false);
        if (!RollforwardBlock(pindex, cache, params)) return false;
    }

    cache.SetBestBlock(pindexNew->GetBlockHash(), pindexNew->nHeight);
    cache.Flush();
    uiInterface.ShowProgress("", 100, false);
    return true;
}

//! Helper for CChainState::RewindBlockIndex
void CChainState::EraseBlockData(CBlockIndex* index)
{
    AssertLockHeld(cs_main);
    assert(!m_chain.Contains(index)); // Make sure this block isn't active

    // Reduce validity
    index->nStatus = std::min<unsigned int>(index->nStatus & BLOCK_VALID_MASK, BLOCK_VALID_TREE) | (index->nStatus & ~BLOCK_VALID_MASK);
    // Remove have-data flags.
    index->nStatus &= ~(BLOCK_HAVE_DATA | BLOCK_HAVE_UNDO);
    // Remove storage location.
    index->nFile = 0;
    index->nDataPos = 0;
    index->nUndoPos = 0;
    // Remove various other things
    index->nTx = 0;
    index->nChainTx = 0;
    index->nSequenceId = 0;
    // Make sure it gets written.
    setDirtyBlockIndex.insert(index);
    // Update indexes
    setBlockIndexCandidates.erase(index);
    auto ret = m_blockman.m_blocks_unlinked.equal_range(index->pprev);
    while (ret.first != ret.second) {
        if (ret.first->second == index) {
            m_blockman.m_blocks_unlinked.erase(ret.first++);
        } else {
            ++ret.first;
        }
    }
    // Mark parent as eligible for main chain again
    if (index->pprev && index->pprev->IsValid(BLOCK_VALID_TRANSACTIONS) && index->pprev->HaveTxsDownloaded()) {
        setBlockIndexCandidates.insert(index->pprev);
    }
}

bool CChainState::RewindBlockIndex(const CChainParams& params)
{
    // Note that during -reindex-chainstate we are called with an empty m_chain!

    // First erase all post-segwit blocks without witness not in the main chain,
    // as this can we done without costly DisconnectTip calls. Active
    // blocks will be dealt with below (releasing cs_main in between).
    {
        LOCK(cs_main);
        for (const auto& entry : m_blockman.m_block_index) {
            if (IsWitnessEnabled(entry.second->pprev, params.GetConsensus()) && !(entry.second->nStatus & BLOCK_OPT_WITNESS) && !m_chain.Contains(entry.second)) {
                EraseBlockData(entry.second);
            }
        }
    }

    // Find what height we need to reorganize to.
    CBlockIndex *tip;
    int nHeight = 1;
    {
        LOCK(cs_main);
        while (nHeight <= m_chain.Height()) {
            // Although SCRIPT_VERIFY_WITNESS is now generally enforced on all
            // blocks in ConnectBlock, we don't need to go back and
            // re-download/re-verify blocks from before segwit actually activated.
            if (IsWitnessEnabled(m_chain[nHeight - 1], params.GetConsensus()) && !(m_chain[nHeight]->nStatus & BLOCK_OPT_WITNESS)) {
                break;
            }
            nHeight++;
        }

        tip = m_chain.Tip();
    }
    // nHeight is now the height of the first insufficiently-validated block, or tipheight + 1

    BlockValidationState state;
    // Loop until the tip is below nHeight, or we reach a pruned block.
    while (!ShutdownRequested()) {
        {
            LOCK(cs_main);
            LOCK(m_mempool.cs);
            // Make sure nothing changed from under us (this won't happen because RewindBlockIndex runs before importing/network are active)
            assert(tip == m_chain.Tip());
            if (tip == nullptr || tip->nHeight < nHeight) break;
            if (fPruneMode && !(tip->nStatus & BLOCK_HAVE_DATA)) {
                // If pruning, don't try rewinding past the HAVE_DATA point;
                // since older blocks can't be served anyway, there's
                // no need to walk further, and trying to DisconnectTip()
                // will fail (and require a needless reindex/redownload
                // of the blockchain).
                break;
            }

            // Disconnect block
            if (!DisconnectTip(state, params, nullptr)) {
                return error("RewindBlockIndex: unable to disconnect block at height %i (%s)", tip->nHeight, state.ToString());
            }

            // Reduce validity flag and have-data flags.
            // We do this after actual disconnecting, otherwise we'll end up writing the lack of data
            // to disk before writing the chainstate, resulting in a failure to continue if interrupted.
            // Note: If we encounter an insufficiently validated block that
            // is on m_chain, it must be because we are a pruning node, and
            // this block or some successor doesn't HAVE_DATA, so we were unable to
            // rewind all the way.  Blocks remaining on m_chain at this point
            // must not have their validity reduced.
            EraseBlockData(tip);

            tip = tip->pprev;
        }
        // Make sure the queue of validation callbacks doesn't grow unboundedly.
        LimitValidationInterfaceQueue();

        // Occasionally flush state to disk.
        if (!FlushStateToDisk(params, state, FlushStateMode::PERIODIC)) {
            LogPrintf("RewindBlockIndex: unable to flush state to disk (%s)\n", state.ToString());
            return false;
        }
    }

    {
        LOCK(cs_main);
        if (m_chain.Tip() != nullptr) {
            // We can't prune block index candidates based on our tip if we have
            // no tip due to m_chain being empty!
            PruneBlockIndexCandidates();

            CheckBlockIndex(params.GetConsensus());

            // FlushStateToDisk can possibly read ::ChainActive(). Be conservative
            // and skip it here, we're about to -reindex-chainstate anyway, so
            // it'll get called a bunch real soon.
            BlockValidationState state;
            if (!FlushStateToDisk(params, state, FlushStateMode::ALWAYS)) {
                LogPrintf("RewindBlockIndex: unable to flush state to disk (%s)\n", state.ToString());
                return false;
            }
        }
    }

    return true;
}

void CChainState::UnloadBlockIndex() {
    nBlockSequenceId = 1;
    setBlockIndexCandidates.clear();
}

// May NOT be used after any connections are up as much
// of the peer-processing logic assumes a consistent
// block index state
void UnloadBlockIndex(CTxMemPool* mempool, ChainstateManager& chainman)
{
    LOCK(cs_main);
    chainman.Unload();
    pindexBestInvalid = nullptr;
    pindexBestHeader = nullptr;
    if (mempool) mempool->clear();
    vinfoBlockFile.clear();
    nLastBlockFile = 0;
    setDirtyBlockIndex.clear();
    setDirtyFileInfo.clear();
    versionbitscache.Clear();
    for (int b = 0; b < VERSIONBITS_NUM_BITS; b++) {
        warningcache[b].clear();
    }
    fHavePruned = false;
}

bool ChainstateManager::LoadBlockIndex(const CChainParams& chainparams)
{
    AssertLockHeld(cs_main);
    // Load block index from databases
    bool needs_init = fReindex;

    if (!fReindex) {
        bool ret = ActiveChainstate().LoadBlockIndexDB(chainparams);
        if (!ret) return false;
        needs_init = m_blockman.m_block_index.empty();
    }

    if (needs_init) {
        // Everything here is for *new* reindex/DBs. Thus, though
        // LoadBlockIndexDB may have set fReindex if we shut down
        // mid-reindex previously, we don't check fReindex and
        // instead only check it prior to LoadBlockIndexDB to set
        // needs_init.

        LogPrintf("Initializing databases...\n");
        pblocktree->WriteFlag("v1", true);
        pblocktree->WriteFlag("v2", true);

        // Use the provided setting for indices in the new database
        fAddressIndex = gArgs.GetBoolArg("-addressindex", DEFAULT_ADDRESSINDEX);
        pblocktree->WriteFlag("addressindex", fAddressIndex);
        LogPrintf("%s: address index %s\n", __func__, fAddressIndex ? "enabled" : "disabled");
        fTimestampIndex = gArgs.GetBoolArg("-timestampindex", DEFAULT_TIMESTAMPINDEX);
        pblocktree->WriteFlag("timestampindex", fTimestampIndex);
        LogPrintf("%s: timestamp index %s\n", __func__, fTimestampIndex ? "enabled" : "disabled");
        fSpentIndex = gArgs.GetBoolArg("-spentindex", DEFAULT_SPENTINDEX);
        pblocktree->WriteFlag("spentindex", fSpentIndex);
        LogPrintf("%s: spent index %s\n", __func__, fSpentIndex ? "enabled" : "disabled");
        fBalancesIndex = gArgs.GetBoolArg("-balancesindex", DEFAULT_BALANCESINDEX);
        pblocktree->WriteFlag("balancesindex", fBalancesIndex);
        LogPrintf("%s: balances index %s\n", __func__, fBalancesIndex ? "enabled" : "disabled");
    }
    return true;
}

bool CChainState::LoadGenesisBlock(const CChainParams& chainparams)
{
    LOCK(cs_main);

    // Check whether we're already initialized by checking for genesis in
    // m_blockman.m_block_index. Note that we can't use m_chain here, since it is
    // set based on the coins db, not the block index db, which is the only
    // thing loaded at this point.
    if (m_blockman.m_block_index.count(chainparams.GenesisBlock().GetHash()))
        return true;

    assert(std::addressof(::ChainActive()) == std::addressof(m_chain));
    try {
        const CBlock& block = chainparams.GenesisBlock();
        FlatFilePos blockPos = SaveBlockToDisk(block, 0, m_chain, chainparams, nullptr);
        if (blockPos.IsNull())
            return error("%s: writing genesis block to disk failed", __func__);
        CBlockIndex *pindex = m_blockman.AddToBlockIndex(block);
        pindex->nFlags |= BLOCK_ACCEPTED;
        ReceivedBlockTransactions(block, pindex, blockPos, chainparams.GetConsensus());
    } catch (const std::runtime_error& e) {
        return error("%s: failed to write genesis block: %s", __func__, e.what());
    }

    return true;
}

void CChainState::LoadExternalBlockFile(const CChainParams& chainparams, FILE* fileIn, FlatFilePos* dbp)
{
    // Map of disk positions for blocks with unknown parent (only used for reindex)
    static std::multimap<uint256, FlatFilePos> mapBlocksUnknownParent;
    int64_t nStart = GetTimeMillis();

    fAddressIndex = gArgs.GetBoolArg("-addressindex", DEFAULT_ADDRESSINDEX);
    fTimestampIndex = gArgs.GetBoolArg("-timestampindex", DEFAULT_TIMESTAMPINDEX);
    fSpentIndex = gArgs.GetBoolArg("-spentindex", DEFAULT_SPENTINDEX);
    fBalancesIndex = gArgs.GetBoolArg("-balancesindex", DEFAULT_BALANCESINDEX);

    int nLoaded = 0;
    try {
        // This takes over fileIn and calls fclose() on it in the CBufferedFile destructor
        CBufferedFile blkdat(fileIn, 2*MAX_BLOCK_SERIALIZED_SIZE, MAX_BLOCK_SERIALIZED_SIZE+8, SER_DISK, CLIENT_VERSION);
        uint64_t nRewind = blkdat.GetPos();
        while (!blkdat.eof()) {
            if (ShutdownRequested()) return;

            blkdat.SetPos(nRewind);
            nRewind++; // start one byte further next time, in case of failure
            blkdat.SetLimit(); // remove former limit
            unsigned int nSize = 0;
            try {
                // locate a header
                unsigned char buf[CMessageHeader::MESSAGE_START_SIZE];
                blkdat.FindByte(chainparams.MessageStart()[0]);
                nRewind = blkdat.GetPos()+1;
                blkdat >> buf;
                if (memcmp(buf, chainparams.MessageStart(), CMessageHeader::MESSAGE_START_SIZE))
                    continue;
                // read size
                blkdat >> nSize;
                if (nSize < 80 || nSize > MAX_BLOCK_SERIALIZED_SIZE)
                    continue;
            } catch (const std::exception&) {
                // no valid block header found; don't complain
                break;
            }
            try {
                // read block
                uint64_t nBlockPos = blkdat.GetPos();
                if (dbp)
                    dbp->nPos = nBlockPos;
                blkdat.SetLimit(nBlockPos + nSize);
                std::shared_ptr<CBlock> pblock = std::make_shared<CBlock>();
                CBlock& block = *pblock;
                blkdat >> block;
                nRewind = blkdat.GetPos();

                uint256 hash = block.GetHash();
                {
                    LOCK(cs_main);
                    // detect out of order blocks, and store them for later
                    assert(std::addressof(g_chainman.m_blockman) == std::addressof(m_blockman));
                    if (hash != chainparams.GetConsensus().hashGenesisBlock && !m_blockman.LookupBlockIndex(block.hashPrevBlock)) {
                        LogPrint(BCLog::REINDEX, "%s: Out of order block %s, parent %s not known\n", __func__, hash.ToString(),
                                block.hashPrevBlock.ToString());
                        if (dbp)
                            mapBlocksUnknownParent.insert(std::make_pair(block.hashPrevBlock, *dbp));
                        continue;
                    }

                    // process in case the block isn't known yet
                    assert(std::addressof(g_chainman.m_blockman) == std::addressof(m_blockman));
                    CBlockIndex* pindex = m_blockman.LookupBlockIndex(hash);
                    if (!pindex || (pindex->nStatus & BLOCK_HAVE_DATA) == 0) {
                      BlockValidationState state;
                      assert(std::addressof(::ChainstateActive()) == std::addressof(*this));
                      if (AcceptBlock(pblock, state, chainparams, nullptr, true, dbp, nullptr)) {
                          nLoaded++;
                      }
                      if (state.IsError()) {
                          break;
                      }
                    } else if (hash != chainparams.GetConsensus().hashGenesisBlock && pindex->nHeight % 1000 == 0) {
                      LogPrint(BCLog::REINDEX, "Block Import: already had block %s at height %d\n", hash.ToString(), pindex->nHeight);
                    }
                }

                // Activate the genesis block so normal node progress can continue
                if (hash == chainparams.GetConsensus().hashGenesisBlock) {
                    BlockValidationState state;
                    assert(std::addressof(::ChainstateActive()) == std::addressof(*this));
                    if (!ActivateBestChain(state, chainparams, nullptr)) {
                        break;
                    }
                }

                assert(std::addressof(::ChainstateActive()) == std::addressof(*this));
                NotifyHeaderTip(*this);

                // Recursively process earlier encountered successors of this block
                std::deque<uint256> queue;
                queue.push_back(hash);
                while (!queue.empty()) {
                    uint256 head = queue.front();
                    queue.pop_front();
                    std::pair<std::multimap<uint256, FlatFilePos>::iterator, std::multimap<uint256, FlatFilePos>::iterator> range = mapBlocksUnknownParent.equal_range(head);
                    while (range.first != range.second) {
                        std::multimap<uint256, FlatFilePos>::iterator it = range.first;
                        std::shared_ptr<CBlock> pblockrecursive = std::make_shared<CBlock>();
                        if (ReadBlockFromDisk(*pblockrecursive, it->second, chainparams.GetConsensus()))
                        {
                            LogPrint(BCLog::REINDEX, "%s: Processing out of order child %s of %s\n", __func__, pblockrecursive->GetHash().ToString(),
                                    head.ToString());
                            LOCK(cs_main);
                            BlockValidationState dummy;
                            assert(std::addressof(::ChainstateActive()) == std::addressof(*this));
                            if (AcceptBlock(pblockrecursive, dummy, chainparams, nullptr, true, &it->second, nullptr))
                            {
                                nLoaded++;
                                queue.push_back(pblockrecursive->GetHash());
                            }
                        }
                        range.first++;
                        mapBlocksUnknownParent.erase(it);
                        assert(std::addressof(::ChainstateActive()) == std::addressof(*this));
                        NotifyHeaderTip(*this);
                    }
                }
            } catch (const std::exception& e) {
                LogPrintf("%s: Deserialize or I/O error - %s\n", __func__, e.what());
            }
        }
    } catch (const std::runtime_error& e) {
        AbortNode(std::string("System error: ") + e.what());
    }
    LogPrintf("Loaded %i blocks from external file in %dms\n", nLoaded, GetTimeMillis() - nStart);
}

void CChainState::CheckBlockIndex(const Consensus::Params& consensusParams)
{
    if (!fCheckBlockIndex) {
        return;
    }

    LOCK(cs_main);

    // During a reindex, we read the genesis block and call CheckBlockIndex before ActivateBestChain,
    // so we have the genesis block in m_blockman.m_block_index but no active chain. (A few of the
    // tests when iterating the block tree require that m_chain has been initialized.)
    if (m_chain.Height() < 0) {
        assert(m_blockman.m_block_index.size() <= 1);
        return;
    }

    // Build forward-pointing map of the entire block tree.
    std::multimap<CBlockIndex*,CBlockIndex*> forward;
    for (const std::pair<const uint256, CBlockIndex*>& entry : m_blockman.m_block_index) {
        forward.insert(std::make_pair(entry.second->pprev, entry.second));
    }

    assert(forward.size() == m_blockman.m_block_index.size());

    std::pair<std::multimap<CBlockIndex*,CBlockIndex*>::iterator,std::multimap<CBlockIndex*,CBlockIndex*>::iterator> rangeGenesis = forward.equal_range(nullptr);
    CBlockIndex *pindex = rangeGenesis.first->second;
    rangeGenesis.first++;
    assert(rangeGenesis.first == rangeGenesis.second); // There is only one index entry with parent nullptr.

    // Iterate over the entire block tree, using depth-first search.
    // Along the way, remember whether there are blocks on the path from genesis
    // block being explored which are the first to have certain properties.
    size_t nNodes = 0;
    int nHeight = 0;
    CBlockIndex* pindexFirstInvalid = nullptr; // Oldest ancestor of pindex which is invalid.
    CBlockIndex* pindexFirstMissing = nullptr; // Oldest ancestor of pindex which does not have BLOCK_HAVE_DATA.
    CBlockIndex* pindexFirstNeverProcessed = nullptr; // Oldest ancestor of pindex for which nTx == 0.
    CBlockIndex* pindexFirstNotTreeValid = nullptr; // Oldest ancestor of pindex which does not have BLOCK_VALID_TREE (regardless of being valid or not).
    CBlockIndex* pindexFirstNotTransactionsValid = nullptr; // Oldest ancestor of pindex which does not have BLOCK_VALID_TRANSACTIONS (regardless of being valid or not).
    CBlockIndex* pindexFirstNotChainValid = nullptr; // Oldest ancestor of pindex which does not have BLOCK_VALID_CHAIN (regardless of being valid or not).
    CBlockIndex* pindexFirstNotScriptsValid = nullptr; // Oldest ancestor of pindex which does not have BLOCK_VALID_SCRIPTS (regardless of being valid or not).
    while (pindex != nullptr) {
        nNodes++;
        if (pindexFirstInvalid == nullptr && pindex->nStatus & BLOCK_FAILED_VALID) pindexFirstInvalid = pindex;
        if (pindexFirstMissing == nullptr && !(pindex->nStatus & BLOCK_HAVE_DATA)) pindexFirstMissing = pindex;
        if (pindexFirstNeverProcessed == nullptr && pindex->nTx == 0) pindexFirstNeverProcessed = pindex;
        if (pindex->pprev != nullptr && pindexFirstNotTreeValid == nullptr && (pindex->nStatus & BLOCK_VALID_MASK) < BLOCK_VALID_TREE) pindexFirstNotTreeValid = pindex;
        if (pindex->pprev != nullptr && pindexFirstNotTransactionsValid == nullptr && (pindex->nStatus & BLOCK_VALID_MASK) < BLOCK_VALID_TRANSACTIONS) pindexFirstNotTransactionsValid = pindex;
        if (pindex->pprev != nullptr && pindexFirstNotChainValid == nullptr && (pindex->nStatus & BLOCK_VALID_MASK) < BLOCK_VALID_CHAIN) pindexFirstNotChainValid = pindex;
        if (pindex->pprev != nullptr && pindexFirstNotScriptsValid == nullptr && (pindex->nStatus & BLOCK_VALID_MASK) < BLOCK_VALID_SCRIPTS) pindexFirstNotScriptsValid = pindex;

        // Begin: actual consistency checks.
        if (pindex->pprev == nullptr) {
            // Genesis block checks.
            assert(pindex->GetBlockHash() == consensusParams.hashGenesisBlock); // Genesis block's hash must match.
            assert(pindex == m_chain.Genesis()); // The current active chain's genesis block must be this block.
        }
        if (!pindex->HaveTxsDownloaded()) assert(pindex->nSequenceId <= 0); // nSequenceId can't be set positive for blocks that aren't linked (negative is used for preciousblock)
        // VALID_TRANSACTIONS is equivalent to nTx > 0 for all nodes (whether or not pruning has occurred).
        // HAVE_DATA is only equivalent to nTx > 0 (or VALID_TRANSACTIONS) if no pruning has occurred.
        if (!fHavePruned) {
            // If we've never pruned, then HAVE_DATA should be equivalent to nTx > 0
            assert(!(pindex->nStatus & BLOCK_HAVE_DATA) == (pindex->nTx == 0));
            assert(pindexFirstMissing == pindexFirstNeverProcessed);
        } else {
            // If we have pruned, then we can only say that HAVE_DATA implies nTx > 0
            if (pindex->nStatus & BLOCK_HAVE_DATA) assert(pindex->nTx > 0);
        }
        if (pindex->nStatus & BLOCK_HAVE_UNDO) assert(pindex->nStatus & BLOCK_HAVE_DATA);
        assert(((pindex->nStatus & BLOCK_VALID_MASK) >= BLOCK_VALID_TRANSACTIONS) == (pindex->nTx > 0)); // This is pruning-independent.
        // All parents having had data (at some point) is equivalent to all parents being VALID_TRANSACTIONS, which is equivalent to HaveTxsDownloaded().
        assert((pindexFirstNeverProcessed == nullptr) == pindex->HaveTxsDownloaded());
        assert((pindexFirstNotTransactionsValid == nullptr) == pindex->HaveTxsDownloaded());
        assert(pindex->nHeight == nHeight); // nHeight must be consistent.
        assert(pindex->pprev == nullptr || pindex->nChainWork >= pindex->pprev->nChainWork); // For every block except the genesis block, the chainwork must be larger than the parent's.
        assert(nHeight < 2 || (pindex->pskip && (pindex->pskip->nHeight < nHeight))); // The pskip pointer must point back for all but the first 2 blocks.
        assert(pindexFirstNotTreeValid == nullptr); // All m_blockman.m_block_index entries must at least be TREE valid
        if ((pindex->nStatus & BLOCK_VALID_MASK) >= BLOCK_VALID_TREE) assert(pindexFirstNotTreeValid == nullptr); // TREE valid implies all parents are TREE valid
        if ((pindex->nStatus & BLOCK_VALID_MASK) >= BLOCK_VALID_CHAIN) assert(pindexFirstNotChainValid == nullptr); // CHAIN valid implies all parents are CHAIN valid
        if ((pindex->nStatus & BLOCK_VALID_MASK) >= BLOCK_VALID_SCRIPTS) assert(pindexFirstNotScriptsValid == nullptr); // SCRIPTS valid implies all parents are SCRIPTS valid
        if (pindexFirstInvalid == nullptr) {
            // Checks for not-invalid blocks.
            assert((pindex->nStatus & BLOCK_FAILED_MASK) == 0); // The failed mask cannot be set for blocks without invalid parents.
        }
        if (!CBlockIndexWorkComparator()(pindex, m_chain.Tip()) && pindexFirstNeverProcessed == nullptr) {
            if (pindexFirstInvalid == nullptr) {
                // If this block sorts at least as good as the current tip and
                // is valid and we have all data for its parents, it must be in
                // setBlockIndexCandidates.  m_chain.Tip() must also be there
                // even if some data has been pruned.
                if (pindexFirstMissing == nullptr || pindex == m_chain.Tip()) {
                    assert(setBlockIndexCandidates.count(pindex));
                }
                // If some parent is missing, then it could be that this block was in
                // setBlockIndexCandidates but had to be removed because of the missing data.
                // In this case it must be in m_blocks_unlinked -- see test below.
            }
        } else { // If this block sorts worse than the current tip or some ancestor's block has never been seen, it cannot be in setBlockIndexCandidates.
            assert(setBlockIndexCandidates.count(pindex) == 0);
        }
        // Check whether this block is in m_blocks_unlinked.
        std::pair<std::multimap<CBlockIndex*,CBlockIndex*>::iterator,std::multimap<CBlockIndex*,CBlockIndex*>::iterator> rangeUnlinked = m_blockman.m_blocks_unlinked.equal_range(pindex->pprev);
        bool foundInUnlinked = false;
        while (rangeUnlinked.first != rangeUnlinked.second) {
            assert(rangeUnlinked.first->first == pindex->pprev);
            if (rangeUnlinked.first->second == pindex) {
                foundInUnlinked = true;
                break;
            }
            rangeUnlinked.first++;
        }
        if (pindex->pprev && (pindex->nStatus & BLOCK_HAVE_DATA) && pindexFirstNeverProcessed != nullptr && pindexFirstInvalid == nullptr) {
            // If this block has block data available, some parent was never received, and has no invalid parents, it must be in m_blocks_unlinked.
            assert(foundInUnlinked);
        }
        if (!(pindex->nStatus & BLOCK_HAVE_DATA)) assert(!foundInUnlinked); // Can't be in m_blocks_unlinked if we don't HAVE_DATA
        if (pindexFirstMissing == nullptr) assert(!foundInUnlinked); // We aren't missing data for any parent -- cannot be in m_blocks_unlinked.
        if (pindex->pprev && (pindex->nStatus & BLOCK_HAVE_DATA) && pindexFirstNeverProcessed == nullptr && pindexFirstMissing != nullptr) {
            // We HAVE_DATA for this block, have received data for all parents at some point, but we're currently missing data for some parent.
            assert(fHavePruned); // We must have pruned.
            // This block may have entered m_blocks_unlinked if:
            //  - it has a descendant that at some point had more work than the
            //    tip, and
            //  - we tried switching to that descendant but were missing
            //    data for some intermediate block between m_chain and the
            //    tip.
            // So if this block is itself better than m_chain.Tip() and it wasn't in
            // setBlockIndexCandidates, then it must be in m_blocks_unlinked.
            if (!CBlockIndexWorkComparator()(pindex, m_chain.Tip()) && setBlockIndexCandidates.count(pindex) == 0) {
                if (pindexFirstInvalid == nullptr) {
                    assert(foundInUnlinked);
                }
            }
        }
        // assert(pindex->GetBlockHash() == pindex->GetBlockHeader().GetHash()); // Perhaps too slow
        // End: actual consistency checks.

        // Try descending into the first subnode.
        std::pair<std::multimap<CBlockIndex*,CBlockIndex*>::iterator,std::multimap<CBlockIndex*,CBlockIndex*>::iterator> range = forward.equal_range(pindex);
        if (range.first != range.second) {
            // A subnode was found.
            pindex = range.first->second;
            nHeight++;
            continue;
        }
        // This is a leaf node.
        // Move upwards until we reach a node of which we have not yet visited the last child.
        while (pindex) {
            // We are going to either move to a parent or a sibling of pindex.
            // If pindex was the first with a certain property, unset the corresponding variable.
            if (pindex == pindexFirstInvalid) pindexFirstInvalid = nullptr;
            if (pindex == pindexFirstMissing) pindexFirstMissing = nullptr;
            if (pindex == pindexFirstNeverProcessed) pindexFirstNeverProcessed = nullptr;
            if (pindex == pindexFirstNotTreeValid) pindexFirstNotTreeValid = nullptr;
            if (pindex == pindexFirstNotTransactionsValid) pindexFirstNotTransactionsValid = nullptr;
            if (pindex == pindexFirstNotChainValid) pindexFirstNotChainValid = nullptr;
            if (pindex == pindexFirstNotScriptsValid) pindexFirstNotScriptsValid = nullptr;
            // Find our parent.
            CBlockIndex* pindexPar = pindex->pprev;
            // Find which child we just visited.
            std::pair<std::multimap<CBlockIndex*,CBlockIndex*>::iterator,std::multimap<CBlockIndex*,CBlockIndex*>::iterator> rangePar = forward.equal_range(pindexPar);
            while (rangePar.first->second != pindex) {
                assert(rangePar.first != rangePar.second); // Our parent must have at least the node we're coming from as child.
                rangePar.first++;
            }
            // Proceed to the next one.
            rangePar.first++;
            if (rangePar.first != rangePar.second) {
                // Move to the sibling.
                pindex = rangePar.first->second;
                break;
            } else {
                // Move up further.
                pindex = pindexPar;
                nHeight--;
                continue;
            }
        }
    }

    // Check that we actually traversed the entire map.
    assert(nNodes == forward.size());
}

std::string CChainState::ToString()
{
    CBlockIndex* tip = m_chain.Tip();
    return strprintf("Chainstate [%s] @ height %d (%s)",
        m_from_snapshot_blockhash.IsNull() ? "ibd" : "snapshot",
        tip ? tip->nHeight : -1, tip ? tip->GetBlockHash().ToString() : "null");
}

bool CChainState::ResizeCoinsCaches(size_t coinstip_size, size_t coinsdb_size)
{
    if (coinstip_size == m_coinstip_cache_size_bytes &&
            coinsdb_size == m_coinsdb_cache_size_bytes) {
        // Cache sizes are unchanged, no need to continue.
        return true;
    }
    size_t old_coinstip_size = m_coinstip_cache_size_bytes;
    m_coinstip_cache_size_bytes = coinstip_size;
    m_coinsdb_cache_size_bytes = coinsdb_size;
    CoinsDB().ResizeCache(coinsdb_size);

    LogPrintf("[%s] resized coinsdb cache to %.1f MiB\n",
        this->ToString(), coinsdb_size * (1.0 / 1024 / 1024));
    LogPrintf("[%s] resized coinstip cache to %.1f MiB\n",
        this->ToString(), coinstip_size * (1.0 / 1024 / 1024));

    BlockValidationState state;
    const CChainParams& chainparams = Params();

    bool ret;

    if (coinstip_size > old_coinstip_size) {
        // Likely no need to flush if cache sizes have grown.
        ret = FlushStateToDisk(chainparams, state, FlushStateMode::IF_NEEDED);
    } else {
        // Otherwise, flush state to disk and deallocate the in-memory coins map.
        ret = FlushStateToDisk(chainparams, state, FlushStateMode::ALWAYS);
        CoinsTip().ReallocateCache();
    }
    return ret;
}

std::string CBlockFileInfo::ToString() const
{
    return strprintf("CBlockFileInfo(blocks=%u, size=%u, heights=%u...%u, time=%s...%s)", nBlocks, nSize, nHeightFirst, nHeightLast, FormatISO8601Date(nTimeFirst), FormatISO8601Date(nTimeLast));
}

CBlockFileInfo* GetBlockFileInfo(size_t n)
{
    LOCK(cs_LastBlockFile);

    return &vinfoBlockFile.at(n);
}

static const uint64_t MEMPOOL_DUMP_VERSION = 1;

bool LoadMempool(CTxMemPool& pool, CChainState& active_chainstate, FopenFn mockable_fopen_function)
{
    const CChainParams& chainparams = Params();
    int64_t nExpiryTimeout = gArgs.GetArg("-mempoolexpiry", DEFAULT_MEMPOOL_EXPIRY) * 60 * 60;
    FILE* filestr{mockable_fopen_function(GetDataDir() / "mempool.dat", "rb")};
    CAutoFile file(filestr, SER_DISK, CLIENT_VERSION);
    if (file.IsNull()) {
        LogPrintf("Failed to open mempool file from disk. Continuing anyway.\n");
        return false;
    }

    int64_t count = 0;
    int64_t expired = 0;
    int64_t failed = 0;
    int64_t already_there = 0;
    int64_t unbroadcast = 0;
    int64_t nNow = GetTime();

    try {
        uint64_t version;
        file >> version;
        if (version != MEMPOOL_DUMP_VERSION) {
            return false;
        }
        uint64_t num;
        file >> num;
        while (num--) {
            CTransactionRef tx;
            int64_t nTime;
            int64_t nFeeDelta;
            file >> tx;
            file >> nTime;
            file >> nFeeDelta;

            CAmount amountdelta = nFeeDelta;
            if (amountdelta) {
                pool.PrioritiseTransaction(tx->GetHash(), amountdelta);
            }
            if (nTime > nNow - nExpiryTimeout) {
                LOCK(cs_main);
                assert(std::addressof(::ChainstateActive()) == std::addressof(active_chainstate));
                if (AcceptToMemoryPoolWithTime(chainparams, pool, active_chainstate, tx, nTime, false /* bypass_limits */,
                                               false /* test_accept */, false /* ignore_locks */).m_result_type == MempoolAcceptResult::ResultType::VALID) {
                    ++count;
                } else {
                    // mempool may contain the transaction already, e.g. from
                    // wallet(s) having loaded it while we were processing
                    // mempool transactions; consider these as valid, instead of
                    // failed, but mark them as 'already there'
                    if (pool.exists(tx->GetHash())) {
                        ++already_there;
                    } else {
                        ++failed;
                    }
                }
            } else {
                ++expired;
            }
            if (ShutdownRequested())
                return false;
        }
        std::map<uint256, CAmount> mapDeltas;
        file >> mapDeltas;

        for (const auto& i : mapDeltas) {
            pool.PrioritiseTransaction(i.first, i.second);
        }

        std::set<uint256> unbroadcast_txids;
        file >> unbroadcast_txids;
        unbroadcast = unbroadcast_txids.size();
        for (const auto& txid : unbroadcast_txids) {
            // Ensure transactions were accepted to mempool then add to
            // unbroadcast set.
            if (pool.get(txid) != nullptr) pool.AddUnbroadcastTx(txid);
        }
    } catch (const std::exception& e) {
        LogPrintf("Failed to deserialize mempool data on disk: %s. Continuing anyway.\n", e.what());
        return false;
    }

    LogPrintf("Imported mempool transactions from disk: %i succeeded, %i failed, %i expired, %i already there, %i waiting for initial broadcast\n", count, failed, expired, already_there, unbroadcast);
    return true;
}

bool DumpMempool(const CTxMemPool& pool, FopenFn mockable_fopen_function, bool skip_file_commit)
{
    int64_t start = GetTimeMicros();

    std::map<uint256, CAmount> mapDeltas;
    std::vector<TxMempoolInfo> vinfo;
    std::set<uint256> unbroadcast_txids;

    static Mutex dump_mutex;
    LOCK(dump_mutex);

    {
        LOCK(pool.cs);
        for (const auto &i : pool.mapDeltas) {
            mapDeltas[i.first] = i.second;
        }
        vinfo = pool.infoAll();
        unbroadcast_txids = pool.GetUnbroadcastTxs();
    }

    int64_t mid = GetTimeMicros();

    try {
        FILE* filestr{mockable_fopen_function(GetDataDir() / "mempool.dat.new", "wb")};
        if (!filestr) {
            return false;
        }

        CAutoFile file(filestr, SER_DISK, CLIENT_VERSION);

        uint64_t version = MEMPOOL_DUMP_VERSION;
        file << version;

        file << (uint64_t)vinfo.size();
        for (const auto& i : vinfo) {
            file << *(i.tx);
            file << int64_t{count_seconds(i.m_time)};
            file << int64_t{i.nFeeDelta};
            mapDeltas.erase(i.tx->GetHash());
        }
        file << mapDeltas;

        LogPrintf("Writing %d unbroadcast transactions to disk.\n", unbroadcast_txids.size());
        file << unbroadcast_txids;

        if (!skip_file_commit && !FileCommit(file.Get()))
            throw std::runtime_error("FileCommit failed");
        file.fclose();
        if (!RenameOver(GetDataDir() / "mempool.dat.new", GetDataDir() / "mempool.dat")) {
            throw std::runtime_error("Rename failed");
        }
        int64_t last = GetTimeMicros();
        LogPrintf("Dumped mempool: %gs to copy, %gs to dump\n", (mid-start)*MICRO, (last-mid)*MICRO);
    } catch (const std::exception& e) {
        LogPrintf("Failed to dump mempool: %s. Continuing anyway.\n", e.what());
        return false;
    }
    return true;
}

//! Guess how far we are in the verification process at the given block index
//! require cs_main if pindex has not been validated yet (because nChainTx might be unset)
double GuessVerificationProgress(const ChainTxData& data, const CBlockIndex *pindex) {
    if (pindex == nullptr)
        return 0.0;

    int64_t nNow = time(nullptr);

    double fTxTotal;

    if (pindex->nChainTx <= data.nTxCount) {
        fTxTotal = data.nTxCount + (nNow - data.nTime) * data.dTxRate;
    } else {
        fTxTotal = pindex->nChainTx + (nNow - pindex->GetBlockTime()) * data.dTxRate;
    }

    return std::min<double>(pindex->nChainTx / fTxTotal, 1.0);
}

std::optional<uint256> ChainstateManager::SnapshotBlockhash() const {
    LOCK(::cs_main);
    if (m_active_chainstate != nullptr &&
            !m_active_chainstate->m_from_snapshot_blockhash.IsNull()) {
        // If a snapshot chainstate exists, it will always be our active.
        return m_active_chainstate->m_from_snapshot_blockhash;
    }
    return std::nullopt;
}

std::vector<CChainState*> ChainstateManager::GetAll()
{
    LOCK(::cs_main);
    std::vector<CChainState*> out;

    if (!IsSnapshotValidated() && m_ibd_chainstate) {
        out.push_back(m_ibd_chainstate.get());
    }

    if (m_snapshot_chainstate) {
        out.push_back(m_snapshot_chainstate.get());
    }

    return out;
}

CChainState& ChainstateManager::InitializeChainstate(CTxMemPool& mempool, const uint256& snapshot_blockhash)
{
    bool is_snapshot = !snapshot_blockhash.IsNull();
    std::unique_ptr<CChainState>& to_modify =
        is_snapshot ? m_snapshot_chainstate : m_ibd_chainstate;

    if (to_modify) {
        throw std::logic_error("should not be overwriting a chainstate");
    }
    to_modify.reset(new CChainState(mempool, m_blockman, snapshot_blockhash));

    // Snapshot chainstates and initial IBD chaintates always become active.
    if (is_snapshot || (!is_snapshot && !m_active_chainstate)) {
        LogPrintf("Switching active chainstate to %s\n", to_modify->ToString());
        m_active_chainstate = to_modify.get();
    } else {
        throw std::logic_error("unexpected chainstate activation");
    }

    return *to_modify;
}

const AssumeutxoData* ExpectedAssumeutxo(
    const int height, const CChainParams& chainparams)
{
    const MapAssumeutxo& valid_assumeutxos_map = chainparams.Assumeutxo();
    const auto assumeutxo_found = valid_assumeutxos_map.find(height);

    if (assumeutxo_found != valid_assumeutxos_map.end()) {
        return &assumeutxo_found->second;
    }
    return nullptr;
}

bool ChainstateManager::ActivateSnapshot(
        CAutoFile& coins_file,
        const SnapshotMetadata& metadata,
        bool in_memory)
{
    uint256 base_blockhash = metadata.m_base_blockhash;

    if (this->SnapshotBlockhash()) {
        LogPrintf("[snapshot] can't activate a snapshot-based chainstate more than once\n");
        return false;
    }

    int64_t current_coinsdb_cache_size{0};
    int64_t current_coinstip_cache_size{0};

    // Cache percentages to allocate to each chainstate.
    //
    // These particular percentages don't matter so much since they will only be
    // relevant during snapshot activation; caches are rebalanced at the conclusion of
    // this function. We want to give (essentially) all available cache capacity to the
    // snapshot to aid the bulk load later in this function.
    static constexpr double IBD_CACHE_PERC = 0.01;
    static constexpr double SNAPSHOT_CACHE_PERC = 0.99;

    {
        LOCK(::cs_main);
        // Resize the coins caches to ensure we're not exceeding memory limits.
        //
        // Allocate the majority of the cache to the incoming snapshot chainstate, since
        // (optimistically) getting to its tip will be the top priority. We'll need to call
        // `MaybeRebalanceCaches()` once we're done with this function to ensure
        // the right allocation (including the possibility that no snapshot was activated
        // and that we should restore the active chainstate caches to their original size).
        //
        current_coinsdb_cache_size = this->ActiveChainstate().m_coinsdb_cache_size_bytes;
        current_coinstip_cache_size = this->ActiveChainstate().m_coinstip_cache_size_bytes;

        // Temporarily resize the active coins cache to make room for the newly-created
        // snapshot chain.
        this->ActiveChainstate().ResizeCoinsCaches(
            static_cast<size_t>(current_coinstip_cache_size * IBD_CACHE_PERC),
            static_cast<size_t>(current_coinsdb_cache_size * IBD_CACHE_PERC));
    }

    auto snapshot_chainstate = WITH_LOCK(::cs_main, return std::make_unique<CChainState>(
            this->ActiveChainstate().m_mempool, m_blockman, base_blockhash));

    {
        LOCK(::cs_main);
        snapshot_chainstate->InitCoinsDB(
            static_cast<size_t>(current_coinsdb_cache_size * SNAPSHOT_CACHE_PERC),
            in_memory, false, "chainstate");
        snapshot_chainstate->InitCoinsCache(
            static_cast<size_t>(current_coinstip_cache_size * SNAPSHOT_CACHE_PERC));
    }

    const bool snapshot_ok = this->PopulateAndValidateSnapshot(
        *snapshot_chainstate, coins_file, metadata);

    if (!snapshot_ok) {
        WITH_LOCK(::cs_main, this->MaybeRebalanceCaches());
        return false;
    }

    {
        LOCK(::cs_main);
        assert(!m_snapshot_chainstate);
        m_snapshot_chainstate.swap(snapshot_chainstate);
        const bool chaintip_loaded = m_snapshot_chainstate->LoadChainTip(::Params());
        assert(chaintip_loaded);

        m_active_chainstate = m_snapshot_chainstate.get();

        LogPrintf("[snapshot] successfully activated snapshot %s\n", base_blockhash.ToString());
        LogPrintf("[snapshot] (%.2f MB)\n",
            m_snapshot_chainstate->CoinsTip().DynamicMemoryUsage() / (1000 * 1000));

        this->MaybeRebalanceCaches();
    }
    return true;
}

bool ChainstateManager::PopulateAndValidateSnapshot(
    CChainState& snapshot_chainstate,
    CAutoFile& coins_file,
    const SnapshotMetadata& metadata)
{
    // It's okay to release cs_main before we're done using `coins_cache` because we know
    // that nothing else will be referencing the newly created snapshot_chainstate yet.
    CCoinsViewCache& coins_cache = *WITH_LOCK(::cs_main, return &snapshot_chainstate.CoinsTip());

    uint256 base_blockhash = metadata.m_base_blockhash;

    COutPoint outpoint;
    Coin coin;
    const uint64_t coins_count = metadata.m_coins_count;
    uint64_t coins_left = metadata.m_coins_count;

    LogPrintf("[snapshot] loading coins from snapshot %s\n", base_blockhash.ToString());
    int64_t flush_now{0};
    int64_t coins_processed{0};

    while (coins_left > 0) {
        try {
            coins_file >> outpoint;
        } catch (const std::ios_base::failure&) {
            LogPrintf("[snapshot] bad snapshot - no coins left after deserializing %d coins\n",
                coins_count - coins_left);
            return false;
        }
        coins_file >> coin;
        coins_cache.EmplaceCoinInternalDANGER(std::move(outpoint), std::move(coin));

        --coins_left;
        ++coins_processed;

        if (coins_processed % 1000000 == 0) {
            LogPrintf("[snapshot] %d coins loaded (%.2f%%, %.2f MB)\n",
                coins_processed,
                static_cast<float>(coins_processed) * 100 / static_cast<float>(coins_count),
                coins_cache.DynamicMemoryUsage() / (1000 * 1000));
        }

        // Batch write and flush (if we need to) every so often.
        //
        // If our average Coin size is roughly 41 bytes, checking every 120,000 coins
        // means <5MB of memory imprecision.
        if (coins_processed % 120000 == 0) {
            if (ShutdownRequested()) {
                return false;
            }

            const auto snapshot_cache_state = WITH_LOCK(::cs_main,
                return snapshot_chainstate.GetCoinsCacheSizeState(&snapshot_chainstate.m_mempool));

            if (snapshot_cache_state >=
                    CoinsCacheSizeState::CRITICAL) {
                LogPrintf("[snapshot] flushing coins cache (%.2f MB)... ", /* Continued */
                    coins_cache.DynamicMemoryUsage() / (1000 * 1000));
                flush_now = GetTimeMillis();

                // This is a hack - we don't know what the actual best block is, but that
                // doesn't matter for the purposes of flushing the cache here. We'll set this
                // to its correct value (`base_blockhash`) below after the coins are loaded.
                coins_cache.SetBestBlock(GetRandHash(), 5);

                coins_cache.Flush();
                LogPrintf("done (%.2fms)\n", GetTimeMillis() - flush_now);
            }
        }
    }

    // Important that we set this. This and the coins_cache accesses above are
    // sort of a layer violation, but either we reach into the innards of
    // CCoinsViewCache here or we have to invert some of the CChainState to
    // embed them in a snapshot-activation-specific CCoinsViewCache bulk load
    // method.
    coins_cache.SetBestBlock(base_blockhash, 5);

    bool out_of_coins{false};
    try {
        coins_file >> outpoint;
    } catch (const std::ios_base::failure&) {
        // We expect an exception since we should be out of coins.
        out_of_coins = true;
    }
    if (!out_of_coins) {
        LogPrintf("[snapshot] bad snapshot - coins left over after deserializing %d coins\n",
            coins_count);
        return false;
    }

    LogPrintf("[snapshot] loaded %d (%.2f MB) coins from snapshot %s\n",
        coins_count,
        coins_cache.DynamicMemoryUsage() / (1000 * 1000),
        base_blockhash.ToString());

    LogPrintf("[snapshot] flushing snapshot chainstate to disk\n");
    // No need to acquire cs_main since this chainstate isn't being used yet.
    coins_cache.Flush(); // TODO: if #17487 is merged, add erase=false here for better performance.

    assert(coins_cache.GetBestBlock() == base_blockhash);

    CCoinsStats stats;
    auto breakpoint_fnc = [] { /* TODO insert breakpoint here? */ };

    // As above, okay to immediately release cs_main here since no other context knows
    // about the snapshot_chainstate.
    CCoinsViewDB* snapshot_coinsdb = WITH_LOCK(::cs_main, return &snapshot_chainstate.CoinsDB());

    if (!GetUTXOStats(snapshot_coinsdb, WITH_LOCK(::cs_main, return std::ref(m_blockman)), stats, CoinStatsHashType::HASH_SERIALIZED, breakpoint_fnc)) {
        LogPrintf("[snapshot] failed to generate coins stats\n");
        return false;
    }

    // Ensure that the base blockhash appears in the known chain of valid headers. We're willing to
    // wait a bit here because the snapshot may have been loaded on startup, before we've
    // received headers from the network.

    int max_secs_to_wait_for_headers = 60 * 10;
    CBlockIndex* snapshot_start_block = nullptr;

    while (max_secs_to_wait_for_headers > 0) {
        snapshot_start_block = WITH_LOCK(::cs_main,
            return m_blockman.LookupBlockIndex(base_blockhash));
        --max_secs_to_wait_for_headers;

        if (!snapshot_start_block) {
            std::this_thread::sleep_for(std::chrono::seconds(1));
        } else {
            break;
        }
    }

    if (snapshot_start_block == nullptr) {
        LogPrintf("[snapshot] timed out waiting for snapshot start blockheader %s\n",
            base_blockhash.ToString());
        return false;
    }

    // Assert that the deserialized chainstate contents match the expected assumeutxo value.

    int base_height = snapshot_start_block->nHeight;
    auto maybe_au_data = ExpectedAssumeutxo(base_height, ::Params());

    // Set SetBestBlock again now that the height is known
    coins_cache.SetBestBlock(base_blockhash, base_height);

    if (!maybe_au_data) {
        LogPrintf("[snapshot] assumeutxo height in snapshot metadata not recognized " /* Continued */
            "(%d) - refusing to load snapshot\n", base_height);
        return false;
    }

    const AssumeutxoData& au_data = *maybe_au_data;

    if (stats.hashSerialized != au_data.hash_serialized) {
        LogPrintf("[snapshot] bad snapshot content hash: expected %s, got %s\n",
            au_data.hash_serialized.ToString(), stats.hashSerialized.ToString());
        return false;
    }

    snapshot_chainstate.m_chain.SetTip(snapshot_start_block);

    // The remainder of this function requires modifying data protected by cs_main.
    LOCK(::cs_main);

    // Fake various pieces of CBlockIndex state:
    //
    //   - nChainTx: so that we accurately report IBD-to-tip progress
    //   - nTx: so that LoadBlockIndex() loads assumed-valid CBlockIndex entries
    //       (among other things)
    //   - nStatus & BLOCK_OPT_WITNESS: so that RewindBlockIndex() doesn't zealously
    //       unwind the assumed-valid chain.
    //
    CBlockIndex* index = nullptr;
    for (int i = 0; i <= snapshot_chainstate.m_chain.Height(); ++i) {
        index = snapshot_chainstate.m_chain[i];

        if (!index->nTx) {
            index->nTx = 1;
        }
        index->nChainTx = index->pprev ? index->pprev->nChainTx + index->nTx : 1;

        // We need to fake this flag so that CChainState::RewindBlockIndex()
        // won't try to rewind the entire assumed-valid chain on startup.
        if (index->pprev && ::IsWitnessEnabled(index->pprev, ::Params().GetConsensus())) {
            index->nStatus |= BLOCK_OPT_WITNESS;
        }
    }

    assert(index);
    index->nChainTx = metadata.m_nchaintx;
    snapshot_chainstate.setBlockIndexCandidates.insert(snapshot_start_block);

    LogPrintf("[snapshot] validated snapshot (%.2f MB)\n",
        coins_cache.DynamicMemoryUsage() / (1000 * 1000));
    return true;
}

CChainState& ChainstateManager::ActiveChainstate() const
{
    LOCK(::cs_main);
    assert(m_active_chainstate);
    return *m_active_chainstate;
}

bool ChainstateManager::IsSnapshotActive() const
{
    LOCK(::cs_main);
    return m_snapshot_chainstate && m_active_chainstate == m_snapshot_chainstate.get();
}

CChainState& ChainstateManager::ValidatedChainstate() const
{
    LOCK(::cs_main);
    if (m_snapshot_chainstate && IsSnapshotValidated()) {
        return *m_snapshot_chainstate.get();
    }
    assert(m_ibd_chainstate);
    return *m_ibd_chainstate.get();
}

bool ChainstateManager::IsBackgroundIBD(CChainState* chainstate) const
{
    LOCK(::cs_main);
    return (m_snapshot_chainstate && chainstate == m_ibd_chainstate.get());
}

void ChainstateManager::Unload()
{
    for (CChainState* chainstate : this->GetAll()) {
        chainstate->m_chain.SetTip(nullptr);
        chainstate->UnloadBlockIndex();
    }

    m_blockman.Unload();
}

void ChainstateManager::Reset()
{
    LOCK(::cs_main);
    m_ibd_chainstate.reset();
    m_snapshot_chainstate.reset();
    m_active_chainstate = nullptr;
    m_snapshot_validated = false;
}

void ChainstateManager::MaybeRebalanceCaches()
{
    if (m_ibd_chainstate && !m_snapshot_chainstate) {
        LogPrintf("[snapshot] allocating all cache to the IBD chainstate\n");
        // Allocate everything to the IBD chainstate.
        m_ibd_chainstate->ResizeCoinsCaches(m_total_coinstip_cache, m_total_coinsdb_cache);
    }
    else if (m_snapshot_chainstate && !m_ibd_chainstate) {
        LogPrintf("[snapshot] allocating all cache to the snapshot chainstate\n");
        // Allocate everything to the snapshot chainstate.
        m_snapshot_chainstate->ResizeCoinsCaches(m_total_coinstip_cache, m_total_coinsdb_cache);
    }
    else if (m_ibd_chainstate && m_snapshot_chainstate) {
        // If both chainstates exist, determine who needs more cache based on IBD status.
        //
        // Note: shrink caches first so that we don't inadvertently overwhelm available memory.
        if (m_snapshot_chainstate->IsInitialBlockDownload()) {
            m_ibd_chainstate->ResizeCoinsCaches(
                m_total_coinstip_cache * 0.05, m_total_coinsdb_cache * 0.05);
            m_snapshot_chainstate->ResizeCoinsCaches(
                m_total_coinstip_cache * 0.95, m_total_coinsdb_cache * 0.95);
        } else {
            m_snapshot_chainstate->ResizeCoinsCaches(
                m_total_coinstip_cache * 0.05, m_total_coinsdb_cache * 0.05);
            m_ibd_chainstate->ResizeCoinsCaches(
                m_total_coinstip_cache * 0.95, m_total_coinsdb_cache * 0.95);
        }
    }
}

extern NodeId GetBlockSource(const uint256 &hash) EXCLUSIVE_LOCKS_REQUIRED(cs_main);
namespace particl {

int StakeConflict::Add(NodeId id)
{
    nLastUpdated = GetAdjustedTime();
    std::pair<std::map<NodeId, int>::iterator,bool> ret;
    ret = peerCount.insert(std::pair<NodeId, int>(id, 1));
    if (ret.second == false) { // existing element
        ret.first->second++;
    }
    return 0;
};

bool CoinStakeCache::GetCoinStake(const uint256 &blockHash, CTransactionRef &tx)
{
    for (const auto &i : lData) {
        if (blockHash != i.first) {
            continue;
        }
        tx = i.second;
        return true;
    }

    BlockMap::iterator mi = g_chainman.BlockIndex().find(blockHash);
    if (mi == g_chainman.BlockIndex().end()) {
        return false;
    }

    CBlockIndex *pindex = mi->second;
    if (ReadTransactionFromDiskBlock(pindex, 0, tx)) {
        return InsertCoinStake(blockHash, tx);
    }

    return false;
}

bool CoinStakeCache::InsertCoinStake(const uint256 &blockHash, const CTransactionRef &tx)
{
    lData.emplace_front(blockHash, tx);

    while (lData.size() > nMaxSize) {
        lData.pop_back();
    }

    return true;
}

static void EraseDelayedBlock(std::list<DelayedBlock>::iterator p) EXCLUSIVE_LOCKS_REQUIRED(cs_main)
{
    if (p->m_node_id > -1) {
        Misbehaving(p->m_node_id, 25, "Delayed block");
    }

    auto it = g_chainman.BlockIndex().find(p->m_pblock->GetHash());
    if (it != g_chainman.BlockIndex().end()) {
        it->second->nFlags &= ~BLOCK_DELAYED;
        setDirtyBlockIndex.insert(it->second);
    }
}

bool DelayBlock(const std::shared_ptr<const CBlock>& pblock, BlockValidationState& state) EXCLUSIVE_LOCKS_REQUIRED(cs_main)
{
    NodeId nodeId = GetBlockSource(pblock->GetHash());
    LogPrintf("Warning: %s - Previous stake modifier is null for block %s from peer %d.\n", __func__, pblock->GetHash().ToString(), nodeId);
    while (list_delayed_blocks.size() >= MAX_DELAYED_BLOCKS) {
        LogPrint(BCLog::NET, "Removing Delayed block %s, too many delayed.\n", pblock->GetHash().ToString());
        EraseDelayedBlock(list_delayed_blocks.begin());
        list_delayed_blocks.erase(list_delayed_blocks.begin());
    }
    assert(list_delayed_blocks.size() < MAX_DELAYED_BLOCKS);
    state.nFlags |= BLOCK_DELAYED; // Mark to prevent further processing
    list_delayed_blocks.emplace_back(pblock, nodeId);
    return true;
}

void CheckDelayedBlocks(const CChainParams& chainparams, const uint256 &block_hash) LOCKS_EXCLUDED(cs_main)
{
    if (list_delayed_blocks.empty()) {
        return;
    }

    int64_t now = GetTime();
    std::vector<std::shared_ptr<const CBlock> > process_blocks;
    {
        LOCK(cs_main);
        std::list<DelayedBlock>::iterator p = list_delayed_blocks.begin();
        while (p != list_delayed_blocks.end()) {
            if (p->m_pblock->hashPrevBlock == block_hash) {
                process_blocks.push_back(p->m_pblock);
                p = list_delayed_blocks.erase(p);
                continue;
            }
            if (p->m_time + MAX_DELAY_BLOCK_SECONDS < now) {
                LogPrint(BCLog::NET, "Removing delayed block %s, timed out.\n", p->m_pblock->GetHash().ToString());
                EraseDelayedBlock(p);
                p = list_delayed_blocks.erase(p);
                continue;
            }
            ++p;
        }
    }

    for (auto &p : process_blocks) {
        LogPrint(BCLog::NET, "Processing delayed block %s prev %s.\n", p->GetHash().ToString(), block_hash.ToString());

        ChainstateManagerActive().ProcessNewBlock(chainparams, p, false, nullptr); // Should update DoS if necessary, finding block through mapBlockSource
    }
}

bool RemoveUnreceivedHeader(const uint256 &hash) EXCLUSIVE_LOCKS_REQUIRED(cs_main)
{
    BlockMap::iterator mi = g_chainman.BlockIndex().find(hash);
    if (mi != g_chainman.BlockIndex().end() && (mi->second->nFlags & BLOCK_ACCEPTED)) {
        return false;
    }
    if (mi == g_chainman.BlockIndex().end()) {
        return true; // was already removed, peer misbehaving
    }

    // Remove entire chain
    std::vector<BlockMap::iterator> remove_headers;
    std::vector<BlockMap::iterator> last_round[2];

    size_t n = 0;
    last_round[n].push_back(mi);
    remove_headers.push_back(mi);
    while (last_round[n].size()) {
        last_round[!n].clear();

        for (BlockMap::iterator& check_header : last_round[n]) {
            BlockMap::iterator it = g_chainman.BlockIndex().begin();
            while (it != g_chainman.BlockIndex().end()) {
                if (it->second->pprev == check_header->second) {
                    if ((it->second->nFlags & BLOCK_ACCEPTED)) {
                        LogPrintf("Can't remove header %s, descendant block %s accepted.\n", hash.ToString(), it->second->GetBlockHash().ToString());
                        return true; // Can't remove any blocks, peer misbehaving for not sending
                    }
                    last_round[!n].push_back(it);
                    remove_headers.push_back(it);
                }
                it++;
            }
        }
        n = !n;
    }

    LogPrintf("Removing %d loose headers from %s.\n", remove_headers.size(), hash.ToString());

    for (auto &entry : remove_headers) {
        LogPrint(BCLog::NET, "Removing loose header %s.\n", entry->second->GetBlockHash().ToString());
        setDirtyBlockIndex.erase(entry->second);

        if (pindexBestHeader == entry->second) {
            pindexBestHeader = ::ChainActive().Tip();
        }
        if (pindexBestInvalid == entry->second) {
            pindexBestInvalid = nullptr;
        }
        RemoveNonReceivedHeaderFromNodes(entry);
        delete entry->second;
        g_chainman.BlockIndex().erase(entry);
    }

    return true;
}

size_t CountDelayedBlocks() EXCLUSIVE_LOCKS_REQUIRED(cs_main)
{
    return list_delayed_blocks.size();
}

bool ProcessDuplicateStakeHeader(CBlockIndex *pindex, NodeId nodeId) EXCLUSIVE_LOCKS_REQUIRED(cs_main)
{
    if (!pindex) {
        return false;
    }

    uint256 hash = pindex->GetBlockHash();

    bool fMakeValid = false;
    if (nodeId == -1) {
        LogPrintf("%s: Duplicate stake block %s was received in a group, marking valid.\n",
            __func__, hash.ToString());

        fMakeValid = true;
    }

    if (nodeId > -1) {
        std::pair<std::map<uint256, StakeConflict>::iterator,bool> ret;
        ret = mapStakeConflict.insert(std::pair<uint256, StakeConflict>(hash, StakeConflict()));
        StakeConflict &sc = ret.first->second;
        sc.Add(nodeId);

        if ((int)sc.peerCount.size() > std::min(GetNumPeers() / 2, 4)) {
            LogPrintf("%s: More than half the connected peers are building on block %s," /* Continued */
                "  marked as duplicate stake, assuming this node has the duplicate.\n", __func__, hash.ToString());

            fMakeValid = true;
        }
    }

    if (fMakeValid) {
        pindex->nFlags &= (~BLOCK_FAILED_DUPLICATE_STAKE);
        pindex->nStatus &= (~BLOCK_FAILED_VALID);
        setDirtyBlockIndex.insert(pindex);

        //if (pindex->nStatus & BLOCK_FAILED_CHILD)
        //{
            CBlockIndex *pindexPrev = pindex->pprev;
            while (pindexPrev) {
                if (pindexPrev->nStatus & BLOCK_VALID_MASK) {
                    break;
                }

                if (pindexPrev->nFlags & BLOCK_FAILED_DUPLICATE_STAKE) {
                    pindexPrev->nFlags &= (~BLOCK_FAILED_DUPLICATE_STAKE);
                    pindexPrev->nStatus &= (~BLOCK_FAILED_VALID);
                    setDirtyBlockIndex.insert(pindexPrev);

                    if (!pindexPrev->prevoutStake.IsNull()) {
                        uint256 prevhash = pindexPrev->GetBlockHash();
                        particl::AddToMapStakeSeen(pindexPrev->prevoutStake, prevhash);
                    }

                    pindexPrev->nStatus &= (~BLOCK_FAILED_CHILD);
                }

                pindexPrev = pindexPrev->pprev;
            }

            pindex->nStatus &= (~BLOCK_FAILED_CHILD);
        //};

        if (!pindex->prevoutStake.IsNull()) {
            particl::AddToMapStakeSeen(pindex->prevoutStake, hash);
        }
        return true;
    }

    return false;
}


bool AddToMapStakeSeen(const COutPoint &kernel, const uint256 &blockHash)
{
    // Overwrites existing values

    std::pair<std::map<COutPoint, uint256>::iterator,bool> ret;
    ret = mapStakeSeen.insert(std::pair<COutPoint, uint256>(kernel, blockHash));
    if (ret.second == false) { // existing element
        ret.first->second = blockHash;
    } else {
        listStakeSeen.push_back(kernel);
    }

    return true;
};

bool CheckStakeUnused(const COutPoint &kernel)
{
    std::map<COutPoint, uint256>::const_iterator mi = mapStakeSeen.find(kernel);
    return (mi == mapStakeSeen.end());
}

bool CheckStakeUnique(const CBlock &block, bool fUpdate)
{
    LOCK(cs_main);

    uint256 blockHash = block.GetHash();
    const COutPoint &kernel = block.vtx[0]->vin[0].prevout;

    std::map<COutPoint, uint256>::const_iterator mi = mapStakeSeen.find(kernel);
    if (mi != mapStakeSeen.end()) {
        if (mi->second == blockHash) {
            return true;
        }
        return error("%s: Stake kernel for %s first seen on %s.", __func__, blockHash.ToString(), mi->second.ToString());
    }

    if (!fUpdate) {
        return true;
    }

    while (listStakeSeen.size() > MAX_STAKE_SEEN_SIZE) {
        const COutPoint &oldest = listStakeSeen.front();
        if (1 != mapStakeSeen.erase(oldest)) {
            LogPrintf("%s: Warning: mapStakeSeen did not erase %s %n\n", __func__, oldest.hash.ToString(), oldest.n);
        }
        listStakeSeen.pop_front();
    }

    return AddToMapStakeSeen(kernel, blockHash);
};

bool ShouldAutoReindex()
{
    // Force reindex to update version
    bool nV1 = false;
    if (!pblocktree->ReadFlag("v1", nV1) || !nV1) {
        LogPrintf("%s: v1 marker not detected, attempting reindex.\n", __func__);
        return true;
    }
    return false;
};

bool RebuildRollingIndices(CTxMemPool* mempool)
{
    bool nV2 = false;
    if (gArgs.GetBoolArg("-rebuildrollingindices", false)) {
        LogPrintf("%s: Manual override, attempting to rewind chain.\n", __func__);
    } else
    if (pblocktree->ReadFlag("v2", nV2) && nV2) {
        return true;
    } else {
        LogPrintf("%s: v2 marker not detected, attempting to rewind chain.\n", __func__);
    }
    uiInterface.InitMessage(_("Rebuilding rolling indices...").translated);

    if (!mempool) {
        LogPrintf("%s: Requires mempool.\n", __func__);
        return false;
    }

    int64_t now = GetAdjustedTime();
    int rewound_tip_height, max_height_to_keep = 0;

    {
        LOCK(cs_main);
        CBlockIndex *pindex_tip = ::ChainActive().Tip();
        CBlockIndex *pindex = pindex_tip;
        while (pindex && pindex->nTime >= now - smsg::KEEP_FUNDING_TX_DATA) {
            max_height_to_keep = pindex->nHeight;
            pindex = ::ChainActive()[pindex->nHeight-1];
        }

        LogPrintf("%s: Rewinding to block %d.\n", __func__, max_height_to_keep);
        int num_disconnected = 0;

        std::string str_error;
        if (!RewindToHeight(*mempool, max_height_to_keep, num_disconnected, str_error)) {
            LogPrintf("%s: RewindToHeight failed %s.\n", __func__, str_error);
            return false;
        }
        rewound_tip_height = ::ChainActive().Tip()->nHeight;
    }

    const CChainParams& chainparams = Params();
    BlockValidationState state;
    if (!ChainstateManagerActive().ActiveChainstate().ActivateBestChain(state, chainparams)) {
        LogPrintf("%s: ActivateBestChain failed %s.\n", __func__, state.ToString());
        return false;
    }

    {
        LOCK(cs_main);
        LogPrintf("%s: Reprocessed chain from block %d to %d.\n", __func__, rewound_tip_height, ::ChainActive().Tip()->nHeight);

        if (!pblocktree->WriteFlag("v2", true)) {
            LogPrintf("%s: WriteFlag failed.\n", __func__);
            return false;
        }
    }
    return true;
}

int64_t GetSmsgFeeRate(const CBlockIndex *pindex, bool reduce_height) EXCLUSIVE_LOCKS_REQUIRED(cs_main)
{
    const Consensus::Params &consensusParams = Params().GetConsensus();

    if ((pindex && pindex->nTime < consensusParams.smsg_fee_time)
        || (!pindex && GetTime() < consensusParams.smsg_fee_time)) {
        return consensusParams.smsg_fee_msg_per_day_per_k;
    }

    int chain_height = pindex ? pindex->nHeight : ::ChainActive().Height();
    if (reduce_height) { // Grace period, push back to previous period
        chain_height -= 10;
    }
    int fee_height = (chain_height / consensusParams.smsg_fee_period) * consensusParams.smsg_fee_period;

    CBlockIndex *fee_block = ::ChainActive()[fee_height];
    if (!fee_block || fee_block->nTime < consensusParams.smsg_fee_time) {
        return consensusParams.smsg_fee_msg_per_day_per_k;
    }

    int64_t smsg_fee_rate = consensusParams.smsg_fee_msg_per_day_per_k;
    CTransactionRef coinstake = nullptr;
    if (!smsgFeeCoinstakeCache.GetCoinStake(fee_block->GetBlockHash(), coinstake)
        || !coinstake->GetSmsgFeeRate(smsg_fee_rate)) {
        return consensusParams.smsg_fee_msg_per_day_per_k;
    }

    return smsg_fee_rate;
};

uint32_t GetSmsgDifficulty(uint64_t time, bool verify) EXCLUSIVE_LOCKS_REQUIRED(cs_main)
{
    const Consensus::Params &consensusParams = Params().GetConsensus();

    CBlockIndex *pindex = ::ChainActive().Tip();
    for (size_t k = 0; k < 180; ++k) {
        if (!pindex) {
            break;
        }
        if (time >= pindex->nTime) {
            uint32_t smsg_difficulty = 0;
            CTransactionRef coinstake = nullptr;
            if (smsgDifficultyCoinstakeCache.GetCoinStake(pindex->GetBlockHash(), coinstake)
                && coinstake->GetSmsgDifficulty(smsg_difficulty)) {

                if (verify && smsg_difficulty != consensusParams.smsg_min_difficulty) {
                    return smsg_difficulty + consensusParams.smsg_difficulty_max_delta;
                }
                return smsg_difficulty - consensusParams.smsg_difficulty_max_delta;
            }
        }
        pindex = pindex->pprev;
    }

    return consensusParams.smsg_min_difficulty - consensusParams.smsg_difficulty_max_delta;
};

} // namespace particl<|MERGE_RESOLUTION|>--- conflicted
+++ resolved
@@ -780,7 +780,6 @@
         }
     }
 
-<<<<<<< HEAD
     if (state.m_has_anon_input
          && (::ChainActive().Height() < GetNumBlocksOfPeers()-1)) {
         LogPrintf("%s: Ignoring anon transaction while chain syncs height %d - peers %d.\n",
@@ -792,11 +791,8 @@
         // Already in the blockchain, containing block could have been received before loose tx
         return state.Invalid(TxValidationResult::TX_CONFLICT, "txn-already-in-mempool");
     }
-    // Bring the best block into scope
-=======
     // This is const, but calls into the back end CoinsViews. The CCoinsViewDB at the bottom of the
     // hierarchy brings the best block into scope. See CCoinsViewDB::GetBestBlock().
->>>>>>> e5b49a01
     m_view.GetBestBlock();
 
     // we have all inputs cached now, so switch back to dummy (to protect
