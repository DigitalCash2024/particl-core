--- conflicted
+++ resolved
@@ -2238,12 +2238,12 @@
 bool ConnectBlock(const CBlock& block, BlockValidationState& state, CBlockIndex* pindex,
     CCoinsViewCache& view, const CChainParams& chainparams, bool fJustCheck)
 {
-    return g_chainstate->ConnectBlock(block, state, pindex, view, chainparams, fJustCheck);
+    return ::ChainstateActive().ConnectBlock(block, state, pindex, view, chainparams, fJustCheck);
 };
 
 DisconnectResult DisconnectBlock(const CBlock& block, const CBlockIndex* pindex, CCoinsViewCache& view)
 {
-    return g_chainstate->DisconnectBlock(block, pindex, view);
+    return ::ChainstateActive().DisconnectBlock(block, pindex, view);
 };
 
 void static FlushBlockFile(bool fFinalize = false)
@@ -4613,7 +4613,7 @@
     if (fCheckpointsEnabled) {
         // Don't accept any forks from the main chain prior to last checkpoint.
         // GetLastCheckpoint finds the last checkpoint in MapCheckpoints that's in our
-        // g_blockman.m_block_index.
+        // BlockIndex().
         CBlockIndex* pcheckpoint = GetLastCheckpoint(params.Checkpoints());
         if (pcheckpoint && nHeight < pcheckpoint->nHeight) {
             LogPrintf("ERROR: %s: forked chain older than last checkpoint (height %d)\n", __func__, nHeight);
@@ -4995,7 +4995,6 @@
     std::vector<BlockMap::iterator> remove_headers;
     std::vector<BlockMap::iterator> last_round[2];
 
-<<<<<<< HEAD
     size_t n = 0;
     last_round[n].push_back(mi);
     remove_headers.push_back(mi);
@@ -5015,17 +5014,6 @@
                 }
                 it++;
             }
-=======
-    // Check against checkpoints
-    if (fCheckpointsEnabled) {
-        // Don't accept any forks from the main chain prior to last checkpoint.
-        // GetLastCheckpoint finds the last checkpoint in MapCheckpoints that's in our
-        // BlockIndex().
-        CBlockIndex* pcheckpoint = GetLastCheckpoint(params.Checkpoints());
-        if (pcheckpoint && nHeight < pcheckpoint->nHeight) {
-            LogPrintf("ERROR: %s: forked chain older than last checkpoint (height %d)\n", __func__, nHeight);
-            return state.Invalid(BlockValidationResult::BLOCK_CHECKPOINT, "bad-fork-prior-to-checkpoint");
->>>>>>> 76143bf7
         }
         n = !n;
     }
@@ -5424,8 +5412,8 @@
             if (fParticlMode) {
                 // Mark block as invalid to prevent re-requesting from peer.
                 // Block will have been added to the block index in AcceptBlockHeader
-                CBlockIndex *pindex = g_blockman.AddToBlockIndex(*pblock);
-                g_chainstate->InvalidBlockFound(pindex, *pblock, state);
+                CBlockIndex *pindex = ::ChainstateActive().m_blockman.AddToBlockIndex(*pblock);
+                ::ChainstateActive().InvalidBlockFound(pindex, *pblock, state);
             }
             GetMainSignals().BlockChecked(*pblock, state);
             return error("%s: AcceptBlock FAILED (%s)", __func__, state.ToString());
@@ -6872,8 +6860,6 @@
 };
 static CMainCleanup instance_of_cmaincleanup;
 
-<<<<<<< HEAD
-
 bool CoinStakeCache::GetCoinStake(const uint256 &blockHash, CTransactionRef &tx)
 {
     for (const auto &i : lData) {
@@ -6907,7 +6893,7 @@
 
     return true;
 }
-=======
+
 Optional<uint256> ChainstateManager::SnapshotBlockhash() const {
     if (m_active_chainstate != nullptr) {
         // If a snapshot chainstate exists, it will always be our active.
@@ -6995,5 +6981,4 @@
     m_snapshot_chainstate.reset();
     m_active_chainstate = nullptr;
     m_snapshot_validated = false;
-}
->>>>>>> 76143bf7
+}