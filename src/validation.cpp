--- conflicted
+++ resolved
@@ -4566,28 +4566,6 @@
     return true;
 }
 
-<<<<<<< HEAD
-
-bool CheckBlockSignature(const CBlock &block)
-{
-    if (!block.IsProofOfStake())
-        return block.vchBlockSig.empty();
-    if (block.vchBlockSig.empty())
-        return false;
-    if (block.vtx[0]->vin.size() < 1)
-        return false;
-
-    const auto &txin = block.vtx[0]->vin[0];
-    if (txin.scriptWitness.stack.size() != 2)
-        return false;
-
-    if (txin.scriptWitness.stack[1].size() != 33)
-        return false;
-
-    CPubKey pubKey(txin.scriptWitness.stack[1]);
-    return pubKey.Verify(block.GetHash(), block.vchBlockSig);
-};
-=======
 static bool CheckMerkleRoot(const CBlock& block, BlockValidationState& state)
 {
     if (block.m_checked_merkle_root) return true;
@@ -4668,7 +4646,6 @@
 
     return true;
 }
->>>>>>> 98005b6a
 
 bool CheckBlock(const CBlock& block, BlockValidationState& state, const Consensus::Params& consensusParams, bool fCheckPOW, bool fCheckMerkleRoot)
 {
@@ -4690,24 +4667,8 @@
     }
 
     // Check the merkle root.
-<<<<<<< HEAD
-    if (fCheckMerkleRoot) {
-        bool mutated;
-
-        uint256 hashMerkleRoot2 = BlockMerkleRoot(block, &mutated);
-
-        if (block.hashMerkleRoot != hashMerkleRoot2)
-            return state.Invalid(BlockValidationResult::BLOCK_MUTATED, "bad-txnmrklroot", "hashMerkleRoot mismatch");
-
-        // Check for merkle tree malleability (CVE-2012-2459): repeating sequences
-        // of transactions in a block without affecting the merkle root of a block,
-        // while still invalidating it.
-        if (mutated)
-            return state.Invalid(BlockValidationResult::BLOCK_MUTATED, "bad-txns-duplicate", "duplicate transaction");
-=======
     if (fCheckMerkleRoot && !CheckMerkleRoot(block, state)) {
         return false;
->>>>>>> 98005b6a
     }
 
     // All potential-corruption validation must be done before we do any
@@ -4734,7 +4695,7 @@
             }
         }
 
-        if (!CheckBlockSignature(block)) {
+        if (!particl::CheckBlockSignature(block)) {
             return state.Invalid(BlockValidationResult::BLOCK_CONSENSUS, "bad-block-signature", "bad block signature");
         }
     } else {
@@ -4957,7 +4918,6 @@
         }
     }
 
-<<<<<<< HEAD
     const CChainParams& params{chainman.GetParams()};
     if (fParticlMode) {
         if (block.IsProofOfStake()) {
@@ -5090,56 +5050,9 @@
         // * There must be at least one output whose scriptPubKey is a single 36-byte push, the first 4 bytes of which are
         //   {0xaa, 0x21, 0xa9, 0xed}, and the following 32 bytes are SHA256^2(witness root, witness reserved value). In case there are
         //   multiple, the last one is used.
-        bool fHaveWitness = false;
-        if (DeploymentActiveAfter(pindexPrev, chainman, Consensus::DEPLOYMENT_SEGWIT)) {
-            int commitpos = GetWitnessCommitmentIndex(block);
-            if (commitpos != NO_WITNESS_COMMITMENT) {
-                bool malleated = false;
-                uint256 hashWitness = BlockWitnessMerkleRoot(block, &malleated);
-                // The malleation check is ignored; as the transaction tree itself
-                // already does not permit it, it is impossible to trigger in the
-                // witness tree.
-                if (block.vtx[0]->vin[0].scriptWitness.stack.size() != 1 || block.vtx[0]->vin[0].scriptWitness.stack[0].size() != 32) {
-                    return state.Invalid(BlockValidationResult::BLOCK_MUTATED, "bad-witness-nonce-size", strprintf("%s : invalid witness reserved value size", __func__));
-                }
-                CHash256().Write(hashWitness).Write(block.vtx[0]->vin[0].scriptWitness.stack[0]).Finalize(hashWitness);
-                if (memcmp(hashWitness.begin(), &block.vtx[0]->vout[commitpos].scriptPubKey[6], 32)) {
-                    return state.Invalid(BlockValidationResult::BLOCK_MUTATED, "bad-witness-merkle-match", strprintf("%s : witness merkle commitment mismatch", __func__));
-                }
-                fHaveWitness = true;
-            }
-        }
-
-        // No witness data is allowed in blocks that don't commit to witness data, as this would otherwise leave room for spam
-        if (!fHaveWitness) {
-          for (const auto& tx : block.vtx) {
-                if (tx->HasWitness()) {
-                    return state.Invalid(BlockValidationResult::BLOCK_MUTATED, "unexpected-witness", strprintf("%s : unexpected witness data found", __func__));
-                }
-            }
-        }
-=======
-    // Enforce rule that the coinbase starts with serialized block height
-    if (DeploymentActiveAfter(pindexPrev, chainman, Consensus::DEPLOYMENT_HEIGHTINCB))
-    {
-        CScript expect = CScript() << nHeight;
-        if (block.vtx[0]->vin[0].scriptSig.size() < expect.size() ||
-            !std::equal(expect.begin(), expect.end(), block.vtx[0]->vin[0].scriptSig.begin())) {
-            return state.Invalid(BlockValidationResult::BLOCK_CONSENSUS, "bad-cb-height", "block height mismatch in coinbase");
-        }
-    }
-
-    // Validation for witness commitments.
-    // * We compute the witness hash (which is the hash including witnesses) of all the block's transactions, except the
-    //   coinbase (where 0x0000....0000 is used instead).
-    // * The coinbase scriptWitness is a stack of a single 32-byte vector, containing a witness reserved value (unconstrained).
-    // * We build a merkle tree with all those witness hashes as leaves (similar to the hashMerkleRoot in the block header).
-    // * There must be at least one output whose scriptPubKey is a single 36-byte push, the first 4 bytes of which are
-    //   {0xaa, 0x21, 0xa9, 0xed}, and the following 32 bytes are SHA256^2(witness root, witness reserved value). In case there are
-    //   multiple, the last one is used.
-    if (!CheckWitnessMalleation(block, DeploymentActiveAfter(pindexPrev, chainman, Consensus::DEPLOYMENT_SEGWIT), state)) {
-        return false;
->>>>>>> 98005b6a
+        if (!CheckWitnessMalleation(block, DeploymentActiveAfter(pindexPrev, chainman, Consensus::DEPLOYMENT_SEGWIT), state)) {
+            return false;
+        }
     }
 
     // After the coinbase witness reserved value and commitment are verified,
@@ -7509,6 +7422,31 @@
     return total;
 }
 
+bool CheckBlockSignature(const CBlock &block)
+{
+    if (!block.IsProofOfStake()) {
+        return block.vchBlockSig.empty();
+    }
+    if (block.vchBlockSig.empty()) {
+        return false;
+    }
+    if (block.vtx[0]->vin.size() < 1) {
+        return false;
+    }
+
+    const auto &txin = block.vtx[0]->vin[0];
+    if (txin.scriptWitness.stack.size() != 2) {
+        return false;
+    }
+
+    if (txin.scriptWitness.stack[1].size() != 33) {
+        return false;
+    }
+
+    CPubKey pubKey(txin.scriptWitness.stack[1]);
+    return pubKey.Verify(block.GetHash(), block.vchBlockSig);
+}
+
 void UpdateNumBlocksOfPeers(ChainstateManager &chainman, NodeId id, int height) EXCLUSIVE_LOCKS_REQUIRED(cs_main)
 {
     // Select median value. Only one sample per peer. Remove oldest sample.
@@ -7585,7 +7523,7 @@
         ret.first->second++;
     }
     return 0;
-};
+}
 
 bool CoinStakeCache::GetCoinStake(Chainstate &chainstate, const uint256 &blockHash, CTransactionRef &tx)
 {
@@ -8088,6 +8026,6 @@
     }
 
     return consensusParams.smsg_min_difficulty - consensusParams.smsg_difficulty_max_delta;
-};
+}
 
 } // namespace particl