// Copyright (c) 2009-2010 Satoshi Nakamoto
// Copyright (c) 2009-2020 The Bitcoin Core developers
// Distributed under the MIT software license, see the accompanying
// file COPYING or http://www.opensource.org/licenses/mit-license.php.

#include <validation.h>

#include <arith_uint256.h>
#include <chain.h>
#include <chainparams.h>
#include <checkqueue.h>
#include <consensus/consensus.h>
#include <consensus/merkle.h>
#include <consensus/tx_check.h>
#include <consensus/tx_verify.h>
#include <consensus/validation.h>
#include <cuckoocache.h>
#include <flatfile.h>
#include <hash.h>
#include <index/blockfilterindex.h>
#include <index/txindex.h>
#include <logging.h>
#include <logging/timer.h>
#include <node/blockstorage.h>
#include <node/coinstats.h>
#include <node/ui_interface.h>
#include <policy/policy.h>
#include <policy/settings.h>
#include <pow.h>
#include <primitives/block.h>
#include <primitives/transaction.h>
#include <random.h>
#include <reverse_iterator.h>
#include <script/script.h>
#include <script/interpreter.h>
#include <script/sigcache.h>
#include <shutdown.h>
#include <signet.h>
#include <timedata.h>
#include <tinyformat.h>
#include <txdb.h>
#include <txmempool.h>
#include <uint256.h>
#include <undo.h>
#include <util/check.h> // For NDEBUG compile time check
#include <util/hasher.h>
#include <util/moneystr.h>
#include <util/rbf.h>
#include <util/strencodings.h>
#include <util/system.h>
#include <util/translation.h>
#include <validationinterface.h>
#include <warnings.h>
#include <smsg/smessage.h>
#include <net.h>
#include <pos/kernel.h>
#include <anon.h>
#include <rctindex.h>
#include <insight/insight.h>
#include <insight/balanceindex.h>

#include <numeric>
#include <optional>
#include <string>

#include <boost/algorithm/string/replace.hpp>

#define MICRO 0.000001
#define MILLI 0.001

/**
 * An extra transaction can be added to a package, as long as it only has one
 * ancestor and is no larger than this. Not really any reason to make this
 * configurable as it doesn't materially change DoS parameters.
 */
static const unsigned int EXTRA_DESCENDANT_TX_SIZE_LIMIT = 10000;
/** Maximum kilobytes for transactions to store for processing during reorg */
static const unsigned int MAX_DISCONNECTED_TX_POOL_SIZE = 20000;
/** Time to wait between writing blocks/block index to disk. */
static constexpr std::chrono::hours DATABASE_WRITE_INTERVAL{1};
/** Time to wait between flushing chainstate to disk. */
static constexpr std::chrono::hours DATABASE_FLUSH_INTERVAL{24};
/** Maximum age of our tip for us to be considered current for fee estimation */
static constexpr std::chrono::hours MAX_FEE_ESTIMATION_TIP_AGE{3};
const std::vector<std::string> CHECKLEVEL_DOC {
    "level 0 reads the blocks from disk",
    "level 1 verifies block validity",
    "level 2 verifies undo data",
    "level 3 checks disconnection of tip blocks",
    "level 4 tries to reconnect the blocks",
    "each level includes the checks of the previous levels",
};

bool CBlockIndexWorkComparator::operator()(const CBlockIndex *pa, const CBlockIndex *pb) const {
    // First sort by most total work, ...
    if (pa->nChainWork > pb->nChainWork) return false;
    if (pa->nChainWork < pb->nChainWork) return true;

    // ... then by earliest time received, ...
    if (pa->nSequenceId < pb->nSequenceId) return false;
    if (pa->nSequenceId > pb->nSequenceId) return true;

    // Use pointer address as tie breaker (should only happen with blocks
    // loaded from disk, as those all have id 0).
    if (pa < pb) return false;
    if (pa > pb) return true;

    // Identical blocks.
    return false;
}

ChainstateManager g_chainman;

CChainState& ChainstateActive()
{
    LOCK(::cs_main);
    assert(g_chainman.m_active_chainstate);
    return *g_chainman.m_active_chainstate;
}

CChain& ChainActive()
{
    LOCK(::cs_main);
    return ::ChainstateActive().m_chain;
}

ChainstateManager& ChainstateManagerActive()
{
    LOCK(::cs_main);
    return g_chainman;
}

/**
 * Mutex to guard access to validation specific variables, such as reading
 * or changing the chainstate.
 *
 * This may also need to be locked when updating the transaction pool, e.g. on
 * AcceptToMemoryPool. See CTxMemPool::cs comment for details.
 *
 * The transaction pool has a separate lock to allow reading from it and the
 * chainstate at the same time.
 */
RecursiveMutex cs_main;

CBlockIndex *pindexBestHeader = nullptr;
Mutex g_best_block_mutex;
std::condition_variable g_best_block_cv;
uint256 g_best_block;
bool g_parallel_script_checks{false};
std::atomic_bool fSkipRangeproof(false);
std::atomic_bool fBusyImporting(false);        // covers ActivateBestChain too
bool fRequireStandard = true;
bool fCheckBlockIndex = false;
bool fCheckpointsEnabled = DEFAULT_CHECKPOINTS_ENABLED;
unsigned int MIN_BLOCKS_TO_KEEP = 288;
unsigned int NODE_NETWORK_LIMITED_MIN_BLOCKS = 288;
int64_t nMaxTipAge = DEFAULT_MAX_TIP_AGE;
static bool fVerifyingDB = false;

uint256 hashAssumeValid;
arith_uint256 nMinimumChainWork;

CFeeRate minRelayTxFee = CFeeRate(DEFAULT_MIN_RELAY_TX_FEE);

// Internal stuff
namespace {
    CBlockIndex* pindexBestInvalid = nullptr;
} // namespace

// Internal stuff from blockstorage ...
extern RecursiveMutex cs_LastBlockFile;
extern std::vector<CBlockFileInfo> vinfoBlockFile;
extern int nLastBlockFile;
extern bool fCheckForPruning;
extern std::set<CBlockIndex*> setDirtyBlockIndex;
extern std::set<int> setDirtyFileInfo;
void FlushBlockFile(bool fFinalize = false, bool finalize_undo = false);
// ... TODO move fully to blockstorage

CBlockIndex* BlockManager::LookupBlockIndex(const uint256& hash) const
{
    AssertLockHeld(cs_main);
    assert(std::addressof(g_chainman.BlockIndex()) == std::addressof(m_block_index));
    BlockMap::const_iterator it = m_block_index.find(hash);
    return it == m_block_index.end() ? nullptr : it->second;
}

CBlockIndex* BlockManager::FindForkInGlobalIndex(const CChain& chain, const CBlockLocator& locator)
{
    AssertLockHeld(cs_main);

    assert(std::addressof(g_chainman.m_blockman) == std::addressof(*this));
    // Find the latest block common to locator and chain - we expect that
    // locator.vHave is sorted descending by height.
    for (const uint256& hash : locator.vHave) {
        CBlockIndex* pindex = LookupBlockIndex(hash);
        if (pindex) {
            if (chain.Contains(pindex))
                return pindex;
            if (pindex->GetAncestor(chain.Height()) == chain.Tip()) {
                return chain.Tip();
            }
        }
    }
    return chain.Genesis();
}

std::unique_ptr<CBlockTreeDB> pblocktree;

namespace particl {
bool DelayBlock(const std::shared_ptr<const CBlock>& pblock, BlockValidationState& state) EXCLUSIVE_LOCKS_REQUIRED(cs_main);
void CheckDelayedBlocks(const CChainParams& chainparams, const uint256 &block_hash) LOCKS_EXCLUDED(cs_main);

std::map<uint256, StakeConflict> mapStakeConflict;
std::map<COutPoint, uint256> mapStakeSeen;
std::list<COutPoint> listStakeSeen;

CoinStakeCache coinStakeCache GUARDED_BY(cs_main);
CoinStakeCache smsgFeeCoinstakeCache;
CoinStakeCache smsgDifficultyCoinstakeCache(180);

size_t MAX_DELAYED_BLOCKS = 64;
int64_t MAX_DELAY_BLOCK_SECONDS = 180;

class DelayedBlock
{
public:
    DelayedBlock(const std::shared_ptr<const CBlock>& pblock, int node_id) : m_pblock(pblock), m_node_id(node_id) {
        m_time = GetTime();
    }
    int64_t m_time;
    std::shared_ptr<const CBlock> m_pblock;
    int m_node_id;
};
std::list<DelayedBlock> list_delayed_blocks;
} // namespace particl
extern void Misbehaving(NodeId nodeid, int howmuch, const std::string& message="");
extern void IncPersistentMisbehaviour(NodeId node_id, int howmuch) EXCLUSIVE_LOCKS_REQUIRED(cs_main);
extern bool AddNodeHeader(NodeId node_id, const uint256 &hash) EXCLUSIVE_LOCKS_REQUIRED(cs_main);
extern void RemoveNodeHeader(const uint256 &hash) EXCLUSIVE_LOCKS_REQUIRED(cs_main);
extern void RemoveNonReceivedHeaderFromNodes(BlockMap::iterator mi) EXCLUSIVE_LOCKS_REQUIRED(cs_main);
extern bool IncDuplicateHeaders(NodeId node_id) EXCLUSIVE_LOCKS_REQUIRED(cs_main);


bool CheckInputScripts(const CTransaction& tx, TxValidationState &state,
                       const CCoinsViewCache &inputs, unsigned int flags, bool cacheSigStore,
                       bool cacheFullScriptStore, PrecomputedTransactionData& txdata,
                       std::vector<CScriptCheck> *pvChecks = nullptr, bool fAnonChecks = true)
                       EXCLUSIVE_LOCKS_REQUIRED(cs_main);

bool CheckFinalTx(const CBlockIndex* active_chain_tip, const CTransaction &tx, int flags)
{
    AssertLockHeld(cs_main);
    assert(active_chain_tip); // TODO: Make active_chain_tip a reference
    assert(std::addressof(*::ChainActive().Tip()) == std::addressof(*active_chain_tip));

    // By convention a negative value for flags indicates that the
    // current network-enforced consensus rules should be used. In
    // a future soft-fork scenario that would mean checking which
    // rules would be enforced for the next block and setting the
    // appropriate flags. At the present time no soft-forks are
    // scheduled, so no flags are set.
    flags = std::max(flags, 0);

    // CheckFinalTx() uses active_chain_tip.Height()+1 to evaluate
    // nLockTime because when IsFinalTx() is called within
    // CBlock::AcceptBlock(), the height of the block *being*
    // evaluated is what is used. Thus if we want to know if a
    // transaction can be part of the *next* block, we need to call
    // IsFinalTx() with one more than active_chain_tip.Height().
    const int nBlockHeight = active_chain_tip->nHeight + 1;

    // BIP113 requires that time-locked transactions have nLockTime set to
    // less than the median time of the previous block they're contained in.
    // When the next block is created its previous block will be the current
    // chain tip, so we use that to calculate the median time passed to
    // IsFinalTx() if LOCKTIME_MEDIAN_TIME_PAST is set.
    const int64_t nBlockTime = (flags & LOCKTIME_MEDIAN_TIME_PAST)
                             ? active_chain_tip->GetMedianTimePast()
                             : GetAdjustedTime();

    return IsFinalTx(tx, nBlockHeight, nBlockTime);
}

bool TestLockPointValidity(CChain& active_chain, const LockPoints* lp)
{
    AssertLockHeld(cs_main);
    assert(lp);
    // If there are relative lock times then the maxInputBlock will be set
    // If there are no relative lock times, the LockPoints don't depend on the chain
    if (lp->maxInputBlock) {
        // Check whether ::ChainActive() is an extension of the block at which the LockPoints
        // calculation was valid.  If not LockPoints are no longer valid
        assert(std::addressof(::ChainActive()) == std::addressof(active_chain));
        if (!active_chain.Contains(lp->maxInputBlock)) {
            return false;
        }
    }

    // LockPoints still valid
    return true;
}

bool CheckSequenceLocks(CBlockIndex* tip,
                        const CCoinsView& coins_view,
                        const CTransaction& tx,
                        int flags,
                        LockPoints* lp,
                        bool useExistingLockPoints)
{
    assert(tip != nullptr);

    CBlockIndex index;
    index.pprev = tip;
    // CheckSequenceLocks() uses active_chainstate.m_chain.Height()+1 to evaluate
    // height based locks because when SequenceLocks() is called within
    // ConnectBlock(), the height of the block *being*
    // evaluated is what is used.
    // Thus if we want to know if a transaction can be part of the
    // *next* block, we need to use one more than active_chainstate.m_chain.Height()
    index.nHeight = tip->nHeight + 1;

    std::pair<int, int64_t> lockPair;
    if (useExistingLockPoints) {
        assert(lp);
        lockPair.first = lp->height;
        lockPair.second = lp->time;
    }
    else {
        std::vector<int> prevheights;
        prevheights.resize(tx.vin.size());
        for (size_t txinIndex = 0; txinIndex < tx.vin.size(); txinIndex++) {
            const CTxIn& txin = tx.vin[txinIndex];

            if (txin.IsAnonInput()) {
                prevheights[txinIndex] = tip->nHeight + 1;
                continue;
            }

            Coin coin;
            if (!coins_view.GetCoin(txin.prevout, coin)) {
                return error("%s: Missing input", __func__);
            }
            if (coin.nHeight == MEMPOOL_HEIGHT) {
                // Assume all mempool transaction confirm in the next block
                prevheights[txinIndex] = tip->nHeight + 1;
            } else {
                prevheights[txinIndex] = coin.nHeight;
            }
        }
        lockPair = CalculateSequenceLocks(tx, flags, prevheights, index);
        if (lp) {
            lp->height = lockPair.first;
            lp->time = lockPair.second;
            // Also store the hash of the block with the highest height of
            // all the blocks which have sequence locked prevouts.
            // This hash needs to still be on the chain
            // for these LockPoint calculations to be valid
            // Note: It is impossible to correctly calculate a maxInputBlock
            // if any of the sequence locked inputs depend on unconfirmed txs,
            // except in the special case where the relative lock time/height
            // is 0, which is equivalent to no sequence lock. Since we assume
            // input height of tip+1 for mempool txs and test the resulting
            // lockPair from CalculateSequenceLocks against tip+1.  We know
            // EvaluateSequenceLocks will fail if there was a non-zero sequence
            // lock on a mempool input, so we can use the return value of
            // CheckSequenceLocks to indicate the LockPoints validity
            int maxInputHeight = 0;
            for (const int height : prevheights) {
                // Can ignore mempool inputs since we'll fail if they had non-zero locks
                if (height != tip->nHeight+1) {
                    maxInputHeight = std::max(maxInputHeight, height);
                }
            }
            lp->maxInputBlock = tip->GetAncestor(maxInputHeight);
        }
    }
    return EvaluateSequenceLocks(index, lockPair);
}

// Returns the script flags which should be checked for a given block
static unsigned int GetBlockScriptFlags(const CBlockIndex* pindex, const Consensus::Params& chainparams);

static void LimitMempoolSize(CTxMemPool& pool, CCoinsViewCache& coins_cache, size_t limit, std::chrono::seconds age)
    EXCLUSIVE_LOCKS_REQUIRED(pool.cs, ::cs_main)
{
    int expired = pool.Expire(GetTime<std::chrono::seconds>() - age);
    if (expired != 0) {
        LogPrint(BCLog::MEMPOOL, "Expired %i transactions from the memory pool\n", expired);
    }

    std::vector<COutPoint> vNoSpendsRemaining;
    pool.TrimToSize(limit, &vNoSpendsRemaining);
    assert(std::addressof(::ChainstateActive().CoinsTip()) == std::addressof(coins_cache));
    for (const COutPoint& removed : vNoSpendsRemaining)
        coins_cache.Uncache(removed);
}

static bool IsCurrentForFeeEstimation(CChainState& active_chainstate) EXCLUSIVE_LOCKS_REQUIRED(cs_main)
{
    AssertLockHeld(cs_main);
    assert(std::addressof(::ChainstateActive()) == std::addressof(active_chainstate));
    if (active_chainstate.IsInitialBlockDownload())
        return false;
    if (active_chainstate.m_chain.Tip()->GetBlockTime() < count_seconds(GetTime<std::chrono::seconds>() - MAX_FEE_ESTIMATION_TIP_AGE))
        return false;
    if (active_chainstate.m_chain.Height() < pindexBestHeader->nHeight - 1)
        return false;
    return true;
}

/* Make mempool consistent after a reorg, by re-adding or recursively erasing
 * disconnected block transactions from the mempool, and also removing any
 * other transactions from the mempool that are no longer valid given the new
 * tip/height.
 *
 * Note: we assume that disconnectpool only contains transactions that are NOT
 * confirmed in the current chain nor already in the mempool (otherwise,
 * in-mempool descendants of such transactions would be removed).
 *
 * Passing fAddToMempool=false will skip trying to add the transactions back,
 * and instead just erase from the mempool as needed.
 */

static void UpdateMempoolForReorg(CChainState& active_chainstate, CTxMemPool& mempool, DisconnectedBlockTransactions& disconnectpool, bool fAddToMempool) EXCLUSIVE_LOCKS_REQUIRED(cs_main, mempool.cs)
{
    AssertLockHeld(cs_main);
    AssertLockHeld(mempool.cs);
    assert(std::addressof(::ChainstateActive()) == std::addressof(active_chainstate));
    std::vector<uint256> vHashUpdate;
    // disconnectpool's insertion_order index sorts the entries from
    // oldest to newest, but the oldest entry will be the last tx from the
    // latest mined block that was disconnected.
    // Iterate disconnectpool in reverse, so that we add transactions
    // back to the mempool starting with the earliest transaction that had
    // been previously seen in a block.
    auto it = disconnectpool.queuedTx.get<insertion_order>().rbegin();
    while (it != disconnectpool.queuedTx.get<insertion_order>().rend()) {
        // ignore validation errors in resurrected transactions
        if (!fAddToMempool || (*it)->IsCoinBase() ||
            AcceptToMemoryPool(active_chainstate, mempool, *it, true /* bypass_limits */).m_result_type != MempoolAcceptResult::ResultType::VALID) {
            // If the transaction doesn't make it in to the mempool, remove any
            // transactions that depend on it (which would now be orphans).
            mempool.removeRecursive(**it, MemPoolRemovalReason::REORG);
        } else if (mempool.exists((*it)->GetHash())) {
            vHashUpdate.push_back((*it)->GetHash());
        }
        ++it;
    }
    disconnectpool.queuedTx.clear();
    // AcceptToMemoryPool/addUnchecked all assume that new mempool entries have
    // no in-mempool children, which is generally not true when adding
    // previously-confirmed transactions back to the mempool.
    // UpdateTransactionsFromBlock finds descendants of any transactions in
    // the disconnectpool that were added back and cleans up the mempool state.
    mempool.UpdateTransactionsFromBlock(vHashUpdate);

    // We also need to remove any now-immature transactions
    mempool.removeForReorg(active_chainstate, STANDARD_LOCKTIME_VERIFY_FLAGS);
    // Re-limit mempool size, in case we added any transactions
    LimitMempoolSize(mempool, active_chainstate.CoinsTip(), gArgs.GetArg("-maxmempool", DEFAULT_MAX_MEMPOOL_SIZE) * 1000000, std::chrono::hours{gArgs.GetArg("-mempoolexpiry", DEFAULT_MEMPOOL_EXPIRY)});
}

/**
* Checks to avoid mempool polluting consensus critical paths since cached
* signature and script validity results will be reused if we validate this
* transaction again during block validation.
* */
static bool CheckInputsFromMempoolAndCache(const CTransaction& tx, TxValidationState& state,
                const CCoinsViewCache& view, const CTxMemPool& pool,
                unsigned int flags, PrecomputedTransactionData& txdata, CCoinsViewCache& coins_tip)
                EXCLUSIVE_LOCKS_REQUIRED(cs_main, pool.cs)
{
    AssertLockHeld(cs_main);
    AssertLockHeld(pool.cs);

    assert(!tx.IsCoinBase());
    for (const CTxIn& txin : tx.vin) {
        if (txin.IsAnonInput()) {
            continue;
        }
        const Coin& coin = view.AccessCoin(txin.prevout);

        // This coin was checked in PreChecks and MemPoolAccept
        // has been holding cs_main since then.
        Assume(!coin.IsSpent());
        if (coin.IsSpent()) return false;

        // If the Coin is available, there are 2 possibilities:
        // it is available in our current ChainstateActive UTXO set,
        // or it's a UTXO provided by a transaction in our mempool.
        // Ensure the scriptPubKeys in Coins from CoinsView are correct.
        const CTransactionRef& txFrom = pool.get(txin.prevout.hash);
        if (txFrom) {
            assert(txFrom->GetHash() == txin.prevout.hash);
            assert(txFrom->GetNumVOuts() > txin.prevout.n);
            if (txFrom->IsParticlVersion()) {
                assert(coin.Matches(txFrom->vpout[txin.prevout.n].get()));
            } else {
                assert(txFrom->vout[txin.prevout.n] == coin.out);
            }
        } else {
            assert(std::addressof(::ChainstateActive().CoinsTip()) == std::addressof(coins_tip));
            const Coin& coinFromUTXOSet = coins_tip.AccessCoin(txin.prevout);
            assert(!coinFromUTXOSet.IsSpent());
            assert(coinFromUTXOSet.out == coin.out);
        }
    }

    // Call CheckInputScripts() to cache signature and script validity against current tip consensus rules.
    return CheckInputScripts(tx, state, view, flags, /* cacheSigStore = */ true, /* cacheFullSciptStore = */ true, txdata);
}

namespace {

class MemPoolAccept
{
public:
    explicit MemPoolAccept(CTxMemPool& mempool, CChainState& active_chainstate) : m_pool(mempool), m_view(&m_dummy), m_viewmempool(&active_chainstate.CoinsTip(), m_pool), m_active_chainstate(active_chainstate),
        m_limit_ancestors(gArgs.GetArg("-limitancestorcount", DEFAULT_ANCESTOR_LIMIT)),
        m_limit_ancestor_size(gArgs.GetArg("-limitancestorsize", DEFAULT_ANCESTOR_SIZE_LIMIT)*1000),
        m_limit_descendants(gArgs.GetArg("-limitdescendantcount", DEFAULT_DESCENDANT_LIMIT)),
        m_limit_descendant_size(gArgs.GetArg("-limitdescendantsize", DEFAULT_DESCENDANT_SIZE_LIMIT)*1000) {
        assert(std::addressof(::ChainstateActive()) == std::addressof(m_active_chainstate));
    }

    // We put the arguments we're handed into a struct, so we can pass them
    // around easier.
    struct ATMPArgs {
        const CChainParams& m_chainparams;
        const int64_t m_accept_time;
        const bool m_bypass_limits;
        /*
         * Return any outpoints which were not previously present in the coins
         * cache, but were added as a result of validating the tx for mempool
         * acceptance. This allows the caller to optionally remove the cache
         * additions if the associated transaction ends up being rejected by
         * the mempool.
         */
        std::vector<COutPoint>& m_coins_to_uncache;
        const bool m_test_accept;
        /** Disable BIP125 RBFing; disallow all conflicts with mempool transactions. */
        const bool disallow_mempool_conflicts;

        const bool m_ignore_locks;
    };

    // Single transaction acceptance
    MempoolAcceptResult AcceptSingleTransaction(const CTransactionRef& ptx, ATMPArgs& args) EXCLUSIVE_LOCKS_REQUIRED(cs_main);

    /**
    * Multiple transaction acceptance. Transactions may or may not be interdependent,
    * but must not conflict with each other. Parents must come before children if any
    * dependencies exist, otherwise a TX_MISSING_INPUTS error will be returned.
    */
    PackageMempoolAcceptResult AcceptMultipleTransactions(const std::vector<CTransactionRef>& txns, ATMPArgs& args) EXCLUSIVE_LOCKS_REQUIRED(cs_main);

private:
    // All the intermediate state that gets passed between the various levels
    // of checking a given transaction.
    struct Workspace {
        explicit Workspace(const CTransactionRef& ptx) : m_ptx(ptx), m_hash(ptx->GetHash()) {}
        std::set<uint256> m_conflicts;
        CTxMemPool::setEntries m_all_conflicting;
        CTxMemPool::setEntries m_ancestors;
        std::unique_ptr<CTxMemPoolEntry> m_entry;
        std::list<CTransactionRef> m_replaced_transactions;

        bool m_replacement_transaction;
        CAmount m_base_fees;
        CAmount m_modified_fees;
        CAmount m_conflicting_fees;
        size_t m_conflicting_size;

        const CTransactionRef& m_ptx;
        const uint256& m_hash;
        TxValidationState m_state;
    };

    // Run the policy checks on a given transaction, excluding any script checks.
    // Looks up inputs, calculates feerate, considers replacement, evaluates
    // package limits, etc. As this function can be invoked for "free" by a peer,
    // only tests that are fast should be done here (to avoid CPU DoS).
    bool PreChecks(ATMPArgs& args, Workspace& ws) EXCLUSIVE_LOCKS_REQUIRED(cs_main, m_pool.cs);

    // Run the script checks using our policy flags. As this can be slow, we should
    // only invoke this on transactions that have otherwise passed policy checks.
    bool PolicyScriptChecks(const ATMPArgs& args, Workspace& ws, PrecomputedTransactionData& txdata) EXCLUSIVE_LOCKS_REQUIRED(cs_main, m_pool.cs);

    // Re-run the script checks, using consensus flags, and try to cache the
    // result in the scriptcache. This should be done after
    // PolicyScriptChecks(). This requires that all inputs either be in our
    // utxo set or in the mempool.
    bool ConsensusScriptChecks(const ATMPArgs& args, Workspace& ws, PrecomputedTransactionData &txdata) EXCLUSIVE_LOCKS_REQUIRED(cs_main, m_pool.cs);

    // Try to add the transaction to the mempool, removing any conflicts first.
    // Returns true if the transaction is in the mempool after any size
    // limiting is performed, false otherwise.
    bool Finalize(const ATMPArgs& args, Workspace& ws) EXCLUSIVE_LOCKS_REQUIRED(cs_main, m_pool.cs);

    // Compare a package's feerate against minimum allowed.
    bool CheckFeeRate(size_t package_size, CAmount package_fee, TxValidationState& state) EXCLUSIVE_LOCKS_REQUIRED(cs_main, m_pool.cs)
    {
        CAmount mempoolRejectFee = m_pool.GetMinFee(gArgs.GetArg("-maxmempool", DEFAULT_MAX_MEMPOOL_SIZE) * 1000000).GetFee(package_size);
        if (state.m_has_anon_output) {
            mempoolRejectFee *= ANON_FEE_MULTIPLIER;
        }
        if (mempoolRejectFee > 0 && package_fee < mempoolRejectFee) {
            return state.Invalid(TxValidationResult::TX_MEMPOOL_POLICY, "mempool min fee not met", strprintf("%d < %d", package_fee, mempoolRejectFee));
        }

        if (package_fee < ::minRelayTxFee.GetFee(package_size)) {
            return state.Invalid(TxValidationResult::TX_MEMPOOL_POLICY, "min relay fee not met", strprintf("%d < %d", package_fee, ::minRelayTxFee.GetFee(package_size)));
        }
        return true;
    }

private:
    CTxMemPool& m_pool;
    CCoinsViewCache m_view;
    CCoinsViewMemPool m_viewmempool;
    CCoinsView m_dummy;

    CChainState& m_active_chainstate;

    // The package limits in effect at the time of invocation.
    const size_t m_limit_ancestors;
    const size_t m_limit_ancestor_size;
    // These may be modified while evaluating a transaction (eg to account for
    // in-mempool conflicts; see below).
    size_t m_limit_descendants;
    size_t m_limit_descendant_size;
};

bool MemPoolAccept::PreChecks(ATMPArgs& args, Workspace& ws)
{
    const CTransactionRef& ptx = ws.m_ptx;
    const CTransaction& tx = *ws.m_ptx;
    const uint256& hash = ws.m_hash;

    // Copy/alias what we need out of args
    const int64_t nAcceptTime = args.m_accept_time;
    const bool bypass_limits = args.m_bypass_limits;
    std::vector<COutPoint>& coins_to_uncache = args.m_coins_to_uncache;

    // Alias what we need out of ws
    TxValidationState& state = ws.m_state;
    std::set<uint256>& setConflicts = ws.m_conflicts;
    CTxMemPool::setEntries& allConflicting = ws.m_all_conflicting;
    CTxMemPool::setEntries& setAncestors = ws.m_ancestors;
    std::unique_ptr<CTxMemPoolEntry>& entry = ws.m_entry;
    bool& fReplacementTransaction = ws.m_replacement_transaction;
    CAmount& nModifiedFees = ws.m_modified_fees;
    CAmount& nConflictingFees = ws.m_conflicting_fees;
    size_t& nConflictingSize = ws.m_conflicting_size;

    const Consensus::Params &consensus = Params().GetConsensus();
    state.SetStateInfo(nAcceptTime, ::ChainActive().Height(), consensus, fParticlMode, (fBusyImporting && fSkipRangeproof));

    if (!CheckTransaction(tx, state)) {
        return false; // state filled in by CheckTransaction
    }

    // Coinbase is only valid in a block, not as a loose transaction
    if (tx.IsCoinBase())
        return state.Invalid(TxValidationResult::TX_CONSENSUS, "coinbase");

    // Coinstake is only valid in a block, not as a loose transaction
    if (tx.IsCoinStake())
        return state.Invalid(TxValidationResult::TX_CONSENSUS, "coinstake");

    // Rather not work on nonstandard transactions (unless -testnet/-regtest)
    std::string reason;
    if (fRequireStandard && !IsStandardTx(tx, reason, nAcceptTime))
        return state.Invalid(TxValidationResult::TX_NOT_STANDARD, reason);

    // Do not work on transactions that are too small.
    // A transaction with 1 segwit input and 1 P2WPHK output has non-witness size of 82 bytes.
    // Transactions smaller than this are not relayed to mitigate CVE-2017-12842 by not relaying
    // 64-byte transactions.
    if (::GetSerializeSize(tx, PROTOCOL_VERSION | SERIALIZE_TRANSACTION_NO_WITNESS) < (fParticlMode ? MIN_STANDARD_TX_NONWITNESS_SIZE_PART : MIN_STANDARD_TX_NONWITNESS_SIZE))
        return state.Invalid(TxValidationResult::TX_NOT_STANDARD, "tx-size-small");

    // Only accept nLockTime-using transactions that can be mined in the next
    // block; we don't want our mempool filled up with transactions that can't
    // be mined yet.
    assert(std::addressof(::ChainActive()) == std::addressof(m_active_chainstate.m_chain));
    if (!args.m_test_accept || !args.m_ignore_locks)
    if (!CheckFinalTx(m_active_chainstate.m_chain.Tip(), tx, STANDARD_LOCKTIME_VERIFY_FLAGS))
        return state.Invalid(TxValidationResult::TX_PREMATURE_SPEND, "non-final");

    // is it already in the memory pool?
    if (m_pool.exists(hash)) {
        return state.Invalid(TxValidationResult::TX_CONFLICT, "txn-already-in-mempool");
    }

    // Check for conflicts with in-memory transactions
    for (const CTxIn &txin : tx.vin)
    {
        if (txin.IsAnonInput()) {
            if (!CheckAnonInputMempoolConflicts(txin, hash, &m_pool, state)) {
                return false; // state filled in by CheckAnonInputMempoolConflicts
            }
            continue;
        }
        const CTransaction* ptxConflicting = m_pool.GetConflictTx(txin.prevout);
        if (ptxConflicting) {
            if (!setConflicts.count(ptxConflicting->GetHash()))
            {
                // Allow opt-out of transaction replacement by setting
                // nSequence > MAX_BIP125_RBF_SEQUENCE (SEQUENCE_FINAL-2) on all inputs.
                //
                // SEQUENCE_FINAL-1 is picked to still allow use of nLockTime by
                // non-replaceable transactions. All inputs rather than just one
                // is for the sake of multi-party protocols, where we don't
                // want a single party to be able to disable replacement.
                //
                // The opt-out ignores descendants as anyone relying on
                // first-seen mempool behavior should be checking all
                // unconfirmed ancestors anyway; doing otherwise is hopelessly
                // insecure.
                bool fReplacementOptOut = true;
                for (const CTxIn &_txin : ptxConflicting->vin)
                {
                    if (_txin.nSequence <= MAX_BIP125_RBF_SEQUENCE)
                    {
                        fReplacementOptOut = false;
                        break;
                    }
                }
                if (fReplacementOptOut || args.disallow_mempool_conflicts) {
                    return state.Invalid(TxValidationResult::TX_MEMPOOL_POLICY, "txn-mempool-conflict");
                }

                setConflicts.insert(ptxConflicting->GetHash());
            }
        }
    }

    LockPoints lp;
    m_view.SetBackend(m_viewmempool);

    state.m_has_anon_input = false;
    assert(std::addressof(::ChainstateActive().CoinsTip()) == std::addressof(m_active_chainstate.CoinsTip()));
    const CCoinsViewCache& coins_cache = m_active_chainstate.CoinsTip();
    // do all inputs exist?
    for (const CTxIn& txin : tx.vin) {
        if (txin.IsAnonInput()) {
            state.m_has_anon_input = true;
            continue;
        }
        if (!coins_cache.HaveCoinInCache(txin.prevout)) {
            coins_to_uncache.push_back(txin.prevout);
        }

        // Note: this call may add txin.prevout to the coins cache
        // (coins_cache.cacheCoins) by way of FetchCoin(). It should be removed
        // later (via coins_to_uncache) if this tx turns out to be invalid.
        if (!m_view.HaveCoin(txin.prevout)) {
            // Are inputs missing because we already have the tx?
            for (size_t out = 0; out < tx.GetNumVOuts(); out++) {
                // Optimistically just do efficient check of cache for outputs
                if (coins_cache.HaveCoinInCache(COutPoint(hash, out))) {
                    return state.Invalid(TxValidationResult::TX_CONFLICT, "txn-already-known");
                }
            }
            // Otherwise assume this might be an orphan tx for which we just haven't seen parents yet
            return state.Invalid(TxValidationResult::TX_MISSING_INPUTS, "bad-txns-inputs-missingorspent");
        }
    }

    if (state.m_has_anon_input
         && (::ChainActive().Height() < particl::GetNumBlocksOfPeers()-1)) {
        LogPrintf("%s: Ignoring anon transaction while chain syncs height %d - peers %d.\n",
            __func__, ::ChainActive().Height(), particl::GetNumBlocksOfPeers());
        return state.Error("Syncing");
    }

    if (!AllAnonOutputsUnknown(tx, state)) { // Also sets state.m_has_anon_output
        // Already in the blockchain, containing block could have been received before loose tx
        return state.Invalid(TxValidationResult::TX_CONFLICT, "txn-already-in-mempool");
    }
    // This is const, but calls into the back end CoinsViews. The CCoinsViewDB at the bottom of the
    // hierarchy brings the best block into scope. See CCoinsViewDB::GetBestBlock().
    m_view.GetBestBlock();

    // we have all inputs cached now, so switch back to dummy (to protect
    // against bugs where we pull more inputs from disk that miss being added
    // to coins_to_uncache)
    m_view.SetBackend(m_dummy);

    // Only accept BIP68 sequence locked transactions that can be mined in the next
    // block; we don't want our mempool filled up with transactions that can't
    // be mined yet.
    // Pass in m_view which has all of the relevant inputs cached. Note that, since m_view's
    // backend was removed, it no longer pulls coins from the mempool.
    assert(std::addressof(::ChainstateActive()) == std::addressof(m_active_chainstate));
    if (!args.m_test_accept || !args.m_ignore_locks)
    if (!CheckSequenceLocks(m_active_chainstate.m_chain.Tip(), m_view, tx, STANDARD_LOCKTIME_VERIFY_FLAGS, &lp))
        return state.Invalid(TxValidationResult::TX_PREMATURE_SPEND, "non-BIP68-final");

    assert(std::addressof(g_chainman.m_blockman) == std::addressof(m_active_chainstate.m_blockman));
    if (!Consensus::CheckTxInputs(tx, state, m_view, m_active_chainstate.m_blockman.GetSpendHeight(m_view), ws.m_base_fees)) {
        return false; // state filled in by CheckTxInputs
    }

    // Check for non-standard pay-to-script-hash in inputs
    const auto& params = args.m_chainparams.GetConsensus();
    assert(std::addressof(::ChainActive()) == std::addressof(m_active_chainstate.m_chain));
    auto taproot_state = VersionBitsState(m_active_chainstate.m_chain.Tip(), params, Consensus::DEPLOYMENT_TAPROOT, versionbitscache);
    if (fRequireStandard && !AreInputsStandard(tx, m_view, taproot_state == ThresholdState::ACTIVE, nAcceptTime)) {
        return state.Invalid(TxValidationResult::TX_INPUTS_NOT_STANDARD, "bad-txns-nonstandard-inputs");
    }

    // Check for non-standard witnesses.
    if (tx.HasWitness() && fRequireStandard && !IsWitnessStandard(tx, m_view))
        return state.Invalid(TxValidationResult::TX_WITNESS_MUTATED, "bad-witness-nonstandard");

    int64_t nSigOpsCost = GetTransactionSigOpCost(tx, m_view, STANDARD_SCRIPT_VERIFY_FLAGS);

    // nModifiedFees includes any fee deltas from PrioritiseTransaction
    nModifiedFees = ws.m_base_fees;
    m_pool.ApplyDelta(hash, nModifiedFees);

    // Keep track of transactions that spend a coinbase, which we re-scan
    // during reorgs to ensure COINBASE_MATURITY is still met.
    bool fSpendsCoinbase = false;
    for (const CTxIn &txin : tx.vin) {
        if (txin.IsAnonInput()) {
            continue;
        }
        const Coin &coin = m_view.AccessCoin(txin.prevout);
        if (coin.IsCoinBase()) {
            fSpendsCoinbase = true;
            break;
        }
    }

    assert(std::addressof(::ChainActive()) == std::addressof(m_active_chainstate.m_chain));
    entry.reset(new CTxMemPoolEntry(ptx, ws.m_base_fees, nAcceptTime, m_active_chainstate.m_chain.Height(),
            fSpendsCoinbase, nSigOpsCost, lp));
    unsigned int nSize = entry->GetTxSize();

    if (nSigOpsCost > MAX_STANDARD_TX_SIGOPS_COST)
        return state.Invalid(TxValidationResult::TX_NOT_STANDARD, "bad-txns-too-many-sigops",
                strprintf("%d", nSigOpsCost));

    // No transactions are allowed below minRelayTxFee except from disconnected
    // blocks
    if (!bypass_limits && !CheckFeeRate(nSize, nModifiedFees, state)) return false;

    const CTxMemPool::setEntries setIterConflicting = m_pool.GetIterSet(setConflicts);
    // Calculate in-mempool ancestors, up to a limit.
    if (setConflicts.size() == 1) {
        // In general, when we receive an RBF transaction with mempool conflicts, we want to know whether we
        // would meet the chain limits after the conflicts have been removed. However, there isn't a practical
        // way to do this short of calculating the ancestor and descendant sets with an overlay cache of
        // changed mempool entries. Due to both implementation and runtime complexity concerns, this isn't
        // very realistic, thus we only ensure a limited set of transactions are RBF'able despite mempool
        // conflicts here. Importantly, we need to ensure that some transactions which were accepted using
        // the below carve-out are able to be RBF'ed, without impacting the security the carve-out provides
        // for off-chain contract systems (see link in the comment below).
        //
        // Specifically, the subset of RBF transactions which we allow despite chain limits are those which
        // conflict directly with exactly one other transaction (but may evict children of said transaction),
        // and which are not adding any new mempool dependencies. Note that the "no new mempool dependencies"
        // check is accomplished later, so we don't bother doing anything about it here, but if BIP 125 is
        // amended, we may need to move that check to here instead of removing it wholesale.
        //
        // Such transactions are clearly not merging any existing packages, so we are only concerned with
        // ensuring that (a) no package is growing past the package size (not count) limits and (b) we are
        // not allowing something to effectively use the (below) carve-out spot when it shouldn't be allowed
        // to.
        //
        // To check these we first check if we meet the RBF criteria, above, and increment the descendant
        // limits by the direct conflict and its descendants (as these are recalculated in
        // CalculateMempoolAncestors by assuming the new transaction being added is a new descendant, with no
        // removals, of each parent's existing dependent set). The ancestor count limits are unmodified (as
        // the ancestor limits should be the same for both our new transaction and any conflicts).
        // We don't bother incrementing m_limit_descendants by the full removal count as that limit never comes
        // into force here (as we're only adding a single transaction).
        assert(setIterConflicting.size() == 1);
        CTxMemPool::txiter conflict = *setIterConflicting.begin();

        m_limit_descendants += 1;
        m_limit_descendant_size += conflict->GetSizeWithDescendants();
    }

    std::string errString;
    if (!m_pool.CalculateMemPoolAncestors(*entry, setAncestors, m_limit_ancestors, m_limit_ancestor_size, m_limit_descendants, m_limit_descendant_size, errString)) {
        setAncestors.clear();
        // If CalculateMemPoolAncestors fails second time, we want the original error string.
        std::string dummy_err_string;
        // Contracting/payment channels CPFP carve-out:
        // If the new transaction is relatively small (up to 40k weight)
        // and has at most one ancestor (ie ancestor limit of 2, including
        // the new transaction), allow it if its parent has exactly the
        // descendant limit descendants.
        //
        // This allows protocols which rely on distrusting counterparties
        // being able to broadcast descendants of an unconfirmed transaction
        // to be secure by simply only having two immediately-spendable
        // outputs - one for each counterparty. For more info on the uses for
        // this, see https://lists.linuxfoundation.org/pipermail/bitcoin-dev/2018-November/016518.html
        if (nSize >  EXTRA_DESCENDANT_TX_SIZE_LIMIT ||
                !m_pool.CalculateMemPoolAncestors(*entry, setAncestors, 2, m_limit_ancestor_size, m_limit_descendants + 1, m_limit_descendant_size + EXTRA_DESCENDANT_TX_SIZE_LIMIT, dummy_err_string)) {
            return state.Invalid(TxValidationResult::TX_MEMPOOL_POLICY, "too-long-mempool-chain", errString);
        }
    }

    // A transaction that spends outputs that would be replaced by it is invalid. Now
    // that we have the set of all ancestors we can detect this
    // pathological case by making sure setConflicts and setAncestors don't
    // intersect.
    for (CTxMemPool::txiter ancestorIt : setAncestors)
    {
        const uint256 &hashAncestor = ancestorIt->GetTx().GetHash();
        if (setConflicts.count(hashAncestor))
        {
            return state.Invalid(TxValidationResult::TX_CONSENSUS, "bad-txns-spends-conflicting-tx",
                    strprintf("%s spends conflicting transaction %s",
                        hash.ToString(),
                        hashAncestor.ToString()));
        }
    }

    // Check if it's economically rational to mine this transaction rather
    // than the ones it replaces.
    nConflictingFees = 0;
    nConflictingSize = 0;
    uint64_t nConflictingCount = 0;

    // If we don't hold the lock allConflicting might be incomplete; the
    // subsequent RemoveStaged() and addUnchecked() calls don't guarantee
    // mempool consistency for us.
    fReplacementTransaction = setConflicts.size();
    if (fReplacementTransaction)
    {
        CFeeRate newFeeRate(nModifiedFees, nSize);
        std::set<uint256> setConflictsParents;
        const int maxDescendantsToVisit = 100;
        for (const auto& mi : setIterConflicting) {
            // Don't allow the replacement to reduce the feerate of the
            // mempool.
            //
            // We usually don't want to accept replacements with lower
            // feerates than what they replaced as that would lower the
            // feerate of the next block. Requiring that the feerate always
            // be increased is also an easy-to-reason about way to prevent
            // DoS attacks via replacements.
            //
            // We only consider the feerates of transactions being directly
            // replaced, not their indirect descendants. While that does
            // mean high feerate children are ignored when deciding whether
            // or not to replace, we do require the replacement to pay more
            // overall fees too, mitigating most cases.
            CFeeRate oldFeeRate(mi->GetModifiedFee(), mi->GetTxSize());
            if (newFeeRate <= oldFeeRate)
            {
                return state.Invalid(TxValidationResult::TX_MEMPOOL_POLICY, "insufficient fee",
                        strprintf("rejecting replacement %s; new feerate %s <= old feerate %s",
                            hash.ToString(),
                            newFeeRate.ToString(),
                            oldFeeRate.ToString()));
            }

            for (const CTxIn &txin : mi->GetTx().vin)
            {
                if (txin.IsAnonInput()) {
                    continue;
                }
                setConflictsParents.insert(txin.prevout.hash);
            }

            nConflictingCount += mi->GetCountWithDescendants();
        }
        // This potentially overestimates the number of actual descendants
        // but we just want to be conservative to avoid doing too much
        // work.
        if (nConflictingCount <= maxDescendantsToVisit) {
            // If not too many to replace, then calculate the set of
            // transactions that would have to be evicted
            for (CTxMemPool::txiter it : setIterConflicting) {
                m_pool.CalculateDescendants(it, allConflicting);
            }
            for (CTxMemPool::txiter it : allConflicting) {
                nConflictingFees += it->GetModifiedFee();
                nConflictingSize += it->GetTxSize();
            }
        } else {
            return state.Invalid(TxValidationResult::TX_MEMPOOL_POLICY, "too many potential replacements",
                    strprintf("rejecting replacement %s; too many potential replacements (%d > %d)\n",
                        hash.ToString(),
                        nConflictingCount,
                        maxDescendantsToVisit));
        }

        for (unsigned int j = 0; j < tx.vin.size(); j++)
        {
            if (tx.vin[j].IsAnonInput()) {
                continue;
            }
            // We don't want to accept replacements that require low
            // feerate junk to be mined first. Ideally we'd keep track of
            // the ancestor feerates and make the decision based on that,
            // but for now requiring all new inputs to be confirmed works.
            //
            // Note that if you relax this to make RBF a little more useful,
            // this may break the CalculateMempoolAncestors RBF relaxation,
            // above. See the comment above the first CalculateMempoolAncestors
            // call for more info.
            if (!setConflictsParents.count(tx.vin[j].prevout.hash))
            {
                // Rather than check the UTXO set - potentially expensive -
                // it's cheaper to just check if the new input refers to a
                // tx that's in the mempool.
                if (m_pool.exists(tx.vin[j].prevout.hash)) {
                    return state.Invalid(TxValidationResult::TX_MEMPOOL_POLICY, "replacement-adds-unconfirmed",
                            strprintf("replacement %s adds unconfirmed input, idx %d",
                                hash.ToString(), j));
                }
            }
        }

        // The replacement must pay greater fees than the transactions it
        // replaces - if we did the bandwidth used by those conflicting
        // transactions would not be paid for.
        if (nModifiedFees < nConflictingFees)
        {
            return state.Invalid(TxValidationResult::TX_MEMPOOL_POLICY, "insufficient fee",
                    strprintf("rejecting replacement %s, less fees than conflicting txs; %s < %s",
                        hash.ToString(), FormatMoney(nModifiedFees), FormatMoney(nConflictingFees)));
        }

        // Finally in addition to paying more fees than the conflicts the
        // new transaction must pay for its own bandwidth.
        CAmount nDeltaFees = nModifiedFees - nConflictingFees;
        if (nDeltaFees < ::incrementalRelayFee.GetFee(nSize))
        {
            return state.Invalid(TxValidationResult::TX_MEMPOOL_POLICY, "insufficient fee",
                    strprintf("rejecting replacement %s, not enough additional fees to relay; %s < %s",
                        hash.ToString(),
                        FormatMoney(nDeltaFees),
                        FormatMoney(::incrementalRelayFee.GetFee(nSize))));
        }
    }
    return true;
}

bool MemPoolAccept::PolicyScriptChecks(const ATMPArgs& args, Workspace& ws, PrecomputedTransactionData& txdata)
{
    const CTransaction& tx = *ws.m_ptx;
    TxValidationState& state = ws.m_state;

    constexpr unsigned int scriptVerifyFlags = STANDARD_SCRIPT_VERIFY_FLAGS;

    // Check input scripts and signatures.
    // This is done last to help prevent CPU exhaustion denial-of-service attacks.
    if (!CheckInputScripts(tx, state, m_view, scriptVerifyFlags, true, false, txdata)) {
        // SCRIPT_VERIFY_CLEANSTACK requires SCRIPT_VERIFY_WITNESS, so we
        // need to turn both off, and compare against just turning off CLEANSTACK
        // to see if the failure is specifically due to witness validation.
        TxValidationState state_dummy; // Want reported failures to be from first CheckInputScripts
        if (!tx.HasWitness() && CheckInputScripts(tx, state_dummy, m_view, scriptVerifyFlags & ~(SCRIPT_VERIFY_WITNESS | SCRIPT_VERIFY_CLEANSTACK), true, false, txdata) &&
                !CheckInputScripts(tx, state_dummy, m_view, scriptVerifyFlags & ~SCRIPT_VERIFY_CLEANSTACK, true, false, txdata)) {
            // Only the witness is missing, so the transaction itself may be fine.
            state.Invalid(TxValidationResult::TX_WITNESS_STRIPPED,
                    state.GetRejectReason(), state.GetDebugMessage());
        }
        return false; // state filled in by CheckInputScripts
    }

    return true;
}

bool MemPoolAccept::ConsensusScriptChecks(const ATMPArgs& args, Workspace& ws, PrecomputedTransactionData& txdata)
{
    const CTransaction& tx = *ws.m_ptx;
    const uint256& hash = ws.m_hash;
    TxValidationState& state = ws.m_state;
    const CChainParams& chainparams = args.m_chainparams;

    // Check again against the current block tip's script verification
    // flags to cache our script execution flags. This is, of course,
    // useless if the next block has different script flags from the
    // previous one, but because the cache tracks script flags for us it
    // will auto-invalidate and we'll just have a few blocks of extra
    // misses on soft-fork activation.
    //
    // This is also useful in case of bugs in the standard flags that cause
    // transactions to pass as valid when they're actually invalid. For
    // instance the STRICTENC flag was incorrectly allowing certain
    // CHECKSIG NOT scripts to pass, even though they were invalid.
    //
    // There is a similar check in CreateNewBlock() to prevent creating
    // invalid blocks (using TestBlockValidity), however allowing such
    // transactions into the mempool can be exploited as a DoS attack.
    assert(std::addressof(::ChainActive()) == std::addressof(m_active_chainstate.m_chain));
    unsigned int currentBlockScriptVerifyFlags = GetBlockScriptFlags(m_active_chainstate.m_chain.Tip(), chainparams.GetConsensus());
    assert(std::addressof(::ChainstateActive().CoinsTip()) == std::addressof(m_active_chainstate.CoinsTip()));
    if (!CheckInputsFromMempoolAndCache(tx, state, m_view, m_pool, currentBlockScriptVerifyFlags, txdata, m_active_chainstate.CoinsTip())) {
        return error("%s: BUG! PLEASE REPORT THIS! CheckInputScripts failed against latest-block but not STANDARD flags %s, %s",
                __func__, hash.ToString(), state.ToString());
    }

    return true;
}

bool MemPoolAccept::Finalize(const ATMPArgs& args, Workspace& ws)
{
    const CTransaction& tx = *ws.m_ptx;
    const uint256& hash = ws.m_hash;
    TxValidationState& state = ws.m_state;
    const bool bypass_limits = args.m_bypass_limits;

    CTxMemPool::setEntries& allConflicting = ws.m_all_conflicting;
    CTxMemPool::setEntries& setAncestors = ws.m_ancestors;
    const CAmount& nModifiedFees = ws.m_modified_fees;
    const CAmount& nConflictingFees = ws.m_conflicting_fees;
    const size_t& nConflictingSize = ws.m_conflicting_size;
    const bool fReplacementTransaction = ws.m_replacement_transaction;
    std::unique_ptr<CTxMemPoolEntry>& entry = ws.m_entry;

    // Remove conflicting transactions from the mempool
    for (CTxMemPool::txiter it : allConflicting)
    {
        LogPrint(BCLog::MEMPOOL, "replacing tx %s with %s for %s additional fees, %d delta bytes\n",
                it->GetTx().GetHash().ToString(),
                hash.ToString(),
                FormatMoney(nModifiedFees - nConflictingFees),
                (int)entry->GetTxSize() - (int)nConflictingSize);
        ws.m_replaced_transactions.push_back(it->GetSharedTx());
    }
    m_pool.RemoveStaged(allConflicting, false, MemPoolRemovalReason::REPLACED);

    // This transaction should only count for fee estimation if:
    // - it isn't a BIP 125 replacement transaction (may not be widely supported)
    // - it's not being re-added during a reorg which bypasses typical mempool fee limits
    // - the node is not behind
    // - the transaction is not dependent on any other transactions in the mempool
    assert(std::addressof(::ChainstateActive()) == std::addressof(m_active_chainstate));
    bool validForFeeEstimation = !fReplacementTransaction && !bypass_limits && IsCurrentForFeeEstimation(m_active_chainstate) && m_pool.HasNoInputsOf(tx);

    // Store transaction in memory
    m_pool.addUnchecked(*entry, setAncestors, validForFeeEstimation);

    // trim mempool and check if tx was trimmed
    if (!bypass_limits) {
        assert(std::addressof(::ChainstateActive().CoinsTip()) == std::addressof(m_active_chainstate.CoinsTip()));
        LimitMempoolSize(m_pool, m_active_chainstate.CoinsTip(), gArgs.GetArg("-maxmempool", DEFAULT_MAX_MEMPOOL_SIZE) * 1000000, std::chrono::hours{gArgs.GetArg("-mempoolexpiry", DEFAULT_MEMPOOL_EXPIRY)});
        if (!m_pool.exists(hash))
            return state.Invalid(TxValidationResult::TX_MEMPOOL_POLICY, "mempool full");
    }

    if (!AddKeyImagesToMempool(tx, m_pool)) {
        LogPrintf("ERROR: %s: AddKeyImagesToMempool failed.\n", __func__);
        return state.Invalid(TxValidationResult::TX_CONSENSUS, "bad-anonin-keyimages");
    }

    // Update mempool indices
    if (fAddressIndex) {
        m_pool.addAddressIndex(*entry, m_view);
    }
    if (fSpentIndex) {
        m_pool.addSpentIndex(*entry, m_view);
    }

    return true;
}

MempoolAcceptResult MemPoolAccept::AcceptSingleTransaction(const CTransactionRef& ptx, ATMPArgs& args)
{
    AssertLockHeld(cs_main);
    LOCK(m_pool.cs); // mempool "read lock" (held through GetMainSignals().TransactionAddedToMempool())

    Workspace ws(ptx);

    if (!PreChecks(args, ws)) return MempoolAcceptResult::Failure(ws.m_state);

    // Only compute the precomputed transaction data if we need to verify
    // scripts (ie, other policy checks pass). We perform the inexpensive
    // checks first and avoid hashing and signature verification unless those
    // checks pass, to mitigate CPU exhaustion denial-of-service attacks.
    PrecomputedTransactionData txdata;

    if (!PolicyScriptChecks(args, ws, txdata)) return MempoolAcceptResult::Failure(ws.m_state);

    if (!ConsensusScriptChecks(args, ws, txdata)) return MempoolAcceptResult::Failure(ws.m_state);

    // Tx was accepted, but not added
    if (args.m_test_accept) {
        return MempoolAcceptResult::Success(std::move(ws.m_replaced_transactions), ws.m_base_fees);
    }

    if (!Finalize(args, ws)) return MempoolAcceptResult::Failure(ws.m_state);

    GetMainSignals().TransactionAddedToMempool(ptx, m_pool.GetAndIncrementSequence());

    return MempoolAcceptResult::Success(std::move(ws.m_replaced_transactions), ws.m_base_fees);
}

PackageMempoolAcceptResult MemPoolAccept::AcceptMultipleTransactions(const std::vector<CTransactionRef>& txns, ATMPArgs& args)
{
    AssertLockHeld(cs_main);

    PackageValidationState package_state;
    const unsigned int package_count = txns.size();

    // These context-free package limits can be checked before taking the mempool lock.
    if (package_count > MAX_PACKAGE_COUNT) {
        package_state.Invalid(PackageValidationResult::PCKG_POLICY, "package-too-many-transactions");
        return PackageMempoolAcceptResult(package_state, {});
    }

    const int64_t total_size = std::accumulate(txns.cbegin(), txns.cend(), 0,
                               [](int64_t sum, const auto& tx) { return sum + GetVirtualTransactionSize(*tx); });
    // If the package only contains 1 tx, it's better to report the policy violation on individual tx size.
    if (package_count > 1 && total_size > MAX_PACKAGE_SIZE * 1000) {
        package_state.Invalid(PackageValidationResult::PCKG_POLICY, "package-too-large");
        return PackageMempoolAcceptResult(package_state, {});
    }

    // Construct workspaces and check package policies.
    std::vector<Workspace> workspaces{};
    workspaces.reserve(package_count);
    {
        std::unordered_set<uint256, SaltedTxidHasher> later_txids;
        std::transform(txns.cbegin(), txns.cend(), std::inserter(later_txids, later_txids.end()),
                       [](const auto& tx) { return tx->GetHash(); });
        // Require the package to be sorted in order of dependency, i.e. parents appear before children.
        // An unsorted package will fail anyway on missing-inputs, but it's better to quit earlier and
        // fail on something less ambiguous (missing-inputs could also be an orphan or trying to
        // spend nonexistent coins).
        for (const auto& tx : txns) {
            for (const auto& input : tx->vin) {
                if (later_txids.find(input.prevout.hash) != later_txids.end()) {
                    // The parent is a subsequent transaction in the package.
                    package_state.Invalid(PackageValidationResult::PCKG_POLICY, "package-not-sorted");
                    return PackageMempoolAcceptResult(package_state, {});
                }
            }
            later_txids.erase(tx->GetHash());
            workspaces.emplace_back(Workspace(tx));
        }
    }
    std::map<const uint256, const MempoolAcceptResult> results;
    {
        // Don't allow any conflicting transactions, i.e. spending the same inputs, in a package.
        std::unordered_set<COutPoint, SaltedOutpointHasher> inputs_seen;
        for (const auto& tx : txns) {
            for (const auto& input : tx->vin) {
                if (inputs_seen.find(input.prevout) != inputs_seen.end()) {
                    // This input is also present in another tx in the package.
                    package_state.Invalid(PackageValidationResult::PCKG_POLICY, "conflict-in-package");
                    return PackageMempoolAcceptResult(package_state, {});
                }
            }
            // Batch-add all the inputs for a tx at a time. If we added them 1 at a time, we could
            // catch duplicate inputs within a single tx.  This is a more severe, consensus error,
            // and we want to report that from CheckTransaction instead.
            std::transform(tx->vin.cbegin(), tx->vin.cend(), std::inserter(inputs_seen, inputs_seen.end()),
                           [](const auto& input) { return input.prevout; });
        }
    }

    LOCK(m_pool.cs);

    // Do all PreChecks first and fail fast to avoid running expensive script checks when unnecessary.
    for (Workspace& ws : workspaces) {
        if (!PreChecks(args, ws)) {
            package_state.Invalid(PackageValidationResult::PCKG_TX, "transaction failed");
            // Exit early to avoid doing pointless work. Update the failed tx result; the rest are unfinished.
            results.emplace(ws.m_ptx->GetWitnessHash(), MempoolAcceptResult::Failure(ws.m_state));
            return PackageMempoolAcceptResult(package_state, std::move(results));
        }
        // Make the coins created by this transaction available for subsequent transactions in the
        // package to spend. Since we already checked conflicts in the package and RBFs are
        // impossible, we don't need to track the coins spent. Note that this logic will need to be
        // updated if RBFs in packages are allowed in the future.
        assert(args.disallow_mempool_conflicts);
        m_viewmempool.PackageAddTransaction(ws.m_ptx);
    }

    for (Workspace& ws : workspaces) {
        PrecomputedTransactionData txdata;
        if (!PolicyScriptChecks(args, ws, txdata)) {
            // Exit early to avoid doing pointless work. Update the failed tx result; the rest are unfinished.
            package_state.Invalid(PackageValidationResult::PCKG_TX, "transaction failed");
            results.emplace(ws.m_ptx->GetWitnessHash(), MempoolAcceptResult::Failure(ws.m_state));
            return PackageMempoolAcceptResult(package_state, std::move(results));
        }
        if (args.m_test_accept) {
            // When test_accept=true, transactions that pass PolicyScriptChecks are valid because there are
            // no further mempool checks (passing PolicyScriptChecks implies passing ConsensusScriptChecks).
            results.emplace(ws.m_ptx->GetWitnessHash(),
                            MempoolAcceptResult::Success(std::move(ws.m_replaced_transactions), ws.m_base_fees));
        }
    }

    return PackageMempoolAcceptResult(package_state, std::move(results));
}

} // anon namespace

/** (try to) add transaction to memory pool with a specified acceptance time **/
static MempoolAcceptResult AcceptToMemoryPoolWithTime(const CChainParams& chainparams, CTxMemPool& pool,
                                                      CChainState& active_chainstate,
                                                      const CTransactionRef &tx, int64_t nAcceptTime,
                                                      bool bypass_limits, bool test_accept, bool ignore_locks=false)
                                                      EXCLUSIVE_LOCKS_REQUIRED(cs_main)
{
    std::vector<COutPoint> coins_to_uncache;
    MemPoolAccept::ATMPArgs args { chainparams, nAcceptTime, bypass_limits, coins_to_uncache,
                                   test_accept, /* disallow_mempool_conflicts */ false, ignore_locks };

    assert(std::addressof(::ChainstateActive()) == std::addressof(active_chainstate));
    const MempoolAcceptResult result = MemPoolAccept(pool, active_chainstate).AcceptSingleTransaction(tx, args);
    if (result.m_result_type != MempoolAcceptResult::ResultType::VALID) {
        // Remove coins that were not present in the coins cache before calling
        // AcceptSingleTransaction(); this is to prevent memory DoS in case we receive a large
        // number of invalid transactions that attempt to overrun the in-memory coins cache
        // (`CCoinsViewCache::cacheCoins`).

        for (const COutPoint& hashTx : coins_to_uncache)
            active_chainstate.CoinsTip().Uncache(hashTx);
    }
    // After we've (potentially) uncached entries, ensure our coins cache is still within its size limits
    BlockValidationState state_dummy;
    active_chainstate.FlushStateToDisk(chainparams, state_dummy, FlushStateMode::PERIODIC);
    return result;
}

MempoolAcceptResult AcceptToMemoryPool(CChainState& active_chainstate, CTxMemPool& pool, const CTransactionRef &tx, bool bypass_limits, bool test_accept, bool ignore_locks)
{
    assert(std::addressof(::ChainstateActive()) == std::addressof(active_chainstate));
    return AcceptToMemoryPoolWithTime(Params(), pool, active_chainstate, tx, GetTime(), bypass_limits, test_accept, ignore_locks);
}

PackageMempoolAcceptResult ProcessNewPackage(CChainState& active_chainstate, CTxMemPool& pool,
                                                   const Package& package, bool test_accept, bool ignore_locks)
{
    AssertLockHeld(cs_main);
    assert(test_accept); // Only allow package accept dry-runs (testmempoolaccept RPC).
    assert(!package.empty());
    assert(std::all_of(package.cbegin(), package.cend(), [](const auto& tx){return tx != nullptr;}));

    std::vector<COutPoint> coins_to_uncache;
    const CChainParams& chainparams = Params();
    MemPoolAccept::ATMPArgs args { chainparams, GetTime(), /* bypass_limits */ false, coins_to_uncache,
                                   test_accept, /* disallow_mempool_conflicts */ true, ignore_locks };
    assert(std::addressof(::ChainstateActive()) == std::addressof(active_chainstate));
    const PackageMempoolAcceptResult result = MemPoolAccept(pool, active_chainstate).AcceptMultipleTransactions(package, args);

    // Uncache coins pertaining to transactions that were not submitted to the mempool.
    // Ensure the cache is still within its size limits.
    for (const COutPoint& hashTx : coins_to_uncache) {
        active_chainstate.CoinsTip().Uncache(hashTx);
    }
    return result;
}

CTransactionRef GetTransaction(const CBlockIndex* const block_index, const CTxMemPool* const mempool, const uint256& hash, const Consensus::Params& consensusParams, uint256& hashBlock)
{
    LOCK(cs_main);

    if (block_index) {
        CBlock block;
        if (ReadBlockFromDisk(block, block_index, consensusParams)) {
            for (const auto& tx : block.vtx) {
                if (tx->GetHash() == hash) {
                    hashBlock = block_index->GetBlockHash();
                    return tx;
                }
            }
        }
        return nullptr;
    }
    if (mempool) {
        CTransactionRef ptx = mempool->get(hash);
        if (ptx) return ptx;
    }
    if (g_txindex) {
        CTransactionRef tx;
        if (g_txindex->FindTx(hash, hashBlock, tx)) return tx;
    }
    return nullptr;
}

bool GetTransaction(const uint256 &hash, CTransactionRef &txOut, const Consensus::Params &consensusParams, CBlock &block, bool fAllowSlow, CBlockIndex* blockIndex)
{
    CBlockIndex *pindexSlow = blockIndex;

    LOCK(cs_main);

    if (g_txindex) {
        CBlockHeader header;
        if (g_txindex->FindTx(hash, header, txOut)) {
            block = CBlock(header);
            return true;
        }
        return false;
    }

    if (fAllowSlow) { // use coin database to locate block that contains transaction, and scan it
        const Coin& coin = AccessByTxid(::ChainstateActive().CoinsTip(), hash);
        if (!coin.IsSpent()) pindexSlow = ::ChainActive()[coin.nHeight];
    }

    if (pindexSlow) {
        // read and return entire block
        if (ReadBlockFromDisk(block, pindexSlow, consensusParams)) {
            for (const auto& tx : block.vtx) {
                if (tx->GetHash() == hash) {
                    txOut = tx;
                    return true;
                }
            }
        }
    }

    return false;
}

CAmount GetBlockSubsidy(int nHeight, const Consensus::Params& consensusParams)
{
    int halvings = nHeight / consensusParams.nSubsidyHalvingInterval;
    // Force block reward to zero when right shift is undefined.
    if (halvings >= 64)
        return 0;

    CAmount nSubsidy = 50 * COIN;
    // Subsidy is cut in half every 210,000 blocks which will occur approximately every 4 years.
    nSubsidy >>= halvings;
    return nSubsidy;
}

//! Returns last CBlockIndex* that is a checkpoint
CBlockIndex* BlockManager::GetLastCheckpoint(const CCheckpointData& data)
{
    const MapCheckpoints& checkpoints = data.mapCheckpoints;

    for (const MapCheckpoints::value_type& i : reverse_iterate(checkpoints))
    {
        const uint256& hash = i.second;
        assert(std::addressof(g_chainman.m_blockman) == std::addressof(*this));
        CBlockIndex* pindex = LookupBlockIndex(hash);
        if (pindex) {
            return pindex;
        }
    }
    return nullptr;
}

CoinsViews::CoinsViews(
    std::string ldb_name,
    size_t cache_size_bytes,
    bool in_memory,
    bool should_wipe) : m_dbview(
                            gArgs.GetDataDirNet() / ldb_name, cache_size_bytes, in_memory, should_wipe),
                        m_catcherview(&m_dbview) {}

void CoinsViews::InitCache()
{
    m_cacheview = std::make_unique<CCoinsViewCache>(&m_catcherview);
}

CChainState::CChainState(CTxMemPool& mempool, BlockManager& blockman, std::optional<uint256> from_snapshot_blockhash)
    : m_mempool(mempool),
      m_blockman(blockman),
      m_from_snapshot_blockhash(from_snapshot_blockhash) {}

void CChainState::InitCoinsDB(
    size_t cache_size_bytes,
    bool in_memory,
    bool should_wipe,
    std::string leveldb_name)
{
    if (m_from_snapshot_blockhash) {
        leveldb_name += "_" + m_from_snapshot_blockhash->ToString();
    }

    m_coins_views = std::make_unique<CoinsViews>(
        leveldb_name, cache_size_bytes, in_memory, should_wipe);
}

void CChainState::InitCoinsCache(size_t cache_size_bytes)
{
    assert(m_coins_views != nullptr);
    m_coinstip_cache_size_bytes = cache_size_bytes;
    m_coins_views->InitCache();
}

// Note that though this is marked const, we may end up modifying `m_cached_finished_ibd`, which
// is a performance-related implementation detail. This function must be marked
// `const` so that `CValidationInterface` clients (which are given a `const CChainState*`)
// can call it.
//
bool CChainState::IsInitialBlockDownload() const
{
    // Optimization: pre-test latch before taking the lock.
    if (m_cached_finished_ibd.load(std::memory_order_relaxed))
        return false;

    static bool check_peer_height = gArgs.GetBoolArg("-checkpeerheight", true);

    LOCK(cs_main);
    if (m_cached_finished_ibd.load(std::memory_order_relaxed))
        return false;
    if (fImporting || fReindex)
        return true;
    if (m_chain.Tip() == nullptr)
        return true;
    if (m_chain.Tip()->nChainWork < nMinimumChainWork)
        return true;
    if (m_chain.Tip()->nHeight > COINBASE_MATURITY
        && m_chain.Tip()->GetBlockTime() < (GetTime() - nMaxTipAge))
        return true;
    if (fParticlMode && check_peer_height
        && (particl::GetNumPeers() < 1
            || m_chain.Tip()->nHeight < particl::GetNumBlocksOfPeers()-10))
        return true;

    LogPrintf("Leaving InitialBlockDownload (latching to false)\n");
    m_cached_finished_ibd.store(true, std::memory_order_relaxed);
    return false;
}

static void AlertNotify(const std::string& strMessage)
{
    uiInterface.NotifyAlertChanged();
#if HAVE_SYSTEM
    std::string strCmd = gArgs.GetArg("-alertnotify", "");
    if (strCmd.empty()) return;

    // Alert text should be plain ascii coming from a trusted source, but to
    // be safe we first strip anything not in safeChars, then add single quotes around
    // the whole string before passing it to the shell:
    std::string singleQuote("'");
    std::string safeStatus = SanitizeString(strMessage);
    safeStatus = singleQuote+safeStatus+singleQuote;
    boost::replace_all(strCmd, "%s", safeStatus);

    std::thread t(runCommand, strCmd);
    t.detach(); // thread runs free
#endif
}

void CChainState::CheckForkWarningConditions()
{
    AssertLockHeld(cs_main);
    assert(std::addressof(::ChainstateActive()) == std::addressof(*this));

    // Before we get past initial download, we cannot reliably alert about forks
    // (we assume we don't get stuck on a fork before finishing our initial sync)
    if (IsInitialBlockDownload()) {
        return;
    }

    if (pindexBestInvalid && pindexBestInvalid->nChainWork > m_chain.Tip()->nChainWork + (GetBlockProof(*m_chain.Tip()) * 6)) {
        LogPrintf("%s: Warning: Found invalid chain at least ~6 blocks longer than our best chain.\nChain state database corruption likely.\n", __func__);
        SetfLargeWorkInvalidChainFound(true);
    } else {
        SetfLargeWorkInvalidChainFound(false);
    }
}

// Called both upon regular invalid block discovery *and* InvalidateBlock
void CChainState::InvalidChainFound(CBlockIndex* pindexNew)
{
    assert(std::addressof(::ChainstateActive()) == std::addressof(*this));
    if (!pindexBestInvalid || pindexNew->nChainWork > pindexBestInvalid->nChainWork)
        pindexBestInvalid = pindexNew;
    if (pindexBestHeader != nullptr && pindexBestHeader->GetAncestor(pindexNew->nHeight) == pindexNew) {
        pindexBestHeader = m_chain.Tip();
    }

    LogPrintf("%s: invalid block=%s  height=%d  log2_work=%f  date=%s\n", __func__,
      pindexNew->GetBlockHash().ToString(), pindexNew->nHeight,
      log(pindexNew->nChainWork.getdouble())/log(2.0), FormatISO8601DateTime(pindexNew->GetBlockTime()));
    CBlockIndex *tip = m_chain.Tip();
    assert (tip);
    LogPrintf("%s:  current best=%s  height=%d  log2_work=%f  date=%s\n", __func__,
      tip->GetBlockHash().ToString(), m_chain.Height(), log(tip->nChainWork.getdouble())/log(2.0),
      FormatISO8601DateTime(tip->GetBlockTime()));
    CheckForkWarningConditions();
}

// Same as InvalidChainFound, above, except not called directly from InvalidateBlock,
// which does its own setBlockIndexCandidates manageent.
void CChainState::InvalidBlockFound(CBlockIndex *pindex, const CBlock &block, const BlockValidationState &state) {
    if (state.GetResult() != BlockValidationResult::BLOCK_MUTATED) {
        pindex->nStatus |= BLOCK_FAILED_VALID;
        m_blockman.m_failed_blocks.insert(pindex);
        setDirtyBlockIndex.insert(pindex);
        setBlockIndexCandidates.erase(pindex);
        InvalidChainFound(pindex);
    }
}

void UpdateCoins(const CTransaction& tx, CCoinsViewCache& inputs, CTxUndo &txundo, int nHeight)
{
    // mark inputs spent
    if (!tx.IsCoinBase()) {
        txundo.vprevout.reserve(tx.vin.size());
        for (const CTxIn &txin : tx.vin)
        {
            if (txin.IsAnonInput()) {
                continue;
            }

            txundo.vprevout.emplace_back();
            bool is_spent = inputs.SpendCoin(txin.prevout, &txundo.vprevout.back());
            assert(is_spent);
        }
    }
    // add outputs
    AddCoins(inputs, tx, nHeight);
}

void UpdateCoins(const CTransaction& tx, CCoinsViewCache& inputs, int nHeight)
{
    CTxUndo txundo;
    UpdateCoins(tx, inputs, txundo, nHeight);
}

bool CScriptCheck::operator()() {
    const CScript &scriptSig = ptxTo->vin[nIn].scriptSig;
    const CScriptWitness *witness = &ptxTo->vin[nIn].scriptWitness;

    return VerifyScript(scriptSig, scriptPubKey, witness, nFlags, CachingTransactionSignatureChecker(ptxTo, nIn, vchAmount, cacheStore, *txdata), &error);
    //return VerifyScript(scriptSig, m_tx_out.scriptPubKey, witness, nFlags, CachingTransactionSignatureChecker(ptxTo, nIn, m_tx_out.nValue, cacheStore, *txdata), &error);
}

int BlockManager::GetSpendHeight(const CCoinsViewCache& inputs)
{
    AssertLockHeld(cs_main);
    assert(std::addressof(g_chainman.m_blockman) == std::addressof(*this));
    CBlockIndex* pindexPrev = LookupBlockIndex(inputs.GetBestBlock());
    if (!pindexPrev) {
        return 0;
    }
    return pindexPrev->nHeight + 1;
}

static CuckooCache::cache<uint256, SignatureCacheHasher> g_scriptExecutionCache;
static CSHA256 g_scriptExecutionCacheHasher;

void InitScriptExecutionCache() {
    // Setup the salted hasher
    uint256 nonce = GetRandHash();
    // We want the nonce to be 64 bytes long to force the hasher to process
    // this chunk, which makes later hash computations more efficient. We
    // just write our 32-byte entropy twice to fill the 64 bytes.
    g_scriptExecutionCacheHasher.Write(nonce.begin(), 32);
    g_scriptExecutionCacheHasher.Write(nonce.begin(), 32);
    // nMaxCacheSize is unsigned. If -maxsigcachesize is set to zero,
    // setup_bytes creates the minimum possible cache (2 elements).
    size_t nMaxCacheSize = std::min(std::max((int64_t)0, gArgs.GetArg("-maxsigcachesize", DEFAULT_MAX_SIG_CACHE_SIZE) / 2), MAX_MAX_SIG_CACHE_SIZE) * ((size_t) 1 << 20);
    size_t nElems = g_scriptExecutionCache.setup_bytes(nMaxCacheSize);
    LogPrintf("Using %zu MiB out of %zu/2 requested for script execution cache, able to store %zu elements\n",
            (nElems*sizeof(uint256)) >>20, (nMaxCacheSize*2)>>20, nElems);
}

/**
 * Check whether all of this transaction's input scripts succeed.
 *
 * This involves ECDSA signature checks so can be computationally intensive. This function should
 * only be called after the cheap sanity checks in CheckTxInputs passed.
 *
 * If pvChecks is not nullptr, script checks are pushed onto it instead of being performed inline. Any
 * script checks which are not necessary (eg due to script execution cache hits) are, obviously,
 * not pushed onto pvChecks/run.
 *
 * Setting cacheSigStore/cacheFullScriptStore to false will remove elements from the corresponding cache
 * which are matched. This is useful for checking blocks where we will likely never need the cache
 * entry again.
 *
 * Note that we may set state.reason to NOT_STANDARD for extra soft-fork flags in flags, block-checking
 * callers should probably reset it to CONSENSUS in such cases.
 *
 * Non-static (and re-declared) in src/test/txvalidationcache_tests.cpp
 */
bool CheckInputScripts(const CTransaction& tx, TxValidationState &state,
                       const CCoinsViewCache &inputs, unsigned int flags, bool cacheSigStore,
                       bool cacheFullScriptStore, PrecomputedTransactionData& txdata,
                       std::vector<CScriptCheck> *pvChecks, bool fAnonChecks)
{
    if (tx.IsCoinBase()) return true;
    if (pvChecks) {
        pvChecks->reserve(tx.vin.size());
    }

    // First check if script executions have been cached with the same
    // flags. Note that this assumes that the inputs provided are
    // correct (ie that the transaction hash which is in tx's prevouts
    // properly commits to the scriptPubKey in the inputs view of that
    // transaction).
    bool m_has_anon_input = false;
    uint256 hashCacheEntry;
    CSHA256 hasher = g_scriptExecutionCacheHasher;
    hasher.Write(tx.GetWitnessHash().begin(), 32).Write((unsigned char*)&flags, sizeof(flags)).Finalize(hashCacheEntry.begin());
    AssertLockHeld(cs_main); //TODO: Remove this requirement by making CuckooCache not require external locks
    if (g_scriptExecutionCache.contains(hashCacheEntry, !cacheFullScriptStore)) {
        return true;
    }

    if (!txdata.m_spent_outputs_ready) {
        std::vector<CTxOutSign> spent_outputs;
        spent_outputs.reserve(tx.vin.size());

        for (const auto& txin : tx.vin) {
            if (txin.IsAnonInput()) {
                // Add placeholder CTxOutSign to maintain index
                spent_outputs.emplace_back();
                continue;
            }
            const COutPoint& prevout = txin.prevout;
            const Coin& coin = inputs.AccessCoin(prevout);
            assert(!coin.IsSpent());
            const CScript& scriptPubKey = coin.out.scriptPubKey;

            std::vector<uint8_t> vchAmount;
            if (coin.nType == OUTPUT_STANDARD) {
                part::SetAmount(vchAmount, coin.out.nValue);
            } else
            if (coin.nType == OUTPUT_CT) {
                vchAmount.resize(33);
                memcpy(vchAmount.data(), coin.commitment.data, 33);
            }

            spent_outputs.emplace_back(vchAmount, scriptPubKey);
        }
        txdata.Init(tx, std::move(spent_outputs));
    }
    assert(txdata.m_spent_outputs.size() == tx.vin.size());

    for (unsigned int i = 0; i < tx.vin.size(); i++) {
        if (tx.vin[i].IsAnonInput()) {
            m_has_anon_input = true;
            continue;
        }

        // We very carefully only pass in things to CScriptCheck which
        // are clearly committed to by tx' witness hash. This provides
        // a sanity check that our caching is not introducing consensus
        // failures through additional data in, eg, the coins being
        // spent being checked as a part of CScriptCheck.

        // Verify signature
        CScriptCheck check(txdata.m_spent_outputs[i], tx, i, flags, cacheSigStore, &txdata);
        if (pvChecks) {
            pvChecks->push_back(CScriptCheck());
            check.swap(pvChecks->back());
        } else if (!check()) {
            if (flags & STANDARD_NOT_MANDATORY_VERIFY_FLAGS) {
                // Check whether the failure was caused by a
                // non-mandatory script verification check, such as
                // non-standard DER encodings or non-null dummy
                // arguments; if so, ensure we return NOT_STANDARD
                // instead of CONSENSUS to avoid downstream users
                // splitting the network between upgraded and
                // non-upgraded nodes by banning CONSENSUS-failing
                // data providers.
                CScriptCheck check2(txdata.m_spent_outputs[i], tx, i,
                        flags & ~STANDARD_NOT_MANDATORY_VERIFY_FLAGS, cacheSigStore, &txdata);

                if (check2())
                    return state.Invalid(TxValidationResult::TX_NOT_STANDARD, strprintf("non-mandatory-script-verify-flag (%s)", ScriptErrorString(check.GetScriptError())));
            }
            // MANDATORY flag failures correspond to
            // TxValidationResult::TX_CONSENSUS. Because CONSENSUS
            // failures are the most serious case of validation
            // failures, we may need to consider using
            // RECENT_CONSENSUS_CHANGE for any script failure that
            // could be due to non-upgraded nodes which we may want to
            // support, to avoid splitting the network (but this
            // depends on the details of how net_processing handles
            // such errors).
            return state.Invalid(TxValidationResult::TX_CONSENSUS, strprintf("mandatory-script-verify-flag-failed (%s)", ScriptErrorString(check.GetScriptError())));
        }
    }

    if (m_has_anon_input && fAnonChecks
        && !VerifyMLSAG(tx, state)) {
        return false;
    }

    if (cacheFullScriptStore && !pvChecks) {
        // We executed all of the provided scripts, and were told to
        // cache the result. Do so now.
        g_scriptExecutionCache.insert(hashCacheEntry);
    }

    return true;
}

bool AbortNode(BlockValidationState& state, const std::string& strMessage, const bilingual_str& userMessage)
{
    AbortNode(strMessage, userMessage);
    return state.Error(strMessage);
}

/**
 * Restore the UTXO in a Coin at a given COutPoint
 * @param undo The Coin to be restored.
 * @param view The coins view to which to apply the changes.
 * @param out The out point that corresponds to the tx input.
 * @return A DisconnectResult as an int
 */
int ApplyTxInUndo(Coin&& undo, CCoinsViewCache& view, const COutPoint& out)
{
    bool fClean = true;

    if (view.HaveCoin(out)) fClean = false; // overwriting transaction output

    if (undo.nHeight == 0) {
        // Missing undo metadata (height and coinbase). Older versions included this
        // information only in undo records for the last spend of a transactions'
        // outputs. This implies that it must be present for some other output of the same tx.
        const Coin& alternate = AccessByTxid(view, out.hash);
        if (!alternate.IsSpent()) {
            undo.nHeight = alternate.nHeight;
            undo.fCoinBase = alternate.fCoinBase;
        } else {
            return DISCONNECT_FAILED; // adding output for transaction without known metadata
        }
    }
    // If the coin already exists as an unspent coin in the cache, then the
    // possible_overwrite parameter to AddCoin must be set to true. We have
    // already checked whether an unspent coin exists above using HaveCoin, so
    // we don't need to guess. When fClean is false, an unspent coin already
    // existed and it is an overwrite.
    view.AddCoin(out, std::move(undo), !fClean);

    return fClean ? DISCONNECT_OK : DISCONNECT_UNCLEAN;
}

/** Undo the effects of this block (with given index) on the UTXO set represented by coins.
 *  When FAILED is returned, view is left in an indeterminate state. */
DisconnectResult CChainState::DisconnectBlock(const CBlock& block, const CBlockIndex* pindex, CCoinsViewCache& view)
{
    if (LogAcceptCategory(BCLog::HDWALLET))
        LogPrintf("%s: hash %s, height %d\n", __func__, block.GetHash().ToString(), pindex->nHeight);

    assert(pindex->GetBlockHash() == view.GetBestBlock());

    bool fClean = true;

    CBlockUndo blockUndo;
    if (!UndoReadFromDisk(blockUndo, pindex)) {
        error("DisconnectBlock(): failure reading undo data");
        return DISCONNECT_FAILED;
    }

    if (!fParticlMode) {
        if (blockUndo.vtxundo.size() + 1 != block.vtx.size()) {
            error("DisconnectBlock(): block and undo data inconsistent");
            return DISCONNECT_FAILED;
        }
    } else {
        if (blockUndo.vtxundo.size() != block.vtx.size()) {
            // Count non coinbase txns, this should only happen in early blocks.
            size_t nExpectTxns = 0;
            for (auto &tx : block.vtx) {
                if (!tx->IsCoinBase()) {
                    nExpectTxns++;
                }
            }

            if (blockUndo.vtxundo.size() != nExpectTxns) {
                error("DisconnectBlock(): block and undo data inconsistent");
                return DISCONNECT_FAILED;
            }
        }
    }

    int nVtxundo = (int)blockUndo.vtxundo.size()-1;
    // undo transactions in reverse order
    for (int i = block.vtx.size() - 1; i >= 0; i--)
    {
        const CTransaction &tx = *(block.vtx[i]);
        uint256 hash = tx.GetHash();

        for (const auto &txin : tx.vin) {
            if (txin.IsAnonInput()) {
                uint32_t nInputs, nRingSize;
                txin.GetAnonInfo(nInputs, nRingSize);
                if (txin.scriptData.stack.size() != 1
                    || txin.scriptData.stack[0].size() != 33 * nInputs) {
                    error("%s: Bad scriptData stack, %s.", __func__, hash.ToString());
                    return DISCONNECT_FAILED;
                }

                const std::vector<uint8_t> &vKeyImages = txin.scriptData.stack[0];
                for (size_t k = 0; k < nInputs; ++k) {
                    const CCmpPubKey &ki = *((CCmpPubKey*)&vKeyImages[k*33]);
                    view.keyImages[ki] = hash;
                }
            } else {
                Coin coin;
                view.spent_cache.emplace_back(txin.prevout, SpentCoin());
            }
        }

        bool is_coinbase = tx.IsCoinBase() || tx.IsCoinStake();

        for (size_t k = tx.vpout.size(); k-- > 0;) {
            const CTxOutBase *out = tx.vpout[k].get();

            if (out->IsType(OUTPUT_RINGCT)) {
                CTxOutRingCT *txout = (CTxOutRingCT*)out;

                if (view.nLastRCTOutput == 0) {
                    view.nLastRCTOutput = pindex->nAnonOutputs;
                    // Verify data matches
                    CAnonOutput ao;
                    if (!pblocktree->ReadRCTOutput(view.nLastRCTOutput, ao)) {
                        error("%s: RCT output missing, txn %s, %d, index %d.", __func__, hash.ToString(), k, view.nLastRCTOutput);
                        if (!view.fForceDisconnect) {
                            return DISCONNECT_FAILED;
                        }
                    } else
                    if (ao.pubkey != txout->pk) {
                        error("%s: RCT output mismatch, txn %s, %d, index %d.", __func__, hash.ToString(), k, view.nLastRCTOutput);
                        if (!view.fForceDisconnect) {
                            return DISCONNECT_FAILED;
                        }
                    }
                }

                view.anonOutputLinks[txout->pk] = view.nLastRCTOutput;
                view.nLastRCTOutput--;

                continue;
            }

            // Check that all outputs are available and match the outputs in the block itself
            // exactly.
            if (out->IsType(OUTPUT_STANDARD) || out->IsType(OUTPUT_CT)) {
                const CScript *pScript = out->GetPScriptPubKey();
                if (!pScript->IsUnspendable()) {
                    COutPoint op(hash, k);
                    Coin coin;

                    CTxOut txout(0, *pScript);

                    if (out->IsType(OUTPUT_STANDARD)) {
                        txout.nValue = out->GetValue();
                    }
                    bool is_spent = view.SpendCoin(op, &coin);
                    if (!is_spent || txout != coin.out || pindex->nHeight != coin.nHeight || is_coinbase != coin.fCoinBase) {
                        fClean = false; // transaction output mismatch
                    }
                }
            }

            if (!fAddressIndex
                || (!out->IsType(OUTPUT_STANDARD)
                && !out->IsType(OUTPUT_CT))) {
                continue;
            }

            const CScript *pScript;
            std::vector<unsigned char> hashBytes;
            int scriptType = 0;
            CAmount nValue;
            if (!ExtractIndexInfo(out, scriptType, hashBytes, nValue, pScript)
                || scriptType == 0) {
                continue;
            }
            // undo receiving activity
            view.addressIndex.push_back(std::make_pair(CAddressIndexKey(scriptType, uint256(hashBytes.data(), hashBytes.size()), pindex->nHeight, i, hash, k, false), nValue));
            // undo unspent index
            view.addressUnspentIndex.push_back(std::make_pair(CAddressUnspentKey(scriptType, uint256(hashBytes.data(), hashBytes.size()), hash, k), CAddressUnspentValue()));
        }


        if (fParticlMode) {
            // Restore inputs
            if (!tx.IsCoinBase()) {
                if (nVtxundo < 0 || nVtxundo >= (int)blockUndo.vtxundo.size()) {
                    error("DisconnectBlock(): transaction undo data offset out of range.");
                    return DISCONNECT_FAILED;
                }

                size_t nExpectUndo = 0;
                for (const auto &txin : tx.vin)
                if (!txin.IsAnonInput()) {
                    nExpectUndo++;
                }

                CTxUndo &txundo = blockUndo.vtxundo[nVtxundo--];
                if (txundo.vprevout.size() != nExpectUndo) {
                    error("DisconnectBlock(): transaction and undo data inconsistent");
                    return DISCONNECT_FAILED;
                }

                for (unsigned int j = tx.vin.size(); j-- > 0;) {
                    if (tx.vin[j].IsAnonInput()) {
                        continue;
                    }

                    const COutPoint &out = tx.vin[j].prevout;
                    int res = ApplyTxInUndo(std::move(txundo.vprevout[j]), view, out);
                    if (res == DISCONNECT_FAILED) {
                        error("DisconnectBlock(): ApplyTxInUndo failed");
                        return DISCONNECT_FAILED;
                    }
                    fClean = fClean && res != DISCONNECT_UNCLEAN;

                    const CTxIn input = tx.vin[j];

                    if (fSpentIndex) { // undo and delete the spent index
                        view.spentIndex.push_back(std::make_pair(CSpentIndexKey(input.prevout.hash, input.prevout.n), CSpentIndexValue()));
                    }

                    if (fAddressIndex) {
                        const Coin &coin = view.AccessCoin(tx.vin[j].prevout);
                        const CScript *pScript = &coin.out.scriptPubKey;

                        CAmount nValue = coin.nType == OUTPUT_CT ? 0 : coin.out.nValue;
                        std::vector<uint8_t> hashBytes;
                        int scriptType = 0;
                        if (!ExtractIndexInfo(pScript, scriptType, hashBytes)
                            || scriptType == 0) {
                            continue;
                        }

                        // undo spending activity
                        view.addressIndex.push_back(std::make_pair(CAddressIndexKey(scriptType, uint256(hashBytes.data(), hashBytes.size()), pindex->nHeight, i, hash, j, true), nValue * -1));
                        // restore unspent index
                        view.addressUnspentIndex.push_back(std::make_pair(CAddressUnspentKey(scriptType, uint256(hashBytes.data(), hashBytes.size()), input.prevout.hash, input.prevout.n), CAddressUnspentValue(nValue, *pScript, coin.nHeight)));
                    }
                }
            }
        } else {
            // Check that all outputs are available and match the outputs in the block itself
            // exactly.
            for (size_t o = 0; o < tx.vout.size(); o++) {
                if (!tx.vout[o].scriptPubKey.IsUnspendable()) {
                    COutPoint out(hash, o);
                    Coin coin;
                    bool is_spent = view.SpendCoin(out, &coin);
                    if (!is_spent || tx.vout[o] != coin.out || pindex->nHeight != coin.nHeight || is_coinbase != coin.fCoinBase) {
                        fClean = false; // transaction output mismatch
                    }
                }
            }

            if (i > 0) { // not coinbases
                CTxUndo &txundo = blockUndo.vtxundo[i-1];
                if (txundo.vprevout.size() != tx.vin.size()) {
                    error("DisconnectBlock(): transaction and undo data inconsistent");
                    return DISCONNECT_FAILED;
                }
                for (unsigned int j = tx.vin.size(); j-- > 0;) {
                    const COutPoint &out = tx.vin[j].prevout;
                    int res = ApplyTxInUndo(std::move(txundo.vprevout[j]), view, out);
                    if (res == DISCONNECT_FAILED) return DISCONNECT_FAILED;
                    fClean = fClean && res != DISCONNECT_UNCLEAN;
                }
            }
            // At this point, all of txundo.vprevout should have been moved out.
        }
    }

    // move best block pointer to prevout block
    view.SetBestBlock(pindex->pprev->GetBlockHash(), pindex->pprev->nHeight);

    return fClean ? DISCONNECT_OK : DISCONNECT_UNCLEAN;
}

bool ConnectBlock(const CBlock& block, BlockValidationState& state, CBlockIndex* pindex,
    CCoinsViewCache& view, const CChainParams& chainparams, bool fJustCheck)
{
    return ::ChainstateActive().ConnectBlock(block, state, pindex, view, chainparams, fJustCheck);
};

DisconnectResult DisconnectBlock(const CBlock& block, const CBlockIndex* pindex, CCoinsViewCache& view)
{
    return ::ChainstateActive().DisconnectBlock(block, pindex, view);
};

static CCheckQueue<CScriptCheck> scriptcheckqueue(128);

void StartScriptCheckWorkerThreads(int threads_num)
{
    scriptcheckqueue.StartWorkerThreads(threads_num);
}

void StopScriptCheckWorkerThreads()
{
    scriptcheckqueue.StopWorkerThreads();
}

VersionBitsCache versionbitscache GUARDED_BY(cs_main);

int32_t ComputeBlockVersion(const CBlockIndex* pindexPrev, const Consensus::Params& params)
{
    LOCK(cs_main);
    int32_t nVersion = VERSIONBITS_TOP_BITS;

    for (int i = 0; i < (int)Consensus::MAX_VERSION_BITS_DEPLOYMENTS; i++) {
        ThresholdState state = VersionBitsState(pindexPrev, params, static_cast<Consensus::DeploymentPos>(i), versionbitscache);
        if (state == ThresholdState::LOCKED_IN || state == ThresholdState::STARTED) {
            nVersion |= VersionBitsMask(params, static_cast<Consensus::DeploymentPos>(i));
        }
    }

    return nVersion;
}

/**
 * Threshold condition checker that triggers when unknown versionbits are seen on the network.
 */
class WarningBitsConditionChecker : public AbstractThresholdConditionChecker
{
private:
    int bit;

public:
    explicit WarningBitsConditionChecker(int bitIn) : bit(bitIn) {}

    int64_t BeginTime(const Consensus::Params& params) const override { return 0; }
    int64_t EndTime(const Consensus::Params& params) const override { return std::numeric_limits<int64_t>::max(); }
    int Period(const Consensus::Params& params) const override { return params.nMinerConfirmationWindow; }
    int Threshold(const Consensus::Params& params) const override { return params.nRuleChangeActivationThreshold; }

    bool Condition(const CBlockIndex* pindex, const Consensus::Params& params) const override
    {
        return pindex->nHeight >= params.MinBIP9WarningHeight &&
               ((pindex->nVersion & VERSIONBITS_TOP_MASK) == VERSIONBITS_TOP_BITS) &&
               ((pindex->nVersion >> bit) & 1) != 0 &&
               ((ComputeBlockVersion(pindex->pprev, params) >> bit) & 1) == 0;
    }
};

static ThresholdConditionCache warningcache[VERSIONBITS_NUM_BITS] GUARDED_BY(cs_main);

// 0.13.0 was shipped with a segwit deployment defined for testnet, but not for
// mainnet. We no longer need to support disabling the segwit deployment
// except for testing purposes, due to limitations of the functional test
// environment. See test/functional/p2p-segwit.py.
static bool IsScriptWitnessEnabled(const Consensus::Params& params)
{
    return params.SegwitHeight != std::numeric_limits<int>::max();
}

static unsigned int GetBlockScriptFlags(const CBlockIndex* pindex, const Consensus::Params& consensusparams) EXCLUSIVE_LOCKS_REQUIRED(cs_main) {
    AssertLockHeld(cs_main);

    if (fParticlMode) {
        unsigned int flags = SCRIPT_VERIFY_P2SH;
        flags |= SCRIPT_VERIFY_DERSIG;
        flags |= SCRIPT_VERIFY_CHECKLOCKTIMEVERIFY;
        flags |= SCRIPT_VERIFY_CHECKSEQUENCEVERIFY;
        flags |= SCRIPT_VERIFY_WITNESS;
        flags |= SCRIPT_VERIFY_NULLDUMMY;
        return flags;
    }

    unsigned int flags = SCRIPT_VERIFY_NONE;

    // BIP16 didn't become active until Apr 1 2012 (on mainnet, and
    // retroactively applied to testnet)
    // However, only one historical block violated the P2SH rules (on both
    // mainnet and testnet), so for simplicity, always leave P2SH
    // on except for the one violating block.
    if (consensusparams.BIP16Exception.IsNull() || // no bip16 exception on this chain
        pindex->phashBlock == nullptr || // this is a new candidate block, eg from TestBlockValidity()
        *pindex->phashBlock != consensusparams.BIP16Exception) // this block isn't the historical exception
    {
        flags |= SCRIPT_VERIFY_P2SH;
    }

    // Enforce WITNESS rules whenever P2SH is in effect (and the segwit
    // deployment is defined).
    if (flags & SCRIPT_VERIFY_P2SH && IsScriptWitnessEnabled(consensusparams)) {
        flags |= SCRIPT_VERIFY_WITNESS;
    }

    // Start enforcing the DERSIG (BIP66) rule
    if (pindex->nHeight >= consensusparams.BIP66Height) {
        flags |= SCRIPT_VERIFY_DERSIG;
    }

    // Start enforcing CHECKLOCKTIMEVERIFY (BIP65) rule
    if (pindex->nHeight >= consensusparams.BIP65Height) {
        flags |= SCRIPT_VERIFY_CHECKLOCKTIMEVERIFY;
    }

    // Start enforcing BIP112 (CHECKSEQUENCEVERIFY)
    if (pindex->nHeight >= consensusparams.CSVHeight) {
        flags |= SCRIPT_VERIFY_CHECKSEQUENCEVERIFY;
    }

    // Start enforcing Taproot using versionbits logic.
    if (VersionBitsState(pindex->pprev, consensusparams, Consensus::DEPLOYMENT_TAPROOT, versionbitscache) == ThresholdState::ACTIVE) {
        flags |= SCRIPT_VERIFY_TAPROOT;
    }

    // Start enforcing BIP147 NULLDUMMY (activated simultaneously with segwit)
    if (IsWitnessEnabled(pindex->pprev, consensusparams)) {
        flags |= SCRIPT_VERIFY_NULLDUMMY;
    }

    return flags;
}



static int64_t nTimeCheck = 0;
static int64_t nTimeForks = 0;
static int64_t nTimeVerify = 0;
static int64_t nTimeConnect = 0;
static int64_t nTimeIndex = 0;
static int64_t nTimeCallbacks = 0;
static int64_t nTimeTotal = 0;
static int64_t nBlocksTotal = 0;

/** Apply the effects of this block (with given index) on the UTXO set represented by coins.
 *  Validity checks that depend on the UTXO set are also done; ConnectBlock()
 *  can fail if those validity checks fail (among other reasons). */
bool CChainState::ConnectBlock(const CBlock& block, BlockValidationState& state, CBlockIndex* pindex,
                  CCoinsViewCache& view, const CChainParams& chainparams, bool fJustCheck)
{
    AssertLockHeld(cs_main);
    assert(pindex);
    assert(*pindex->phashBlock == block.GetHash());
    int64_t nTimeStart = GetTimeMicros();

    const Consensus::Params &consensus = Params().GetConsensus();
    state.SetStateInfo(block.nTime, pindex->nHeight, consensus, fParticlMode, (fBusyImporting && fSkipRangeproof));

    // Check it again in case a previous version let a bad block in
    // NOTE: We don't currently (re-)invoke ContextualCheckBlock() or
    // ContextualCheckBlockHeader() here. This means that if we add a new
    // consensus rule that is enforced in one of those two functions, then we
    // may have let in a block that violates the rule prior to updating the
    // software, and we would NOT be enforcing the rule here. Fully solving
    // upgrade from one software version to the next after a consensus rule
    // change is potentially tricky and issue-specific (see RewindBlockIndex()
    // for one general approach that was used for BIP 141 deployment).
    // Also, currently the rule against blocks more than 2 hours in the future
    // is enforced in ContextualCheckBlockHeader(); we wouldn't want to
    // re-enforce that rule here (at least until we make it impossible for
    // GetAdjustedTime() to go backward).
    if (!CheckBlock(block, state, chainparams.GetConsensus(), !fJustCheck, !fJustCheck)) {
        if (state.GetResult() == BlockValidationResult::BLOCK_MUTATED) {
            // We don't write down blocks to disk if they may have been
            // corrupted, so this should be impossible unless we're having hardware
            // problems.
            return AbortNode(state, "Corrupt block found indicating potential hardware failure; shutting down");
        }
        return error("%s: Consensus::CheckBlock: %s", __func__, state.ToString());
    }

    if (block.IsProofOfStake()) {
        pindex->bnStakeModifier = ComputeStakeModifierV2(pindex->pprev, pindex->prevoutStake.hash);
        setDirtyBlockIndex.insert(pindex);

        uint256 hashProof, targetProofOfStake;
        if (!CheckProofOfStake(state, pindex->pprev, *block.vtx[0], block.nTime, block.nBits, hashProof, targetProofOfStake)) {
            return error("%s: Check proof of stake failed.", __func__);
        }
    }

    // verify that the view's current state corresponds to the previous block
    uint256 hashPrevBlock = pindex->pprev == nullptr ? uint256() : pindex->pprev->GetBlockHash();
    assert(hashPrevBlock == view.GetBestBlock());

    const uint256 blockHash = block.GetHash();
    bool fIsGenesisBlock = blockHash == chainparams.GetConsensus().hashGenesisBlock;
    nBlocksTotal++;

    // Special case for the genesis block, skipping connection of its transactions
    // (its coinbase is unspendable)
    if (!fParticlMode  // genesis coinbase is spendable when in Particl mode
        && fIsGenesisBlock) {
        if (!fJustCheck)
            view.SetBestBlock(pindex->GetBlockHash(), pindex->nHeight);
        return true;
    }

    bool fScriptChecks = true;
    if (!hashAssumeValid.IsNull()) {
        // We've been configured with the hash of a block which has been externally verified to have a valid history.
        // A suitable default value is included with the software and updated from time to time.  Because validity
        //  relative to a piece of software is an objective fact these defaults can be easily reviewed.
        // This setting doesn't force the selection of any particular chain but makes validating some faster by
        //  effectively caching the result of part of the verification.
        BlockMap::const_iterator  it = m_blockman.m_block_index.find(hashAssumeValid);
        if (it != m_blockman.m_block_index.end()) {
            if (it->second->GetAncestor(pindex->nHeight) == pindex &&
                pindexBestHeader->GetAncestor(pindex->nHeight) == pindex &&
                pindexBestHeader->nChainWork >= nMinimumChainWork) {
                // This block is a member of the assumed verified chain and an ancestor of the best header.
                // Script verification is skipped when connecting blocks under the
                // assumevalid block. Assuming the assumevalid block is valid this
                // is safe because block merkle hashes are still computed and checked,
                // Of course, if an assumed valid block is invalid due to false scriptSigs
                // this optimization would allow an invalid chain to be accepted.
                // The equivalent time check discourages hash power from extorting the network via DOS attack
                //  into accepting an invalid block through telling users they must manually set assumevalid.
                //  Requiring a software change or burying the invalid block, regardless of the setting, makes
                //  it hard to hide the implication of the demand.  This also avoids having release candidates
                //  that are hardly doing any signature verification at all in testing without having to
                //  artificially set the default assumed verified block further back.
                // The test against nMinimumChainWork prevents the skipping when denied access to any chain at
                //  least as good as the expected chain.
                fScriptChecks = (GetBlockProofEquivalentTime(*pindexBestHeader, *pindex, *pindexBestHeader, chainparams.GetConsensus()) <= 60 * 60 * 24 * 7 * 2);
            }
        }
    }

    int64_t nTime1 = GetTimeMicros(); nTimeCheck += nTime1 - nTimeStart;
    LogPrint(BCLog::BENCH, "    - Sanity checks: %.2fms [%.2fs (%.2fms/blk)]\n", MILLI * (nTime1 - nTimeStart), nTimeCheck * MICRO, nTimeCheck * MILLI / nBlocksTotal);

    // Do not allow blocks that contain transactions which 'overwrite' older transactions,
    // unless those are already completely spent.
    // If such overwrites are allowed, coinbases and transactions depending upon those
    // can be duplicated to remove the ability to spend the first instance -- even after
    // being sent to another address.
    // See BIP30, CVE-2012-1909, and http://r6.ca/blog/20120206T005236Z.html for more information.
    // This logic is not necessary for memory pool transactions, as AcceptToMemoryPool
    // already refuses previously-known transaction ids entirely.
    // This rule was originally applied to all blocks with a timestamp after March 15, 2012, 0:00 UTC.
    // Now that the whole chain is irreversibly beyond that time it is applied to all blocks except the
    // two in the chain that violate it. This prevents exploiting the issue against nodes during their
    // initial block download.
    bool fEnforceBIP30 = fParticlMode || (!((pindex->nHeight==91842 && pindex->GetBlockHash() == uint256S("0x00000000000a4d0a398161ffc163c503763b1f4360639393e0e4c8e300e0caec")) ||
                           (pindex->nHeight==91880 && pindex->GetBlockHash() == uint256S("0x00000000000743f190a18c5577a3c2d2a1f610ae9601ac046a38084ccb7cd721"))));

    // Once BIP34 activated it was not possible to create new duplicate coinbases and thus other than starting
    // with the 2 existing duplicate coinbase pairs, not possible to create overwriting txs.  But by the
    // time BIP34 activated, in each of the existing pairs the duplicate coinbase had overwritten the first
    // before the first had been spent.  Since those coinbases are sufficiently buried it's no longer possible to create further
    // duplicate transactions descending from the known pairs either.
    // If we're on the known chain at height greater than where BIP34 activated, we can save the db accesses needed for the BIP30 check.

    // BIP34 requires that a block at height X (block X) has its coinbase
    // scriptSig start with a CScriptNum of X (indicated height X).  The above
    // logic of no longer requiring BIP30 once BIP34 activates is flawed in the
    // case that there is a block X before the BIP34 height of 227,931 which has
    // an indicated height Y where Y is greater than X.  The coinbase for block
    // X would also be a valid coinbase for block Y, which could be a BIP30
    // violation.  An exhaustive search of all mainnet coinbases before the
    // BIP34 height which have an indicated height greater than the block height
    // reveals many occurrences. The 3 lowest indicated heights found are
    // 209,921, 490,897, and 1,983,702 and thus coinbases for blocks at these 3
    // heights would be the first opportunity for BIP30 to be violated.

    // The search reveals a great many blocks which have an indicated height
    // greater than 1,983,702, so we simply remove the optimization to skip
    // BIP30 checking for blocks at height 1,983,702 or higher.  Before we reach
    // that block in another 25 years or so, we should take advantage of a
    // future consensus change to do a new and improved version of BIP34 that
    // will actually prevent ever creating any duplicate coinbases in the
    // future.
    static constexpr int BIP34_IMPLIES_BIP30_LIMIT = 1983702;

    // TODO: Remove BIP30 checking from block height 1,983,702 on, once we have a
    // consensus change that ensures coinbases at those heights can not
    // duplicate earlier coinbases.
    if (fEnforceBIP30 || pindex->nHeight >= BIP34_IMPLIES_BIP30_LIMIT) {
        for (const auto& tx : block.vtx) {
            for (size_t o = 0; o < tx->GetNumVOuts(); o++) {
                if (view.HaveCoin(COutPoint(tx->GetHash(), o))) {
                    LogPrintf("ERROR: ConnectBlock(): tried to overwrite transaction\n");
                    return state.Invalid(BlockValidationResult::BLOCK_CONSENSUS, "bad-txns-BIP30");
                }
            }
        }
    }

    // Start enforcing BIP68 (sequence locks)
    int nLockTimeFlags = 0;
    if ((fParticlMode && pindex->pprev) || pindex->nHeight >= chainparams.GetConsensus().CSVHeight) {
        nLockTimeFlags |= LOCKTIME_VERIFY_SEQUENCE;
    }

    // Get the script flags for this block
    unsigned int flags = GetBlockScriptFlags(pindex, chainparams.GetConsensus());

    int64_t nTime2 = GetTimeMicros(); nTimeForks += nTime2 - nTime1;
    LogPrint(BCLog::BENCH, "    - Fork checks: %.2fms [%.2fs (%.2fms/blk)]\n", MILLI * (nTime2 - nTime1), nTimeForks * MICRO, nTimeForks * MILLI / nBlocksTotal);

    CBlockUndo blockundo;

    // Precomputed transaction data pointers must not be invalidated
    // until after `control` has run the script checks (potentially
    // in multiple threads). Preallocate the vector size so a new allocation
    // doesn't invalidate pointers into the vector, and keep txsdata in scope
    // for as long as `control`.
    CCheckQueueControl<CScriptCheck> control(fScriptChecks && g_parallel_script_checks ? &scriptcheckqueue : nullptr);
    std::vector<PrecomputedTransactionData> txsdata(block.vtx.size());

    std::vector<int> prevheights;
    CAmount nFees = 0;
    int nInputs = 0;
    int64_t nSigOpsCost = 0;
    int64_t nAnonIn = 0;
    int64_t nStakeReward = 0;

    blockundo.vtxundo.reserve(block.vtx.size() - (fParticlMode ? 0 : 1));

    // NOTE: Block reward is based on nMoneySupply
    CAmount nMoneyCreated = 0;
    CAmount block_balances[3] = {0};
    bool reset_balances = false;

    for (unsigned int i = 0; i < block.vtx.size(); i++)
    {
        const CTransaction &tx = *(block.vtx[i]);
        const uint256 txhash = tx.GetHash();
        nInputs += tx.vin.size();

        TxValidationState tx_state;
        tx_state.SetStateInfo(block.nTime, pindex->nHeight, consensus, fParticlMode, (fBusyImporting && fSkipRangeproof));
        if (!tx.IsCoinBase())
        {
            CAmount txfee = 0;
            if (!Consensus::CheckTxInputs(tx, tx_state, view, pindex->nHeight, txfee)) {
                control.Wait();
                // Any transaction validation failure in ConnectBlock is a block consensus failure
                state.Invalid(BlockValidationResult::BLOCK_CONSENSUS,
                            tx_state.GetRejectReason(), tx_state.GetDebugMessage());
                return error("%s: Consensus::CheckTxInputs: %s, %s", __func__, tx.GetHash().ToString(), state.ToString());
            }
            if (tx_state.m_exploit_fix_2 && tx_state.m_spends_frozen_blinded) {
                // Add redeemed frozen blinded value to moneysupply
                nMoneyCreated += tx.GetValueOut() + txfee;
            }
            if (tx.IsCoinStake())
            {
                // Block reward is passed back in txfee (nPlainValueOut - nPlainValueIn)
                nStakeReward += txfee;
                nMoneyCreated += nStakeReward;
            } else
            {
                nFees += txfee;
            }
            if (!MoneyRange(nFees)) {
                control.Wait();
                LogPrintf("ERROR: %s: accumulated fee in the block out of range.\n", __func__);
                return state.Invalid(BlockValidationResult::BLOCK_CONSENSUS, "bad-txns-accumulated-fee-outofrange");
            }

            // Check that transaction is BIP68 final
            // BIP68 lock checks (as opposed to nLockTime checks) must
            // be in ConnectBlock because they require the UTXO set

            prevheights.resize(tx.vin.size());
            for (size_t j = 0; j < tx.vin.size(); j++) {
                if (tx.vin[j].IsAnonInput())
                    prevheights[j] = 0;
                else
                    prevheights[j] = view.AccessCoin(tx.vin[j].prevout).nHeight;
            }

            if (!SequenceLocks(tx, nLockTimeFlags, prevheights, *pindex)) {
                control.Wait();
                LogPrintf("ERROR: %s: contains a non-BIP68-final transaction\n", __func__);
                return state.Invalid(BlockValidationResult::BLOCK_CONSENSUS, "bad-txns-nonfinal");
            }

            if (tx.IsParticlVersion()) {
                // Update spent inputs
                for (size_t j = 0; j < tx.vin.size(); j++) {
                    const CTxIn input = tx.vin[j];
                    if (input.IsAnonInput()) {
                        nAnonIn++;
                        continue;
                    }

                    const Coin &coin = view.AccessCoin(input.prevout);

                    if (coin.nType != OUTPUT_CT) {
                        // Cache recently spent coins for staking.
                        view.spent_cache.emplace_back(input.prevout, SpentCoin(coin, pindex->nHeight));
                    }
                    if (!fAddressIndex && !fSpentIndex) {
                        continue;
                    }

                    const CScript *pScript = &coin.out.scriptPubKey;
                    CAmount nValue = coin.nType == OUTPUT_CT ? 0 : coin.out.nValue;
                    std::vector<uint8_t> hashBytes;
                    int scriptType = 0;

                    if (!ExtractIndexInfo(pScript, scriptType, hashBytes)
                        || scriptType == 0) {
                        continue;
                    }

                    uint256 hashAddress;
                    if (scriptType > 0) {
                        hashAddress = uint256(hashBytes.data(), hashBytes.size());
                    }
                    if (fAddressIndex && scriptType > 0) {
                        // record spending activity
                        view.addressIndex.push_back(std::make_pair(CAddressIndexKey(scriptType, hashAddress, pindex->nHeight, i, txhash, j, true), nValue * -1));
                        // remove address from unspent index
                        view.addressUnspentIndex.push_back(std::make_pair(CAddressUnspentKey(scriptType, hashAddress, input.prevout.hash, input.prevout.n), CAddressUnspentValue()));
                    }
                    if (fSpentIndex) {
                        CAmount nValue = coin.nType == OUTPUT_CT ? -1 : coin.out.nValue;
                        // add the spent index to determine the txid and input that spent an output
                        // and to find the amount and address from an input
                        view.spentIndex.push_back(std::make_pair(CSpentIndexKey(input.prevout.hash, input.prevout.n), CSpentIndexValue(txhash, j, pindex->nHeight, nValue, scriptType, hashAddress)));
                    }
                }

                if (smsg::fSecMsgEnabled && tx_state.m_funds_smsg) {
                    smsgModule.StoreFundingTx(tx, pindex);
                }
            }
        } else {
            tx_state.tx_balances[BAL_IND_PLAIN_ADDED] = tx.GetValueOut();
        }

        // GetTransactionSigOpCost counts 3 types of sigops:
        // * legacy (always)
        // * p2sh (when P2SH enabled in flags and excludes coinbase)
        // * witness (when witness enabled in flags and excludes coinbase)
        nSigOpsCost += GetTransactionSigOpCost(tx, view, flags);
        if (nSigOpsCost > MAX_BLOCK_SIGOPS_COST) {
            control.Wait();
            LogPrintf("ERROR: ConnectBlock(): too many sigops\n");
            return state.Invalid(BlockValidationResult::BLOCK_CONSENSUS, "bad-blk-sigops");
        }

        if (!tx.IsCoinBase())
        {
            std::vector<CScriptCheck> vChecks;
            bool fCacheResults = fJustCheck; /* Don't cache results if we're actually connecting blocks (still consult the cache, though) */
            //TxValidationState tx_state;
            if (fScriptChecks && !CheckInputScripts(tx, tx_state, view, flags, fCacheResults, fCacheResults, txsdata[i], g_parallel_script_checks ? &vChecks : nullptr)) {
                control.Wait();
                // Any transaction validation failure in ConnectBlock is a block consensus failure
                state.Invalid(BlockValidationResult::BLOCK_CONSENSUS,
                              tx_state.GetRejectReason(), tx_state.GetDebugMessage());
                return error("ConnectBlock(): CheckInputScripts on %s failed with %s",
                    txhash.ToString(), state.ToString());
            }
            control.Add(vChecks);

            blockundo.vtxundo.push_back(CTxUndo());
            UpdateCoins(tx, view, blockundo.vtxundo.back(), pindex->nHeight);
        } else
        {
            // tx is coinbase
            CTxUndo undoDummy;
            UpdateCoins(tx, view, undoDummy, pindex->nHeight);
            nMoneyCreated += tx.GetValueOut();
        }

        if (view.nLastRCTOutput == 0) {
            view.nLastRCTOutput = pindex->pprev ? pindex->pprev->nAnonOutputs : 0;
        }

        // Index rct outputs and keyimages
        if (tx_state.m_has_anon_output || tx_state.m_has_anon_input) {
            COutPoint op(txhash, 0);
            if (tx_state.m_has_anon_input) {
                assert(tx_state.m_setHaveKI.size());
            }
            for (const auto &ki : tx_state.m_setHaveKI) {
                // Test for duplicate keyimage used in block
                if (!view.keyImages.insert(std::make_pair(ki, txhash)).second) {
                    return state.Invalid(BlockValidationResult::BLOCK_CONSENSUS, "bad-anonin-dup-ki");
                }
            }

            for (unsigned int k = 0; k < tx.vpout.size(); k++) {
                if (!tx.vpout[k]->IsType(OUTPUT_RINGCT)) {
                    continue;
                }

                CTxOutRingCT *txout = (CTxOutRingCT*)tx.vpout[k].get();

                int64_t nTestExists;
                if (!fVerifyingDB && pblocktree->ReadRCTOutputLink(txout->pk, nTestExists)) {
                    control.Wait();

                    if (nTestExists > pindex->pprev->nAnonOutputs) {
                        // The anon index can diverge from the chain index if shutdown does not complete
                        LogPrintf("%s: Duplicate anon-output %s, index %d, above last index %d.\n", __func__, HexStr(txout->pk), nTestExists, pindex->pprev->nAnonOutputs);
                        LogPrintf("Attempting to repair anon index.\n");
                        std::set<CCmpPubKey> setKi; // unused
                        RollBackRCTIndex(pindex->pprev->nAnonOutputs, nTestExists, setKi);
                        return false;
                    }

                    return error("%s: Duplicate anon-output (db) %s, index %d.", __func__, HexStr(txout->pk), nTestExists);
                }
                if (!fVerifyingDB && view.ReadRCTOutputLink(txout->pk, nTestExists)) {
                    control.Wait();
                    return error("%s: Duplicate anon-output (view) %s, index %d.", __func__, HexStr(txout->pk), nTestExists);
                }

                op.n = k;
                view.nLastRCTOutput++;
                CAnonOutput ao(txout->pk, txout->commitment, op, pindex->nHeight, 0);

                view.anonOutputLinks[txout->pk] = view.nLastRCTOutput;
                view.anonOutputs.push_back(std::make_pair(view.nLastRCTOutput, ao));
            }
        }

        if (fAddressIndex) {
            // Update outputs for insight
            for (unsigned int k = 0; k < tx.vpout.size(); k++) {
                const CTxOutBase *out = tx.vpout[k].get();

                if (!out->IsType(OUTPUT_STANDARD)
                    && !out->IsType(OUTPUT_CT)) {
                    continue;
                }

                const CScript *pScript;
                std::vector<unsigned char> hashBytes;
                int scriptType = 0;
                CAmount nValue;
                if (!ExtractIndexInfo(out, scriptType, hashBytes, nValue, pScript)
                    || scriptType == 0) {
                    continue;
                }

                // Record receiving activity
                view.addressIndex.push_back(std::make_pair(CAddressIndexKey(scriptType, uint256(hashBytes.data(), hashBytes.size()), pindex->nHeight, i, txhash, k, false), nValue));
                // Record unspent output
                view.addressUnspentIndex.push_back(std::make_pair(CAddressUnspentKey(scriptType, uint256(hashBytes.data(), hashBytes.size()), txhash, k), CAddressUnspentValue(nValue, *pScript, pindex->nHeight)));
            }
        }

        block_balances[BAL_IND_PLAIN] += tx_state.tx_balances[BAL_IND_PLAIN_ADDED] - tx_state.tx_balances[BAL_IND_PLAIN_REMOVED];
        block_balances[BAL_IND_BLIND] += tx_state.tx_balances[BAL_IND_BLIND_ADDED] - tx_state.tx_balances[BAL_IND_BLIND_REMOVED];
        block_balances[BAL_IND_ANON]  += tx_state.tx_balances[BAL_IND_ANON_ADDED]  - tx_state.tx_balances[BAL_IND_ANON_REMOVED];
    }

    int64_t nTime3 = GetTimeMicros(); nTimeConnect += nTime3 - nTime2;
    LogPrint(BCLog::BENCH, "      - Connect %u transactions: %.2fms (%.3fms/tx, %.3fms/txin) [%.2fs (%.2fms/blk)]\n", (unsigned)block.vtx.size(), MILLI * (nTime3 - nTime2), MILLI * (nTime3 - nTime2) / block.vtx.size(), nInputs <= 1 ? 0 : MILLI * (nTime3 - nTime2) / (nInputs-1), nTimeConnect * MICRO, nTimeConnect * MILLI / nBlocksTotal);


    if (!control.Wait()) {
        LogPrintf("ERROR: %s: CheckQueue failed\n", __func__);
        return state.Invalid(BlockValidationResult::BLOCK_CONSENSUS, "block-validation-failed");
    }

    if (fParticlMode) {
        if (block.nTime >= consensus.clamp_tx_version_time) {
            nMoneyCreated -= nFees;
        }
        if (block.IsProofOfStake()) { // Only the genesis block isn't proof of stake
            CTransactionRef txCoinstake = block.vtx[0];
            CTransactionRef txPrevCoinstake = nullptr;
            const TreasuryFundSettings *pTreasuryFundSettings = chainparams.GetTreasuryFundSettings(block.nTime);
            const CAmount nCalculatedStakeReward = Params().GetProofOfStakeReward(pindex->pprev, nFees); // stake_test

            if (block.nTime >= consensus.smsg_fee_time) {
                CAmount smsg_fee_new, smsg_fee_prev = consensus.smsg_fee_msg_per_day_per_k;
                if (pindex->pprev->nHeight > 0 // Skip genesis block (POW)
                    && pindex->pprev->nTime >= consensus.smsg_fee_time) {
                    if (!particl::coinStakeCache.GetCoinStake(pindex->pprev->GetBlockHash(), txPrevCoinstake)
                        || !txPrevCoinstake->GetSmsgFeeRate(smsg_fee_prev)) {
                        LogPrintf("ERROR: %s: Failed to get previous smsg fee.\n", __func__);
                        return state.Invalid(BlockValidationResult::BLOCK_CONSENSUS, "bad-cs-smsg-fee-prev");
                    }
                }

                if (!txCoinstake->GetSmsgFeeRate(smsg_fee_new)) {
                    LogPrintf("ERROR: %s: Failed to get smsg fee.\n", __func__);
                    return state.Invalid(BlockValidationResult::BLOCK_CONSENSUS, "bad-cs-smsg-fee");
                }
                if (smsg_fee_new < 1) {
                    LogPrintf("ERROR: %s: Smsg fee < 1.\n", __func__);
                    return state.Invalid(BlockValidationResult::BLOCK_CONSENSUS, "bad-cs-smsg-fee");
                }
                int64_t delta = std::abs(smsg_fee_new - smsg_fee_prev);
                int64_t max_delta = chainparams.GetMaxSmsgFeeRateDelta(smsg_fee_prev);
                if (delta > max_delta) {
                    LogPrintf("ERROR: %s: Bad smsg-fee (delta=%d, max_delta=%d)\n", __func__, delta, max_delta);
                    return state.Invalid(BlockValidationResult::BLOCK_CONSENSUS, "bad-cs-smsg-fee");
                }
            }

            if (block.nTime >= consensus.smsg_difficulty_time) {
                uint32_t smsg_difficulty_new, smsg_difficulty_prev = consensus.smsg_min_difficulty;
                if (pindex->pprev->nHeight > 0 // Skip genesis block (POW)
                    && pindex->pprev->nTime >= consensus.smsg_difficulty_time) {
                    if (!particl::coinStakeCache.GetCoinStake(pindex->pprev->GetBlockHash(), txPrevCoinstake)
                        || !txPrevCoinstake->GetSmsgDifficulty(smsg_difficulty_prev)) {
                        LogPrintf("ERROR: %s: Failed to get previous smsg difficulty.\n", __func__);
                        return state.Invalid(BlockValidationResult::BLOCK_CONSENSUS, "bad-cs-smsg-diff-prev");
                    }
                }

                if (!txCoinstake->GetSmsgDifficulty(smsg_difficulty_new)) {
                    LogPrintf("ERROR: %s: Failed to get smsg difficulty.\n", __func__);
                    return state.Invalid(BlockValidationResult::BLOCK_CONSENSUS, "bad-cs-smsg-diff");
                }
                if (smsg_difficulty_new < 1 || smsg_difficulty_new > consensus.smsg_min_difficulty) {

                    LogPrintf("ERROR: %s: Smsg difficulty out of range.\n", __func__);
                    return state.Invalid(BlockValidationResult::BLOCK_CONSENSUS, "bad-cs-smsg-diff");
                }
                int delta = int(smsg_difficulty_prev) - int(smsg_difficulty_new);
                if (abs(delta) > int(consensus.smsg_difficulty_max_delta)) {
                    LogPrintf("ERROR: %s: Smsg difficulty change out of range.\n", __func__);
                    return state.Invalid(BlockValidationResult::BLOCK_CONSENSUS, "bad-cs-smsg-diff");
                }
            }

            if (!pTreasuryFundSettings || pTreasuryFundSettings->nMinTreasuryStakePercent <= 0) {
                if (nStakeReward < 0 || nStakeReward > nCalculatedStakeReward) {
                    LogPrintf("ERROR: %s: Coinstake pays too much(actual=%d vs calculated=%d)\n", __func__, nStakeReward, nCalculatedStakeReward);
                    return state.Invalid(BlockValidationResult::BLOCK_CONSENSUS, "bad-cs-amount");
                }
            } else {
                assert(pTreasuryFundSettings->nMinTreasuryStakePercent <= 100);

                CAmount nTreasuryBfwd = 0, nTreasuryCfwdCheck = 0;
                CAmount nMinTreasuryPart = (nCalculatedStakeReward * pTreasuryFundSettings->nMinTreasuryStakePercent) / 100;
                CAmount nMaxHolderPart = nCalculatedStakeReward - nMinTreasuryPart;
                if (nMinTreasuryPart < 0 || nMaxHolderPart < 0) {
                    LogPrintf("ERROR: %s: Bad coinstake split amount (treasury=%d vs reward=%d)\n", __func__, nMinTreasuryPart, nMaxHolderPart);
                    return state.Invalid(BlockValidationResult::BLOCK_CONSENSUS, "bad-cs-amount");
                }

                if (pindex->pprev->nHeight > 0) { // Genesis block is pow
                    if (!txPrevCoinstake
                        && !particl::coinStakeCache.GetCoinStake(pindex->pprev->GetBlockHash(), txPrevCoinstake)) {
                        LogPrintf("ERROR: %s: Failed to get previous coinstake.\n", __func__);
                        return state.Invalid(BlockValidationResult::BLOCK_CONSENSUS, "bad-cs-prev");
                    }

                    assert(txPrevCoinstake->IsCoinStake()); // Sanity check
                    if (!txPrevCoinstake->GetTreasuryFundCfwd(nTreasuryBfwd)) {
                        nTreasuryBfwd = 0;
                    }
                }

                if (pindex->nHeight % pTreasuryFundSettings->nTreasuryOutputPeriod == 0) {
                    // Fund output must exist and match cfwd, cfwd data output must be unset
                    // nStakeReward must == nTreasuryBfwd + nCalculatedStakeReward

                    if (nStakeReward != nTreasuryBfwd + nCalculatedStakeReward) {
                        LogPrintf("ERROR: %s: Bad stake-reward (actual=%d vs expected=%d)\n", __func__, nStakeReward, nTreasuryBfwd + nCalculatedStakeReward);
                        return state.Invalid(BlockValidationResult::BLOCK_CONSENSUS, "bad-cs-amount");
                    }

                    CTxDestination dfDest = CBitcoinAddress(pTreasuryFundSettings->sTreasuryFundAddresses).Get();
                    if (std::get_if<CNoDestination>(&dfDest)) {
                        return error("%s: Failed to get treasury fund destination: %s.", __func__, pTreasuryFundSettings->sTreasuryFundAddresses);
                    }
                    CScript fundScriptPubKey = GetScriptForDestination(dfDest);

                    // Output 1 must be to the treasury fund
                    const CTxOutStandard *outputDF = txCoinstake->vpout[1]->GetStandardOutput();
                    if (!outputDF) {
                        LogPrintf("ERROR: %s: Bad treasury fund output.\n", __func__);
                        return state.Invalid(BlockValidationResult::BLOCK_CONSENSUS, "bad-cs");
                    }
                    if (outputDF->scriptPubKey != fundScriptPubKey) {
                        LogPrintf("ERROR: %s: Bad treasury fund output script.\n", __func__);
                        return state.Invalid(BlockValidationResult::BLOCK_CONSENSUS, "bad-cs");
                    }
                    if (outputDF->nValue < nTreasuryBfwd + nMinTreasuryPart) { // Max value is clamped already
                        LogPrintf("ERROR: %s: Bad treasury-reward (actual=%d vs minfundpart=%d)\n", __func__, nStakeReward, nTreasuryBfwd + nMinTreasuryPart);
                        return state.Invalid(BlockValidationResult::BLOCK_CONSENSUS, "bad-cs-fund-amount");
                    }
                    if (txCoinstake->GetTreasuryFundCfwd(nTreasuryCfwdCheck)) {
                        LogPrintf("ERROR: %s: Coinstake treasury cfwd must be unset.\n", __func__);
                        return state.Invalid(BlockValidationResult::BLOCK_CONSENSUS, "bad-cs-cfwd");
                    }
                } else {
                    // Ensure cfwd data output is correct and nStakeReward is <= nHolderPart
                    // cfwd must == nTreasuryBfwd + (nCalculatedStakeReward - nStakeReward) // Allowing users to set a higher split

                    if (nStakeReward < 0 || nStakeReward > nMaxHolderPart) {
                        LogPrintf("ERROR: %s: Bad stake-reward (actual=%d vs maxholderpart=%d)\n", __func__, nStakeReward, nMaxHolderPart);
                        return state.Invalid(BlockValidationResult::BLOCK_CONSENSUS, "bad-cs-amount");
                    }
                    CAmount nTreasuryCfwd = nTreasuryBfwd + nCalculatedStakeReward - nStakeReward;
                    if (!txCoinstake->GetTreasuryFundCfwd(nTreasuryCfwdCheck)
                        || nTreasuryCfwdCheck != nTreasuryCfwd) {
                        LogPrintf("ERROR: %s: Coinstake treasury fund carried forward mismatch (actual=%d vs expected=%d)\n", __func__, nTreasuryCfwdCheck, nTreasuryCfwd);
                        return state.Invalid(BlockValidationResult::BLOCK_CONSENSUS, "bad-cs-cfwd");
                    }
                }

                particl::coinStakeCache.InsertCoinStake(blockHash, txCoinstake);
            }
        } else {
            if (blockHash != chainparams.GetConsensus().hashGenesisBlock) {
                LogPrintf("ERROR: %s: Block isn't coinstake or genesis.\n", __func__);
                return state.Invalid(BlockValidationResult::BLOCK_CONSENSUS, "bad-cs");
            }
        }
    } else {
        CAmount blockReward = nFees + GetBlockSubsidy(pindex->nHeight, chainparams.GetConsensus());
        if (block.vtx[0]->GetValueOut() > blockReward) {
            LogPrintf("ERROR: ConnectBlock(): coinbase pays too much (actual=%d vs limit=%d)\n", block.vtx[0]->GetValueOut(), blockReward);
            return state.Invalid(BlockValidationResult::BLOCK_CONSENSUS, "bad-cb-amount");
        }
    }

    int64_t nTime4 = GetTimeMicros(); nTimeVerify += nTime4 - nTime2;
    LogPrint(BCLog::BENCH, "    - Verify %u txins: %.2fms (%.3fms/txin) [%.2fs (%.2fms/blk)]\n", nInputs - 1, MILLI * (nTime4 - nTime2), nInputs <= 1 ? 0 : MILLI * (nTime4 - nTime2) / (nInputs-1), nTimeVerify * MICRO, nTimeVerify * MILLI / nBlocksTotal);

    if (fJustCheck)
        return true;

    if (block.nTime >= consensus.exploit_fix_2_time && pindex->pprev && pindex->pprev->nTime < consensus.exploit_fix_2_time) {
        // TODO: Set to block height after fork
        // Set moneysupply to utxoset sum
        pindex->nMoneySupply = particl::GetUTXOSum() + nMoneyCreated;
        LogPrintf("RCT mint fix HF2, set nMoneySupply to: %d\n", pindex->nMoneySupply);
        reset_balances = true;
        block_balances[BAL_IND_PLAIN] = pindex->nMoneySupply;
    } else {
        pindex->nMoneySupply = (pindex->pprev ? pindex->pprev->nMoneySupply : 0) + nMoneyCreated;
    }
    pindex->nAnonOutputs = view.nLastRCTOutput;
    setDirtyBlockIndex.insert(pindex); // pindex has changed, must save to disk

    if ((!fIsGenesisBlock || fParticlMode)
     && !WriteUndoDataForBlock(blockundo, state, pindex, chainparams))
        return false;

    if (!pindex->IsValid(BLOCK_VALID_SCRIPTS)) {
        pindex->RaiseValidity(BLOCK_VALID_SCRIPTS);
        setDirtyBlockIndex.insert(pindex);
    }


    if (fTimestampIndex) {
        unsigned int logicalTS = pindex->nTime;
        if (!pblocktree->WriteTimestampIndex(CTimestampIndexKey(logicalTS, pindex->GetBlockHash()))) {
            return AbortNode(state, "Failed to write timestamp index");
        }

        if (!pblocktree->WriteTimestampBlockIndex(CTimestampBlockIndexKey(pindex->GetBlockHash()), CTimestampBlockIndexValue(logicalTS))) {
            return AbortNode(state, "Failed to write blockhash index");
        }
    }
    if (fBalancesIndex) {
        BlockBalances values(block_balances);
        if (pindex->pprev && !reset_balances) {
            BlockBalances prev_balances;
            if (!pblocktree->ReadBlockBalancesIndex(pindex->pprev->GetBlockHash(), prev_balances)) {
                return AbortNode(state, "Failed to read previous block's balances");
            } else {
                values.sum(prev_balances);
            }
        }

        if (!pblocktree->WriteBlockBalancesIndex(block.GetHash(), values)) {
            return AbortNode(state, "Failed to write balances index");
        }
    }

    assert(pindex->phashBlock);
    // add this block to the view's block chain
    view.SetBestBlock(pindex->GetBlockHash(), pindex->nHeight);

    int64_t nTime5 = GetTimeMicros(); nTimeIndex += nTime5 - nTime4;
    LogPrint(BCLog::BENCH, "    - Index writing: %.2fms [%.2fs (%.2fms/blk)]\n", MILLI * (nTime5 - nTime4), nTimeIndex * MICRO, nTimeIndex * MILLI / nBlocksTotal);

    int64_t nTime6 = GetTimeMicros(); nTimeCallbacks += nTime6 - nTime5;
    LogPrint(BCLog::BENCH, "    - Callbacks: %.2fms [%.2fs (%.2fms/blk)]\n", MILLI * (nTime6 - nTime5), nTimeCallbacks * MICRO, nTimeCallbacks * MILLI / nBlocksTotal);

    return true;
}

CoinsCacheSizeState CChainState::GetCoinsCacheSizeState(const CTxMemPool* tx_pool)
{
    return this->GetCoinsCacheSizeState(
        tx_pool,
        m_coinstip_cache_size_bytes,
        gArgs.GetArg("-maxmempool", DEFAULT_MAX_MEMPOOL_SIZE) * 1000000);
}

CoinsCacheSizeState CChainState::GetCoinsCacheSizeState(
    const CTxMemPool* tx_pool,
    size_t max_coins_cache_size_bytes,
    size_t max_mempool_size_bytes)
{
    const int64_t nMempoolUsage = tx_pool ? tx_pool->DynamicMemoryUsage() : 0;
    int64_t cacheSize = CoinsTip().DynamicMemoryUsage();
    int64_t nTotalSpace =
        max_coins_cache_size_bytes + std::max<int64_t>(max_mempool_size_bytes - nMempoolUsage, 0);

    //! No need to periodic flush if at least this much space still available.
    static constexpr int64_t MAX_BLOCK_COINSDB_USAGE_BYTES = 10 * 1024 * 1024;  // 10MB
    int64_t large_threshold =
        std::max((9 * nTotalSpace) / 10, nTotalSpace - MAX_BLOCK_COINSDB_USAGE_BYTES);

    if (cacheSize > nTotalSpace) {
        LogPrintf("Cache size (%s) exceeds total space (%s)\n", cacheSize, nTotalSpace);
        return CoinsCacheSizeState::CRITICAL;
    } else if (cacheSize > large_threshold) {
        return CoinsCacheSizeState::LARGE;
    }
    return CoinsCacheSizeState::OK;
}

bool CChainState::FlushStateToDisk(
    const CChainParams& chainparams,
    BlockValidationState &state,
    FlushStateMode mode,
    int nManualPruneHeight)
{
    LOCK(cs_main);
    assert(this->CanFlushToDisk());
    static std::chrono::microseconds nLastWrite{0};
    static std::chrono::microseconds nLastFlush{0};
    std::set<int> setFilesToPrune;
    bool full_flush_completed = false;

    const size_t coins_count = CoinsTip().GetCacheSize();
    const size_t coins_mem_usage = CoinsTip().DynamicMemoryUsage();

    try {
    {
        bool fFlushForPrune = false;
        bool fDoFullFlush = false;

        CoinsCacheSizeState cache_state = GetCoinsCacheSizeState(&m_mempool);
        LOCK(cs_LastBlockFile);
        if (fPruneMode && (fCheckForPruning || nManualPruneHeight > 0) && !fReindex) {
            // make sure we don't prune above the blockfilterindexes bestblocks
            // pruning is height-based
            int last_prune = m_chain.Height(); // last height we can prune
            ForEachBlockFilterIndex([&](BlockFilterIndex& index) {
               last_prune = std::max(1, std::min(last_prune, index.GetSummary().best_block_height));
            });

            if (nManualPruneHeight > 0) {
                LOG_TIME_MILLIS_WITH_CATEGORY("find files to prune (manual)", BCLog::BENCH);

                m_blockman.FindFilesToPruneManual(setFilesToPrune, std::min(last_prune, nManualPruneHeight), m_chain.Height());
            } else {
                LOG_TIME_MILLIS_WITH_CATEGORY("find files to prune", BCLog::BENCH);

                m_blockman.FindFilesToPrune(setFilesToPrune, chainparams.PruneAfterHeight(), m_chain.Height(), last_prune, IsInitialBlockDownload());
                fCheckForPruning = false;
            }
            if (!setFilesToPrune.empty()) {
                fFlushForPrune = true;
                if (!fHavePruned) {
                    pblocktree->WriteFlag("prunedblockfiles", true);
                    fHavePruned = true;
                }
            }
        }
        const auto nNow = GetTime<std::chrono::microseconds>();
        // Avoid writing/flushing immediately after startup.
        if (nLastWrite.count() == 0) {
            nLastWrite = nNow;
        }
        if (nLastFlush.count() == 0) {
            nLastFlush = nNow;
        }
        // The cache is large and we're within 10% and 10 MiB of the limit, but we have time now (not in the middle of a block processing).
        bool fCacheLarge = mode == FlushStateMode::PERIODIC && cache_state >= CoinsCacheSizeState::LARGE;
        // The cache is over the limit, we have to write now.
        bool fCacheCritical = mode == FlushStateMode::IF_NEEDED && cache_state >= CoinsCacheSizeState::CRITICAL;
        // It's been a while since we wrote the block index to disk. Do this frequently, so we don't need to redownload after a crash.
        bool fPeriodicWrite = mode == FlushStateMode::PERIODIC && nNow > nLastWrite + DATABASE_WRITE_INTERVAL;
        // It's been very long since we flushed the cache. Do this infrequently, to optimize cache usage.
        bool fPeriodicFlush = mode == FlushStateMode::PERIODIC && nNow > nLastFlush + DATABASE_FLUSH_INTERVAL;
        // Combine all conditions that result in a full cache flush.
        fDoFullFlush = (mode == FlushStateMode::ALWAYS) || fCacheLarge || fCacheCritical || fPeriodicFlush || fFlushForPrune;
        // Write blocks and block index to disk.
        if (fDoFullFlush || fPeriodicWrite) {
            // Depend on nMinDiskSpace to ensure we can write block index
            if (!CheckDiskSpace(gArgs.GetBlocksDirPath())) {
                return AbortNode(state, "Disk space is too low!", _("Disk space is too low!"));
            }
            {
                LOG_TIME_MILLIS_WITH_CATEGORY("write block and undo data to disk", BCLog::BENCH);

                // First make sure all block and undo data is flushed to disk.
                FlushBlockFile();
            }

            // Then update all block file information (which may refer to block and undo files).
            {
                LOG_TIME_MILLIS_WITH_CATEGORY("write block index to disk", BCLog::BENCH);

                std::vector<std::pair<int, const CBlockFileInfo*> > vFiles;
                vFiles.reserve(setDirtyFileInfo.size());
                for (std::set<int>::iterator it = setDirtyFileInfo.begin(); it != setDirtyFileInfo.end(); ) {
                    vFiles.push_back(std::make_pair(*it, &vinfoBlockFile[*it]));
                    setDirtyFileInfo.erase(it++);
                }
                std::vector<const CBlockIndex*> vBlocks;
                vBlocks.reserve(setDirtyBlockIndex.size());
                for (std::set<CBlockIndex*>::iterator it = setDirtyBlockIndex.begin(); it != setDirtyBlockIndex.end(); ) {
                    if ((*it)->nFlags & BLOCK_ACCEPTED) {
                        vBlocks.push_back(*it);
                    }
                    setDirtyBlockIndex.erase(it++);
                }
                if (!pblocktree->WriteBatchSync(vFiles, nLastBlockFile, vBlocks)) {
                    return AbortNode(state, "Failed to write to block index database");
                }
            }
            // Finally remove any pruned files
            if (fFlushForPrune) {
                LOG_TIME_MILLIS_WITH_CATEGORY("unlink pruned files", BCLog::BENCH);

                UnlinkPrunedFiles(setFilesToPrune);
            }
            nLastWrite = nNow;
        }
        // Flush best chain related state. This can only be done if the blocks / block index write was also done.
        if (fDoFullFlush && !CoinsTip().GetBestBlock().IsNull()) {
            LOG_TIME_SECONDS(strprintf("write coins cache to disk (%d coins, %.2fkB)",
                coins_count, coins_mem_usage / 1000));

            // Typical Coin structures on disk are around 48 bytes in size.
            // Pushing a new one to the database can cause it to be written
            // twice (once in the log, and once in the tables). This is already
            // an overestimation, as most will delete an existing entry or
            // overwrite one. Still, use a conservative safety factor of 2.
            if (!CheckDiskSpace(gArgs.GetDataDirNet(), 48 * 2 * 2 * CoinsTip().GetCacheSize())) {
                return AbortNode(state, "Disk space is too low!", _("Disk space is too low!"));
            }
            // Flush the chainstate (which may refer to block index entries).
            if (!CoinsTip().Flush())
                return AbortNode(state, "Failed to write to coin database");
            nLastFlush = nNow;
            full_flush_completed = true;
        }
    }
    if (full_flush_completed) {
        // Update best block in wallet (so we can detect restored wallets).
        GetMainSignals().ChainStateFlushed(m_chain.GetLocator());
    }
    } catch (const std::runtime_error& e) {
        return AbortNode(state, std::string("System error while flushing: ") + e.what());
    }
    return true;
}

void CChainState::ForceFlushStateToDisk() {
    BlockValidationState state;
    const CChainParams& chainparams = Params();
    if (!this->FlushStateToDisk(chainparams, state, FlushStateMode::ALWAYS)) {
        LogPrintf("%s: failed to flush state (%s)\n", __func__, state.ToString());
    }
}

void CChainState::PruneAndFlush() {
    BlockValidationState state;
    fCheckForPruning = true;
    const CChainParams& chainparams = Params();

    if (!this->FlushStateToDisk(chainparams, state, FlushStateMode::NONE)) {
        LogPrintf("%s: failed to flush state (%s)\n", __func__, state.ToString());
    }
}

static void DoWarning(const bilingual_str& warning)
{
    static bool fWarned = false;
    SetMiscWarning(warning);
    if (!fWarned) {
        AlertNotify(warning.original);
        fWarned = true;
    }
}

static void ClearSpentCache(CDBBatch &batch, int height)
{
    CBlockIndex* pblockindex = ::ChainActive()[height];
    if (!pblockindex) {
        return;
    }
    CBlock block;
    if (!ReadBlockFromDisk(block, pblockindex, Params().GetConsensus())) {
        LogPrintf("%s: failed read block from disk (%d, %s)\n", __func__, height, pblockindex->GetBlockHash().ToString());
        return;
    }
    for (int i = block.vtx.size() - 1; i >= 0; i--) {
        const CTransaction &tx = *(block.vtx[i]);
        for (const auto &txin : tx.vin) {
            if (!txin.IsAnonInput()) {
                batch.Erase(std::make_pair(DB_SPENTCACHE, txin.prevout));
            }
        }
    }
}

bool FlushView(CCoinsViewCache *view, BlockValidationState& state, bool fDisconnecting)
{
    if (!view->Flush())
        return false;

    if (fAddressIndex) {
        if (fDisconnecting) {
            if (!pblocktree->EraseAddressIndex(view->addressIndex)) {
                return AbortNode(state, "Failed to delete address index");
            }
        } else {
            if (!pblocktree->WriteAddressIndex(view->addressIndex)) {
                return AbortNode(state, "Failed to write address index");
            }
        }
        if (!pblocktree->UpdateAddressUnspentIndex(view->addressUnspentIndex)) {
            return AbortNode(state, "Failed to write address unspent index");
        }
    }

    if (fSpentIndex) {
        if (!pblocktree->UpdateSpentIndex(view->spentIndex)) {
            return AbortNode(state, "Failed to write transaction index");
        }
    }

    view->addressIndex.clear();
    view->addressUnspentIndex.clear();
    view->spentIndex.clear();

    if (fDisconnecting) {
        for (const auto &it : view->keyImages) {
            if (!pblocktree->EraseRCTKeyImage(it.first)) {
                return error("%s: EraseRCTKeyImage failed, txn %s.", __func__, it.second.ToString());
            }
        }
        for (const auto &it : view->anonOutputLinks) {
            if (!pblocktree->EraseRCTOutput(it.second)) {
                return error("%s: EraseRCTOutput failed.", __func__);
            }
            if (!pblocktree->EraseRCTOutputLink(it.first)) {
                return error("%s: EraseRCTOutputLink failed.", __func__);
            }
        }
        for (const auto &it : view->spent_cache) {
            if (!pblocktree->EraseSpentCache(it.first)) {
                return error("%s: EraseSpentCache failed.", __func__);
            }
        }
    } else {
        CDBBatch batch(*pblocktree);

        for (const auto &it : view->keyImages) {
            batch.Write(std::make_pair(DB_RCTKEYIMAGE, it.first), it.second);
        }
        for (const auto &it : view->anonOutputs) {
            batch.Write(std::make_pair(DB_RCTOUTPUT, it.first), it.second);
        }
        for (const auto &it : view->anonOutputLinks) {
            batch.Write(std::make_pair(DB_RCTOUTPUT_LINK, it.first), it.second);
        }
        for (const auto &it : view->spent_cache) {
            batch.Write(std::make_pair(DB_SPENTCACHE, it.first), it.second);
        }
        if (state.m_spend_height > (int)MIN_BLOCKS_TO_KEEP) {
            ClearSpentCache(batch, state.m_spend_height - (MIN_BLOCKS_TO_KEEP+1));
        }
        if (!pblocktree->WriteBatch(batch)) {
            return error("%s: Write index data failed.", __func__);
        }
    }

    view->nLastRCTOutput = 0;
    view->anonOutputs.clear();
    view->anonOutputLinks.clear();
    view->keyImages.clear();
    view->spent_cache.clear();

    return true;
};

/** Private helper function that concatenates warning messages. */
static void AppendWarning(bilingual_str& res, const bilingual_str& warn)
{
    if (!res.empty()) res += Untranslated(", ");
    res += warn;
}

/** Check warning conditions and do some notifications on new chain tip set. */
void UpdateTip(CTxMemPool& mempool, const CBlockIndex* pindexNew, const CChainParams& chainParams, CChainState& active_chainstate)
    EXCLUSIVE_LOCKS_REQUIRED(::cs_main)
{
    // New best block
    mempool.AddTransactionsUpdated(1);

    {
        LOCK(g_best_block_mutex);
        g_best_block = pindexNew->GetBlockHash();
        g_best_block_cv.notify_all();
    }

    bilingual_str warning_messages;
    assert(std::addressof(::ChainstateActive()) == std::addressof(active_chainstate));
    if (!active_chainstate.IsInitialBlockDownload()) {
        const CBlockIndex* pindex = pindexNew;
        for (int bit = 0; bit < VERSIONBITS_NUM_BITS; bit++) {
            WarningBitsConditionChecker checker(bit);
            ThresholdState state = checker.GetStateFor(pindex, chainParams.GetConsensus(), warningcache[bit]);
            if (state == ThresholdState::ACTIVE || state == ThresholdState::LOCKED_IN) {
                const bilingual_str warning = strprintf(_("Warning: unknown new rules activated (versionbit %i)"), bit);
                if (state == ThresholdState::ACTIVE) {
                    DoWarning(warning);
                } else {
                    AppendWarning(warning_messages, warning);
                }
            }
        }
    }
    assert(std::addressof(::ChainstateActive()) == std::addressof(active_chainstate));
    LogPrintf("%s: new best=%s height=%d version=0x%08x log2_work=%f tx=%lu date='%s' progress=%f cache=%.1fMiB(%utxo)%s\n", __func__,
      pindexNew->GetBlockHash().ToString(), pindexNew->nHeight, pindexNew->nVersion,
      log(pindexNew->nChainWork.getdouble())/log(2.0), (unsigned long)pindexNew->nChainTx,
      FormatISO8601DateTime(pindexNew->GetBlockTime()),
      GuessVerificationProgress(chainParams.TxData(), pindexNew), active_chainstate.CoinsTip().DynamicMemoryUsage() * (1.0 / (1<<20)), active_chainstate.CoinsTip().GetCacheSize(),
      !warning_messages.empty() ? strprintf(" warning='%s'", warning_messages.original) : "");
}

/** Disconnect m_chain's tip.
  * After calling, the mempool will be in an inconsistent state, with
  * transactions from disconnected blocks being added to disconnectpool.  You
  * should make the mempool consistent again by calling UpdateMempoolForReorg.
  * with cs_main held.
  *
  * If disconnectpool is nullptr, then no disconnected transactions are added to
  * disconnectpool (note that the caller is responsible for mempool consistency
  * in any case).
  */
bool CChainState::DisconnectTip(BlockValidationState& state, const CChainParams& chainparams, DisconnectedBlockTransactions* disconnectpool)
{
    AssertLockHeld(cs_main);
    AssertLockHeld(m_mempool.cs);

    CBlockIndex *pindexDelete = m_chain.Tip();
    assert(pindexDelete);
    // Read block from disk.
    std::shared_ptr<CBlock> pblock = std::make_shared<CBlock>();
    CBlock& block = *pblock;
    if (!ReadBlockFromDisk(block, pindexDelete, chainparams.GetConsensus()))
        return error("DisconnectTip(): Failed to read block");
    // Apply the block atomically to the chain state.
    int64_t nStart = GetTimeMicros();
    {
        CCoinsViewCache view(&CoinsTip());
        assert(view.GetBestBlock() == pindexDelete->GetBlockHash());
        if (DisconnectBlock(block, pindexDelete, view) != DISCONNECT_OK)
            return error("DisconnectTip(): DisconnectBlock %s failed", pindexDelete->GetBlockHash().ToString());
        bool flushed = FlushView(&view, state, true);
        assert(flushed);
    }
    LogPrint(BCLog::BENCH, "- Disconnect block: %.2fms\n", (GetTimeMicros() - nStart) * MILLI);
    // Write the chain state to disk, if necessary.
    if (!FlushStateToDisk(chainparams, state, FlushStateMode::IF_NEEDED))
        return false;

    if (disconnectpool) {
        // Save transactions to re-add to mempool at end of reorg
        for (auto it = block.vtx.rbegin(); it != block.vtx.rend(); ++it) {
            disconnectpool->addTransaction(*it);
        }
        while (disconnectpool->DynamicMemoryUsage() > MAX_DISCONNECTED_TX_POOL_SIZE * 1000) {
            // Drop the earliest entry, and remove its children from the mempool.
            auto it = disconnectpool->queuedTx.get<insertion_order>().begin();
            m_mempool.removeRecursive(**it, MemPoolRemovalReason::REORG);
            disconnectpool->removeEntry(it);
        }
    }

    m_chain.SetTip(pindexDelete->pprev);

    UpdateTip(m_mempool, pindexDelete->pprev, chainparams, *this);
    // Let wallets know transactions went from 1-confirmed to
    // 0-confirmed or conflicted:
    GetMainSignals().BlockDisconnected(pblock, pindexDelete);
    return true;
}

static int64_t nTimeReadFromDisk = 0;
static int64_t nTimeConnectTotal = 0;
static int64_t nTimeFlush = 0;
static int64_t nTimeChainState = 0;
static int64_t nTimePostConnect = 0;

struct PerBlockConnectTrace {
    CBlockIndex* pindex = nullptr;
    std::shared_ptr<const CBlock> pblock;
    PerBlockConnectTrace() {}
};
/**
 * Used to track blocks whose transactions were applied to the UTXO state as a
 * part of a single ActivateBestChainStep call.
 *
 * This class is single-use, once you call GetBlocksConnected() you have to throw
 * it away and make a new one.
 */
class ConnectTrace {
private:
    std::vector<PerBlockConnectTrace> blocksConnected;

public:
    explicit ConnectTrace() : blocksConnected(1) {}

    void BlockConnected(CBlockIndex* pindex, std::shared_ptr<const CBlock> pblock) {
        assert(!blocksConnected.back().pindex);
        assert(pindex);
        assert(pblock);
        blocksConnected.back().pindex = pindex;
        blocksConnected.back().pblock = std::move(pblock);
        blocksConnected.emplace_back();
    }

    std::vector<PerBlockConnectTrace>& GetBlocksConnected() {
        // We always keep one extra block at the end of our list because
        // blocks are added after all the conflicted transactions have
        // been filled in. Thus, the last entry should always be an empty
        // one waiting for the transactions from the next block. We pop
        // the last entry here to make sure the list we return is sane.
        assert(!blocksConnected.back().pindex);
        blocksConnected.pop_back();
        return blocksConnected;
    }
};

/**
 * Connect a new block to m_chain. pblock is either nullptr or a pointer to a CBlock
 * corresponding to pindexNew, to bypass loading it again from disk.
 *
 * The block is added to connectTrace if connection succeeds.
 */
bool CChainState::ConnectTip(BlockValidationState& state, const CChainParams& chainparams, CBlockIndex* pindexNew, const std::shared_ptr<const CBlock>& pblock, ConnectTrace& connectTrace, DisconnectedBlockTransactions &disconnectpool)
{
    AssertLockHeld(cs_main);
    AssertLockHeld(m_mempool.cs);

    assert(pindexNew->pprev == m_chain.Tip());
    // Read block from disk.
    int64_t nTime1 = GetTimeMicros();
    std::shared_ptr<const CBlock> pthisBlock;
    if (!pblock) {
        std::shared_ptr<CBlock> pblockNew = std::make_shared<CBlock>();
        if (!ReadBlockFromDisk(*pblockNew, pindexNew, chainparams.GetConsensus()))
            return AbortNode(state, "Failed to read block");
        pthisBlock = pblockNew;
    } else {
        pthisBlock = pblock;
    }
    const CBlock& blockConnecting = *pthisBlock;
    // Apply the block atomically to the chain state.
    int64_t nTime2 = GetTimeMicros(); nTimeReadFromDisk += nTime2 - nTime1;
    int64_t nTime3;

    LogPrint(BCLog::BENCH, "  - Load block from disk: %.2fms [%.2fs]\n", (nTime2 - nTime1) * MILLI, nTimeReadFromDisk * MICRO);
    {
        CCoinsViewCache view(&CoinsTip());
        bool rv = ConnectBlock(blockConnecting, state, pindexNew, view, chainparams);
        if (pindexNew->nFlags & BLOCK_FAILED_DUPLICATE_STAKE)
            state.nFlags |= BLOCK_FAILED_DUPLICATE_STAKE;
        GetMainSignals().BlockChecked(blockConnecting, state);
        if (!rv) {
            if (state.IsInvalid())
                InvalidBlockFound(pindexNew, blockConnecting, state);
            return error("%s: ConnectBlock %s failed, %s", __func__, pindexNew->GetBlockHash().ToString(), state.ToString());
        }
        nTime3 = GetTimeMicros(); nTimeConnectTotal += nTime3 - nTime2;
        assert(nBlocksTotal > 0);
        LogPrint(BCLog::BENCH, "  - Connect total: %.2fms [%.2fs (%.2fms/blk)]\n", (nTime3 - nTime2) * MILLI, nTimeConnectTotal * MICRO, nTimeConnectTotal * MILLI / nBlocksTotal);
        bool flushed = FlushView(&view, state, false);
        assert(flushed);
    }
    int64_t nTime4 = GetTimeMicros(); nTimeFlush += nTime4 - nTime3;
    LogPrint(BCLog::BENCH, "  - Flush: %.2fms [%.2fs (%.2fms/blk)]\n", (nTime4 - nTime3) * MILLI, nTimeFlush * MICRO, nTimeFlush * MILLI / nBlocksTotal);
    // Write the chain state to disk, if necessary.
    if (!FlushStateToDisk(chainparams, state, FlushStateMode::IF_NEEDED))
    {
        //RollBackRCTIndex(nLastValidRCTOutput, setConnectKi);
        return false;
    }
    int64_t nTime5 = GetTimeMicros(); nTimeChainState += nTime5 - nTime4;
    LogPrint(BCLog::BENCH, "  - Writing chainstate: %.2fms [%.2fs (%.2fms/blk)]\n", (nTime5 - nTime4) * MILLI, nTimeChainState * MICRO, nTimeChainState * MILLI / nBlocksTotal);
    // Remove conflicting transactions from the mempool.;
    m_mempool.removeForBlock(blockConnecting.vtx, pindexNew->nHeight);
    disconnectpool.removeForBlock(blockConnecting.vtx);
    // Update m_chain & related variables.
    m_chain.SetTip(pindexNew);
    UpdateTip(m_mempool, pindexNew, chainparams, *this);

    int64_t nTime6 = GetTimeMicros(); nTimePostConnect += nTime6 - nTime5; nTimeTotal += nTime6 - nTime1;
    LogPrint(BCLog::BENCH, "  - Connect postprocess: %.2fms [%.2fs (%.2fms/blk)]\n", (nTime6 - nTime5) * MILLI, nTimePostConnect * MICRO, nTimePostConnect * MILLI / nBlocksTotal);
    LogPrint(BCLog::BENCH, "- Connect block: %.2fms [%.2fs (%.2fms/blk)]\n", (nTime6 - nTime1) * MILLI, nTimeTotal * MICRO, nTimeTotal * MILLI / nBlocksTotal);

    connectTrace.BlockConnected(pindexNew, std::move(pthisBlock));
    return true;
}

/**
 * Return the tip of the chain with the most work in it, that isn't
 * known to be invalid (it's however far from certain to be valid).
 */
CBlockIndex* CChainState::FindMostWorkChain() {
    do {
        CBlockIndex *pindexNew = nullptr;

        // Find the best candidate header.
        {
            std::set<CBlockIndex*, CBlockIndexWorkComparator>::reverse_iterator it = setBlockIndexCandidates.rbegin();
            if (it == setBlockIndexCandidates.rend())
                return nullptr;
            pindexNew = *it;
        }

        // Check whether all blocks on the path between the currently active chain and the candidate are valid.
        // Just going until the active chain is an optimization, as we know all blocks in it are valid already.
        CBlockIndex *pindexTest = pindexNew;
        bool fInvalidAncestor = false;
        while (pindexTest && !m_chain.Contains(pindexTest)) {
            assert(pindexTest->HaveTxsDownloaded() || pindexTest->nHeight == 0);

            // Pruned nodes may have entries in setBlockIndexCandidates for
            // which block files have been deleted.  Remove those as candidates
            // for the most work chain if we come across them; we can't switch
            // to a chain unless we have all the non-active-chain parent blocks.
            bool fFailedChain = pindexTest->nStatus & BLOCK_FAILED_MASK;
            bool fMissingData = !(pindexTest->nStatus & BLOCK_HAVE_DATA);

            if (fFailedChain || fMissingData) {
                // Candidate chain is not usable (either invalid or missing data)
                if (fFailedChain && (pindexBestInvalid == nullptr || pindexNew->nChainWork > pindexBestInvalid->nChainWork))
                    pindexBestInvalid = pindexNew;
                CBlockIndex *pindexFailed = pindexNew;
                // Remove the entire chain from the set.
                while (pindexTest != pindexFailed) {
                    if (fFailedChain) {

                        if (pindexTest->nFlags & BLOCK_FAILED_DUPLICATE_STAKE)
                            pindexFailed->nFlags |= BLOCK_FAILED_DUPLICATE_STAKE;

                        pindexFailed->nStatus |= BLOCK_FAILED_CHILD;
                    } else if (fMissingData) {
                        // If we're missing data, then add back to m_blocks_unlinked,
                        // so that if the block arrives in the future we can try adding
                        // to setBlockIndexCandidates again.
                        m_blockman.m_blocks_unlinked.insert(
                            std::make_pair(pindexFailed->pprev, pindexFailed));
                    }
                    setBlockIndexCandidates.erase(pindexFailed);
                    pindexFailed = pindexFailed->pprev;
                }
                setBlockIndexCandidates.erase(pindexTest);
                fInvalidAncestor = true;
                break;
            }
            pindexTest = pindexTest->pprev;
        }
        if (!fInvalidAncestor)
            return pindexNew;
    } while(true);
}

/** Delete all entries in setBlockIndexCandidates that are worse than the current tip. */
void CChainState::PruneBlockIndexCandidates() {
    // Note that we can't delete the current block itself, as we may need to return to it later in case a
    // reorganization to a better block fails.
    std::set<CBlockIndex*, CBlockIndexWorkComparator>::iterator it = setBlockIndexCandidates.begin();
    while (it != setBlockIndexCandidates.end() && setBlockIndexCandidates.value_comp()(*it, m_chain.Tip())) {
        setBlockIndexCandidates.erase(it++);
    }
    // Either the current tip or a successor of it we're working towards is left in setBlockIndexCandidates.
    assert(!setBlockIndexCandidates.empty());
}

/**
 * Try to make some progress towards making pindexMostWork the active block.
 * pblock is either nullptr or a pointer to a CBlock corresponding to pindexMostWork.
 *
 * @returns true unless a system error occurred
 */
bool CChainState::ActivateBestChainStep(BlockValidationState& state, const CChainParams& chainparams, CBlockIndex* pindexMostWork, const std::shared_ptr<const CBlock>& pblock, bool& fInvalidFound, ConnectTrace& connectTrace)
{
    AssertLockHeld(cs_main);
    AssertLockHeld(m_mempool.cs);
    assert(std::addressof(::ChainstateActive()) == std::addressof(*this));

    const CBlockIndex* pindexOldTip = m_chain.Tip();
    const CBlockIndex* pindexFork = m_chain.FindFork(pindexMostWork);

    // Disconnect active blocks which are no longer in the best chain.
    bool fBlocksDisconnected = false;
    DisconnectedBlockTransactions disconnectpool;
    while (m_chain.Tip() && m_chain.Tip() != pindexFork) {
        if (!DisconnectTip(state, chainparams, &disconnectpool)) {
            // This is likely a fatal error, but keep the mempool consistent,
            // just in case. Only remove from the mempool in this case.
            UpdateMempoolForReorg(*this, m_mempool, disconnectpool, false);

            // If we're unable to disconnect a block during normal operation,
            // then that is a failure of our local system -- we should abort
            // rather than stay on a less work chain.
            AbortNode(state, "Failed to disconnect block; see debug.log for details");
            return false;
        }
        fBlocksDisconnected = true;
    }

    // Build list of new blocks to connect (in descending height order).
    std::vector<CBlockIndex*> vpindexToConnect;
    bool fContinue = true;
    int nHeight = pindexFork ? pindexFork->nHeight : -1;
    while (fContinue && nHeight != pindexMostWork->nHeight) {
        // Don't iterate the entire list of potential improvements toward the best tip, as we likely only need
        // a few blocks along the way.
        int nTargetHeight = std::min(nHeight + 32, pindexMostWork->nHeight);
        vpindexToConnect.clear();
        vpindexToConnect.reserve(nTargetHeight - nHeight);
        CBlockIndex* pindexIter = pindexMostWork->GetAncestor(nTargetHeight);
        while (pindexIter && pindexIter->nHeight != nHeight) {
            vpindexToConnect.push_back(pindexIter);
            pindexIter = pindexIter->pprev;
        }
        nHeight = nTargetHeight;

        // Connect new blocks.
        for (CBlockIndex* pindexConnect : reverse_iterate(vpindexToConnect)) {
            if (!ConnectTip(state, chainparams, pindexConnect, pindexConnect == pindexMostWork ? pblock : std::shared_ptr<const CBlock>(), connectTrace, disconnectpool)) {
                if (state.IsInvalid()) {
                    // The block violates a consensus rule.
                    if (state.GetResult() != BlockValidationResult::BLOCK_MUTATED) {
                        InvalidChainFound(vpindexToConnect.front());
                    }
                    if (!state.m_preserve_state) {
                        state = BlockValidationState();
                    }
                    fInvalidFound = true;
                    fContinue = false;
                    break;
                } else {
                    // A system error occurred (disk space, database error, ...).
                    // Make the mempool consistent with the current tip, just in case
                    // any observers try to use it before shutdown.
                    UpdateMempoolForReorg(*this, m_mempool, disconnectpool, false);
                    return false;
                }
            } else {
                PruneBlockIndexCandidates();
                if (!pindexOldTip || m_chain.Tip()->nChainWork > pindexOldTip->nChainWork) {
                    // We're in a better position than we were. Return temporarily to release the lock.
                    fContinue = false;
                    break;
                }
            }
        }
    }

    if (fBlocksDisconnected) {
        // If any blocks were disconnected, disconnectpool may be non empty.  Add
        // any disconnected transactions back to the mempool.
        UpdateMempoolForReorg(*this, m_mempool, disconnectpool, true);
    }
    m_mempool.check(*this);

    CheckForkWarningConditions();

    return true;
}

static SynchronizationState GetSynchronizationState(bool init)
{
    if (!init) return SynchronizationState::POST_INIT;
    if (::fReindex) return SynchronizationState::INIT_REINDEX;
    return SynchronizationState::INIT_DOWNLOAD;
}

static bool NotifyHeaderTip(CChainState& chainstate) LOCKS_EXCLUDED(cs_main) {
    bool fNotify = false;
    bool fInitialBlockDownload = false;
    static CBlockIndex* pindexHeaderOld = nullptr;
    CBlockIndex* pindexHeader = nullptr;
    {
        LOCK(cs_main);
        pindexHeader = pindexBestHeader;

        if (pindexHeader != pindexHeaderOld) {
            fNotify = true;
            assert(std::addressof(::ChainstateActive()) == std::addressof(chainstate));
            fInitialBlockDownload = chainstate.IsInitialBlockDownload();
            pindexHeaderOld = pindexHeader;
        }
    }
    // Send block tip changed notifications without cs_main
    if (fNotify) {
        uiInterface.NotifyHeaderTip(GetSynchronizationState(fInitialBlockDownload), pindexHeader);
    }
    return fNotify;
}

static void LimitValidationInterfaceQueue() LOCKS_EXCLUDED(cs_main) {
    AssertLockNotHeld(cs_main);

    if (GetMainSignals().CallbacksPending() > 10) {
        SyncWithValidationInterfaceQueue();
    }
}

bool CChainState::ActivateBestChain(BlockValidationState &state, const CChainParams& chainparams, std::shared_ptr<const CBlock> pblock) {
    // Note that while we're often called here from ProcessNewBlock, this is
    // far from a guarantee. Things in the P2P/RPC will often end up calling
    // us in the middle of ProcessNewBlock - do not assume pblock is set
    // sanely for performance or correctness!
    AssertLockNotHeld(cs_main);

    // ABC maintains a fair degree of expensive-to-calculate internal state
    // because this function periodically releases cs_main so that it does not lock up other threads for too long
    // during large connects - and to allow for e.g. the callback queue to drain
    // we use m_cs_chainstate to enforce mutual exclusion so that only one caller may execute this function at a time
    LOCK(m_cs_chainstate);

    CBlockIndex *pindexMostWork = nullptr;
    CBlockIndex *pindexNewTip = nullptr;
    int nStopAtHeight = gArgs.GetArg("-stopatheight", DEFAULT_STOPATHEIGHT);
    do {
        // Block until the validation queue drains. This should largely
        // never happen in normal operation, however may happen during
        // reindex, causing memory blowup if we run too far ahead.
        // Note that if a validationinterface callback ends up calling
        // ActivateBestChain this may lead to a deadlock! We should
        // probably have a DEBUG_LOCKORDER test for this in the future.
        LimitValidationInterfaceQueue();

        std::vector<uint256> connected_blocks;
        {
            LOCK(cs_main);
            LOCK(m_mempool.cs); // Lock transaction pool for at least as long as it takes for connectTrace to be consumed
            CBlockIndex* starting_tip = m_chain.Tip();
            bool blocks_connected = false;
            do {
                // We absolutely may not unlock cs_main until we've made forward progress
                // (with the exception of shutdown due to hardware issues, low disk space, etc).
                ConnectTrace connectTrace; // Destructed before cs_main is unlocked

                if (pindexMostWork == nullptr) {
                    pindexMostWork = FindMostWorkChain();
                }

                // Whether we have anything to do at all.
                if (pindexMostWork == nullptr || pindexMostWork == m_chain.Tip()) {
                    break;
                }

                bool fInvalidFound = false;
                std::shared_ptr<const CBlock> nullBlockPtr;
                if (!ActivateBestChainStep(state, chainparams, pindexMostWork, pblock && pblock->GetHash() == pindexMostWork->GetBlockHash() ? pblock : nullBlockPtr, fInvalidFound, connectTrace)) {
                    // A system error occurred
                    return false;
                }
                blocks_connected = true;

                if (fInvalidFound) {
                    // Wipe cache, we may need another branch now.
                    pindexMostWork = nullptr;
                }
                pindexNewTip = m_chain.Tip();

                for (const PerBlockConnectTrace& trace : connectTrace.GetBlocksConnected()) {
                    assert(trace.pblock && trace.pindex);
                    connected_blocks.push_back(trace.pblock->GetHash());
                    GetMainSignals().BlockConnected(trace.pblock, trace.pindex);
                }
            } while (!m_chain.Tip() || (starting_tip && CBlockIndexWorkComparator()(m_chain.Tip(), starting_tip)));
            if (!blocks_connected) return true;

            const CBlockIndex* pindexFork = m_chain.FindFork(starting_tip);
            bool fInitialDownload = IsInitialBlockDownload();

            // Notify external listeners about the new tip.
            // Enqueue while holding cs_main to ensure that UpdatedBlockTip is called in the order in which blocks are connected
            if (pindexFork != pindexNewTip) {
                // Notify ValidationInterface subscribers
                GetMainSignals().UpdatedBlockTip(pindexNewTip, pindexFork, fInitialDownload);

                // Always notify the UI if a new block tip was connected
                uiInterface.NotifyBlockTip(GetSynchronizationState(fInitialDownload), pindexNewTip);
            }
        }
        // When we reach this point, we switched to a new tip (stored in pindexNewTip).

        for (const auto& block_hash : connected_blocks) {
            particl::CheckDelayedBlocks(chainparams, block_hash);
        }

        if (nStopAtHeight && pindexNewTip && pindexNewTip->nHeight >= nStopAtHeight) StartShutdown();

        // We check shutdown only after giving ActivateBestChainStep a chance to run once so that we
        // never shutdown before connecting the genesis block during LoadChainTip(). Previously this
        // caused an assert() failure during shutdown in such cases as the UTXO DB flushing checks
        // that the best block hash is non-null.
        if (ShutdownRequested()) break;
    } while (pindexNewTip != pindexMostWork);
    CheckBlockIndex(chainparams.GetConsensus());


    // Write changes periodically to disk, after relay.
    if (!FlushStateToDisk(chainparams, state, FlushStateMode::PERIODIC)) {
        return false;
    }
    return true;
}

bool CChainState::PreciousBlock(BlockValidationState& state, const CChainParams& params, CBlockIndex *pindex)
{
    {
        LOCK(cs_main);
        if (pindex->nChainWork < m_chain.Tip()->nChainWork) {
            // Nothing to do, this block is not at the tip.
            return true;
        }
        if (m_chain.Tip()->nChainWork > nLastPreciousChainwork) {
            // The chain has been extended since the last call, reset the counter.
            nBlockReverseSequenceId = -1;
        }
        nLastPreciousChainwork = m_chain.Tip()->nChainWork;
        setBlockIndexCandidates.erase(pindex);
        pindex->nSequenceId = nBlockReverseSequenceId;
        if (nBlockReverseSequenceId > std::numeric_limits<int32_t>::min()) {
            // We can't keep reducing the counter if somebody really wants to
            // call preciousblock 2**31-1 times on the same set of tips...
            nBlockReverseSequenceId--;
        }
        if (pindex->IsValid(BLOCK_VALID_TRANSACTIONS) && pindex->HaveTxsDownloaded()) {
            setBlockIndexCandidates.insert(pindex);
            PruneBlockIndexCandidates();
        }
    }

    return ActivateBestChain(state, params, std::shared_ptr<const CBlock>());
}

bool CChainState::InvalidateBlock(BlockValidationState& state, const CChainParams& chainparams, CBlockIndex *pindex)
{
    // Genesis block can't be invalidated
    assert(pindex);
    if (pindex->nHeight == 0) return false;

    CBlockIndex* to_mark_failed = pindex;
    bool pindex_was_in_chain = false;
    int disconnected = 0;

    // We do not allow ActivateBestChain() to run while InvalidateBlock() is
    // running, as that could cause the tip to change while we disconnect
    // blocks.
    LOCK(m_cs_chainstate);

    // We'll be acquiring and releasing cs_main below, to allow the validation
    // callbacks to run. However, we should keep the block index in a
    // consistent state as we disconnect blocks -- in particular we need to
    // add equal-work blocks to setBlockIndexCandidates as we disconnect.
    // To avoid walking the block index repeatedly in search of candidates,
    // build a map once so that we can look up candidate blocks by chain
    // work as we go.
    std::multimap<const arith_uint256, CBlockIndex *> candidate_blocks_by_work;

    {
        LOCK(cs_main);
        for (const auto& entry : m_blockman.m_block_index) {
            CBlockIndex *candidate = entry.second;
            // We don't need to put anything in our active chain into the
            // multimap, because those candidates will be found and considered
            // as we disconnect.
            // Instead, consider only non-active-chain blocks that have at
            // least as much work as where we expect the new tip to end up.
            if (!m_chain.Contains(candidate) &&
                    !CBlockIndexWorkComparator()(candidate, pindex->pprev) &&
                    candidate->IsValid(BLOCK_VALID_TRANSACTIONS) &&
                    candidate->HaveTxsDownloaded()) {
                candidate_blocks_by_work.insert(std::make_pair(candidate->nChainWork, candidate));
            }
        }
    }

    // Disconnect (descendants of) pindex, and mark them invalid.
    while (true) {
        if (ShutdownRequested()) break;

        // Make sure the queue of validation callbacks doesn't grow unboundedly.
        LimitValidationInterfaceQueue();

        LOCK(cs_main);
        LOCK(m_mempool.cs); // Lock for as long as disconnectpool is in scope to make sure UpdateMempoolForReorg is called after DisconnectTip without unlocking in between
        if (!m_chain.Contains(pindex)) break;
        pindex_was_in_chain = true;
        CBlockIndex *invalid_walk_tip = m_chain.Tip();

        // ActivateBestChain considers blocks already in m_chain
        // unconditionally valid already, so force disconnect away from it.
        DisconnectedBlockTransactions disconnectpool;
        bool ret = DisconnectTip(state, chainparams, &disconnectpool);
        // DisconnectTip will add transactions to disconnectpool.
        // Adjust the mempool to be consistent with the new tip, adding
        // transactions back to the mempool if disconnecting was successful,
        // and we're not doing a very deep invalidation (in which case
        // keeping the mempool up to date is probably futile anyway).
        assert(std::addressof(::ChainstateActive()) == std::addressof(*this));
        UpdateMempoolForReorg(*this, m_mempool, disconnectpool, /* fAddToMempool = */ (++disconnected <= 10) && ret);
        if (!ret) return false;
        assert(invalid_walk_tip->pprev == m_chain.Tip());

        // We immediately mark the disconnected blocks as invalid.
        // This prevents a case where pruned nodes may fail to invalidateblock
        // and be left unable to start as they have no tip candidates (as there
        // are no blocks that meet the "have data and are not invalid per
        // nStatus" criteria for inclusion in setBlockIndexCandidates).
        invalid_walk_tip->nStatus |= BLOCK_FAILED_VALID;
        setDirtyBlockIndex.insert(invalid_walk_tip);
        setBlockIndexCandidates.erase(invalid_walk_tip);
        setBlockIndexCandidates.insert(invalid_walk_tip->pprev);
        if (invalid_walk_tip->pprev == to_mark_failed && (to_mark_failed->nStatus & BLOCK_FAILED_VALID)) {
            // We only want to mark the last disconnected block as BLOCK_FAILED_VALID; its children
            // need to be BLOCK_FAILED_CHILD instead.
            to_mark_failed->nStatus = (to_mark_failed->nStatus ^ BLOCK_FAILED_VALID) | BLOCK_FAILED_CHILD;
            setDirtyBlockIndex.insert(to_mark_failed);
        }

        // Add any equal or more work headers to setBlockIndexCandidates
        auto candidate_it = candidate_blocks_by_work.lower_bound(invalid_walk_tip->pprev->nChainWork);
        while (candidate_it != candidate_blocks_by_work.end()) {
            if (!CBlockIndexWorkComparator()(candidate_it->second, invalid_walk_tip->pprev)) {
                setBlockIndexCandidates.insert(candidate_it->second);
                candidate_it = candidate_blocks_by_work.erase(candidate_it);
            } else {
                ++candidate_it;
            }
        }

        // Track the last disconnected block, so we can correct its BLOCK_FAILED_CHILD status in future
        // iterations, or, if it's the last one, call InvalidChainFound on it.
        to_mark_failed = invalid_walk_tip;
    }

    CheckBlockIndex(chainparams.GetConsensus());

    {
        LOCK(cs_main);
        if (m_chain.Contains(to_mark_failed)) {
            // If the to-be-marked invalid block is in the active chain, something is interfering and we can't proceed.
            return false;
        }

        // Mark pindex (or the last disconnected block) as invalid, even when it never was in the main chain
        to_mark_failed->nStatus |= BLOCK_FAILED_VALID;
        setDirtyBlockIndex.insert(to_mark_failed);
        setBlockIndexCandidates.erase(to_mark_failed);
        m_blockman.m_failed_blocks.insert(to_mark_failed);

        // If any new blocks somehow arrived while we were disconnecting
        // (above), then the pre-calculation of what should go into
        // setBlockIndexCandidates may have missed entries. This would
        // technically be an inconsistency in the block index, but if we clean
        // it up here, this should be an essentially unobservable error.
        // Loop back over all block index entries and add any missing entries
        // to setBlockIndexCandidates.
        BlockMap::iterator it = m_blockman.m_block_index.begin();
        while (it != m_blockman.m_block_index.end()) {
            if (it->second->IsValid(BLOCK_VALID_TRANSACTIONS) && it->second->HaveTxsDownloaded() && !setBlockIndexCandidates.value_comp()(it->second, m_chain.Tip())) {
                setBlockIndexCandidates.insert(it->second);
            }
            it++;
        }

        InvalidChainFound(to_mark_failed);
    }

    // Only notify about a new block tip if the active chain was modified.
    if (pindex_was_in_chain) {
        uiInterface.NotifyBlockTip(GetSynchronizationState(IsInitialBlockDownload()), to_mark_failed->pprev);
    }
    return true;
}

void CChainState::ResetBlockFailureFlags(CBlockIndex *pindex) {
    AssertLockHeld(cs_main);

    int nHeight = pindex->nHeight;

    // Remove the invalidity flag from this block and all its descendants.
    BlockMap::iterator it = m_blockman.m_block_index.begin();
    while (it != m_blockman.m_block_index.end()) {
        if (!it->second->IsValid() && it->second->GetAncestor(nHeight) == pindex) {
            it->second->nStatus &= ~BLOCK_FAILED_MASK;
            it->second->nFlags &= ~(BLOCK_FAILED_DUPLICATE_STAKE | BLOCK_STAKE_KERNEL_SPENT);
            setDirtyBlockIndex.insert(it->second);
            if (it->second->IsValid(BLOCK_VALID_TRANSACTIONS) && it->second->HaveTxsDownloaded() && setBlockIndexCandidates.value_comp()(m_chain.Tip(), it->second)) {
                setBlockIndexCandidates.insert(it->second);
            }
            if (it->second == pindexBestInvalid) {
                // Reset invalid block marker if it was pointing to one of those.
                pindexBestInvalid = nullptr;
            }
            m_blockman.m_failed_blocks.erase(it->second);
        }
        it++;
    }

    // Remove the invalidity flag from all ancestors too.
    while (pindex != nullptr) {
        if (pindex->nStatus & BLOCK_FAILED_MASK) {
            pindex->nStatus &= ~BLOCK_FAILED_MASK;
            setDirtyBlockIndex.insert(pindex);
            m_blockman.m_failed_blocks.erase(pindex);
        }
        pindex = pindex->pprev;
    }
}

CBlockIndex* BlockManager::AddToBlockIndex(const CBlockHeader& block)
{
    AssertLockHeld(cs_main);

    // Check for duplicate
    uint256 hash = block.GetHash();
    BlockMap::iterator it = m_block_index.find(hash);
    if (it != m_block_index.end())
        return it->second;

    // Construct new block index object
    CBlockIndex* pindexNew = new CBlockIndex(block);
    // We assign the sequence id to blocks only when the full data is available,
    // to avoid miners withholding blocks but broadcasting headers, to get a
    // competitive advantage.
    pindexNew->nSequenceId = 0;
    BlockMap::iterator mi = m_block_index.insert(std::make_pair(hash, pindexNew)).first;
    pindexNew->phashBlock = &((*mi).first);
    BlockMap::iterator miPrev = m_block_index.find(block.hashPrevBlock);
    if (miPrev != m_block_index.end())
    {
        pindexNew->pprev = (*miPrev).second;
        pindexNew->nHeight = pindexNew->pprev->nHeight + 1;
        pindexNew->BuildSkip();
    }
    pindexNew->nTimeMax = (pindexNew->pprev ? std::max(pindexNew->pprev->nTimeMax, pindexNew->nTime) : pindexNew->nTime);
    pindexNew->nChainWork = (pindexNew->pprev ? pindexNew->pprev->nChainWork : 0) + GetBlockProof(*pindexNew);

    pindexNew->RaiseValidity(BLOCK_VALID_TREE);
    if (pindexBestHeader == nullptr || pindexBestHeader->nChainWork < pindexNew->nChainWork)
        pindexBestHeader = pindexNew;

    setDirtyBlockIndex.insert(pindexNew);

    return pindexNew;
}

/** Mark a block as having its data received and checked (up to BLOCK_VALID_TRANSACTIONS). */
void CChainState::ReceivedBlockTransactions(const CBlock& block, CBlockIndex* pindexNew, const FlatFilePos& pos, const Consensus::Params& consensusParams)
{
    pindexNew->nTx = block.vtx.size();
    pindexNew->nChainTx = 0;
    pindexNew->nFile = pos.nFile;
    pindexNew->nDataPos = pos.nPos;
    pindexNew->nUndoPos = 0;
    pindexNew->nStatus |= BLOCK_HAVE_DATA;
    if (IsWitnessEnabled(pindexNew->pprev, consensusParams)) {
        pindexNew->nStatus |= BLOCK_OPT_WITNESS;
    }
    pindexNew->RaiseValidity(BLOCK_VALID_TRANSACTIONS);
    setDirtyBlockIndex.insert(pindexNew);

    if (pindexNew->pprev == nullptr || pindexNew->pprev->HaveTxsDownloaded()) {
        // If pindexNew is the genesis block or all parents are BLOCK_VALID_TRANSACTIONS.
        std::deque<CBlockIndex*> queue;
        queue.push_back(pindexNew);

        // Recursively process any descendant blocks that now may be eligible to be connected.
        while (!queue.empty()) {
            CBlockIndex *pindex = queue.front();
            queue.pop_front();
            pindex->nChainTx = (pindex->pprev ? pindex->pprev->nChainTx : 0) + pindex->nTx;
            {
                LOCK(cs_nBlockSequenceId);
                pindex->nSequenceId = nBlockSequenceId++;
            }
            if (m_chain.Tip() == nullptr || !setBlockIndexCandidates.value_comp()(pindex, m_chain.Tip())) {
                setBlockIndexCandidates.insert(pindex);
            }
            std::pair<std::multimap<CBlockIndex*, CBlockIndex*>::iterator, std::multimap<CBlockIndex*, CBlockIndex*>::iterator> range = m_blockman.m_blocks_unlinked.equal_range(pindex);
            while (range.first != range.second) {
                std::multimap<CBlockIndex*, CBlockIndex*>::iterator it = range.first;
                queue.push_back(it->second);
                range.first++;
                m_blockman.m_blocks_unlinked.erase(it);
            }
        }
    } else {
        if (pindexNew->pprev && pindexNew->pprev->IsValid(BLOCK_VALID_TREE)) {
            m_blockman.m_blocks_unlinked.insert(std::make_pair(pindexNew->pprev, pindexNew));
        }
    }
}

static bool CheckBlockHeader(const CBlockHeader& block, BlockValidationState& state, const Consensus::Params& consensusParams, bool fCheckPOW = true)
{
    if (fParticlMode
        && !block.IsParticlVersion())
        return state.Invalid(BlockValidationResult::BLOCK_CONSENSUS, "block-version", "bad block version");

    // Check timestamp
    if (fParticlMode
        && !block.hashPrevBlock.IsNull() // allow genesis block to be created in the future
        && block.GetBlockTime() > particl::FutureDrift(GetAdjustedTime()))
        return state.Invalid(BlockValidationResult::BLOCK_CONSENSUS, "block-timestamp", "block timestamp too far in the future");

    // Check proof of work matches claimed amount
    if (!fParticlMode
        && fCheckPOW && !CheckProofOfWork(block.GetHash(), block.nBits, consensusParams))
        return state.Invalid(BlockValidationResult::BLOCK_INVALID_HEADER, "high-hash", "proof of work failed");

    return true;
}


bool CheckBlockSignature(const CBlock &block)
{
    if (!block.IsProofOfStake())
        return block.vchBlockSig.empty();
    if (block.vchBlockSig.empty())
        return false;
    if (block.vtx[0]->vin.size() < 1)
        return false;

    const auto &txin = block.vtx[0]->vin[0];
    if (txin.scriptWitness.stack.size() != 2)
        return false;

    if (txin.scriptWitness.stack[1].size() != 33)
        return false;

    CPubKey pubKey(txin.scriptWitness.stack[1]);
    return pubKey.Verify(block.GetHash(), block.vchBlockSig);
};

bool CheckBlock(const CBlock& block, BlockValidationState& state, const Consensus::Params& consensusParams, bool fCheckPOW, bool fCheckMerkleRoot)
{
    // These are checks that are independent of context.

    if (block.fChecked)
        return true;

    // Check that the header is valid (particularly PoW).  This is mostly
    // redundant with the call in AcceptBlockHeader.
    if (!CheckBlockHeader(block, state, consensusParams, fCheckPOW))
        return false;

    state.SetStateInfo(block.nTime, -1, consensusParams, fParticlMode, (fBusyImporting && fSkipRangeproof));

    // Signet only: check block solution
    if (consensusParams.signet_blocks && fCheckPOW && !CheckSignetBlockSolution(block, consensusParams)) {
        return state.Invalid(BlockValidationResult::BLOCK_CONSENSUS, "bad-signet-blksig", "signet block signature validation failure");
    }

    // Check the merkle root.
    if (fCheckMerkleRoot) {
        bool mutated;

        uint256 hashMerkleRoot2 = BlockMerkleRoot(block, &mutated);

        if (block.hashMerkleRoot != hashMerkleRoot2)
            return state.Invalid(BlockValidationResult::BLOCK_MUTATED, "bad-txnmrklroot", "hashMerkleRoot mismatch");

        // Check for merkle tree malleability (CVE-2012-2459): repeating sequences
        // of transactions in a block without affecting the merkle root of a block,
        // while still invalidating it.
        if (mutated)
            return state.Invalid(BlockValidationResult::BLOCK_MUTATED, "bad-txns-duplicate", "duplicate transaction");
    }

    // All potential-corruption validation must be done before we do any
    // transaction validation, as otherwise we may mark the header as invalid
    // because we receive the wrong transactions for it.
    // Note that witness malleability is checked in ContextualCheckBlock, so no
    // checks that use witness data may be performed here.

    // Size limits
    if (block.vtx.empty() || block.vtx.size() * WITNESS_SCALE_FACTOR > MAX_BLOCK_WEIGHT || ::GetSerializeSize(block, PROTOCOL_VERSION | SERIALIZE_TRANSACTION_NO_WITNESS) * WITNESS_SCALE_FACTOR > MAX_BLOCK_WEIGHT)
        return state.Invalid(BlockValidationResult::BLOCK_CONSENSUS, "bad-blk-length", "size limits failed");

    if (fParticlMode) {
        if (!::ChainstateActive().IsInitialBlockDownload()
            && block.vtx[0]->IsCoinStake()
            && !particl::CheckStakeUnique(block)) {
            //state.DoS(10, false, "bad-cs-duplicate", false, "duplicate coinstake");

            state.nFlags |= BLOCK_FAILED_DUPLICATE_STAKE;

            /*
            // TODO: ask peers which stake kernel they have
            if (chainActive.Tip()->nHeight < GetNumBlocksOfPeers() - 8) // peers have significantly longer chain, this node must've got the wrong stake 1st
            {
                LogPrint(BCLog::POS, "%s: Ignoring CheckStakeUnique for block %s, chain height behind peers.\n", __func__, block.GetHash().ToString());
                const COutPoint &kernel = block.vtx[0]->vin[0].prevout;
                mapStakeSeen[kernel] = block.GetHash();
            } else
                return state.DoS(20, false, "bad-cs-duplicate", false, "duplicate coinstake");
            */
        }

        // First transaction must be coinbase (genesis only) or coinstake
        // 2nd txn may be coinbase in early blocks: check further in ContextualCheckBlock
        if (!(block.vtx[0]->IsCoinBase() || block.vtx[0]->IsCoinStake())) { // only genesis can be coinbase, check in ContextualCheckBlock
            return state.Invalid(BlockValidationResult::BLOCK_CONSENSUS, "bad-cb-missing", "first tx is not coinbase");
        }

        // 2nd txn may never be coinstake, remaining txns must not be coinbase/stake
        for (size_t i = 1; i < block.vtx.size(); i++) {
            if ((i > 1 && block.vtx[i]->IsCoinBase()) || block.vtx[i]->IsCoinStake()) {
                return state.Invalid(BlockValidationResult::BLOCK_CONSENSUS, "bad-cb-multiple", "more than one coinbase or coinstake");
            }
        }

        if (!CheckBlockSignature(block)) {
            return state.Invalid(BlockValidationResult::BLOCK_CONSENSUS, "bad-block-signature", "bad block signature");
        }
    } else {
        // First transaction must be coinbase, the rest must not be
        if (block.vtx.empty() || !block.vtx[0]->IsCoinBase())
            return state.Invalid(BlockValidationResult::BLOCK_CONSENSUS, "bad-cb-missing", "first tx is not coinbase");
        for (unsigned int i = 1; i < block.vtx.size(); i++)
        if (block.vtx[i]->IsCoinBase())
            return state.Invalid(BlockValidationResult::BLOCK_CONSENSUS, "bad-cb-multiple", "more than one coinbase");
    }

    // Check transactions
    // Must check for duplicate inputs (see CVE-2018-17144)
    for (const auto& tx : block.vtx) {
        TxValidationState tx_state;
        tx_state.SetStateInfo(block.nTime, -1, consensusParams, fParticlMode, (fBusyImporting && fSkipRangeproof));
        if (!CheckTransaction(*tx, tx_state)) {
            // CheckBlock() does context-free validation checks. The only
            // possible failures are consensus failures.
            assert(tx_state.GetResult() == TxValidationResult::TX_CONSENSUS);
            return state.Invalid(BlockValidationResult::BLOCK_CONSENSUS, tx_state.GetRejectReason(),
                                 strprintf("Transaction check failed (tx hash %s) %s", tx->GetHash().ToString(), tx_state.GetDebugMessage()));
        }
    }
    unsigned int nSigOps = 0;
    for (const auto& tx : block.vtx)
    {
        nSigOps += GetLegacySigOpCount(*tx);
    }
    if (nSigOps * WITNESS_SCALE_FACTOR > MAX_BLOCK_SIGOPS_COST)
        return state.Invalid(BlockValidationResult::BLOCK_CONSENSUS, "bad-blk-sigops", "out-of-bounds SigOpCount");

    if (fCheckPOW && fCheckMerkleRoot)
        block.fChecked = true;

    return true;
}

bool IsWitnessEnabled(const CBlockIndex* pindexPrev, const Consensus::Params& params)
{
    if (fParticlMode) return true;

    int height = pindexPrev == nullptr ? 0 : pindexPrev->nHeight + 1;
    return (height >= params.SegwitHeight);
}

void UpdateUncommittedBlockStructures(CBlock& block, const CBlockIndex* pindexPrev, const Consensus::Params& consensusParams)
{
    int commitpos = GetWitnessCommitmentIndex(block);
    static const std::vector<unsigned char> nonce(32, 0x00);
    if (commitpos != NO_WITNESS_COMMITMENT && IsWitnessEnabled(pindexPrev, consensusParams) && !block.vtx[0]->HasWitness()) {
        CMutableTransaction tx(*block.vtx[0]);
        tx.vin[0].scriptWitness.stack.resize(1);
        tx.vin[0].scriptWitness.stack[0] = nonce;
        block.vtx[0] = MakeTransactionRef(std::move(tx));
    }
}

std::vector<unsigned char> GenerateCoinbaseCommitment(CBlock& block, const CBlockIndex* pindexPrev, const Consensus::Params& consensusParams)
{
    std::vector<unsigned char> commitment;
    if (fParticlMode) {
        return commitment;
    }

    int commitpos = GetWitnessCommitmentIndex(block);
    std::vector<unsigned char> ret(32, 0x00);
    if (consensusParams.SegwitHeight != std::numeric_limits<int>::max()) {
        if (commitpos == -1) {
            uint256 witnessroot = BlockWitnessMerkleRoot(block, nullptr);
            CHash256().Write(witnessroot).Write(ret).Finalize(witnessroot);
            CTxOut out;
            out.nValue = 0;
            out.scriptPubKey.resize(MINIMUM_WITNESS_COMMITMENT);
            out.scriptPubKey[0] = OP_RETURN;
            out.scriptPubKey[1] = 0x24;
            out.scriptPubKey[2] = 0xaa;
            out.scriptPubKey[3] = 0x21;
            out.scriptPubKey[4] = 0xa9;
            out.scriptPubKey[5] = 0xed;
            memcpy(&out.scriptPubKey[6], witnessroot.begin(), 32);
            commitment = std::vector<unsigned char>(out.scriptPubKey.begin(), out.scriptPubKey.end());
            CMutableTransaction tx(*block.vtx[0]);
            tx.vout.push_back(out);
            block.vtx[0] = MakeTransactionRef(std::move(tx));
        }
    }
    UpdateUncommittedBlockStructures(block, pindexPrev, consensusParams);
    return commitment;
}

unsigned int GetNextTargetRequired(const CBlockIndex *pindexLast)
{
    const Consensus::Params &consensus = Params().GetConsensus();

    arith_uint256 bnProofOfWorkLimit;
    unsigned int nProofOfWorkLimit;
    int nHeight = pindexLast ? pindexLast->nHeight+1 : 0;

    if (nHeight < (int)Params().GetLastImportHeight()) {
        if (nHeight == 0) {
            return arith_uint256("00ffffffffffffffffffffffffffffffffffffffffffffffffffffffffffffff").GetCompact();
        }
        int nLastImportHeight = (int) Params().GetLastImportHeight();
        arith_uint256 nMaxProofOfWorkLimit = arith_uint256("000000000008ffffffffffffffffffffffffffffffffffffffffffffffffffff");
        arith_uint256 nMinProofOfWorkLimit = UintToArith256(consensus.powLimit);
        arith_uint256 nStep = (nMaxProofOfWorkLimit - nMinProofOfWorkLimit) / nLastImportHeight;

        bnProofOfWorkLimit = nMaxProofOfWorkLimit - (nStep * nHeight);
        nProofOfWorkLimit = bnProofOfWorkLimit.GetCompact();
    } else {
        bnProofOfWorkLimit = UintToArith256(consensus.powLimit);
        nProofOfWorkLimit = bnProofOfWorkLimit.GetCompact();
    }

    if (pindexLast == nullptr)
        return nProofOfWorkLimit; // Genesis block

    const CBlockIndex* pindexPrev = pindexLast;
    if (pindexPrev->pprev == nullptr)
        return nProofOfWorkLimit; // first block
    const CBlockIndex *pindexPrevPrev = pindexPrev->pprev;
    if (pindexPrevPrev->pprev == nullptr)
        return nProofOfWorkLimit; // second block

    int64_t nTargetSpacing = Params().GetTargetSpacing();
    int64_t nTargetTimespan = Params().GetTargetTimespan();
    int64_t nActualSpacing = pindexPrev->GetBlockTime() - pindexPrevPrev->GetBlockTime();

    if (nActualSpacing > nTargetSpacing * 10)
        nActualSpacing = nTargetSpacing * 10;

    // pos: target change every block
    // pos: retarget with exponential moving toward target spacing
    arith_uint256 bnNew;
    bnNew.SetCompact(pindexLast->nBits);

    int64_t nInterval = nTargetTimespan / nTargetSpacing;
    bnNew *= ((nInterval - 1) * nTargetSpacing + nActualSpacing + nActualSpacing);
    bnNew /= ((nInterval + 1) * nTargetSpacing);

    if (bnNew <= 0 || bnNew > bnProofOfWorkLimit)
        return nProofOfWorkLimit;

    return bnNew.GetCompact();
}

/** Context-dependent validity checks.
 *  By "context", we mean only the previous block headers, but not the UTXO
 *  set; UTXO-related validity checks are done in ConnectBlock().
 *  NOTE: This function is not currently invoked by ConnectBlock(), so we
 *  should consider upgrade issues if we change which consensus rules are
 *  enforced in this function (eg by adding a new consensus rule). See comment
 *  in ConnectBlock().
 *  Note that -reindex-chainstate skips the validation that happens here!
 */
static bool ContextualCheckBlockHeader(const CBlockHeader& block, BlockValidationState& state, BlockManager& blockman, const CChainParams& params, const CBlockIndex* pindexPrev, int64_t nAdjustedTime) EXCLUSIVE_LOCKS_REQUIRED(cs_main)
{
    const int nHeight = pindexPrev == nullptr ? 0 : pindexPrev->nHeight + 1;
    const Consensus::Params& consensusParams = params.GetConsensus();

    if (fParticlMode && pindexPrev) {
        // Check proof-of-stake
        if (block.nBits != GetNextTargetRequired(pindexPrev))
            return state.Invalid(BlockValidationResult::BLOCK_INVALID_HEADER, "bad-diffbits-pos", "incorrect proof of stake");
    } else {
        // Check proof of work
        if (block.nBits != GetNextWorkRequired(pindexPrev, &block, consensusParams))
            return state.Invalid(BlockValidationResult::BLOCK_INVALID_HEADER, "bad-diffbits", "incorrect proof of work");
    }

    // Check against checkpoints
    if (fCheckpointsEnabled) {
        // Don't accept any forks from the main chain prior to last checkpoint.
        // GetLastCheckpoint finds the last checkpoint in MapCheckpoints that's in our
        // BlockIndex().
        assert(std::addressof(g_chainman.m_blockman) == std::addressof(blockman));
        CBlockIndex* pcheckpoint = blockman.GetLastCheckpoint(params.Checkpoints());
        if (pcheckpoint && nHeight < pcheckpoint->nHeight) {
            LogPrintf("ERROR: %s: forked chain older than last checkpoint (height %d)\n", __func__, nHeight);
            return state.Invalid(BlockValidationResult::BLOCK_CHECKPOINT, "bad-fork-prior-to-checkpoint");
        }
    }

    // Check timestamp against prev
    if (block.GetBlockTime() <= pindexPrev->GetMedianTimePast())
        return state.Invalid(BlockValidationResult::BLOCK_INVALID_HEADER, "time-too-old", "block's timestamp is too early");

    // Check timestamp
    if (nHeight > 0
        && block.GetBlockTime() > nAdjustedTime + MAX_FUTURE_BLOCK_TIME)
        return state.Invalid(BlockValidationResult::BLOCK_TIME_FUTURE, "time-too-new", "block timestamp too far in the future");

    // Reject outdated version blocks when 95% (75% on testnet) of the network has upgraded:
    // check for version 2, 3 and 4 upgrades
    if((block.nVersion < 2 && nHeight >= consensusParams.BIP34Height) ||
       (block.nVersion < 3 && nHeight >= consensusParams.BIP66Height) ||
       (block.nVersion < 4 && nHeight >= consensusParams.BIP65Height))
            return state.Invalid(BlockValidationResult::BLOCK_INVALID_HEADER, strprintf("bad-version(0x%08x)", block.nVersion),
                                 strprintf("rejected nVersion=0x%08x block", block.nVersion));

    return true;
}

/** NOTE: This function is not currently invoked by ConnectBlock(), so we
 *  should consider upgrade issues if we change which consensus rules are
 *  enforced in this function (eg by adding a new consensus rule). See comment
 *  in ConnectBlock().
 *  Note that -reindex-chainstate skips the validation that happens here!
 */
static bool ContextualCheckBlock(const CBlock& block, BlockValidationState& state, const Consensus::Params& consensusParams, const CBlockIndex* pindexPrev, bool accept_block=false) EXCLUSIVE_LOCKS_REQUIRED(cs_main)
{
    const int nHeight = pindexPrev == nullptr ? 0 : pindexPrev->nHeight + 1;
    const int64_t nPrevTime = pindexPrev ? pindexPrev->nTime : 0;

    // Start enforcing BIP113 (Median Time Past).
    int nLockTimeFlags = 0;
    if ((fParticlMode && pindexPrev) || nHeight >= consensusParams.CSVHeight) {
        assert(pindexPrev != nullptr);
        nLockTimeFlags |= LOCKTIME_MEDIAN_TIME_PAST;
    }

    int64_t nLockTimeCutoff = (nLockTimeFlags & LOCKTIME_MEDIAN_TIME_PAST)
                              ? (pindexPrev ? pindexPrev->GetMedianTimePast() : block.GetBlockTime())
                              : block.GetBlockTime();

    // Check that all transactions are finalized
    for (const auto& tx : block.vtx) {
        if (!IsFinalTx(*tx, nHeight, nLockTimeCutoff)) {
            return state.Invalid(BlockValidationResult::BLOCK_CONSENSUS, "bad-txns-nonfinal", "non-final transaction");
        }
    }

    if (fParticlMode) {
        if (block.IsProofOfStake()) {
            // Limit the number of outputs in a coinstake txn to 6: 1 data + 1 treasury + 4 user
            if (nPrevTime >= consensusParams.OpIsCoinstakeTime) {
                if (block.vtx[0]->vpout.size() > 6) {
                    return state.Invalid(BlockValidationResult::BLOCK_CONSENSUS, "bad-cs-outputs", "Too many outputs in coinstake");
                }
            }

            // Coinstake output 0 must be data output of blockheight
            int i;
            if (!block.vtx[0]->GetCoinStakeHeight(i)) {
                return state.Invalid(BlockValidationResult::BLOCK_CONSENSUS, "bad-cs-malformed", "coinstake txn is malformed");
            }

            if (i != nHeight) {
                return state.Invalid(BlockValidationResult::BLOCK_CONSENSUS, "bad-cs-height", "block height mismatch in coinstake");
            }

            std::vector<uint8_t> &vData = ((CTxOutData*)block.vtx[0]->vpout[0].get())->vData;
            if (vData.size() > 8 && vData[4] == DO_VOTE) {
                uint32_t voteToken;
                memcpy(&voteToken, &vData[5], 4);
                voteToken = le32toh(voteToken);

                LogPrint(BCLog::HDWALLET, _("Block %d casts vote for option %u of proposal %u.\n").translated.c_str(),
                    nHeight, voteToken >> 16, voteToken & 0xFFFF);
            }

            // check witness merkleroot, TODO: should witnessmerkleroot be hashed?
            bool malleated = false;
            uint256 hashWitness = BlockWitnessMerkleRoot(block, &malleated);

            if (hashWitness != block.hashWitnessMerkleRoot) {
                return state.Invalid(BlockValidationResult::BLOCK_MUTATED, "bad-witness-merkle-match", strprintf("%s : witness merkle commitment mismatch", __func__));
            }

            if (!CheckCoinStakeTimestamp(nHeight, block.GetBlockTime())) {
                return state.Invalid(BlockValidationResult::DOS_50, "bad-coinstake-time", strprintf("%s: coinstake timestamp violation nTimeBlock=%d", __func__, block.GetBlockTime()));
            }

            // Check timestamp against prev
            if (block.GetBlockTime() <= pindexPrev->GetPastTimeLimit() || particl::FutureDrift(block.GetBlockTime()) < pindexPrev->GetBlockTime()) {
                return state.Invalid(BlockValidationResult::DOS_50, "bad-block-time", strprintf("%s: block's timestamp is too early", __func__));
            }

            uint256 hashProof, targetProofOfStake;

            // Blocks are connected at end of import / reindex
            // CheckProofOfStake is run again during connectblock
            if (!::ChainstateActive().IsInitialBlockDownload() // checks (!fImporting && !fReindex)
                && (!accept_block || ::ChainActive().Height() > (int)Params().GetStakeMinConfirmations())
                && !CheckProofOfStake(state, pindexPrev, *block.vtx[0], block.nTime, block.nBits, hashProof, targetProofOfStake)) {
                return error("ContextualCheckBlock(): check proof-of-stake failed for block %s\n", block.GetHash().ToString());
            }
        } else {
            bool fCheckPOW = true; // TODO: pass properly
            if (fCheckPOW && !CheckProofOfWork(block.GetHash(), block.nBits, consensusParams, nHeight, Params().GetLastImportHeight()))
                return state.Invalid(BlockValidationResult::BLOCK_INVALID_HEADER, "high-hash", "proof of work failed");

            // Enforce rule that the coinbase ends with serialized block height
            // genesis block scriptSig size will be different
            CScript expect = CScript() << OP_RETURN << nHeight;
            const CScript &scriptSig = block.vtx[0]->vin[0].scriptSig;
            if (scriptSig.size() < expect.size() ||
                !std::equal(expect.begin()
                    , expect.end(), scriptSig.begin() + scriptSig.size()-expect.size())) {
                return state.Invalid(BlockValidationResult::BLOCK_CONSENSUS, "bad-cb-height", "block height mismatch in coinbase");
            }
        }

        if (nHeight > 0 && !block.vtx[0]->IsCoinStake()) { // only genesis block can start with coinbase
            return state.Invalid(BlockValidationResult::BLOCK_CONSENSUS, "bad-cs-missing", "first tx is not coinstake");
        }

        if (nHeight > 0 // skip genesis
            && Params().GetLastImportHeight() >= (uint32_t)nHeight) {
            // 2nd txn must be coinbase
            if (block.vtx.size() < 2 || !block.vtx[1]->IsCoinBase()) {
                return state.Invalid(BlockValidationResult::BLOCK_CONSENSUS, "bad-cb", "Second txn of import block must be coinbase");
            }

            // Check hash of genesis import txn matches expected hash.
            uint256 txnHash = block.vtx[1]->GetHash();
            if (!Params().CheckImportCoinbase(nHeight, txnHash)) {
                return state.Invalid(BlockValidationResult::BLOCK_CONSENSUS, "bad-cb", "Incorrect outputs hash.");
            }
        } else {
            // 2nd txn can't be coinbase if block height > GetLastImportHeight
            if (block.vtx.size() > 1 && block.vtx[1]->IsCoinBase()) {
                return state.Invalid(BlockValidationResult::BLOCK_CONSENSUS, "bad-cb-multiple", "unexpected coinbase");
            }
        }
    } else {
        // Enforce rule that the coinbase starts with serialized block height
        if (nHeight >= consensusParams.BIP34Height)
        {
            CScript expect = CScript() << nHeight;
            if (block.vtx[0]->vin[0].scriptSig.size() < expect.size() ||
                !std::equal(expect.begin(), expect.end(), block.vtx[0]->vin[0].scriptSig.begin())) {
                return state.Invalid(BlockValidationResult::BLOCK_CONSENSUS, "bad-cb-height", "block height mismatch in coinbase");
            }
        }

        // Validation for witness commitments.
        // * We compute the witness hash (which is the hash including witnesses) of all the block's transactions, except the
        //   coinbase (where 0x0000....0000 is used instead).
        // * The coinbase scriptWitness is a stack of a single 32-byte vector, containing a witness reserved value (unconstrained).
        // * We build a merkle tree with all those witness hashes as leaves (similar to the hashMerkleRoot in the block header).
        // * There must be at least one output whose scriptPubKey is a single 36-byte push, the first 4 bytes of which are
        //   {0xaa, 0x21, 0xa9, 0xed}, and the following 32 bytes are SHA256^2(witness root, witness reserved value). In case there are
        //   multiple, the last one is used.
        bool fHaveWitness = false;
        if (nHeight >= consensusParams.SegwitHeight) {
            int commitpos = GetWitnessCommitmentIndex(block);
            if (commitpos != -1) {
                bool malleated = false;
                uint256 hashWitness = BlockWitnessMerkleRoot(block, &malleated);
                // The malleation check is ignored; as the transaction tree itself
                // already does not permit it, it is impossible to trigger in the
                // witness tree.
                if (block.vtx[0]->vin[0].scriptWitness.stack.size() != 1 || block.vtx[0]->vin[0].scriptWitness.stack[0].size() != 32) {
                    return state.Invalid(BlockValidationResult::BLOCK_MUTATED, "bad-witness-nonce-size", strprintf("%s : invalid witness reserved value size", __func__));
                }
                CHash256().Write(hashWitness).Write(block.vtx[0]->vin[0].scriptWitness.stack[0]).Finalize(hashWitness);
                if (memcmp(hashWitness.begin(), &block.vtx[0]->vout[commitpos].scriptPubKey[6], 32)) {
                    return state.Invalid(BlockValidationResult::BLOCK_MUTATED, "bad-witness-merkle-match", strprintf("%s : witness merkle commitment mismatch", __func__));
                }
                fHaveWitness = true;
            }
        }

        // No witness data is allowed in blocks that don't commit to witness data, as this would otherwise leave room for spam
        if (!fHaveWitness) {
          for (const auto& tx : block.vtx) {
                if (tx->HasWitness()) {
                    return state.Invalid(BlockValidationResult::BLOCK_MUTATED, "unexpected-witness", strprintf("%s : unexpected witness data found", __func__));
                }
            }
        }
    }

    // After the coinbase witness reserved value and commitment are verified,
    // we can check if the block weight passes (before we've checked the
    // coinbase witness, it would be possible for the weight to be too
    // large by filling up the coinbase witness, which doesn't change
    // the block hash, so we couldn't mark the block as permanently
    // failed).
    if (GetBlockWeight(block) > MAX_BLOCK_WEIGHT) {
        return state.Invalid(BlockValidationResult::BLOCK_CONSENSUS, "bad-blk-weight", strprintf("%s : weight limit failed", __func__));
    }

    return true;
}

bool BlockManager::AcceptBlockHeader(const CBlockHeader& block, BlockValidationState& state, const CChainParams& chainparams, CBlockIndex** ppindex, bool fRequested)
{
    AssertLockHeld(cs_main);
    // Check for duplicate
    uint256 hash = block.GetHash();
    BlockMap::iterator miSelf = m_block_index.find(hash);
    if (hash != chainparams.GetConsensus().hashGenesisBlock) {
        if (miSelf != m_block_index.end()) {
            // Block header is already known.
            CBlockIndex* pindex = miSelf->second;
            if (fParticlMode && !fRequested && !::ChainstateActive().IsInitialBlockDownload() && state.nodeId >= 0
                && !IncDuplicateHeaders(state.nodeId)) {
                Misbehaving(state.nodeId, 5, "Too many duplicates");
            }

            if (ppindex)
                *ppindex = pindex;
            if (pindex->nStatus & BLOCK_FAILED_MASK) {
                LogPrintf("ERROR: %s: block %s is marked invalid\n", __func__, hash.ToString());
                return state.Invalid(BlockValidationResult::BLOCK_CACHED_INVALID, "duplicate");
            }
            return true;
        }

        if (!CheckBlockHeader(block, state, chainparams.GetConsensus())) {
            LogPrint(BCLog::VALIDATION, "%s: Consensus::CheckBlockHeader: %s, %s\n", __func__, hash.ToString(), state.ToString());
            return false;
        }

        // Get prev block index
        CBlockIndex* pindexPrev = nullptr;
        BlockMap::iterator mi = m_block_index.find(block.hashPrevBlock);
        if (mi == m_block_index.end()) {
            LogPrintf("ERROR: %s: prev block not found\n", __func__);
            return state.Invalid(BlockValidationResult::BLOCK_MISSING_PREV, "prev-blk-not-found");
        }
        pindexPrev = (*mi).second;
        if (pindexPrev->nStatus & BLOCK_FAILED_MASK) {
            LogPrintf("ERROR: %s: prev block invalid\n", __func__);
            return state.Invalid(BlockValidationResult::BLOCK_INVALID_PREV, "bad-prevblk");
        }
        if (!ContextualCheckBlockHeader(block, state, *this, chainparams, pindexPrev, GetAdjustedTime()))
            return error("%s: Consensus::ContextualCheckBlockHeader: %s, %s", __func__, hash.ToString(), state.ToString());

        /* Determine if this block descends from any block which has been found
         * invalid (m_failed_blocks), then mark pindexPrev and any blocks between
         * them as failed. For example:
         *
         *                D3
         *              /
         *      B2 - C2
         *    /         \
         *  A             D2 - E2 - F2
         *    \
         *      B1 - C1 - D1 - E1
         *
         * In the case that we attempted to reorg from E1 to F2, only to find
         * C2 to be invalid, we would mark D2, E2, and F2 as BLOCK_FAILED_CHILD
         * but NOT D3 (it was not in any of our candidate sets at the time).
         *
         * In any case D3 will also be marked as BLOCK_FAILED_CHILD at restart
         * in LoadBlockIndex.
         */
        if (!pindexPrev->IsValid(BLOCK_VALID_SCRIPTS)) {
            // The above does not mean "invalid": it checks if the previous block
            // hasn't been validated up to BLOCK_VALID_SCRIPTS. This is a performance
            // optimization, in the common case of adding a new block to the tip,
            // we don't need to iterate over the failed blocks list.
            for (const CBlockIndex* failedit : m_failed_blocks) {
                if (pindexPrev->GetAncestor(failedit->nHeight) == failedit) {
                    //assert(failedit->nStatus & BLOCK_FAILED_VALID);
                    CBlockIndex* invalid_walk = pindexPrev;
                    if (failedit->nStatus & BLOCK_FAILED_VALID)
                    while (invalid_walk != failedit) {
                        invalid_walk->nStatus |= BLOCK_FAILED_CHILD;
                        setDirtyBlockIndex.insert(invalid_walk);
                        invalid_walk = invalid_walk->pprev;
                    }
                    LogPrintf("ERROR: %s: prev block invalid\n", __func__);
                    return state.Invalid(BlockValidationResult::BLOCK_INVALID_PREV, "bad-prevblk");
                }
            }
        }
    }
    bool force_accept = true;
    if (fParticlMode && !::ChainstateActive().IsInitialBlockDownload() && state.nodeId >= 0) {
        if (!AddNodeHeader(state.nodeId, hash)) {
            LogPrintf("ERROR: %s: DoS limits\n", __func__);
            return state.Invalid(BlockValidationResult::DOS_20, "dos-limits");
        }
        force_accept = false;
    }
    CBlockIndex* pindex = AddToBlockIndex(block);
    if (force_accept) {
        pindex->nFlags |= BLOCK_ACCEPTED;
    }

    if (ppindex)
        *ppindex = pindex;

    return true;
}

// Exposed wrapper for AcceptBlockHeader
bool ChainstateManager::ProcessNewBlockHeaders(const std::vector<CBlockHeader>& headers, BlockValidationState& state, const CChainParams& chainparams, const CBlockIndex** ppindex)
{
    assert(std::addressof(::ChainstateActive()) == std::addressof(ActiveChainstate()));
    AssertLockNotHeld(cs_main);
    {
        LOCK(cs_main);
        for (const CBlockHeader& header : headers) {
            CBlockIndex *pindex = nullptr; // Use a temp pindex instead of ppindex to avoid a const_cast
            bool accepted = m_blockman.AcceptBlockHeader(
                header, state, chainparams, &pindex);
            ActiveChainstate().CheckBlockIndex(chainparams.GetConsensus());

            if (!accepted) {
                return false;
            }
            if (ppindex) {
                *ppindex = pindex;
            }
        }
    }
    if (NotifyHeaderTip(ActiveChainstate())) {
        if (ActiveChainstate().IsInitialBlockDownload() && ppindex && *ppindex) {
            LogPrintf("Synchronizing blockheaders, height: %d (~%.2f%%)\n", (*ppindex)->nHeight, 100.0/((*ppindex)->nHeight+(GetAdjustedTime() - (*ppindex)->GetBlockTime()) / Params().GetConsensus().nPowTargetSpacing) * (*ppindex)->nHeight);
        }
    }
    return true;
}

/** Store block on disk. If dbp is non-nullptr, the file is known to already reside on disk */
bool CChainState::AcceptBlock(const std::shared_ptr<const CBlock>& pblock, BlockValidationState& state, const CChainParams& chainparams, CBlockIndex** ppindex, bool fRequested, const FlatFilePos* dbp, bool* fNewBlock)
{
    const CBlock& block = *pblock;

    if (fNewBlock) *fNewBlock = false;
    AssertLockHeld(cs_main);

    CBlockIndex *pindexDummy = nullptr;
    CBlockIndex *&pindex = ppindex ? *ppindex : pindexDummy;

    bool accepted_header = m_blockman.AcceptBlockHeader(block, state, chainparams, &pindex, fRequested);
    CheckBlockIndex(chainparams.GetConsensus());

    if (!accepted_header)
        return false;

    // Try to process all requested blocks that we don't have, but only
    // process an unrequested block if it's new and has enough work to
    // advance our tip, and isn't too many blocks ahead.
    bool fAlreadyHave = pindex->nStatus & BLOCK_HAVE_DATA;
    bool fHasMoreOrSameWork = (m_chain.Tip() ? pindex->nChainWork >= m_chain.Tip()->nChainWork : true);
    // Blocks that are too out-of-order needlessly limit the effectiveness of
    // pruning, because pruning will not delete block files that contain any
    // blocks which are too close in height to the tip.  Apply this test
    // regardless of whether pruning is enabled; it should generally be safe to
    // not process unrequested blocks.
    bool fTooFarAhead = (pindex->nHeight > int(m_chain.Height() + MIN_BLOCKS_TO_KEEP));

    // TODO: Decouple this function from the block download logic by removing fRequested
    // This requires some new chain data structure to efficiently look up if a
    // block is in a chain leading to a candidate for best tip, despite not
    // being such a candidate itself.

    // TODO: deal better with return value and error conditions for duplicate
    // and unrequested blocks.
    if (fAlreadyHave) return true;
    if (!fRequested) {  // If we didn't ask for it:
        if (pindex->nTx != 0) return true;    // This is a previously-processed block that was pruned
        if (!fHasMoreOrSameWork) return true; // Don't process less-work chains
        if (fTooFarAhead) return true;        // Block height is too high

        // Protect against DoS attacks from low-work chains.
        // If our tip is behind, a peer could try to send us
        // low-work blocks on a fake chain that we would never
        // request; don't process these.
        if (pindex->nChainWork < nMinimumChainWork) return true;
    }

    if (!CheckBlock(block, state, chainparams.GetConsensus())) {
        return error("%s: %s", __func__, state.ToString());
    }

    if (block.IsProofOfStake()) {
        pindex->SetProofOfStake();
        pindex->prevoutStake = pblock->vtx[0]->vin[0].prevout;
        if (!pindex->pprev
            || (pindex->pprev->bnStakeModifier.IsNull()
                && pindex->pprev->GetBlockHash() != chainparams.GetConsensus().hashGenesisBlock)) {
            // Block received out of order
            if (fParticlMode && !IsInitialBlockDownload()) {
                if (pindex->nFlags & BLOCK_DELAYED) {
                    // Block is already delayed
                    state.nFlags |= BLOCK_DELAYED;
                    return true;
                }
                pindex->nFlags |= BLOCK_DELAYED;
                return particl::DelayBlock(pblock, state);
            }
        } else {
            pindex->bnStakeModifier = ComputeStakeModifierV2(pindex->pprev, pindex->prevoutStake.hash);
        }
        pindex->nFlags &= ~BLOCK_DELAYED;
        setDirtyBlockIndex.insert(pindex);
    }

    if (!ContextualCheckBlock(block, state, chainparams.GetConsensus(), pindex->pprev, true)) {
        if (state.IsInvalid() && state.GetResult() != BlockValidationResult::BLOCK_MUTATED) {
            pindex->nStatus |= BLOCK_FAILED_VALID;
            setDirtyBlockIndex.insert(pindex);
        }
        return error("%s: %s", __func__, state.ToString());
    }

    if (state.nFlags & BLOCK_STAKE_KERNEL_SPENT && !(state.nFlags & BLOCK_FAILED_DUPLICATE_STAKE)) {
        if (state.nodeId > -1) {
            IncPersistentMisbehaviour(state.nodeId, 20);
            Misbehaving(state.nodeId, 20, "Spent kernel");
        }
    }

    RemoveNodeHeader(pindex->GetBlockHash());
    pindex->nFlags |= BLOCK_ACCEPTED;
    setDirtyBlockIndex.insert(pindex);

    // Header is valid/has work, merkle tree and segwit merkle tree are good...RELAY NOW
    // (but if it does not build on our best tip, let the SendMessages loop relay it)
    if (!(state.nFlags & (BLOCK_STAKE_KERNEL_SPENT | BLOCK_FAILED_DUPLICATE_STAKE))
        && !IsInitialBlockDownload() && m_chain.Tip() == pindex->pprev) {
        GetMainSignals().NewPoWValidBlock(pindex, pblock);
    }

    // Write block to history file
    if (fNewBlock) *fNewBlock = true;
    assert(std::addressof(::ChainActive()) == std::addressof(m_chain));
    try {
        FlatFilePos blockPos = SaveBlockToDisk(block, pindex->nHeight, m_chain, chainparams, dbp);
        if (blockPos.IsNull()) {
            state.Error(strprintf("%s: Failed to find position to write new block to disk", __func__));
            return false;
        }
        ReceivedBlockTransactions(block, pindex, blockPos, chainparams.GetConsensus());
    } catch (const std::runtime_error& e) {
        return AbortNode(state, std::string("System error: ") + e.what());
    }

    FlushStateToDisk(chainparams, state, FlushStateMode::NONE);

    CheckBlockIndex(chainparams.GetConsensus());

    return true;
}

<<<<<<< HEAD
bool ChainstateManager::ProcessNewBlock(const CChainParams& chainparams, const std::shared_ptr<const CBlock> pblock, bool fForceProcessing, bool* fNewBlock, NodeId node_id)
=======
bool ChainstateManager::ProcessNewBlock(const CChainParams& chainparams, const std::shared_ptr<const CBlock>& block, bool force_processing, bool* new_block)
>>>>>>> 6efbcec4
{
    AssertLockNotHeld(cs_main);
    assert(std::addressof(::ChainstateActive()) == std::addressof(ActiveChainstate()));

    CBlockIndex *pindex = nullptr;
    {
<<<<<<< HEAD
        /*
        uint256 hash = pblock->GetHash();
        // Limited duplicity on stake: prevents block flood attack
        // Duplicate stake allowed only when there is orphan child block
        if (!fReindex && !fImporting && pblock->IsProofOfStake() && setStakeSeen.count(pblock->GetProofOfStake()) && !mapOrphanBlocksByPrev.count(hash))
            return error("%s: Duplicate proof-of-stake (%s, %d) for block %s", pblock->GetProofOfStake().first.ToString(), pblock->GetProofOfStake().second, hash.ToString());
        */

        if (fNewBlock) *fNewBlock = false;
=======
        CBlockIndex *pindex = nullptr;
        if (new_block) *new_block = false;
>>>>>>> 6efbcec4
        BlockValidationState state;
        if (node_id > -1) {
            state.nodeId = node_id;
        }

        // CheckBlock() does not support multi-threaded block validation because CBlock::fChecked can cause data race.
        // Therefore, the following critical section must include the CheckBlock() call as well.
        LOCK(cs_main);

        // Ensure that CheckBlock() passes before calling AcceptBlock, as
        // belt-and-suspenders.
        bool ret = CheckBlock(*block, state, chainparams.GetConsensus());
        if (ret) {
            // Store to disk
            ret = ActiveChainstate().AcceptBlock(block, state, chainparams, &pindex, force_processing, nullptr, new_block);
        }
        if (state.nFlags & BLOCK_DELAYED) {
            return true;
        }
        if (!ret) {
<<<<<<< HEAD
            if (fParticlMode && state.GetResult() != BlockValidationResult::BLOCK_MISSING_PREV) {
                // Mark block as invalid to prevent re-requesting from peer.
                // Block will have been added to the block index in AcceptBlockHeader
                CBlockIndex *pindex = ::ChainstateActive().m_blockman.AddToBlockIndex(*pblock);
                ::ChainstateActive().InvalidBlockFound(pindex, *pblock, state);
            }
            GetMainSignals().BlockChecked(*pblock, state);
=======
            GetMainSignals().BlockChecked(*block, state);
>>>>>>> 6efbcec4
            return error("%s: AcceptBlock FAILED (%s)", __func__, state.ToString());
        }

        if (pindex && state.nFlags & BLOCK_FAILED_DUPLICATE_STAKE) {
            pindex->nFlags |= BLOCK_FAILED_DUPLICATE_STAKE;
            setDirtyBlockIndex.insert(pindex);
            LogPrint(BCLog::POS, "%s Marking duplicate stake: %s.\n", __func__, pindex->GetBlockHash().ToString());
            GetMainSignals().BlockChecked(*pblock, state);
        }
    }

    NotifyHeaderTip(ActiveChainstate());

    BlockValidationState state; // Only used to report errors, not invalidity - ignore it
    if (!ActiveChainstate().ActivateBestChain(state, chainparams, block))
        return error("%s: ActivateBestChain failed (%s)", __func__, state.ToString());

    if (smsg::fSecMsgEnabled && gArgs.GetBoolArg("-smsgscanincoming", false)) {
        smsgModule.ScanBlock(*pblock);
    }

    {
        assert(pindex);
        // Check here for blocks not connected to the chain, TODO: move to a timer.
        particl::CheckDelayedBlocks(chainparams, pindex->GetBlockHash());
    }

    return true;
}

bool TestBlockValidity(BlockValidationState& state,
                       const CChainParams& chainparams,
                       CChainState& chainstate,
                       const CBlock& block,
                       CBlockIndex* pindexPrev,
                       bool fCheckPOW,
                       bool fCheckMerkleRoot)
{
    AssertLockHeld(cs_main);
    assert(std::addressof(::ChainstateActive()) == std::addressof(chainstate));
    assert(pindexPrev && pindexPrev == chainstate.m_chain.Tip());
    CCoinsViewCache viewNew(&chainstate.CoinsTip());
    uint256 block_hash(block.GetHash());
    CBlockIndex indexDummy(block);
    indexDummy.pprev = pindexPrev;
    indexDummy.nHeight = pindexPrev->nHeight + 1;
    indexDummy.phashBlock = &block_hash;

    // NOTE: CheckBlockHeader is called by CheckBlock
    assert(std::addressof(g_chainman.m_blockman) == std::addressof(chainstate.m_blockman));
    if (!ContextualCheckBlockHeader(block, state, chainstate.m_blockman, chainparams, pindexPrev, GetAdjustedTime()))
        return error("%s: Consensus::ContextualCheckBlockHeader: %s", __func__, state.ToString());
    if (!CheckBlock(block, state, chainparams.GetConsensus(), fCheckPOW, fCheckMerkleRoot))
        return error("%s: Consensus::CheckBlock: %s", __func__, state.ToString());
    if (!ContextualCheckBlock(block, state, chainparams.GetConsensus(), pindexPrev))
        return error("%s: Consensus::ContextualCheckBlock: %s", __func__, state.ToString());
    if (!chainstate.ConnectBlock(block, state, &indexDummy, viewNew, chainparams, true))
        return false;
    assert(state.IsValid());

    return true;
}

/**
 * BLOCK PRUNING CODE
 */

void BlockManager::PruneOneBlockFile(const int fileNumber)
{
    AssertLockHeld(cs_main);
    LOCK(cs_LastBlockFile);

    for (const auto& entry : m_block_index) {
        CBlockIndex* pindex = entry.second;
        if (pindex->nFile == fileNumber) {
            pindex->nStatus &= ~BLOCK_HAVE_DATA;
            pindex->nStatus &= ~BLOCK_HAVE_UNDO;
            pindex->nFile = 0;
            pindex->nDataPos = 0;
            pindex->nUndoPos = 0;
            setDirtyBlockIndex.insert(pindex);

            // Prune from m_blocks_unlinked -- any block we prune would have
            // to be downloaded again in order to consider its chain, at which
            // point it would be considered as a candidate for
            // m_blocks_unlinked or setBlockIndexCandidates.
            auto range = m_blocks_unlinked.equal_range(pindex->pprev);
            while (range.first != range.second) {
                std::multimap<CBlockIndex *, CBlockIndex *>::iterator _it = range.first;
                range.first++;
                if (_it->second == pindex) {
                    m_blocks_unlinked.erase(_it);
                }
            }
        }
    }

    vinfoBlockFile[fileNumber].SetNull();
    setDirtyFileInfo.insert(fileNumber);
}

void BlockManager::FindFilesToPruneManual(std::set<int>& setFilesToPrune, int nManualPruneHeight, int chain_tip_height)
{
    assert(fPruneMode && nManualPruneHeight > 0);

    LOCK2(cs_main, cs_LastBlockFile);
    if (chain_tip_height < 0) {
        return;
    }

    // last block to prune is the lesser of (user-specified height, MIN_BLOCKS_TO_KEEP from the tip)
    unsigned int nLastBlockWeCanPrune = std::min((unsigned)nManualPruneHeight, chain_tip_height - MIN_BLOCKS_TO_KEEP);
    int count = 0;
    for (int fileNumber = 0; fileNumber < nLastBlockFile; fileNumber++) {
        if (vinfoBlockFile[fileNumber].nSize == 0 || vinfoBlockFile[fileNumber].nHeightLast > nLastBlockWeCanPrune) {
            continue;
        }
        PruneOneBlockFile(fileNumber);
        setFilesToPrune.insert(fileNumber);
        count++;
    }
    LogPrintf("Prune (Manual): prune_height=%d removed %d blk/rev pairs\n", nLastBlockWeCanPrune, count);
}

/* This function is called from the RPC code for pruneblockchain */
void PruneBlockFilesManual(CChainState& active_chainstate, int nManualPruneHeight)
{
    BlockValidationState state;
    const CChainParams& chainparams = Params();
    assert(std::addressof(::ChainstateActive()) == std::addressof(active_chainstate));
    if (!active_chainstate.FlushStateToDisk(
            chainparams, state, FlushStateMode::NONE, nManualPruneHeight)) {
        LogPrintf("%s: failed to flush state (%s)\n", __func__, state.ToString());
    }
}

void BlockManager::FindFilesToPrune(std::set<int>& setFilesToPrune, uint64_t nPruneAfterHeight, int chain_tip_height, int prune_height, bool is_ibd)
{
    LOCK2(cs_main, cs_LastBlockFile);
    if (chain_tip_height < 0 || nPruneTarget == 0) {
        return;
    }
    if ((uint64_t)chain_tip_height <= nPruneAfterHeight) {
        return;
    }

    unsigned int nLastBlockWeCanPrune = std::min(prune_height, chain_tip_height - static_cast<int>(MIN_BLOCKS_TO_KEEP));
    uint64_t nCurrentUsage = CalculateCurrentUsage();
    // We don't check to prune until after we've allocated new space for files
    // So we should leave a buffer under our target to account for another allocation
    // before the next pruning.
    uint64_t nBuffer = BLOCKFILE_CHUNK_SIZE + UNDOFILE_CHUNK_SIZE;
    uint64_t nBytesToPrune;
    int count = 0;

    if (nCurrentUsage + nBuffer >= nPruneTarget) {
        // On a prune event, the chainstate DB is flushed.
        // To avoid excessive prune events negating the benefit of high dbcache
        // values, we should not prune too rapidly.
        // So when pruning in IBD, increase the buffer a bit to avoid a re-prune too soon.
        if (is_ibd) {
            // Since this is only relevant during IBD, we use a fixed 10%
            nBuffer += nPruneTarget / 10;
        }

        for (int fileNumber = 0; fileNumber < nLastBlockFile; fileNumber++) {
            nBytesToPrune = vinfoBlockFile[fileNumber].nSize + vinfoBlockFile[fileNumber].nUndoSize;

            if (vinfoBlockFile[fileNumber].nSize == 0) {
                continue;
            }

            if (nCurrentUsage + nBuffer < nPruneTarget) { // are we below our target?
                break;
            }

            // don't prune files that could have a block within MIN_BLOCKS_TO_KEEP of the main chain's tip but keep scanning
            if (vinfoBlockFile[fileNumber].nHeightLast > nLastBlockWeCanPrune) {
                continue;
            }

            PruneOneBlockFile(fileNumber);
            // Queue up the files for removal
            setFilesToPrune.insert(fileNumber);
            nCurrentUsage -= nBytesToPrune;
            count++;
        }
    }

    LogPrint(BCLog::PRUNE, "Prune: target=%dMiB actual=%dMiB diff=%dMiB max_prune_height=%d removed %d blk/rev pairs\n",
           nPruneTarget/1024/1024, nCurrentUsage/1024/1024,
           ((int64_t)nPruneTarget - (int64_t)nCurrentUsage)/1024/1024,
           nLastBlockWeCanPrune, count);
}

CBlockIndex * BlockManager::InsertBlockIndex(const uint256& hash)
{
    AssertLockHeld(cs_main);

    if (hash.IsNull())
        return nullptr;

    // Return existing
    BlockMap::iterator mi = m_block_index.find(hash);
    if (mi != m_block_index.end())
        return (*mi).second;

    // Create new
    CBlockIndex* pindexNew = new CBlockIndex();
    mi = m_block_index.insert(std::make_pair(hash, pindexNew)).first;
    pindexNew->phashBlock = &((*mi).first);

    return pindexNew;
}

bool BlockManager::LoadBlockIndex(
    const Consensus::Params& consensus_params,
    CBlockTreeDB& blocktree,
    std::set<CBlockIndex*, CBlockIndexWorkComparator>& block_index_candidates)
{
    if (!blocktree.LoadBlockIndexGuts(consensus_params, [this](const uint256& hash) EXCLUSIVE_LOCKS_REQUIRED(cs_main) { return this->InsertBlockIndex(hash); }))
        return false;

    // Calculate nChainWork
    std::vector<std::pair<int, CBlockIndex*> > vSortedByHeight;
    vSortedByHeight.reserve(m_block_index.size());
    for (const std::pair<const uint256, CBlockIndex*>& item : m_block_index)
    {
        CBlockIndex* pindex = item.second;
        vSortedByHeight.push_back(std::make_pair(pindex->nHeight, pindex));
    }
    sort(vSortedByHeight.begin(), vSortedByHeight.end());
    for (const std::pair<int, CBlockIndex*>& item : vSortedByHeight)
    {
        if (ShutdownRequested()) return false;
        CBlockIndex* pindex = item.second;
        pindex->nChainWork = (pindex->pprev ? pindex->pprev->nChainWork : 0) + GetBlockProof(*pindex);
        pindex->nTimeMax = (pindex->pprev ? std::max(pindex->pprev->nTimeMax, pindex->nTime) : pindex->nTime);
        // We can link the chain of blocks for which we've received transactions at some point.
        // Pruned nodes may have deleted the block.
        if (pindex->nTx > 0) {
            if (pindex->pprev) {
                if (pindex->pprev->HaveTxsDownloaded()) {
                    pindex->nChainTx = pindex->pprev->nChainTx + pindex->nTx;
                } else {
                    pindex->nChainTx = 0;
                    m_blocks_unlinked.insert(std::make_pair(pindex->pprev, pindex));
                }
            } else {
                pindex->nChainTx = pindex->nTx;
            }
        }
        if (!(pindex->nStatus & BLOCK_FAILED_MASK) && pindex->pprev && (pindex->pprev->nStatus & BLOCK_FAILED_MASK)) {
            pindex->nStatus |= BLOCK_FAILED_CHILD;
            setDirtyBlockIndex.insert(pindex);
        }
        if (pindex->IsValid(BLOCK_VALID_TRANSACTIONS) && (pindex->HaveTxsDownloaded() || pindex->pprev == nullptr)) {
            block_index_candidates.insert(pindex);
        }
        if (pindex->nStatus & BLOCK_FAILED_MASK && (!pindexBestInvalid || pindex->nChainWork > pindexBestInvalid->nChainWork))
            pindexBestInvalid = pindex;
        if (pindex->pprev)
            pindex->BuildSkip();
        if (pindex->IsValid(BLOCK_VALID_TREE) && (pindexBestHeader == nullptr || CBlockIndexWorkComparator()(pindexBestHeader, pindex)))
            pindexBestHeader = pindex;
    }

    return true;
}

void BlockManager::Unload() {
    m_failed_blocks.clear();
    m_blocks_unlinked.clear();

    for (const BlockMap::value_type& entry : m_block_index) {
        delete entry.second;
    }

    m_block_index.clear();
}

bool CChainState::LoadBlockIndexDB(const CChainParams& chainparams)
{
    assert(std::addressof(::ChainstateActive()) == std::addressof(*this));
    if (!m_blockman.LoadBlockIndex(
            chainparams.GetConsensus(), *pblocktree,
            setBlockIndexCandidates)) {
        return false;
    }

    // Load block file info
    pblocktree->ReadLastBlockFile(nLastBlockFile);
    vinfoBlockFile.resize(nLastBlockFile + 1);
    LogPrintf("%s: last block file = %i\n", __func__, nLastBlockFile);
    for (int nFile = 0; nFile <= nLastBlockFile; nFile++) {
        pblocktree->ReadBlockFileInfo(nFile, vinfoBlockFile[nFile]);
    }
    LogPrintf("%s: last block file info: %s\n", __func__, vinfoBlockFile[nLastBlockFile].ToString());
    for (int nFile = nLastBlockFile + 1; true; nFile++) {
        CBlockFileInfo info;
        if (pblocktree->ReadBlockFileInfo(nFile, info)) {
            vinfoBlockFile.push_back(info);
        } else {
            break;
        }
    }

    // Check presence of blk files
    LogPrintf("Checking all blk files are present...\n");
    std::set<int> setBlkDataFiles;
    for (const std::pair<const uint256, CBlockIndex*>& item : m_blockman.m_block_index) {
        CBlockIndex* pindex = item.second;
        if (pindex->nStatus & BLOCK_HAVE_DATA) {
            setBlkDataFiles.insert(pindex->nFile);
        }
    }
    for (std::set<int>::iterator it = setBlkDataFiles.begin(); it != setBlkDataFiles.end(); it++)
    {
        FlatFilePos pos(*it, 0);
        if (CAutoFile(OpenBlockFile(pos, true), SER_DISK, CLIENT_VERSION).IsNull()) {
            return false;
        }
    }

    // Check whether we have ever pruned block & undo files
    pblocktree->ReadFlag("prunedblockfiles", fHavePruned);
    if (fHavePruned)
        LogPrintf("LoadBlockIndexDB(): Block files have previously been pruned\n");

    // Check whether we need to continue reindexing
    bool fReindexing = false;
    pblocktree->ReadReindexing(fReindexing);
    if(fReindexing) fReindex = true;

    // Check whether we have indices
    pblocktree->ReadFlag("addressindex", fAddressIndex);
    LogPrintf("%s: address index %s\n", __func__, fAddressIndex ? "enabled" : "disabled");
    pblocktree->ReadFlag("timestampindex", fTimestampIndex);
    LogPrintf("%s: timestamp index %s\n", __func__, fTimestampIndex ? "enabled" : "disabled");
    pblocktree->ReadFlag("spentindex", fSpentIndex);
    LogPrintf("%s: spent index %s\n", __func__, fSpentIndex ? "enabled" : "disabled");
    pblocktree->ReadFlag("balancesindex", fBalancesIndex);
    LogPrintf("%s: balances index %s\n", __func__, fBalancesIndex ? "enabled" : "disabled");

    return true;
}

void CChainState::LoadMempool(const ArgsManager& args)
{
    if (args.GetArg("-persistmempool", DEFAULT_PERSIST_MEMPOOL)) {
        assert(std::addressof(::ChainstateActive()) == std::addressof(*this));
        ::LoadMempool(m_mempool, *this);
    }
    m_mempool.SetIsLoaded(!ShutdownRequested());
}

bool CChainState::LoadChainTip(const CChainParams& chainparams)
{
    AssertLockHeld(cs_main);
    const CCoinsViewCache& coins_cache = CoinsTip();
    assert(!coins_cache.GetBestBlock().IsNull()); // Never called when the coins view is empty
    const CBlockIndex* tip = m_chain.Tip();

    if (tip && tip->GetBlockHash() == coins_cache.GetBestBlock()) {
        return true;
    }

    // Load pointer to end of best chain
    CBlockIndex* pindex = m_blockman.LookupBlockIndex(coins_cache.GetBestBlock());
    if (!pindex) {
        return false;
    }
    m_chain.SetTip(pindex);
    PruneBlockIndexCandidates();

    tip = m_chain.Tip();
    LogPrintf("Loaded best chain: hashBestChain=%s height=%d date=%s progress=%f\n",
        tip->GetBlockHash().ToString(),
        m_chain.Height(),
        FormatISO8601DateTime(tip->GetBlockTime()),
        GuessVerificationProgress(chainparams.TxData(), tip));
    return true;
}

CVerifyDB::CVerifyDB()
{
    uiInterface.ShowProgress(_("Verifying blocks…").translated, 0, false);
}

CVerifyDB::~CVerifyDB()
{
    uiInterface.ShowProgress("", 100, false);
}

bool CVerifyDB::VerifyDB(
    CChainState& chainstate,
    const CChainParams& chainparams,
    CCoinsView& coinsview,
    int nCheckLevel, int nCheckDepth)
{
    AssertLockHeld(cs_main);

    assert(std::addressof(::ChainstateActive()) == std::addressof(chainstate));
    if (chainstate.m_chain.Tip() == nullptr || chainstate.m_chain.Tip()->pprev == nullptr)
        return true;

    fVerifyingDB = true;

    // Verify blocks in the best chain
    if (nCheckDepth <= 0 || nCheckDepth > chainstate.m_chain.Height())
        nCheckDepth = chainstate.m_chain.Height();
    nCheckLevel = std::max(0, std::min(4, nCheckLevel));
    LogPrintf("Verifying last %i blocks at level %i\n", nCheckDepth, nCheckLevel);
    CCoinsViewCache coins(&coinsview);
    CBlockIndex* pindex;
    CBlockIndex* pindexFailure = nullptr;
    int nGoodTransactions = 0;
    BlockValidationState state;
    int reportDone = 0;
    LogPrintf("[0%%]..."); /* Continued */

    const bool is_snapshot_cs{!chainstate.m_from_snapshot_blockhash};

    for (pindex = chainstate.m_chain.Tip(); pindex && pindex->pprev; pindex = pindex->pprev) {
        const int percentageDone = std::max(1, std::min(99, (int)(((double)(chainstate.m_chain.Height() - pindex->nHeight)) / (double)nCheckDepth * (nCheckLevel >= 4 ? 50 : 100))));
        if (reportDone < percentageDone/10) {
            // report every 10% step
            LogPrintf("[%d%%]...", percentageDone); /* Continued */
            reportDone = percentageDone/10;
        }
        uiInterface.ShowProgress(_("Verifying blocks…").translated, percentageDone, false);
        if (pindex->nHeight <= chainstate.m_chain.Height()-nCheckDepth)
            break;
        if ((fPruneMode || is_snapshot_cs) && !(pindex->nStatus & BLOCK_HAVE_DATA)) {
            // If pruning or running under an assumeutxo snapshot, only go
            // back as far as we have data.
            LogPrintf("VerifyDB(): block verification stopping at height %d (pruning, no data)\n", pindex->nHeight);
            break;
        }
        CBlock block;
        // check level 0: read from disk
        if (!ReadBlockFromDisk(block, pindex, chainparams.GetConsensus()))
            return error("VerifyDB(): *** ReadBlockFromDisk failed at %d, hash=%s", pindex->nHeight, pindex->GetBlockHash().ToString());
        // check level 1: verify block validity
        if (nCheckLevel >= 1 && !CheckBlock(block, state, chainparams.GetConsensus()))
            return error("%s: *** found bad block at %d, hash=%s (%s)\n", __func__,
                         pindex->nHeight, pindex->GetBlockHash().ToString(), state.ToString());
        // check level 2: verify undo validity
        if (nCheckLevel >= 2 && pindex) {
            CBlockUndo undo;
            if (!pindex->GetUndoPos().IsNull()) {
                if (!UndoReadFromDisk(undo, pindex)) {
                    return error("VerifyDB(): *** found bad undo data at %d, hash=%s\n", pindex->nHeight, pindex->GetBlockHash().ToString());
                }
            }
        }
        // check level 3: check for inconsistencies during memory-only disconnect of tip blocks
        size_t curr_coins_usage = coins.DynamicMemoryUsage() + chainstate.CoinsTip().DynamicMemoryUsage();

        if (nCheckLevel >= 3 && curr_coins_usage <= chainstate.m_coinstip_cache_size_bytes) {
            assert(coins.GetBestBlock() == pindex->GetBlockHash());
            DisconnectResult res = chainstate.DisconnectBlock(block, pindex, coins);
            if (res == DISCONNECT_FAILED) {
                return error("VerifyDB(): *** irrecoverable inconsistency in block data at %d, hash=%s", pindex->nHeight, pindex->GetBlockHash().ToString());
            }
            if (res == DISCONNECT_UNCLEAN) {
                nGoodTransactions = 0;
                pindexFailure = pindex;
            } else {
                nGoodTransactions += block.vtx.size();
            }
        }
        if (ShutdownRequested()) return true;
    }
    if (pindexFailure)
        return error("VerifyDB(): *** coin database inconsistencies found (last %i blocks, %i good transactions before that)\n", chainstate.m_chain.Height() - pindexFailure->nHeight + 1, nGoodTransactions);

    // store block count as we move pindex at check level >= 4
    int block_count = chainstate.m_chain.Height() - pindex->nHeight;

    // check level 4: try reconnecting blocks
    if (nCheckLevel >= 4) {
        while (pindex != chainstate.m_chain.Tip()) {
            const int percentageDone = std::max(1, std::min(99, 100 - (int)(((double)(chainstate.m_chain.Height() - pindex->nHeight)) / (double)nCheckDepth * 50)));
            if (reportDone < percentageDone/10) {
                // report every 10% step
                LogPrintf("[%d%%]...", percentageDone); /* Continued */
                reportDone = percentageDone/10;
            }
            uiInterface.ShowProgress(_("Verifying blocks…").translated, percentageDone, false);
            pindex = chainstate.m_chain.Next(pindex);
            CBlock block;
            if (!ReadBlockFromDisk(block, pindex, chainparams.GetConsensus()))
                return error("VerifyDB(): *** ReadBlockFromDisk failed at %d, hash=%s", pindex->nHeight, pindex->GetBlockHash().ToString());
            if (!chainstate.ConnectBlock(block, state, pindex, coins, chainparams))
                return error("VerifyDB(): *** found unconnectable block at %d, hash=%s (%s)", pindex->nHeight, pindex->GetBlockHash().ToString(), state.ToString());
            if (ShutdownRequested()) return true;
        }
    }

    LogPrintf("[DONE].\n");
    LogPrintf("No coin database inconsistencies in last %i blocks (%i transactions)\n", block_count, nGoodTransactions);
    fVerifyingDB = false;

    return true;
}

/** Apply the effects of a block on the utxo cache, ignoring that it may already have been applied. */
bool CChainState::RollforwardBlock(const CBlockIndex* pindex, CCoinsViewCache& inputs, const CChainParams& params)
{
    // TODO: merge with ConnectBlock
    CBlock block;
    if (!ReadBlockFromDisk(block, pindex, params.GetConsensus())) {
        return error("ReplayBlock(): ReadBlockFromDisk failed at %d, hash=%s", pindex->nHeight, pindex->GetBlockHash().ToString());
    }

    for (const CTransactionRef& tx : block.vtx) {
        if (!tx->IsCoinBase()) {
            for (const CTxIn &txin : tx->vin) {
                inputs.SpendCoin(txin.prevout);
            }
        }
        // Pass check = true as every addition may be an overwrite.
        AddCoins(inputs, *tx, pindex->nHeight, true);
    }
    return true;
}

bool CChainState::ReplayBlocks(const CChainParams& params)
{
    LOCK(cs_main);

    CCoinsView& db = this->CoinsDB();
    CCoinsViewCache cache(&db);

    std::vector<uint256> hashHeads = db.GetHeadBlocks();
    if (hashHeads.empty()) return true; // We're already in a consistent state.
    if (hashHeads.size() != 2) return error("ReplayBlocks(): unknown inconsistent state");

    uiInterface.ShowProgress(_("Replaying blocks…").translated, 0, false);
    LogPrintf("Replaying blocks\n");

    const CBlockIndex* pindexOld = nullptr;  // Old tip during the interrupted flush.
    const CBlockIndex* pindexNew;            // New tip during the interrupted flush.
    const CBlockIndex* pindexFork = nullptr; // Latest block common to both the old and the new tip.

    if (m_blockman.m_block_index.count(hashHeads[0]) == 0) {
        return error("ReplayBlocks(): reorganization to unknown block requested");
    }
    pindexNew = m_blockman.m_block_index[hashHeads[0]];

    if (!hashHeads[1].IsNull()) { // The old tip is allowed to be 0, indicating it's the first flush.
        if (m_blockman.m_block_index.count(hashHeads[1]) == 0) {
            return error("ReplayBlocks(): reorganization from unknown block requested");
        }
        pindexOld = m_blockman.m_block_index[hashHeads[1]];
        pindexFork = LastCommonAncestor(pindexOld, pindexNew);
        assert(pindexFork != nullptr);
    }

    // Rollback along the old branch.
    while (pindexOld != pindexFork) {
        if (pindexOld->nHeight > 0) { // Never disconnect the genesis block.
            CBlock block;
            if (!ReadBlockFromDisk(block, pindexOld, params.GetConsensus())) {
                return error("RollbackBlock(): ReadBlockFromDisk() failed at %d, hash=%s", pindexOld->nHeight, pindexOld->GetBlockHash().ToString());
            }
            LogPrintf("Rolling back %s (%i)\n", pindexOld->GetBlockHash().ToString(), pindexOld->nHeight);
            DisconnectResult res = DisconnectBlock(block, pindexOld, cache);
            if (res == DISCONNECT_FAILED) {
                return error("RollbackBlock(): DisconnectBlock failed at %d, hash=%s", pindexOld->nHeight, pindexOld->GetBlockHash().ToString());
            }
            // If DISCONNECT_UNCLEAN is returned, it means a non-existing UTXO was deleted, or an existing UTXO was
            // overwritten. It corresponds to cases where the block-to-be-disconnect never had all its operations
            // applied to the UTXO set. However, as both writing a UTXO and deleting a UTXO are idempotent operations,
            // the result is still a version of the UTXO set with the effects of that block undone.
        }
        pindexOld = pindexOld->pprev;
    }

    // Roll forward from the forking point to the new tip.
    int nForkHeight = pindexFork ? pindexFork->nHeight : 0;
    for (int nHeight = nForkHeight + 1; nHeight <= pindexNew->nHeight; ++nHeight) {
        const CBlockIndex* pindex = pindexNew->GetAncestor(nHeight);
        LogPrintf("Rolling forward %s (%i)\n", pindex->GetBlockHash().ToString(), nHeight);
        uiInterface.ShowProgress(_("Replaying blocks…").translated, (int) ((nHeight - nForkHeight) * 100.0 / (pindexNew->nHeight - nForkHeight)) , false);
        if (!RollforwardBlock(pindex, cache, params)) return false;
    }

    cache.SetBestBlock(pindexNew->GetBlockHash(), pindexNew->nHeight);
    cache.Flush();
    uiInterface.ShowProgress("", 100, false);
    return true;
}

bool CChainState::NeedsRedownload(const CChainParams& params) const
{
    AssertLockHeld(cs_main);

    // At and above params.SegwitHeight, segwit consensus rules must be validated
    CBlockIndex* block{m_chain.Tip()};
    const int segwit_height{params.GetConsensus().SegwitHeight};

    while (block != nullptr && block->nHeight >= segwit_height) {
        if (!(block->nStatus & BLOCK_OPT_WITNESS)) {
            // block is insufficiently validated for a segwit client
            return true;
        }
        block = block->pprev;
    }

    return false;
}

void CChainState::UnloadBlockIndex() {
    nBlockSequenceId = 1;
    setBlockIndexCandidates.clear();
}

// May NOT be used after any connections are up as much
// of the peer-processing logic assumes a consistent
// block index state
void UnloadBlockIndex(CTxMemPool* mempool, ChainstateManager& chainman)
{
    LOCK(cs_main);
    chainman.Unload();
    pindexBestInvalid = nullptr;
    pindexBestHeader = nullptr;
    if (mempool) mempool->clear();
    vinfoBlockFile.clear();
    nLastBlockFile = 0;
    setDirtyBlockIndex.clear();
    setDirtyFileInfo.clear();
    versionbitscache.Clear();
    for (int b = 0; b < VERSIONBITS_NUM_BITS; b++) {
        warningcache[b].clear();
    }
    fHavePruned = false;
}

bool ChainstateManager::LoadBlockIndex(const CChainParams& chainparams)
{
    AssertLockHeld(cs_main);
    // Load block index from databases
    bool needs_init = fReindex;

    if (!fReindex) {
        bool ret = ActiveChainstate().LoadBlockIndexDB(chainparams);
        if (!ret) return false;
        needs_init = m_blockman.m_block_index.empty();
    }

    if (needs_init) {
        // Everything here is for *new* reindex/DBs. Thus, though
        // LoadBlockIndexDB may have set fReindex if we shut down
        // mid-reindex previously, we don't check fReindex and
        // instead only check it prior to LoadBlockIndexDB to set
        // needs_init.

        LogPrintf("Initializing databases...\n");
        pblocktree->WriteFlag("v1", true);
        pblocktree->WriteFlag("v2", true);

        // Use the provided setting for indices in the new database
        fAddressIndex = gArgs.GetBoolArg("-addressindex", particl::DEFAULT_ADDRESSINDEX);
        pblocktree->WriteFlag("addressindex", fAddressIndex);
        LogPrintf("%s: address index %s\n", __func__, fAddressIndex ? "enabled" : "disabled");
        fTimestampIndex = gArgs.GetBoolArg("-timestampindex", particl::DEFAULT_TIMESTAMPINDEX);
        pblocktree->WriteFlag("timestampindex", fTimestampIndex);
        LogPrintf("%s: timestamp index %s\n", __func__, fTimestampIndex ? "enabled" : "disabled");
        fSpentIndex = gArgs.GetBoolArg("-spentindex", particl::DEFAULT_SPENTINDEX);
        pblocktree->WriteFlag("spentindex", fSpentIndex);
        LogPrintf("%s: spent index %s\n", __func__, fSpentIndex ? "enabled" : "disabled");
        fBalancesIndex = gArgs.GetBoolArg("-balancesindex", particl::DEFAULT_BALANCESINDEX);
        pblocktree->WriteFlag("balancesindex", fBalancesIndex);
        LogPrintf("%s: balances index %s\n", __func__, fBalancesIndex ? "enabled" : "disabled");
    }
    return true;
}

bool CChainState::LoadGenesisBlock(const CChainParams& chainparams)
{
    LOCK(cs_main);

    // Check whether we're already initialized by checking for genesis in
    // m_blockman.m_block_index. Note that we can't use m_chain here, since it is
    // set based on the coins db, not the block index db, which is the only
    // thing loaded at this point.
    if (m_blockman.m_block_index.count(chainparams.GenesisBlock().GetHash()))
        return true;

    assert(std::addressof(::ChainActive()) == std::addressof(m_chain));
    try {
        const CBlock& block = chainparams.GenesisBlock();
        FlatFilePos blockPos = SaveBlockToDisk(block, 0, m_chain, chainparams, nullptr);
        if (blockPos.IsNull())
            return error("%s: writing genesis block to disk failed", __func__);
        CBlockIndex *pindex = m_blockman.AddToBlockIndex(block);
        pindex->nFlags |= BLOCK_ACCEPTED;
        ReceivedBlockTransactions(block, pindex, blockPos, chainparams.GetConsensus());
    } catch (const std::runtime_error& e) {
        return error("%s: failed to write genesis block: %s", __func__, e.what());
    }

    return true;
}

void CChainState::LoadExternalBlockFile(const CChainParams& chainparams, FILE* fileIn, FlatFilePos* dbp)
{
    // Map of disk positions for blocks with unknown parent (only used for reindex)
    static std::multimap<uint256, FlatFilePos> mapBlocksUnknownParent;
    int64_t nStart = GetTimeMillis();

    fAddressIndex = gArgs.GetBoolArg("-addressindex", particl::DEFAULT_ADDRESSINDEX);
    fTimestampIndex = gArgs.GetBoolArg("-timestampindex", particl::DEFAULT_TIMESTAMPINDEX);
    fSpentIndex = gArgs.GetBoolArg("-spentindex", particl::DEFAULT_SPENTINDEX);
    fBalancesIndex = gArgs.GetBoolArg("-balancesindex", particl::DEFAULT_BALANCESINDEX);

    int nLoaded = 0;
    try {
        // This takes over fileIn and calls fclose() on it in the CBufferedFile destructor
        CBufferedFile blkdat(fileIn, 2*MAX_BLOCK_SERIALIZED_SIZE, MAX_BLOCK_SERIALIZED_SIZE+8, SER_DISK, CLIENT_VERSION);
        uint64_t nRewind = blkdat.GetPos();
        while (!blkdat.eof()) {
            if (ShutdownRequested()) return;

            blkdat.SetPos(nRewind);
            nRewind++; // start one byte further next time, in case of failure
            blkdat.SetLimit(); // remove former limit
            unsigned int nSize = 0;
            try {
                // locate a header
                unsigned char buf[CMessageHeader::MESSAGE_START_SIZE];
                blkdat.FindByte(chainparams.MessageStart()[0]);
                nRewind = blkdat.GetPos()+1;
                blkdat >> buf;
                if (memcmp(buf, chainparams.MessageStart(), CMessageHeader::MESSAGE_START_SIZE))
                    continue;
                // read size
                blkdat >> nSize;
                if (nSize < 80 || nSize > MAX_BLOCK_SERIALIZED_SIZE)
                    continue;
            } catch (const std::exception&) {
                // no valid block header found; don't complain
                break;
            }
            try {
                // read block
                uint64_t nBlockPos = blkdat.GetPos();
                if (dbp)
                    dbp->nPos = nBlockPos;
                blkdat.SetLimit(nBlockPos + nSize);
                std::shared_ptr<CBlock> pblock = std::make_shared<CBlock>();
                CBlock& block = *pblock;
                blkdat >> block;
                nRewind = blkdat.GetPos();

                uint256 hash = block.GetHash();
                {
                    LOCK(cs_main);
                    // detect out of order blocks, and store them for later
                    assert(std::addressof(g_chainman.m_blockman) == std::addressof(m_blockman));
                    if (hash != chainparams.GetConsensus().hashGenesisBlock && !m_blockman.LookupBlockIndex(block.hashPrevBlock)) {
                        LogPrint(BCLog::REINDEX, "%s: Out of order block %s, parent %s not known\n", __func__, hash.ToString(),
                                block.hashPrevBlock.ToString());
                        if (dbp)
                            mapBlocksUnknownParent.insert(std::make_pair(block.hashPrevBlock, *dbp));
                        continue;
                    }

                    // process in case the block isn't known yet
                    assert(std::addressof(g_chainman.m_blockman) == std::addressof(m_blockman));
                    CBlockIndex* pindex = m_blockman.LookupBlockIndex(hash);
                    if (!pindex || (pindex->nStatus & BLOCK_HAVE_DATA) == 0) {
                      BlockValidationState state;
                      assert(std::addressof(::ChainstateActive()) == std::addressof(*this));
                      if (AcceptBlock(pblock, state, chainparams, nullptr, true, dbp, nullptr)) {
                          nLoaded++;
                      }
                      if (state.IsError()) {
                          break;
                      }
                    } else if (hash != chainparams.GetConsensus().hashGenesisBlock && pindex->nHeight % 1000 == 0) {
                      LogPrint(BCLog::REINDEX, "Block Import: already had block %s at height %d\n", hash.ToString(), pindex->nHeight);
                    }
                }

                // Activate the genesis block so normal node progress can continue
                if (hash == chainparams.GetConsensus().hashGenesisBlock) {
                    BlockValidationState state;
                    assert(std::addressof(::ChainstateActive()) == std::addressof(*this));
                    if (!ActivateBestChain(state, chainparams, nullptr)) {
                        break;
                    }
                }

                assert(std::addressof(::ChainstateActive()) == std::addressof(*this));
                NotifyHeaderTip(*this);

                // Recursively process earlier encountered successors of this block
                std::deque<uint256> queue;
                queue.push_back(hash);
                while (!queue.empty()) {
                    uint256 head = queue.front();
                    queue.pop_front();
                    std::pair<std::multimap<uint256, FlatFilePos>::iterator, std::multimap<uint256, FlatFilePos>::iterator> range = mapBlocksUnknownParent.equal_range(head);
                    while (range.first != range.second) {
                        std::multimap<uint256, FlatFilePos>::iterator it = range.first;
                        std::shared_ptr<CBlock> pblockrecursive = std::make_shared<CBlock>();
                        if (ReadBlockFromDisk(*pblockrecursive, it->second, chainparams.GetConsensus()))
                        {
                            LogPrint(BCLog::REINDEX, "%s: Processing out of order child %s of %s\n", __func__, pblockrecursive->GetHash().ToString(),
                                    head.ToString());
                            LOCK(cs_main);
                            BlockValidationState dummy;
                            assert(std::addressof(::ChainstateActive()) == std::addressof(*this));
                            if (AcceptBlock(pblockrecursive, dummy, chainparams, nullptr, true, &it->second, nullptr))
                            {
                                nLoaded++;
                                queue.push_back(pblockrecursive->GetHash());
                            }
                        }
                        range.first++;
                        mapBlocksUnknownParent.erase(it);
                        assert(std::addressof(::ChainstateActive()) == std::addressof(*this));
                        NotifyHeaderTip(*this);
                    }
                }
            } catch (const std::exception& e) {
                LogPrintf("%s: Deserialize or I/O error - %s\n", __func__, e.what());
            }
        }
    } catch (const std::runtime_error& e) {
        AbortNode(std::string("System error: ") + e.what());
    }
    LogPrintf("Loaded %i blocks from external file in %dms\n", nLoaded, GetTimeMillis() - nStart);
}

void CChainState::CheckBlockIndex(const Consensus::Params& consensusParams)
{
    if (!fCheckBlockIndex) {
        return;
    }

    LOCK(cs_main);

    // During a reindex, we read the genesis block and call CheckBlockIndex before ActivateBestChain,
    // so we have the genesis block in m_blockman.m_block_index but no active chain. (A few of the
    // tests when iterating the block tree require that m_chain has been initialized.)
    if (m_chain.Height() < 0) {
        assert(m_blockman.m_block_index.size() <= 1);
        return;
    }

    // Build forward-pointing map of the entire block tree.
    std::multimap<CBlockIndex*,CBlockIndex*> forward;
    for (const std::pair<const uint256, CBlockIndex*>& entry : m_blockman.m_block_index) {
        forward.insert(std::make_pair(entry.second->pprev, entry.second));
    }

    assert(forward.size() == m_blockman.m_block_index.size());

    std::pair<std::multimap<CBlockIndex*,CBlockIndex*>::iterator,std::multimap<CBlockIndex*,CBlockIndex*>::iterator> rangeGenesis = forward.equal_range(nullptr);
    CBlockIndex *pindex = rangeGenesis.first->second;
    rangeGenesis.first++;
    assert(rangeGenesis.first == rangeGenesis.second); // There is only one index entry with parent nullptr.

    // Iterate over the entire block tree, using depth-first search.
    // Along the way, remember whether there are blocks on the path from genesis
    // block being explored which are the first to have certain properties.
    size_t nNodes = 0;
    int nHeight = 0;
    CBlockIndex* pindexFirstInvalid = nullptr; // Oldest ancestor of pindex which is invalid.
    CBlockIndex* pindexFirstMissing = nullptr; // Oldest ancestor of pindex which does not have BLOCK_HAVE_DATA.
    CBlockIndex* pindexFirstNeverProcessed = nullptr; // Oldest ancestor of pindex for which nTx == 0.
    CBlockIndex* pindexFirstNotTreeValid = nullptr; // Oldest ancestor of pindex which does not have BLOCK_VALID_TREE (regardless of being valid or not).
    CBlockIndex* pindexFirstNotTransactionsValid = nullptr; // Oldest ancestor of pindex which does not have BLOCK_VALID_TRANSACTIONS (regardless of being valid or not).
    CBlockIndex* pindexFirstNotChainValid = nullptr; // Oldest ancestor of pindex which does not have BLOCK_VALID_CHAIN (regardless of being valid or not).
    CBlockIndex* pindexFirstNotScriptsValid = nullptr; // Oldest ancestor of pindex which does not have BLOCK_VALID_SCRIPTS (regardless of being valid or not).
    while (pindex != nullptr) {
        nNodes++;
        if (pindexFirstInvalid == nullptr && pindex->nStatus & BLOCK_FAILED_VALID) pindexFirstInvalid = pindex;
        if (pindexFirstMissing == nullptr && !(pindex->nStatus & BLOCK_HAVE_DATA)) pindexFirstMissing = pindex;
        if (pindexFirstNeverProcessed == nullptr && pindex->nTx == 0) pindexFirstNeverProcessed = pindex;
        if (pindex->pprev != nullptr && pindexFirstNotTreeValid == nullptr && (pindex->nStatus & BLOCK_VALID_MASK) < BLOCK_VALID_TREE) pindexFirstNotTreeValid = pindex;
        if (pindex->pprev != nullptr && pindexFirstNotTransactionsValid == nullptr && (pindex->nStatus & BLOCK_VALID_MASK) < BLOCK_VALID_TRANSACTIONS) pindexFirstNotTransactionsValid = pindex;
        if (pindex->pprev != nullptr && pindexFirstNotChainValid == nullptr && (pindex->nStatus & BLOCK_VALID_MASK) < BLOCK_VALID_CHAIN) pindexFirstNotChainValid = pindex;
        if (pindex->pprev != nullptr && pindexFirstNotScriptsValid == nullptr && (pindex->nStatus & BLOCK_VALID_MASK) < BLOCK_VALID_SCRIPTS) pindexFirstNotScriptsValid = pindex;

        // Begin: actual consistency checks.
        if (pindex->pprev == nullptr) {
            // Genesis block checks.
            assert(pindex->GetBlockHash() == consensusParams.hashGenesisBlock); // Genesis block's hash must match.
            assert(pindex == m_chain.Genesis()); // The current active chain's genesis block must be this block.
        }
        if (!pindex->HaveTxsDownloaded()) assert(pindex->nSequenceId <= 0); // nSequenceId can't be set positive for blocks that aren't linked (negative is used for preciousblock)
        // VALID_TRANSACTIONS is equivalent to nTx > 0 for all nodes (whether or not pruning has occurred).
        // HAVE_DATA is only equivalent to nTx > 0 (or VALID_TRANSACTIONS) if no pruning has occurred.
        if (!fHavePruned) {
            // If we've never pruned, then HAVE_DATA should be equivalent to nTx > 0
            assert(!(pindex->nStatus & BLOCK_HAVE_DATA) == (pindex->nTx == 0));
            assert(pindexFirstMissing == pindexFirstNeverProcessed);
        } else {
            // If we have pruned, then we can only say that HAVE_DATA implies nTx > 0
            if (pindex->nStatus & BLOCK_HAVE_DATA) assert(pindex->nTx > 0);
        }
        if (pindex->nStatus & BLOCK_HAVE_UNDO) assert(pindex->nStatus & BLOCK_HAVE_DATA);
        assert(((pindex->nStatus & BLOCK_VALID_MASK) >= BLOCK_VALID_TRANSACTIONS) == (pindex->nTx > 0)); // This is pruning-independent.
        // All parents having had data (at some point) is equivalent to all parents being VALID_TRANSACTIONS, which is equivalent to HaveTxsDownloaded().
        assert((pindexFirstNeverProcessed == nullptr) == pindex->HaveTxsDownloaded());
        assert((pindexFirstNotTransactionsValid == nullptr) == pindex->HaveTxsDownloaded());
        assert(pindex->nHeight == nHeight); // nHeight must be consistent.
        assert(pindex->pprev == nullptr || pindex->nChainWork >= pindex->pprev->nChainWork); // For every block except the genesis block, the chainwork must be larger than the parent's.
        assert(nHeight < 2 || (pindex->pskip && (pindex->pskip->nHeight < nHeight))); // The pskip pointer must point back for all but the first 2 blocks.
        assert(pindexFirstNotTreeValid == nullptr); // All m_blockman.m_block_index entries must at least be TREE valid
        if ((pindex->nStatus & BLOCK_VALID_MASK) >= BLOCK_VALID_TREE) assert(pindexFirstNotTreeValid == nullptr); // TREE valid implies all parents are TREE valid
        if ((pindex->nStatus & BLOCK_VALID_MASK) >= BLOCK_VALID_CHAIN) assert(pindexFirstNotChainValid == nullptr); // CHAIN valid implies all parents are CHAIN valid
        if ((pindex->nStatus & BLOCK_VALID_MASK) >= BLOCK_VALID_SCRIPTS) assert(pindexFirstNotScriptsValid == nullptr); // SCRIPTS valid implies all parents are SCRIPTS valid
        if (pindexFirstInvalid == nullptr) {
            // Checks for not-invalid blocks.
            assert((pindex->nStatus & BLOCK_FAILED_MASK) == 0); // The failed mask cannot be set for blocks without invalid parents.
        }
        if (!CBlockIndexWorkComparator()(pindex, m_chain.Tip()) && pindexFirstNeverProcessed == nullptr) {
            if (pindexFirstInvalid == nullptr) {
                // If this block sorts at least as good as the current tip and
                // is valid and we have all data for its parents, it must be in
                // setBlockIndexCandidates.  m_chain.Tip() must also be there
                // even if some data has been pruned.
                if (pindexFirstMissing == nullptr || pindex == m_chain.Tip()) {
                    assert(setBlockIndexCandidates.count(pindex));
                }
                // If some parent is missing, then it could be that this block was in
                // setBlockIndexCandidates but had to be removed because of the missing data.
                // In this case it must be in m_blocks_unlinked -- see test below.
            }
        } else { // If this block sorts worse than the current tip or some ancestor's block has never been seen, it cannot be in setBlockIndexCandidates.
            assert(setBlockIndexCandidates.count(pindex) == 0);
        }
        // Check whether this block is in m_blocks_unlinked.
        std::pair<std::multimap<CBlockIndex*,CBlockIndex*>::iterator,std::multimap<CBlockIndex*,CBlockIndex*>::iterator> rangeUnlinked = m_blockman.m_blocks_unlinked.equal_range(pindex->pprev);
        bool foundInUnlinked = false;
        while (rangeUnlinked.first != rangeUnlinked.second) {
            assert(rangeUnlinked.first->first == pindex->pprev);
            if (rangeUnlinked.first->second == pindex) {
                foundInUnlinked = true;
                break;
            }
            rangeUnlinked.first++;
        }
        if (pindex->pprev && (pindex->nStatus & BLOCK_HAVE_DATA) && pindexFirstNeverProcessed != nullptr && pindexFirstInvalid == nullptr) {
            // If this block has block data available, some parent was never received, and has no invalid parents, it must be in m_blocks_unlinked.
            assert(foundInUnlinked);
        }
        if (!(pindex->nStatus & BLOCK_HAVE_DATA)) assert(!foundInUnlinked); // Can't be in m_blocks_unlinked if we don't HAVE_DATA
        if (pindexFirstMissing == nullptr) assert(!foundInUnlinked); // We aren't missing data for any parent -- cannot be in m_blocks_unlinked.
        if (pindex->pprev && (pindex->nStatus & BLOCK_HAVE_DATA) && pindexFirstNeverProcessed == nullptr && pindexFirstMissing != nullptr) {
            // We HAVE_DATA for this block, have received data for all parents at some point, but we're currently missing data for some parent.
            assert(fHavePruned); // We must have pruned.
            // This block may have entered m_blocks_unlinked if:
            //  - it has a descendant that at some point had more work than the
            //    tip, and
            //  - we tried switching to that descendant but were missing
            //    data for some intermediate block between m_chain and the
            //    tip.
            // So if this block is itself better than m_chain.Tip() and it wasn't in
            // setBlockIndexCandidates, then it must be in m_blocks_unlinked.
            if (!CBlockIndexWorkComparator()(pindex, m_chain.Tip()) && setBlockIndexCandidates.count(pindex) == 0) {
                if (pindexFirstInvalid == nullptr) {
                    assert(foundInUnlinked);
                }
            }
        }
        // assert(pindex->GetBlockHash() == pindex->GetBlockHeader().GetHash()); // Perhaps too slow
        // End: actual consistency checks.

        // Try descending into the first subnode.
        std::pair<std::multimap<CBlockIndex*,CBlockIndex*>::iterator,std::multimap<CBlockIndex*,CBlockIndex*>::iterator> range = forward.equal_range(pindex);
        if (range.first != range.second) {
            // A subnode was found.
            pindex = range.first->second;
            nHeight++;
            continue;
        }
        // This is a leaf node.
        // Move upwards until we reach a node of which we have not yet visited the last child.
        while (pindex) {
            // We are going to either move to a parent or a sibling of pindex.
            // If pindex was the first with a certain property, unset the corresponding variable.
            if (pindex == pindexFirstInvalid) pindexFirstInvalid = nullptr;
            if (pindex == pindexFirstMissing) pindexFirstMissing = nullptr;
            if (pindex == pindexFirstNeverProcessed) pindexFirstNeverProcessed = nullptr;
            if (pindex == pindexFirstNotTreeValid) pindexFirstNotTreeValid = nullptr;
            if (pindex == pindexFirstNotTransactionsValid) pindexFirstNotTransactionsValid = nullptr;
            if (pindex == pindexFirstNotChainValid) pindexFirstNotChainValid = nullptr;
            if (pindex == pindexFirstNotScriptsValid) pindexFirstNotScriptsValid = nullptr;
            // Find our parent.
            CBlockIndex* pindexPar = pindex->pprev;
            // Find which child we just visited.
            std::pair<std::multimap<CBlockIndex*,CBlockIndex*>::iterator,std::multimap<CBlockIndex*,CBlockIndex*>::iterator> rangePar = forward.equal_range(pindexPar);
            while (rangePar.first->second != pindex) {
                assert(rangePar.first != rangePar.second); // Our parent must have at least the node we're coming from as child.
                rangePar.first++;
            }
            // Proceed to the next one.
            rangePar.first++;
            if (rangePar.first != rangePar.second) {
                // Move to the sibling.
                pindex = rangePar.first->second;
                break;
            } else {
                // Move up further.
                pindex = pindexPar;
                nHeight--;
                continue;
            }
        }
    }

    // Check that we actually traversed the entire map.
    assert(nNodes == forward.size());
}

std::string CChainState::ToString()
{
    CBlockIndex* tip = m_chain.Tip();
    return strprintf("Chainstate [%s] @ height %d (%s)",
                     m_from_snapshot_blockhash ? "snapshot" : "ibd",
                     tip ? tip->nHeight : -1, tip ? tip->GetBlockHash().ToString() : "null");
}

bool CChainState::ResizeCoinsCaches(size_t coinstip_size, size_t coinsdb_size)
{
    if (coinstip_size == m_coinstip_cache_size_bytes &&
            coinsdb_size == m_coinsdb_cache_size_bytes) {
        // Cache sizes are unchanged, no need to continue.
        return true;
    }
    size_t old_coinstip_size = m_coinstip_cache_size_bytes;
    m_coinstip_cache_size_bytes = coinstip_size;
    m_coinsdb_cache_size_bytes = coinsdb_size;
    CoinsDB().ResizeCache(coinsdb_size);

    LogPrintf("[%s] resized coinsdb cache to %.1f MiB\n",
        this->ToString(), coinsdb_size * (1.0 / 1024 / 1024));
    LogPrintf("[%s] resized coinstip cache to %.1f MiB\n",
        this->ToString(), coinstip_size * (1.0 / 1024 / 1024));

    BlockValidationState state;
    const CChainParams& chainparams = Params();

    bool ret;

    if (coinstip_size > old_coinstip_size) {
        // Likely no need to flush if cache sizes have grown.
        ret = FlushStateToDisk(chainparams, state, FlushStateMode::IF_NEEDED);
    } else {
        // Otherwise, flush state to disk and deallocate the in-memory coins map.
        ret = FlushStateToDisk(chainparams, state, FlushStateMode::ALWAYS);
        CoinsTip().ReallocateCache();
    }
    return ret;
}

static const uint64_t MEMPOOL_DUMP_VERSION = 1;

bool LoadMempool(CTxMemPool& pool, CChainState& active_chainstate, FopenFn mockable_fopen_function)
{
    const CChainParams& chainparams = Params();
    int64_t nExpiryTimeout = gArgs.GetArg("-mempoolexpiry", DEFAULT_MEMPOOL_EXPIRY) * 60 * 60;
    FILE* filestr{mockable_fopen_function(gArgs.GetDataDirNet() / "mempool.dat", "rb")};
    CAutoFile file(filestr, SER_DISK, CLIENT_VERSION);
    if (file.IsNull()) {
        LogPrintf("Failed to open mempool file from disk. Continuing anyway.\n");
        return false;
    }

    int64_t count = 0;
    int64_t expired = 0;
    int64_t failed = 0;
    int64_t already_there = 0;
    int64_t unbroadcast = 0;
    int64_t nNow = GetTime();

    try {
        uint64_t version;
        file >> version;
        if (version != MEMPOOL_DUMP_VERSION) {
            return false;
        }
        uint64_t num;
        file >> num;
        while (num--) {
            CTransactionRef tx;
            int64_t nTime;
            int64_t nFeeDelta;
            file >> tx;
            file >> nTime;
            file >> nFeeDelta;

            CAmount amountdelta = nFeeDelta;
            if (amountdelta) {
                pool.PrioritiseTransaction(tx->GetHash(), amountdelta);
            }
            if (nTime > nNow - nExpiryTimeout) {
                LOCK(cs_main);
                assert(std::addressof(::ChainstateActive()) == std::addressof(active_chainstate));
                if (AcceptToMemoryPoolWithTime(chainparams, pool, active_chainstate, tx, nTime, false /* bypass_limits */,
                                               false /* test_accept */, false /* ignore_locks */).m_result_type == MempoolAcceptResult::ResultType::VALID) {
                    ++count;
                } else {
                    // mempool may contain the transaction already, e.g. from
                    // wallet(s) having loaded it while we were processing
                    // mempool transactions; consider these as valid, instead of
                    // failed, but mark them as 'already there'
                    if (pool.exists(tx->GetHash())) {
                        ++already_there;
                    } else {
                        ++failed;
                    }
                }
            } else {
                ++expired;
            }
            if (ShutdownRequested())
                return false;
        }
        std::map<uint256, CAmount> mapDeltas;
        file >> mapDeltas;

        for (const auto& i : mapDeltas) {
            pool.PrioritiseTransaction(i.first, i.second);
        }

        std::set<uint256> unbroadcast_txids;
        file >> unbroadcast_txids;
        unbroadcast = unbroadcast_txids.size();
        for (const auto& txid : unbroadcast_txids) {
            // Ensure transactions were accepted to mempool then add to
            // unbroadcast set.
            if (pool.get(txid) != nullptr) pool.AddUnbroadcastTx(txid);
        }
    } catch (const std::exception& e) {
        LogPrintf("Failed to deserialize mempool data on disk: %s. Continuing anyway.\n", e.what());
        return false;
    }

    LogPrintf("Imported mempool transactions from disk: %i succeeded, %i failed, %i expired, %i already there, %i waiting for initial broadcast\n", count, failed, expired, already_there, unbroadcast);
    return true;
}

bool DumpMempool(const CTxMemPool& pool, FopenFn mockable_fopen_function, bool skip_file_commit)
{
    int64_t start = GetTimeMicros();

    std::map<uint256, CAmount> mapDeltas;
    std::vector<TxMempoolInfo> vinfo;
    std::set<uint256> unbroadcast_txids;

    static Mutex dump_mutex;
    LOCK(dump_mutex);

    {
        LOCK(pool.cs);
        for (const auto &i : pool.mapDeltas) {
            mapDeltas[i.first] = i.second;
        }
        vinfo = pool.infoAll();
        unbroadcast_txids = pool.GetUnbroadcastTxs();
    }

    int64_t mid = GetTimeMicros();

    try {
        FILE* filestr{mockable_fopen_function(gArgs.GetDataDirNet() / "mempool.dat.new", "wb")};
        if (!filestr) {
            return false;
        }

        CAutoFile file(filestr, SER_DISK, CLIENT_VERSION);

        uint64_t version = MEMPOOL_DUMP_VERSION;
        file << version;

        file << (uint64_t)vinfo.size();
        for (const auto& i : vinfo) {
            file << *(i.tx);
            file << int64_t{count_seconds(i.m_time)};
            file << int64_t{i.nFeeDelta};
            mapDeltas.erase(i.tx->GetHash());
        }
        file << mapDeltas;

        LogPrintf("Writing %d unbroadcast transactions to disk.\n", unbroadcast_txids.size());
        file << unbroadcast_txids;

        if (!skip_file_commit && !FileCommit(file.Get()))
            throw std::runtime_error("FileCommit failed");
        file.fclose();
        if (!RenameOver(gArgs.GetDataDirNet() / "mempool.dat.new", gArgs.GetDataDirNet() / "mempool.dat")) {
            throw std::runtime_error("Rename failed");
        }
        int64_t last = GetTimeMicros();
        LogPrintf("Dumped mempool: %gs to copy, %gs to dump\n", (mid-start)*MICRO, (last-mid)*MICRO);
    } catch (const std::exception& e) {
        LogPrintf("Failed to dump mempool: %s. Continuing anyway.\n", e.what());
        return false;
    }
    return true;
}

//! Guess how far we are in the verification process at the given block index
//! require cs_main if pindex has not been validated yet (because nChainTx might be unset)
double GuessVerificationProgress(const ChainTxData& data, const CBlockIndex *pindex) {
    if (pindex == nullptr)
        return 0.0;

    int64_t nNow = time(nullptr);

    double fTxTotal;

    if (pindex->nChainTx <= data.nTxCount) {
        fTxTotal = data.nTxCount + (nNow - data.nTime) * data.dTxRate;
    } else {
        fTxTotal = pindex->nChainTx + (nNow - pindex->GetBlockTime()) * data.dTxRate;
    }

    return std::min<double>(pindex->nChainTx / fTxTotal, 1.0);
}

std::optional<uint256> ChainstateManager::SnapshotBlockhash() const
{
    LOCK(::cs_main);
    if (m_active_chainstate && m_active_chainstate->m_from_snapshot_blockhash) {
        // If a snapshot chainstate exists, it will always be our active.
        return m_active_chainstate->m_from_snapshot_blockhash;
    }
    return std::nullopt;
}

std::vector<CChainState*> ChainstateManager::GetAll()
{
    LOCK(::cs_main);
    std::vector<CChainState*> out;

    if (!IsSnapshotValidated() && m_ibd_chainstate) {
        out.push_back(m_ibd_chainstate.get());
    }

    if (m_snapshot_chainstate) {
        out.push_back(m_snapshot_chainstate.get());
    }

    return out;
}

CChainState& ChainstateManager::InitializeChainstate(CTxMemPool& mempool, const std::optional<uint256>& snapshot_blockhash)
{
    bool is_snapshot = snapshot_blockhash.has_value();
    std::unique_ptr<CChainState>& to_modify =
        is_snapshot ? m_snapshot_chainstate : m_ibd_chainstate;

    if (to_modify) {
        throw std::logic_error("should not be overwriting a chainstate");
    }
    to_modify.reset(new CChainState(mempool, m_blockman, snapshot_blockhash));

    // Snapshot chainstates and initial IBD chaintates always become active.
    if (is_snapshot || (!is_snapshot && !m_active_chainstate)) {
        LogPrintf("Switching active chainstate to %s\n", to_modify->ToString());
        m_active_chainstate = to_modify.get();
    } else {
        throw std::logic_error("unexpected chainstate activation");
    }

    return *to_modify;
}

const AssumeutxoData* ExpectedAssumeutxo(
    const int height, const CChainParams& chainparams)
{
    const MapAssumeutxo& valid_assumeutxos_map = chainparams.Assumeutxo();
    const auto assumeutxo_found = valid_assumeutxos_map.find(height);

    if (assumeutxo_found != valid_assumeutxos_map.end()) {
        return &assumeutxo_found->second;
    }
    return nullptr;
}

bool ChainstateManager::ActivateSnapshot(
        CAutoFile& coins_file,
        const SnapshotMetadata& metadata,
        bool in_memory)
{
    uint256 base_blockhash = metadata.m_base_blockhash;

    if (this->SnapshotBlockhash()) {
        LogPrintf("[snapshot] can't activate a snapshot-based chainstate more than once\n");
        return false;
    }

    int64_t current_coinsdb_cache_size{0};
    int64_t current_coinstip_cache_size{0};

    // Cache percentages to allocate to each chainstate.
    //
    // These particular percentages don't matter so much since they will only be
    // relevant during snapshot activation; caches are rebalanced at the conclusion of
    // this function. We want to give (essentially) all available cache capacity to the
    // snapshot to aid the bulk load later in this function.
    static constexpr double IBD_CACHE_PERC = 0.01;
    static constexpr double SNAPSHOT_CACHE_PERC = 0.99;

    {
        LOCK(::cs_main);
        // Resize the coins caches to ensure we're not exceeding memory limits.
        //
        // Allocate the majority of the cache to the incoming snapshot chainstate, since
        // (optimistically) getting to its tip will be the top priority. We'll need to call
        // `MaybeRebalanceCaches()` once we're done with this function to ensure
        // the right allocation (including the possibility that no snapshot was activated
        // and that we should restore the active chainstate caches to their original size).
        //
        current_coinsdb_cache_size = this->ActiveChainstate().m_coinsdb_cache_size_bytes;
        current_coinstip_cache_size = this->ActiveChainstate().m_coinstip_cache_size_bytes;

        // Temporarily resize the active coins cache to make room for the newly-created
        // snapshot chain.
        this->ActiveChainstate().ResizeCoinsCaches(
            static_cast<size_t>(current_coinstip_cache_size * IBD_CACHE_PERC),
            static_cast<size_t>(current_coinsdb_cache_size * IBD_CACHE_PERC));
    }

    auto snapshot_chainstate = WITH_LOCK(::cs_main, return std::make_unique<CChainState>(
            this->ActiveChainstate().m_mempool, m_blockman, base_blockhash));

    {
        LOCK(::cs_main);
        snapshot_chainstate->InitCoinsDB(
            static_cast<size_t>(current_coinsdb_cache_size * SNAPSHOT_CACHE_PERC),
            in_memory, false, "chainstate");
        snapshot_chainstate->InitCoinsCache(
            static_cast<size_t>(current_coinstip_cache_size * SNAPSHOT_CACHE_PERC));
    }

    const bool snapshot_ok = this->PopulateAndValidateSnapshot(
        *snapshot_chainstate, coins_file, metadata);

    if (!snapshot_ok) {
        WITH_LOCK(::cs_main, this->MaybeRebalanceCaches());
        return false;
    }

    {
        LOCK(::cs_main);
        assert(!m_snapshot_chainstate);
        m_snapshot_chainstate.swap(snapshot_chainstate);
        const bool chaintip_loaded = m_snapshot_chainstate->LoadChainTip(::Params());
        assert(chaintip_loaded);

        m_active_chainstate = m_snapshot_chainstate.get();

        LogPrintf("[snapshot] successfully activated snapshot %s\n", base_blockhash.ToString());
        LogPrintf("[snapshot] (%.2f MB)\n",
            m_snapshot_chainstate->CoinsTip().DynamicMemoryUsage() / (1000 * 1000));

        this->MaybeRebalanceCaches();
    }
    return true;
}

bool ChainstateManager::PopulateAndValidateSnapshot(
    CChainState& snapshot_chainstate,
    CAutoFile& coins_file,
    const SnapshotMetadata& metadata)
{
    // It's okay to release cs_main before we're done using `coins_cache` because we know
    // that nothing else will be referencing the newly created snapshot_chainstate yet.
    CCoinsViewCache& coins_cache = *WITH_LOCK(::cs_main, return &snapshot_chainstate.CoinsTip());

    uint256 base_blockhash = metadata.m_base_blockhash;

    CBlockIndex* snapshot_start_block = WITH_LOCK(::cs_main, return m_blockman.LookupBlockIndex(base_blockhash));

    if (!snapshot_start_block) {
        // Needed for GetUTXOStats and ExpectedAssumeutxo to determine the height and to avoid a crash when base_blockhash.IsNull()
        LogPrintf("[snapshot] Did not find snapshot start blockheader %s\n",
                  base_blockhash.ToString());
        return false;
    }

    int base_height = snapshot_start_block->nHeight;
    // Set SetBestBlock again now that the height is known
    coins_cache.SetBestBlock(base_blockhash, base_height);
    auto maybe_au_data = ExpectedAssumeutxo(base_height, ::Params());

    if (!maybe_au_data) {
        LogPrintf("[snapshot] assumeutxo height in snapshot metadata not recognized " /* Continued */
                  "(%d) - refusing to load snapshot\n", base_height);
        return false;
    }

    const AssumeutxoData& au_data = *maybe_au_data;

    COutPoint outpoint;
    Coin coin;
    const uint64_t coins_count = metadata.m_coins_count;
    uint64_t coins_left = metadata.m_coins_count;

    LogPrintf("[snapshot] loading coins from snapshot %s\n", base_blockhash.ToString());
    int64_t flush_now{0};
    int64_t coins_processed{0};

    while (coins_left > 0) {
        try {
            coins_file >> outpoint;
            coins_file >> coin;
        } catch (const std::ios_base::failure&) {
            LogPrintf("[snapshot] bad snapshot format or truncated snapshot after deserializing %d coins\n",
                      coins_count - coins_left);
            return false;
        }
        coins_cache.EmplaceCoinInternalDANGER(std::move(outpoint), std::move(coin));

        --coins_left;
        ++coins_processed;

        if (coins_processed % 1000000 == 0) {
            LogPrintf("[snapshot] %d coins loaded (%.2f%%, %.2f MB)\n",
                coins_processed,
                static_cast<float>(coins_processed) * 100 / static_cast<float>(coins_count),
                coins_cache.DynamicMemoryUsage() / (1000 * 1000));
        }

        // Batch write and flush (if we need to) every so often.
        //
        // If our average Coin size is roughly 41 bytes, checking every 120,000 coins
        // means <5MB of memory imprecision.
        if (coins_processed % 120000 == 0) {
            if (ShutdownRequested()) {
                return false;
            }

            const auto snapshot_cache_state = WITH_LOCK(::cs_main,
                return snapshot_chainstate.GetCoinsCacheSizeState(&snapshot_chainstate.m_mempool));

            if (snapshot_cache_state >=
                    CoinsCacheSizeState::CRITICAL) {
                LogPrintf("[snapshot] flushing coins cache (%.2f MB)... ", /* Continued */
                    coins_cache.DynamicMemoryUsage() / (1000 * 1000));
                flush_now = GetTimeMillis();

                // This is a hack - we don't know what the actual best block is, but that
                // doesn't matter for the purposes of flushing the cache here. We'll set this
                // to its correct value (`base_blockhash`) below after the coins are loaded.
                coins_cache.SetBestBlock(GetRandHash(), 5);

                coins_cache.Flush();
                LogPrintf("done (%.2fms)\n", GetTimeMillis() - flush_now);
            }
        }
    }

    // Important that we set this. This and the coins_cache accesses above are
    // sort of a layer violation, but either we reach into the innards of
    // CCoinsViewCache here or we have to invert some of the CChainState to
    // embed them in a snapshot-activation-specific CCoinsViewCache bulk load
    // method.
    coins_cache.SetBestBlock(base_blockhash, 5);

    bool out_of_coins{false};
    try {
        coins_file >> outpoint;
    } catch (const std::ios_base::failure&) {
        // We expect an exception since we should be out of coins.
        out_of_coins = true;
    }
    if (!out_of_coins) {
        LogPrintf("[snapshot] bad snapshot - coins left over after deserializing %d coins\n",
            coins_count);
        return false;
    }

    LogPrintf("[snapshot] loaded %d (%.2f MB) coins from snapshot %s\n",
        coins_count,
        coins_cache.DynamicMemoryUsage() / (1000 * 1000),
        base_blockhash.ToString());

    LogPrintf("[snapshot] flushing snapshot chainstate to disk\n");
    // No need to acquire cs_main since this chainstate isn't being used yet.
    coins_cache.Flush(); // TODO: if #17487 is merged, add erase=false here for better performance.

    assert(coins_cache.GetBestBlock() == base_blockhash);

    CCoinsStats stats{CoinStatsHashType::HASH_SERIALIZED};
    auto breakpoint_fnc = [] { /* TODO insert breakpoint here? */ };

    // As above, okay to immediately release cs_main here since no other context knows
    // about the snapshot_chainstate.
    CCoinsViewDB* snapshot_coinsdb = WITH_LOCK(::cs_main, return &snapshot_chainstate.CoinsDB());

    if (!GetUTXOStats(snapshot_coinsdb, WITH_LOCK(::cs_main, return std::ref(m_blockman)), stats, breakpoint_fnc)) {
        LogPrintf("[snapshot] failed to generate coins stats\n");
        return false;
    }

    if (AssumeutxoHash{stats.hashSerialized} != au_data.hash_serialized) {
        LogPrintf("[snapshot] bad snapshot content hash: expected %s, got %s\n",
            au_data.hash_serialized.ToString(), stats.hashSerialized.ToString());
        return false;
    }

    snapshot_chainstate.m_chain.SetTip(snapshot_start_block);

    // The remainder of this function requires modifying data protected by cs_main.
    LOCK(::cs_main);

    // Fake various pieces of CBlockIndex state:
    //
    //   - nChainTx: so that we accurately report IBD-to-tip progress
    //   - nTx: so that LoadBlockIndex() loads assumed-valid CBlockIndex entries
    //       (among other things)
    //   - nStatus & BLOCK_OPT_WITNESS: so that RewindBlockIndex() doesn't zealously
    //       unwind the assumed-valid chain.
    //
    CBlockIndex* index = nullptr;
    for (int i = 0; i <= snapshot_chainstate.m_chain.Height(); ++i) {
        index = snapshot_chainstate.m_chain[i];

        if (!index->nTx) {
            index->nTx = 1;
        }
        index->nChainTx = index->pprev ? index->pprev->nChainTx + index->nTx : 1;

        // We need to fake this flag so that CChainState::RewindBlockIndex()
        // won't try to rewind the entire assumed-valid chain on startup.
        if (index->pprev && ::IsWitnessEnabled(index->pprev, ::Params().GetConsensus())) {
            index->nStatus |= BLOCK_OPT_WITNESS;
        }
    }

    assert(index);
    index->nChainTx = au_data.nChainTx;
    snapshot_chainstate.setBlockIndexCandidates.insert(snapshot_start_block);

    LogPrintf("[snapshot] validated snapshot (%.2f MB)\n",
        coins_cache.DynamicMemoryUsage() / (1000 * 1000));
    return true;
}

CChainState& ChainstateManager::ActiveChainstate() const
{
    LOCK(::cs_main);
    assert(m_active_chainstate);
    return *m_active_chainstate;
}

bool ChainstateManager::IsSnapshotActive() const
{
    LOCK(::cs_main);
    return m_snapshot_chainstate && m_active_chainstate == m_snapshot_chainstate.get();
}

CChainState& ChainstateManager::ValidatedChainstate() const
{
    LOCK(::cs_main);
    if (m_snapshot_chainstate && IsSnapshotValidated()) {
        return *m_snapshot_chainstate.get();
    }
    assert(m_ibd_chainstate);
    return *m_ibd_chainstate.get();
}

bool ChainstateManager::IsBackgroundIBD(CChainState* chainstate) const
{
    LOCK(::cs_main);
    return (m_snapshot_chainstate && chainstate == m_ibd_chainstate.get());
}

void ChainstateManager::Unload()
{
    for (CChainState* chainstate : this->GetAll()) {
        chainstate->m_chain.SetTip(nullptr);
        chainstate->UnloadBlockIndex();
    }

    m_blockman.Unload();
}

void ChainstateManager::Reset()
{
    LOCK(::cs_main);
    m_ibd_chainstate.reset();
    m_snapshot_chainstate.reset();
    m_active_chainstate = nullptr;
    m_snapshot_validated = false;
}

void ChainstateManager::MaybeRebalanceCaches()
{
    if (m_ibd_chainstate && !m_snapshot_chainstate) {
        LogPrintf("[snapshot] allocating all cache to the IBD chainstate\n");
        // Allocate everything to the IBD chainstate.
        m_ibd_chainstate->ResizeCoinsCaches(m_total_coinstip_cache, m_total_coinsdb_cache);
    }
    else if (m_snapshot_chainstate && !m_ibd_chainstate) {
        LogPrintf("[snapshot] allocating all cache to the snapshot chainstate\n");
        // Allocate everything to the snapshot chainstate.
        m_snapshot_chainstate->ResizeCoinsCaches(m_total_coinstip_cache, m_total_coinsdb_cache);
    }
    else if (m_ibd_chainstate && m_snapshot_chainstate) {
        // If both chainstates exist, determine who needs more cache based on IBD status.
        //
        // Note: shrink caches first so that we don't inadvertently overwhelm available memory.
        if (m_snapshot_chainstate->IsInitialBlockDownload()) {
            m_ibd_chainstate->ResizeCoinsCaches(
                m_total_coinstip_cache * 0.05, m_total_coinsdb_cache * 0.05);
            m_snapshot_chainstate->ResizeCoinsCaches(
                m_total_coinstip_cache * 0.95, m_total_coinsdb_cache * 0.95);
        } else {
            m_snapshot_chainstate->ResizeCoinsCaches(
                m_total_coinstip_cache * 0.05, m_total_coinsdb_cache * 0.05);
            m_ibd_chainstate->ResizeCoinsCaches(
                m_total_coinstip_cache * 0.95, m_total_coinsdb_cache * 0.95);
        }
    }
}

extern NodeId GetBlockSource(const uint256 &hash) EXCLUSIVE_LOCKS_REQUIRED(cs_main);
namespace particl {

class HeightEntry {
public:
    HeightEntry(int height, NodeId id, int64_t time) : m_height(height), m_id(id), m_time(time)  {};
    int m_height;
    NodeId m_id;
    int64_t m_time;
};
static std::atomic_int nPeerBlocks(std::numeric_limits<int>::max());
static std::atomic_int nPeers(0);
static std::list<HeightEntry> peer_blocks;
const size_t max_peer_blocks = 9;

void UpdateNumPeers(int num_peers)
{
    nPeers = num_peers;
}

int GetNumPeers()
{
    return nPeers;
}

CAmount GetUTXOSum()
{
    // GetUTXOStats is fragile
    LOCK(cs_main);
    ::ChainstateActive().ForceFlushStateToDisk();
    CCoinsView *coins_view = &::ChainstateActive().CoinsDB();
    CAmount total = 0;
    std::unique_ptr<CCoinsViewCursor> pcursor(coins_view->Cursor());
    while (pcursor->Valid()) {
        COutPoint key;
        Coin coin;
        if (pcursor->GetKey(key) && pcursor->GetValue(coin)) {
            if (coin.nType == OUTPUT_STANDARD) {
                total += coin.out.nValue;
            }
        } else {
            break;
        }
        pcursor->Next();
    }
    return total;
}

void UpdateNumBlocksOfPeers(NodeId id, int height) EXCLUSIVE_LOCKS_REQUIRED(cs_main)
{
    // Select median value. Only one sample per peer. Remove oldest sample.
    int new_value = 0;

    bool inserted = false;
    size_t num_elements = 0;
    std::list<HeightEntry>::iterator oldest = peer_blocks.end();
    for (auto it = peer_blocks.begin(); it != peer_blocks.end(); ) {
        if (id == it->m_id) {
            if (height == it->m_height) {
                inserted = true;
            } else {
                it = peer_blocks.erase(it);
                continue;
            }
        }
        if (!inserted && it->m_height > height) {
            peer_blocks.emplace(it, height, id, GetTime());
            inserted = true;
        }
        if (oldest == peer_blocks.end() || oldest->m_time > it->m_time) {
            oldest = it;
        }
        it++;
        num_elements++;
    }

    if (!inserted) {
        peer_blocks.emplace_back(height, id, GetTime());
        num_elements++;
    }
    if (num_elements > max_peer_blocks && oldest != peer_blocks.end()) {
        peer_blocks.erase(oldest);
        num_elements--;
    }

    size_t stop = num_elements / 2;
    num_elements = 0;
    for (auto it = peer_blocks.begin(); it != peer_blocks.end(); ++it) {
        if (num_elements >= stop) {
            new_value = it->m_height;
            break;
        }
        num_elements++;
    }

    static const CBlockIndex *pcheckpoint = g_chainman.m_blockman.GetLastCheckpoint(Params().Checkpoints());
    if (pcheckpoint) {
        if (new_value < pcheckpoint->nHeight) {
            new_value = std::numeric_limits<int>::max();
        }
    }
    nPeerBlocks = new_value;
}

int GetNumBlocksOfPeers()
{
    return nPeerBlocks;
}

void SetNumBlocksOfPeers(int num_blocks)
{
    assert(Params().IsMockableChain());
    nPeerBlocks = num_blocks;
}

int StakeConflict::Add(NodeId id)
{
    nLastUpdated = GetAdjustedTime();
    std::pair<std::map<NodeId, int>::iterator,bool> ret;
    ret = peerCount.insert(std::pair<NodeId, int>(id, 1));
    if (ret.second == false) { // existing element
        ret.first->second++;
    }
    return 0;
};

bool CoinStakeCache::GetCoinStake(const uint256 &blockHash, CTransactionRef &tx)
{
    for (const auto &i : lData) {
        if (blockHash != i.first) {
            continue;
        }
        tx = i.second;
        return true;
    }

    BlockMap::iterator mi = g_chainman.BlockIndex().find(blockHash);
    if (mi == g_chainman.BlockIndex().end()) {
        return false;
    }

    CBlockIndex *pindex = mi->second;
    if (ReadTransactionFromDiskBlock(pindex, 0, tx)) {
        return InsertCoinStake(blockHash, tx);
    }

    return false;
}

bool CoinStakeCache::InsertCoinStake(const uint256 &blockHash, const CTransactionRef &tx)
{
    lData.emplace_front(blockHash, tx);

    while (lData.size() > nMaxSize) {
        lData.pop_back();
    }

    return true;
}

static void EraseDelayedBlock(std::list<DelayedBlock>::iterator p) EXCLUSIVE_LOCKS_REQUIRED(cs_main)
{
    if (p->m_node_id > -1) {
        Misbehaving(p->m_node_id, 25, "Delayed block");
    }

    auto it = g_chainman.BlockIndex().find(p->m_pblock->GetHash());
    if (it != g_chainman.BlockIndex().end()) {
        it->second->nFlags &= ~BLOCK_DELAYED;
        setDirtyBlockIndex.insert(it->second);
    }
}

bool DelayBlock(const std::shared_ptr<const CBlock>& pblock, BlockValidationState& state) EXCLUSIVE_LOCKS_REQUIRED(cs_main)
{
    NodeId nodeId = GetBlockSource(pblock->GetHash());
    LogPrintf("Warning: %s - Previous stake modifier is null for block %s from peer %d.\n", __func__, pblock->GetHash().ToString(), nodeId);
    while (list_delayed_blocks.size() >= MAX_DELAYED_BLOCKS) {
        LogPrint(BCLog::NET, "Removing Delayed block %s, too many delayed.\n", pblock->GetHash().ToString());
        EraseDelayedBlock(list_delayed_blocks.begin());
        list_delayed_blocks.erase(list_delayed_blocks.begin());
    }
    assert(list_delayed_blocks.size() < MAX_DELAYED_BLOCKS);
    state.nFlags |= BLOCK_DELAYED; // Mark to prevent further processing
    list_delayed_blocks.emplace_back(pblock, nodeId);
    return true;
}

void CheckDelayedBlocks(const CChainParams& chainparams, const uint256 &block_hash) LOCKS_EXCLUDED(cs_main)
{
    if (list_delayed_blocks.empty()) {
        return;
    }

    int64_t now = GetTime();
    std::vector<std::shared_ptr<const CBlock> > process_blocks;
    {
        LOCK(cs_main);
        std::list<DelayedBlock>::iterator p = list_delayed_blocks.begin();
        while (p != list_delayed_blocks.end()) {
            if (p->m_pblock->hashPrevBlock == block_hash) {
                process_blocks.push_back(p->m_pblock);
                p = list_delayed_blocks.erase(p);
                continue;
            }
            if (p->m_time + MAX_DELAY_BLOCK_SECONDS < now) {
                LogPrint(BCLog::NET, "Removing delayed block %s, timed out.\n", p->m_pblock->GetHash().ToString());
                EraseDelayedBlock(p);
                p = list_delayed_blocks.erase(p);
                continue;
            }
            ++p;
        }
    }

    for (auto &p : process_blocks) {
        LogPrint(BCLog::NET, "Processing delayed block %s prev %s.\n", p->GetHash().ToString(), block_hash.ToString());

        ChainstateManagerActive().ProcessNewBlock(chainparams, p, false, nullptr); // Should update DoS if necessary, finding block through mapBlockSource
    }
}

bool RemoveUnreceivedHeader(const uint256 &hash) EXCLUSIVE_LOCKS_REQUIRED(cs_main)
{
    BlockMap::iterator mi = g_chainman.BlockIndex().find(hash);
    if (mi != g_chainman.BlockIndex().end() && (mi->second->nFlags & BLOCK_ACCEPTED)) {
        return false;
    }
    if (mi == g_chainman.BlockIndex().end()) {
        return true; // was already removed, peer misbehaving
    }

    // Remove entire chain
    std::vector<BlockMap::iterator> remove_headers;
    std::vector<BlockMap::iterator> last_round[2];

    size_t n = 0;
    last_round[n].push_back(mi);
    remove_headers.push_back(mi);
    while (last_round[n].size()) {
        last_round[!n].clear();

        for (BlockMap::iterator& check_header : last_round[n]) {
            BlockMap::iterator it = g_chainman.BlockIndex().begin();
            while (it != g_chainman.BlockIndex().end()) {
                if (it->second->pprev == check_header->second) {
                    if ((it->second->nFlags & BLOCK_ACCEPTED)) {
                        LogPrintf("Can't remove header %s, descendant block %s accepted.\n", hash.ToString(), it->second->GetBlockHash().ToString());
                        return true; // Can't remove any blocks, peer misbehaving for not sending
                    }
                    last_round[!n].push_back(it);
                    remove_headers.push_back(it);
                }
                it++;
            }
        }
        n = !n;
    }

    LogPrintf("Removing %d loose headers from %s.\n", remove_headers.size(), hash.ToString());

    for (auto &entry : remove_headers) {
        LogPrint(BCLog::NET, "Removing loose header %s.\n", entry->second->GetBlockHash().ToString());
        setDirtyBlockIndex.erase(entry->second);

        if (pindexBestHeader == entry->second) {
            pindexBestHeader = ::ChainActive().Tip();
        }
        if (pindexBestInvalid == entry->second) {
            pindexBestInvalid = nullptr;
        }
        RemoveNonReceivedHeaderFromNodes(entry);
        delete entry->second;
        g_chainman.BlockIndex().erase(entry);
    }

    return true;
}

size_t CountDelayedBlocks() EXCLUSIVE_LOCKS_REQUIRED(cs_main)
{
    return list_delayed_blocks.size();
}

bool ProcessDuplicateStakeHeader(CBlockIndex *pindex, NodeId nodeId) EXCLUSIVE_LOCKS_REQUIRED(cs_main)
{
    if (!pindex) {
        return false;
    }

    uint256 hash = pindex->GetBlockHash();

    bool fMakeValid = false;
    if (nodeId == -1) {
        LogPrintf("%s: Duplicate stake block %s was received in a group, marking valid.\n",
            __func__, hash.ToString());

        fMakeValid = true;
    }

    if (nodeId > -1) {
        std::pair<std::map<uint256, StakeConflict>::iterator,bool> ret;
        ret = mapStakeConflict.insert(std::pair<uint256, StakeConflict>(hash, StakeConflict()));
        StakeConflict &sc = ret.first->second;
        sc.Add(nodeId);

        if ((int)sc.peerCount.size() > std::min(GetNumPeers() / 2, 4)) {
            LogPrintf("%s: More than half the connected peers are building on block %s," /* Continued */
                "  marked as duplicate stake, assuming this node has the duplicate.\n", __func__, hash.ToString());

            fMakeValid = true;
        }
    }

    if (fMakeValid) {
        pindex->nFlags &= (~BLOCK_FAILED_DUPLICATE_STAKE);
        pindex->nStatus &= (~BLOCK_FAILED_VALID);
        setDirtyBlockIndex.insert(pindex);

        //if (pindex->nStatus & BLOCK_FAILED_CHILD)
        //{
            CBlockIndex *pindexPrev = pindex->pprev;
            while (pindexPrev) {
                if (pindexPrev->nStatus & BLOCK_VALID_MASK) {
                    break;
                }

                if (pindexPrev->nFlags & BLOCK_FAILED_DUPLICATE_STAKE) {
                    pindexPrev->nFlags &= (~BLOCK_FAILED_DUPLICATE_STAKE);
                    pindexPrev->nStatus &= (~BLOCK_FAILED_VALID);
                    setDirtyBlockIndex.insert(pindexPrev);

                    if (!pindexPrev->prevoutStake.IsNull()) {
                        uint256 prevhash = pindexPrev->GetBlockHash();
                        particl::AddToMapStakeSeen(pindexPrev->prevoutStake, prevhash);
                    }

                    pindexPrev->nStatus &= (~BLOCK_FAILED_CHILD);
                }

                pindexPrev = pindexPrev->pprev;
            }

            pindex->nStatus &= (~BLOCK_FAILED_CHILD);
        //};

        if (!pindex->prevoutStake.IsNull()) {
            particl::AddToMapStakeSeen(pindex->prevoutStake, hash);
        }
        return true;
    }

    return false;
}


bool AddToMapStakeSeen(const COutPoint &kernel, const uint256 &blockHash)
{
    // Overwrites existing values

    std::pair<std::map<COutPoint, uint256>::iterator,bool> ret;
    ret = mapStakeSeen.insert(std::pair<COutPoint, uint256>(kernel, blockHash));
    if (ret.second == false) { // existing element
        ret.first->second = blockHash;
    } else {
        listStakeSeen.push_back(kernel);
    }

    return true;
};

bool CheckStakeUnused(const COutPoint &kernel)
{
    std::map<COutPoint, uint256>::const_iterator mi = mapStakeSeen.find(kernel);
    return (mi == mapStakeSeen.end());
}

bool CheckStakeUnique(const CBlock &block, bool fUpdate)
{
    LOCK(cs_main);

    uint256 blockHash = block.GetHash();
    const COutPoint &kernel = block.vtx[0]->vin[0].prevout;

    std::map<COutPoint, uint256>::const_iterator mi = mapStakeSeen.find(kernel);
    if (mi != mapStakeSeen.end()) {
        if (mi->second == blockHash) {
            return true;
        }
        return error("%s: Stake kernel for %s first seen on %s.", __func__, blockHash.ToString(), mi->second.ToString());
    }

    if (!fUpdate) {
        return true;
    }

    while (listStakeSeen.size() > particl::MAX_STAKE_SEEN_SIZE) {
        const COutPoint &oldest = listStakeSeen.front();
        if (1 != mapStakeSeen.erase(oldest)) {
            LogPrintf("%s: Warning: mapStakeSeen did not erase %s %n\n", __func__, oldest.hash.ToString(), oldest.n);
        }
        listStakeSeen.pop_front();
    }

    return AddToMapStakeSeen(kernel, blockHash);
};

bool ShouldAutoReindex()
{
    // Force reindex to update version
    bool nV1 = false;
    if (!pblocktree->ReadFlag("v1", nV1) || !nV1) {
        LogPrintf("%s: v1 marker not detected, attempting reindex.\n", __func__);
        return true;
    }
    return false;
};

bool RebuildRollingIndices(CTxMemPool* mempool)
{
    bool nV2 = false;
    if (gArgs.GetBoolArg("-rebuildrollingindices", false)) {
        LogPrintf("%s: Manual override, attempting to rewind chain.\n", __func__);
    } else
    if (pblocktree->ReadFlag("v2", nV2) && nV2) {
        return true;
    } else {
        LogPrintf("%s: v2 marker not detected, attempting to rewind chain.\n", __func__);
    }
    uiInterface.InitMessage(_("Rebuilding rolling indices...").translated);

    if (!mempool) {
        LogPrintf("%s: Requires mempool.\n", __func__);
        return false;
    }

    int64_t now = GetAdjustedTime();
    int rewound_tip_height, max_height_to_keep = 0;

    {
        LOCK(cs_main);
        CBlockIndex *pindex_tip = ::ChainActive().Tip();
        CBlockIndex *pindex = pindex_tip;
        while (pindex && pindex->nTime >= now - smsg::KEEP_FUNDING_TX_DATA) {
            max_height_to_keep = pindex->nHeight;
            pindex = ::ChainActive()[pindex->nHeight-1];
        }

        LogPrintf("%s: Rewinding to block %d.\n", __func__, max_height_to_keep);
        int num_disconnected = 0;

        std::string str_error;
        if (!RewindToHeight(*mempool, max_height_to_keep, num_disconnected, str_error)) {
            LogPrintf("%s: RewindToHeight failed %s.\n", __func__, str_error);
            return false;
        }
        rewound_tip_height = ::ChainActive().Tip()->nHeight;
    }

    const CChainParams& chainparams = Params();
    BlockValidationState state;
    if (!ChainstateManagerActive().ActiveChainstate().ActivateBestChain(state, chainparams)) {
        LogPrintf("%s: ActivateBestChain failed %s.\n", __func__, state.ToString());
        return false;
    }

    {
        LOCK(cs_main);
        LogPrintf("%s: Reprocessed chain from block %d to %d.\n", __func__, rewound_tip_height, ::ChainActive().Tip()->nHeight);

        if (!pblocktree->WriteFlag("v2", true)) {
            LogPrintf("%s: WriteFlag failed.\n", __func__);
            return false;
        }
    }
    return true;
}

int64_t GetSmsgFeeRate(const CBlockIndex *pindex, bool reduce_height) EXCLUSIVE_LOCKS_REQUIRED(cs_main)
{
    const Consensus::Params &consensusParams = Params().GetConsensus();

    if ((pindex && pindex->nTime < consensusParams.smsg_fee_time)
        || (!pindex && GetTime() < consensusParams.smsg_fee_time)) {
        return consensusParams.smsg_fee_msg_per_day_per_k;
    }

    int chain_height = pindex ? pindex->nHeight : ::ChainActive().Height();
    if (reduce_height) { // Grace period, push back to previous period
        chain_height -= 10;
    }
    int fee_height = (chain_height / consensusParams.smsg_fee_period) * consensusParams.smsg_fee_period;

    CBlockIndex *fee_block = ::ChainActive()[fee_height];
    if (!fee_block || fee_block->nTime < consensusParams.smsg_fee_time) {
        return consensusParams.smsg_fee_msg_per_day_per_k;
    }

    int64_t smsg_fee_rate = consensusParams.smsg_fee_msg_per_day_per_k;
    CTransactionRef coinstake = nullptr;
    if (!smsgFeeCoinstakeCache.GetCoinStake(fee_block->GetBlockHash(), coinstake)
        || !coinstake->GetSmsgFeeRate(smsg_fee_rate)) {
        return consensusParams.smsg_fee_msg_per_day_per_k;
    }

    return smsg_fee_rate;
};

uint32_t GetSmsgDifficulty(uint64_t time, bool verify) EXCLUSIVE_LOCKS_REQUIRED(cs_main)
{
    const Consensus::Params &consensusParams = Params().GetConsensus();

    CBlockIndex *pindex = ::ChainActive().Tip();
    for (size_t k = 0; k < 180; ++k) {
        if (!pindex) {
            break;
        }
        if (time >= pindex->nTime) {
            uint32_t smsg_difficulty = 0;
            CTransactionRef coinstake = nullptr;
            if (smsgDifficultyCoinstakeCache.GetCoinStake(pindex->GetBlockHash(), coinstake)
                && coinstake->GetSmsgDifficulty(smsg_difficulty)) {

                if (verify && smsg_difficulty != consensusParams.smsg_min_difficulty) {
                    return smsg_difficulty + consensusParams.smsg_difficulty_max_delta;
                }
                return smsg_difficulty - consensusParams.smsg_difficulty_max_delta;
            }
        }
        pindex = pindex->pprev;
    }

    return consensusParams.smsg_min_difficulty - consensusParams.smsg_difficulty_max_delta;
};

} // namespace particl<|MERGE_RESOLUTION|>--- conflicted
+++ resolved
@@ -4762,18 +4762,13 @@
     return true;
 }
 
-<<<<<<< HEAD
-bool ChainstateManager::ProcessNewBlock(const CChainParams& chainparams, const std::shared_ptr<const CBlock> pblock, bool fForceProcessing, bool* fNewBlock, NodeId node_id)
-=======
-bool ChainstateManager::ProcessNewBlock(const CChainParams& chainparams, const std::shared_ptr<const CBlock>& block, bool force_processing, bool* new_block)
->>>>>>> 6efbcec4
+bool ChainstateManager::ProcessNewBlock(const CChainParams& chainparams, const std::shared_ptr<const CBlock>& block, bool force_processing, bool* new_block, NodeId node_id)
 {
     AssertLockNotHeld(cs_main);
     assert(std::addressof(::ChainstateActive()) == std::addressof(ActiveChainstate()));
 
     CBlockIndex *pindex = nullptr;
     {
-<<<<<<< HEAD
         /*
         uint256 hash = pblock->GetHash();
         // Limited duplicity on stake: prevents block flood attack
@@ -4782,11 +4777,7 @@
             return error("%s: Duplicate proof-of-stake (%s, %d) for block %s", pblock->GetProofOfStake().first.ToString(), pblock->GetProofOfStake().second, hash.ToString());
         */
 
-        if (fNewBlock) *fNewBlock = false;
-=======
-        CBlockIndex *pindex = nullptr;
         if (new_block) *new_block = false;
->>>>>>> 6efbcec4
         BlockValidationState state;
         if (node_id > -1) {
             state.nodeId = node_id;
@@ -4807,17 +4798,13 @@
             return true;
         }
         if (!ret) {
-<<<<<<< HEAD
             if (fParticlMode && state.GetResult() != BlockValidationResult::BLOCK_MISSING_PREV) {
                 // Mark block as invalid to prevent re-requesting from peer.
                 // Block will have been added to the block index in AcceptBlockHeader
-                CBlockIndex *pindex = ::ChainstateActive().m_blockman.AddToBlockIndex(*pblock);
-                ::ChainstateActive().InvalidBlockFound(pindex, *pblock, state);
-            }
-            GetMainSignals().BlockChecked(*pblock, state);
-=======
+                CBlockIndex *pindex = ::ChainstateActive().m_blockman.AddToBlockIndex(*block);
+                ::ChainstateActive().InvalidBlockFound(pindex, *block, state);
+            }
             GetMainSignals().BlockChecked(*block, state);
->>>>>>> 6efbcec4
             return error("%s: AcceptBlock FAILED (%s)", __func__, state.ToString());
         }
 
@@ -4825,7 +4812,7 @@
             pindex->nFlags |= BLOCK_FAILED_DUPLICATE_STAKE;
             setDirtyBlockIndex.insert(pindex);
             LogPrint(BCLog::POS, "%s Marking duplicate stake: %s.\n", __func__, pindex->GetBlockHash().ToString());
-            GetMainSignals().BlockChecked(*pblock, state);
+            GetMainSignals().BlockChecked(*block, state);
         }
     }
 
@@ -4836,7 +4823,7 @@
         return error("%s: ActivateBestChain failed (%s)", __func__, state.ToString());
 
     if (smsg::fSecMsgEnabled && gArgs.GetBoolArg("-smsgscanincoming", false)) {
-        smsgModule.ScanBlock(*pblock);
+        smsgModule.ScanBlock(*block);
     }
 
     {
