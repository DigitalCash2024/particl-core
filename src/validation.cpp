// Copyright (c) 2009-2010 Satoshi Nakamoto
// Copyright (c) 2009-2022 The Bitcoin Core developers
// Distributed under the MIT software license, see the accompanying
// file COPYING or http://www.opensource.org/licenses/mit-license.php.

#include <validation.h>

#include <kernel/coinstats.h>
#include <kernel/mempool_persist.h>

#include <arith_uint256.h>
#include <chain.h>
#include <chainparams.h>
#include <checkqueue.h>
#include <consensus/amount.h>
#include <consensus/consensus.h>
#include <consensus/merkle.h>
#include <consensus/tx_check.h>
#include <consensus/tx_verify.h>
#include <consensus/validation.h>
#include <cuckoocache.h>
#include <flatfile.h>
#include <fs.h>
#include <hash.h>
#include <kernel/mempool_entry.h>
#include <logging.h>
#include <logging/timer.h>
#include <node/blockstorage.h>
#include <node/interface_ui.h>
#include <node/utxo_snapshot.h>
#include <policy/policy.h>
#include <policy/rbf.h>
#include <policy/settings.h>
#include <pow.h>
#include <primitives/block.h>
#include <primitives/transaction.h>
#include <random.h>
#include <reverse_iterator.h>
#include <script/script.h>
#include <script/interpreter.h>
#include <script/sigcache.h>
#include <shutdown.h>
#include <signet.h>
#include <tinyformat.h>
#include <txdb.h>
#include <txmempool.h>
#include <uint256.h>
#include <undo.h>
#include <util/check.h> // For NDEBUG compile time check
#include <util/hasher.h>
#include <util/moneystr.h>
#include <util/rbf.h>
#include <util/strencodings.h>
#include <util/system.h>
#include <util/time.h>
#include <util/trace.h>
#include <util/translation.h>
#include <validationinterface.h>
#include <warnings.h>
#include <script/standard.h>
#include <key_io.h>
#include <net.h>
#include <smsg/manager.h>
#include <pos/kernel.h>
#include <pos/miner.h>
#include <anon.h>
#include <rctindex.h>
#include <insight/insight.h>
#include <insight/balanceindex.h>
#include <net_processing.h>

#include <algorithm>
#include <cassert>
#include <chrono>
#include <deque>
#include <numeric>
#include <optional>
#include <string>
#include <utility>

using kernel::CCoinsStats;
using kernel::CoinStatsHashType;
using kernel::ComputeUTXOStats;
using kernel::LoadMempool;

using fsbridge::FopenFn;
using node::BlockManager;
using node::BlockMap;
using node::CBlockIndexHeightOnlyComparator;
using node::CBlockIndexWorkComparator;
using node::fReindex;
using node::ReadBlockFromDisk;
using node::SnapshotMetadata;
using node::UndoReadFromDisk;
using node::UnlinkPrunedFiles;

/** Maximum kilobytes for transactions to store for processing during reorg */
static const unsigned int MAX_DISCONNECTED_TX_POOL_SIZE = 20000;
/** Time to wait between writing blocks/block index to disk. */
static constexpr std::chrono::hours DATABASE_WRITE_INTERVAL{1};
/** Time to wait between flushing chainstate to disk. */
static constexpr std::chrono::hours DATABASE_FLUSH_INTERVAL{24};
/** Maximum age of our tip for us to be considered current for fee estimation */
static constexpr std::chrono::hours MAX_FEE_ESTIMATION_TIP_AGE{3};
const std::vector<std::string> CHECKLEVEL_DOC {
    "level 0 reads the blocks from disk",
    "level 1 verifies block validity",
    "level 2 verifies undo data",
    "level 3 checks disconnection of tip blocks",
    "level 4 tries to reconnect the blocks",
    "each level includes the checks of the previous levels",
};
/** The number of blocks to keep below the deepest prune lock.
 *  There is nothing special about this number. It is higher than what we
 *  expect to see in regular mainnet reorgs, but not so high that it would
 *  noticeably interfere with the pruning mechanism.
 * */
static constexpr int PRUNE_LOCK_BUFFER{10};

GlobalMutex g_best_block_mutex;
std::condition_variable g_best_block_cv;
uint256 g_best_block;

unsigned int MIN_BLOCKS_TO_KEEP = 288;
unsigned int NODE_NETWORK_LIMITED_MIN_BLOCKS = 288;

const CBlockIndex* Chainstate::FindForkInGlobalIndex(const CBlockLocator& locator) const
{
    AssertLockHeld(cs_main);

    // Find the latest block common to locator and chain - we expect that
    // locator.vHave is sorted descending by height.
    for (const uint256& hash : locator.vHave) {
        const CBlockIndex* pindex{m_blockman.LookupBlockIndex(hash)};
        if (pindex) {
            if (m_chain.Contains(pindex)) {
                return pindex;
            }
            if (pindex->GetAncestor(m_chain.Height()) == m_chain.Tip()) {
                return m_chain.Tip();
            }
        }
    }
    return m_chain.Genesis();
}

namespace particl {
bool DelayBlock(BlockManager &blockman, const std::shared_ptr<const CBlock> &pblock, BlockValidationState &state) EXCLUSIVE_LOCKS_REQUIRED(cs_main);
void CheckDelayedBlocks(BlockManager &blockman, BlockValidationState &state, const uint256 &block_hash) LOCKS_EXCLUDED(cs_main);

std::map<uint256, StakeConflict> mapStakeConflict;
std::map<COutPoint, uint256> mapStakeSeen;
std::list<COutPoint> listStakeSeen;

CoinStakeCache coinStakeCache GUARDED_BY(cs_main);
CoinStakeCache smsgFeeCoinstakeCache;
CoinStakeCache smsgDifficultyCoinstakeCache(180);

size_t MAX_DELAYED_BLOCKS = 64;
int64_t MAX_DELAY_BLOCK_SECONDS = 180;

class DelayedBlock
{
public:
    DelayedBlock(const std::shared_ptr<const CBlock>& pblock, int node_id) : m_pblock(pblock), m_node_id(node_id) {
        m_time = GetTime();
    }
    int64_t m_time;
    std::shared_ptr<const CBlock> m_pblock;
    int m_node_id;
};
std::list<DelayedBlock> list_delayed_blocks;
bool fVerifyingDB = false;
static bool attempted_rct_index_repair = false;
std::atomic_bool fSkipRangeproof(false);
std::atomic_bool fBusyImporting(false);        // covers ActivateBestChain too
} // namespace particl


bool CheckInputScripts(const CTransaction& tx, TxValidationState& state,
                       const CCoinsViewCache& inputs, unsigned int flags, bool cacheSigStore,
                       bool cacheFullScriptStore, PrecomputedTransactionData& txdata,
                       std::vector<CScriptCheck> *pvChecks = nullptr, bool fAnonChecks = true)
                       EXCLUSIVE_LOCKS_REQUIRED(cs_main);

bool CheckFinalTxAtTip(const CBlockIndex& active_chain_tip, const CTransaction& tx)
{
    AssertLockHeld(cs_main);

    // CheckFinalTxAtTip() uses active_chain_tip.Height()+1 to evaluate
    // nLockTime because when IsFinalTx() is called within
    // AcceptBlock(), the height of the block *being*
    // evaluated is what is used. Thus if we want to know if a
    // transaction can be part of the *next* block, we need to call
    // IsFinalTx() with one more than active_chain_tip.Height().
    const int nBlockHeight = active_chain_tip.nHeight + 1;

    // BIP113 requires that time-locked transactions have nLockTime set to
    // less than the median time of the previous block they're contained in.
    // When the next block is created its previous block will be the current
    // chain tip, so we use that to calculate the median time passed to
    // IsFinalTx().
    const int64_t nBlockTime{active_chain_tip.GetMedianTimePast()};

    return IsFinalTx(tx, nBlockHeight, nBlockTime);
}

bool CheckSequenceLocksAtTip(CBlockIndex* tip,
                        const CCoinsView& coins_view,
                        const CTransaction& tx,
                        LockPoints* lp,
                        bool useExistingLockPoints)
{
    assert(tip != nullptr);

    CBlockIndex index;
    index.pprev = tip;
    // CheckSequenceLocksAtTip() uses active_chainstate.m_chain.Height()+1 to evaluate
    // height based locks because when SequenceLocks() is called within
    // ConnectBlock(), the height of the block *being*
    // evaluated is what is used.
    // Thus if we want to know if a transaction can be part of the
    // *next* block, we need to use one more than active_chainstate.m_chain.Height()
    index.nHeight = tip->nHeight + 1;

    std::pair<int, int64_t> lockPair;
    if (useExistingLockPoints) {
        assert(lp);
        lockPair.first = lp->height;
        lockPair.second = lp->time;
    }
    else {
        std::vector<int> prevheights;
        prevheights.resize(tx.vin.size());
        for (size_t txinIndex = 0; txinIndex < tx.vin.size(); txinIndex++) {
            const CTxIn& txin = tx.vin[txinIndex];

            if (txin.IsAnonInput()) {
                prevheights[txinIndex] = tip->nHeight + 1;
                continue;
            }

            Coin coin;
            if (!coins_view.GetCoin(txin.prevout, coin)) {
                return error("%s: Missing input", __func__);
            }
            if (coin.nHeight == MEMPOOL_HEIGHT) {
                // Assume all mempool transaction confirm in the next block
                prevheights[txinIndex] = tip->nHeight + 1;
            } else {
                prevheights[txinIndex] = coin.nHeight;
            }
        }
        lockPair = CalculateSequenceLocks(tx, STANDARD_LOCKTIME_VERIFY_FLAGS, prevheights, index);
        if (lp) {
            lp->height = lockPair.first;
            lp->time = lockPair.second;
            // Also store the hash of the block with the highest height of
            // all the blocks which have sequence locked prevouts.
            // This hash needs to still be on the chain
            // for these LockPoint calculations to be valid
            // Note: It is impossible to correctly calculate a maxInputBlock
            // if any of the sequence locked inputs depend on unconfirmed txs,
            // except in the special case where the relative lock time/height
            // is 0, which is equivalent to no sequence lock. Since we assume
            // input height of tip+1 for mempool txs and test the resulting
            // lockPair from CalculateSequenceLocks against tip+1.  We know
            // EvaluateSequenceLocks will fail if there was a non-zero sequence
            // lock on a mempool input, so we can use the return value of
            // CheckSequenceLocksAtTip to indicate the LockPoints validity
            int maxInputHeight = 0;
            for (const int height : prevheights) {
                // Can ignore mempool inputs since we'll fail if they had non-zero locks
                if (height != tip->nHeight+1) {
                    maxInputHeight = std::max(maxInputHeight, height);
                }
            }
            // tip->GetAncestor(maxInputHeight) should never return a nullptr
            // because maxInputHeight is always less than the tip height.
            // It would, however, be a bad bug to continue execution, since a
            // LockPoints object with the maxInputBlock member set to nullptr
            // signifies no relative lock time.
            lp->maxInputBlock = Assert(tip->GetAncestor(maxInputHeight));
        }
    }
    return EvaluateSequenceLocks(index, lockPair);
}

// Returns the script flags which should be checked for a given block
static unsigned int GetBlockScriptFlags(const CBlockIndex& block_index, const ChainstateManager& chainman);

static void LimitMempoolSize(CTxMemPool& pool, CCoinsViewCache& coins_cache)
    EXCLUSIVE_LOCKS_REQUIRED(::cs_main, pool.cs)
{
    AssertLockHeld(::cs_main);
    AssertLockHeld(pool.cs);
    int expired = pool.Expire(GetTime<std::chrono::seconds>() - pool.m_expiry);
    if (expired != 0) {
        LogPrint(BCLog::MEMPOOL, "Expired %i transactions from the memory pool\n", expired);
    }

    std::vector<COutPoint> vNoSpendsRemaining;
    pool.TrimToSize(pool.m_max_size_bytes, &vNoSpendsRemaining);
    for (const COutPoint& removed : vNoSpendsRemaining)
        coins_cache.Uncache(removed);
}

static bool IsCurrentForFeeEstimation(Chainstate& active_chainstate) EXCLUSIVE_LOCKS_REQUIRED(cs_main)
{
    AssertLockHeld(cs_main);
    if (active_chainstate.IsInitialBlockDownload())
        return false;
    if (active_chainstate.m_chain.Tip()->GetBlockTime() < count_seconds(GetTime<std::chrono::seconds>() - MAX_FEE_ESTIMATION_TIP_AGE))
        return false;
    if (active_chainstate.m_chain.Height() < active_chainstate.m_chainman.m_best_header->nHeight - 1) {
        return false;
    }
    return true;
}

void Chainstate::MaybeUpdateMempoolForReorg(
    DisconnectedBlockTransactions& disconnectpool,
    bool fAddToMempool)
{
    if (!m_mempool) return;

    AssertLockHeld(cs_main);
    AssertLockHeld(m_mempool->cs);
    std::vector<uint256> vHashUpdate;
    // disconnectpool's insertion_order index sorts the entries from
    // oldest to newest, but the oldest entry will be the last tx from the
    // latest mined block that was disconnected.
    // Iterate disconnectpool in reverse, so that we add transactions
    // back to the mempool starting with the earliest transaction that had
    // been previously seen in a block.
    auto it = disconnectpool.queuedTx.get<insertion_order>().rbegin();
    while (it != disconnectpool.queuedTx.get<insertion_order>().rend()) {
        // ignore validation errors in resurrected transactions
        if (!fAddToMempool || (*it)->IsCoinBase() || (*it)->IsCoinStake() ||
            AcceptToMemoryPool(*this, *it, GetTime(),
                /*bypass_limits=*/true, /*test_accept=*/false).m_result_type !=
                    MempoolAcceptResult::ResultType::VALID) {
            // If the transaction doesn't make it in to the mempool, remove any
            // transactions that depend on it (which would now be orphans).
            m_mempool->removeRecursive(**it, MemPoolRemovalReason::REORG);
        } else if (m_mempool->exists(GenTxid::Txid((*it)->GetHash()))) {
            vHashUpdate.push_back((*it)->GetHash());
        }
        ++it;
    }
    disconnectpool.queuedTx.clear();
    // AcceptToMemoryPool/addUnchecked all assume that new mempool entries have
    // no in-mempool children, which is generally not true when adding
    // previously-confirmed transactions back to the mempool.
    // UpdateTransactionsFromBlock finds descendants of any transactions in
    // the disconnectpool that were added back and cleans up the mempool state.
    m_mempool->UpdateTransactionsFromBlock(vHashUpdate);

    // Predicate to use for filtering transactions in removeForReorg.
    // Checks whether the transaction is still final and, if it spends a coinbase output, mature.
    // Also updates valid entries' cached LockPoints if needed.
    // If false, the tx is still valid and its lockpoints are updated.
    // If true, the tx would be invalid in the next block; remove this entry and all of its descendants.
    const auto filter_final_and_mature = [this](CTxMemPool::txiter it)
        EXCLUSIVE_LOCKS_REQUIRED(m_mempool->cs, ::cs_main) {
        AssertLockHeld(m_mempool->cs);
        AssertLockHeld(::cs_main);
        const CTransaction& tx = it->GetTx();

        // The transaction must be final.
        if (!CheckFinalTxAtTip(*Assert(m_chain.Tip()), tx)) return true;
        LockPoints lp = it->GetLockPoints();
        const bool validLP{TestLockPointValidity(m_chain, lp)};
        CCoinsViewMemPool view_mempool(&CoinsTip(), *m_mempool);
        // CheckSequenceLocksAtTip checks if the transaction will be final in the next block to be
        // created on top of the new chain. We use useExistingLockPoints=false so that, instead of
        // using the information in lp (which might now refer to a block that no longer exists in
        // the chain), it will update lp to contain LockPoints relevant to the new chain.
        if (!CheckSequenceLocksAtTip(m_chain.Tip(), view_mempool, tx, &lp, validLP)) {
            // If CheckSequenceLocksAtTip fails, remove the tx and don't depend on the LockPoints.
            return true;
        } else if (!validLP) {
            // If CheckSequenceLocksAtTip succeeded, it also updated the LockPoints.
            // Now update the mempool entry lockpoints as well.
            m_mempool->mapTx.modify(it, [&lp](CTxMemPoolEntry& e) { e.UpdateLockPoints(lp); });
        }

        // If the transaction spends any coinbase outputs, it must be mature.
        if (it->GetSpendsCoinbase()) {
            for (const CTxIn& txin : tx.vin) {
                if (txin.IsAnonInput()) {
                    continue;
                }
                auto it2 = m_mempool->mapTx.find(txin.prevout.hash);
                if (it2 != m_mempool->mapTx.end())
                    continue;
                const Coin& coin{CoinsTip().AccessCoin(txin.prevout)};
                assert(!coin.IsSpent());
                const auto mempool_spend_height{m_chain.Tip()->nHeight + 1};
                if (coin.IsCoinBase() && mempool_spend_height - coin.nHeight < COINBASE_MATURITY) {
                    return true;
                }
            }
        }
        // Transaction is still valid and cached LockPoints are updated.
        return false;
    };

    // We also need to remove any now-immature transactions
    m_mempool->removeForReorg(m_chain, filter_final_and_mature);
    // Re-limit mempool size, in case we added any transactions
    LimitMempoolSize(*m_mempool, this->CoinsTip());
}

/**
* Checks to avoid mempool polluting consensus critical paths since cached
* signature and script validity results will be reused if we validate this
* transaction again during block validation.
* */
static bool CheckInputsFromMempoolAndCache(const CTransaction& tx, TxValidationState& state,
                const CCoinsViewCache& view, const CTxMemPool& pool,
                unsigned int flags, PrecomputedTransactionData& txdata, CCoinsViewCache& coins_tip)
                EXCLUSIVE_LOCKS_REQUIRED(cs_main, pool.cs)
{
    AssertLockHeld(cs_main);
    AssertLockHeld(pool.cs);

    assert(!tx.IsCoinBase());
    for (const CTxIn& txin : tx.vin) {
        if (txin.IsAnonInput()) {
            continue;
        }
        const Coin& coin = view.AccessCoin(txin.prevout);

        // This coin was checked in PreChecks and MemPoolAccept
        // has been holding cs_main since then.
        Assume(!coin.IsSpent());
        if (coin.IsSpent()) return false;

        // If the Coin is available, there are 2 possibilities:
        // it is available in our current ChainstateActive UTXO set,
        // or it's a UTXO provided by a transaction in our mempool.
        // Ensure the scriptPubKeys in Coins from CoinsView are correct.
        const CTransactionRef& txFrom = pool.get(txin.prevout.hash);
        if (txFrom) {
            assert(txFrom->GetHash() == txin.prevout.hash);
            assert(txFrom->GetNumVOuts() > txin.prevout.n);
            if (txFrom->IsParticlVersion()) {
                assert(coin.Matches(txFrom->vpout[txin.prevout.n].get()));
            } else {
                assert(txFrom->vout[txin.prevout.n] == coin.out);
            }
        } else {
            const Coin& coinFromUTXOSet = coins_tip.AccessCoin(txin.prevout);
            assert(!coinFromUTXOSet.IsSpent());
            assert(coinFromUTXOSet.out == coin.out);
        }
    }

    // Call CheckInputScripts() to cache signature and script validity against current tip consensus rules.
    return CheckInputScripts(tx, state, view, flags, /* cacheSigStore= */ true, /* cacheFullScriptStore= */ true, txdata);
}

namespace {

class MemPoolAccept
{
public:
    explicit MemPoolAccept(CTxMemPool& mempool, Chainstate& active_chainstate) :
        m_pool(mempool),
        m_view(&m_dummy),
        m_viewmempool(&active_chainstate.CoinsTip(), m_pool),
        m_active_chainstate(active_chainstate),
        m_limits{m_pool.m_limits}
    {
    }

    // We put the arguments we're handed into a struct, so we can pass them
    // around easier.
    struct ATMPArgs {
        const CChainParams& m_chainparams;
        const int64_t m_accept_time;
        const bool m_bypass_limits;
        /*
         * Return any outpoints which were not previously present in the coins
         * cache, but were added as a result of validating the tx for mempool
         * acceptance. This allows the caller to optionally remove the cache
         * additions if the associated transaction ends up being rejected by
         * the mempool.
         */
        std::vector<COutPoint>& m_coins_to_uncache;
        const bool m_test_accept;
        /** Whether we allow transactions to replace mempool transactions by BIP125 rules. If false,
         * any transaction spending the same inputs as a transaction in the mempool is considered
         * a conflict. */
        const bool m_allow_replacement;
        /** When true, the mempool will not be trimmed when individual transactions are submitted in
         * Finalize(). Instead, limits should be enforced at the end to ensure the package is not
         * partially submitted.
         */
        const bool m_package_submission;
        /** When true, use package feerates instead of individual transaction feerates for fee-based
         * policies such as mempool min fee and min relay fee.
         */
        const bool m_package_feerates;

        /** Particl - test if tx would get in the mempool without considering locks */
        const bool m_ignore_locks;

        /** Parameters for single transaction mempool validation. */
        static ATMPArgs SingleAccept(const CChainParams& chainparams, int64_t accept_time,
                                     bool bypass_limits, std::vector<COutPoint>& coins_to_uncache,
                                     bool test_accept, bool ignore_locks) {
            return ATMPArgs{/* m_chainparams */ chainparams,
                            /* m_accept_time */ accept_time,
                            /* m_bypass_limits */ bypass_limits,
                            /* m_coins_to_uncache */ coins_to_uncache,
                            /* m_test_accept */ test_accept,
                            /* m_allow_replacement */ true,
                            /* m_package_submission */ false,
                            /* m_package_feerates */ false,
                            ignore_locks,
            };
        }

        /** Parameters for test package mempool validation through testmempoolaccept. */
        static ATMPArgs PackageTestAccept(const CChainParams& chainparams, int64_t accept_time,
                                          std::vector<COutPoint>& coins_to_uncache, bool ignore_locks) {
            return ATMPArgs{/* m_chainparams */ chainparams,
                            /* m_accept_time */ accept_time,
                            /* m_bypass_limits */ false,
                            /* m_coins_to_uncache */ coins_to_uncache,
                            /* m_test_accept */ true,
                            /* m_allow_replacement */ false,
                            /* m_package_submission */ false, // not submitting to mempool
                            /* m_package_feerates */ false,
                            ignore_locks,
            };
        }

        /** Parameters for child-with-unconfirmed-parents package validation. */
        static ATMPArgs PackageChildWithParents(const CChainParams& chainparams, int64_t accept_time,
                                                std::vector<COutPoint>& coins_to_uncache, bool ignore_locks) {
            return ATMPArgs{/* m_chainparams */ chainparams,
                            /* m_accept_time */ accept_time,
                            /* m_bypass_limits */ false,
                            /* m_coins_to_uncache */ coins_to_uncache,
                            /* m_test_accept */ false,
                            /* m_allow_replacement */ false,
                            /* m_package_submission */ true,
                            /* m_package_feerates */ true,
                            ignore_locks,
            };
        }

        /** Parameters for a single transaction within a package. */
        static ATMPArgs SingleInPackageAccept(const ATMPArgs& package_args) {
            return ATMPArgs{/* m_chainparams */ package_args.m_chainparams,
                            /* m_accept_time */ package_args.m_accept_time,
                            /* m_bypass_limits */ false,
                            /* m_coins_to_uncache */ package_args.m_coins_to_uncache,
                            /* m_test_accept */ package_args.m_test_accept,
                            /* m_allow_replacement */ true,
                            /* m_package_submission */ false,
                            /* m_package_feerates */ false, // only 1 transaction
                            /* m_ignore_locks */ package_args.m_ignore_locks,
            };
        }

    private:
        // Private ctor to avoid exposing details to clients and allowing the possibility of
        // mixing up the order of the arguments. Use static functions above instead.
        ATMPArgs(const CChainParams& chainparams,
                 int64_t accept_time,
                 bool bypass_limits,
                 std::vector<COutPoint>& coins_to_uncache,
                 bool test_accept,
                 bool allow_replacement,
                 bool package_submission,
                 bool package_feerates,
                 bool ignore_locks)
            : m_chainparams{chainparams},
              m_accept_time{accept_time},
              m_bypass_limits{bypass_limits},
              m_coins_to_uncache{coins_to_uncache},
              m_test_accept{test_accept},
              m_allow_replacement{allow_replacement},
              m_package_submission{package_submission},
              m_package_feerates{package_feerates},
              m_ignore_locks{ignore_locks}
        {
        }
    };

    // Single transaction acceptance
    MempoolAcceptResult AcceptSingleTransaction(const CTransactionRef& ptx, ATMPArgs& args) EXCLUSIVE_LOCKS_REQUIRED(cs_main);

    /**
    * Multiple transaction acceptance. Transactions may or may not be interdependent, but must not
    * conflict with each other, and the transactions cannot already be in the mempool. Parents must
    * come before children if any dependencies exist.
    */
    PackageMempoolAcceptResult AcceptMultipleTransactions(const std::vector<CTransactionRef>& txns, ATMPArgs& args) EXCLUSIVE_LOCKS_REQUIRED(cs_main);

    /**
     * Package (more specific than just multiple transactions) acceptance. Package must be a child
     * with all of its unconfirmed parents, and topologically sorted.
     */
    PackageMempoolAcceptResult AcceptPackage(const Package& package, ATMPArgs& args) EXCLUSIVE_LOCKS_REQUIRED(cs_main);

private:
    // All the intermediate state that gets passed between the various levels
    // of checking a given transaction.
    struct Workspace {
        explicit Workspace(const CTransactionRef& ptx) : m_ptx(ptx), m_hash(ptx->GetHash()) {}
        /** Txids of mempool transactions that this transaction directly conflicts with. */
        std::set<uint256> m_conflicts;
        /** Iterators to mempool entries that this transaction directly conflicts with. */
        CTxMemPool::setEntries m_iters_conflicting;
        /** Iterators to all mempool entries that would be replaced by this transaction, including
         * those it directly conflicts with and their descendants. */
        CTxMemPool::setEntries m_all_conflicting;
        /** All mempool ancestors of this transaction. */
        CTxMemPool::setEntries m_ancestors;
        /** Mempool entry constructed for this transaction. Constructed in PreChecks() but not
         * inserted into the mempool until Finalize(). */
        std::unique_ptr<CTxMemPoolEntry> m_entry;
        /** Pointers to the transactions that have been removed from the mempool and replaced by
         * this transaction, used to return to the MemPoolAccept caller. Only populated if
         * validation is successful and the original transactions are removed. */
        std::list<CTransactionRef> m_replaced_transactions;

        /** Virtual size of the transaction as used by the mempool, calculated using serialized size
         * of the transaction and sigops. */
        int64_t m_vsize;
        /** Fees paid by this transaction: total input amounts subtracted by total output amounts. */
        CAmount m_base_fees;
        /** Base fees + any fee delta set by the user with prioritisetransaction. */
        CAmount m_modified_fees;
        /** Total modified fees of all transactions being replaced. */
        CAmount m_conflicting_fees{0};
        /** Total virtual size of all transactions being replaced. */
        size_t m_conflicting_size{0};

        /** If we're doing package validation (i.e. m_package_feerates=true), the "effective"
         * package feerate of this transaction is the total fees divided by the total size of
         * transactions (which may include its ancestors and/or descendants). */
        CFeeRate m_package_feerate{0};

        const CTransactionRef& m_ptx;
        /** Txid. */
        const uint256& m_hash;
        TxValidationState m_state;
        /** A temporary cache containing serialized transaction data for signature verification.
         * Reused across PolicyScriptChecks and ConsensusScriptChecks. */
        PrecomputedTransactionData m_precomputed_txdata;
    };

    // Run the policy checks on a given transaction, excluding any script checks.
    // Looks up inputs, calculates feerate, considers replacement, evaluates
    // package limits, etc. As this function can be invoked for "free" by a peer,
    // only tests that are fast should be done here (to avoid CPU DoS).
    bool PreChecks(ATMPArgs& args, Workspace& ws) EXCLUSIVE_LOCKS_REQUIRED(cs_main, m_pool.cs);

    // Run checks for mempool replace-by-fee.
    bool ReplacementChecks(Workspace& ws) EXCLUSIVE_LOCKS_REQUIRED(cs_main, m_pool.cs);

    // Enforce package mempool ancestor/descendant limits (distinct from individual
    // ancestor/descendant limits done in PreChecks).
    bool PackageMempoolChecks(const std::vector<CTransactionRef>& txns,
                              PackageValidationState& package_state) EXCLUSIVE_LOCKS_REQUIRED(cs_main, m_pool.cs);

    // Run the script checks using our policy flags. As this can be slow, we should
    // only invoke this on transactions that have otherwise passed policy checks.
    bool PolicyScriptChecks(const ATMPArgs& args, Workspace& ws) EXCLUSIVE_LOCKS_REQUIRED(cs_main, m_pool.cs);

    // Re-run the script checks, using consensus flags, and try to cache the
    // result in the scriptcache. This should be done after
    // PolicyScriptChecks(). This requires that all inputs either be in our
    // utxo set or in the mempool.
    bool ConsensusScriptChecks(const ATMPArgs& args, Workspace& ws) EXCLUSIVE_LOCKS_REQUIRED(cs_main, m_pool.cs);

    // Try to add the transaction to the mempool, removing any conflicts first.
    // Returns true if the transaction is in the mempool after any size
    // limiting is performed, false otherwise.
    bool Finalize(const ATMPArgs& args, Workspace& ws) EXCLUSIVE_LOCKS_REQUIRED(cs_main, m_pool.cs);

    // Submit all transactions to the mempool and call ConsensusScriptChecks to add to the script
    // cache - should only be called after successful validation of all transactions in the package.
    // The package may end up partially-submitted after size limiting; returns true if all
    // transactions are successfully added to the mempool, false otherwise.
    bool SubmitPackage(const ATMPArgs& args, std::vector<Workspace>& workspaces, PackageValidationState& package_state,
                       std::map<const uint256, const MempoolAcceptResult>& results)
         EXCLUSIVE_LOCKS_REQUIRED(cs_main, m_pool.cs);

    // Compare a package's feerate against minimum allowed.
    bool CheckFeeRate(size_t package_size, CAmount package_fee, TxValidationState& state) EXCLUSIVE_LOCKS_REQUIRED(::cs_main, m_pool.cs)
    {
        AssertLockHeld(::cs_main);
        AssertLockHeld(m_pool.cs);
        CAmount mempoolRejectFee = m_pool.GetMinFee().GetFee(package_size);
        if (state.m_has_anon_output) {
            mempoolRejectFee *= ANON_FEE_MULTIPLIER;
        }
        if (mempoolRejectFee > 0 && package_fee < mempoolRejectFee) {
            return state.Invalid(TxValidationResult::TX_MEMPOOL_POLICY, "mempool min fee not met", strprintf("%d < %d", package_fee, mempoolRejectFee));
        }

        if (package_fee < m_pool.m_min_relay_feerate.GetFee(package_size)) {
            return state.Invalid(TxValidationResult::TX_MEMPOOL_POLICY, "min relay fee not met",
                                 strprintf("%d < %d", package_fee, m_pool.m_min_relay_feerate.GetFee(package_size)));
        }
        return true;
    }

private:
    CTxMemPool& m_pool;
    CCoinsViewCache m_view;
    CCoinsViewMemPool m_viewmempool;
    CCoinsView m_dummy;

    Chainstate& m_active_chainstate;

    CTxMemPool::Limits m_limits;

    /** Whether the transaction(s) would replace any mempool transactions. If so, RBF rules apply. */
    bool m_rbf{false};
};

bool MemPoolAccept::PreChecks(ATMPArgs& args, Workspace& ws)
{
    AssertLockHeld(cs_main);
    AssertLockHeld(m_pool.cs);
    const CTransactionRef& ptx = ws.m_ptx;
    const CTransaction& tx = *ws.m_ptx;
    const uint256& hash = ws.m_hash;

    // Copy/alias what we need out of args
    const int64_t nAcceptTime = args.m_accept_time;
    const bool bypass_limits = args.m_bypass_limits;
    std::vector<COutPoint>& coins_to_uncache = args.m_coins_to_uncache;

    // Alias what we need out of ws
    TxValidationState& state = ws.m_state;
    std::unique_ptr<CTxMemPoolEntry>& entry = ws.m_entry;

    const Consensus::Params &consensus = Params().GetConsensus();
    state.SetStateInfo(nAcceptTime, m_active_chainstate.m_chain.Height(), consensus, fParticlMode, (particl::fBusyImporting && particl::fSkipRangeproof));

    if (!CheckTransaction(tx, state)) {
        return false; // state filled in by CheckTransaction
    }

    // Coinbase is only valid in a block, not as a loose transaction
    if (tx.IsCoinBase())
        return state.Invalid(TxValidationResult::TX_CONSENSUS, "coinbase");

    // Coinstake is only valid in a block, not as a loose transaction
    if (tx.IsCoinStake())
        return state.Invalid(TxValidationResult::TX_CONSENSUS, "coinstake");

    // Rather not work on nonstandard transactions (unless -testnet/-regtest)
    std::string reason;
    if (m_pool.m_require_standard && !IsStandardTx(tx, m_pool.m_max_datacarrier_bytes, m_pool.m_permit_bare_multisig, m_pool.m_dust_relay_feerate, reason, nAcceptTime)) {
        return state.Invalid(TxValidationResult::TX_NOT_STANDARD, reason);
    }

    // Transactions smaller than 65 non-witness bytes are not relayed to mitigate CVE-2017-12842.
    if (::GetSerializeSize(tx, PROTOCOL_VERSION | SERIALIZE_TRANSACTION_NO_WITNESS) < (fParticlMode ? MIN_STANDARD_TX_NONWITNESS_SIZE_PART : MIN_STANDARD_TX_NONWITNESS_SIZE))
        return state.Invalid(TxValidationResult::TX_NOT_STANDARD, "tx-size-small");

    // Only accept nLockTime-using transactions that can be mined in the next
    // block; we don't want our mempool filled up with transactions that can't
    // be mined yet.
    if (!args.m_test_accept || !args.m_ignore_locks)
    if (!CheckFinalTxAtTip(*Assert(m_active_chainstate.m_chain.Tip()), tx)) {
        return state.Invalid(TxValidationResult::TX_PREMATURE_SPEND, "non-final");
    }

    if (m_pool.exists(GenTxid::Wtxid(tx.GetWitnessHash()))) {
        // Exact transaction already exists in the mempool.
        return state.Invalid(TxValidationResult::TX_CONFLICT, "txn-already-in-mempool");
    } else if (m_pool.exists(GenTxid::Txid(tx.GetHash()))) {
        // Transaction with the same non-witness data but different witness (same txid, different
        // wtxid) already exists in the mempool.
        return state.Invalid(TxValidationResult::TX_CONFLICT, "txn-same-nonwitness-data-in-mempool");
    }

    // Check for conflicts with in-memory transactions
    for (const CTxIn &txin : tx.vin)
    {
        if (txin.IsAnonInput()) {
            if (!CheckAnonInputMempoolConflicts(txin, hash, &m_pool, state)) {
                return false; // state filled in by CheckAnonInputMempoolConflicts
            }
            continue;
        }
        const CTransaction* ptxConflicting = m_pool.GetConflictTx(txin.prevout);
        if (ptxConflicting) {
            if (!args.m_allow_replacement) {
                // Transaction conflicts with a mempool tx, but we're not allowing replacements.
                return state.Invalid(TxValidationResult::TX_MEMPOOL_POLICY, "bip125-replacement-disallowed");
            }
            if (!ws.m_conflicts.count(ptxConflicting->GetHash()))
            {
                // Transactions that don't explicitly signal replaceability are
                // *not* replaceable with the current logic, even if one of their
                // unconfirmed ancestors signals replaceability. This diverges
                // from BIP125's inherited signaling description (see CVE-2021-31876).
                // Applications relying on first-seen mempool behavior should
                // check all unconfirmed ancestors; otherwise an opt-in ancestor
                // might be replaced, causing removal of this descendant.
                //
                // If replaceability signaling is ignored due to node setting,
                // replacement is always allowed.
                if (!m_pool.m_full_rbf && !SignalsOptInRBF(*ptxConflicting)) {
                    return state.Invalid(TxValidationResult::TX_MEMPOOL_POLICY, "txn-mempool-conflict");
                }

                ws.m_conflicts.insert(ptxConflicting->GetHash());
            }
        }
    }

    LockPoints lp;
    m_view.SetBackend(m_viewmempool);

    state.m_has_anon_input = false;
    const CCoinsViewCache& coins_cache = m_active_chainstate.CoinsTip();
    // do all inputs exist?
    for (const CTxIn& txin : tx.vin) {
        if (txin.IsAnonInput()) {
            state.m_has_anon_input = true;
            continue;
        }
        if (!coins_cache.HaveCoinInCache(txin.prevout)) {
            coins_to_uncache.push_back(txin.prevout);
        }

        // Note: this call may add txin.prevout to the coins cache
        // (coins_cache.cacheCoins) by way of FetchCoin(). It should be removed
        // later (via coins_to_uncache) if this tx turns out to be invalid.
        if (!m_view.HaveCoin(txin.prevout)) {
            // Are inputs missing because we already have the tx?
            for (size_t out = 0; out < tx.GetNumVOuts(); out++) {
                // Optimistically just do efficient check of cache for outputs
                if (coins_cache.HaveCoinInCache(COutPoint(hash, out))) {
                    return state.Invalid(TxValidationResult::TX_CONFLICT, "txn-already-known");
                }
            }
            // Otherwise assume this might be an orphan tx for which we just haven't seen parents yet
            return state.Invalid(TxValidationResult::TX_MISSING_INPUTS, "bad-txns-inputs-missingorspent");
        }
    }

    if (state.m_has_anon_input && gArgs.GetBoolArg("-checkpeerheight", true) &&
        m_active_chainstate.m_chain.Height() < particl::GetNumBlocksOfPeers() - 1) {
        LogPrintf("%s: Ignoring anon transaction while chain syncs height %d - peers %d.\n",
            __func__, m_active_chainstate.m_chain.Height(), particl::GetNumBlocksOfPeers());
        return state.Error("Syncing");
    }

    if (!AllAnonOutputsUnknown(m_active_chainstate, tx, state)) { // Also sets state.m_has_anon_output
        // Already in the blockchain, containing block could have been received before loose tx
        return state.Invalid(TxValidationResult::TX_CONFLICT, "txn-already-in-mempool");
    }
    // This is const, but calls into the back end CoinsViews. The CCoinsViewDB at the bottom of the
    // hierarchy brings the best block into scope. See CCoinsViewDB::GetBestBlock().
    m_view.GetBestBlock();

    // we have all inputs cached now, so switch back to dummy (to protect
    // against bugs where we pull more inputs from disk that miss being added
    // to coins_to_uncache)
    m_view.SetBackend(m_dummy);

    assert(m_active_chainstate.m_blockman.LookupBlockIndex(m_view.GetBestBlock()) == m_active_chainstate.m_chain.Tip());

    // Only accept BIP68 sequence locked transactions that can be mined in the next
    // block; we don't want our mempool filled up with transactions that can't
    // be mined yet.
    // Pass in m_view which has all of the relevant inputs cached. Note that, since m_view's
    // backend was removed, it no longer pulls coins from the mempool.
    if (!args.m_test_accept || !args.m_ignore_locks)  // Particl: Only check m_ignore_locks when m_test_accept is true
    if (!CheckSequenceLocksAtTip(m_active_chainstate.m_chain.Tip(), m_view, tx, &lp)) {
        return state.Invalid(TxValidationResult::TX_PREMATURE_SPEND, "non-BIP68-final");
    }

    // The mempool holds txs for the next block, so pass height+1 to CheckTxInputs
    if (!Consensus::CheckTxInputs(tx, state, m_view, m_active_chainstate.m_chain.Height() + 1, ws.m_base_fees)) {
        return false; // state filled in by CheckTxInputs
    }

    if (m_pool.m_require_standard && !AreInputsStandard(tx, m_view, nAcceptTime)) {
        return state.Invalid(TxValidationResult::TX_INPUTS_NOT_STANDARD, "bad-txns-nonstandard-inputs");
    }

    // Check for non-standard witnesses.
    if (tx.HasWitness() && m_pool.m_require_standard && !IsWitnessStandard(tx, m_view)) {
        return state.Invalid(TxValidationResult::TX_WITNESS_MUTATED, "bad-witness-nonstandard");
    }

    int64_t nSigOpsCost = GetTransactionSigOpCost(tx, m_view, STANDARD_SCRIPT_VERIFY_FLAGS);

    // ws.m_modified_fees includes any fee deltas from PrioritiseTransaction
    ws.m_modified_fees = ws.m_base_fees;
    m_pool.ApplyDelta(hash, ws.m_modified_fees);

    // Keep track of transactions that spend a coinbase, which we re-scan
    // during reorgs to ensure COINBASE_MATURITY is still met.
    bool fSpendsCoinbase = false;
    for (const CTxIn &txin : tx.vin) {
        if (txin.IsAnonInput()) {
            continue;
        }
        const Coin &coin = m_view.AccessCoin(txin.prevout);
        if (coin.IsCoinBase()) {
            fSpendsCoinbase = true;
            break;
        }
    }

    entry.reset(new CTxMemPoolEntry(ptx, ws.m_base_fees, nAcceptTime, m_active_chainstate.m_chain.Height(),
            fSpendsCoinbase, nSigOpsCost, lp));
    ws.m_vsize = entry->GetTxSize();

    if (nSigOpsCost > MAX_STANDARD_TX_SIGOPS_COST)
        return state.Invalid(TxValidationResult::TX_NOT_STANDARD, "bad-txns-too-many-sigops",
                strprintf("%d", nSigOpsCost));

    // No individual transactions are allowed below the min relay feerate and mempool min feerate except from
    // disconnected blocks and transactions in a package. Package transactions will be checked using
    // package feerate later.
    if (!bypass_limits && !args.m_package_feerates && !CheckFeeRate(ws.m_vsize, ws.m_modified_fees, state)) return false;

    ws.m_iters_conflicting = m_pool.GetIterSet(ws.m_conflicts);
    // Calculate in-mempool ancestors, up to a limit.
    if (ws.m_conflicts.size() == 1) {
        // In general, when we receive an RBF transaction with mempool conflicts, we want to know whether we
        // would meet the chain limits after the conflicts have been removed. However, there isn't a practical
        // way to do this short of calculating the ancestor and descendant sets with an overlay cache of
        // changed mempool entries. Due to both implementation and runtime complexity concerns, this isn't
        // very realistic, thus we only ensure a limited set of transactions are RBF'able despite mempool
        // conflicts here. Importantly, we need to ensure that some transactions which were accepted using
        // the below carve-out are able to be RBF'ed, without impacting the security the carve-out provides
        // for off-chain contract systems (see link in the comment below).
        //
        // Specifically, the subset of RBF transactions which we allow despite chain limits are those which
        // conflict directly with exactly one other transaction (but may evict children of said transaction),
        // and which are not adding any new mempool dependencies. Note that the "no new mempool dependencies"
        // check is accomplished later, so we don't bother doing anything about it here, but if our
        // policy changes, we may need to move that check to here instead of removing it wholesale.
        //
        // Such transactions are clearly not merging any existing packages, so we are only concerned with
        // ensuring that (a) no package is growing past the package size (not count) limits and (b) we are
        // not allowing something to effectively use the (below) carve-out spot when it shouldn't be allowed
        // to.
        //
        // To check these we first check if we meet the RBF criteria, above, and increment the descendant
        // limits by the direct conflict and its descendants (as these are recalculated in
        // CalculateMempoolAncestors by assuming the new transaction being added is a new descendant, with no
        // removals, of each parent's existing dependent set). The ancestor count limits are unmodified (as
        // the ancestor limits should be the same for both our new transaction and any conflicts).
        // We don't bother incrementing m_limit_descendants by the full removal count as that limit never comes
        // into force here (as we're only adding a single transaction).
        assert(ws.m_iters_conflicting.size() == 1);
        CTxMemPool::txiter conflict = *ws.m_iters_conflicting.begin();

        m_limits.descendant_count += 1;
        m_limits.descendant_size_vbytes += conflict->GetSizeWithDescendants();
    }

    auto ancestors{m_pool.CalculateMemPoolAncestors(*entry, m_limits)};
    if (!ancestors) {
        // If CalculateMemPoolAncestors fails second time, we want the original error string.
        // Contracting/payment channels CPFP carve-out:
        // If the new transaction is relatively small (up to 40k weight)
        // and has at most one ancestor (ie ancestor limit of 2, including
        // the new transaction), allow it if its parent has exactly the
        // descendant limit descendants.
        //
        // This allows protocols which rely on distrusting counterparties
        // being able to broadcast descendants of an unconfirmed transaction
        // to be secure by simply only having two immediately-spendable
        // outputs - one for each counterparty. For more info on the uses for
        // this, see https://lists.linuxfoundation.org/pipermail/bitcoin-dev/2018-November/016518.html
        CTxMemPool::Limits cpfp_carve_out_limits{
            .ancestor_count = 2,
            .ancestor_size_vbytes = m_limits.ancestor_size_vbytes,
            .descendant_count = m_limits.descendant_count + 1,
            .descendant_size_vbytes = m_limits.descendant_size_vbytes + EXTRA_DESCENDANT_TX_SIZE_LIMIT,
        };
        const auto error_message{util::ErrorString(ancestors).original};
        if (ws.m_vsize > EXTRA_DESCENDANT_TX_SIZE_LIMIT) {
            return state.Invalid(TxValidationResult::TX_MEMPOOL_POLICY, "too-long-mempool-chain", error_message);
        }
        ancestors = m_pool.CalculateMemPoolAncestors(*entry, cpfp_carve_out_limits);
        if (!ancestors) return state.Invalid(TxValidationResult::TX_MEMPOOL_POLICY, "too-long-mempool-chain", error_message);
    }

    ws.m_ancestors = *ancestors;

    // A transaction that spends outputs that would be replaced by it is invalid. Now
    // that we have the set of all ancestors we can detect this
    // pathological case by making sure ws.m_conflicts and ws.m_ancestors don't
    // intersect.
    if (const auto err_string{EntriesAndTxidsDisjoint(ws.m_ancestors, ws.m_conflicts, hash)}) {
        // We classify this as a consensus error because a transaction depending on something it
        // conflicts with would be inconsistent.
        return state.Invalid(TxValidationResult::TX_CONSENSUS, "bad-txns-spends-conflicting-tx", *err_string);
    }

    m_rbf = !ws.m_conflicts.empty();
    return true;
}

bool MemPoolAccept::ReplacementChecks(Workspace& ws)
{
    AssertLockHeld(cs_main);
    AssertLockHeld(m_pool.cs);

    const CTransaction& tx = *ws.m_ptx;
    const uint256& hash = ws.m_hash;
    TxValidationState& state = ws.m_state;

    CFeeRate newFeeRate(ws.m_modified_fees, ws.m_vsize);
    // Enforce Rule #6. The replacement transaction must have a higher feerate than its direct conflicts.
    // - The motivation for this check is to ensure that the replacement transaction is preferable for
    //   block-inclusion, compared to what would be removed from the mempool.
    // - This logic predates ancestor feerate-based transaction selection, which is why it doesn't
    //   consider feerates of descendants.
    // - Note: Ancestor feerate-based transaction selection has made this comparison insufficient to
    //   guarantee that this is incentive-compatible for miners, because it is possible for a
    //   descendant transaction of a direct conflict to pay a higher feerate than the transaction that
    //   might replace them, under these rules.
    if (const auto err_string{PaysMoreThanConflicts(ws.m_iters_conflicting, newFeeRate, hash)}) {
        return state.Invalid(TxValidationResult::TX_MEMPOOL_POLICY, "insufficient fee", *err_string);
    }

    // Calculate all conflicting entries and enforce Rule #5.
    if (const auto err_string{GetEntriesForConflicts(tx, m_pool, ws.m_iters_conflicting, ws.m_all_conflicting)}) {
        return state.Invalid(TxValidationResult::TX_MEMPOOL_POLICY,
                             "too many potential replacements", *err_string);
    }
    // Enforce Rule #2.
    if (const auto err_string{HasNoNewUnconfirmed(tx, m_pool, ws.m_iters_conflicting)}) {
        return state.Invalid(TxValidationResult::TX_MEMPOOL_POLICY,
                             "replacement-adds-unconfirmed", *err_string);
    }
    // Check if it's economically rational to mine this transaction rather than the ones it
    // replaces and pays for its own relay fees. Enforce Rules #3 and #4.
    for (CTxMemPool::txiter it : ws.m_all_conflicting) {
        ws.m_conflicting_fees += it->GetModifiedFee();
        ws.m_conflicting_size += it->GetTxSize();
    }
    if (const auto err_string{PaysForRBF(ws.m_conflicting_fees, ws.m_modified_fees, ws.m_vsize,
                                         m_pool.m_incremental_relay_feerate, hash)}) {
        return state.Invalid(TxValidationResult::TX_MEMPOOL_POLICY, "insufficient fee", *err_string);
    }
    return true;
}

bool MemPoolAccept::PackageMempoolChecks(const std::vector<CTransactionRef>& txns,
                                         PackageValidationState& package_state)
{
    AssertLockHeld(cs_main);
    AssertLockHeld(m_pool.cs);

    // CheckPackageLimits expects the package transactions to not already be in the mempool.
    assert(std::all_of(txns.cbegin(), txns.cend(), [this](const auto& tx)
                       { return !m_pool.exists(GenTxid::Txid(tx->GetHash()));}));

    std::string err_string;
    if (!m_pool.CheckPackageLimits(txns, m_limits, err_string)) {
        // This is a package-wide error, separate from an individual transaction error.
        return package_state.Invalid(PackageValidationResult::PCKG_POLICY, "package-mempool-limits", err_string);
    }
   return true;
}

bool MemPoolAccept::PolicyScriptChecks(const ATMPArgs& args, Workspace& ws)
{
    AssertLockHeld(cs_main);
    AssertLockHeld(m_pool.cs);
    const CTransaction& tx = *ws.m_ptx;
    TxValidationState& state = ws.m_state;
    state.m_chainstate = &m_active_chainstate;

    constexpr unsigned int scriptVerifyFlags = STANDARD_SCRIPT_VERIFY_FLAGS;

    // Check input scripts and signatures.
    // This is done last to help prevent CPU exhaustion denial-of-service attacks.
    if (!CheckInputScripts(tx, state, m_view, scriptVerifyFlags, true, false, ws.m_precomputed_txdata)) {
        // SCRIPT_VERIFY_CLEANSTACK requires SCRIPT_VERIFY_WITNESS, so we
        // need to turn both off, and compare against just turning off CLEANSTACK
        // to see if the failure is specifically due to witness validation.
        TxValidationState state_dummy; // Want reported failures to be from first CheckInputScripts
        state_dummy.CopyStateInfo(state);
        if (!tx.HasWitness() && CheckInputScripts(tx, state_dummy, m_view, scriptVerifyFlags & ~(SCRIPT_VERIFY_WITNESS | SCRIPT_VERIFY_CLEANSTACK), true, false, ws.m_precomputed_txdata) &&
                !CheckInputScripts(tx, state_dummy, m_view, scriptVerifyFlags & ~SCRIPT_VERIFY_CLEANSTACK, true, false, ws.m_precomputed_txdata)) {
            // Only the witness is missing, so the transaction itself may be fine.
            state.Invalid(TxValidationResult::TX_WITNESS_STRIPPED,
                    state.GetRejectReason(), state.GetDebugMessage());
        }
        return false; // state filled in by CheckInputScripts
    }

    return true;
}

bool MemPoolAccept::ConsensusScriptChecks(const ATMPArgs& args, Workspace& ws)
{
    AssertLockHeld(cs_main);
    AssertLockHeld(m_pool.cs);
    const CTransaction& tx = *ws.m_ptx;
    const uint256& hash = ws.m_hash;
    TxValidationState& state = ws.m_state;
    state.m_chainstate = &m_active_chainstate;

    // Check again against the current block tip's script verification
    // flags to cache our script execution flags. This is, of course,
    // useless if the next block has different script flags from the
    // previous one, but because the cache tracks script flags for us it
    // will auto-invalidate and we'll just have a few blocks of extra
    // misses on soft-fork activation.
    //
    // This is also useful in case of bugs in the standard flags that cause
    // transactions to pass as valid when they're actually invalid. For
    // instance the STRICTENC flag was incorrectly allowing certain
    // CHECKSIG NOT scripts to pass, even though they were invalid.
    //
    // There is a similar check in CreateNewBlock() to prevent creating
    // invalid blocks (using TestBlockValidity), however allowing such
    // transactions into the mempool can be exploited as a DoS attack.
    unsigned int currentBlockScriptVerifyFlags{GetBlockScriptFlags(*m_active_chainstate.m_chain.Tip(), m_active_chainstate.m_chainman)};
    if (!CheckInputsFromMempoolAndCache(tx, state, m_view, m_pool, currentBlockScriptVerifyFlags,
                                        ws.m_precomputed_txdata, m_active_chainstate.CoinsTip())) {
        LogPrintf("BUG! PLEASE REPORT THIS! CheckInputScripts failed against latest-block but not STANDARD flags %s, %s\n", hash.ToString(), state.ToString());
        return Assume(false);
    }

    return true;
}

bool MemPoolAccept::Finalize(const ATMPArgs& args, Workspace& ws)
{
    AssertLockHeld(cs_main);
    AssertLockHeld(m_pool.cs);
    const CTransaction& tx = *ws.m_ptx;
    const uint256& hash = ws.m_hash;
    TxValidationState& state = ws.m_state;
    const bool bypass_limits = args.m_bypass_limits;

    std::unique_ptr<CTxMemPoolEntry>& entry = ws.m_entry;

    // Remove conflicting transactions from the mempool
    for (CTxMemPool::txiter it : ws.m_all_conflicting)
    {
        LogPrint(BCLog::MEMPOOL, "replacing tx %s with %s for %s additional fees, %d delta bytes\n",
                it->GetTx().GetHash().ToString(),
                hash.ToString(),
                FormatMoney(ws.m_modified_fees - ws.m_conflicting_fees),
                (int)entry->GetTxSize() - (int)ws.m_conflicting_size);
        ws.m_replaced_transactions.push_back(it->GetSharedTx());
    }
    m_pool.RemoveStaged(ws.m_all_conflicting, false, MemPoolRemovalReason::REPLACED);

    // This transaction should only count for fee estimation if:
    // - it's not being re-added during a reorg which bypasses typical mempool fee limits
    // - the node is not behind
    // - the transaction is not dependent on any other transactions in the mempool
    // - it's not part of a package. Since package relay is not currently supported, this
    // transaction has not necessarily been accepted to miners' mempools.
    bool validForFeeEstimation = !bypass_limits && !args.m_package_submission && IsCurrentForFeeEstimation(m_active_chainstate) && m_pool.HasNoInputsOf(tx);

    // Store transaction in memory
    m_pool.addUnchecked(*entry, ws.m_ancestors, validForFeeEstimation);

    // trim mempool and check if tx was trimmed
    // If we are validating a package, don't trim here because we could evict a previous transaction
    // in the package. LimitMempoolSize() should be called at the very end to make sure the mempool
    // is still within limits and package submission happens atomically.
    if (!args.m_package_submission && !bypass_limits) {
        LimitMempoolSize(m_pool, m_active_chainstate.CoinsTip());
        if (!m_pool.exists(GenTxid::Txid(hash)))
            return state.Invalid(TxValidationResult::TX_MEMPOOL_POLICY, "mempool full");
    }

    if (!AddKeyImagesToMempool(tx, m_pool)) {
        LogPrintf("ERROR: %s: AddKeyImagesToMempool failed.\n", __func__);
        return state.Invalid(TxValidationResult::TX_CONSENSUS, "bad-anonin-keyimages");
    }

    // Update mempool indices
    if (fAddressIndex) {
        m_pool.addAddressIndex(*entry, m_view);
    }
    if (fSpentIndex) {
        m_pool.addSpentIndex(*entry, m_view);
    }

    return true;
}

bool MemPoolAccept::SubmitPackage(const ATMPArgs& args, std::vector<Workspace>& workspaces,
                                  PackageValidationState& package_state,
                                  std::map<const uint256, const MempoolAcceptResult>& results)
{
    AssertLockHeld(cs_main);
    AssertLockHeld(m_pool.cs);
    // Sanity check: none of the transactions should be in the mempool, and none of the transactions
    // should have a same-txid-different-witness equivalent in the mempool.
    assert(std::all_of(workspaces.cbegin(), workspaces.cend(), [this](const auto& ws){
        return !m_pool.exists(GenTxid::Txid(ws.m_ptx->GetHash())); }));

    bool all_submitted = true;
    // ConsensusScriptChecks adds to the script cache and is therefore consensus-critical;
    // CheckInputsFromMempoolAndCache asserts that transactions only spend coins available from the
    // mempool or UTXO set. Submit each transaction to the mempool immediately after calling
    // ConsensusScriptChecks to make the outputs available for subsequent transactions.
    for (Workspace& ws : workspaces) {
        if (!ConsensusScriptChecks(args, ws)) {
            results.emplace(ws.m_ptx->GetWitnessHash(), MempoolAcceptResult::Failure(ws.m_state));
            // Since PolicyScriptChecks() passed, this should never fail.
            Assume(false);
            all_submitted = false;
            package_state.Invalid(PackageValidationResult::PCKG_MEMPOOL_ERROR,
                                  strprintf("BUG! PolicyScriptChecks succeeded but ConsensusScriptChecks failed: %s",
                                            ws.m_ptx->GetHash().ToString()));
        }

        // Re-calculate mempool ancestors to call addUnchecked(). They may have changed since the
        // last calculation done in PreChecks, since package ancestors have already been submitted.
        {
            auto ancestors{m_pool.CalculateMemPoolAncestors(*ws.m_entry, m_limits)};
            if(!ancestors) {
                results.emplace(ws.m_ptx->GetWitnessHash(), MempoolAcceptResult::Failure(ws.m_state));
                // Since PreChecks() and PackageMempoolChecks() both enforce limits, this should never fail.
                Assume(false);
                all_submitted = false;
                package_state.Invalid(PackageValidationResult::PCKG_MEMPOOL_ERROR,
                                    strprintf("BUG! Mempool ancestors or descendants were underestimated: %s",
                                                ws.m_ptx->GetHash().ToString()));
            }
            ws.m_ancestors = std::move(ancestors).value_or(ws.m_ancestors);
        }
        // If we call LimitMempoolSize() for each individual Finalize(), the mempool will not take
        // the transaction's descendant feerate into account because it hasn't seen them yet. Also,
        // we risk evicting a transaction that a subsequent package transaction depends on. Instead,
        // allow the mempool to temporarily bypass limits, the maximum package size) while
        // submitting transactions individually and then trim at the very end.
        if (!Finalize(args, ws)) {
            results.emplace(ws.m_ptx->GetWitnessHash(), MempoolAcceptResult::Failure(ws.m_state));
            // Since LimitMempoolSize() won't be called, this should never fail.
            Assume(false);
            all_submitted = false;
            package_state.Invalid(PackageValidationResult::PCKG_MEMPOOL_ERROR,
                                  strprintf("BUG! Adding to mempool failed: %s", ws.m_ptx->GetHash().ToString()));
        }
    }

    // It may or may not be the case that all the transactions made it into the mempool. Regardless,
    // make sure we haven't exceeded max mempool size.
    LimitMempoolSize(m_pool, m_active_chainstate.CoinsTip());

    std::vector<uint256> all_package_wtxids;
    all_package_wtxids.reserve(workspaces.size());
    std::transform(workspaces.cbegin(), workspaces.cend(), std::back_inserter(all_package_wtxids),
                   [](const auto& ws) { return ws.m_ptx->GetWitnessHash(); });
    // Find the wtxids of the transactions that made it into the mempool. Allow partial submission,
    // but don't report success unless they all made it into the mempool.
    for (Workspace& ws : workspaces) {
        const auto effective_feerate = args.m_package_feerates ? ws.m_package_feerate :
            CFeeRate{ws.m_modified_fees, static_cast<uint32_t>(ws.m_vsize)};
        const auto effective_feerate_wtxids = args.m_package_feerates ? all_package_wtxids :
            std::vector<uint256>({ws.m_ptx->GetWitnessHash()});
        if (m_pool.exists(GenTxid::Wtxid(ws.m_ptx->GetWitnessHash()))) {
            results.emplace(ws.m_ptx->GetWitnessHash(),
                MempoolAcceptResult::Success(std::move(ws.m_replaced_transactions), ws.m_vsize,
                                             ws.m_base_fees, effective_feerate, effective_feerate_wtxids));
            GetMainSignals().TransactionAddedToMempool(ws.m_ptx, m_pool.GetAndIncrementSequence());
        } else {
            all_submitted = false;
            ws.m_state.Invalid(TxValidationResult::TX_MEMPOOL_POLICY, "mempool full");
            results.emplace(ws.m_ptx->GetWitnessHash(), MempoolAcceptResult::Failure(ws.m_state));
        }
    }
    return all_submitted;
}

MempoolAcceptResult MemPoolAccept::AcceptSingleTransaction(const CTransactionRef& ptx, ATMPArgs& args)
{
    AssertLockHeld(cs_main);
    LOCK(m_pool.cs); // mempool "read lock" (held through GetMainSignals().TransactionAddedToMempool())

    Workspace ws(ptx);

    if (!PreChecks(args, ws)) return MempoolAcceptResult::Failure(ws.m_state);

    if (m_rbf && !ReplacementChecks(ws)) return MempoolAcceptResult::Failure(ws.m_state);

    // Perform the inexpensive checks first and avoid hashing and signature verification unless
    // those checks pass, to mitigate CPU exhaustion denial-of-service attacks.
    if (!PolicyScriptChecks(args, ws)) return MempoolAcceptResult::Failure(ws.m_state);

    if (!ConsensusScriptChecks(args, ws)) return MempoolAcceptResult::Failure(ws.m_state);

    const CFeeRate effective_feerate{ws.m_modified_fees, static_cast<uint32_t>(ws.m_vsize)};
    const std::vector<uint256> single_wtxid{ws.m_ptx->GetWitnessHash()};
    // Tx was accepted, but not added
    if (args.m_test_accept) {
        return MempoolAcceptResult::Success(std::move(ws.m_replaced_transactions), ws.m_vsize,
                                            ws.m_base_fees, effective_feerate, single_wtxid);
    }

    if (!Finalize(args, ws)) return MempoolAcceptResult::Failure(ws.m_state);

    GetMainSignals().TransactionAddedToMempool(ptx, m_pool.GetAndIncrementSequence());

    return MempoolAcceptResult::Success(std::move(ws.m_replaced_transactions), ws.m_vsize, ws.m_base_fees,
                                        effective_feerate, single_wtxid);
}

PackageMempoolAcceptResult MemPoolAccept::AcceptMultipleTransactions(const std::vector<CTransactionRef>& txns, ATMPArgs& args)
{
    AssertLockHeld(cs_main);

    // These context-free package limits can be done before taking the mempool lock.
    PackageValidationState package_state;
    if (!CheckPackage(txns, package_state)) return PackageMempoolAcceptResult(package_state, {});

    std::vector<Workspace> workspaces{};
    workspaces.reserve(txns.size());
    std::transform(txns.cbegin(), txns.cend(), std::back_inserter(workspaces),
                   [](const auto& tx) { return Workspace(tx); });
    std::map<const uint256, const MempoolAcceptResult> results;

    LOCK(m_pool.cs);

    // Do all PreChecks first and fail fast to avoid running expensive script checks when unnecessary.
    for (Workspace& ws : workspaces) {
        if (!PreChecks(args, ws)) {
            package_state.Invalid(PackageValidationResult::PCKG_TX, "transaction failed");
            // Exit early to avoid doing pointless work. Update the failed tx result; the rest are unfinished.
            results.emplace(ws.m_ptx->GetWitnessHash(), MempoolAcceptResult::Failure(ws.m_state));
            return PackageMempoolAcceptResult(package_state, std::move(results));
        }
        // Make the coins created by this transaction available for subsequent transactions in the
        // package to spend. Since we already checked conflicts in the package and we don't allow
        // replacements, we don't need to track the coins spent. Note that this logic will need to be
        // updated if package replace-by-fee is allowed in the future.
        assert(!args.m_allow_replacement);
        m_viewmempool.PackageAddTransaction(ws.m_ptx);
    }

    // Transactions must meet two minimum feerates: the mempool minimum fee and min relay fee.
    // For transactions consisting of exactly one child and its parents, it suffices to use the
    // package feerate (total modified fees / total virtual size) to check this requirement.
    const auto m_total_vsize = std::accumulate(workspaces.cbegin(), workspaces.cend(), int64_t{0},
        [](int64_t sum, auto& ws) { return sum + ws.m_vsize; });
    const auto m_total_modified_fees = std::accumulate(workspaces.cbegin(), workspaces.cend(), CAmount{0},
        [](CAmount sum, auto& ws) { return sum + ws.m_modified_fees; });
    const CFeeRate package_feerate(m_total_modified_fees, m_total_vsize);
    TxValidationState placeholder_state;
    if (args.m_package_feerates &&
        !CheckFeeRate(m_total_vsize, m_total_modified_fees, placeholder_state)) {
        package_state.Invalid(PackageValidationResult::PCKG_POLICY, "package-fee-too-low");
        return PackageMempoolAcceptResult(package_state, {});
    }

    // Apply package mempool ancestor/descendant limits. Skip if there is only one transaction,
    // because it's unnecessary. Also, CPFP carve out can increase the limit for individual
    // transactions, but this exemption is not extended to packages in CheckPackageLimits().
    std::string err_string;
    if (txns.size() > 1 && !PackageMempoolChecks(txns, package_state)) {
        return PackageMempoolAcceptResult(package_state, std::move(results));
    }

    std::vector<uint256> all_package_wtxids;
    all_package_wtxids.reserve(workspaces.size());
    std::transform(workspaces.cbegin(), workspaces.cend(), std::back_inserter(all_package_wtxids),
                   [](const auto& ws) { return ws.m_ptx->GetWitnessHash(); });
    for (Workspace& ws : workspaces) {
        ws.m_package_feerate = package_feerate;
        if (!PolicyScriptChecks(args, ws)) {
            // Exit early to avoid doing pointless work. Update the failed tx result; the rest are unfinished.
            package_state.Invalid(PackageValidationResult::PCKG_TX, "transaction failed");
            results.emplace(ws.m_ptx->GetWitnessHash(), MempoolAcceptResult::Failure(ws.m_state));
            return PackageMempoolAcceptResult(package_state, std::move(results));
        }
        if (args.m_test_accept) {
            const auto effective_feerate = args.m_package_feerates ? ws.m_package_feerate :
                CFeeRate{ws.m_modified_fees, static_cast<uint32_t>(ws.m_vsize)};
            const auto effective_feerate_wtxids = args.m_package_feerates ? all_package_wtxids :
                std::vector<uint256>{ws.m_ptx->GetWitnessHash()};
            results.emplace(ws.m_ptx->GetWitnessHash(),
                            MempoolAcceptResult::Success(std::move(ws.m_replaced_transactions),
                                                         ws.m_vsize, ws.m_base_fees, effective_feerate,
                                                         effective_feerate_wtxids));
        }
    }

    if (args.m_test_accept) return PackageMempoolAcceptResult(package_state, std::move(results));

    if (!SubmitPackage(args, workspaces, package_state, results)) {
        // PackageValidationState filled in by SubmitPackage().
        return PackageMempoolAcceptResult(package_state, std::move(results));
    }

    return PackageMempoolAcceptResult(package_state, std::move(results));
}

PackageMempoolAcceptResult MemPoolAccept::AcceptPackage(const Package& package, ATMPArgs& args)
{
    AssertLockHeld(cs_main);
    // Used if returning a PackageMempoolAcceptResult directly from this function.
    PackageValidationState package_state_quit_early;

    // Check that the package is well-formed. If it isn't, we won't try to validate any of the
    // transactions and thus won't return any MempoolAcceptResults, just a package-wide error.

    // Context-free package checks.
    if (!CheckPackage(package, package_state_quit_early)) return PackageMempoolAcceptResult(package_state_quit_early, {});

    // All transactions in the package must be a parent of the last transaction. This is just an
    // opportunity for us to fail fast on a context-free check without taking the mempool lock.
    if (!IsChildWithParents(package)) {
        package_state_quit_early.Invalid(PackageValidationResult::PCKG_POLICY, "package-not-child-with-parents");
        return PackageMempoolAcceptResult(package_state_quit_early, {});
    }

    // IsChildWithParents() guarantees the package is > 1 transactions.
    assert(package.size() > 1);
    // The package must be 1 child with all of its unconfirmed parents. The package is expected to
    // be sorted, so the last transaction is the child.
    const auto& child = package.back();
    std::unordered_set<uint256, SaltedTxidHasher> unconfirmed_parent_txids;
    std::transform(package.cbegin(), package.cend() - 1,
                   std::inserter(unconfirmed_parent_txids, unconfirmed_parent_txids.end()),
                   [](const auto& tx) { return tx->GetHash(); });

    // All child inputs must refer to a preceding package transaction or a confirmed UTXO. The only
    // way to verify this is to look up the child's inputs in our current coins view (not including
    // mempool), and enforce that all parents not present in the package be available at chain tip.
    // Since this check can bring new coins into the coins cache, keep track of these coins and
    // uncache them if we don't end up submitting this package to the mempool.
    const CCoinsViewCache& coins_tip_cache = m_active_chainstate.CoinsTip();
    for (const auto& input : child->vin) {
        if (!coins_tip_cache.HaveCoinInCache(input.prevout)) {
            args.m_coins_to_uncache.push_back(input.prevout);
        }
    }
    // Using the MemPoolAccept m_view cache allows us to look up these same coins faster later.
    // This should be connecting directly to CoinsTip, not to m_viewmempool, because we specifically
    // require inputs to be confirmed if they aren't in the package.
    m_view.SetBackend(m_active_chainstate.CoinsTip());
    const auto package_or_confirmed = [this, &unconfirmed_parent_txids](const auto& input) {
         return unconfirmed_parent_txids.count(input.prevout.hash) > 0 || m_view.HaveCoin(input.prevout);
    };
    if (!std::all_of(child->vin.cbegin(), child->vin.cend(), package_or_confirmed)) {
        package_state_quit_early.Invalid(PackageValidationResult::PCKG_POLICY, "package-not-child-with-unconfirmed-parents");
        return PackageMempoolAcceptResult(package_state_quit_early, {});
    }
    // Protect against bugs where we pull more inputs from disk that miss being added to
    // coins_to_uncache. The backend will be connected again when needed in PreChecks.
    m_view.SetBackend(m_dummy);

    LOCK(m_pool.cs);
    // Stores final results that won't change
    std::map<const uint256, const MempoolAcceptResult> results_final;
    // Node operators are free to set their mempool policies however they please, nodes may receive
    // transactions in different orders, and malicious counterparties may try to take advantage of
    // policy differences to pin or delay propagation of transactions. As such, it's possible for
    // some package transaction(s) to already be in the mempool, and we don't want to reject the
    // entire package in that case (as that could be a censorship vector). De-duplicate the
    // transactions that are already in the mempool, and only call AcceptMultipleTransactions() with
    // the new transactions. This ensures we don't double-count transaction counts and sizes when
    // checking ancestor/descendant limits, or double-count transaction fees for fee-related policy.
    ATMPArgs single_args = ATMPArgs::SingleInPackageAccept(args);
    // Results from individual validation. "Nonfinal" because if a transaction fails by itself but
    // succeeds later (i.e. when evaluated with a fee-bumping child), the result changes (though not
    // reflected in this map). If a transaction fails more than once, we want to return the first
    // result, when it was considered on its own. So changes will only be from invalid -> valid.
    std::map<uint256, MempoolAcceptResult> individual_results_nonfinal;
    bool quit_early{false};
    std::vector<CTransactionRef> txns_package_eval;
    for (const auto& tx : package) {
        const auto& wtxid = tx->GetWitnessHash();
        const auto& txid = tx->GetHash();
        // There are 3 possibilities: already in mempool, same-txid-diff-wtxid already in mempool,
        // or not in mempool. An already confirmed tx is treated as one not in mempool, because all
        // we know is that the inputs aren't available.
        if (m_pool.exists(GenTxid::Wtxid(wtxid))) {
            // Exact transaction already exists in the mempool.
            auto iter = m_pool.GetIter(txid);
            assert(iter != std::nullopt);
            results_final.emplace(wtxid, MempoolAcceptResult::MempoolTx(iter.value()->GetTxSize(), iter.value()->GetFee()));
        } else if (m_pool.exists(GenTxid::Txid(txid))) {
            // Transaction with the same non-witness data but different witness (same txid,
            // different wtxid) already exists in the mempool.
            //
            // We don't allow replacement transactions right now, so just swap the package
            // transaction for the mempool one. Note that we are ignoring the validity of the
            // package transaction passed in.
            // TODO: allow witness replacement in packages.
            auto iter = m_pool.GetIter(txid);
            assert(iter != std::nullopt);
            // Provide the wtxid of the mempool tx so that the caller can look it up in the mempool.
            results_final.emplace(wtxid, MempoolAcceptResult::MempoolTxDifferentWitness(iter.value()->GetTx().GetWitnessHash()));
        } else {
            // Transaction does not already exist in the mempool.
            // Try submitting the transaction on its own.
            const auto single_res = AcceptSingleTransaction(tx, single_args);
            if (single_res.m_result_type == MempoolAcceptResult::ResultType::VALID) {
                // The transaction succeeded on its own and is now in the mempool. Don't include it
                // in package validation, because its fees should only be "used" once.
                assert(m_pool.exists(GenTxid::Wtxid(wtxid)));
                results_final.emplace(wtxid, single_res);
            } else if (single_res.m_state.GetResult() != TxValidationResult::TX_MEMPOOL_POLICY &&
                       single_res.m_state.GetResult() != TxValidationResult::TX_MISSING_INPUTS) {
                // Package validation policy only differs from individual policy in its evaluation
                // of feerate. For example, if a transaction fails here due to violation of a
                // consensus rule, the result will not change when it is submitted as part of a
                // package. To minimize the amount of repeated work, unless the transaction fails
                // due to feerate or missing inputs (its parent is a previous transaction in the
                // package that failed due to feerate), don't run package validation. Note that this
                // decision might not make sense if different types of packages are allowed in the
                // future.  Continue individually validating the rest of the transactions, because
                // some of them may still be valid.
                quit_early = true;
                package_state_quit_early.Invalid(PackageValidationResult::PCKG_TX, "transaction failed");
                individual_results_nonfinal.emplace(wtxid, single_res);
            } else {
                individual_results_nonfinal.emplace(wtxid, single_res);
                txns_package_eval.push_back(tx);
            }
        }
    }

    // Quit early because package validation won't change the result or the entire package has
    // already been submitted.
    if (quit_early || txns_package_eval.empty()) {
        for (const auto& [wtxid, mempoolaccept_res] : individual_results_nonfinal) {
            Assume(results_final.emplace(wtxid, mempoolaccept_res).second);
            Assume(mempoolaccept_res.m_result_type == MempoolAcceptResult::ResultType::INVALID);
        }
        return PackageMempoolAcceptResult(package_state_quit_early, std::move(results_final));
    }
    // Validate the (deduplicated) transactions as a package. Note that submission_result has its
    // own PackageValidationState; package_state_quit_early is unused past this point.
    auto submission_result = AcceptMultipleTransactions(txns_package_eval, args);
    // Include already-in-mempool transaction results in the final result.
    for (const auto& [wtxid, mempoolaccept_res] : results_final) {
        Assume(submission_result.m_tx_results.emplace(wtxid, mempoolaccept_res).second);
        Assume(mempoolaccept_res.m_result_type != MempoolAcceptResult::ResultType::INVALID);
    }
    if (submission_result.m_state.GetResult() == PackageValidationResult::PCKG_TX) {
        // Package validation failed because one or more transactions failed. Provide a result for
        // each transaction; if AcceptMultipleTransactions() didn't return a result for a tx,
        // include the previous individual failure reason.
        submission_result.m_tx_results.insert(individual_results_nonfinal.cbegin(),
                                              individual_results_nonfinal.cend());
        Assume(submission_result.m_tx_results.size() == package.size());
    }
    return submission_result;
}

} // anon namespace

MempoolAcceptResult AcceptToMemoryPool(Chainstate& active_chainstate, const CTransactionRef& tx,
                                       int64_t accept_time, bool bypass_limits, bool test_accept, bool ignore_locks)
    EXCLUSIVE_LOCKS_REQUIRED(::cs_main)
{
    AssertLockHeld(::cs_main);
    const CChainParams& chainparams{active_chainstate.m_chainman.GetParams()};
    assert(active_chainstate.GetMempool() != nullptr);
    CTxMemPool& pool{*active_chainstate.GetMempool()};

    std::vector<COutPoint> coins_to_uncache;
    auto args = MemPoolAccept::ATMPArgs::SingleAccept(chainparams, accept_time, bypass_limits, coins_to_uncache, test_accept, ignore_locks);
    MempoolAcceptResult result = MemPoolAccept(pool, active_chainstate).AcceptSingleTransaction(tx, args);
    if (result.m_result_type != MempoolAcceptResult::ResultType::VALID) {
        // Remove coins that were not present in the coins cache before calling
        // AcceptSingleTransaction(); this is to prevent memory DoS in case we receive a large
        // number of invalid transactions that attempt to overrun the in-memory coins cache
        // (`CCoinsViewCache::cacheCoins`).

        for (const COutPoint& hashTx : coins_to_uncache)
            active_chainstate.CoinsTip().Uncache(hashTx);
    }
    // After we've (potentially) uncached entries, ensure our coins cache is still within its size limits
    BlockValidationState state_dummy;
    active_chainstate.FlushStateToDisk(state_dummy, FlushStateMode::PERIODIC);
    return result;
}

PackageMempoolAcceptResult ProcessNewPackage(Chainstate& active_chainstate, CTxMemPool& pool,
                                                   const Package& package, bool test_accept, bool ignore_locks)
{
    AssertLockHeld(cs_main);
    assert(!package.empty());
    assert(std::all_of(package.cbegin(), package.cend(), [](const auto& tx){return tx != nullptr;}));

    std::vector<COutPoint> coins_to_uncache;
    const CChainParams& chainparams = active_chainstate.m_chainman.GetParams();
    auto result = [&]() EXCLUSIVE_LOCKS_REQUIRED(cs_main) {
        AssertLockHeld(cs_main);
        if (test_accept) {
            auto args = MemPoolAccept::ATMPArgs::PackageTestAccept(chainparams, GetTime(), coins_to_uncache, ignore_locks);
            return MemPoolAccept(pool, active_chainstate).AcceptMultipleTransactions(package, args);
        } else {
            auto args = MemPoolAccept::ATMPArgs::PackageChildWithParents(chainparams, GetTime(), coins_to_uncache, ignore_locks);
            return MemPoolAccept(pool, active_chainstate).AcceptPackage(package, args);
        }
    }();

    // Uncache coins pertaining to transactions that were not submitted to the mempool.
    if (test_accept || result.m_state.IsInvalid()) {
        for (const COutPoint& hashTx : coins_to_uncache) {
            active_chainstate.CoinsTip().Uncache(hashTx);
        }
    }
    // Ensure the coins cache is still within limits.
    BlockValidationState state_dummy;
    active_chainstate.FlushStateToDisk(state_dummy, FlushStateMode::PERIODIC);
    return result;
}

CAmount GetBlockSubsidy(int nHeight, const Consensus::Params& consensusParams)
{
    int halvings = nHeight / consensusParams.nSubsidyHalvingInterval;
    // Force block reward to zero when right shift is undefined.
    if (halvings >= 64)
        return 0;

    CAmount nSubsidy = 50 * COIN;
    // Subsidy is cut in half every 210,000 blocks which will occur approximately every 4 years.
    nSubsidy >>= halvings;
    return nSubsidy;
}

CoinsViews::CoinsViews(
    fs::path ldb_name,
    size_t cache_size_bytes,
    bool in_memory,
    bool should_wipe) : m_dbview(
                            gArgs.GetDataDirNet() / ldb_name, cache_size_bytes, in_memory, should_wipe),
                        m_catcherview(&m_dbview) {}

void CoinsViews::InitCache()
{
    AssertLockHeld(::cs_main);
    m_cacheview = std::make_unique<CCoinsViewCache>(&m_catcherview);
}

Chainstate::Chainstate(
    CTxMemPool* mempool,
    BlockManager& blockman,
    ChainstateManager& chainman,
    std::optional<uint256> from_snapshot_blockhash)
    : m_mempool(mempool),
      m_blockman(blockman),
      m_chainman(chainman),
      m_from_snapshot_blockhash(from_snapshot_blockhash) {}

void Chainstate::InitCoinsDB(
    size_t cache_size_bytes,
    bool in_memory,
    bool should_wipe,
    fs::path leveldb_name)
{
    if (m_from_snapshot_blockhash) {
        leveldb_name += node::SNAPSHOT_CHAINSTATE_SUFFIX;
    }

    m_coins_views = std::make_unique<CoinsViews>(
        leveldb_name, cache_size_bytes, in_memory, should_wipe);
}

void Chainstate::InitCoinsCache(size_t cache_size_bytes)
{
    AssertLockHeld(::cs_main);
    assert(m_coins_views != nullptr);
    m_coinstip_cache_size_bytes = cache_size_bytes;
    m_coins_views->InitCache();
}

// Note that though this is marked const, we may end up modifying `m_cached_finished_ibd`, which
// is a performance-related implementation detail. This function must be marked
// `const` so that `CValidationInterface` clients (which are given a `const Chainstate*`)
// can call it.
//
bool Chainstate::IsInitialBlockDownload() const
{
    // Optimization: pre-test latch before taking the lock.
    if (m_cached_finished_ibd.load(std::memory_order_relaxed))
        return false;

    static bool check_peer_height = gArgs.GetBoolArg("-checkpeerheight", true);

    {
    LOCK(cs_main);
    if (m_cached_finished_ibd.load(std::memory_order_relaxed))
        return false;
    if (m_chainman.m_blockman.LoadingBlocks()) {
        return true;
    }
    if (m_chain.Tip() == nullptr)
        return true;
    if (m_chain.Tip()->nChainWork < m_chainman.MinimumChainWork())
        return true;
    if ((!fParticlMode || m_chain.Tip()->nHeight > COINBASE_MATURITY) &&
        m_chain.Tip()->Time() < Now<NodeSeconds>() - m_chainman.m_options.max_tip_age)
        return true;
    if (fParticlMode && check_peer_height &&
        (particl::GetNumPeers() < 1 ||
         m_chain.Tip()->nHeight < particl::GetNumBlocksOfPeers() - 10))
        return true;
    LogPrintf("Leaving InitialBlockDownload (latching to false)\n");
    m_cached_finished_ibd.store(true, std::memory_order_relaxed);
    }
    GetMainSignals().LeavingIBD();
    WakeAllThreadStakeMiner();
    return false;
}

static void AlertNotify(const std::string& strMessage)
{
    uiInterface.NotifyAlertChanged();
#if HAVE_SYSTEM
    std::string strCmd = gArgs.GetArg("-alertnotify", "");
    if (strCmd.empty()) return;

    // Alert text should be plain ascii coming from a trusted source, but to
    // be safe we first strip anything not in safeChars, then add single quotes around
    // the whole string before passing it to the shell:
    std::string singleQuote("'");
    std::string safeStatus = SanitizeString(strMessage);
    safeStatus = singleQuote+safeStatus+singleQuote;
    ReplaceAll(strCmd, "%s", safeStatus);

    std::thread t(runCommand, strCmd);
    t.detach(); // thread runs free
#endif
}

void Chainstate::CheckForkWarningConditions()
{
    AssertLockHeld(cs_main);

    // Before we get past initial download, we cannot reliably alert about forks
    // (we assume we don't get stuck on a fork before finishing our initial sync)
    if (IsInitialBlockDownload()) {
        return;
    }

    if (m_chainman.m_best_invalid && m_chainman.m_best_invalid->nChainWork > m_chain.Tip()->nChainWork + (GetBlockProof(*m_chain.Tip()) * 6)) {
        LogPrintf("%s: Warning: Found invalid chain at least ~6 blocks longer than our best chain.\nChain state database corruption likely.\n", __func__);
        SetfLargeWorkInvalidChainFound(true);
    } else {
        SetfLargeWorkInvalidChainFound(false);
    }
}

// Called both upon regular invalid block discovery *and* InvalidateBlock
void Chainstate::InvalidChainFound(CBlockIndex* pindexNew)
{
    AssertLockHeld(cs_main);
    if (!m_chainman.m_best_invalid || pindexNew->nChainWork > m_chainman.m_best_invalid->nChainWork) {
        m_chainman.m_best_invalid = pindexNew;
    }
    if (m_chainman.m_best_header != nullptr && m_chainman.m_best_header->GetAncestor(pindexNew->nHeight) == pindexNew) {
        m_chainman.m_best_header = m_chain.Tip();
    }

    LogPrintf("%s: invalid block=%s  height=%d  log2_work=%f  date=%s\n", __func__,
      pindexNew->GetBlockHash().ToString(), pindexNew->nHeight,
      log(pindexNew->nChainWork.getdouble())/log(2.0), FormatISO8601DateTime(pindexNew->GetBlockTime()));
    CBlockIndex *tip = m_chain.Tip();
    assert (tip);
    LogPrintf("%s:  current best=%s  height=%d  log2_work=%f  date=%s\n", __func__,
      tip->GetBlockHash().ToString(), m_chain.Height(), log(tip->nChainWork.getdouble())/log(2.0),
      FormatISO8601DateTime(tip->GetBlockTime()));
    CheckForkWarningConditions();
}

// Same as InvalidChainFound, above, except not called directly from InvalidateBlock,
// which does its own setBlockIndexCandidates management.
void Chainstate::InvalidBlockFound(CBlockIndex* pindex, const BlockValidationState& state)
{
    AssertLockHeld(cs_main);
    if (state.GetResult() != BlockValidationResult::BLOCK_MUTATED) {
        pindex->nStatus |= BLOCK_FAILED_VALID;
        m_chainman.m_failed_blocks.insert(pindex);
        m_blockman.m_dirty_blockindex.insert(pindex);
        setBlockIndexCandidates.erase(pindex);
        InvalidChainFound(pindex);
    }
}

void UpdateCoins(const CTransaction& tx, CCoinsViewCache& inputs, CTxUndo &txundo, int nHeight)
{
    // mark inputs spent
    if (!tx.IsCoinBase()) {
        txundo.vprevout.reserve(tx.vin.size());
        for (const CTxIn &txin : tx.vin)
        {
            if (txin.IsAnonInput()) {
                continue;
            }

            txundo.vprevout.emplace_back();
            bool is_spent = inputs.SpendCoin(txin.prevout, &txundo.vprevout.back());
            assert(is_spent);
        }
    }
    // add outputs
    AddCoins(inputs, tx, nHeight);
}

bool CScriptCheck::operator()() {
    const CScript &scriptSig = ptxTo->vin[nIn].scriptSig;
    const CScriptWitness *witness = &ptxTo->vin[nIn].scriptWitness;

    return VerifyScript(scriptSig, scriptPubKey, witness, nFlags, CachingTransactionSignatureChecker(ptxTo, nIn, vchAmount, cacheStore, *txdata), &error);
    //return VerifyScript(scriptSig, m_tx_out.scriptPubKey, witness, nFlags, CachingTransactionSignatureChecker(ptxTo, nIn, m_tx_out.nValue, cacheStore, *txdata), &error);
}

static CuckooCache::cache<uint256, SignatureCacheHasher> g_scriptExecutionCache;
static CSHA256 g_scriptExecutionCacheHasher;

bool InitScriptExecutionCache(size_t max_size_bytes)
{
    // Setup the salted hasher
    uint256 nonce = GetRandHash();
    // We want the nonce to be 64 bytes long to force the hasher to process
    // this chunk, which makes later hash computations more efficient. We
    // just write our 32-byte entropy twice to fill the 64 bytes.
    g_scriptExecutionCacheHasher.Write(nonce.begin(), 32);
    g_scriptExecutionCacheHasher.Write(nonce.begin(), 32);

    auto setup_results = g_scriptExecutionCache.setup_bytes(max_size_bytes);
    if (!setup_results) return false;

    const auto [num_elems, approx_size_bytes] = *setup_results;
    LogPrintf("Using %zu MiB out of %zu MiB requested for script execution cache, able to store %zu elements\n",
              approx_size_bytes >> 20, max_size_bytes >> 20, num_elems);
    return true;
}

/**
 * Check whether all of this transaction's input scripts succeed.
 *
 * This involves ECDSA signature checks so can be computationally intensive. This function should
 * only be called after the cheap sanity checks in CheckTxInputs passed.
 *
 * If pvChecks is not nullptr, script checks are pushed onto it instead of being performed inline. Any
 * script checks which are not necessary (eg due to script execution cache hits) are, obviously,
 * not pushed onto pvChecks/run.
 *
 * Setting cacheSigStore/cacheFullScriptStore to false will remove elements from the corresponding cache
 * which are matched. This is useful for checking blocks where we will likely never need the cache
 * entry again.
 *
 * Note that we may set state.reason to NOT_STANDARD for extra soft-fork flags in flags, block-checking
 * callers should probably reset it to CONSENSUS in such cases.
 *
 * Non-static (and re-declared) in src/test/txvalidationcache_tests.cpp
 */
bool CheckInputScripts(const CTransaction& tx, TxValidationState &state,
                       const CCoinsViewCache &inputs, unsigned int flags, bool cacheSigStore,
                       bool cacheFullScriptStore, PrecomputedTransactionData& txdata,
                       std::vector<CScriptCheck> *pvChecks, bool fAnonChecks)
{
    if (tx.IsCoinBase()) return true;
    if (pvChecks) {
        pvChecks->reserve(tx.vin.size());
    }

    // First check if script executions have been cached with the same
    // flags. Note that this assumes that the inputs provided are
    // correct (ie that the transaction hash which is in tx's prevouts
    // properly commits to the scriptPubKey in the inputs view of that
    // transaction).
    bool m_has_anon_input = false;
    uint256 hashCacheEntry;
    CSHA256 hasher = g_scriptExecutionCacheHasher;
    hasher.Write(tx.GetWitnessHash().begin(), 32).Write((unsigned char*)&flags, sizeof(flags)).Finalize(hashCacheEntry.begin());
    AssertLockHeld(cs_main); //TODO: Remove this requirement by making CuckooCache not require external locks
    if (g_scriptExecutionCache.contains(hashCacheEntry, !cacheFullScriptStore)) {
        return true;
    }

    if (!txdata.m_spent_outputs_ready) {
        std::vector<CTxOutSign> spent_outputs;
        spent_outputs.reserve(tx.vin.size());

        for (const auto& txin : tx.vin) {
            if (txin.IsAnonInput()) {
                // Add placeholder CTxOutSign to maintain index
                spent_outputs.emplace_back();
                continue;
            }
            const COutPoint& prevout = txin.prevout;
            const Coin& coin = inputs.AccessCoin(prevout);
            assert(!coin.IsSpent());
            const CScript& scriptPubKey = coin.out.scriptPubKey;

            std::vector<uint8_t> vchAmount;
            if (coin.nType == OUTPUT_STANDARD) {
                part::SetAmount(vchAmount, coin.out.nValue);
            } else
            if (coin.nType == OUTPUT_CT) {
                vchAmount.resize(33);
                memcpy(vchAmount.data(), coin.commitment.data, 33);
            }

            spent_outputs.emplace_back(vchAmount, scriptPubKey);
        }
        txdata.Init_vec(tx, std::move(spent_outputs));
    }
    assert(txdata.m_spent_outputs.size() == tx.vin.size());

    for (unsigned int i = 0; i < tx.vin.size(); i++) {
        if (tx.vin[i].IsAnonInput()) {
            m_has_anon_input = true;
            continue;
        }

        // We very carefully only pass in things to CScriptCheck which
        // are clearly committed to by tx' witness hash. This provides
        // a sanity check that our caching is not introducing consensus
        // failures through additional data in, eg, the coins being
        // spent being checked as a part of CScriptCheck.

        // Verify signature
        CScriptCheck check(txdata.m_spent_outputs[i], tx, i, flags, cacheSigStore, &txdata);
        if (pvChecks) {
            pvChecks->push_back(CScriptCheck());
            check.swap(pvChecks->back());
        } else if (!check()) {
            if (flags & STANDARD_NOT_MANDATORY_VERIFY_FLAGS) {
                // Check whether the failure was caused by a
                // non-mandatory script verification check, such as
                // non-standard DER encodings or non-null dummy
                // arguments; if so, ensure we return NOT_STANDARD
                // instead of CONSENSUS to avoid downstream users
                // splitting the network between upgraded and
                // non-upgraded nodes by banning CONSENSUS-failing
                // data providers.
                CScriptCheck check2(txdata.m_spent_outputs[i], tx, i,
                        flags & ~STANDARD_NOT_MANDATORY_VERIFY_FLAGS, cacheSigStore, &txdata);

                if (check2())
                    return state.Invalid(TxValidationResult::TX_NOT_STANDARD, strprintf("non-mandatory-script-verify-flag (%s)", ScriptErrorString(check.GetScriptError())));
            }
            // MANDATORY flag failures correspond to
            // TxValidationResult::TX_CONSENSUS. Because CONSENSUS
            // failures are the most serious case of validation
            // failures, we may need to consider using
            // RECENT_CONSENSUS_CHANGE for any script failure that
            // could be due to non-upgraded nodes which we may want to
            // support, to avoid splitting the network (but this
            // depends on the details of how net_processing handles
            // such errors).
            return state.Invalid(TxValidationResult::TX_CONSENSUS, strprintf("mandatory-script-verify-flag-failed (%s)", ScriptErrorString(check.GetScriptError())));
        }
    }

    if (m_has_anon_input && fAnonChecks
        && !VerifyMLSAG(tx, state)) {
        return false;
    }

    if (cacheFullScriptStore && !pvChecks) {
        // We executed all of the provided scripts, and were told to
        // cache the result. Do so now.
        g_scriptExecutionCache.insert(hashCacheEntry);
    }

    return true;
}

bool AbortNode(BlockValidationState& state, const std::string& strMessage, const bilingual_str& userMessage)
{
    AbortNode(strMessage, userMessage);
    return state.Error(strMessage);
}

/**
 * Restore the UTXO in a Coin at a given COutPoint
 * @param undo The Coin to be restored.
 * @param view The coins view to which to apply the changes.
 * @param out The out point that corresponds to the tx input.
 * @return A DisconnectResult as an int
 */
int ApplyTxInUndo(Coin&& undo, CCoinsViewCache& view, const COutPoint& out)
{
    bool fClean = true;

    if (view.HaveCoin(out)) fClean = false; // overwriting transaction output

    if (undo.nHeight == 0 && // Genesis block txns are spendable in Particl
        (!fParticlMode || out.hash != Params().GenesisBlock().vtx[0]->GetHash())) {
        // Missing undo metadata (height and coinbase). Older versions included this
        // information only in undo records for the last spend of a transactions'
        // outputs. This implies that it must be present for some other output of the same tx.
        const Coin& alternate = AccessByTxid(view, out.hash);
        if (!alternate.IsSpent()) {
            undo.nHeight = alternate.nHeight;
            undo.fCoinBase = alternate.fCoinBase;
        } else {
            return DISCONNECT_FAILED; // adding output for transaction without known metadata
        }
    }
    // If the coin already exists as an unspent coin in the cache, then the
    // possible_overwrite parameter to AddCoin must be set to true. We have
    // already checked whether an unspent coin exists above using HaveCoin, so
    // we don't need to guess. When fClean is false, an unspent coin already
    // existed and it is an overwrite.
    view.AddCoin(out, std::move(undo), !fClean);

    return fClean ? DISCONNECT_OK : DISCONNECT_UNCLEAN;
}

/** Undo the effects of this block (with given index) on the UTXO set represented by coins.
 *  When FAILED is returned, view is left in an indeterminate state. */
DisconnectResult Chainstate::DisconnectBlock(const CBlock& block, const CBlockIndex* pindex, CCoinsViewCache& view)
{
    AssertLockHeld(::cs_main);

    if (LogAcceptCategory(BCLog::HDWALLET, BCLog::Level::Debug)) {
        LogPrintf("%s: hash %s, height %d\n", __func__, block.GetHash().ToString(), pindex->nHeight);
    }

    bool fClean = true;

    CBlockUndo blockUndo;
    if (!UndoReadFromDisk(blockUndo, pindex)) {
        error("DisconnectBlock(): failure reading undo data");
        return DISCONNECT_FAILED;
    }

    if (!fParticlMode) {
        if (blockUndo.vtxundo.size() + 1 != block.vtx.size()) {
            error("DisconnectBlock(): block and undo data inconsistent");
            return DISCONNECT_FAILED;
        }
    } else {
        if (blockUndo.vtxundo.size() != block.vtx.size()) {
            // Count non coinbase txns, this should only happen in early blocks.
            size_t nExpectTxns = 0;
            for (auto &tx : block.vtx) {
                if (!tx->IsCoinBase()) {
                    nExpectTxns++;
                }
            }

            if (blockUndo.vtxundo.size() != nExpectTxns) {
                error("DisconnectBlock(): block and undo data inconsistent");
                return DISCONNECT_FAILED;
            }
        }
    }

    int nVtxundo = (int)blockUndo.vtxundo.size()-1;

    // Ignore blocks that contain transactions which are 'overwritten' by later transactions,
    // unless those are already completely spent.
    // See https://github.com/bitcoin/bitcoin/issues/22596 for additional information.
    // Note: the blocks specified here are different than the ones used in ConnectBlock because DisconnectBlock
    // unwinds the blocks in reverse. As a result, the inconsistency is not discovered until the earlier
    // blocks with the duplicate coinbase transactions are disconnected.
    bool fEnforceBIP30 = fParticlMode || (!((pindex->nHeight==91842 && pindex->GetBlockHash() == uint256S("0x00000000000a4d0a398161ffc163c503763b1f4360639393e0e4c8e300e0caec")) ||
                           (pindex->nHeight==91880 && pindex->GetBlockHash() == uint256S("0x00000000000743f190a18c5577a3c2d2a1f610ae9601ac046a38084ccb7cd721"))));

    // undo transactions in reverse order
    for (int i = block.vtx.size() - 1; i >= 0; i--)
    {
        const CTransaction &tx = *(block.vtx[i]);
        uint256 hash = tx.GetHash();

        for (const auto &txin : tx.vin) {
            if (txin.IsAnonInput()) {
                uint32_t nInputs, nRingSize;
                txin.GetAnonInfo(nInputs, nRingSize);
                if (txin.scriptData.stack.size() != 1 ||
                    txin.scriptData.stack[0].size() != 33 * nInputs) {
                    error("%s: Bad scriptData stack, %s.", __func__, hash.ToString());
                    return DISCONNECT_FAILED;
                }

                const std::vector<uint8_t> &vKeyImages = txin.scriptData.stack[0];
                for (size_t k = 0; k < nInputs; ++k) {
                    const CCmpPubKey &ki = *((CCmpPubKey*)&vKeyImages[k*33]);
                    view.keyImages[ki] = hash;
                }
            } else {
                Coin coin;
                view.spent_cache.emplace_back(txin.prevout, SpentCoin());
            }
        }

        bool is_coinbase = tx.IsCoinBase() || tx.IsCoinStake();
        bool is_bip30_exception = (is_coinbase && !fEnforceBIP30);

        for (int k = (int)tx.vpout.size(); k-- > 0;) {
            const CTxOutBase *out = tx.vpout[k].get();

            if (out->IsType(OUTPUT_RINGCT)) {
                const CTxOutRingCT *txout = (CTxOutRingCT*)out;

                if (view.nLastRCTOutput == 0) {
                    view.nLastRCTOutput = pindex->nAnonOutputs;
                    // Verify data matches
                    CAnonOutput ao;
                    if (!m_blockman.m_block_tree_db->ReadRCTOutput(view.nLastRCTOutput, ao)) {
                        error("%s: RCT output missing, txn %s, %d, index %d.", __func__, hash.ToString(), k, view.nLastRCTOutput);
                        if (!view.fForceDisconnect) {
                            return DISCONNECT_FAILED;
                        }
                    } else
                    if (ao.pubkey != txout->pk) {
                        error("%s: RCT output mismatch, txn %s, %d, index %d.", __func__, hash.ToString(), k, view.nLastRCTOutput);
                        if (!view.fForceDisconnect) {
                            return DISCONNECT_FAILED;
                        }
                    }
                }

                view.anonOutputLinks[txout->pk] = view.nLastRCTOutput;
                view.nLastRCTOutput--;

                continue;
            }

            // Check that all outputs are available and match the outputs in the block itself
            // exactly.
            if (out->IsType(OUTPUT_STANDARD) || out->IsType(OUTPUT_CT)) {
                const CScript *pScript = out->GetPScriptPubKey();
                if (!pScript->IsUnspendable()) {
                    COutPoint op(hash, k);
                    Coin coin;
                    CTxOut txout(0, *pScript);

                    if (out->IsType(OUTPUT_STANDARD)) {
                        txout.nValue = out->GetValue();
                    }
                    bool is_spent = view.SpendCoin(op, &coin);
                    if (!is_spent || txout != coin.out || pindex->nHeight != coin.nHeight || is_coinbase != coin.fCoinBase) {
                        if (!is_bip30_exception) {
                            fClean = false; // transaction output mismatch
                        }
                    }
                }
            }

            if (!fAddressIndex ||
                (!out->IsType(OUTPUT_STANDARD) &&
                 !out->IsType(OUTPUT_CT))) {
                continue;
            }

            const CScript *pScript;
            std::vector<unsigned char> hashBytes;
            int scriptType = 0;
            CAmount nValue;
            if (!ExtractIndexInfo(out, scriptType, hashBytes, nValue, pScript) ||
                scriptType == 0) {
                continue;
            }
            // undo receiving activity
            view.addressIndex.push_back(std::make_pair(CAddressIndexKey(scriptType, uint256(hashBytes.data(), hashBytes.size()), pindex->nHeight, i, hash, k, false), nValue));
            // undo unspent index
            view.addressUnspentIndex.push_back(std::make_pair(CAddressUnspentKey(scriptType, uint256(hashBytes.data(), hashBytes.size()), hash, k), CAddressUnspentValue()));
        }


        if (fParticlMode) {
            // Restore inputs
            if (!tx.IsCoinBase()) {
                if (nVtxundo < 0 || nVtxundo >= (int)blockUndo.vtxundo.size()) {
                    error("DisconnectBlock(): transaction undo data offset out of range.");
                    return DISCONNECT_FAILED;
                }

                size_t nExpectUndo = 0;
                for (const auto &txin : tx.vin)
                if (!txin.IsAnonInput()) {
                    nExpectUndo++;
                }

                CTxUndo &txundo = blockUndo.vtxundo[nVtxundo--];
                if (txundo.vprevout.size() != nExpectUndo) {
                    error("DisconnectBlock(): transaction and undo data inconsistent");
                    return DISCONNECT_FAILED;
                }

                for (unsigned int j = tx.vin.size(); j > 0;) {
                    --j;
                    if (tx.vin[j].IsAnonInput()) {
                        continue;
                    }

                    const COutPoint &out = tx.vin[j].prevout;
                    int res = ApplyTxInUndo(std::move(txundo.vprevout[j]), view, out);
                    if (res == DISCONNECT_FAILED) {
                        error("DisconnectBlock(): ApplyTxInUndo failed");
                        return DISCONNECT_FAILED;
                    }
                    fClean = fClean && res != DISCONNECT_UNCLEAN;

                    const CTxIn input = tx.vin[j];

                    if (fSpentIndex) { // undo and delete the spent index
                        view.spentIndex.push_back(std::make_pair(CSpentIndexKey(input.prevout.hash, input.prevout.n), CSpentIndexValue()));
                    }

                    if (fAddressIndex) {
                        const Coin &coin = view.AccessCoin(tx.vin[j].prevout);
                        const CScript *pScript = &coin.out.scriptPubKey;

                        CAmount nValue = coin.nType == OUTPUT_CT ? 0 : coin.out.nValue;
                        std::vector<uint8_t> hashBytes;
                        int scriptType = 0;
                        if (!ExtractIndexInfo(pScript, scriptType, hashBytes) ||
                            scriptType == 0) {
                            continue;
                        }

                        // undo spending activity
                        view.addressIndex.push_back(std::make_pair(CAddressIndexKey(scriptType, uint256(hashBytes.data(), hashBytes.size()), pindex->nHeight, i, hash, j, true), nValue * -1));
                        // restore unspent index
                        view.addressUnspentIndex.push_back(std::make_pair(CAddressUnspentKey(scriptType, uint256(hashBytes.data(), hashBytes.size()), input.prevout.hash, input.prevout.n), CAddressUnspentValue(nValue, *pScript, coin.nHeight)));
                    }
                }
            }
        } else {
            // Check that all outputs are available and match the outputs in the block itself
            // exactly.
            for (size_t o = 0; o < tx.vout.size(); o++) {
                if (!tx.vout[o].scriptPubKey.IsUnspendable()) {
                    COutPoint out(hash, o);
                    Coin coin;
                    bool is_spent = view.SpendCoin(out, &coin);
                    if (!is_spent || tx.vout[o] != coin.out || pindex->nHeight != coin.nHeight || is_coinbase != coin.fCoinBase) {
                        fClean = false; // transaction output mismatch
                    }
                }
            }

            if (i > 0) { // not coinbases
                CTxUndo &txundo = blockUndo.vtxundo[i-1];
                if (txundo.vprevout.size() != tx.vin.size()) {
                    error("DisconnectBlock(): transaction and undo data inconsistent");
                    return DISCONNECT_FAILED;
                }
                for (unsigned int j = tx.vin.size(); j > 0;) {
                    --j;
                    const COutPoint& out = tx.vin[j].prevout;
                    int res = ApplyTxInUndo(std::move(txundo.vprevout[j]), view, out);
                    if (res == DISCONNECT_FAILED) return DISCONNECT_FAILED;
                    fClean = fClean && res != DISCONNECT_UNCLEAN;
                }
            }
            // At this point, all of txundo.vprevout should have been moved out.
        }
    }

    // move best block pointer to prevout block
    view.SetBestBlock(pindex->pprev->GetBlockHash(), pindex->pprev->nHeight);

    return fClean ? DISCONNECT_OK : DISCONNECT_UNCLEAN;
}

static CCheckQueue<CScriptCheck> scriptcheckqueue(128);

void StartScriptCheckWorkerThreads(int threads_num)
{
    scriptcheckqueue.StartWorkerThreads(threads_num);
}

void StopScriptCheckWorkerThreads()
{
    scriptcheckqueue.StopWorkerThreads();
}

/**
 * Threshold condition checker that triggers when unknown versionbits are seen on the network.
 */
class WarningBitsConditionChecker : public AbstractThresholdConditionChecker
{
private:
    const ChainstateManager& m_chainman;
    int m_bit;

public:
    explicit WarningBitsConditionChecker(const ChainstateManager& chainman, int bit) : m_chainman{chainman}, m_bit(bit) {}

    int64_t BeginTime(const Consensus::Params& params) const override { return 0; }
    int64_t EndTime(const Consensus::Params& params) const override { return std::numeric_limits<int64_t>::max(); }
    int Period(const Consensus::Params& params) const override { return params.nMinerConfirmationWindow; }
    int Threshold(const Consensus::Params& params) const override { return params.nRuleChangeActivationThreshold; }

    bool Condition(const CBlockIndex* pindex, const Consensus::Params& params) const override
    {
        return pindex->nHeight >= params.MinBIP9WarningHeight &&
               ((pindex->nVersion & VERSIONBITS_TOP_MASK) == VERSIONBITS_TOP_BITS) &&
               ((pindex->nVersion >> m_bit) & 1) != 0 &&
               ((m_chainman.m_versionbitscache.ComputeBlockVersion(pindex->pprev, params) >> m_bit) & 1) == 0;
    }
};

static std::array<ThresholdConditionCache, VERSIONBITS_NUM_BITS> warningcache GUARDED_BY(cs_main);

static unsigned int GetBlockScriptFlags(const CBlockIndex& block_index, const ChainstateManager& chainman)
{
    const Consensus::Params& consensusparams = chainman.GetConsensus();

    if (fParticlMode) {
        unsigned int flags = SCRIPT_VERIFY_P2SH;
        flags |= SCRIPT_VERIFY_DERSIG;
        flags |= SCRIPT_VERIFY_CHECKLOCKTIMEVERIFY;
        flags |= SCRIPT_VERIFY_CHECKSEQUENCEVERIFY;
        flags |= SCRIPT_VERIFY_WITNESS;
        flags |= SCRIPT_VERIFY_NULLDUMMY;

        if (block_index.nTime >= consensusparams.m_taproot_time) {
            flags |= SCRIPT_VERIFY_TAPROOT;
        }

        return flags;
    }

    // BIP16 didn't become active until Apr 1 2012 (on mainnet, and
    // retroactively applied to testnet)
    // However, only one historical block violated the P2SH rules (on both
    // mainnet and testnet).
    // Similarly, only one historical block violated the TAPROOT rules on
    // mainnet.
    // For simplicity, always leave P2SH+WITNESS+TAPROOT on except for the two
    // violating blocks.
    uint32_t flags{SCRIPT_VERIFY_P2SH | SCRIPT_VERIFY_WITNESS | SCRIPT_VERIFY_TAPROOT};
    const auto it{consensusparams.script_flag_exceptions.find(*Assert(block_index.phashBlock))};
    if (it != consensusparams.script_flag_exceptions.end()) {
        flags = it->second;
    }

    // Enforce the DERSIG (BIP66) rule
    if (DeploymentActiveAt(block_index, chainman, Consensus::DEPLOYMENT_DERSIG)) {
        flags |= SCRIPT_VERIFY_DERSIG;
    }

    // Enforce CHECKLOCKTIMEVERIFY (BIP65)
    if (DeploymentActiveAt(block_index, chainman, Consensus::DEPLOYMENT_CLTV)) {
        flags |= SCRIPT_VERIFY_CHECKLOCKTIMEVERIFY;
    }

    // Enforce CHECKSEQUENCEVERIFY (BIP112)
    if (DeploymentActiveAt(block_index, chainman, Consensus::DEPLOYMENT_CSV)) {
        flags |= SCRIPT_VERIFY_CHECKSEQUENCEVERIFY;
    }

    // Enforce BIP147 NULLDUMMY (activated simultaneously with segwit)
    if (DeploymentActiveAt(block_index, chainman, Consensus::DEPLOYMENT_SEGWIT)) {
        flags |= SCRIPT_VERIFY_NULLDUMMY;
    }

    return flags;
}


static SteadyClock::duration time_check{};
static SteadyClock::duration time_forks{};
static SteadyClock::duration time_connect{};
static SteadyClock::duration time_verify{};
static SteadyClock::duration time_undo{};
static SteadyClock::duration time_index{};
static SteadyClock::duration time_total{};
static int64_t num_blocks_total = 0;

/** Apply the effects of this block (with given index) on the UTXO set represented by coins.
 *  Validity checks that depend on the UTXO set are also done; ConnectBlock()
 *  can fail if those validity checks fail (among other reasons). */
bool Chainstate::ConnectBlock(const CBlock& block, BlockValidationState& state, CBlockIndex* pindex,
                               CCoinsViewCache& view, bool fJustCheck)
{
    AssertLockHeld(cs_main);
    assert(pindex);

    uint256 block_hash{block.GetHash()};
    assert(*pindex->phashBlock == block_hash);
    const bool parallel_script_checks{scriptcheckqueue.HasThreads()};

    const auto time_start{SteadyClock::now()};
    const CChainParams& params{m_chainman.GetParams()};

    const Consensus::Params &consensus = Params().GetConsensus();
    state.SetStateInfo(block.nTime, pindex->nHeight, consensus, fParticlMode, (particl::fBusyImporting && particl::fSkipRangeproof), true);

    // Check it again in case a previous version let a bad block in
    // NOTE: We don't currently (re-)invoke ContextualCheckBlock() or
    // ContextualCheckBlockHeader() here. This means that if we add a new
    // consensus rule that is enforced in one of those two functions, then we
    // may have let in a block that violates the rule prior to updating the
    // software, and we would NOT be enforcing the rule here. Fully solving
    // upgrade from one software version to the next after a consensus rule
    // change is potentially tricky and issue-specific (see NeedsRedownload()
    // for one approach that was used for BIP 141 deployment).
    // Also, currently the rule against blocks more than 2 hours in the future
    // is enforced in ContextualCheckBlockHeader(); we wouldn't want to
    // re-enforce that rule here (at least until we make it impossible for
    // m_adjusted_time_callback() to go backward).
    if (!CheckBlock(block, state, params.GetConsensus(), !fJustCheck, !fJustCheck)) {
        if (state.GetResult() == BlockValidationResult::BLOCK_MUTATED) {
            // We don't write down blocks to disk if they may have been
            // corrupted, so this should be impossible unless we're having hardware
            // problems.
            return AbortNode(state, "Corrupt block found indicating potential hardware failure; shutting down");
        }
        return error("%s: Consensus::CheckBlock: %s", __func__, state.ToString());
    }

    if (block.IsProofOfStake()) {
        pindex->bnStakeModifier = ComputeStakeModifierV2(pindex->pprev, pindex->prevoutStake.hash);
        m_blockman.m_dirty_blockindex.insert(pindex);

        uint256 hashProof, targetProofOfStake;
        if (!CheckProofOfStake(*this, state, pindex->pprev, *block.vtx[0], block.nTime, block.nBits, hashProof, targetProofOfStake)) {
            return error("%s: Check proof of stake failed.", __func__);
        }
    }

    // verify that the view's current state corresponds to the previous block
    uint256 hashPrevBlock = pindex->pprev == nullptr ? uint256() : pindex->pprev->GetBlockHash();
    assert(hashPrevBlock == view.GetBestBlock());

    const uint256 blockHash = block.GetHash();
    bool fIsGenesisBlock = blockHash == params.GetConsensus().hashGenesisBlock;
    num_blocks_total++;

    // Special case for the genesis block, skipping connection of its transactions
    // (its coinbase is unspendable)
    if (!fParticlMode &&    // genesis coinbase is spendable when in Particl mode
        fIsGenesisBlock) {
        if (!fJustCheck)
            view.SetBestBlock(pindex->GetBlockHash(), pindex->nHeight);
        return true;
    }

    bool fScriptChecks = true;
    if (!m_chainman.AssumedValidBlock().IsNull()) {
        // We've been configured with the hash of a block which has been externally verified to have a valid history.
        // A suitable default value is included with the software and updated from time to time.  Because validity
        //  relative to a piece of software is an objective fact these defaults can be easily reviewed.
        // This setting doesn't force the selection of any particular chain but makes validating some faster by
        //  effectively caching the result of part of the verification.
        BlockMap::const_iterator it{m_blockman.m_block_index.find(m_chainman.AssumedValidBlock())};
        if (it != m_blockman.m_block_index.end()) {
            if (it->second.GetAncestor(pindex->nHeight) == pindex &&
                m_chainman.m_best_header->GetAncestor(pindex->nHeight) == pindex &&
                m_chainman.m_best_header->nChainWork >= m_chainman.MinimumChainWork()) {
                // This block is a member of the assumed verified chain and an ancestor of the best header.
                // Script verification is skipped when connecting blocks under the
                // assumevalid block. Assuming the assumevalid block is valid this
                // is safe because block merkle hashes are still computed and checked,
                // Of course, if an assumed valid block is invalid due to false scriptSigs
                // this optimization would allow an invalid chain to be accepted.
                // The equivalent time check discourages hash power from extorting the network via DOS attack
                //  into accepting an invalid block through telling users they must manually set assumevalid.
                //  Requiring a software change or burying the invalid block, regardless of the setting, makes
                //  it hard to hide the implication of the demand.  This also avoids having release candidates
                //  that are hardly doing any signature verification at all in testing without having to
                //  artificially set the default assumed verified block further back.
                // The test against the minimum chain work prevents the skipping when denied access to any chain at
                //  least as good as the expected chain.
                fScriptChecks = (GetBlockProofEquivalentTime(*m_chainman.m_best_header, *pindex, *m_chainman.m_best_header, params.GetConsensus()) <= 60 * 60 * 24 * 7 * 2);
            }
        }
    }

    const auto time_1{SteadyClock::now()};
    time_check += time_1 - time_start;
    LogPrint(BCLog::BENCH, "    - Sanity checks: %.2fms [%.2fs (%.2fms/blk)]\n",
             Ticks<MillisecondsDouble>(time_1 - time_start),
             Ticks<SecondsDouble>(time_check),
             Ticks<MillisecondsDouble>(time_check) / num_blocks_total);

    // Do not allow blocks that contain transactions which 'overwrite' older transactions,
    // unless those are already completely spent.
    // If such overwrites are allowed, coinbases and transactions depending upon those
    // can be duplicated to remove the ability to spend the first instance -- even after
    // being sent to another address.
    // See BIP30, CVE-2012-1909, and http://r6.ca/blog/20120206T005236Z.html for more information.
    // This rule was originally applied to all blocks with a timestamp after March 15, 2012, 0:00 UTC.
    // Now that the whole chain is irreversibly beyond that time it is applied to all blocks except the
    // two in the chain that violate it. This prevents exploiting the issue against nodes during their
    // initial block download.
    bool fEnforceBIP30 = fParticlMode || !IsBIP30Repeat(*pindex);

    // Once BIP34 activated it was not possible to create new duplicate coinbases and thus other than starting
    // with the 2 existing duplicate coinbase pairs, not possible to create overwriting txs.  But by the
    // time BIP34 activated, in each of the existing pairs the duplicate coinbase had overwritten the first
    // before the first had been spent.  Since those coinbases are sufficiently buried it's no longer possible to create further
    // duplicate transactions descending from the known pairs either.
    // If we're on the known chain at height greater than where BIP34 activated, we can save the db accesses needed for the BIP30 check.

    // BIP34 requires that a block at height X (block X) has its coinbase
    // scriptSig start with a CScriptNum of X (indicated height X).  The above
    // logic of no longer requiring BIP30 once BIP34 activates is flawed in the
    // case that there is a block X before the BIP34 height of 227,931 which has
    // an indicated height Y where Y is greater than X.  The coinbase for block
    // X would also be a valid coinbase for block Y, which could be a BIP30
    // violation.  An exhaustive search of all mainnet coinbases before the
    // BIP34 height which have an indicated height greater than the block height
    // reveals many occurrences. The 3 lowest indicated heights found are
    // 209,921, 490,897, and 1,983,702 and thus coinbases for blocks at these 3
    // heights would be the first opportunity for BIP30 to be violated.

    // The search reveals a great many blocks which have an indicated height
    // greater than 1,983,702, so we simply remove the optimization to skip
    // BIP30 checking for blocks at height 1,983,702 or higher.  Before we reach
    // that block in another 25 years or so, we should take advantage of a
    // future consensus change to do a new and improved version of BIP34 that
    // will actually prevent ever creating any duplicate coinbases in the
    // future.
    static constexpr int BIP34_IMPLIES_BIP30_LIMIT = 1983702;

    // There is no potential to create a duplicate coinbase at block 209,921
    // because this is still before the BIP34 height and so explicit BIP30
    // checking is still active.

    // The final case is block 176,684 which has an indicated height of
    // 490,897. Unfortunately, this issue was not discovered until about 2 weeks
    // before block 490,897 so there was not much opportunity to address this
    // case other than to carefully analyze it and determine it would not be a
    // problem. Block 490,897 was, in fact, mined with a different coinbase than
    // block 176,684, but it is important to note that even if it hadn't been or
    // is remined on an alternate fork with a duplicate coinbase, we would still
    // not run into a BIP30 violation.  This is because the coinbase for 176,684
    // is spent in block 185,956 in transaction
    // d4f7fbbf92f4a3014a230b2dc70b8058d02eb36ac06b4a0736d9d60eaa9e8781.  This
    // spending transaction can't be duplicated because it also spends coinbase
    // 0328dd85c331237f18e781d692c92de57649529bd5edf1d01036daea32ffde29.  This
    // coinbase has an indicated height of over 4.2 billion, and wouldn't be
    // duplicatable until that height, and it's currently impossible to create a
    // chain that long. Nevertheless we may wish to consider a future soft fork
    // which retroactively prevents block 490,897 from creating a duplicate
    // coinbase. The two historical BIP30 violations often provide a confusing
    // edge case when manipulating the UTXO and it would be simpler not to have
    // another edge case to deal with.

    // testnet3 has no blocks before the BIP34 height with indicated heights
    // post BIP34 before approximately height 486,000,000. After block
    // 1,983,702 testnet3 starts doing unnecessary BIP30 checking again.
    if (pindex->pprev) {
        CBlockIndex* pindexBIP34height = pindex->pprev->GetAncestor(params.GetConsensus().BIP34Height);
        //Only continue to enforce if we're below BIP34 activation height or the block hash at that height doesn't correspond.
        fEnforceBIP30 = fEnforceBIP30 && (!pindexBIP34height || !(pindexBIP34height->GetBlockHash() == params.GetConsensus().BIP34Hash));
    }

    // TODO: Remove BIP30 checking from block height 1,983,702 on, once we have a
    // consensus change that ensures coinbases at those heights cannot
    // duplicate earlier coinbases.
    if (fEnforceBIP30 || pindex->nHeight >= BIP34_IMPLIES_BIP30_LIMIT) {
        for (const auto& tx : block.vtx) {
            for (size_t o = 0; o < tx->GetNumVOuts(); o++) {
                if (view.HaveCoin(COutPoint(tx->GetHash(), o))) {
                    LogPrintf("ERROR: ConnectBlock(): tried to overwrite transaction\n");
                    return state.Invalid(BlockValidationResult::BLOCK_CONSENSUS, "bad-txns-BIP30");
                }
            }
        }
    }

    // Enforce BIP68 (sequence locks)
    int nLockTimeFlags = 0;
    if (DeploymentActiveAt(*pindex, m_chainman, Consensus::DEPLOYMENT_CSV)) {
        nLockTimeFlags |= LOCKTIME_VERIFY_SEQUENCE;
    }

    // Get the script flags for this block
    unsigned int flags{GetBlockScriptFlags(*pindex, m_chainman)};

    const auto time_2{SteadyClock::now()};
    time_forks += time_2 - time_1;
    LogPrint(BCLog::BENCH, "    - Fork checks: %.2fms [%.2fs (%.2fms/blk)]\n",
             Ticks<MillisecondsDouble>(time_2 - time_1),
             Ticks<SecondsDouble>(time_forks),
             Ticks<MillisecondsDouble>(time_forks) / num_blocks_total);

    CBlockUndo blockundo;

    // Precomputed transaction data pointers must not be invalidated
    // until after `control` has run the script checks (potentially
    // in multiple threads). Preallocate the vector size so a new allocation
    // doesn't invalidate pointers into the vector, and keep txsdata in scope
    // for as long as `control`.
    CCheckQueueControl<CScriptCheck> control(fScriptChecks && parallel_script_checks ? &scriptcheckqueue : nullptr);
    std::vector<PrecomputedTransactionData> txsdata(block.vtx.size());

    std::vector<int> prevheights;
    CAmount nFees = 0;
    int nInputs = 0;
    int64_t nSigOpsCost = 0;
    int64_t nAnonIn = 0;
    int64_t nStakeReward = 0;

    blockundo.vtxundo.reserve(block.vtx.size() - (fParticlMode ? 0 : 1));

    // NOTE: Block reward is based on nMoneySupply
    CAmount nMoneyCreated = 0;
    CAmount nMoneyBurned = 0;
    CAmount block_balances[3] = {0};
    bool reset_balances = false;

    for (unsigned int i = 0; i < block.vtx.size(); i++)
    {
        const CTransaction &tx = *(block.vtx[i]);
        const uint256 txhash = tx.GetHash();
        nInputs += tx.vin.size();

        TxValidationState tx_state;
        tx_state.SetStateInfo(block.nTime, pindex->nHeight, consensus, fParticlMode, (particl::fBusyImporting && particl::fSkipRangeproof), true);
        tx_state.m_chainman = state.m_chainman;
        tx_state.m_chainstate = this;
        if (!tx.IsCoinBase())
        {
            CAmount txfee = 0;
            if (!Consensus::CheckTxInputs(tx, tx_state, view, pindex->nHeight, txfee)) {
                control.Wait();
                // Any transaction validation failure in ConnectBlock is a block consensus failure
                state.Invalid(BlockValidationResult::BLOCK_CONSENSUS,
                            tx_state.GetRejectReason(), tx_state.GetDebugMessage());
                return error("%s: Consensus::CheckTxInputs: %s, %s", __func__, tx.GetHash().ToString(), state.ToString());
            }
            if (tx_state.m_exploit_fix_2 && tx_state.m_spends_frozen_blinded) {
                // Add redeemed frozen blinded value to moneysupply
                nMoneyCreated += tx.GetValueOut() + txfee;
            }
            if (tx.IsCoinStake())
            {
                // Block reward is passed back in txfee (nPlainValueOut - nPlainValueIn)
                nStakeReward += txfee;
                nMoneyCreated += nStakeReward;
            } else
            {
                nFees += txfee;
            }
            if (!MoneyRange(nFees)) {
                control.Wait();
                LogPrintf("ERROR: %s: accumulated fee in the block out of range.\n", __func__);
                return state.Invalid(BlockValidationResult::BLOCK_CONSENSUS, "bad-txns-accumulated-fee-outofrange");
            }

            // Check that transaction is BIP68 final
            // BIP68 lock checks (as opposed to nLockTime checks) must
            // be in ConnectBlock because they require the UTXO set

            prevheights.resize(tx.vin.size());
            for (size_t j = 0; j < tx.vin.size(); j++) {
                if (tx.vin[j].IsAnonInput())
                    prevheights[j] = 0;
                else
                    prevheights[j] = view.AccessCoin(tx.vin[j].prevout).nHeight;
            }

            if (!SequenceLocks(tx, nLockTimeFlags, prevheights, *pindex)) {
                control.Wait();
                LogPrintf("ERROR: %s: contains a non-BIP68-final transaction\n", __func__);
                return state.Invalid(BlockValidationResult::BLOCK_CONSENSUS, "bad-txns-nonfinal");
            }

            if (tx.IsParticlVersion()) {
                // Update spent inputs
                for (size_t j = 0; j < tx.vin.size(); j++) {
                    const CTxIn input = tx.vin[j];
                    if (input.IsAnonInput()) {
                        nAnonIn++;
                        continue;
                    }

                    const Coin &coin = view.AccessCoin(input.prevout);

                    if (coin.nType != OUTPUT_CT) {
                        // Cache recently spent coins for staking.
                        view.spent_cache.emplace_back(input.prevout, SpentCoin(coin, pindex->nHeight));
                    }
                    if (!fAddressIndex && !fSpentIndex) {
                        continue;
                    }

                    const CScript *pScript = &coin.out.scriptPubKey;
                    CAmount nValue = coin.nType == OUTPUT_CT ? 0 : coin.out.nValue;
                    std::vector<uint8_t> hashBytes;
                    int scriptType = 0;

                    if (!ExtractIndexInfo(pScript, scriptType, hashBytes)) {
                        continue;
                    }

                    uint256 hashAddress;
                    if (scriptType > 0) {
                        hashAddress = uint256(hashBytes.data(), hashBytes.size());
                    }
                    if (fAddressIndex && scriptType > 0) {
                        // record spending activity
                        view.addressIndex.push_back(std::make_pair(CAddressIndexKey(scriptType, hashAddress, pindex->nHeight, i, txhash, j, true), nValue * -1));
                        // remove address from unspent index
                        view.addressUnspentIndex.push_back(std::make_pair(CAddressUnspentKey(scriptType, hashAddress, input.prevout.hash, input.prevout.n), CAddressUnspentValue()));
                    }
                    if (fSpentIndex) {
                        CAmount nValue = coin.nType == OUTPUT_CT ? -1 : coin.out.nValue;
                        // add the spent index to determine the txid and input that spent an output
                        // and to find the amount and address from an input
                        view.spentIndex.push_back(std::make_pair(CSpentIndexKey(input.prevout.hash, input.prevout.n), CSpentIndexValue(txhash, j, pindex->nHeight, nValue, scriptType, hashAddress)));
                    }
                }

                if (tx_state.m_funds_smsg) {
                    m_chainman.m_smsgman->StoreFundingTx(view.smsg_cache, tx, pindex);
                }
            }
        } else {
            tx_state.tx_balances[BAL_IND_PLAIN_ADDED] = tx.GetValueOut();
        }

        // GetTransactionSigOpCost counts 3 types of sigops:
        // * legacy (always)
        // * p2sh (when P2SH enabled in flags and excludes coinbase)
        // * witness (when witness enabled in flags and excludes coinbase)
        nSigOpsCost += GetTransactionSigOpCost(tx, view, flags);
        if (nSigOpsCost > MAX_BLOCK_SIGOPS_COST) {
            control.Wait();
            LogPrintf("ERROR: ConnectBlock(): too many sigops\n");
            return state.Invalid(BlockValidationResult::BLOCK_CONSENSUS, "bad-blk-sigops");
        }

        if (!tx.IsCoinBase())
        {
            std::vector<CScriptCheck> vChecks;
            bool fCacheResults = fJustCheck; /* Don't cache results if we're actually connecting blocks (still consult the cache, though) */
            //TxValidationState tx_state;
            if (fScriptChecks && !CheckInputScripts(tx, tx_state, view, flags, fCacheResults, fCacheResults, txsdata[i], parallel_script_checks ? &vChecks : nullptr)) {
                control.Wait();
                // Any transaction validation failure in ConnectBlock is a block consensus failure
                state.Invalid(BlockValidationResult::BLOCK_CONSENSUS,
                              tx_state.GetRejectReason(), tx_state.GetDebugMessage());
                return error("ConnectBlock(): CheckInputScripts on %s failed with %s",
                    txhash.ToString(), state.ToString());
            }
            control.Add(vChecks);

            blockundo.vtxundo.push_back(CTxUndo());
            UpdateCoins(tx, view, blockundo.vtxundo.back(), pindex->nHeight);
        } else
        {
            // tx is coinbase
            CTxUndo undoDummy;
            UpdateCoins(tx, view, undoDummy, pindex->nHeight);
            nMoneyCreated += tx.GetValueOut();
        }

        if (view.nLastRCTOutput == 0) {
            view.nLastRCTOutput = pindex->pprev ? pindex->pprev->nAnonOutputs : 0;
        }

        // Index rct outputs and keyimages
        if (tx_state.m_has_anon_output || tx_state.m_has_anon_input) {
            COutPoint op(txhash, 0);
            if (tx_state.m_has_anon_input) {
                assert(tx_state.m_setHaveKI.size());
            }
            for (const auto &ki : tx_state.m_setHaveKI) {
                // Test for duplicate keyimage used in block
                if (!view.keyImages.insert(std::make_pair(ki, txhash)).second) {
                    return state.Invalid(BlockValidationResult::BLOCK_CONSENSUS, "bad-anonin-dup-ki");
                }
            }

            for (unsigned int k = 0; k < tx.vpout.size(); k++) {
                if (!tx.vpout[k]->IsType(OUTPUT_RINGCT)) {
                    continue;
                }

                CTxOutRingCT *txout = (CTxOutRingCT*)tx.vpout[k].get();

                int64_t nTestExists;
                if (!particl::fVerifyingDB && m_blockman.m_block_tree_db->ReadRCTOutputLink(txout->pk, nTestExists)) {
                    control.Wait();

                    if (nTestExists > pindex->pprev->nAnonOutputs) {
                        // The anon index can diverge from the chain index if shutdown does not complete
                        LogPrintf("%s: Duplicate anon-output %s, index %d, above last index %d.\n", __func__, HexStr(txout->pk), nTestExists, pindex->pprev->nAnonOutputs);

                        if (!particl::attempted_rct_index_repair) {
                            LogPrintf("Attempting to repair anon index.\n");
                            assert(state.m_chainman);
                            std::set<CCmpPubKey> setKi; // unused
                            RollBackRCTIndex(*state.m_chainman, pindex->pprev->nAnonOutputs, nTestExists, pindex->pprev->nHeight, setKi);
                            particl::attempted_rct_index_repair = true;
                            return false;
                        } else {
                            LogPrintf("Not attempting anon index repair, already tried once.\n");
                        }
                    }

                    return error("%s: Duplicate anon-output (db) %s, index %d.", __func__, HexStr(txout->pk), nTestExists);
                }
                if (!particl::fVerifyingDB && view.ReadRCTOutputLink(txout->pk, nTestExists)) {
                    control.Wait();
                    return error("%s: Duplicate anon-output (view) %s, index %d.", __func__, HexStr(txout->pk), nTestExists);
                }

                op.n = k;
                view.nLastRCTOutput++;
                CAnonOutput ao(txout->pk, txout->commitment, op, pindex->nHeight, 0);

                view.anonOutputLinks[txout->pk] = view.nLastRCTOutput;
                view.anonOutputs.push_back(std::make_pair(view.nLastRCTOutput, ao));
            }
        }

        if (fAddressIndex) {
            // Update outputs for insight
            for (unsigned int k = 0; k < tx.vpout.size(); k++) {
                const CTxOutBase *out = tx.vpout[k].get();

                if (!out->IsType(OUTPUT_STANDARD)
                    && !out->IsType(OUTPUT_CT)) {
                    continue;
                }

                const CScript *pScript;
                std::vector<unsigned char> hashBytes;
                int scriptType = 0;
                CAmount nValue;
                if (!ExtractIndexInfo(out, scriptType, hashBytes, nValue, pScript) ||
                    scriptType == 0) {
                    continue;
                }

                // Record receiving activity
                view.addressIndex.push_back(std::make_pair(CAddressIndexKey(scriptType, uint256(hashBytes.data(), hashBytes.size()), pindex->nHeight, i, txhash, k, false), nValue));
                // Record unspent output
                view.addressUnspentIndex.push_back(std::make_pair(CAddressUnspentKey(scriptType, uint256(hashBytes.data(), hashBytes.size()), txhash, k), CAddressUnspentValue(nValue, *pScript, pindex->nHeight)));
            }
        }

        block_balances[BAL_IND_PLAIN] += tx_state.tx_balances[BAL_IND_PLAIN_ADDED] - tx_state.tx_balances[BAL_IND_PLAIN_REMOVED];
        block_balances[BAL_IND_BLIND] += tx_state.tx_balances[BAL_IND_BLIND_ADDED] - tx_state.tx_balances[BAL_IND_BLIND_REMOVED];
        block_balances[BAL_IND_ANON]  += tx_state.tx_balances[BAL_IND_ANON_ADDED]  - tx_state.tx_balances[BAL_IND_ANON_REMOVED];
        nMoneyBurned += tx.GetPlainValueBurned();
    }
    const auto time_3{SteadyClock::now()};
    time_connect += time_3 - time_2;
    LogPrint(BCLog::BENCH, "      - Connect %u transactions: %.2fms (%.3fms/tx, %.3fms/txin) [%.2fs (%.2fms/blk)]\n", (unsigned)block.vtx.size(),
             Ticks<MillisecondsDouble>(time_3 - time_2), Ticks<MillisecondsDouble>(time_3 - time_2) / block.vtx.size(),
             nInputs <= 1 ? 0 : Ticks<MillisecondsDouble>(time_3 - time_2) / (nInputs - 1),
             Ticks<SecondsDouble>(time_connect),
             Ticks<MillisecondsDouble>(time_connect) / num_blocks_total);

    if (!control.Wait()) {
        LogPrintf("ERROR: %s: CheckQueue failed\n", __func__);
        return state.Invalid(BlockValidationResult::BLOCK_CONSENSUS, "block-validation-failed");
    }

    if (fParticlMode) {
        if (block.nTime >= consensus.clamp_tx_version_time) {
            nMoneyCreated -= nFees;  // nStakeReward includes fees
            nMoneyCreated -= nMoneyBurned;
        }
        if (block.IsProofOfStake()) { // Only the genesis block isn't proof of stake
            CTransactionRef txCoinstake = block.vtx[0];
            CTransactionRef txPrevCoinstake = nullptr;
            const TreasuryFundSettings *pTreasuryFundSettings = params.GetTreasuryFundSettings(block.nTime);
            const CAmount nCalculatedStakeReward = params.GetProofOfStakeReward(pindex->pprev, nFees);

            if (block.nTime >= consensus.smsg_fee_time) {
                CAmount smsg_fee_new, smsg_fee_prev = consensus.smsg_fee_msg_per_day_per_k;
                if (pindex->pprev->nHeight > 0 && // Skip genesis block (POW)
                    pindex->pprev->nTime >= consensus.smsg_fee_time) {
                    if (!particl::coinStakeCache.GetCoinStake(*this, pindex->pprev->GetBlockHash(), txPrevCoinstake) ||
                        !txPrevCoinstake->GetSmsgFeeRate(smsg_fee_prev)) {
                        LogPrintf("ERROR: %s: Failed to get previous smsg fee.\n", __func__);
                        return state.Invalid(BlockValidationResult::BLOCK_CONSENSUS, "bad-cs-smsg-fee-prev");
                    }
                }

                if (!txCoinstake->GetSmsgFeeRate(smsg_fee_new)) {
                    LogPrintf("ERROR: %s: Failed to get smsg fee.\n", __func__);
                    return state.Invalid(BlockValidationResult::BLOCK_CONSENSUS, "bad-cs-smsg-fee");
                }
                if (smsg_fee_new < 1) {
                    LogPrintf("ERROR: %s: Smsg fee < 1.\n", __func__);
                    return state.Invalid(BlockValidationResult::BLOCK_CONSENSUS, "bad-cs-smsg-fee");
                }
                int64_t delta = std::abs(smsg_fee_new - smsg_fee_prev);
                int64_t max_delta = params.GetMaxSmsgFeeRateDelta(smsg_fee_prev, pindex->nTime);
                if (delta > max_delta) {
                    LogPrintf("ERROR: %s: Bad smsg-fee (delta=%d, max_delta=%d)\n", __func__, delta, max_delta);
                    return state.Invalid(BlockValidationResult::BLOCK_CONSENSUS, "bad-cs-smsg-fee");
                }
            }

            if (block.nTime >= consensus.smsg_difficulty_time) {
                uint32_t smsg_difficulty_new, smsg_difficulty_prev = consensus.smsg_min_difficulty;
                if (pindex->pprev->nHeight > 0 && // Skip genesis block (POW)
                    pindex->pprev->nTime >= consensus.smsg_difficulty_time) {
                    if (!particl::coinStakeCache.GetCoinStake(*this, pindex->pprev->GetBlockHash(), txPrevCoinstake) ||
                        !txPrevCoinstake->GetSmsgDifficulty(smsg_difficulty_prev)) {
                        LogPrintf("ERROR: %s: Failed to get previous smsg difficulty.\n", __func__);
                        return state.Invalid(BlockValidationResult::BLOCK_CONSENSUS, "bad-cs-smsg-diff-prev");
                    }
                }

                if (!txCoinstake->GetSmsgDifficulty(smsg_difficulty_new)) {
                    LogPrintf("ERROR: %s: Failed to get smsg difficulty.\n", __func__);
                    return state.Invalid(BlockValidationResult::BLOCK_CONSENSUS, "bad-cs-smsg-diff");
                }
                if (smsg_difficulty_new < 1 || smsg_difficulty_new > consensus.smsg_min_difficulty) {
                    LogPrintf("ERROR: %s: Smsg difficulty out of range.\n", __func__);
                    return state.Invalid(BlockValidationResult::BLOCK_CONSENSUS, "bad-cs-smsg-diff");
                }
                int delta = int(smsg_difficulty_prev) - int(smsg_difficulty_new);
                if (abs(delta) > int(consensus.smsg_difficulty_max_delta)) {
                    LogPrintf("ERROR: %s: Smsg difficulty change out of range.\n", __func__);
                    return state.Invalid(BlockValidationResult::BLOCK_CONSENSUS, "bad-cs-smsg-diff");
                }
            }

            if (!pTreasuryFundSettings || pTreasuryFundSettings->nMinTreasuryStakePercent <= 0) {
                if (nStakeReward < 0 || nStakeReward > nCalculatedStakeReward) {
                    LogPrintf("ERROR: %s: Coinstake pays too much(actual=%d vs calculated=%d)\n", __func__, nStakeReward, nCalculatedStakeReward);
                    return state.Invalid(BlockValidationResult::BLOCK_CONSENSUS, "bad-cs-amount");
                }
            } else {
                assert(pTreasuryFundSettings->nMinTreasuryStakePercent <= 100);

                CAmount nTreasuryBfwd = 0, nTreasuryCfwdCheck = 0;
                CAmount nMinTreasuryPart = (nCalculatedStakeReward * pTreasuryFundSettings->nMinTreasuryStakePercent) / 100;
                CAmount nMaxHolderPart = nCalculatedStakeReward - nMinTreasuryPart;
                if (nMinTreasuryPart < 0 || nMaxHolderPart < 0) {
                    LogPrintf("ERROR: %s: Bad coinstake split amount (treasury=%d vs reward=%d)\n", __func__, nMinTreasuryPart, nMaxHolderPart);
                    return state.Invalid(BlockValidationResult::BLOCK_CONSENSUS, "bad-cs-amount");
                }

                if (pindex->pprev->nHeight > 0) { // Genesis block is pow
                    if (!txPrevCoinstake &&
                        !particl::coinStakeCache.GetCoinStake(*this, pindex->pprev->GetBlockHash(), txPrevCoinstake)) {
                        LogPrintf("ERROR: %s: Failed to get previous coinstake.\n", __func__);
                        return state.Invalid(BlockValidationResult::BLOCK_CONSENSUS, "bad-cs-prev");
                    }

                    assert(txPrevCoinstake->IsCoinStake()); // Sanity check
                    if (!txPrevCoinstake->GetTreasuryFundCfwd(nTreasuryBfwd)) {
                        nTreasuryBfwd = 0;
                    }
                }

                if (pindex->nHeight % pTreasuryFundSettings->nTreasuryOutputPeriod == 0) {
                    // Fund output must exist and match cfwd, cfwd data output must be unset
                    // nStakeReward must == nTreasuryBfwd + nCalculatedStakeReward

                    if (nStakeReward != nTreasuryBfwd + nCalculatedStakeReward) {
                        LogPrintf("ERROR: %s: Bad stake-reward (actual=%d vs expected=%d)\n", __func__, nStakeReward, nTreasuryBfwd + nCalculatedStakeReward);
                        return state.Invalid(BlockValidationResult::BLOCK_CONSENSUS, "bad-cs-amount");
                    }

                    CTxDestination dfDest = DecodeDestination(pTreasuryFundSettings->sTreasuryFundAddresses);
                    if (std::get_if<CNoDestination>(&dfDest)) {
                        return error("%s: Failed to get treasury fund destination: %s.", __func__, pTreasuryFundSettings->sTreasuryFundAddresses);
                    }
                    CScript fundScriptPubKey = GetScriptForDestination(dfDest);

                    // Output 1 must be to the treasury fund
                    const CTxOutStandard *outputDF = txCoinstake->vpout[1]->GetStandardOutput();
                    if (!outputDF) {
                        LogPrintf("ERROR: %s: Bad treasury fund output.\n", __func__);
                        return state.Invalid(BlockValidationResult::BLOCK_CONSENSUS, "bad-cs");
                    }
                    if (outputDF->scriptPubKey != fundScriptPubKey) {
                        LogPrintf("ERROR: %s: Bad treasury fund output script.\n", __func__);
                        return state.Invalid(BlockValidationResult::BLOCK_CONSENSUS, "bad-cs");
                    }
                    if (outputDF->nValue < nTreasuryBfwd + nMinTreasuryPart) { // Max value is clamped already
                        LogPrintf("ERROR: %s: Bad treasury-reward (actual=%d vs minfundpart=%d)\n", __func__, nStakeReward, nTreasuryBfwd + nMinTreasuryPart);
                        return state.Invalid(BlockValidationResult::BLOCK_CONSENSUS, "bad-cs-fund-amount");
                    }
                    if (txCoinstake->GetTreasuryFundCfwd(nTreasuryCfwdCheck)) {
                        LogPrintf("ERROR: %s: Coinstake treasury cfwd must be unset.\n", __func__);
                        return state.Invalid(BlockValidationResult::BLOCK_CONSENSUS, "bad-cs-cfwd");
                    }
                } else {
                    // Ensure cfwd data output is correct and nStakeReward is <= nHolderPart
                    // cfwd must == nTreasuryBfwd + (nCalculatedStakeReward - nStakeReward) // Allowing users to set a higher split

                    if (nStakeReward < 0 || nStakeReward > nMaxHolderPart) {
                        LogPrintf("ERROR: %s: Bad stake-reward (actual=%d vs maxholderpart=%d)\n", __func__, nStakeReward, nMaxHolderPart);
                        return state.Invalid(BlockValidationResult::BLOCK_CONSENSUS, "bad-cs-amount");
                    }
                    CAmount nTreasuryCfwd = nTreasuryBfwd + nCalculatedStakeReward - nStakeReward;
                    if (!txCoinstake->GetTreasuryFundCfwd(nTreasuryCfwdCheck) ||
                        nTreasuryCfwdCheck != nTreasuryCfwd) {
                        LogPrintf("ERROR: %s: Coinstake treasury fund carried forward mismatch (actual=%d vs expected=%d)\n", __func__, nTreasuryCfwdCheck, nTreasuryCfwd);
                        return state.Invalid(BlockValidationResult::BLOCK_CONSENSUS, "bad-cs-cfwd");
                    }
                }

                particl::coinStakeCache.InsertCoinStake(blockHash, txCoinstake);
            }
        } else {
            if (blockHash != params.GetConsensus().hashGenesisBlock) {
                LogPrintf("ERROR: %s: Block isn't coinstake or genesis.\n", __func__);
                return state.Invalid(BlockValidationResult::BLOCK_CONSENSUS, "bad-cs");
            }
        }
    } else {
        CAmount blockReward = nFees + GetBlockSubsidy(pindex->nHeight, params.GetConsensus());
        if (block.vtx[0]->GetValueOut() > blockReward) {
            LogPrintf("ERROR: ConnectBlock(): coinbase pays too much (actual=%d vs limit=%d)\n", block.vtx[0]->GetValueOut(), blockReward);
            return state.Invalid(BlockValidationResult::BLOCK_CONSENSUS, "bad-cb-amount");
        }
    }

    const auto time_4{SteadyClock::now()};
    time_verify += time_4 - time_2;
    LogPrint(BCLog::BENCH, "    - Verify %u txins: %.2fms (%.3fms/txin) [%.2fs (%.2fms/blk)]\n", nInputs - 1,
             Ticks<MillisecondsDouble>(time_4 - time_2),
             nInputs <= 1 ? 0 : Ticks<MillisecondsDouble>(time_4 - time_2) / (nInputs - 1),
             Ticks<SecondsDouble>(time_verify),
             Ticks<MillisecondsDouble>(time_verify) / num_blocks_total);

    if (fJustCheck)
        return true;

    if (consensus.exploit_fix_2_height && pindex->nHeight == (int)consensus.exploit_fix_2_height) {
        // Set moneysupply to utxoset sum
        pindex->nMoneySupply = particl::GetUTXOSum(*this) + nMoneyCreated;
        LogPrintf("RCT mint fix HF2, set nMoneySupply to: %d\n", pindex->nMoneySupply);
        reset_balances = true;
        block_balances[BAL_IND_PLAIN] = pindex->nMoneySupply;
    } else {
        pindex->nMoneySupply = (pindex->pprev ? pindex->pprev->nMoneySupply : 0) + nMoneyCreated;
    }
    pindex->nAnonOutputs = view.nLastRCTOutput;
    m_blockman.m_dirty_blockindex.insert(pindex); // pindex has changed, must save to disk

    if ((!fIsGenesisBlock || fParticlMode) &&
        !m_blockman.WriteUndoDataForBlock(blockundo, state, pindex, params)) {
        return false;
    }

    const auto time_5{SteadyClock::now()};
    time_undo += time_5 - time_4;
    LogPrint(BCLog::BENCH, "    - Write undo data: %.2fms [%.2fs (%.2fms/blk)]\n",
             Ticks<MillisecondsDouble>(time_5 - time_4),
             Ticks<SecondsDouble>(time_undo),
             Ticks<MillisecondsDouble>(time_undo) / num_blocks_total);

    if (!pindex->IsValid(BLOCK_VALID_SCRIPTS)) {
        pindex->RaiseValidity(BLOCK_VALID_SCRIPTS);
        m_blockman.m_dirty_blockindex.insert(pindex);
    }

    if (fTimestampIndex) {
        unsigned int logicalTS = pindex->nTime;
        if (!m_blockman.m_block_tree_db->WriteTimestampIndex(CTimestampIndexKey(logicalTS, pindex->GetBlockHash()))) {
            return AbortNode(state, "Failed to write timestamp index");
        }
        if (!m_blockman.m_block_tree_db->WriteTimestampBlockIndex(CTimestampBlockIndexKey(pindex->GetBlockHash()), CTimestampBlockIndexValue(logicalTS))) {
            return AbortNode(state, "Failed to write blockhash index");
        }
    }
    if (fBalancesIndex) {
        BlockBalances values(block_balances);
        if (pindex->pprev && !reset_balances) {
            BlockBalances prev_balances;
            if (!m_blockman.m_block_tree_db->ReadBlockBalancesIndex(pindex->pprev->GetBlockHash(), prev_balances)) {
                return AbortNode(state, "Failed to read previous block's balances");
            } else {
                values.sum(prev_balances);
            }
        }
        if (!m_blockman.m_block_tree_db->WriteBlockBalancesIndex(block.GetHash(), values)) {
            return AbortNode(state, "Failed to write balances index");
        }
    }
    m_chainman.m_smsgman->SetBestBlock(view.smsg_cache, pindex->GetBlockHash(), pindex->nHeight, pindex->nTime);

    // add this block to the view's block chain
    view.SetBestBlock(pindex->GetBlockHash(), pindex->nHeight);

    const auto time_6{SteadyClock::now()};
    time_index += time_6 - time_5;
    LogPrint(BCLog::BENCH, "    - Index writing: %.2fms [%.2fs (%.2fms/blk)]\n",
             Ticks<MillisecondsDouble>(time_6 - time_5),
             Ticks<SecondsDouble>(time_index),
             Ticks<MillisecondsDouble>(time_index) / num_blocks_total);

    TRACE6(validation, block_connected,
        block_hash.data(),
        pindex->nHeight,
        block.vtx.size(),
        nInputs,
        nSigOpsCost,
        time_5 - time_start // in microseconds (µs)
    );

    return true;
}

CoinsCacheSizeState Chainstate::GetCoinsCacheSizeState()
{
    AssertLockHeld(::cs_main);
    return this->GetCoinsCacheSizeState(
        m_coinstip_cache_size_bytes,
        m_mempool ? m_mempool->m_max_size_bytes : 0);
}

CoinsCacheSizeState Chainstate::GetCoinsCacheSizeState(
    size_t max_coins_cache_size_bytes,
    size_t max_mempool_size_bytes)
{
    AssertLockHeld(::cs_main);
    const int64_t nMempoolUsage = m_mempool ? m_mempool->DynamicMemoryUsage() : 0;
    int64_t cacheSize = CoinsTip().DynamicMemoryUsage();
    int64_t nTotalSpace =
        max_coins_cache_size_bytes + std::max<int64_t>(int64_t(max_mempool_size_bytes) - nMempoolUsage, 0);

    //! No need to periodic flush if at least this much space still available.
    static constexpr int64_t MAX_BLOCK_COINSDB_USAGE_BYTES = 10 * 1024 * 1024;  // 10MB
    int64_t large_threshold =
        std::max((9 * nTotalSpace) / 10, nTotalSpace - MAX_BLOCK_COINSDB_USAGE_BYTES);

    if (cacheSize > nTotalSpace) {
        LogPrintf("Cache size (%s) exceeds total space (%s)\n", cacheSize, nTotalSpace);
        return CoinsCacheSizeState::CRITICAL;
    } else if (cacheSize > large_threshold) {
        return CoinsCacheSizeState::LARGE;
    }
    return CoinsCacheSizeState::OK;
}

bool Chainstate::FlushStateToDisk(
    BlockValidationState &state,
    FlushStateMode mode,
    int nManualPruneHeight)
{
    LOCK(cs_main);
    assert(this->CanFlushToDisk());
    std::set<int> setFilesToPrune;
    bool full_flush_completed = false;

    const size_t coins_count = CoinsTip().GetCacheSize();
    const size_t coins_mem_usage = CoinsTip().DynamicMemoryUsage();

    try {
    {
        bool fFlushForPrune = false;
        bool fDoFullFlush = false;

        CoinsCacheSizeState cache_state = GetCoinsCacheSizeState();
        LOCK(m_blockman.cs_LastBlockFile);
        if (m_blockman.IsPruneMode() && (m_blockman.m_check_for_pruning || nManualPruneHeight > 0) && !fReindex) {
            // make sure we don't prune above any of the prune locks bestblocks
            // pruning is height-based
            int last_prune{m_chain.Height()}; // last height we can prune
            std::optional<std::string> limiting_lock; // prune lock that actually was the limiting factor, only used for logging

            for (const auto& prune_lock : m_blockman.m_prune_locks) {
                if (prune_lock.second.height_first == std::numeric_limits<int>::max()) continue;
                // Remove the buffer and one additional block here to get actual height that is outside of the buffer
                const int lock_height{prune_lock.second.height_first - PRUNE_LOCK_BUFFER - 1};
                last_prune = std::max(1, std::min(last_prune, lock_height));
                if (last_prune == lock_height) {
                    limiting_lock = prune_lock.first;
                }
            }

            if (limiting_lock) {
                LogPrint(BCLog::PRUNE, "%s limited pruning to height %d\n", limiting_lock.value(), last_prune);
            }

            if (nManualPruneHeight > 0) {
                LOG_TIME_MILLIS_WITH_CATEGORY("find files to prune (manual)", BCLog::BENCH);

                m_blockman.FindFilesToPruneManual(setFilesToPrune, std::min(last_prune, nManualPruneHeight), m_chain.Height());
            } else {
                LOG_TIME_MILLIS_WITH_CATEGORY("find files to prune", BCLog::BENCH);

                m_blockman.FindFilesToPrune(setFilesToPrune, m_chainman.GetParams().PruneAfterHeight(), m_chain.Height(), last_prune, IsInitialBlockDownload());
                m_blockman.m_check_for_pruning = false;
            }
            if (!setFilesToPrune.empty()) {
                fFlushForPrune = true;
                if (!m_blockman.m_have_pruned) {
                    m_blockman.m_block_tree_db->WriteFlag("prunedblockfiles", true);
                    m_blockman.m_have_pruned = true;
                }
            }
        }
        const auto nNow = GetTime<std::chrono::microseconds>();
        // Avoid writing/flushing immediately after startup.
        if (m_last_write.count() == 0) {
            m_last_write = nNow;
        }
        if (m_last_flush.count() == 0) {
            m_last_flush = nNow;
        }
        // The cache is large and we're within 10% and 10 MiB of the limit, but we have time now (not in the middle of a block processing).
        bool fCacheLarge = mode == FlushStateMode::PERIODIC && cache_state >= CoinsCacheSizeState::LARGE;
        // The cache is over the limit, we have to write now.
        bool fCacheCritical = mode == FlushStateMode::IF_NEEDED && cache_state >= CoinsCacheSizeState::CRITICAL;
        // It's been a while since we wrote the block index to disk. Do this frequently, so we don't need to redownload after a crash.
        bool fPeriodicWrite = mode == FlushStateMode::PERIODIC && nNow > m_last_write + DATABASE_WRITE_INTERVAL;
        // It's been very long since we flushed the cache. Do this infrequently, to optimize cache usage.
        bool fPeriodicFlush = mode == FlushStateMode::PERIODIC && nNow > m_last_flush + DATABASE_FLUSH_INTERVAL;
        // Combine all conditions that result in a full cache flush.
        fDoFullFlush = (mode == FlushStateMode::ALWAYS) || fCacheLarge || fCacheCritical || fPeriodicFlush || fFlushForPrune;
        // Write blocks and block index to disk.
        if (fDoFullFlush || fPeriodicWrite) {
            // Ensure we can write block index
            if (!CheckDiskSpace(gArgs.GetBlocksDirPath())) {
                return AbortNode(state, "Disk space is too low!", _("Disk space is too low!"));
            }
            {
                LOG_TIME_MILLIS_WITH_CATEGORY("write block and undo data to disk", BCLog::BENCH);

                // First make sure all block and undo data is flushed to disk.
                m_blockman.FlushBlockFile();
            }

            // Then update all block file information (which may refer to block and undo files).
            {
                LOG_TIME_MILLIS_WITH_CATEGORY("write block index to disk", BCLog::BENCH);

                if (!m_blockman.WriteBlockIndexDB()) {
                    return AbortNode(state, "Failed to write to block index database");
                }
            }
            // Finally remove any pruned files
            if (fFlushForPrune) {
                LOG_TIME_MILLIS_WITH_CATEGORY("unlink pruned files", BCLog::BENCH);

                UnlinkPrunedFiles(setFilesToPrune);
            }
            m_last_write = nNow;
        }
        // Flush best chain related state. This can only be done if the blocks / block index write was also done.
        if (fDoFullFlush && !CoinsTip().GetBestBlock().IsNull()) {
            LOG_TIME_MILLIS_WITH_CATEGORY(strprintf("write coins cache to disk (%d coins, %.2fkB)",
                coins_count, coins_mem_usage / 1000), BCLog::BENCH);

            // Typical Coin structures on disk are around 48 bytes in size.
            // Pushing a new one to the database can cause it to be written
            // twice (once in the log, and once in the tables). This is already
            // an overestimation, as most will delete an existing entry or
            // overwrite one. Still, use a conservative safety factor of 2.
            if (!CheckDiskSpace(gArgs.GetDataDirNet(), 48 * 2 * 2 * CoinsTip().GetCacheSize())) {
                return AbortNode(state, "Disk space is too low!", _("Disk space is too low!"));
            }
            // Flush the chainstate (which may refer to block index entries).
            if (!CoinsTip().Flush())
                return AbortNode(state, "Failed to write to coin database");
            m_last_flush = nNow;
            full_flush_completed = true;
            TRACE5(utxocache, flush,
                   (int64_t)(GetTimeMicros() - nNow.count()), // in microseconds (µs)
                   (uint32_t)mode,
                   (uint64_t)coins_count,
                   (uint64_t)coins_mem_usage,
                   (bool)fFlushForPrune);
        }
    }
    if (full_flush_completed) {
        // Update best block in wallet (so we can detect restored wallets).
        GetMainSignals().ChainStateFlushed(m_chain.GetLocator());
    }
    } catch (const std::runtime_error& e) {
        return AbortNode(state, std::string("System error while flushing: ") + e.what());
    }
    return true;
}

void Chainstate::ForceFlushStateToDisk()
{
    BlockValidationState state;
    if (!this->FlushStateToDisk(state, FlushStateMode::ALWAYS)) {
        LogPrintf("%s: failed to flush state (%s)\n", __func__, state.ToString());
    }
}

void Chainstate::PruneAndFlush()
{
    BlockValidationState state;
    m_blockman.m_check_for_pruning = true;
    if (!this->FlushStateToDisk(state, FlushStateMode::NONE)) {
        LogPrintf("%s: failed to flush state (%s)\n", __func__, state.ToString());
    }
}

static void DoWarning(const bilingual_str& warning)
{
    static bool fWarned = false;
    SetMiscWarning(warning);
    if (!fWarned) {
        AlertNotify(warning.original);
        fWarned = true;
    }
}

static void ClearSpentCache(Chainstate &chainstate, CDBBatch &batch, int height)
{
    CBlockIndex* pblockindex = chainstate.m_chain[height];
    if (!pblockindex) {
        return;
    }
    CBlock block;
    const CChainParams& params{chainstate.m_chainman.GetParams()};
    if (!ReadBlockFromDisk(block, pblockindex, params.GetConsensus())) {
        LogPrintf("%s: failed read block from disk (%d, %s)\n", __func__, height, pblockindex->GetBlockHash().ToString());
        return;
    }
    for (int i = block.vtx.size() - 1; i >= 0; i--) {
        const CTransaction &tx = *(block.vtx[i]);
        for (const auto &txin : tx.vin) {
            if (!txin.IsAnonInput()) {
                std::pair<uint8_t, COutPoint> key = std::make_pair(DB_SPENTCACHE, txin.prevout);
                batch.Erase(key);
            }
        }
    }
}

bool FlushView(CCoinsViewCache *view, BlockValidationState& state, Chainstate &chainstate, bool fDisconnecting)
{
    auto& pblocktree{chainstate.m_blockman.m_block_tree_db};

    if (!view->Flush())
        return false;

    if (fAddressIndex) {
        if (fDisconnecting) {
            if (!pblocktree->EraseAddressIndex(view->addressIndex)) {
                return AbortNode(state, "Failed to delete address index");
            }
        } else {
            if (!pblocktree->WriteAddressIndex(view->addressIndex)) {
                return AbortNode(state, "Failed to write address index");
            }
        }
        if (!pblocktree->UpdateAddressUnspentIndex(view->addressUnspentIndex)) {
            return AbortNode(state, "Failed to write address unspent index");
        }
    }

    if (fSpentIndex) {
        if (!pblocktree->UpdateSpentIndex(view->spentIndex)) {
            return AbortNode(state, "Failed to write transaction index");
        }
    }

    view->addressIndex.clear();
    view->addressUnspentIndex.clear();
    view->spentIndex.clear();

    if (fDisconnecting) {
        for (const auto &it : view->keyImages) {
            if (!pblocktree->EraseRCTKeyImage(it.first)) {
                return error("%s: EraseRCTKeyImage failed, txn %s.", __func__, it.second.ToString());
            }
        }
        for (const auto &it : view->anonOutputLinks) {
            if (!pblocktree->EraseRCTOutput(it.second)) {
                return error("%s: EraseRCTOutput failed.", __func__);
            }
            if (!pblocktree->EraseRCTOutputLink(it.first)) {
                return error("%s: EraseRCTOutputLink failed.", __func__);
            }
        }
        for (const auto &it : view->spent_cache) {
            if (!pblocktree->EraseSpentCache(it.first)) {
                return error("%s: EraseSpentCache failed.", __func__);
            }
        }
    } else {
        CDBBatch batch(*pblocktree);

        for (const auto &it : view->keyImages) {
            CAnonKeyImageInfo data(it.second, state.m_spend_height);
            std::pair<uint8_t, CCmpPubKey> key = std::make_pair(DB_RCTKEYIMAGE, it.first);
            batch.Write(key, data);
        }
        for (const auto &it : view->anonOutputs) {
            std::pair<uint8_t, int64_t> key = std::make_pair(DB_RCTOUTPUT, it.first);
            batch.Write(key, it.second);
        }
        for (const auto &it : view->anonOutputLinks) {
            std::pair<uint8_t, CCmpPubKey> key = std::make_pair(DB_RCTOUTPUT_LINK, it.first);
            batch.Write(key, it.second);
        }
        for (const auto &it : view->spent_cache) {
            std::pair<uint8_t, COutPoint> key = std::make_pair(DB_SPENTCACHE, it.first);
            batch.Write(key, it.second);
        }
        if (state.m_spend_height > (int)MIN_BLOCKS_TO_KEEP) {
            ClearSpentCache(chainstate, batch, state.m_spend_height - (MIN_BLOCKS_TO_KEEP+1));
        }
        if (!pblocktree->WriteBatch(batch)) {
            return error("%s: Write index data failed.", __func__);
        }
        if (0 != chainstate.m_chainman.m_smsgman->WriteCache(view->smsg_cache)) {
            return error("%s: smsgModule WriteCache failed.", __func__);
        }
    }

    view->nLastRCTOutput = 0;
    view->anonOutputs.clear();
    view->anonOutputLinks.clear();
    view->keyImages.clear();
    view->spent_cache.clear();
    view->smsg_cache.Clear();

    return true;
};

/** Private helper function that concatenates warning messages. */
static void AppendWarning(bilingual_str& res, const bilingual_str& warn)
{
    if (!res.empty()) res += Untranslated(", ");
    res += warn;
}

static void UpdateTipLog(
    const CCoinsViewCache& coins_tip,
    const CBlockIndex* tip,
    const CChainParams& params,
    const std::string& func_name,
    const std::string& prefix,
    const std::string& warning_messages) EXCLUSIVE_LOCKS_REQUIRED(::cs_main)
{

    AssertLockHeld(::cs_main);
    LogPrintf("%s%s: new best=%s height=%d version=0x%08x log2_work=%f tx=%lu date='%s' progress=%f cache=%.1fMiB(%utxo)%s\n",
        prefix, func_name,
        tip->GetBlockHash().ToString(), tip->nHeight, tip->nVersion,
        log(tip->nChainWork.getdouble()) / log(2.0), (unsigned long)tip->nChainTx,
        FormatISO8601DateTime(tip->GetBlockTime()),
        GuessVerificationProgress(params.TxData(), tip),
        coins_tip.DynamicMemoryUsage() * (1.0 / (1 << 20)),
        coins_tip.GetCacheSize(),
        !warning_messages.empty() ? strprintf(" warning='%s'", warning_messages) : "");
}

void Chainstate::UpdateTip(const CBlockIndex* pindexNew)
{
    AssertLockHeld(::cs_main);
    const auto& coins_tip = this->CoinsTip();

    const CChainParams& params{m_chainman.GetParams()};

    // The remainder of the function isn't relevant if we are not acting on
    // the active chainstate, so return if need be.
    if (this != &m_chainman.ActiveChainstate()) {
        // Only log every so often so that we don't bury log messages at the tip.
        constexpr int BACKGROUND_LOG_INTERVAL = 2000;
        if (pindexNew->nHeight % BACKGROUND_LOG_INTERVAL == 0) {
            UpdateTipLog(coins_tip, pindexNew, params, __func__, "[background validation] ", "");
        }
        return;
    }

    // New best block
    if (m_mempool) {
        m_mempool->AddTransactionsUpdated(1);
    }

    {
        LOCK(g_best_block_mutex);
        g_best_block = pindexNew->GetBlockHash();
        g_best_block_cv.notify_all();
    }

    bilingual_str warning_messages;
    if (!this->IsInitialBlockDownload()) {
        const CBlockIndex* pindex = pindexNew;
        for (int bit = 0; bit < VERSIONBITS_NUM_BITS; bit++) {
            WarningBitsConditionChecker checker(m_chainman, bit);
            ThresholdState state = checker.GetStateFor(pindex, params.GetConsensus(), warningcache.at(bit));
            if (state == ThresholdState::ACTIVE || state == ThresholdState::LOCKED_IN) {
                const bilingual_str warning = strprintf(_("Unknown new rules activated (versionbit %i)"), bit);
                if (state == ThresholdState::ACTIVE) {
                    DoWarning(warning);
                } else {
                    AppendWarning(warning_messages, warning);
                }
            }
        }
    }
    UpdateTipLog(coins_tip, pindexNew, params, __func__, "", warning_messages.original);
}

/** Disconnect m_chain's tip.
  * After calling, the mempool will be in an inconsistent state, with
  * transactions from disconnected blocks being added to disconnectpool.  You
  * should make the mempool consistent again by calling MaybeUpdateMempoolForReorg.
  * with cs_main held.
  *
  * If disconnectpool is nullptr, then no disconnected transactions are added to
  * disconnectpool (note that the caller is responsible for mempool consistency
  * in any case).
  */
bool Chainstate::DisconnectTip(BlockValidationState& state, DisconnectedBlockTransactions* disconnectpool)
{
    AssertLockHeld(cs_main);
    if (m_mempool) AssertLockHeld(m_mempool->cs);

    CBlockIndex *pindexDelete = m_chain.Tip();
    assert(pindexDelete);
    assert(pindexDelete->pprev);
    // Read block from disk.
    std::shared_ptr<CBlock> pblock = std::make_shared<CBlock>();
    CBlock& block = *pblock;
    if (!ReadBlockFromDisk(block, pindexDelete, m_chainman.GetConsensus())) {
        return error("DisconnectTip(): Failed to read block");
    }
    // Apply the block atomically to the chain state.
    const auto time_start{SteadyClock::now()};
    {
        CCoinsViewCache view(&CoinsTip());
        assert(view.GetBestBlock() == pindexDelete->GetBlockHash());
        if (DisconnectBlock(block, pindexDelete, view) != DISCONNECT_OK)
            return error("DisconnectTip(): DisconnectBlock %s failed", pindexDelete->GetBlockHash().ToString());
        bool flushed = FlushView(&view, state, *this, true);
        assert(flushed);
    }
    LogPrint(BCLog::BENCH, "- Disconnect block: %.2fms\n",
             Ticks<MillisecondsDouble>(SteadyClock::now() - time_start));

    {
        // Prune locks that began at or after the tip should be moved backward so they get a chance to reorg
        const int max_height_first{pindexDelete->nHeight - 1};
        for (auto& prune_lock : m_blockman.m_prune_locks) {
            if (prune_lock.second.height_first <= max_height_first) continue;

            prune_lock.second.height_first = max_height_first;
            LogPrint(BCLog::PRUNE, "%s prune lock moved back to %d\n", prune_lock.first, max_height_first);
        }
    }

    // Write the chain state to disk, if necessary.
    if (!FlushStateToDisk(state, FlushStateMode::IF_NEEDED)) {
        return false;
    }

    if (disconnectpool && m_mempool) {
        // Save transactions to re-add to mempool at end of reorg
        for (auto it = block.vtx.rbegin(); it != block.vtx.rend(); ++it) {
            disconnectpool->addTransaction(*it);
        }
        while (disconnectpool->DynamicMemoryUsage() > MAX_DISCONNECTED_TX_POOL_SIZE * 1000) {
            // Drop the earliest entry, and remove its children from the mempool.
            auto it = disconnectpool->queuedTx.get<insertion_order>().begin();
            m_mempool->removeRecursive(**it, MemPoolRemovalReason::REORG);
            disconnectpool->removeEntry(it);
        }
    }

    m_chain.SetTip(*pindexDelete->pprev);

    UpdateTip(pindexDelete->pprev);
    // Let wallets know transactions went from 1-confirmed to
    // 0-confirmed or conflicted:
    GetMainSignals().BlockDisconnected(pblock, pindexDelete);
    return true;
}

static SteadyClock::duration time_read_from_disk_total{};
static SteadyClock::duration time_connect_total{};
static SteadyClock::duration time_flush{};
static SteadyClock::duration time_chainstate{};
static SteadyClock::duration time_post_connect{};

struct PerBlockConnectTrace {
    CBlockIndex* pindex = nullptr;
    std::shared_ptr<const CBlock> pblock;
    PerBlockConnectTrace() = default;
};
/**
 * Used to track blocks whose transactions were applied to the UTXO state as a
 * part of a single ActivateBestChainStep call.
 *
 * This class is single-use, once you call GetBlocksConnected() you have to throw
 * it away and make a new one.
 */
class ConnectTrace {
private:
    std::vector<PerBlockConnectTrace> blocksConnected;

public:
    explicit ConnectTrace() : blocksConnected(1) {}

    void BlockConnected(CBlockIndex* pindex, std::shared_ptr<const CBlock> pblock) {
        assert(!blocksConnected.back().pindex);
        assert(pindex);
        assert(pblock);
        blocksConnected.back().pindex = pindex;
        blocksConnected.back().pblock = std::move(pblock);
        blocksConnected.emplace_back();
    }

    std::vector<PerBlockConnectTrace>& GetBlocksConnected() {
        // We always keep one extra block at the end of our list because
        // blocks are added after all the conflicted transactions have
        // been filled in. Thus, the last entry should always be an empty
        // one waiting for the transactions from the next block. We pop
        // the last entry here to make sure the list we return is sane.
        assert(!blocksConnected.back().pindex);
        blocksConnected.pop_back();
        return blocksConnected;
    }
};

/**
 * Connect a new block to m_chain. pblock is either nullptr or a pointer to a CBlock
 * corresponding to pindexNew, to bypass loading it again from disk.
 *
 * The block is added to connectTrace if connection succeeds.
 */
bool Chainstate::ConnectTip(BlockValidationState& state, CBlockIndex* pindexNew, const std::shared_ptr<const CBlock>& pblock, ConnectTrace& connectTrace, DisconnectedBlockTransactions& disconnectpool)
{
    AssertLockHeld(cs_main);
    if (m_mempool) AssertLockHeld(m_mempool->cs);

    assert(pindexNew->pprev == m_chain.Tip());
    // Read block from disk.
    const auto time_1{SteadyClock::now()};
    std::shared_ptr<const CBlock> pthisBlock;
    if (!pblock) {
        std::shared_ptr<CBlock> pblockNew = std::make_shared<CBlock>();
        if (!ReadBlockFromDisk(*pblockNew, pindexNew, m_chainman.GetConsensus())) {
            return AbortNode(state, "Failed to read block");
        }
        pthisBlock = pblockNew;
    } else {
        LogPrint(BCLog::BENCH, "  - Using cached block\n");
        pthisBlock = pblock;
    }
    const CBlock& blockConnecting = *pthisBlock;
    // Apply the block atomically to the chain state.
    const auto time_2{SteadyClock::now()};
    time_read_from_disk_total += time_2 - time_1;
    SteadyClock::time_point time_3;
    LogPrint(BCLog::BENCH, "  - Load block from disk: %.2fms [%.2fs (%.2fms/blk)]\n",
             Ticks<MillisecondsDouble>(time_2 - time_1),
             Ticks<SecondsDouble>(time_read_from_disk_total),
             Ticks<MillisecondsDouble>(time_read_from_disk_total) / num_blocks_total);
    {
        CCoinsViewCache view(&CoinsTip());
        bool rv = ConnectBlock(blockConnecting, state, pindexNew, view);
        if (pindexNew->nFlags & BLOCK_FAILED_DUPLICATE_STAKE) {
            state.nFlags |= BLOCK_FAILED_DUPLICATE_STAKE;
        }
        GetMainSignals().BlockChecked(blockConnecting, state);
        if (!rv) {
            if (state.IsInvalid())
                InvalidBlockFound(pindexNew, state);
            return error("%s: ConnectBlock %s failed, %s", __func__, pindexNew->GetBlockHash().ToString(), state.ToString());
        }
        time_3 = SteadyClock::now();
        time_connect_total += time_3 - time_2;
        assert(num_blocks_total > 0);
        LogPrint(BCLog::BENCH, "  - Connect total: %.2fms [%.2fs (%.2fms/blk)]\n",
                 Ticks<MillisecondsDouble>(time_3 - time_2),
                 Ticks<SecondsDouble>(time_connect_total),
                 Ticks<MillisecondsDouble>(time_connect_total) / num_blocks_total);
        bool flushed = FlushView(&view, state, *this, false);
        assert(flushed);
    }
    const auto time_4{SteadyClock::now()};
    time_flush += time_4 - time_3;
    LogPrint(BCLog::BENCH, "  - Flush: %.2fms [%.2fs (%.2fms/blk)]\n",
             Ticks<MillisecondsDouble>(time_4 - time_3),
             Ticks<SecondsDouble>(time_flush),
             Ticks<MillisecondsDouble>(time_flush) / num_blocks_total);
    // Write the chain state to disk, if necessary.
    if (!FlushStateToDisk(state, FlushStateMode::IF_NEEDED))
    {
        //RollBackRCTIndex(nLastValidRCTOutput, setConnectKi);
        return false;
    }
    const auto time_5{SteadyClock::now()};
    time_chainstate += time_5 - time_4;
    LogPrint(BCLog::BENCH, "  - Writing chainstate: %.2fms [%.2fs (%.2fms/blk)]\n",
             Ticks<MillisecondsDouble>(time_5 - time_4),
             Ticks<SecondsDouble>(time_chainstate),
             Ticks<MillisecondsDouble>(time_chainstate) / num_blocks_total);
    // Remove conflicting transactions from the mempool.;
    if (m_mempool) {
        m_mempool->removeForBlock(blockConnecting.vtx, pindexNew->nHeight);
        disconnectpool.removeForBlock(blockConnecting.vtx);
    }
    // Update m_chain & related variables.
    m_chain.SetTip(*pindexNew);
    UpdateTip(pindexNew);

    const auto time_6{SteadyClock::now()};
    time_post_connect += time_6 - time_5;
    time_total += time_6 - time_1;
    LogPrint(BCLog::BENCH, "  - Connect postprocess: %.2fms [%.2fs (%.2fms/blk)]\n",
             Ticks<MillisecondsDouble>(time_6 - time_5),
             Ticks<SecondsDouble>(time_post_connect),
             Ticks<MillisecondsDouble>(time_post_connect) / num_blocks_total);
    LogPrint(BCLog::BENCH, "- Connect block: %.2fms [%.2fs (%.2fms/blk)]\n",
             Ticks<MillisecondsDouble>(time_6 - time_1),
             Ticks<SecondsDouble>(time_total),
             Ticks<MillisecondsDouble>(time_total) / num_blocks_total);

    connectTrace.BlockConnected(pindexNew, std::move(pthisBlock));
    return true;
}

/**
 * Return the tip of the chain with the most work in it, that isn't
 * known to be invalid (it's however far from certain to be valid).
 */
CBlockIndex* Chainstate::FindMostWorkChain()
{
    AssertLockHeld(::cs_main);
    do {
        CBlockIndex *pindexNew = nullptr;

        // Find the best candidate header.
        {
            std::set<CBlockIndex*, CBlockIndexWorkComparator>::reverse_iterator it = setBlockIndexCandidates.rbegin();
            if (it == setBlockIndexCandidates.rend())
                return nullptr;
            pindexNew = *it;
        }

        // Check whether all blocks on the path between the currently active chain and the candidate are valid.
        // Just going until the active chain is an optimization, as we know all blocks in it are valid already.
        CBlockIndex *pindexTest = pindexNew;
        bool fInvalidAncestor = false;
        while (pindexTest && !m_chain.Contains(pindexTest)) {
            assert(pindexTest->HaveTxsDownloaded() || pindexTest->nHeight == 0);

            // Pruned nodes may have entries in setBlockIndexCandidates for
            // which block files have been deleted.  Remove those as candidates
            // for the most work chain if we come across them; we can't switch
            // to a chain unless we have all the non-active-chain parent blocks.
            bool fFailedChain = pindexTest->nStatus & BLOCK_FAILED_MASK;
            bool fMissingData = !(pindexTest->nStatus & BLOCK_HAVE_DATA);

            if (fFailedChain || fMissingData) {
                // Candidate chain is not usable (either invalid or missing data)
                if (fFailedChain && (m_chainman.m_best_invalid == nullptr || pindexNew->nChainWork > m_chainman.m_best_invalid->nChainWork)) {
                    m_chainman.m_best_invalid = pindexNew;
                }
                CBlockIndex *pindexFailed = pindexNew;
                // Remove the entire chain from the set.
                while (pindexTest != pindexFailed) {
                    if (fFailedChain) {

                        if (pindexTest->nFlags & BLOCK_FAILED_DUPLICATE_STAKE)
                            pindexFailed->nFlags |= BLOCK_FAILED_DUPLICATE_STAKE;

                        pindexFailed->nStatus |= BLOCK_FAILED_CHILD;
                    } else if (fMissingData) {
                        // If we're missing data, then add back to m_blocks_unlinked,
                        // so that if the block arrives in the future we can try adding
                        // to setBlockIndexCandidates again.
                        m_blockman.m_blocks_unlinked.insert(
                            std::make_pair(pindexFailed->pprev, pindexFailed));
                    }
                    setBlockIndexCandidates.erase(pindexFailed);
                    pindexFailed = pindexFailed->pprev;
                }
                setBlockIndexCandidates.erase(pindexTest);
                fInvalidAncestor = true;
                break;
            }
            pindexTest = pindexTest->pprev;
        }
        if (!fInvalidAncestor)
            return pindexNew;
    } while(true);
}

/** Delete all entries in setBlockIndexCandidates that are worse than the current tip. */
void Chainstate::PruneBlockIndexCandidates() {
    // Note that we can't delete the current block itself, as we may need to return to it later in case a
    // reorganization to a better block fails.
    std::set<CBlockIndex*, CBlockIndexWorkComparator>::iterator it = setBlockIndexCandidates.begin();
    while (it != setBlockIndexCandidates.end() && setBlockIndexCandidates.value_comp()(*it, m_chain.Tip())) {
        setBlockIndexCandidates.erase(it++);
    }
    // Either the current tip or a successor of it we're working towards is left in setBlockIndexCandidates.
    assert(!setBlockIndexCandidates.empty());
}

/**
 * Try to make some progress towards making pindexMostWork the active block.
 * pblock is either nullptr or a pointer to a CBlock corresponding to pindexMostWork.
 *
 * @returns true unless a system error occurred
 */
bool Chainstate::ActivateBestChainStep(BlockValidationState& state, CBlockIndex* pindexMostWork, const std::shared_ptr<const CBlock>& pblock, bool& fInvalidFound, ConnectTrace& connectTrace)
{
    AssertLockHeld(cs_main);
    if (m_mempool) AssertLockHeld(m_mempool->cs);

    const CBlockIndex* pindexOldTip = m_chain.Tip();
    const CBlockIndex* pindexFork = m_chain.FindFork(pindexMostWork);

    // Disconnect active blocks which are no longer in the best chain.
    bool fBlocksDisconnected = false;
    DisconnectedBlockTransactions disconnectpool;
    while (m_chain.Tip() && m_chain.Tip() != pindexFork) {
        if (!DisconnectTip(state, &disconnectpool)) {
            // This is likely a fatal error, but keep the mempool consistent,
            // just in case. Only remove from the mempool in this case.
            MaybeUpdateMempoolForReorg(disconnectpool, false);

            // If we're unable to disconnect a block during normal operation,
            // then that is a failure of our local system -- we should abort
            // rather than stay on a less work chain.
            AbortNode(state, "Failed to disconnect block; see debug.log for details");
            return false;
        }
        fBlocksDisconnected = true;
    }

    // Build list of new blocks to connect (in descending height order).
    std::vector<CBlockIndex*> vpindexToConnect;
    bool fContinue = true;
    int nHeight = pindexFork ? pindexFork->nHeight : -1;
    while (fContinue && nHeight != pindexMostWork->nHeight) {
        // Don't iterate the entire list of potential improvements toward the best tip, as we likely only need
        // a few blocks along the way.
        int nTargetHeight = std::min(nHeight + 32, pindexMostWork->nHeight);
        vpindexToConnect.clear();
        vpindexToConnect.reserve(nTargetHeight - nHeight);
        CBlockIndex* pindexIter = pindexMostWork->GetAncestor(nTargetHeight);
        while (pindexIter && pindexIter->nHeight != nHeight) {
            vpindexToConnect.push_back(pindexIter);
            pindexIter = pindexIter->pprev;
        }
        nHeight = nTargetHeight;

        // Connect new blocks.
        for (CBlockIndex* pindexConnect : reverse_iterate(vpindexToConnect)) {
            if (!ConnectTip(state, pindexConnect, pindexConnect == pindexMostWork ? pblock : std::shared_ptr<const CBlock>(), connectTrace, disconnectpool)) {
                if (state.IsInvalid()) {
                    // The block violates a consensus rule.
                    if (state.GetResult() != BlockValidationResult::BLOCK_MUTATED) {
                        InvalidChainFound(vpindexToConnect.front());
                    }
                    if (!state.m_preserve_state) {
                        auto pchainman = state.m_chainman;
                        auto ppeerman = state.m_peerman;
                        state = BlockValidationState();
                        state.m_chainman = pchainman;
                        state.m_peerman = ppeerman;
                    }
                    fInvalidFound = true;
                    fContinue = false;
                    break;
                } else {
                    // A system error occurred (disk space, database error, ...).
                    // Make the mempool consistent with the current tip, just in case
                    // any observers try to use it before shutdown.
                    MaybeUpdateMempoolForReorg(disconnectpool, false);
                    return false;
                }
            } else {
                PruneBlockIndexCandidates();
                if (!pindexOldTip || m_chain.Tip()->nChainWork > pindexOldTip->nChainWork) {
                    // We're in a better position than we were. Return temporarily to release the lock.
                    fContinue = false;
                    break;
                }
            }
        }
    }

    if (fBlocksDisconnected) {
        // If any blocks were disconnected, disconnectpool may be non empty.  Add
        // any disconnected transactions back to the mempool.
        MaybeUpdateMempoolForReorg(disconnectpool, true);
    }
    if (m_mempool) m_mempool->check(this->CoinsTip(), this->m_chain.Height() + 1);

    CheckForkWarningConditions();

    return true;
}

static SynchronizationState GetSynchronizationState(bool init)
{
    if (!init) return SynchronizationState::POST_INIT;
    if (::fReindex) return SynchronizationState::INIT_REINDEX;
    return SynchronizationState::INIT_DOWNLOAD;
}

static bool NotifyHeaderTip(Chainstate& chainstate) LOCKS_EXCLUDED(cs_main) {
    bool fNotify = false;
    bool fInitialBlockDownload = false;
    static CBlockIndex* pindexHeaderOld = nullptr;
    CBlockIndex* pindexHeader = nullptr;
    {
        LOCK(cs_main);
        pindexHeader = chainstate.m_chainman.m_best_header;

        if (pindexHeader != pindexHeaderOld) {
            fNotify = true;
            fInitialBlockDownload = chainstate.IsInitialBlockDownload();
            pindexHeaderOld = pindexHeader;
        }
    }
    // Send block tip changed notifications without cs_main
    if (fNotify) {
        uiInterface.NotifyHeaderTip(GetSynchronizationState(fInitialBlockDownload), pindexHeader->nHeight, pindexHeader->nTime, false);
    }
    return fNotify;
}

static void LimitValidationInterfaceQueue() LOCKS_EXCLUDED(cs_main) {
    AssertLockNotHeld(cs_main);

    if (GetMainSignals().CallbacksPending() > 10) {
        SyncWithValidationInterfaceQueue();
    }
}

bool Chainstate::ActivateBestChain(BlockValidationState& state, std::shared_ptr<const CBlock> pblock)
{
    AssertLockNotHeld(m_chainstate_mutex);
    std::vector<uint256> connected_blocks;

    // Note that while we're often called here from ProcessNewBlock, this is
    // far from a guarantee. Things in the P2P/RPC will often end up calling
    // us in the middle of ProcessNewBlock - do not assume pblock is set
    // sanely for performance or correctness!
    AssertLockNotHeld(::cs_main);

    // ABC maintains a fair degree of expensive-to-calculate internal state
    // because this function periodically releases cs_main so that it does not lock up other threads for too long
    // during large connects - and to allow for e.g. the callback queue to drain
    // we use m_chainstate_mutex to enforce mutual exclusion so that only one caller may execute this function at a time
    { // CheckDelayedBlocks can call ActivateBestChain
    LOCK(m_chainstate_mutex);

    CBlockIndex *pindexMostWork = nullptr;
    CBlockIndex *pindexNewTip = nullptr;
    int nStopAtHeight = gArgs.GetIntArg("-stopatheight", DEFAULT_STOPATHEIGHT);
    do {
        // Block until the validation queue drains. This should largely
        // never happen in normal operation, however may happen during
        // reindex, causing memory blowup if we run too far ahead.
        // Note that if a validationinterface callback ends up calling
        // ActivateBestChain this may lead to a deadlock! We should
        // probably have a DEBUG_LOCKORDER test for this in the future.
        LimitValidationInterfaceQueue();

        {
            LOCK(cs_main);
            // Lock transaction pool for at least as long as it takes for connectTrace to be consumed
            LOCK(MempoolMutex());
            CBlockIndex* starting_tip = m_chain.Tip();
            bool blocks_connected = false;
            do {
                // We absolutely may not unlock cs_main until we've made forward progress
                // (with the exception of shutdown due to hardware issues, low disk space, etc).
                ConnectTrace connectTrace; // Destructed before cs_main is unlocked

                if (pindexMostWork == nullptr) {
                    pindexMostWork = FindMostWorkChain();
                }

                // Whether we have anything to do at all.
                if (pindexMostWork == nullptr || pindexMostWork == m_chain.Tip()) {
                    break;
                }

                bool fInvalidFound = false;
                std::shared_ptr<const CBlock> nullBlockPtr;
                if (!ActivateBestChainStep(state, pindexMostWork, pblock && pblock->GetHash() == pindexMostWork->GetBlockHash() ? pblock : nullBlockPtr, fInvalidFound, connectTrace)) {
                    // A system error occurred
                    return false;
                }
                blocks_connected = true;

                if (fInvalidFound) {
                    // Wipe cache, we may need another branch now.
                    pindexMostWork = nullptr;
                }
                pindexNewTip = m_chain.Tip();

                for (const PerBlockConnectTrace& trace : connectTrace.GetBlocksConnected()) {
                    assert(trace.pblock && trace.pindex);
                    connected_blocks.push_back(trace.pblock->GetHash());
                    GetMainSignals().BlockConnected(trace.pblock, trace.pindex);
                }
            } while (!m_chain.Tip() || (starting_tip && CBlockIndexWorkComparator()(m_chain.Tip(), starting_tip)));
            if (!blocks_connected) return true;

            const CBlockIndex* pindexFork = m_chain.FindFork(starting_tip);
            bool fInitialDownload = IsInitialBlockDownload();

            // Notify external listeners about the new tip.
            // Enqueue while holding cs_main to ensure that UpdatedBlockTip is called in the order in which blocks are connected
            if (pindexFork != pindexNewTip) {
                // Notify ValidationInterface subscribers
                GetMainSignals().UpdatedBlockTip(pindexNewTip, pindexFork, fInitialDownload);

                // Always notify the UI if a new block tip was connected
                uiInterface.NotifyBlockTip(GetSynchronizationState(fInitialDownload), pindexNewTip);
            }
        }
        // When we reach this point, we switched to a new tip (stored in pindexNewTip).

        if (nStopAtHeight && pindexNewTip && pindexNewTip->nHeight >= nStopAtHeight) StartShutdown();

        // We check shutdown only after giving ActivateBestChainStep a chance to run once so that we
        // never shutdown before connecting the genesis block during LoadChainTip(). Previously this
        // caused an assert() failure during shutdown in such cases as the UTXO DB flushing checks
        // that the best block hash is non-null.
        if (ShutdownRequested()) break;
    } while (pindexNewTip != pindexMostWork);
    CheckBlockIndex();

    // Write changes periodically to disk, after relay.
    if (!FlushStateToDisk(state, FlushStateMode::PERIODIC)) {
        return false;
    }
    }

    for (const auto &block_hash : connected_blocks) {
        particl::CheckDelayedBlocks(m_blockman, state, block_hash);
    }

    return true;
}

bool Chainstate::PreciousBlock(BlockValidationState& state, CBlockIndex* pindex)
{
    AssertLockNotHeld(m_chainstate_mutex);
    AssertLockNotHeld(::cs_main);
    {
        LOCK(cs_main);
        if (pindex->nChainWork < m_chain.Tip()->nChainWork) {
            // Nothing to do, this block is not at the tip.
            return true;
        }
        if (m_chain.Tip()->nChainWork > nLastPreciousChainwork) {
            // The chain has been extended since the last call, reset the counter.
            nBlockReverseSequenceId = -1;
        }
        nLastPreciousChainwork = m_chain.Tip()->nChainWork;
        setBlockIndexCandidates.erase(pindex);
        pindex->nSequenceId = nBlockReverseSequenceId;
        if (nBlockReverseSequenceId > std::numeric_limits<int32_t>::min()) {
            // We can't keep reducing the counter if somebody really wants to
            // call preciousblock 2**31-1 times on the same set of tips...
            nBlockReverseSequenceId--;
        }
        if (pindex->IsValid(BLOCK_VALID_TRANSACTIONS) && pindex->HaveTxsDownloaded()) {
            setBlockIndexCandidates.insert(pindex);
            PruneBlockIndexCandidates();
        }
    }

    return ActivateBestChain(state, std::shared_ptr<const CBlock>());
}

bool Chainstate::InvalidateBlock(BlockValidationState& state, CBlockIndex* pindex)
{
    AssertLockNotHeld(m_chainstate_mutex);
    AssertLockNotHeld(::cs_main);

    // Genesis block can't be invalidated
    assert(pindex);
    if (pindex->nHeight == 0) return false;

    CBlockIndex* to_mark_failed = pindex;
    bool pindex_was_in_chain = false;
    int disconnected = 0;

    // We do not allow ActivateBestChain() to run while InvalidateBlock() is
    // running, as that could cause the tip to change while we disconnect
    // blocks.
    LOCK(m_chainstate_mutex);

    // We'll be acquiring and releasing cs_main below, to allow the validation
    // callbacks to run. However, we should keep the block index in a
    // consistent state as we disconnect blocks -- in particular we need to
    // add equal-work blocks to setBlockIndexCandidates as we disconnect.
    // To avoid walking the block index repeatedly in search of candidates,
    // build a map once so that we can look up candidate blocks by chain
    // work as we go.
    std::multimap<const arith_uint256, CBlockIndex *> candidate_blocks_by_work;

    {
        LOCK(cs_main);
        for (auto& entry : m_blockman.m_block_index) {
            CBlockIndex* candidate = &entry.second;
            // We don't need to put anything in our active chain into the
            // multimap, because those candidates will be found and considered
            // as we disconnect.
            // Instead, consider only non-active-chain blocks that have at
            // least as much work as where we expect the new tip to end up.
            if (!m_chain.Contains(candidate) &&
                    !CBlockIndexWorkComparator()(candidate, pindex->pprev) &&
                    candidate->IsValid(BLOCK_VALID_TRANSACTIONS) &&
                    candidate->HaveTxsDownloaded()) {
                candidate_blocks_by_work.insert(std::make_pair(candidate->nChainWork, candidate));
            }
        }
    }

    // Disconnect (descendants of) pindex, and mark them invalid.
    while (true) {
        if (ShutdownRequested()) break;

        // Make sure the queue of validation callbacks doesn't grow unboundedly.
        LimitValidationInterfaceQueue();

        LOCK(cs_main);
        // Lock for as long as disconnectpool is in scope to make sure MaybeUpdateMempoolForReorg is
        // called after DisconnectTip without unlocking in between
        LOCK(MempoolMutex());
        if (!m_chain.Contains(pindex)) break;
        pindex_was_in_chain = true;
        CBlockIndex *invalid_walk_tip = m_chain.Tip();

        // ActivateBestChain considers blocks already in m_chain
        // unconditionally valid already, so force disconnect away from it.
        DisconnectedBlockTransactions disconnectpool;
        bool ret = DisconnectTip(state, &disconnectpool);
        // DisconnectTip will add transactions to disconnectpool.
        // Adjust the mempool to be consistent with the new tip, adding
        // transactions back to the mempool if disconnecting was successful,
        // and we're not doing a very deep invalidation (in which case
        // keeping the mempool up to date is probably futile anyway).
        MaybeUpdateMempoolForReorg(disconnectpool, /* fAddToMempool = */ (++disconnected <= 10) && ret);
        if (!ret) return false;
        assert(invalid_walk_tip->pprev == m_chain.Tip());

        // We immediately mark the disconnected blocks as invalid.
        // This prevents a case where pruned nodes may fail to invalidateblock
        // and be left unable to start as they have no tip candidates (as there
        // are no blocks that meet the "have data and are not invalid per
        // nStatus" criteria for inclusion in setBlockIndexCandidates).
        invalid_walk_tip->nStatus |= BLOCK_FAILED_VALID;
        m_blockman.m_dirty_blockindex.insert(invalid_walk_tip);
        setBlockIndexCandidates.erase(invalid_walk_tip);
        setBlockIndexCandidates.insert(invalid_walk_tip->pprev);
        if (invalid_walk_tip->pprev == to_mark_failed && (to_mark_failed->nStatus & BLOCK_FAILED_VALID)) {
            // We only want to mark the last disconnected block as BLOCK_FAILED_VALID; its children
            // need to be BLOCK_FAILED_CHILD instead.
            to_mark_failed->nStatus = (to_mark_failed->nStatus ^ BLOCK_FAILED_VALID) | BLOCK_FAILED_CHILD;
            m_blockman.m_dirty_blockindex.insert(to_mark_failed);
        }

        // Add any equal or more work headers to setBlockIndexCandidates
        auto candidate_it = candidate_blocks_by_work.lower_bound(invalid_walk_tip->pprev->nChainWork);
        while (candidate_it != candidate_blocks_by_work.end()) {
            if (!CBlockIndexWorkComparator()(candidate_it->second, invalid_walk_tip->pprev)) {
                setBlockIndexCandidates.insert(candidate_it->second);
                candidate_it = candidate_blocks_by_work.erase(candidate_it);
            } else {
                ++candidate_it;
            }
        }

        // Track the last disconnected block, so we can correct its BLOCK_FAILED_CHILD status in future
        // iterations, or, if it's the last one, call InvalidChainFound on it.
        to_mark_failed = invalid_walk_tip;
    }

    CheckBlockIndex();

    {
        LOCK(cs_main);
        if (m_chain.Contains(to_mark_failed)) {
            // If the to-be-marked invalid block is in the active chain, something is interfering and we can't proceed.
            return false;
        }

        // Mark pindex (or the last disconnected block) as invalid, even when it never was in the main chain
        to_mark_failed->nStatus |= BLOCK_FAILED_VALID;
        m_blockman.m_dirty_blockindex.insert(to_mark_failed);
        setBlockIndexCandidates.erase(to_mark_failed);
        m_chainman.m_failed_blocks.insert(to_mark_failed);

        // If any new blocks somehow arrived while we were disconnecting
        // (above), then the pre-calculation of what should go into
        // setBlockIndexCandidates may have missed entries. This would
        // technically be an inconsistency in the block index, but if we clean
        // it up here, this should be an essentially unobservable error.
        // Loop back over all block index entries and add any missing entries
        // to setBlockIndexCandidates.
        for (auto& [_, block_index] : m_blockman.m_block_index) {
            if (block_index.IsValid(BLOCK_VALID_TRANSACTIONS) && block_index.HaveTxsDownloaded() && !setBlockIndexCandidates.value_comp()(&block_index, m_chain.Tip())) {
                setBlockIndexCandidates.insert(&block_index);
            }
        }

        InvalidChainFound(to_mark_failed);
    }

    // Only notify about a new block tip if the active chain was modified.
    if (pindex_was_in_chain) {
        uiInterface.NotifyBlockTip(GetSynchronizationState(IsInitialBlockDownload()), to_mark_failed->pprev);
    }
    return true;
}

void Chainstate::ResetBlockFailureFlags(CBlockIndex *pindex) {
    AssertLockHeld(cs_main);

    int nHeight = pindex->nHeight;

    // Remove the invalidity flag from this block and all its descendants.
    for (auto& [_, block_index] : m_blockman.m_block_index) {
        if (!block_index.IsValid() && block_index.GetAncestor(nHeight) == pindex) {
            block_index.nStatus &= ~BLOCK_FAILED_MASK;
            block_index.nFlags &= ~(BLOCK_FAILED_DUPLICATE_STAKE | BLOCK_STAKE_KERNEL_SPENT);
            m_blockman.m_dirty_blockindex.insert(&block_index);
            if (block_index.IsValid(BLOCK_VALID_TRANSACTIONS) && block_index.HaveTxsDownloaded() && setBlockIndexCandidates.value_comp()(m_chain.Tip(), &block_index)) {
                setBlockIndexCandidates.insert(&block_index);
            }
            if (&block_index == m_chainman.m_best_invalid) {
                // Reset invalid block marker if it was pointing to one of those.
                m_chainman.m_best_invalid = nullptr;
            }
            m_chainman.m_failed_blocks.erase(&block_index);
        }
    }

    // Remove the invalidity flag from all ancestors too.
    while (pindex != nullptr) {
        if (pindex->nStatus & BLOCK_FAILED_MASK) {
            pindex->nStatus &= ~BLOCK_FAILED_MASK;
            m_blockman.m_dirty_blockindex.insert(pindex);
            m_chainman.m_failed_blocks.erase(pindex);
        }
        pindex = pindex->pprev;
    }
}

/** Mark a block as having its data received and checked (up to BLOCK_VALID_TRANSACTIONS). */
void Chainstate::ReceivedBlockTransactions(const CBlock& block, CBlockIndex* pindexNew, const FlatFilePos& pos)
{
    AssertLockHeld(cs_main);
    pindexNew->nTx = block.vtx.size();
    pindexNew->nChainTx = 0;
    pindexNew->nFile = pos.nFile;
    pindexNew->nDataPos = pos.nPos;
    pindexNew->nUndoPos = 0;
    pindexNew->nStatus |= BLOCK_HAVE_DATA;
    if (DeploymentActiveAt(*pindexNew, m_chainman, Consensus::DEPLOYMENT_SEGWIT)) {
        pindexNew->nStatus |= BLOCK_OPT_WITNESS;
    }
    pindexNew->RaiseValidity(BLOCK_VALID_TRANSACTIONS);
    m_blockman.m_dirty_blockindex.insert(pindexNew);

    if (pindexNew->pprev == nullptr || pindexNew->pprev->HaveTxsDownloaded()) {
        // If pindexNew is the genesis block or all parents are BLOCK_VALID_TRANSACTIONS.
        std::deque<CBlockIndex*> queue;
        queue.push_back(pindexNew);

        // Recursively process any descendant blocks that now may be eligible to be connected.
        while (!queue.empty()) {
            CBlockIndex *pindex = queue.front();
            queue.pop_front();
            pindex->nChainTx = (pindex->pprev ? pindex->pprev->nChainTx : 0) + pindex->nTx;
            pindex->nSequenceId = nBlockSequenceId++;
            if (m_chain.Tip() == nullptr || !setBlockIndexCandidates.value_comp()(pindex, m_chain.Tip())) {
                setBlockIndexCandidates.insert(pindex);
            }
            std::pair<std::multimap<CBlockIndex*, CBlockIndex*>::iterator, std::multimap<CBlockIndex*, CBlockIndex*>::iterator> range = m_blockman.m_blocks_unlinked.equal_range(pindex);
            while (range.first != range.second) {
                std::multimap<CBlockIndex*, CBlockIndex*>::iterator it = range.first;
                queue.push_back(it->second);
                range.first++;
                m_blockman.m_blocks_unlinked.erase(it);
            }
        }
    } else {
        if (pindexNew->pprev && pindexNew->pprev->IsValid(BLOCK_VALID_TREE)) {
            m_blockman.m_blocks_unlinked.insert(std::make_pair(pindexNew->pprev, pindexNew));
        }
    }
}

static bool CheckBlockHeader(const CBlockHeader& block, BlockValidationState& state, const Consensus::Params& consensusParams, bool fCheckPOW = true)
{
    if (fParticlMode &&
        !block.IsParticlVersion())
        return state.Invalid(BlockValidationResult::BLOCK_CONSENSUS, "block-version", "bad block version");

    // Check proof of work matches claimed amount
    if (!fParticlMode &&
        fCheckPOW && !CheckProofOfWork(block.GetHash(), block.nBits, consensusParams))
        return state.Invalid(BlockValidationResult::BLOCK_INVALID_HEADER, "high-hash", "proof of work failed");

    return true;
}


bool CheckBlockSignature(const CBlock &block)
{
    if (!block.IsProofOfStake())
        return block.vchBlockSig.empty();
    if (block.vchBlockSig.empty())
        return false;
    if (block.vtx[0]->vin.size() < 1)
        return false;

    const auto &txin = block.vtx[0]->vin[0];
    if (txin.scriptWitness.stack.size() != 2)
        return false;

    if (txin.scriptWitness.stack[1].size() != 33)
        return false;

    CPubKey pubKey(txin.scriptWitness.stack[1]);
    return pubKey.Verify(block.GetHash(), block.vchBlockSig);
};

bool CheckBlock(const CBlock& block, BlockValidationState& state, const Consensus::Params& consensusParams, bool fCheckPOW, bool fCheckMerkleRoot)
{
    // These are checks that are independent of context.

    if (block.fChecked)
        return true;

    // Check that the header is valid (particularly PoW).  This is mostly
    // redundant with the call in AcceptBlockHeader.
    if (!CheckBlockHeader(block, state, consensusParams, fCheckPOW))
        return false;

    state.SetStateInfo(block.nTime, -1, consensusParams, fParticlMode, (particl::fBusyImporting && particl::fSkipRangeproof), true);

    // Signet only: check block solution
    if (consensusParams.signet_blocks && fCheckPOW && !CheckSignetBlockSolution(block, consensusParams)) {
        return state.Invalid(BlockValidationResult::BLOCK_CONSENSUS, "bad-signet-blksig", "signet block signature validation failure");
    }

    // Check the merkle root.
    if (fCheckMerkleRoot) {
        bool mutated;

        uint256 hashMerkleRoot2 = BlockMerkleRoot(block, &mutated);

        if (block.hashMerkleRoot != hashMerkleRoot2)
            return state.Invalid(BlockValidationResult::BLOCK_MUTATED, "bad-txnmrklroot", "hashMerkleRoot mismatch");

        // Check for merkle tree malleability (CVE-2012-2459): repeating sequences
        // of transactions in a block without affecting the merkle root of a block,
        // while still invalidating it.
        if (mutated)
            return state.Invalid(BlockValidationResult::BLOCK_MUTATED, "bad-txns-duplicate", "duplicate transaction");
    }

    // All potential-corruption validation must be done before we do any
    // transaction validation, as otherwise we may mark the header as invalid
    // because we receive the wrong transactions for it.
    // Note that witness malleability is checked in ContextualCheckBlock, so no
    // checks that use witness data may be performed here.

    // Size limits
    if (block.vtx.empty() || block.vtx.size() * WITNESS_SCALE_FACTOR > MAX_BLOCK_WEIGHT || ::GetSerializeSize(block, PROTOCOL_VERSION | SERIALIZE_TRANSACTION_NO_WITNESS) * WITNESS_SCALE_FACTOR > MAX_BLOCK_WEIGHT)
        return state.Invalid(BlockValidationResult::BLOCK_CONSENSUS, "bad-blk-length", "size limits failed");

    if (fParticlMode) {
        // First transaction must be coinbase (genesis only) or coinstake
        // 2nd txn may be coinbase in early blocks: check further in ContextualCheckBlock
        if (!(block.vtx[0]->IsCoinBase() || block.vtx[0]->IsCoinStake())) { // only genesis can be coinbase, check in ContextualCheckBlock
            return state.Invalid(BlockValidationResult::BLOCK_CONSENSUS, "bad-cb-missing", "first tx is not coinbase");
        }

        // 2nd txn may never be coinstake, remaining txns must not be coinbase/stake
        for (size_t i = 1; i < block.vtx.size(); i++) {
            if ((i > 1 && block.vtx[i]->IsCoinBase()) || block.vtx[i]->IsCoinStake()) {
                return state.Invalid(BlockValidationResult::BLOCK_CONSENSUS, "bad-cb-multiple", "more than one coinbase or coinstake");
            }
        }

        if (!CheckBlockSignature(block)) {
            return state.Invalid(BlockValidationResult::BLOCK_CONSENSUS, "bad-block-signature", "bad block signature");
        }
    } else {
        // First transaction must be coinbase, the rest must not be
        if (block.vtx.empty() || !block.vtx[0]->IsCoinBase())
            return state.Invalid(BlockValidationResult::BLOCK_CONSENSUS, "bad-cb-missing", "first tx is not coinbase");
        for (unsigned int i = 1; i < block.vtx.size(); i++)
        if (block.vtx[i]->IsCoinBase())
            return state.Invalid(BlockValidationResult::BLOCK_CONSENSUS, "bad-cb-multiple", "more than one coinbase");
    }

    // Check transactions
    // Must check for duplicate inputs (see CVE-2018-17144)
    for (const auto& tx : block.vtx) {
        TxValidationState tx_state;
        tx_state.SetStateInfo(block.nTime, -1, consensusParams, fParticlMode, (particl::fBusyImporting && particl::fSkipRangeproof), true);
        tx_state.m_chainman = state.m_chainman;
        if (state.m_chainman) {
            tx_state.m_chainstate = &state.m_chainman->ActiveChainstate();
        }
        if (!CheckTransaction(*tx, tx_state)) {
            // CheckBlock() does context-free validation checks. The only
            // possible failures are consensus failures.
            assert(tx_state.GetResult() == TxValidationResult::TX_CONSENSUS);
            return state.Invalid(BlockValidationResult::BLOCK_CONSENSUS, tx_state.GetRejectReason(),
                                 strprintf("Transaction check failed (tx hash %s) %s", tx->GetHash().ToString(), tx_state.GetDebugMessage()));
        }
    }
    unsigned int nSigOps = 0;
    for (const auto& tx : block.vtx)
    {
        nSigOps += GetLegacySigOpCount(*tx);
    }
    if (nSigOps * WITNESS_SCALE_FACTOR > MAX_BLOCK_SIGOPS_COST)
        return state.Invalid(BlockValidationResult::BLOCK_CONSENSUS, "bad-blk-sigops", "out-of-bounds SigOpCount");

    if (fCheckPOW && fCheckMerkleRoot)
        block.fChecked = true;

    return true;
}

void ChainstateManager::UpdateUncommittedBlockStructures(CBlock& block, const CBlockIndex* pindexPrev) const
{
    int commitpos = GetWitnessCommitmentIndex(block);
    static const std::vector<unsigned char> nonce(32, 0x00);
    if (commitpos != NO_WITNESS_COMMITMENT && DeploymentActiveAfter(pindexPrev, *this, Consensus::DEPLOYMENT_SEGWIT) && !block.vtx[0]->HasWitness()) {
        CMutableTransaction tx(*block.vtx[0]);
        tx.vin[0].scriptWitness.stack.resize(1);
        tx.vin[0].scriptWitness.stack[0] = nonce;
        block.vtx[0] = MakeTransactionRef(std::move(tx));
    }
}

std::vector<unsigned char> ChainstateManager::GenerateCoinbaseCommitment(CBlock& block, const CBlockIndex* pindexPrev) const
{
    std::vector<unsigned char> commitment;
    if (fParticlMode) {
        return commitment;
    }

    int commitpos = GetWitnessCommitmentIndex(block);
    std::vector<unsigned char> ret(32, 0x00);
    if (commitpos == NO_WITNESS_COMMITMENT) {
        uint256 witnessroot = BlockWitnessMerkleRoot(block, nullptr);
        CHash256().Write(witnessroot).Write(ret).Finalize(witnessroot);
        CTxOut out;
        out.nValue = 0;
        out.scriptPubKey.resize(MINIMUM_WITNESS_COMMITMENT);
        out.scriptPubKey[0] = OP_RETURN;
        out.scriptPubKey[1] = 0x24;
        out.scriptPubKey[2] = 0xaa;
        out.scriptPubKey[3] = 0x21;
        out.scriptPubKey[4] = 0xa9;
        out.scriptPubKey[5] = 0xed;
        memcpy(&out.scriptPubKey[6], witnessroot.begin(), 32);
        commitment = std::vector<unsigned char>(out.scriptPubKey.begin(), out.scriptPubKey.end());
        CMutableTransaction tx(*block.vtx[0]);
        tx.vout.push_back(out);
        block.vtx[0] = MakeTransactionRef(std::move(tx));
    }
    UpdateUncommittedBlockStructures(block, pindexPrev);
    return commitment;
}

bool HasValidProofOfWork(const std::vector<CBlockHeader>& headers, const Consensus::Params& consensusParams)
{
    return std::all_of(headers.cbegin(), headers.cend(),
            [&](const auto& header) { return CheckProofOfWork(header.GetHash(), header.nBits, consensusParams);});
}

arith_uint256 CalculateHeadersWork(const std::vector<CBlockHeader>& headers)
{
    arith_uint256 total_work{0};
    for (const CBlockHeader& header : headers) {
        CBlockIndex dummy(header);
        total_work += GetBlockProof(dummy);
    }
    return total_work;
}

/** Context-dependent validity checks.
 *  By "context", we mean only the previous block headers, but not the UTXO
 *  set; UTXO-related validity checks are done in ConnectBlock().
 *  NOTE: This function is not currently invoked by ConnectBlock(), so we
 *  should consider upgrade issues if we change which consensus rules are
 *  enforced in this function (eg by adding a new consensus rule). See comment
 *  in ConnectBlock().
 *  Note that -reindex-chainstate skips the validation that happens here!
 */
static bool ContextualCheckBlockHeader(const CBlockHeader& block, BlockValidationState& state, BlockManager& blockman, const ChainstateManager& chainman, const CBlockIndex* pindexPrev, NodeClock::time_point now) EXCLUSIVE_LOCKS_REQUIRED(::cs_main)
{
    AssertLockHeld(::cs_main);
    //assert(pindexPrev != nullptr);
    const int nHeight = pindexPrev == nullptr ? 0 : pindexPrev->nHeight + 1;

    // Check proof of work
    const Consensus::Params& consensusParams = chainman.GetConsensus();
    if (fParticlMode && pindexPrev) {
        // Check proof-of-stake
        if (block.nBits != particl::GetNextTargetRequired(pindexPrev, consensusParams))
            return state.Invalid(BlockValidationResult::BLOCK_INVALID_HEADER, "bad-diffbits-pos", "incorrect proof of stake");
    } else {
        // Check proof of work
        if (block.nBits != GetNextWorkRequired(pindexPrev, &block, consensusParams))
            return state.Invalid(BlockValidationResult::BLOCK_INVALID_HEADER, "bad-diffbits", "incorrect proof of work");
    }

    // Check against checkpoints
    if (chainman.m_options.checkpoints_enabled) {
        // Don't accept any forks from the main chain prior to last checkpoint.
        // GetLastCheckpoint finds the last checkpoint in MapCheckpoints that's in our
        // BlockIndex().
        const CBlockIndex* pcheckpoint = blockman.GetLastCheckpoint(chainman.GetParams().Checkpoints());
        if (pcheckpoint && nHeight < pcheckpoint->nHeight) {
            LogPrintf("ERROR: %s: forked chain older than last checkpoint (height %d)\n", __func__, nHeight);
            return state.Invalid(BlockValidationResult::BLOCK_CHECKPOINT, "bad-fork-prior-to-checkpoint");
        }
    }

    // Check timestamp against prev
    if (block.GetBlockTime() <= pindexPrev->GetMedianTimePast())
        return state.Invalid(BlockValidationResult::BLOCK_INVALID_HEADER, "time-too-old", "block's timestamp is too early");

    // Check timestamp
    auto unix_timestamp = TicksSinceEpoch<std::chrono::seconds>(now);
    if (!block.hashPrevBlock.IsNull() && // allow genesis block to be created in the future
        (fParticlMode ? (block.GetBlockTime() > particl::FutureDrift(unix_timestamp)) : (block.Time() > now + std::chrono::seconds{MAX_FUTURE_BLOCK_TIME}))) {
        return state.Invalid(BlockValidationResult::BLOCK_TIME_FUTURE, "time-too-new", "block timestamp too far in the future");
    }

    // Reject blocks with outdated version
    if ((block.nVersion < 2 && DeploymentActiveAfter(pindexPrev, chainman, Consensus::DEPLOYMENT_HEIGHTINCB)) ||
        (block.nVersion < 3 && DeploymentActiveAfter(pindexPrev, chainman, Consensus::DEPLOYMENT_DERSIG)) ||
        (block.nVersion < 4 && DeploymentActiveAfter(pindexPrev, chainman, Consensus::DEPLOYMENT_CLTV))) {
            return state.Invalid(BlockValidationResult::BLOCK_INVALID_HEADER, strprintf("bad-version(0x%08x)", block.nVersion),
                                 strprintf("rejected nVersion=0x%08x block", block.nVersion));
    }

    return true;
}

/** NOTE: This function is not currently invoked by ConnectBlock(), so we
 *  should consider upgrade issues if we change which consensus rules are
 *  enforced in this function (eg by adding a new consensus rule). See comment
 *  in ConnectBlock().
 *  Note that -reindex-chainstate skips the validation that happens here!
 */
static bool ContextualCheckBlock(const CBlock& block, BlockValidationState& state, const ChainstateManager& chainman, const CBlockIndex* pindexPrev, bool accept_block=false) EXCLUSIVE_LOCKS_REQUIRED(cs_main)
{
    const int nHeight = pindexPrev == nullptr ? 0 : pindexPrev->nHeight + 1;
    const int64_t nPrevTime = pindexPrev ? pindexPrev->nTime : 0;

    // Enforce BIP113 (Median Time Past).
    bool enforce_locktime_median_time_past{false};
    if (DeploymentActiveAfter(pindexPrev, chainman, Consensus::DEPLOYMENT_CSV)) {
        assert(pindexPrev != nullptr);
        enforce_locktime_median_time_past = true;
    }

    const int64_t nLockTimeCutoff{enforce_locktime_median_time_past ?
                                      (pindexPrev ? pindexPrev->GetMedianTimePast() : block.GetBlockTime()) :
                                      block.GetBlockTime()};

    // Check that all transactions are finalized
    for (const auto& tx : block.vtx) {
        if (!IsFinalTx(*tx, nHeight, nLockTimeCutoff)) {
            return state.Invalid(BlockValidationResult::BLOCK_CONSENSUS, "bad-txns-nonfinal", "non-final transaction");
        }
    }

    const CChainParams& params{chainman.GetParams()};
    if (fParticlMode) {
        if (block.IsProofOfStake()) {
            if (!chainman.ActiveChainstate().IsInitialBlockDownload() &&
                !particl::CheckStakeUnique(block)) {
                //state.DoS(10, false, "bad-cs-duplicate", false, "duplicate coinstake");

                state.nFlags |= BLOCK_FAILED_DUPLICATE_STAKE;

                /*
                // TODO: ask peers which stake kernel they have
                if (chainActive.Tip()->nHeight < GetNumBlocksOfPeers() - 8) // peers have significantly longer chain, this node must've got the wrong stake 1st
                {
                    LogPrint(BCLog::POS, "%s: Ignoring CheckStakeUnique for block %s, chain height behind peers.\n", __func__, block.GetHash().ToString());
                    const COutPoint &kernel = block.vtx[0]->vin[0].prevout;
                    mapStakeSeen[kernel] = block.GetHash();
                } else
                    return state.DoS(20, false, "bad-cs-duplicate", false, "duplicate coinstake");
                */
            }

            // Limit the number of outputs in a coinstake txn to 6: 1 data + 1 treasury + 4 user
            if (nPrevTime >= params.GetConsensus().OpIsCoinstakeTime) {
                if (block.vtx[0]->vpout.size() > 6) {
                    return state.Invalid(BlockValidationResult::BLOCK_CONSENSUS, "bad-cs-outputs", "Too many outputs in coinstake");
                }
            }

            // Coinstake output 0 must be data output of blockheight
            int i;
            if (!block.vtx[0]->GetCoinStakeHeight(i)) {
                return state.Invalid(BlockValidationResult::BLOCK_CONSENSUS, "bad-cs-malformed", "coinstake txn is malformed");
            }

            if (i != nHeight) {
                return state.Invalid(BlockValidationResult::BLOCK_CONSENSUS, "bad-cs-height", "block height mismatch in coinstake");
            }

            std::vector<uint8_t> &vData = ((CTxOutData*)block.vtx[0]->vpout[0].get())->vData;
            if (vData.size() > 8 && vData[4] == DO_VOTE) {
                uint32_t voteToken;
                memcpy(&voteToken, &vData[5], 4);
                voteToken = le32toh(voteToken);

                LogPrint(BCLog::HDWALLET, _("Block %d casts vote for option %u of proposal %u.\n").translated.c_str(),
                    nHeight, voteToken >> 16, voteToken & 0xFFFF);
            }

            // check witness merkleroot, TODO: should witnessmerkleroot be hashed?
            bool malleated = false;
            uint256 hashWitness = BlockWitnessMerkleRoot(block, &malleated);

            if (hashWitness != block.hashWitnessMerkleRoot) {
                return state.Invalid(BlockValidationResult::BLOCK_MUTATED, "bad-witness-merkle-match", strprintf("%s : witness merkle commitment mismatch", __func__));
            }

            if (!CheckCoinStakeTimestamp(nHeight, block.GetBlockTime())) {
                return state.Invalid(BlockValidationResult::DOS_50, "bad-coinstake-time", strprintf("%s: coinstake timestamp violation nTimeBlock=%d", __func__, block.GetBlockTime()));
            }

            // Check timestamp against prev
            if (block.GetBlockTime() <= pindexPrev->GetPastTimeLimit() || particl::FutureDrift(block.GetBlockTime()) < pindexPrev->GetBlockTime()) {
                return state.Invalid(BlockValidationResult::DOS_50, "bad-block-time", strprintf("%s: block's timestamp is too early", __func__));
            }

            uint256 hashProof, targetProofOfStake;

            // IsInitialBlockDownload tests (!fImporting && !fReindex)
            // Blocks are connected at end of import / reindex
            if (accept_block && chainman.ActiveChainstate().IsInitialBlockDownload()) {
                // CheckProofOfStake is run again during connectblock
            } else
            if (!CheckProofOfStake(chainman.ActiveChainstate(), state, pindexPrev, *block.vtx[0], block.nTime, block.nBits, hashProof, targetProofOfStake)) {
                return error("ContextualCheckBlock(): check proof-of-stake failed for block %s\n", block.GetHash().ToString());
            }
        } else {
            bool fCheckPOW = true; // TODO: pass properly
            if (fCheckPOW && !CheckProofOfWork(block.GetHash(), block.nBits, params.GetConsensus(), nHeight, params.GetLastImportHeight()))
                return state.Invalid(BlockValidationResult::BLOCK_INVALID_HEADER, "high-hash", "proof of work failed");

            // Enforce rule that the coinbase ends with serialized block height
            // genesis block scriptSig size will be different
            CScript expect = CScript() << OP_RETURN << nHeight;
            const CScript &scriptSig = block.vtx[0]->vin[0].scriptSig;
            if (scriptSig.size() < expect.size() ||
                !std::equal(expect.begin()
                    , expect.end(), scriptSig.begin() + scriptSig.size()-expect.size())) {
                return state.Invalid(BlockValidationResult::BLOCK_CONSENSUS, "bad-cb-height", "block height mismatch in coinbase");
            }
        }

        if (nHeight > 0 && !block.vtx[0]->IsCoinStake()) { // only genesis block can start with coinbase
            return state.Invalid(BlockValidationResult::BLOCK_CONSENSUS, "bad-cs-missing", "first tx is not coinstake");
        }

        if (nHeight > 0 &&  // skip genesis
            params.GetLastImportHeight() >= (uint32_t)nHeight) {
            // 2nd txn must be coinbase
            if (block.vtx.size() < 2 || !block.vtx[1]->IsCoinBase()) {
                return state.Invalid(BlockValidationResult::BLOCK_CONSENSUS, "bad-cb", "Second txn of import block must be coinbase");
            }

            // Check hash of genesis import txn matches expected hash.
            uint256 txnHash = block.vtx[1]->GetHash();
            if (!params.CheckImportCoinbase(nHeight, txnHash)) {
                return state.Invalid(BlockValidationResult::BLOCK_CONSENSUS, "bad-cb", "Incorrect outputs hash.");
            }
        } else {
            // 2nd txn can't be coinbase if block height > GetLastImportHeight
            if (block.vtx.size() > 1 && block.vtx[1]->IsCoinBase()) {
                return state.Invalid(BlockValidationResult::BLOCK_CONSENSUS, "bad-cb-multiple", "unexpected coinbase");
            }
        }
    } else {
        // Enforce rule that the coinbase starts with serialized block height
        if (DeploymentActiveAfter(pindexPrev, chainman, Consensus::DEPLOYMENT_HEIGHTINCB))
        {
            CScript expect = CScript() << nHeight;
            if (block.vtx[0]->vin[0].scriptSig.size() < expect.size() ||
                !std::equal(expect.begin(), expect.end(), block.vtx[0]->vin[0].scriptSig.begin())) {
                return state.Invalid(BlockValidationResult::BLOCK_CONSENSUS, "bad-cb-height", "block height mismatch in coinbase");
            }
        }

        // Validation for witness commitments.
        // * We compute the witness hash (which is the hash including witnesses) of all the block's transactions, except the
        //   coinbase (where 0x0000....0000 is used instead).
        // * The coinbase scriptWitness is a stack of a single 32-byte vector, containing a witness reserved value (unconstrained).
        // * We build a merkle tree with all those witness hashes as leaves (similar to the hashMerkleRoot in the block header).
        // * There must be at least one output whose scriptPubKey is a single 36-byte push, the first 4 bytes of which are
        //   {0xaa, 0x21, 0xa9, 0xed}, and the following 32 bytes are SHA256^2(witness root, witness reserved value). In case there are
        //   multiple, the last one is used.
        bool fHaveWitness = false;
        if (DeploymentActiveAfter(pindexPrev, chainman, Consensus::DEPLOYMENT_SEGWIT)) {
            int commitpos = GetWitnessCommitmentIndex(block);
            if (commitpos != NO_WITNESS_COMMITMENT) {
                bool malleated = false;
                uint256 hashWitness = BlockWitnessMerkleRoot(block, &malleated);
                // The malleation check is ignored; as the transaction tree itself
                // already does not permit it, it is impossible to trigger in the
                // witness tree.
                if (block.vtx[0]->vin[0].scriptWitness.stack.size() != 1 || block.vtx[0]->vin[0].scriptWitness.stack[0].size() != 32) {
                    return state.Invalid(BlockValidationResult::BLOCK_MUTATED, "bad-witness-nonce-size", strprintf("%s : invalid witness reserved value size", __func__));
                }
                CHash256().Write(hashWitness).Write(block.vtx[0]->vin[0].scriptWitness.stack[0]).Finalize(hashWitness);
                if (memcmp(hashWitness.begin(), &block.vtx[0]->vout[commitpos].scriptPubKey[6], 32)) {
                    return state.Invalid(BlockValidationResult::BLOCK_MUTATED, "bad-witness-merkle-match", strprintf("%s : witness merkle commitment mismatch", __func__));
                }
                fHaveWitness = true;
            }
        }

        // No witness data is allowed in blocks that don't commit to witness data, as this would otherwise leave room for spam
        if (!fHaveWitness) {
          for (const auto& tx : block.vtx) {
                if (tx->HasWitness()) {
                    return state.Invalid(BlockValidationResult::BLOCK_MUTATED, "unexpected-witness", strprintf("%s : unexpected witness data found", __func__));
                }
            }
        }
    }

    // After the coinbase witness reserved value and commitment are verified,
    // we can check if the block weight passes (before we've checked the
    // coinbase witness, it would be possible for the weight to be too
    // large by filling up the coinbase witness, which doesn't change
    // the block hash, so we couldn't mark the block as permanently
    // failed).
    if (GetBlockWeight(block) > MAX_BLOCK_WEIGHT) {
        return state.Invalid(BlockValidationResult::BLOCK_CONSENSUS, "bad-blk-weight", strprintf("%s : weight limit failed", __func__));
    }

    return true;
}

bool ChainstateManager::AcceptBlockHeader(const CBlockHeader& block, BlockValidationState& state, CBlockIndex** ppindex, bool min_pow_checked, bool fRequested)
{
    AssertLockHeld(cs_main);

    // Check for duplicate
    uint256 hash = block.GetHash();
    BlockMap::iterator miSelf{m_blockman.m_block_index.find(hash)};
    if (hash != GetConsensus().hashGenesisBlock) {
        if (miSelf != m_blockman.m_block_index.end()) {
            // Block header is already known.
            CBlockIndex* pindex = &(miSelf->second);
            if (state.m_chainman && !state.m_peerman) {
                state.m_peerman = state.m_chainman->m_peerman;
            }
            if (fParticlMode && !fRequested &&
                !state.m_chainman->ActiveChainstate().IsInitialBlockDownload() && state.nodeId >= 0 &&
                !state.m_peerman->IncDuplicateHeaders(state.nodeId)) {
                state.m_punish_for_duplicates = true;
            }

            if (ppindex)
                *ppindex = pindex;
            if (pindex->nStatus & BLOCK_FAILED_MASK) {
                /*
                if (pindex->nFlags & BLOCK_FAILED_DUPLICATE_STAKE
                    && ProcessDuplicateStakeHeader(pindex, state.nodeId))
                {
                    // pass
                } else */
                LogPrint(BCLog::VALIDATION, "%s: block %s is marked invalid\n", __func__, hash.ToString());
                return state.Invalid(BlockValidationResult::BLOCK_CACHED_INVALID, "duplicate");
            }
            return true;
        }

        if (!CheckBlockHeader(block, state, GetConsensus())) {
            LogPrint(BCLog::VALIDATION, "%s: Consensus::CheckBlockHeader: %s, %s\n", __func__, hash.ToString(), state.ToString());
            return false;
        }

        // Get prev block index
        CBlockIndex* pindexPrev = nullptr;
        BlockMap::iterator mi{m_blockman.m_block_index.find(block.hashPrevBlock)};
        if (mi == m_blockman.m_block_index.end()) {
            LogPrint(BCLog::VALIDATION, "header %s has prev block not found: %s\n", hash.ToString(), block.hashPrevBlock.ToString());
            return state.Invalid(BlockValidationResult::BLOCK_MISSING_PREV, "prev-blk-not-found");
        }
        pindexPrev = &((*mi).second);
        if (pindexPrev->nStatus & BLOCK_FAILED_MASK) {
            LogPrint(BCLog::VALIDATION, "header %s has prev block invalid: %s\n", hash.ToString(), block.hashPrevBlock.ToString());
            return state.Invalid(BlockValidationResult::BLOCK_INVALID_PREV, "bad-prevblk");
        }
        if (!ContextualCheckBlockHeader(block, state, m_blockman, *this, pindexPrev, m_options.adjusted_time_callback())) {
            LogPrint(BCLog::VALIDATION, "%s: Consensus::ContextualCheckBlockHeader: %s, %s\n", __func__, hash.ToString(), state.ToString());
            return false;
        }

        /* Determine if this block descends from any block which has been found
         * invalid (m_failed_blocks), then mark pindexPrev and any blocks between
         * them as failed. For example:
         *
         *                D3
         *              /
         *      B2 - C2
         *    /         \
         *  A             D2 - E2 - F2
         *    \
         *      B1 - C1 - D1 - E1
         *
         * In the case that we attempted to reorg from E1 to F2, only to find
         * C2 to be invalid, we would mark D2, E2, and F2 as BLOCK_FAILED_CHILD
         * but NOT D3 (it was not in any of our candidate sets at the time).
         *
         * In any case D3 will also be marked as BLOCK_FAILED_CHILD at restart
         * in LoadBlockIndex.
         */
        if (!pindexPrev->IsValid(BLOCK_VALID_SCRIPTS)) {
            // The above does not mean "invalid": it checks if the previous block
            // hasn't been validated up to BLOCK_VALID_SCRIPTS. This is a performance
            // optimization, in the common case of adding a new block to the tip,
            // we don't need to iterate over the failed blocks list.
            for (const CBlockIndex* failedit : m_failed_blocks) {
                if (pindexPrev->GetAncestor(failedit->nHeight) == failedit) {
                    if (!(failedit->nStatus & BLOCK_FAILED_VALID)) {
                        LogPrintf("ERROR: Valid block in m_failed_blocks!\n");
                    }
                    CBlockIndex* invalid_walk = pindexPrev;
                    if (failedit->nStatus & BLOCK_FAILED_VALID)
                    while (invalid_walk != failedit) {
                        invalid_walk->nStatus |= BLOCK_FAILED_CHILD;
                        m_blockman.m_dirty_blockindex.insert(invalid_walk);
                        invalid_walk = invalid_walk->pprev;
                    }
                    LogPrint(BCLog::VALIDATION, "%s: %s prev block invalid ancestor %s\n", __func__, hash.ToString(), failedit->GetBlockHash().ToString());
                    return state.Invalid(BlockValidationResult::BLOCK_INVALID_PREV, "bad-prevblk");
                }
            }
        }
    }

    if (!min_pow_checked) {
        LogPrint(BCLog::VALIDATION, "%s: not adding new block header %s, missing anti-dos proof-of-work validation\n", __func__, hash.ToString());
        return state.Invalid(BlockValidationResult::BLOCK_HEADER_LOW_WORK, "too-little-chainwork");
    }

    bool force_accept = true;
    if (fParticlMode &&
        state.nodeId >= 0 &&
        state.m_chainman->HaveActiveChainstate() &&
        !state.m_chainman->ActiveChainstate().IsInitialBlockDownload()) {
        if (!state.m_peerman->AddNodeHeader(state.nodeId, hash)) {
            LogPrintf("ERROR: %s: DoS limits\n", __func__);
            return state.Invalid(BlockValidationResult::DOS_20, "dos-limits");
        }
        force_accept = false;
    }

    CBlockIndex* pindex{m_blockman.AddToBlockIndex(block, m_best_header)};
    if (force_accept) {
        pindex->nFlags |= BLOCK_ACCEPTED;
    }

    if (ppindex)
        *ppindex = pindex;

    return true;
}

// Exposed wrapper for AcceptBlockHeader
bool ChainstateManager::ProcessNewBlockHeaders(const std::vector<CBlockHeader>& headers, bool min_pow_checked, BlockValidationState& state, const CBlockIndex** ppindex)
{
    state.m_chainman = this;
    AssertLockNotHeld(cs_main);
    {
        LOCK(cs_main);
        for (const CBlockHeader& header : headers) {
            CBlockIndex *pindex = nullptr; // Use a temp pindex instead of ppindex to avoid a const_cast
            bool accepted{AcceptBlockHeader(header, state, &pindex, min_pow_checked)};
            ActiveChainstate().CheckBlockIndex();

            if (!accepted) {
                return false;
            }
            if (ppindex) {
                *ppindex = pindex;
            }
        }
    }
    if (NotifyHeaderTip(ActiveChainstate())) {
        if (ActiveChainstate().IsInitialBlockDownload() && ppindex && *ppindex) {
            const CBlockIndex& last_accepted{**ppindex};
            const int64_t blocks_left{(GetTime() - last_accepted.GetBlockTime()) / GetConsensus().nPowTargetSpacing};
            const double progress{100.0 * last_accepted.nHeight / (last_accepted.nHeight + blocks_left)};
            LogPrintf("Synchronizing blockheaders, height: %d (~%.2f%%)\n", last_accepted.nHeight, progress);
        }
    }
    return true;
}

void ChainstateManager::ReportHeadersPresync(const arith_uint256& work, int64_t height, int64_t timestamp)
{
    AssertLockNotHeld(cs_main);
    const auto& chainstate = ActiveChainstate();
    {
        LOCK(cs_main);
        // Don't report headers presync progress if we already have a post-minchainwork header chain.
        // This means we lose reporting for potentially legitimate, but unlikely, deep reorgs, but
        // prevent attackers that spam low-work headers from filling our logs.
        if (m_best_header->nChainWork >= UintToArith256(GetConsensus().nMinimumChainWork)) return;
        // Rate limit headers presync updates to 4 per second, as these are not subject to DoS
        // protection.
        auto now = std::chrono::steady_clock::now();
        if (now < m_last_presync_update + std::chrono::milliseconds{250}) return;
        m_last_presync_update = now;
    }
    bool initial_download = chainstate.IsInitialBlockDownload();
    uiInterface.NotifyHeaderTip(GetSynchronizationState(initial_download), height, timestamp, /*presync=*/true);
    if (initial_download) {
        const int64_t blocks_left{(GetTime() - timestamp) / GetConsensus().nPowTargetSpacing};
        const double progress{100.0 * height / (height + blocks_left)};
        LogPrintf("Pre-synchronizing blockheaders, height: %d (~%.2f%%)\n", height, progress);
    }
}

/** Store block on disk. If dbp is non-nullptr, the file is known to already reside on disk */
bool Chainstate::AcceptBlock(const std::shared_ptr<const CBlock>& pblock, BlockValidationState& state, CBlockIndex** ppindex, bool fRequested, const FlatFilePos* dbp, bool* fNewBlock, bool min_pow_checked)
{
    const CBlock& block = *pblock;

    if (fNewBlock) *fNewBlock = false;
    AssertLockHeld(cs_main);

    CBlockIndex *pindexDummy = nullptr;
    CBlockIndex *&pindex = ppindex ? *ppindex : pindexDummy;

    bool accepted_header{m_chainman.AcceptBlockHeader(block, state, &pindex, min_pow_checked, fRequested)};
    CheckBlockIndex();

    if (!accepted_header)
        return false;

    // Try to process all requested blocks that we don't have, but only
    // process an unrequested block if it's new and has enough work to
    // advance our tip, and isn't too many blocks ahead.
    bool fAlreadyHave = pindex->nStatus & BLOCK_HAVE_DATA;
    bool fHasMoreOrSameWork = (m_chain.Tip() ? pindex->nChainWork >= m_chain.Tip()->nChainWork : true);
    // Blocks that are too out-of-order needlessly limit the effectiveness of
    // pruning, because pruning will not delete block files that contain any
    // blocks which are too close in height to the tip.  Apply this test
    // regardless of whether pruning is enabled; it should generally be safe to
    // not process unrequested blocks.
    bool fTooFarAhead{pindex->nHeight > m_chain.Height() + int(MIN_BLOCKS_TO_KEEP)};

    // TODO: Decouple this function from the block download logic by removing fRequested
    // This requires some new chain data structure to efficiently look up if a
    // block is in a chain leading to a candidate for best tip, despite not
    // being such a candidate itself.
    // Note that this would break the getblockfrompeer RPC

    // TODO: deal better with return value and error conditions for duplicate
    // and unrequested blocks.
    if (fAlreadyHave) return true;
    if (!fRequested) {  // If we didn't ask for it:
        if (pindex->nTx != 0) return true;    // This is a previously-processed block that was pruned
        if (!fHasMoreOrSameWork) return true; // Don't process less-work chains
        if (fTooFarAhead) return true;        // Block height is too high

        // Protect against DoS attacks from low-work chains.
        // If our tip is behind, a peer could try to send us
        // low-work blocks on a fake chain that we would never
        // request; don't process these.
        if (pindex->nChainWork < m_chainman.MinimumChainWork()) return true;
    }

    const CChainParams& params{m_chainman.GetParams()};

    if (!CheckBlock(block, state, params.GetConsensus())) {
        if (state.IsInvalid() && state.GetResult() != BlockValidationResult::BLOCK_MUTATED) {
            pindex->nStatus |= BLOCK_FAILED_VALID;
            m_blockman.m_dirty_blockindex.insert(pindex);
        }
        return error("%s: %s", __func__, state.ToString());
    }

    if (block.IsProofOfStake()) {
        pindex->SetProofOfStake();
        pindex->prevoutStake = pblock->vtx[0]->vin[0].prevout;
        if (!pindex->pprev ||
            (pindex->pprev->bnStakeModifier.IsNull() &&
             pindex->pprev->GetBlockHash() != params.GetConsensus().hashGenesisBlock)) {
            // Block received out of order
            if (fParticlMode && !IsInitialBlockDownload()) {
                if (pindex->nFlags & BLOCK_DELAYED) {
                    // Block is already delayed
                    state.nFlags |= BLOCK_DELAYED;
                    return true;
                }
                pindex->nFlags |= BLOCK_DELAYED;
                return particl::DelayBlock(m_blockman, pblock, state);
            }
        } else {
            pindex->bnStakeModifier = ComputeStakeModifierV2(pindex->pprev, pindex->prevoutStake.hash);
        }
        pindex->nFlags = pindex->nFlags & (uint32_t)~BLOCK_DELAYED;
        m_blockman.m_dirty_blockindex.insert(pindex);
    }

    if (!ContextualCheckBlock(block, state, m_chainman, pindex->pprev, true)) {
        if (state.IsInvalid() && state.GetResult() != BlockValidationResult::BLOCK_MUTATED) {
            pindex->nStatus |= BLOCK_FAILED_VALID;
            m_blockman.m_dirty_blockindex.insert(pindex);
        }
        return error("%s: %s", __func__, state.ToString());
    }

    if (state.nFlags & BLOCK_STAKE_KERNEL_SPENT && !(state.nFlags & BLOCK_FAILED_DUPLICATE_STAKE)) {
        if (state.nodeId > -1) {
            state.m_peerman->MisbehavingById(state.nodeId, 20, "Spent kernel");
        }
    }

    // m_peerman is not set in unit tests
    if (m_chainman.m_peerman) {
        m_chainman.m_peerman->RemoveNodeHeader(pindex->GetBlockHash());
    }
    pindex->nFlags |= BLOCK_ACCEPTED;
    m_blockman.m_dirty_blockindex.insert(pindex);

    // Header is valid/has work, merkle tree and segwit merkle tree are good...RELAY NOW
    // (but if it does not build on our best tip, let the SendMessages loop relay it)
    if (!(state.nFlags & (BLOCK_STAKE_KERNEL_SPENT | BLOCK_FAILED_DUPLICATE_STAKE)) &&
        !IsInitialBlockDownload() && m_chain.Tip() == pindex->pprev) {
        GetMainSignals().NewPoWValidBlock(pindex, pblock);
    }

    // Write block to history file
    if (fNewBlock) *fNewBlock = true;
    try {
        FlatFilePos blockPos{m_blockman.SaveBlockToDisk(block, pindex->nHeight, m_chain, params, dbp)};
        if (blockPos.IsNull()) {
            state.Error(strprintf("%s: Failed to find position to write new block to disk", __func__));
            return false;
        }
        ReceivedBlockTransactions(block, pindex, blockPos);
    } catch (const std::runtime_error& e) {
        return AbortNode(state, std::string("System error: ") + e.what());
    }

    FlushStateToDisk(state, FlushStateMode::NONE);

    CheckBlockIndex();

    return true;
}

bool ChainstateManager::ProcessNewBlock(const std::shared_ptr<const CBlock>& block, bool force_processing, bool min_pow_checked, bool* new_block, NodeId node_id, PeerManager *peerman)
{
    AssertLockNotHeld(cs_main);

    CBlockIndex *pindex = nullptr;
    {
        /*
        uint256 hash = pblock->GetHash();
        // Limited duplicity on stake: prevents block flood attack
        // Duplicate stake allowed only when there is orphan child block
        if (!fReindex && !fImporting && pblock->IsProofOfStake() && setStakeSeen.count(pblock->GetProofOfStake()) && !mapOrphanBlocksByPrev.count(hash))
            return error("%s: Duplicate proof-of-stake (%s, %d) for block %s", pblock->GetProofOfStake().first.ToString(), pblock->GetProofOfStake().second, hash.ToString());
        */

        if (new_block) *new_block = false;
        BlockValidationState state;
        state.m_chainman = this;
        if (peerman) {
            state.m_peerman = peerman;
        } else {
            state.m_peerman = this->m_peerman;
        }
        if (node_id > -1) {
            state.nodeId = node_id;
        }

        // CheckBlock() does not support multi-threaded block validation because CBlock::fChecked can cause data race.
        // Therefore, the following critical section must include the CheckBlock() call as well.
        LOCK(cs_main);

        // Skipping AcceptBlock() for CheckBlock() failures means that we will never mark a block as invalid if
        // CheckBlock() fails.  This is protective against consensus failure if there are any unknown forms of block
        // malleability that cause CheckBlock() to fail; see e.g. CVE-2012-2459 and
        // https://lists.linuxfoundation.org/pipermail/bitcoin-dev/2019-February/016697.html.  Because CheckBlock() is
        // not very expensive, the anti-DoS benefits of caching failure (of a definitely-invalid block) are not substantial.
        bool ret = CheckBlock(*block, state, GetConsensus());
        if (ret) {
            // Store to disk
            ret = ActiveChainstate().AcceptBlock(block, state, &pindex, force_processing, nullptr, new_block, min_pow_checked);
        }
        if (state.nFlags & BLOCK_DELAYED) {
            return true;
        }
        if (!ret) {
            if (fParticlMode && state.GetResult() != BlockValidationResult::BLOCK_MISSING_PREV) {
                // Mark block as invalid to prevent re-requesting from peer.
                // Block will have been added to the block index in AcceptBlockHeader
                CBlockIndex *pindex = ActiveChainstate().m_blockman.AddToBlockIndex(*block, m_best_header);
                ActiveChainstate().InvalidBlockFound(pindex, state);
            }
            GetMainSignals().BlockChecked(*block, state);
            return error("%s: AcceptBlock FAILED (%s)", __func__, state.ToString());
        }

        if (pindex && state.nFlags & BLOCK_FAILED_DUPLICATE_STAKE) {
            pindex->nFlags |= BLOCK_FAILED_DUPLICATE_STAKE;
            m_blockman.m_dirty_blockindex.insert(pindex);
            LogPrint(BCLog::POS, "%s Marking duplicate stake: %s.\n", __func__, pindex->GetBlockHash().ToString());
            GetMainSignals().BlockChecked(*block, state);
        }
    }

    NotifyHeaderTip(ActiveChainstate());

    BlockValidationState state; // Only used to report errors, not invalidity - ignore it
    state.m_chainman = this;
    if (peerman) {
        state.m_peerman = peerman;
    } else {
        state.m_peerman = this->m_peerman;
    }
    if (!ActiveChainstate().ActivateBestChain(state, block)) {
        return error("%s: ActivateBestChain failed (%s)", __func__, state.ToString());
    }

    if (m_smsgman->IsEnabled() && gArgs.GetBoolArg("-smsgscanincoming", false)) {
        m_smsgman->ScanBlock(*block);
    }

    {
        assert(pindex);
        // Check here for blocks not connected to the chain, TODO: move to a timer.
        particl::CheckDelayedBlocks(ActiveChainstate().m_blockman, state, pindex->GetBlockHash());
    }

    return true;
}

MempoolAcceptResult ChainstateManager::ProcessTransaction(const CTransactionRef& tx, bool test_accept, bool ignore_locks)
{
    AssertLockHeld(cs_main);
    Chainstate& active_chainstate = ActiveChainstate();
    if (!active_chainstate.GetMempool()) {
        TxValidationState state;
        state.Invalid(TxValidationResult::TX_NO_MEMPOOL, "no-mempool");
        return MempoolAcceptResult::Failure(state);
    }
    auto result = AcceptToMemoryPool(active_chainstate, tx, GetTime(), /*bypass_limits=*/ false, test_accept, ignore_locks);
    active_chainstate.GetMempool()->check(active_chainstate.CoinsTip(), active_chainstate.m_chain.Height() + 1);
    return result;
}

bool TestBlockValidity(BlockValidationState& state,
                       const CChainParams& chainparams,
                       Chainstate& chainstate,
                       const CBlock& block,
                       CBlockIndex* pindexPrev,
                       const std::function<NodeClock::time_point()>& adjusted_time_callback,
                       bool fCheckPOW,
                       bool fCheckMerkleRoot)
{
    AssertLockHeld(cs_main);
    assert(pindexPrev && pindexPrev == chainstate.m_chain.Tip());
    CCoinsViewCache viewNew(&chainstate.CoinsTip());
    uint256 block_hash(block.GetHash());
    CBlockIndex indexDummy(block);
    indexDummy.pprev = pindexPrev;
    indexDummy.nHeight = pindexPrev->nHeight + 1;
    indexDummy.phashBlock = &block_hash;

    // NOTE: CheckBlockHeader is called by CheckBlock
    if (!ContextualCheckBlockHeader(block, state, chainstate.m_blockman, chainstate.m_chainman, pindexPrev, adjusted_time_callback()))
        return error("%s: Consensus::ContextualCheckBlockHeader: %s", __func__, state.ToString());
    if (!CheckBlock(block, state, chainparams.GetConsensus(), fCheckPOW, fCheckMerkleRoot))
        return error("%s: Consensus::CheckBlock: %s", __func__, state.ToString());
    if (!ContextualCheckBlock(block, state, chainstate.m_chainman, pindexPrev))
        return error("%s: Consensus::ContextualCheckBlock: %s", __func__, state.ToString());
    if (!chainstate.ConnectBlock(block, state, &indexDummy, viewNew, true)) {
        return false;
    }
    assert(state.IsValid());

    return true;
}

/* This function is called from the RPC code for pruneblockchain */
void PruneBlockFilesManual(Chainstate& active_chainstate, int nManualPruneHeight)
{
    BlockValidationState state;
    if (!active_chainstate.FlushStateToDisk(
            state, FlushStateMode::NONE, nManualPruneHeight)) {
        LogPrintf("%s: failed to flush state (%s)\n", __func__, state.ToString());
    }
}

void Chainstate::LoadMempool(const fs::path& load_path, FopenFn mockable_fopen_function)
{
    if (!m_mempool) return;
    ::LoadMempool(*m_mempool, load_path, *this, mockable_fopen_function);
    m_mempool->SetLoadTried(!ShutdownRequested());
}

bool Chainstate::LoadChainTip()
{
    AssertLockHeld(cs_main);
    const CCoinsViewCache& coins_cache = CoinsTip();
    assert(!coins_cache.GetBestBlock().IsNull()); // Never called when the coins view is empty
    const CBlockIndex* tip = m_chain.Tip();

    if (tip && tip->GetBlockHash() == coins_cache.GetBestBlock()) {
        return true;
    }

    // Load pointer to end of best chain
    CBlockIndex* pindex = m_blockman.LookupBlockIndex(coins_cache.GetBestBlock());
    if (!pindex) {
        return false;
    }
    m_chain.SetTip(*pindex);
    PruneBlockIndexCandidates();

    tip = m_chain.Tip();
    LogPrintf("Loaded best chain: hashBestChain=%s height=%d date=%s progress=%f\n",
              tip->GetBlockHash().ToString(),
              m_chain.Height(),
              FormatISO8601DateTime(tip->GetBlockTime()),
              GuessVerificationProgress(m_chainman.GetParams().TxData(), tip));
    return true;
}

CVerifyDB::CVerifyDB()
{
    uiInterface.ShowProgress(_("Verifying blocks…").translated, 0, false);
}

CVerifyDB::~CVerifyDB()
{
    uiInterface.ShowProgress("", 100, false);
}

bool CVerifyDB::VerifyDB(
    Chainstate& chainstate,
    const Consensus::Params& consensus_params,
    CCoinsView& coinsview,
    int nCheckLevel, int nCheckDepth)
{
    AssertLockHeld(cs_main);

    if (chainstate.m_chain.Tip() == nullptr || chainstate.m_chain.Tip()->pprev == nullptr) {
        return true;
    }

    particl::fVerifyingDB = true;

    // Verify blocks in the best chain
    if (nCheckDepth <= 0 || nCheckDepth > chainstate.m_chain.Height()) {
        nCheckDepth = chainstate.m_chain.Height();
    }
    nCheckLevel = std::max(0, std::min(4, nCheckLevel));
    LogPrintf("Verifying last %i blocks at level %i\n", nCheckDepth, nCheckLevel);
    CCoinsViewCache coins(&coinsview);
    CBlockIndex* pindex;
    CBlockIndex* pindexFailure = nullptr;
    int nGoodTransactions = 0;
    BlockValidationState state;
    int reportDone = 0;
    bool skipped_l3_checks{false};
    LogPrintf("Verification progress: 0%%\n");

    const bool is_snapshot_cs{!chainstate.m_from_snapshot_blockhash};

    for (pindex = chainstate.m_chain.Tip(); pindex && pindex->pprev; pindex = pindex->pprev) {
        const int percentageDone = std::max(1, std::min(99, (int)(((double)(chainstate.m_chain.Height() - pindex->nHeight)) / (double)nCheckDepth * (nCheckLevel >= 4 ? 50 : 100))));
        if (reportDone < percentageDone / 10) {
            // report every 10% step
            LogPrintf("Verification progress: %d%%\n", percentageDone);
            reportDone = percentageDone / 10;
        }
        uiInterface.ShowProgress(_("Verifying blocks…").translated, percentageDone, false);
        if (pindex->nHeight <= chainstate.m_chain.Height() - nCheckDepth) {
            break;
        }
        if ((chainstate.m_blockman.IsPruneMode() || is_snapshot_cs) && !(pindex->nStatus & BLOCK_HAVE_DATA)) {
            // If pruning or running under an assumeutxo snapshot, only go
            // back as far as we have data.
            LogPrintf("VerifyDB(): block verification stopping at height %d (pruning, no data)\n", pindex->nHeight);
            break;
        }
        CBlock block;
        // check level 0: read from disk
        if (!ReadBlockFromDisk(block, pindex, consensus_params)) {
            return error("VerifyDB(): *** ReadBlockFromDisk failed at %d, hash=%s", pindex->nHeight, pindex->GetBlockHash().ToString());
        }
        // check level 1: verify block validity
        if (nCheckLevel >= 1 && !CheckBlock(block, state, consensus_params)) {
            return error("%s: *** found bad block at %d, hash=%s (%s)\n", __func__,
                         pindex->nHeight, pindex->GetBlockHash().ToString(), state.ToString());
        }
        // check level 2: verify undo validity
        if (nCheckLevel >= 2 && pindex) {
            CBlockUndo undo;
            if (!pindex->GetUndoPos().IsNull()) {
                if (!UndoReadFromDisk(undo, pindex)) {
                    return error("VerifyDB(): *** found bad undo data at %d, hash=%s\n", pindex->nHeight, pindex->GetBlockHash().ToString());
                }
            }
        }
        // check level 3: check for inconsistencies during memory-only disconnect of tip blocks
        size_t curr_coins_usage = coins.DynamicMemoryUsage() + chainstate.CoinsTip().DynamicMemoryUsage();

        if (nCheckLevel >= 3) {
            if (curr_coins_usage <= chainstate.m_coinstip_cache_size_bytes) {
                assert(coins.GetBestBlock() == pindex->GetBlockHash());
                DisconnectResult res = chainstate.DisconnectBlock(block, pindex, coins);
                if (res == DISCONNECT_FAILED) {
                    return error("VerifyDB(): *** irrecoverable inconsistency in block data at %d, hash=%s", pindex->nHeight, pindex->GetBlockHash().ToString());
                }
                if (res == DISCONNECT_UNCLEAN) {
                    nGoodTransactions = 0;
                    pindexFailure = pindex;
                } else {
                    nGoodTransactions += block.vtx.size();
                }
            } else {
                skipped_l3_checks = true;
            }
        }
        if (ShutdownRequested()) return true;
    }
    if (pindexFailure) {
        return error("VerifyDB(): *** coin database inconsistencies found (last %i blocks, %i good transactions before that)\n", chainstate.m_chain.Height() - pindexFailure->nHeight + 1, nGoodTransactions);
    }
    if (skipped_l3_checks) {
        LogPrintf("Skipped verification of level >=3 (insufficient database cache size). Consider increasing -dbcache.\n");
    }
    // store block count as we move pindex at check level >= 4
    int block_count = chainstate.m_chain.Height() - pindex->nHeight;

    // check level 4: try reconnecting blocks
    if (nCheckLevel >= 4 && !skipped_l3_checks) {
        while (pindex != chainstate.m_chain.Tip()) {
            const int percentageDone = std::max(1, std::min(99, 100 - (int)(((double)(chainstate.m_chain.Height() - pindex->nHeight)) / (double)nCheckDepth * 50)));
            if (reportDone < percentageDone / 10) {
                // report every 10% step
                LogPrintf("Verification progress: %d%%\n", percentageDone);
                reportDone = percentageDone / 10;
            }
            uiInterface.ShowProgress(_("Verifying blocks…").translated, percentageDone, false);
            pindex = chainstate.m_chain.Next(pindex);
            CBlock block;
            if (!ReadBlockFromDisk(block, pindex, consensus_params))
                return error("VerifyDB(): *** ReadBlockFromDisk failed at %d, hash=%s", pindex->nHeight, pindex->GetBlockHash().ToString());
            // Particl: Clear state, data from VerifyDB is not written to disk.
            BlockValidationState state;
            coins.ClearFlushed();
            if (!chainstate.ConnectBlock(block, state, pindex, coins)) {
                return error("VerifyDB(): *** found unconnectable block at %d, hash=%s (%s)", pindex->nHeight, pindex->GetBlockHash().ToString(), state.ToString());
            }
            if (ShutdownRequested()) return true;
        }
    }

<<<<<<< HEAD
    LogPrintf("[DONE].\n");
    LogPrintf("No coin database inconsistencies in last %i blocks (%i transactions)\n", block_count, nGoodTransactions);
    particl::fVerifyingDB = false;
=======
    LogPrintf("Verification: No coin database inconsistencies in last %i blocks (%i transactions)\n", block_count, nGoodTransactions);
>>>>>>> aff75463

    return true;
}

/** Apply the effects of a block on the utxo cache, ignoring that it may already have been applied. */
bool Chainstate::RollforwardBlock(const CBlockIndex* pindex, CCoinsViewCache& inputs)
{
    AssertLockHeld(cs_main);
    // TODO: merge with ConnectBlock
    CBlock block;
    if (!ReadBlockFromDisk(block, pindex, m_chainman.GetConsensus())) {
        return error("ReplayBlock(): ReadBlockFromDisk failed at %d, hash=%s", pindex->nHeight, pindex->GetBlockHash().ToString());
    }

    for (const CTransactionRef& tx : block.vtx) {
        if (!tx->IsCoinBase()) {
            for (const CTxIn &txin : tx->vin) {
                inputs.SpendCoin(txin.prevout);
            }
        }
        // Pass check = true as every addition may be an overwrite.
        AddCoins(inputs, *tx, pindex->nHeight, true);
    }
    return true;
}

bool Chainstate::ReplayBlocks()
{
    LOCK(cs_main);

    CCoinsView& db = this->CoinsDB();
    CCoinsViewCache cache(&db);

    std::vector<uint256> hashHeads = db.GetHeadBlocks();
    if (hashHeads.empty()) return true; // We're already in a consistent state.
    if (hashHeads.size() != 2) return error("ReplayBlocks(): unknown inconsistent state");

    uiInterface.ShowProgress(_("Replaying blocks…").translated, 0, false);
    LogPrintf("Replaying blocks\n");

    const CBlockIndex* pindexOld = nullptr;  // Old tip during the interrupted flush.
    const CBlockIndex* pindexNew;            // New tip during the interrupted flush.
    const CBlockIndex* pindexFork = nullptr; // Latest block common to both the old and the new tip.

    if (m_blockman.m_block_index.count(hashHeads[0]) == 0) {
        return error("ReplayBlocks(): reorganization to unknown block requested");
    }
    pindexNew = &(m_blockman.m_block_index[hashHeads[0]]);

    if (!hashHeads[1].IsNull()) { // The old tip is allowed to be 0, indicating it's the first flush.
        if (m_blockman.m_block_index.count(hashHeads[1]) == 0) {
            return error("ReplayBlocks(): reorganization from unknown block requested");
        }
        pindexOld = &(m_blockman.m_block_index[hashHeads[1]]);
        pindexFork = LastCommonAncestor(pindexOld, pindexNew);
        assert(pindexFork != nullptr);
    }

    // Rollback along the old branch.
    while (pindexOld != pindexFork) {
        if (pindexOld->nHeight > 0) { // Never disconnect the genesis block.
            CBlock block;
            if (!ReadBlockFromDisk(block, pindexOld, m_chainman.GetConsensus())) {
                return error("RollbackBlock(): ReadBlockFromDisk() failed at %d, hash=%s", pindexOld->nHeight, pindexOld->GetBlockHash().ToString());
            }
            LogPrintf("Rolling back %s (%i)\n", pindexOld->GetBlockHash().ToString(), pindexOld->nHeight);
            DisconnectResult res = DisconnectBlock(block, pindexOld, cache);
            if (res == DISCONNECT_FAILED) {
                return error("RollbackBlock(): DisconnectBlock failed at %d, hash=%s", pindexOld->nHeight, pindexOld->GetBlockHash().ToString());
            }
            // If DISCONNECT_UNCLEAN is returned, it means a non-existing UTXO was deleted, or an existing UTXO was
            // overwritten. It corresponds to cases where the block-to-be-disconnect never had all its operations
            // applied to the UTXO set. However, as both writing a UTXO and deleting a UTXO are idempotent operations,
            // the result is still a version of the UTXO set with the effects of that block undone.
        }
        pindexOld = pindexOld->pprev;
    }

    // Roll forward from the forking point to the new tip.
    int nForkHeight = pindexFork ? pindexFork->nHeight : 0;
    for (int nHeight = nForkHeight + 1; nHeight <= pindexNew->nHeight; ++nHeight) {
        const CBlockIndex& pindex{*Assert(pindexNew->GetAncestor(nHeight))};

        LogPrintf("Rolling forward %s (%i)\n", pindex.GetBlockHash().ToString(), nHeight);
        uiInterface.ShowProgress(_("Replaying blocks…").translated, (int) ((nHeight - nForkHeight) * 100.0 / (pindexNew->nHeight - nForkHeight)) , false);
        if (!RollforwardBlock(&pindex, cache)) return false;
    }

    cache.SetBestBlock(pindexNew->GetBlockHash(), pindexNew->nHeight);
    cache.Flush();
    uiInterface.ShowProgress("", 100, false);
    return true;
}

bool Chainstate::NeedsRedownload() const
{
    AssertLockHeld(cs_main);

    // At and above m_params.SegwitHeight, segwit consensus rules must be validated
    CBlockIndex* block{m_chain.Tip()};

    while (block != nullptr && DeploymentActiveAt(*block, m_chainman, Consensus::DEPLOYMENT_SEGWIT)) {
        if (!(block->nStatus & BLOCK_OPT_WITNESS)) {
            // block is insufficiently validated for a segwit client
            return true;
        }
        block = block->pprev;
    }

    return false;
}

void Chainstate::UnloadBlockIndex()
{
    AssertLockHeld(::cs_main);
    nBlockSequenceId = 1;
    setBlockIndexCandidates.clear();
}

bool ChainstateManager::LoadBlockIndex()
{
    AssertLockHeld(cs_main);
    // Load block index from databases
    bool needs_init = fReindex;

    if (!fReindex) {
        bool ret = m_blockman.LoadBlockIndexDB(GetConsensus());
        if (!ret) return false;

        std::vector<CBlockIndex*> vSortedByHeight{m_blockman.GetAllBlockIndices()};
        std::sort(vSortedByHeight.begin(), vSortedByHeight.end(),
                  CBlockIndexHeightOnlyComparator());

        // Find start of assumed-valid region.
        int first_assumed_valid_height = std::numeric_limits<int>::max();

        for (const CBlockIndex* block : vSortedByHeight) {
            if (block->IsAssumedValid()) {
                auto chainstates = GetAll();

                // If we encounter an assumed-valid block index entry, ensure that we have
                // one chainstate that tolerates assumed-valid entries and another that does
                // not (i.e. the background validation chainstate), since assumed-valid
                // entries should always be pending validation by a fully-validated chainstate.
                auto any_chain = [&](auto fnc) { return std::any_of(chainstates.cbegin(), chainstates.cend(), fnc); };
                assert(any_chain([](auto chainstate) { return chainstate->reliesOnAssumedValid(); }));
                assert(any_chain([](auto chainstate) { return !chainstate->reliesOnAssumedValid(); }));

                first_assumed_valid_height = block->nHeight;
                break;
            }
        }

        for (CBlockIndex* pindex : vSortedByHeight) {
            if (ShutdownRequested()) return false;
            if (pindex->IsAssumedValid() ||
                    (pindex->IsValid(BLOCK_VALID_TRANSACTIONS) &&
                     (pindex->HaveTxsDownloaded() || pindex->pprev == nullptr))) {

                // Fill each chainstate's block candidate set. Only add assumed-valid
                // blocks to the tip candidate set if the chainstate is allowed to rely on
                // assumed-valid blocks.
                //
                // If all setBlockIndexCandidates contained the assumed-valid blocks, the
                // background chainstate's ActivateBestChain() call would add assumed-valid
                // blocks to the chain (based on how FindMostWorkChain() works). Obviously
                // we don't want this since the purpose of the background validation chain
                // is to validate assued-valid blocks.
                //
                // Note: This is considering all blocks whose height is greater or equal to
                // the first assumed-valid block to be assumed-valid blocks, and excluding
                // them from the background chainstate's setBlockIndexCandidates set. This
                // does mean that some blocks which are not technically assumed-valid
                // (later blocks on a fork beginning before the first assumed-valid block)
                // might not get added to the background chainstate, but this is ok,
                // because they will still be attached to the active chainstate if they
                // actually contain more work.
                //
                // Instead of this height-based approach, an earlier attempt was made at
                // detecting "holistically" whether the block index under consideration
                // relied on an assumed-valid ancestor, but this proved to be too slow to
                // be practical.
                for (Chainstate* chainstate : GetAll()) {
                    if (chainstate->reliesOnAssumedValid() ||
                            pindex->nHeight < first_assumed_valid_height) {
                        chainstate->setBlockIndexCandidates.insert(pindex);
                    }
                }
            }
            if (pindex->nStatus & BLOCK_FAILED_MASK && (!m_best_invalid || pindex->nChainWork > m_best_invalid->nChainWork)) {
                m_best_invalid = pindex;
            }
            if (pindex->IsValid(BLOCK_VALID_TREE) && (m_best_header == nullptr || CBlockIndexWorkComparator()(m_best_header, pindex)))
                m_best_header = pindex;
        }

        needs_init = m_blockman.m_block_index.empty();
    }

    if (needs_init) {
        // Everything here is for *new* reindex/DBs. Thus, though
        // LoadBlockIndexDB may have set fReindex if we shut down
        // mid-reindex previously, we don't check fReindex and
        // instead only check it prior to LoadBlockIndexDB to set
        // needs_init.

        LogPrintf("Initializing databases...\n");
        m_blockman.m_block_tree_db->WriteFlag("v1", true);
        m_blockman.m_block_tree_db->WriteFlag("v2", true);

        // Use the provided setting for indices in the new database
        fAddressIndex = gArgs.GetBoolArg("-addressindex", particl::DEFAULT_ADDRESSINDEX);
        m_blockman.m_block_tree_db->WriteFlag("addressindex", fAddressIndex);
        LogPrintf("%s: address index %s\n", __func__, fAddressIndex ? "enabled" : "disabled");
        fTimestampIndex = gArgs.GetBoolArg("-timestampindex", particl::DEFAULT_TIMESTAMPINDEX);
        m_blockman.m_block_tree_db->WriteFlag("timestampindex", fTimestampIndex);
        LogPrintf("%s: timestamp index %s\n", __func__, fTimestampIndex ? "enabled" : "disabled");
        fSpentIndex = gArgs.GetBoolArg("-spentindex", particl::DEFAULT_SPENTINDEX);
        m_blockman.m_block_tree_db->WriteFlag("spentindex", fSpentIndex);
        LogPrintf("%s: spent index %s\n", __func__, fSpentIndex ? "enabled" : "disabled");
        fBalancesIndex = gArgs.GetBoolArg("-balancesindex", particl::DEFAULT_BALANCESINDEX);
        m_blockman.m_block_tree_db->WriteFlag("balancesindex", fBalancesIndex);
        LogPrintf("%s: balances index %s\n", __func__, fBalancesIndex ? "enabled" : "disabled");
    }
    return true;
}

bool Chainstate::LoadGenesisBlock()
{
    LOCK(cs_main);

    const CChainParams& params{m_chainman.GetParams()};

    // Check whether we're already initialized by checking for genesis in
    // m_blockman.m_block_index. Note that we can't use m_chain here, since it is
    // set based on the coins db, not the block index db, which is the only
    // thing loaded at this point.
    if (m_blockman.m_block_index.count(params.GenesisBlock().GetHash()))
        return true;

    try {
        const CBlock& block = params.GenesisBlock();
        FlatFilePos blockPos{m_blockman.SaveBlockToDisk(block, 0, m_chain, params, nullptr)};
        if (blockPos.IsNull()) {
            return error("%s: writing genesis block to disk failed", __func__);
        }
        CBlockIndex* pindex = m_blockman.AddToBlockIndex(block, m_chainman.m_best_header);
        pindex->nFlags |= BLOCK_ACCEPTED;
        ReceivedBlockTransactions(block, pindex, blockPos);
    } catch (const std::runtime_error& e) {
        return error("%s: failed to write genesis block: %s", __func__, e.what());
    }

    return true;
}

void Chainstate::LoadExternalBlockFile(
    FILE* fileIn,
    FlatFilePos* dbp,
    std::multimap<uint256, FlatFilePos>* blocks_with_unknown_parent, ChainstateManager *chainman)
{
    AssertLockNotHeld(m_chainstate_mutex);

    // Either both should be specified (-reindex), or neither (-loadblock).
    assert(!dbp == !blocks_with_unknown_parent);

    const auto start{SteadyClock::now()};
    const CChainParams& params{m_chainman.GetParams()};

    fAddressIndex = gArgs.GetBoolArg("-addressindex", particl::DEFAULT_ADDRESSINDEX);
    fTimestampIndex = gArgs.GetBoolArg("-timestampindex", particl::DEFAULT_TIMESTAMPINDEX);
    fSpentIndex = gArgs.GetBoolArg("-spentindex", particl::DEFAULT_SPENTINDEX);
    fBalancesIndex = gArgs.GetBoolArg("-balancesindex", particl::DEFAULT_BALANCESINDEX);

    int nLoaded = 0;
    try {
        // This takes over fileIn and calls fclose() on it in the CBufferedFile destructor
        CBufferedFile blkdat(fileIn, 2*MAX_BLOCK_SERIALIZED_SIZE, MAX_BLOCK_SERIALIZED_SIZE+8, SER_DISK, CLIENT_VERSION);
        // nRewind indicates where to resume scanning in case something goes wrong,
        // such as a block fails to deserialize.
        uint64_t nRewind = blkdat.GetPos();
        while (!blkdat.eof()) {
            if (ShutdownRequested()) return;

            blkdat.SetPos(nRewind);
            nRewind++; // start one byte further next time, in case of failure
            blkdat.SetLimit(); // remove former limit
            unsigned int nSize = 0;
            try {
                // locate a header
                unsigned char buf[CMessageHeader::MESSAGE_START_SIZE];
                blkdat.FindByte(params.MessageStart()[0]);
                nRewind = blkdat.GetPos() + 1;
                blkdat >> buf;
                if (memcmp(buf, params.MessageStart(), CMessageHeader::MESSAGE_START_SIZE)) {
                    continue;
                }
                // read size
                blkdat >> nSize;
                if (nSize < 80 || nSize > MAX_BLOCK_SERIALIZED_SIZE)
                    continue;
            } catch (const std::exception&) {
                // no valid block header found; don't complain
                // (this happens at the end of every blk.dat file)
                break;
            }
            try {
                // read block header
                const uint64_t nBlockPos{blkdat.GetPos()};
                if (dbp)
                    dbp->nPos = nBlockPos;
                blkdat.SetLimit(nBlockPos + nSize);
                CBlockHeader header;
                blkdat >> header;
                const uint256 hash{header.GetHash()};
                // Skip the rest of this block (this may read from disk into memory); position to the marker before the
                // next block, but it's still possible to rewind to the start of the current block (without a disk read).
                nRewind = nBlockPos + nSize;
                blkdat.SkipTo(nRewind);
                {
                    LOCK(cs_main);
                    // detect out of order blocks, and store them for later
                    if (hash != params.GetConsensus().hashGenesisBlock && !m_blockman.LookupBlockIndex(header.hashPrevBlock)) {
                        LogPrint(BCLog::REINDEX, "%s: Out of order block %s, parent %s not known\n", __func__, hash.ToString(),
                                 header.hashPrevBlock.ToString());
                        if (dbp && blocks_with_unknown_parent) {
                            blocks_with_unknown_parent->emplace(header.hashPrevBlock, *dbp);
                        }
                        continue;
                    }

                    // process in case the block isn't known yet
                    const CBlockIndex* pindex = m_blockman.LookupBlockIndex(hash);
                    if (!pindex || (pindex->nStatus & BLOCK_HAVE_DATA) == 0) {

                        // This block can be processed immediately; rewind to its start, read and deserialize it.
                        blkdat.SetPos(nBlockPos);
                        std::shared_ptr<CBlock> pblock{std::make_shared<CBlock>()};
                        blkdat >> *pblock;
                        nRewind = blkdat.GetPos();

                        BlockValidationState state;
                        state.m_chainman = chainman;
                        if (AcceptBlock(pblock, state, nullptr, true, dbp, nullptr, true)) {
                            nLoaded++;
                        }
                        if (state.IsError()) {
                            break;
                        }
                    } else if (hash != params.GetConsensus().hashGenesisBlock && pindex->nHeight % 1000 == 0) {
                        LogPrint(BCLog::REINDEX, "Block Import: already had block %s at height %d\n", hash.ToString(), pindex->nHeight);
                    }
                }

                // Activate the genesis block so normal node progress can continue
                if (hash == params.GetConsensus().hashGenesisBlock) {
                    BlockValidationState state;
                    state.m_chainman = chainman;
                    if (!ActivateBestChain(state, nullptr)) {
                        break;
                    }
                }

                NotifyHeaderTip(*this);

                if (!blocks_with_unknown_parent) continue;

                // Recursively process earlier encountered successors of this block
                std::deque<uint256> queue;
                queue.push_back(hash);
                while (!queue.empty()) {
                    uint256 head = queue.front();
                    queue.pop_front();
                    auto range = blocks_with_unknown_parent->equal_range(head);
                    while (range.first != range.second) {
                        std::multimap<uint256, FlatFilePos>::iterator it = range.first;
                        std::shared_ptr<CBlock> pblockrecursive = std::make_shared<CBlock>();
                        if (ReadBlockFromDisk(*pblockrecursive, it->second, params.GetConsensus())) {
                            LogPrint(BCLog::REINDEX, "%s: Processing out of order child %s of %s\n", __func__, pblockrecursive->GetHash().ToString(),
                                    head.ToString());
                            LOCK(cs_main);
                            BlockValidationState dummy;
                            dummy.m_chainman = chainman;
                            if (AcceptBlock(pblockrecursive, dummy, nullptr, true, &it->second, nullptr, true)) {
                                nLoaded++;
                                queue.push_back(pblockrecursive->GetHash());
                            }
                        }
                        range.first++;
                        blocks_with_unknown_parent->erase(it);
                        NotifyHeaderTip(*this);
                    }
                }
            } catch (const std::exception& e) {
                // historical bugs added extra data to the block files that does not deserialize cleanly.
                // commonly this data is between readable blocks, but it does not really matter. such data is not fatal to the import process.
                // the code that reads the block files deals with invalid data by simply ignoring it.
                // it continues to search for the next {4 byte magic message start bytes + 4 byte length + block} that does deserialize cleanly
                // and passes all of the other block validation checks dealing with POW and the merkle root, etc...
                // we merely note with this informational log message when unexpected data is encountered.
                // we could also be experiencing a storage system read error, or a read of a previous bad write. these are possible, but
                // less likely scenarios. we don't have enough information to tell a difference here.
                // the reindex process is not the place to attempt to clean and/or compact the block files. if so desired, a studious node operator
                // may use knowledge of the fact that the block files are not entirely pristine in order to prepare a set of pristine, and
                // perhaps ordered, block files for later reindexing.
                LogPrint(BCLog::REINDEX, "%s: unexpected data at file offset 0x%x - %s. continuing\n", __func__, (nRewind - 1), e.what());
            }
        }
    } catch (const std::runtime_error& e) {
        AbortNode(std::string("System error: ") + e.what());
    }
    LogPrintf("Loaded %i blocks from external file in %dms\n", nLoaded, Ticks<std::chrono::milliseconds>(SteadyClock::now() - start));
}

void Chainstate::CheckBlockIndex()
{
    if (!m_chainman.ShouldCheckBlockIndex()) {
        return;
    }

    LOCK(cs_main);

    // During a reindex, we read the genesis block and call CheckBlockIndex before ActivateBestChain,
    // so we have the genesis block in m_blockman.m_block_index but no active chain. (A few of the
    // tests when iterating the block tree require that m_chain has been initialized.)
    if (m_chain.Height() < 0) {
        assert(m_blockman.m_block_index.size() <= 1);
        return;
    }

    // Build forward-pointing map of the entire block tree.
    std::multimap<CBlockIndex*,CBlockIndex*> forward;
    for (auto& [_, block_index] : m_blockman.m_block_index) {
        forward.emplace(block_index.pprev, &block_index);
    }

    assert(forward.size() == m_blockman.m_block_index.size());

    std::pair<std::multimap<CBlockIndex*,CBlockIndex*>::iterator,std::multimap<CBlockIndex*,CBlockIndex*>::iterator> rangeGenesis = forward.equal_range(nullptr);
    CBlockIndex *pindex = rangeGenesis.first->second;
    rangeGenesis.first++;
    assert(rangeGenesis.first == rangeGenesis.second); // There is only one index entry with parent nullptr.

    // Iterate over the entire block tree, using depth-first search.
    // Along the way, remember whether there are blocks on the path from genesis
    // block being explored which are the first to have certain properties.
    size_t nNodes = 0;
    int nHeight = 0;
    CBlockIndex* pindexFirstInvalid = nullptr; // Oldest ancestor of pindex which is invalid.
    CBlockIndex* pindexFirstMissing = nullptr; // Oldest ancestor of pindex which does not have BLOCK_HAVE_DATA.
    CBlockIndex* pindexFirstNeverProcessed = nullptr; // Oldest ancestor of pindex for which nTx == 0.
    CBlockIndex* pindexFirstNotTreeValid = nullptr; // Oldest ancestor of pindex which does not have BLOCK_VALID_TREE (regardless of being valid or not).
    CBlockIndex* pindexFirstNotTransactionsValid = nullptr; // Oldest ancestor of pindex which does not have BLOCK_VALID_TRANSACTIONS (regardless of being valid or not).
    CBlockIndex* pindexFirstNotChainValid = nullptr; // Oldest ancestor of pindex which does not have BLOCK_VALID_CHAIN (regardless of being valid or not).
    CBlockIndex* pindexFirstNotScriptsValid = nullptr; // Oldest ancestor of pindex which does not have BLOCK_VALID_SCRIPTS (regardless of being valid or not).
    while (pindex != nullptr) {
        nNodes++;
        if (pindexFirstInvalid == nullptr && pindex->nStatus & BLOCK_FAILED_VALID) pindexFirstInvalid = pindex;
        // Assumed-valid index entries will not have data since we haven't downloaded the
        // full block yet.
        if (pindexFirstMissing == nullptr && !(pindex->nStatus & BLOCK_HAVE_DATA) && !pindex->IsAssumedValid()) {
            pindexFirstMissing = pindex;
        }
        if (pindexFirstNeverProcessed == nullptr && pindex->nTx == 0) pindexFirstNeverProcessed = pindex;
        if (pindex->pprev != nullptr && pindexFirstNotTreeValid == nullptr && (pindex->nStatus & BLOCK_VALID_MASK) < BLOCK_VALID_TREE) pindexFirstNotTreeValid = pindex;

        if (pindex->pprev != nullptr && !pindex->IsAssumedValid()) {
            // Skip validity flag checks for BLOCK_ASSUMED_VALID index entries, since these
            // *_VALID_MASK flags will not be present for index entries we are temporarily assuming
            // valid.
            if (pindexFirstNotTransactionsValid == nullptr &&
                    (pindex->nStatus & BLOCK_VALID_MASK) < BLOCK_VALID_TRANSACTIONS) {
                pindexFirstNotTransactionsValid = pindex;
            }

            if (pindexFirstNotChainValid == nullptr &&
                    (pindex->nStatus & BLOCK_VALID_MASK) < BLOCK_VALID_CHAIN) {
                pindexFirstNotChainValid = pindex;
            }

            if (pindexFirstNotScriptsValid == nullptr &&
                    (pindex->nStatus & BLOCK_VALID_MASK) < BLOCK_VALID_SCRIPTS) {
                pindexFirstNotScriptsValid = pindex;
            }
        }

        // Begin: actual consistency checks.
        if (pindex->pprev == nullptr) {
            // Genesis block checks.
            assert(pindex->GetBlockHash() == m_chainman.GetConsensus().hashGenesisBlock); // Genesis block's hash must match.
            assert(pindex == m_chain.Genesis()); // The current active chain's genesis block must be this block.
        }
        if (!pindex->HaveTxsDownloaded()) assert(pindex->nSequenceId <= 0); // nSequenceId can't be set positive for blocks that aren't linked (negative is used for preciousblock)
        // VALID_TRANSACTIONS is equivalent to nTx > 0 for all nodes (whether or not pruning has occurred).
        // HAVE_DATA is only equivalent to nTx > 0 (or VALID_TRANSACTIONS) if no pruning has occurred.
        // Unless these indexes are assumed valid and pending block download on a
        // background chainstate.
        if (!m_blockman.m_have_pruned && !pindex->IsAssumedValid()) {
            // If we've never pruned, then HAVE_DATA should be equivalent to nTx > 0
            assert(!(pindex->nStatus & BLOCK_HAVE_DATA) == (pindex->nTx == 0));
            assert(pindexFirstMissing == pindexFirstNeverProcessed);
        } else {
            // If we have pruned, then we can only say that HAVE_DATA implies nTx > 0
            if (pindex->nStatus & BLOCK_HAVE_DATA) assert(pindex->nTx > 0);
        }
        if (pindex->nStatus & BLOCK_HAVE_UNDO) assert(pindex->nStatus & BLOCK_HAVE_DATA);
        if (pindex->IsAssumedValid()) {
            // Assumed-valid blocks should have some nTx value.
            assert(pindex->nTx > 0);
            // Assumed-valid blocks should connect to the main chain.
            assert((pindex->nStatus & BLOCK_VALID_MASK) >= BLOCK_VALID_TREE);
        } else {
            // Otherwise there should only be an nTx value if we have
            // actually seen a block's transactions.
            assert(((pindex->nStatus & BLOCK_VALID_MASK) >= BLOCK_VALID_TRANSACTIONS) == (pindex->nTx > 0)); // This is pruning-independent.
        }
        // All parents having had data (at some point) is equivalent to all parents being VALID_TRANSACTIONS, which is equivalent to HaveTxsDownloaded().
        assert((pindexFirstNeverProcessed == nullptr) == pindex->HaveTxsDownloaded());
        assert((pindexFirstNotTransactionsValid == nullptr) == pindex->HaveTxsDownloaded());
        assert(pindex->nHeight == nHeight); // nHeight must be consistent.
        assert(pindex->pprev == nullptr || pindex->nChainWork >= pindex->pprev->nChainWork); // For every block except the genesis block, the chainwork must be larger than the parent's.
        assert(nHeight < 2 || (pindex->pskip && (pindex->pskip->nHeight < nHeight))); // The pskip pointer must point back for all but the first 2 blocks.
        assert(pindexFirstNotTreeValid == nullptr); // All m_blockman.m_block_index entries must at least be TREE valid
        if ((pindex->nStatus & BLOCK_VALID_MASK) >= BLOCK_VALID_TREE) assert(pindexFirstNotTreeValid == nullptr); // TREE valid implies all parents are TREE valid
        if ((pindex->nStatus & BLOCK_VALID_MASK) >= BLOCK_VALID_CHAIN) assert(pindexFirstNotChainValid == nullptr); // CHAIN valid implies all parents are CHAIN valid
        if ((pindex->nStatus & BLOCK_VALID_MASK) >= BLOCK_VALID_SCRIPTS) assert(pindexFirstNotScriptsValid == nullptr); // SCRIPTS valid implies all parents are SCRIPTS valid
        if (pindexFirstInvalid == nullptr) {
            // Checks for not-invalid blocks.
            assert((pindex->nStatus & BLOCK_FAILED_MASK) == 0); // The failed mask cannot be set for blocks without invalid parents.
        }
        if (!CBlockIndexWorkComparator()(pindex, m_chain.Tip()) && pindexFirstNeverProcessed == nullptr) {
            if (pindexFirstInvalid == nullptr) {
                const bool is_active = this == &m_chainman.ActiveChainstate();

                // If this block sorts at least as good as the current tip and
                // is valid and we have all data for its parents, it must be in
                // setBlockIndexCandidates.  m_chain.Tip() must also be there
                // even if some data has been pruned.
                //
                // Don't perform this check for the background chainstate since
                // its setBlockIndexCandidates shouldn't have some entries (i.e. those past the
                // snapshot block) which do exist in the block index for the active chainstate.
                if (is_active && (pindexFirstMissing == nullptr || pindex == m_chain.Tip())) {
                    assert(setBlockIndexCandidates.count(pindex));
                }
                // If some parent is missing, then it could be that this block was in
                // setBlockIndexCandidates but had to be removed because of the missing data.
                // In this case it must be in m_blocks_unlinked -- see test below.
            }
        } else { // If this block sorts worse than the current tip or some ancestor's block has never been seen, it cannot be in setBlockIndexCandidates.
            assert(setBlockIndexCandidates.count(pindex) == 0);
        }
        // Check whether this block is in m_blocks_unlinked.
        std::pair<std::multimap<CBlockIndex*,CBlockIndex*>::iterator,std::multimap<CBlockIndex*,CBlockIndex*>::iterator> rangeUnlinked = m_blockman.m_blocks_unlinked.equal_range(pindex->pprev);
        bool foundInUnlinked = false;
        while (rangeUnlinked.first != rangeUnlinked.second) {
            assert(rangeUnlinked.first->first == pindex->pprev);
            if (rangeUnlinked.first->second == pindex) {
                foundInUnlinked = true;
                break;
            }
            rangeUnlinked.first++;
        }
        if (pindex->pprev && (pindex->nStatus & BLOCK_HAVE_DATA) && pindexFirstNeverProcessed != nullptr && pindexFirstInvalid == nullptr) {
            // If this block has block data available, some parent was never received, and has no invalid parents, it must be in m_blocks_unlinked.
            assert(foundInUnlinked);
        }
        if (!(pindex->nStatus & BLOCK_HAVE_DATA)) assert(!foundInUnlinked); // Can't be in m_blocks_unlinked if we don't HAVE_DATA
        if (pindexFirstMissing == nullptr) assert(!foundInUnlinked); // We aren't missing data for any parent -- cannot be in m_blocks_unlinked.
        if (pindex->pprev && (pindex->nStatus & BLOCK_HAVE_DATA) && pindexFirstNeverProcessed == nullptr && pindexFirstMissing != nullptr) {
            // We HAVE_DATA for this block, have received data for all parents at some point, but we're currently missing data for some parent.
            assert(m_blockman.m_have_pruned); // We must have pruned.
            // This block may have entered m_blocks_unlinked if:
            //  - it has a descendant that at some point had more work than the
            //    tip, and
            //  - we tried switching to that descendant but were missing
            //    data for some intermediate block between m_chain and the
            //    tip.
            // So if this block is itself better than m_chain.Tip() and it wasn't in
            // setBlockIndexCandidates, then it must be in m_blocks_unlinked.
            if (!CBlockIndexWorkComparator()(pindex, m_chain.Tip()) && setBlockIndexCandidates.count(pindex) == 0) {
                if (pindexFirstInvalid == nullptr) {
                    assert(foundInUnlinked);
                }
            }
        }
        // assert(pindex->GetBlockHash() == pindex->GetBlockHeader().GetHash()); // Perhaps too slow
        // End: actual consistency checks.

        // Try descending into the first subnode.
        std::pair<std::multimap<CBlockIndex*,CBlockIndex*>::iterator,std::multimap<CBlockIndex*,CBlockIndex*>::iterator> range = forward.equal_range(pindex);
        if (range.first != range.second) {
            // A subnode was found.
            pindex = range.first->second;
            nHeight++;
            continue;
        }
        // This is a leaf node.
        // Move upwards until we reach a node of which we have not yet visited the last child.
        while (pindex) {
            // We are going to either move to a parent or a sibling of pindex.
            // If pindex was the first with a certain property, unset the corresponding variable.
            if (pindex == pindexFirstInvalid) pindexFirstInvalid = nullptr;
            if (pindex == pindexFirstMissing) pindexFirstMissing = nullptr;
            if (pindex == pindexFirstNeverProcessed) pindexFirstNeverProcessed = nullptr;
            if (pindex == pindexFirstNotTreeValid) pindexFirstNotTreeValid = nullptr;
            if (pindex == pindexFirstNotTransactionsValid) pindexFirstNotTransactionsValid = nullptr;
            if (pindex == pindexFirstNotChainValid) pindexFirstNotChainValid = nullptr;
            if (pindex == pindexFirstNotScriptsValid) pindexFirstNotScriptsValid = nullptr;
            // Find our parent.
            CBlockIndex* pindexPar = pindex->pprev;
            // Find which child we just visited.
            std::pair<std::multimap<CBlockIndex*,CBlockIndex*>::iterator,std::multimap<CBlockIndex*,CBlockIndex*>::iterator> rangePar = forward.equal_range(pindexPar);
            while (rangePar.first->second != pindex) {
                assert(rangePar.first != rangePar.second); // Our parent must have at least the node we're coming from as child.
                rangePar.first++;
            }
            // Proceed to the next one.
            rangePar.first++;
            if (rangePar.first != rangePar.second) {
                // Move to the sibling.
                pindex = rangePar.first->second;
                break;
            } else {
                // Move up further.
                pindex = pindexPar;
                nHeight--;
                continue;
            }
        }
    }

    // Check that we actually traversed the entire map.
    assert(nNodes == forward.size());
}

std::string Chainstate::ToString()
{
    AssertLockHeld(::cs_main);
    CBlockIndex* tip = m_chain.Tip();
    return strprintf("Chainstate [%s] @ height %d (%s)",
                     m_from_snapshot_blockhash ? "snapshot" : "ibd",
                     tip ? tip->nHeight : -1, tip ? tip->GetBlockHash().ToString() : "null");
}

bool Chainstate::ResizeCoinsCaches(size_t coinstip_size, size_t coinsdb_size)
{
    AssertLockHeld(::cs_main);
    if (coinstip_size == m_coinstip_cache_size_bytes &&
            coinsdb_size == m_coinsdb_cache_size_bytes) {
        // Cache sizes are unchanged, no need to continue.
        return true;
    }
    size_t old_coinstip_size = m_coinstip_cache_size_bytes;
    m_coinstip_cache_size_bytes = coinstip_size;
    m_coinsdb_cache_size_bytes = coinsdb_size;
    CoinsDB().ResizeCache(coinsdb_size);

    LogPrintf("[%s] resized coinsdb cache to %.1f MiB\n",
        this->ToString(), coinsdb_size * (1.0 / 1024 / 1024));
    LogPrintf("[%s] resized coinstip cache to %.1f MiB\n",
        this->ToString(), coinstip_size * (1.0 / 1024 / 1024));

    BlockValidationState state;
    bool ret;

    if (coinstip_size > old_coinstip_size) {
        // Likely no need to flush if cache sizes have grown.
        ret = FlushStateToDisk(state, FlushStateMode::IF_NEEDED);
    } else {
        // Otherwise, flush state to disk and deallocate the in-memory coins map.
        ret = FlushStateToDisk(state, FlushStateMode::ALWAYS);
        CoinsTip().ReallocateCache();
    }
    return ret;
}

//! Guess how far we are in the verification process at the given block index
//! require cs_main if pindex has not been validated yet (because nChainTx might be unset)
double GuessVerificationProgress(const ChainTxData& data, const CBlockIndex *pindex) {
    if (pindex == nullptr)
        return 0.0;

    int64_t nNow = time(nullptr);

    double fTxTotal;

    if (pindex->nChainTx <= data.nTxCount) {
        fTxTotal = data.nTxCount + (nNow - data.nTime) * data.dTxRate;
    } else {
        fTxTotal = pindex->nChainTx + (nNow - pindex->GetBlockTime()) * data.dTxRate;
    }

    return std::min<double>(pindex->nChainTx / fTxTotal, 1.0);
}

std::optional<uint256> ChainstateManager::SnapshotBlockhash() const
{
    LOCK(::cs_main);
    if (m_active_chainstate && m_active_chainstate->m_from_snapshot_blockhash) {
        // If a snapshot chainstate exists, it will always be our active.
        return m_active_chainstate->m_from_snapshot_blockhash;
    }
    return std::nullopt;
}

std::vector<Chainstate*> ChainstateManager::GetAll()
{
    LOCK(::cs_main);
    std::vector<Chainstate*> out;

    if (!IsSnapshotValidated() && m_ibd_chainstate) {
        out.push_back(m_ibd_chainstate.get());
    }

    if (m_snapshot_chainstate) {
        out.push_back(m_snapshot_chainstate.get());
    }

    return out;
}

Chainstate& ChainstateManager::InitializeChainstate(CTxMemPool* mempool)
{
    AssertLockHeld(::cs_main);
    assert(!m_ibd_chainstate);
    assert(!m_active_chainstate);

    m_ibd_chainstate = std::make_unique<Chainstate>(mempool, m_blockman, *this);
    m_active_chainstate = m_ibd_chainstate.get();
    return *m_active_chainstate;
}

const AssumeutxoData* ExpectedAssumeutxo(
    const int height, const CChainParams& chainparams)
{
    const MapAssumeutxo& valid_assumeutxos_map = chainparams.Assumeutxo();
    const auto assumeutxo_found = valid_assumeutxos_map.find(height);

    if (assumeutxo_found != valid_assumeutxos_map.end()) {
        return &assumeutxo_found->second;
    }
    return nullptr;
}

static bool DeleteCoinsDBFromDisk(const fs::path db_path, bool is_snapshot)
    EXCLUSIVE_LOCKS_REQUIRED(::cs_main)
{
    AssertLockHeld(::cs_main);

    if (is_snapshot) {
        fs::path base_blockhash_path = db_path / node::SNAPSHOT_BLOCKHASH_FILENAME;

        if (fs::exists(base_blockhash_path)) {
            bool removed = fs::remove(base_blockhash_path);
            if (!removed) {
                LogPrintf("[snapshot] failed to remove file %s\n",
                          fs::PathToString(base_blockhash_path));
            }
        } else {
            LogPrintf("[snapshot] snapshot chainstate dir being removed lacks %s file\n",
                    fs::PathToString(node::SNAPSHOT_BLOCKHASH_FILENAME));
        }
    }

    std::string path_str = fs::PathToString(db_path);
    LogPrintf("Removing leveldb dir at %s\n", path_str);

    // We have to destruct before this call leveldb::DB in order to release the db
    // lock, otherwise `DestroyDB` will fail. See `leveldb::~DBImpl()`.
    const bool destroyed = dbwrapper::DestroyDB(path_str, {}).ok();

    if (!destroyed) {
        LogPrintf("error: leveldb DestroyDB call failed on %s\n", path_str);
    }

    // Datadir should be removed from filesystem; otherwise initialization may detect
    // it on subsequent statups and get confused.
    //
    // If the base_blockhash_path removal above fails in the case of snapshot
    // chainstates, this will return false since leveldb won't remove a non-empty
    // directory.
    return destroyed && !fs::exists(db_path);
}

bool ChainstateManager::ActivateSnapshot(
        AutoFile& coins_file,
        const SnapshotMetadata& metadata,
        bool in_memory)
{
    uint256 base_blockhash = metadata.m_base_blockhash;

    if (this->SnapshotBlockhash()) {
        LogPrintf("[snapshot] can't activate a snapshot-based chainstate more than once\n");
        return false;
    }

    int64_t current_coinsdb_cache_size{0};
    int64_t current_coinstip_cache_size{0};

    // Cache percentages to allocate to each chainstate.
    //
    // These particular percentages don't matter so much since they will only be
    // relevant during snapshot activation; caches are rebalanced at the conclusion of
    // this function. We want to give (essentially) all available cache capacity to the
    // snapshot to aid the bulk load later in this function.
    static constexpr double IBD_CACHE_PERC = 0.01;
    static constexpr double SNAPSHOT_CACHE_PERC = 0.99;

    {
        LOCK(::cs_main);
        // Resize the coins caches to ensure we're not exceeding memory limits.
        //
        // Allocate the majority of the cache to the incoming snapshot chainstate, since
        // (optimistically) getting to its tip will be the top priority. We'll need to call
        // `MaybeRebalanceCaches()` once we're done with this function to ensure
        // the right allocation (including the possibility that no snapshot was activated
        // and that we should restore the active chainstate caches to their original size).
        //
        current_coinsdb_cache_size = this->ActiveChainstate().m_coinsdb_cache_size_bytes;
        current_coinstip_cache_size = this->ActiveChainstate().m_coinstip_cache_size_bytes;

        // Temporarily resize the active coins cache to make room for the newly-created
        // snapshot chain.
        this->ActiveChainstate().ResizeCoinsCaches(
            static_cast<size_t>(current_coinstip_cache_size * IBD_CACHE_PERC),
            static_cast<size_t>(current_coinsdb_cache_size * IBD_CACHE_PERC));
    }

    auto snapshot_chainstate = WITH_LOCK(::cs_main,
        return std::make_unique<Chainstate>(
            /*mempool=*/nullptr, m_blockman, *this, base_blockhash));

    {
        LOCK(::cs_main);
        snapshot_chainstate->InitCoinsDB(
            static_cast<size_t>(current_coinsdb_cache_size * SNAPSHOT_CACHE_PERC),
            in_memory, false, "chainstate");
        snapshot_chainstate->InitCoinsCache(
            static_cast<size_t>(current_coinstip_cache_size * SNAPSHOT_CACHE_PERC));
    }

    bool snapshot_ok = this->PopulateAndValidateSnapshot(
        *snapshot_chainstate, coins_file, metadata);

    // If not in-memory, persist the base blockhash for use during subsequent
    // initialization.
    if (!in_memory) {
        LOCK(::cs_main);
        if (!node::WriteSnapshotBaseBlockhash(*snapshot_chainstate)) {
            snapshot_ok = false;
        }
    }
    if (!snapshot_ok) {
        LOCK(::cs_main);
        this->MaybeRebalanceCaches();

        // PopulateAndValidateSnapshot can return (in error) before the leveldb datadir
        // has been created, so only attempt removal if we got that far.
        if (auto snapshot_datadir = node::FindSnapshotChainstateDir()) {
            // We have to destruct leveldb::DB in order to release the db lock, otherwise
            // DestroyDB() (in DeleteCoinsDBFromDisk()) will fail. See `leveldb::~DBImpl()`.
            // Destructing the chainstate (and so resetting the coinsviews object) does this.
            snapshot_chainstate.reset();
            bool removed = DeleteCoinsDBFromDisk(*snapshot_datadir, /*is_snapshot=*/true);
            if (!removed) {
                AbortNode(strprintf("Failed to remove snapshot chainstate dir (%s). "
                    "Manually remove it before restarting.\n", fs::PathToString(*snapshot_datadir)));
            }
        }
        return false;
    }

    {
        LOCK(::cs_main);
        assert(!m_snapshot_chainstate);
        m_snapshot_chainstate.swap(snapshot_chainstate);
        const bool chaintip_loaded = m_snapshot_chainstate->LoadChainTip();
        assert(chaintip_loaded);

        m_active_chainstate = m_snapshot_chainstate.get();

        LogPrintf("[snapshot] successfully activated snapshot %s\n", base_blockhash.ToString());
        LogPrintf("[snapshot] (%.2f MB)\n",
            m_snapshot_chainstate->CoinsTip().DynamicMemoryUsage() / (1000 * 1000));

        this->MaybeRebalanceCaches();
    }
    return true;
}

static void FlushSnapshotToDisk(CCoinsViewCache& coins_cache, bool snapshot_loaded)
{
    LOG_TIME_MILLIS_WITH_CATEGORY_MSG_ONCE(
        strprintf("%s (%.2f MB)",
                  snapshot_loaded ? "saving snapshot chainstate" : "flushing coins cache",
                  coins_cache.DynamicMemoryUsage() / (1000 * 1000)),
        BCLog::LogFlags::ALL);

    coins_cache.Flush();
}

bool ChainstateManager::PopulateAndValidateSnapshot(
    Chainstate& snapshot_chainstate,
    AutoFile& coins_file,
    const SnapshotMetadata& metadata)
{
    // It's okay to release cs_main before we're done using `coins_cache` because we know
    // that nothing else will be referencing the newly created snapshot_chainstate yet.
    CCoinsViewCache& coins_cache = *WITH_LOCK(::cs_main, return &snapshot_chainstate.CoinsTip());

    uint256 base_blockhash = metadata.m_base_blockhash;

    CBlockIndex* snapshot_start_block = WITH_LOCK(::cs_main, return m_blockman.LookupBlockIndex(base_blockhash));

    if (!snapshot_start_block) {
        // Needed for ComputeUTXOStats and ExpectedAssumeutxo to determine the
        // height and to avoid a crash when base_blockhash.IsNull()
        LogPrintf("[snapshot] Did not find snapshot start blockheader %s\n",
                  base_blockhash.ToString());
        return false;
    }

    int base_height = snapshot_start_block->nHeight;
    // Set SetBestBlock again now that the height is known
    coins_cache.SetBestBlock(base_blockhash, base_height);
    auto maybe_au_data = ExpectedAssumeutxo(base_height, GetParams());

    if (!maybe_au_data) {
        LogPrintf("[snapshot] assumeutxo height in snapshot metadata not recognized " /* Continued */
                  "(%d) - refusing to load snapshot\n", base_height);
        return false;
    }

    const AssumeutxoData& au_data = *maybe_au_data;

    COutPoint outpoint;
    Coin coin;
    const uint64_t coins_count = metadata.m_coins_count;
    uint64_t coins_left = metadata.m_coins_count;

    LogPrintf("[snapshot] loading coins from snapshot %s\n", base_blockhash.ToString());
    int64_t coins_processed{0};

    while (coins_left > 0) {
        try {
            coins_file >> outpoint;
            coins_file >> coin;
        } catch (const std::ios_base::failure&) {
            LogPrintf("[snapshot] bad snapshot format or truncated snapshot after deserializing %d coins\n",
                      coins_count - coins_left);
            return false;
        }
        if (coin.nHeight > base_height ||
            outpoint.n >= std::numeric_limits<decltype(outpoint.n)>::max() // Avoid integer wrap-around in coinstats.cpp:ApplyHash
        ) {
            LogPrintf("[snapshot] bad snapshot data after deserializing %d coins\n",
                      coins_count - coins_left);
            return false;
        }

        coins_cache.EmplaceCoinInternalDANGER(std::move(outpoint), std::move(coin));

        --coins_left;
        ++coins_processed;

        if (coins_processed % 1000000 == 0) {
            LogPrintf("[snapshot] %d coins loaded (%.2f%%, %.2f MB)\n",
                coins_processed,
                static_cast<float>(coins_processed) * 100 / static_cast<float>(coins_count),
                coins_cache.DynamicMemoryUsage() / (1000 * 1000));
        }

        // Batch write and flush (if we need to) every so often.
        //
        // If our average Coin size is roughly 41 bytes, checking every 120,000 coins
        // means <5MB of memory imprecision.
        if (coins_processed % 120000 == 0) {
            if (ShutdownRequested()) {
                return false;
            }

            const auto snapshot_cache_state = WITH_LOCK(::cs_main,
                return snapshot_chainstate.GetCoinsCacheSizeState());

            if (snapshot_cache_state >= CoinsCacheSizeState::CRITICAL) {
                // This is a hack - we don't know what the actual best block is, but that
                // doesn't matter for the purposes of flushing the cache here. We'll set this
                // to its correct value (`base_blockhash`) below after the coins are loaded.
                coins_cache.SetBestBlock(GetRandHash(), 5);

                // No need to acquire cs_main since this chainstate isn't being used yet.
                FlushSnapshotToDisk(coins_cache, /*snapshot_loaded=*/false);
            }
        }
    }

    // Important that we set this. This and the coins_cache accesses above are
    // sort of a layer violation, but either we reach into the innards of
    // CCoinsViewCache here or we have to invert some of the Chainstate to
    // embed them in a snapshot-activation-specific CCoinsViewCache bulk load
    // method.
    coins_cache.SetBestBlock(base_blockhash, 5);

    bool out_of_coins{false};
    try {
        coins_file >> outpoint;
    } catch (const std::ios_base::failure&) {
        // We expect an exception since we should be out of coins.
        out_of_coins = true;
    }
    if (!out_of_coins) {
        LogPrintf("[snapshot] bad snapshot - coins left over after deserializing %d coins\n",
            coins_count);
        return false;
    }

    LogPrintf("[snapshot] loaded %d (%.2f MB) coins from snapshot %s\n",
        coins_count,
        coins_cache.DynamicMemoryUsage() / (1000 * 1000),
        base_blockhash.ToString());

    // No need to acquire cs_main since this chainstate isn't being used yet.
    FlushSnapshotToDisk(coins_cache, /*snapshot_loaded=*/true);

    assert(coins_cache.GetBestBlock() == base_blockhash);

    auto breakpoint_fnc = [] { /* TODO insert breakpoint here? */ };

    // As above, okay to immediately release cs_main here since no other context knows
    // about the snapshot_chainstate.
    CCoinsViewDB* snapshot_coinsdb = WITH_LOCK(::cs_main, return &snapshot_chainstate.CoinsDB());

    const std::optional<CCoinsStats> maybe_stats = ComputeUTXOStats(CoinStatsHashType::HASH_SERIALIZED, snapshot_coinsdb, m_blockman, breakpoint_fnc);
    if (!maybe_stats.has_value()) {
        LogPrintf("[snapshot] failed to generate coins stats\n");
        return false;
    }

    // Assert that the deserialized chainstate contents match the expected assumeutxo value.
    if (AssumeutxoHash{maybe_stats->hashSerialized} != au_data.hash_serialized) {
        LogPrintf("[snapshot] bad snapshot content hash: expected %s, got %s\n",
            au_data.hash_serialized.ToString(), maybe_stats->hashSerialized.ToString());
        return false;
    }

    snapshot_chainstate.m_chain.SetTip(*snapshot_start_block);

    // The remainder of this function requires modifying data protected by cs_main.
    LOCK(::cs_main);

    // Fake various pieces of CBlockIndex state:
    CBlockIndex* index = nullptr;

    // Don't make any modifications to the genesis block.
    // This is especially important because we don't want to erroneously
    // apply BLOCK_ASSUMED_VALID to genesis, which would happen if we didn't skip
    // it here (since it apparently isn't BLOCK_VALID_SCRIPTS).
    constexpr int AFTER_GENESIS_START{1};

    for (int i = AFTER_GENESIS_START; i <= snapshot_chainstate.m_chain.Height(); ++i) {
        index = snapshot_chainstate.m_chain[i];

        // Fake nTx so that LoadBlockIndex() loads assumed-valid CBlockIndex
        // entries (among other things)
        if (!index->nTx) {
            index->nTx = 1;
        }
        // Fake nChainTx so that GuessVerificationProgress reports accurately
        index->nChainTx = index->pprev->nChainTx + index->nTx;

        // Mark unvalidated block index entries beneath the snapshot base block as assumed-valid.
        if (!index->IsValid(BLOCK_VALID_SCRIPTS)) {
            // This flag will be removed once the block is fully validated by a
            // background chainstate.
            index->nStatus |= BLOCK_ASSUMED_VALID;
        }

        // Fake BLOCK_OPT_WITNESS so that Chainstate::NeedsRedownload()
        // won't ask to rewind the entire assumed-valid chain on startup.
        if (DeploymentActiveAt(*index, *this, Consensus::DEPLOYMENT_SEGWIT)) {
            index->nStatus |= BLOCK_OPT_WITNESS;
        }

        m_blockman.m_dirty_blockindex.insert(index);
        // Changes to the block index will be flushed to disk after this call
        // returns in `ActivateSnapshot()`, when `MaybeRebalanceCaches()` is
        // called, since we've added a snapshot chainstate and therefore will
        // have to downsize the IBD chainstate, which will result in a call to
        // `FlushStateToDisk(ALWAYS)`.
    }

    assert(index);
    index->nChainTx = au_data.nChainTx;
    snapshot_chainstate.setBlockIndexCandidates.insert(snapshot_start_block);

    LogPrintf("[snapshot] validated snapshot (%.2f MB)\n",
        coins_cache.DynamicMemoryUsage() / (1000 * 1000));
    return true;
}

Chainstate& ChainstateManager::ActiveChainstate() const
{
    LOCK(::cs_main);
    assert(m_active_chainstate);
    return *m_active_chainstate;
}

bool ChainstateManager::IsSnapshotActive() const
{
    LOCK(::cs_main);
    return m_snapshot_chainstate && m_active_chainstate == m_snapshot_chainstate.get();
}

void ChainstateManager::MaybeRebalanceCaches()
{
    AssertLockHeld(::cs_main);
    if (m_ibd_chainstate && !m_snapshot_chainstate) {
        LogPrintf("[snapshot] allocating all cache to the IBD chainstate\n");
        // Allocate everything to the IBD chainstate.
        m_ibd_chainstate->ResizeCoinsCaches(m_total_coinstip_cache, m_total_coinsdb_cache);
    }
    else if (m_snapshot_chainstate && !m_ibd_chainstate) {
        LogPrintf("[snapshot] allocating all cache to the snapshot chainstate\n");
        // Allocate everything to the snapshot chainstate.
        m_snapshot_chainstate->ResizeCoinsCaches(m_total_coinstip_cache, m_total_coinsdb_cache);
    }
    else if (m_ibd_chainstate && m_snapshot_chainstate) {
        // If both chainstates exist, determine who needs more cache based on IBD status.
        //
        // Note: shrink caches first so that we don't inadvertently overwhelm available memory.
        if (m_snapshot_chainstate->IsInitialBlockDownload()) {
            m_ibd_chainstate->ResizeCoinsCaches(
                m_total_coinstip_cache * 0.05, m_total_coinsdb_cache * 0.05);
            m_snapshot_chainstate->ResizeCoinsCaches(
                m_total_coinstip_cache * 0.95, m_total_coinsdb_cache * 0.95);
        } else {
            m_snapshot_chainstate->ResizeCoinsCaches(
                m_total_coinstip_cache * 0.05, m_total_coinsdb_cache * 0.05);
            m_ibd_chainstate->ResizeCoinsCaches(
                m_total_coinstip_cache * 0.95, m_total_coinsdb_cache * 0.95);
        }
    }
}

void ChainstateManager::ResetChainstates()
{
    m_ibd_chainstate.reset();
    m_snapshot_chainstate.reset();
    m_active_chainstate = nullptr;
}

/**
 * Apply default chain params to nullopt members.
 * This helps to avoid coding errors around the accidental use of the compare
 * operators that accept nullopt, thus ignoring the intended default value.
 */
static ChainstateManager::Options&& Flatten(ChainstateManager::Options&& opts)
{
    if (!opts.check_block_index.has_value()) opts.check_block_index = opts.chainparams.DefaultConsistencyChecks();
    if (!opts.minimum_chain_work.has_value()) opts.minimum_chain_work = UintToArith256(opts.chainparams.GetConsensus().nMinimumChainWork);
    if (!opts.assumed_valid_block.has_value()) opts.assumed_valid_block = opts.chainparams.GetConsensus().defaultAssumeValid;
    Assert(opts.adjusted_time_callback);
    return std::move(opts);
}

ChainstateManager::ChainstateManager(Options options) : m_options{Flatten(std::move(options))} {}

ChainstateManager::~ChainstateManager()
{
    LOCK(::cs_main);

    m_versionbitscache.Clear();

    // TODO: The warning cache should probably become non-global
    for (auto& i : warningcache) {
        i.clear();
    }
}

bool ChainstateManager::DetectSnapshotChainstate(CTxMemPool* mempool)
{
    assert(!m_snapshot_chainstate);
    std::optional<fs::path> path = node::FindSnapshotChainstateDir();
    if (!path) {
        return false;
    }
    std::optional<uint256> base_blockhash = node::ReadSnapshotBaseBlockhash(*path);
    if (!base_blockhash) {
        return false;
    }
    LogPrintf("[snapshot] detected active snapshot chainstate (%s) - loading\n",
        fs::PathToString(*path));

    this->ActivateExistingSnapshot(mempool, *base_blockhash);
    return true;
}

Chainstate& ChainstateManager::ActivateExistingSnapshot(CTxMemPool* mempool, uint256 base_blockhash)
{
    assert(!m_snapshot_chainstate);
    m_snapshot_chainstate =
        std::make_unique<Chainstate>(mempool, m_blockman, *this, base_blockhash);
    LogPrintf("[snapshot] switching active chainstate to %s\n", m_snapshot_chainstate->ToString());
    m_active_chainstate = m_snapshot_chainstate.get();
    return *m_snapshot_chainstate;
}

bool IsBIP30Repeat(const CBlockIndex& block_index)
{
    return (block_index.nHeight==91842 && block_index.GetBlockHash() == uint256S("0x00000000000a4d0a398161ffc163c503763b1f4360639393e0e4c8e300e0caec")) ||
           (block_index.nHeight==91880 && block_index.GetBlockHash() == uint256S("0x00000000000743f190a18c5577a3c2d2a1f610ae9601ac046a38084ccb7cd721"));
}

bool IsBIP30Unspendable(const CBlockIndex& block_index)
{
    return (block_index.nHeight==91722 && block_index.GetBlockHash() == uint256S("0x00000000000271a2dc26e7667f8419f2e15416dc6955e5a6c6cdf3f2574dd08e")) ||
           (block_index.nHeight==91812 && block_index.GetBlockHash() == uint256S("0x00000000000af0aed4792b1acee3d966af36cf5def14935db8de83d6f9306f2f"));
}

namespace particl {

class HeightEntry {
public:
    HeightEntry(int height, NodeId id, int64_t time) : m_height(height), m_id(id), m_time(time)  {};
    int m_height;
    NodeId m_id;
    int64_t m_time;
};
static std::atomic_int nPeerBlocks(std::numeric_limits<int>::max());
static std::atomic_int nPeers(0);
static std::list<HeightEntry> peer_blocks;
const size_t max_peer_blocks = 9;

void UpdateNumPeers(int num_peers)
{
    nPeers = num_peers;
}

int GetNumPeers()
{
    return nPeers;
}

CAmount GetUTXOSum(Chainstate &chainstate)
{
    // GetUTXOStats is fragile
    LOCK(cs_main);
    chainstate.ForceFlushStateToDisk();
    CCoinsView *coins_view = &chainstate.CoinsDB();
    CAmount total = 0;
    std::unique_ptr<CCoinsViewCursor> pcursor(coins_view->Cursor());
    while (pcursor->Valid()) {
        COutPoint key;
        Coin coin;
        if (pcursor->GetKey(key) && pcursor->GetValue(coin)) {
            if (coin.nType == OUTPUT_STANDARD) {
                total += coin.out.nValue;
            }
        } else {
            break;
        }
        pcursor->Next();
    }
    return total;
}

void UpdateNumBlocksOfPeers(ChainstateManager &chainman, NodeId id, int height) EXCLUSIVE_LOCKS_REQUIRED(cs_main)
{
    // Select median value. Only one sample per peer. Remove oldest sample.
    int new_value = 0;

    bool inserted = false;
    size_t num_elements = 0;
    std::list<HeightEntry>::iterator oldest = peer_blocks.end();
    for (auto it = peer_blocks.begin(); it != peer_blocks.end(); ) {
        if (id == it->m_id) {
            if (height == it->m_height) {
                inserted = true;
            } else {
                it = peer_blocks.erase(it);
                continue;
            }
        }
        if (!inserted && it->m_height > height) {
            peer_blocks.emplace(it, height, id, GetTime());
            inserted = true;
        }
        if (oldest == peer_blocks.end() || oldest->m_time > it->m_time) {
            oldest = it;
        }
        it++;
        num_elements++;
    }

    if (!inserted) {
        peer_blocks.emplace_back(height, id, GetTime());
        num_elements++;
    }
    if (num_elements > max_peer_blocks && oldest != peer_blocks.end()) {
        peer_blocks.erase(oldest);
        num_elements--;
    }

    size_t stop = num_elements / 2;
    num_elements = 0;
    for (auto it = peer_blocks.begin(); it != peer_blocks.end(); ++it) {
        if (num_elements >= stop) {
            new_value = it->m_height;
            break;
        }
        num_elements++;
    }

    static const CBlockIndex *pcheckpoint = chainman.m_blockman.GetLastCheckpoint(Params().Checkpoints());
    if (pcheckpoint) {
        if (new_value < pcheckpoint->nHeight) {
            new_value = std::numeric_limits<int>::max();
        }
    }
    nPeerBlocks = new_value;
}

int GetNumBlocksOfPeers()
{
    return nPeerBlocks;
}

void SetNumBlocksOfPeers(int num_blocks)
{
    assert(Params().IsMockableChain());
    nPeerBlocks = num_blocks;
}

int StakeConflict::Add(NodeId id)
{
    nLastUpdated = GetTime();
    std::pair<std::map<NodeId, int>::iterator,bool> ret;
    ret = peerCount.insert(std::pair<NodeId, int>(id, 1));
    if (ret.second == false) { // existing element
        ret.first->second++;
    }
    return 0;
};

bool CoinStakeCache::GetCoinStake(Chainstate &chainstate, const uint256 &blockHash, CTransactionRef &tx)
{
    for (const auto &i : lData) {
        if (blockHash != i.first) {
            continue;
        }
        tx = i.second;
        return true;
    }

    BlockMap::iterator mi = chainstate.BlockIndex().find(blockHash);
    if (mi == chainstate.BlockIndex().end()) {
        return false;
    }

    CBlockIndex *pindex = &mi->second;
    if (node::ReadTransactionFromDiskBlock(pindex, 0, tx)) {
        return InsertCoinStake(blockHash, tx);
    }

    return false;
}

bool CoinStakeCache::InsertCoinStake(const uint256 &blockHash, const CTransactionRef &tx)
{
    lData.emplace_front(blockHash, tx);

    while (lData.size() > nMaxSize) {
        lData.pop_back();
    }

    return true;
}

static void EraseDelayedBlock(BlockManager &blockman, std::list<DelayedBlock>::iterator p, BlockValidationState &state) EXCLUSIVE_LOCKS_REQUIRED(cs_main)
{
    assert(state.m_chainman);
    if (p->m_node_id > -1) {
        if (state.m_peerman) {
            state.m_peerman->MisbehavingById(p->m_node_id, 25, "Delayed block");
        }
    }

    assert(state.m_chainman);
    auto it = state.m_chainman->BlockIndex().find(p->m_pblock->GetHash());
    if (it != state.m_chainman->BlockIndex().end()) {
        it->second.nFlags = it->second.nFlags & (uint32_t)~BLOCK_DELAYED;
        blockman.m_dirty_blockindex.insert(&it->second);
    }
}

bool DelayBlock(BlockManager &blockman, const std::shared_ptr<const CBlock> &pblock, BlockValidationState &state) EXCLUSIVE_LOCKS_REQUIRED(cs_main)
{
    if (state.nodeId < 0) {
        // Try lookup the blocksource if not known.
        assert(state.m_peerman);
        state.nodeId = state.m_peerman->GetBlockSource(pblock->GetHash());
    }
    LogPrintf("Warning: %s - Previous stake modifier is null for block %s from peer %d.\n", __func__, pblock->GetHash().ToString(), state.nodeId);
    while (list_delayed_blocks.size() >= MAX_DELAYED_BLOCKS) {
        LogPrint(BCLog::NET, "Removing Delayed block %s, too many delayed.\n", pblock->GetHash().ToString());
        EraseDelayedBlock(blockman, list_delayed_blocks.begin(), state);
        list_delayed_blocks.erase(list_delayed_blocks.begin());
    }
    assert(list_delayed_blocks.size() < MAX_DELAYED_BLOCKS);
    state.nFlags |= BLOCK_DELAYED; // Mark to prevent further processing
    list_delayed_blocks.emplace_back(pblock, state.nodeId);
    return true;
}

void CheckDelayedBlocks(BlockManager &blockman, BlockValidationState &state, const uint256 &block_hash) LOCKS_EXCLUDED(cs_main)
{
    if (!fParticlMode) {
        return;
    }
    assert(state.m_chainman);
    if (!state.m_peerman) {
        state.m_peerman = state.m_chainman->m_peerman;
    }
    //assert(state.m_peerman);
    if (list_delayed_blocks.empty()) {
        return;
    }

    int64_t now = GetTime();
    std::vector<std::shared_ptr<const CBlock> > process_blocks;
    {
        LOCK(cs_main);
        std::list<DelayedBlock>::iterator p = list_delayed_blocks.begin();
        while (p != list_delayed_blocks.end()) {
            if (p->m_pblock->hashPrevBlock == block_hash) {
                process_blocks.push_back(p->m_pblock);
                p = list_delayed_blocks.erase(p);
                continue;
            }
            if (p->m_time + MAX_DELAY_BLOCK_SECONDS < now) {
                LogPrint(BCLog::NET, "Removing delayed block %s, timed out.\n", p->m_pblock->GetHash().ToString());
                EraseDelayedBlock(blockman, p, state);
                p = list_delayed_blocks.erase(p);
                continue;
            }
            ++p;
        }
    }

    for (auto &p : process_blocks) {
        LogPrint(BCLog::NET, "Processing delayed block %s prev %s.\n", p->GetHash().ToString(), block_hash.ToString());
        state.m_chainman->ProcessNewBlock(p, false, /*min_pow_checked=*/true, nullptr); // Should update DoS if necessary, finding block through mapBlockSource
    }
}

unsigned int GetNextTargetRequired(const CBlockIndex *pindexLast, const Consensus::Params &consensus)
{
    arith_uint256 bnProofOfWorkLimit;
    unsigned int nProofOfWorkLimit;
    int nHeight = pindexLast ? pindexLast->nHeight+1 : 0;

    if (nHeight < (int)Params().GetLastImportHeight()) {
        if (nHeight == 0) {
            return arith_uint256("00ffffffffffffffffffffffffffffffffffffffffffffffffffffffffffffff").GetCompact();
        }
        int nLastImportHeight = (int) Params().GetLastImportHeight();
        arith_uint256 nMaxProofOfWorkLimit = arith_uint256("000000000008ffffffffffffffffffffffffffffffffffffffffffffffffffff");
        arith_uint256 nMinProofOfWorkLimit = UintToArith256(consensus.powLimit);
        arith_uint256 nStep = (nMaxProofOfWorkLimit - nMinProofOfWorkLimit) / nLastImportHeight;

        bnProofOfWorkLimit = nMaxProofOfWorkLimit - (nStep * nHeight);
        nProofOfWorkLimit = bnProofOfWorkLimit.GetCompact();
    } else {
        bnProofOfWorkLimit = UintToArith256(consensus.powLimit);
        nProofOfWorkLimit = bnProofOfWorkLimit.GetCompact();
    }

    if (pindexLast == nullptr) {
        return nProofOfWorkLimit; // Genesis block
    }

    const CBlockIndex* pindexPrev = pindexLast;
    if (pindexPrev->pprev == nullptr) {
        return nProofOfWorkLimit; // first block
    }
    const CBlockIndex *pindexPrevPrev = pindexPrev->pprev;
    if (pindexPrevPrev->pprev == nullptr) {
        return nProofOfWorkLimit; // second block
    }

    int64_t nTargetSpacing = Params().GetTargetSpacing();
    int64_t nTargetTimespan = Params().GetTargetTimespan();
    int64_t nActualSpacing = pindexPrev->GetBlockTime() - pindexPrevPrev->GetBlockTime();

    if (nActualSpacing > nTargetSpacing * 10) {
        nActualSpacing = nTargetSpacing * 10;
    }

    // pos: target change every block
    // pos: retarget with exponential moving toward target spacing
    arith_uint256 bnNew;
    bnNew.SetCompact(pindexLast->nBits);

    int64_t nInterval = nTargetTimespan / nTargetSpacing;
    bnNew *= ((nInterval - 1) * nTargetSpacing + nActualSpacing + nActualSpacing);
    bnNew /= ((nInterval + 1) * nTargetSpacing);

    if (bnNew <= 0 || bnNew > bnProofOfWorkLimit) {
        return nProofOfWorkLimit;
    }

    return bnNew.GetCompact();
}

bool RemoveUnreceivedHeader(ChainstateManager &chainman, const uint256 &hash) EXCLUSIVE_LOCKS_REQUIRED(cs_main)
{
    node::BlockMap::iterator mi = chainman.BlockIndex().find(hash);
    if (mi != chainman.BlockIndex().end() && (mi->second.nFlags & BLOCK_ACCEPTED)) {
        return false;
    }
    if (mi == chainman.BlockIndex().end()) {
        return true; // Was already removed, peer misbehaving
    }

    // Remove entire chain
    std::vector<BlockMap::iterator> remove_headers;
    std::vector<BlockMap::iterator> last_round[2];

    size_t n = 0;
    last_round[n].push_back(mi);
    remove_headers.push_back(mi);
    while (last_round[n].size()) {
        last_round[!n].clear();

        for (BlockMap::iterator& check_header : last_round[n]) {
            BlockMap::iterator it = chainman.BlockIndex().begin();
            while (it != chainman.BlockIndex().end()) {
                if (it->second.pprev == &check_header->second) {
                    if ((it->second.nFlags & BLOCK_ACCEPTED)) {
                        LogPrintf("Can't remove header %s, descendant block %s accepted.\n", hash.ToString(), it->second.GetBlockHash().ToString());
                        return true; // Can't remove any blocks, peer misbehaving for not sending
                    }
                    last_round[!n].push_back(it);
                    remove_headers.push_back(it);
                }
                it++;
            }
        }
        n = !n;
    }

    LogPrintf("Removing %d loose headers from %s.\n", remove_headers.size(), hash.ToString());

    for (auto &entry : remove_headers) {
        LogPrint(BCLog::NET, "Removing loose header %s.\n", entry->second.GetBlockHash().ToString());
        chainman.ActiveChainstate().m_blockman.m_dirty_blockindex.erase(&entry->second);
        chainman.m_failed_blocks.erase(&entry->second);

        if (chainman.m_best_header == &entry->second) {
            chainman.m_best_header = chainman.ActiveChain().Tip();
        }
        if (chainman.m_best_invalid == &entry->second) {
            chainman.m_best_invalid = nullptr;
        }
        if (chainman.m_peerman) {
            chainman.m_peerman->RemoveNonReceivedHeaderFromNodes(entry);
        }
        chainman.BlockIndex().erase(entry);
    }

    return true;
}

size_t CountDelayedBlocks() EXCLUSIVE_LOCKS_REQUIRED(cs_main)
{
    return list_delayed_blocks.size();
}

bool ProcessDuplicateStakeHeader(BlockManager &blockman, CBlockIndex *pindex, NodeId nodeId) EXCLUSIVE_LOCKS_REQUIRED(cs_main)
{
    if (!pindex) {
        return false;
    }

    uint256 hash = pindex->GetBlockHash();

    bool fMakeValid = false;
    if (nodeId == -1) {
        LogPrintf("%s: Duplicate stake block %s was received in a group, marking valid.\n",
            __func__, hash.ToString());

        fMakeValid = true;
    }

    if (nodeId > -1) {
        std::pair<std::map<uint256, StakeConflict>::iterator,bool> ret;
        ret = mapStakeConflict.insert(std::pair<uint256, StakeConflict>(hash, StakeConflict()));
        StakeConflict &sc = ret.first->second;
        sc.Add(nodeId);

        if ((int)sc.peerCount.size() > std::min(GetNumPeers() / 2, 4)) {
            LogPrintf("%s: More than half the connected peers are building on block %s," /* Continued */
                "  marked as duplicate stake, assuming this node has the duplicate.\n", __func__, hash.ToString());

            fMakeValid = true;
        }
    }

    if (fMakeValid) {
        pindex->nFlags &= (~BLOCK_FAILED_DUPLICATE_STAKE);
        pindex->nStatus &= (~BLOCK_FAILED_VALID);
        blockman.m_dirty_blockindex.insert(pindex);

        //if (pindex->nStatus & BLOCK_FAILED_CHILD)
        //{
            CBlockIndex *pindexPrev = pindex->pprev;
            while (pindexPrev) {
                if (pindexPrev->nStatus & BLOCK_VALID_MASK) {
                    break;
                }

                if (pindexPrev->nFlags & BLOCK_FAILED_DUPLICATE_STAKE) {
                    pindexPrev->nFlags &= (~BLOCK_FAILED_DUPLICATE_STAKE);
                    pindexPrev->nStatus &= (~BLOCK_FAILED_VALID);
                    blockman.m_dirty_blockindex.insert(pindexPrev);

                    if (!pindexPrev->prevoutStake.IsNull()) {
                        uint256 prevhash = pindexPrev->GetBlockHash();
                        particl::AddToMapStakeSeen(pindexPrev->prevoutStake, prevhash);
                    }

                    pindexPrev->nStatus &= (~BLOCK_FAILED_CHILD);
                }

                pindexPrev = pindexPrev->pprev;
            }

            pindex->nStatus &= (~BLOCK_FAILED_CHILD);
        //};

        if (!pindex->prevoutStake.IsNull()) {
            particl::AddToMapStakeSeen(pindex->prevoutStake, hash);
        }
        return true;
    }

    return false;
}


bool AddToMapStakeSeen(const COutPoint &kernel, const uint256 &blockHash)
{
    // Overwrites existing values

    std::pair<std::map<COutPoint, uint256>::iterator,bool> ret;
    ret = mapStakeSeen.insert(std::pair<COutPoint, uint256>(kernel, blockHash));
    if (ret.second == false) { // existing element
        ret.first->second = blockHash;
    } else {
        listStakeSeen.push_back(kernel);
    }

    return true;
};

bool CheckStakeUnused(const COutPoint &kernel)
{
    std::map<COutPoint, uint256>::const_iterator mi = mapStakeSeen.find(kernel);
    return (mi == mapStakeSeen.end());
}

bool CheckStakeUnique(const CBlock &block, bool fUpdate)
{
    LOCK(cs_main);

    uint256 blockHash = block.GetHash();
    const COutPoint &kernel = block.vtx[0]->vin[0].prevout;

    std::map<COutPoint, uint256>::const_iterator mi = mapStakeSeen.find(kernel);
    if (mi != mapStakeSeen.end()) {
        if (mi->second == blockHash) {
            return true;
        }
        return error("%s: Stake kernel for %s first seen on %s.", __func__, blockHash.ToString(), mi->second.ToString());
    }

    if (!fUpdate) {
        return true;
    }

    while (listStakeSeen.size() > particl::MAX_STAKE_SEEN_SIZE) {
        const COutPoint &oldest = listStakeSeen.front();
        if (1 != mapStakeSeen.erase(oldest)) {
            LogPrintf("%s: Warning: mapStakeSeen did not erase %s %n\n", __func__, oldest.hash.ToString(), oldest.n);
        }
        listStakeSeen.pop_front();
    }

    return AddToMapStakeSeen(kernel, blockHash);
};

bool RebuildRollingIndices(ChainstateManager &chainman, CTxMemPool *mempool)
{
    AssertLockNotHeld(cs_main);
    assert(chainman.m_smsgman);

    CBlockIndex *pindex_tip{nullptr};
    uint256 best_smsg_block_hash;
    int best_smsg_block_height{0}, last_known_height{0};
    chainman.m_smsgman->ReadBestBlock(best_smsg_block_hash, best_smsg_block_height);

    {
        LOCK(cs_main);
        pindex_tip = chainman.ActiveChain().Tip();
    }

    auto &pblocktree{chainman.m_blockman.m_block_tree_db};
    bool nV2 = false;
    if (gArgs.GetBoolArg("-rebuildrollingindices", false)) {
        LogPrintf("%s: Manual override, attempting to rewind chain.\n", __func__);
    } else
    if (pindex_tip &&
        chainman.m_smsgman->TrackFundingTxns() &&
        !best_smsg_block_hash.IsNull() &&
        best_smsg_block_hash != pindex_tip->GetBlockHash() &&
        pindex_tip->nHeight > best_smsg_block_height) {
        LogPrintf("%s: SMSG best block mismatch, attempting to rewind chain. SMSG %s, %s.\n", __func__, best_smsg_block_hash.ToString(), pindex_tip->GetBlockHash().ToString());
        if (best_smsg_block_height < pindex_tip->nHeight) {
            last_known_height = best_smsg_block_height;
        }
    } else
    if (pblocktree->ReadFlag("v2", nV2) && nV2) {
        return true;
    } else {
        LogPrintf("%s: v2 marker not detected, attempting to rewind chain.\n", __func__);
    }
    uiInterface.InitMessage(_("Rebuilding rolling indices...").translated);

    if (!mempool) {
        LogPrintf("%s: Requires mempool.\n", __func__);
        return false;
    }

    int64_t now = TicksSinceEpoch<std::chrono::seconds>(chainman.m_options.adjusted_time_callback());
    int rewound_tip_height;

    {
        LOCK(cs_main);
        CBlockIndex *pindex = pindex_tip;
        int max_height_to_keep = pindex ? pindex->nHeight : 0;
        while (pindex && pindex->nTime >= now - smsg::KEEP_FUNDING_TX_DATA) {
            if (pindex->nHeight < last_known_height) {
                break;
            }
            max_height_to_keep = pindex->nHeight;
            pindex = pindex->pprev;
        }

        LogPrintf("%s: Rewinding to block %d.\n", __func__, max_height_to_keep);
        int num_disconnected = 0;

        std::string str_error;
        if (!RewindToHeight(chainman, *mempool, max_height_to_keep, num_disconnected, str_error)) {
            LogPrintf("%s: RewindToHeight failed %s.\n", __func__, str_error);
            return false;
        }
        rewound_tip_height = pindex_tip ? pindex_tip->nHeight : 0;
    }

    BlockValidationState state;
    state.m_chainman = &chainman;
    if (!chainman.ActiveChainstate().ActivateBestChain(state)) {
        LogPrintf("%s: ActivateBestChain failed %s.\n", __func__, state.ToString());
        return false;
    }

    {
        LOCK(cs_main);
        // Ensure chainstate has been fully written to disk
        chainman.ActiveChainstate().ForceFlushStateToDisk();

        LogPrintf("%s: Reprocessed chain from block %d to %d.\n", __func__, rewound_tip_height, chainman.ActiveChain().Tip()->nHeight);

        if (!chainman.m_blockman.m_block_tree_db->WriteFlag("v2", true)) {
            LogPrintf("%s: WriteFlag failed.\n", __func__);
            return false;
        }
    }
    return true;
}

int64_t GetSmsgFeeRate(ChainstateManager &chainman, const CBlockIndex *pindex, bool reduce_height) EXCLUSIVE_LOCKS_REQUIRED(cs_main)
{
    const Consensus::Params &consensusParams = Params().GetConsensus();

    if ((pindex && pindex->nTime < consensusParams.smsg_fee_time) ||
        (!pindex && GetTime() < consensusParams.smsg_fee_time)) {
        return consensusParams.smsg_fee_msg_per_day_per_k;
    }

    int chain_height = pindex ? pindex->nHeight : chainman.ActiveChain().Height();
    if (reduce_height) { // Grace period, push back to previous period
        chain_height -= 10;
    }
    int fee_height = (chain_height / consensusParams.smsg_fee_period) * consensusParams.smsg_fee_period;

    CBlockIndex *fee_block = chainman.ActiveChain()[fee_height];
    if (!fee_block || fee_block->nTime < consensusParams.smsg_fee_time) {
        return consensusParams.smsg_fee_msg_per_day_per_k;
    }

    int64_t smsg_fee_rate = consensusParams.smsg_fee_msg_per_day_per_k;
    CTransactionRef coinstake = nullptr;
    if (!smsgFeeCoinstakeCache.GetCoinStake(chainman.ActiveChainstate(), fee_block->GetBlockHash(), coinstake) ||
        !coinstake->GetSmsgFeeRate(smsg_fee_rate)) {
        return consensusParams.smsg_fee_msg_per_day_per_k;
    }

    return smsg_fee_rate;
};

uint32_t GetSmsgDifficulty(ChainstateManager &chainman, uint64_t time, bool verify) EXCLUSIVE_LOCKS_REQUIRED(cs_main)
{
    const Consensus::Params &consensusParams = Params().GetConsensus();

    CBlockIndex *pindex = chainman.ActiveChain().Tip();
    for (size_t k = 0; k < 180; ++k) {
        if (!pindex) {
            break;
        }
        if (time >= pindex->nTime) {
            uint32_t smsg_difficulty = 0;
            CTransactionRef coinstake = nullptr;
            if (smsgDifficultyCoinstakeCache.GetCoinStake(chainman.ActiveChainstate(), pindex->GetBlockHash(), coinstake) &&
                coinstake->GetSmsgDifficulty(smsg_difficulty)) {

                if (verify && smsg_difficulty != consensusParams.smsg_min_difficulty) {
                    return smsg_difficulty + consensusParams.smsg_difficulty_max_delta;
                }
                return smsg_difficulty - consensusParams.smsg_difficulty_max_delta;
            }
        }
        pindex = pindex->pprev;
    }

    return consensusParams.smsg_min_difficulty - consensusParams.smsg_difficulty_max_delta;
};

} // namespace particl<|MERGE_RESOLUTION|>--- conflicted
+++ resolved
@@ -5383,13 +5383,8 @@
         }
     }
 
-<<<<<<< HEAD
-    LogPrintf("[DONE].\n");
-    LogPrintf("No coin database inconsistencies in last %i blocks (%i transactions)\n", block_count, nGoodTransactions);
     particl::fVerifyingDB = false;
-=======
     LogPrintf("Verification: No coin database inconsistencies in last %i blocks (%i transactions)\n", block_count, nGoodTransactions);
->>>>>>> aff75463
 
     return true;
 }
