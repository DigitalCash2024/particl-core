// Copyright (c) 2009-2010 Satoshi Nakamoto
// Copyright (c) 2009-2021 The Bitcoin Core developers
// Distributed under the MIT software license, see the accompanying
// file COPYING or http://www.opensource.org/licenses/mit-license.php.

#include <validation.h>

#include <arith_uint256.h>
#include <chain.h>
#include <chainparams.h>
#include <checkqueue.h>
#include <consensus/amount.h>
#include <consensus/consensus.h>
#include <consensus/merkle.h>
#include <consensus/tx_check.h>
#include <consensus/tx_verify.h>
#include <consensus/validation.h>
#include <cuckoocache.h>
#include <deploymentstatus.h>
#include <flatfile.h>
#include <hash.h>
#include <index/blockfilterindex.h>
#include <logging.h>
#include <logging/timer.h>
#include <node/blockstorage.h>
#include <node/coinstats.h>
#include <node/ui_interface.h>
#include <node/utxo_snapshot.h>
#include <policy/policy.h>
#include <policy/rbf.h>
#include <policy/settings.h>
#include <pow.h>
#include <primitives/block.h>
#include <primitives/transaction.h>
#include <random.h>
#include <reverse_iterator.h>
#include <script/script.h>
#include <script/interpreter.h>
#include <script/sigcache.h>
#include <shutdown.h>
#include <signet.h>
#include <timedata.h>
#include <tinyformat.h>
#include <txdb.h>
#include <txmempool.h>
#include <uint256.h>
#include <undo.h>
#include <util/check.h> // For NDEBUG compile time check
#include <util/hasher.h>
#include <util/moneystr.h>
#include <util/rbf.h>
#include <util/strencodings.h>
#include <util/system.h>
#include <util/trace.h>
#include <util/translation.h>
#include <validationinterface.h>
#include <warnings.h>
#include <smsg/smessage.h>
#include <net.h>
#include <pos/kernel.h>
#include <anon.h>
#include <rctindex.h>
#include <insight/insight.h>
#include <insight/balanceindex.h>

#include <algorithm>
#include <numeric>
#include <optional>
#include <string>

#include <boost/algorithm/string/replace.hpp>

using node::BLOCKFILE_CHUNK_SIZE;
using node::BlockManager;
using node::BlockMap;
using node::CBlockIndexWorkComparator;
using node::CCoinsStats;
using node::CoinStatsHashType;
using node::GetUTXOStats;
using node::OpenBlockFile;
using node::ReadBlockFromDisk;
using node::SnapshotMetadata;
using node::UNDOFILE_CHUNK_SIZE;
using node::UndoReadFromDisk;
using node::UnlinkPrunedFiles;
using node::fHavePruned;
using node::fImporting;
using node::fPruneMode;
using node::fReindex;
using node::nPruneTarget;

#define MICRO 0.000001
#define MILLI 0.001

/**
 * An extra transaction can be added to a package, as long as it only has one
 * ancestor and is no larger than this. Not really any reason to make this
 * configurable as it doesn't materially change DoS parameters.
 */
static const unsigned int EXTRA_DESCENDANT_TX_SIZE_LIMIT = 10000;
/** Maximum kilobytes for transactions to store for processing during reorg */
static const unsigned int MAX_DISCONNECTED_TX_POOL_SIZE = 20000;
/** Time to wait between writing blocks/block index to disk. */
static constexpr std::chrono::hours DATABASE_WRITE_INTERVAL{1};
/** Time to wait between flushing chainstate to disk. */
static constexpr std::chrono::hours DATABASE_FLUSH_INTERVAL{24};
/** Maximum age of our tip for us to be considered current for fee estimation */
static constexpr std::chrono::hours MAX_FEE_ESTIMATION_TIP_AGE{3};
const std::vector<std::string> CHECKLEVEL_DOC {
    "level 0 reads the blocks from disk",
    "level 1 verifies block validity",
    "level 2 verifies undo data",
    "level 3 checks disconnection of tip blocks",
    "level 4 tries to reconnect the blocks",
    "each level includes the checks of the previous levels",
};

bool CBlockIndexWorkComparator::operator()(const CBlockIndex *pa, const CBlockIndex *pb) const {
    // First sort by most total work, ...
    if (pa->nChainWork > pb->nChainWork) return false;
    if (pa->nChainWork < pb->nChainWork) return true;

    // ... then by earliest time received, ...
    if (pa->nSequenceId < pb->nSequenceId) return false;
    if (pa->nSequenceId > pb->nSequenceId) return true;

    // Use pointer address as tie breaker (should only happen with blocks
    // loaded from disk, as those all have id 0).
    if (pa < pb) return false;
    if (pa > pb) return true;

    // Identical blocks.
    return false;
}

/**
 * Mutex to guard access to validation specific variables, such as reading
 * or changing the chainstate.
 *
 * This may also need to be locked when updating the transaction pool, e.g. on
 * AcceptToMemoryPool. See CTxMemPool::cs comment for details.
 *
 * The transaction pool has a separate lock to allow reading from it and the
 * chainstate at the same time.
 */
RecursiveMutex cs_main;

CBlockIndex *pindexBestHeader = nullptr;
Mutex g_best_block_mutex;
std::condition_variable g_best_block_cv;
uint256 g_best_block;
bool g_parallel_script_checks{false};
std::atomic_bool fSkipRangeproof(false);
std::atomic_bool fBusyImporting(false);        // covers ActivateBestChain too
bool fRequireStandard = true;
bool fCheckBlockIndex = false;
bool fCheckpointsEnabled = DEFAULT_CHECKPOINTS_ENABLED;
unsigned int MIN_BLOCKS_TO_KEEP = 288;
unsigned int NODE_NETWORK_LIMITED_MIN_BLOCKS = 288;
int64_t nMaxTipAge = DEFAULT_MAX_TIP_AGE;
bool fVerifyingDB = false;
static bool attempted_rct_index_repair = false;

uint256 hashAssumeValid;
arith_uint256 nMinimumChainWork;

CFeeRate minRelayTxFee = CFeeRate(DEFAULT_MIN_RELAY_TX_FEE);

CBlockIndex* CChainState::FindForkInGlobalIndex(const CBlockLocator& locator) const
{
    AssertLockHeld(cs_main);

    // Find the latest block common to locator and chain - we expect that
    // locator.vHave is sorted descending by height.
    for (const uint256& hash : locator.vHave) {
        CBlockIndex* pindex{m_blockman.LookupBlockIndex(hash)};
        if (pindex) {
            if (m_chain.Contains(pindex)) {
                return pindex;
            }
            if (pindex->GetAncestor(m_chain.Height()) == m_chain.Tip()) {
                return m_chain.Tip();
            }
        }
    }
    return m_chain.Genesis();
}

namespace particl {
bool DelayBlock(BlockManager &blockman, const std::shared_ptr<const CBlock> &pblock, BlockValidationState &state) EXCLUSIVE_LOCKS_REQUIRED(cs_main);
void CheckDelayedBlocks(BlockManager &blockman, BlockValidationState &state, const CChainParams &chainparams, const uint256 &block_hash) LOCKS_EXCLUDED(cs_main);

std::map<uint256, StakeConflict> mapStakeConflict;
std::map<COutPoint, uint256> mapStakeSeen;
std::list<COutPoint> listStakeSeen;

CoinStakeCache coinStakeCache GUARDED_BY(cs_main);
CoinStakeCache smsgFeeCoinstakeCache;
CoinStakeCache smsgDifficultyCoinstakeCache(180);

size_t MAX_DELAYED_BLOCKS = 64;
int64_t MAX_DELAY_BLOCK_SECONDS = 180;

class DelayedBlock
{
public:
    DelayedBlock(const std::shared_ptr<const CBlock>& pblock, int node_id) : m_pblock(pblock), m_node_id(node_id) {
        m_time = GetTime();
    }
    int64_t m_time;
    std::shared_ptr<const CBlock> m_pblock;
    int m_node_id;
};
std::list<DelayedBlock> list_delayed_blocks;
} // namespace particl
extern bool AddNodeHeader(NodeId node_id, const uint256 &hash) EXCLUSIVE_LOCKS_REQUIRED(cs_main);
extern void RemoveNodeHeader(const uint256 &hash) EXCLUSIVE_LOCKS_REQUIRED(cs_main);
extern void RemoveNonReceivedHeaderFromNodes(node::BlockMap::iterator mi) EXCLUSIVE_LOCKS_REQUIRED(cs_main);


bool CheckInputScripts(const CTransaction& tx, TxValidationState& state,
                       const CCoinsViewCache& inputs, unsigned int flags, bool cacheSigStore,
                       bool cacheFullScriptStore, PrecomputedTransactionData& txdata,
                       std::vector<CScriptCheck> *pvChecks = nullptr, bool fAnonChecks = true)
                       EXCLUSIVE_LOCKS_REQUIRED(cs_main);

bool CheckFinalTx(const CBlockIndex* active_chain_tip, const CTransaction &tx, int flags)
{
    AssertLockHeld(cs_main);
    assert(active_chain_tip); // TODO: Make active_chain_tip a reference

    // By convention a negative value for flags indicates that the
    // current network-enforced consensus rules should be used. In
    // a future soft-fork scenario that would mean checking which
    // rules would be enforced for the next block and setting the
    // appropriate flags. At the present time no soft-forks are
    // scheduled, so no flags are set.
    flags = std::max(flags, 0);

    // CheckFinalTx() uses active_chain_tip.Height()+1 to evaluate
    // nLockTime because when IsFinalTx() is called within
    // AcceptBlock(), the height of the block *being*
    // evaluated is what is used. Thus if we want to know if a
    // transaction can be part of the *next* block, we need to call
    // IsFinalTx() with one more than active_chain_tip.Height().
    const int nBlockHeight = active_chain_tip->nHeight + 1;

    // BIP113 requires that time-locked transactions have nLockTime set to
    // less than the median time of the previous block they're contained in.
    // When the next block is created its previous block will be the current
    // chain tip, so we use that to calculate the median time passed to
    // IsFinalTx() if LOCKTIME_MEDIAN_TIME_PAST is set.
    const int64_t nBlockTime = (flags & LOCKTIME_MEDIAN_TIME_PAST)
                             ? active_chain_tip->GetMedianTimePast()
                             : GetAdjustedTime();

    return IsFinalTx(tx, nBlockHeight, nBlockTime);
}

bool CheckSequenceLocks(CBlockIndex* tip,
                        const CCoinsView& coins_view,
                        const CTransaction& tx,
                        int flags,
                        LockPoints* lp,
                        bool useExistingLockPoints)
{
    assert(tip != nullptr);

    CBlockIndex index;
    index.pprev = tip;
    // CheckSequenceLocks() uses active_chainstate.m_chain.Height()+1 to evaluate
    // height based locks because when SequenceLocks() is called within
    // ConnectBlock(), the height of the block *being*
    // evaluated is what is used.
    // Thus if we want to know if a transaction can be part of the
    // *next* block, we need to use one more than active_chainstate.m_chain.Height()
    index.nHeight = tip->nHeight + 1;

    std::pair<int, int64_t> lockPair;
    if (useExistingLockPoints) {
        assert(lp);
        lockPair.first = lp->height;
        lockPair.second = lp->time;
    }
    else {
        std::vector<int> prevheights;
        prevheights.resize(tx.vin.size());
        for (size_t txinIndex = 0; txinIndex < tx.vin.size(); txinIndex++) {
            const CTxIn& txin = tx.vin[txinIndex];

            if (txin.IsAnonInput()) {
                prevheights[txinIndex] = tip->nHeight + 1;
                continue;
            }

            Coin coin;
            if (!coins_view.GetCoin(txin.prevout, coin)) {
                return error("%s: Missing input", __func__);
            }
            if (coin.nHeight == MEMPOOL_HEIGHT) {
                // Assume all mempool transaction confirm in the next block
                prevheights[txinIndex] = tip->nHeight + 1;
            } else {
                prevheights[txinIndex] = coin.nHeight;
            }
        }
        lockPair = CalculateSequenceLocks(tx, flags, prevheights, index);
        if (lp) {
            lp->height = lockPair.first;
            lp->time = lockPair.second;
            // Also store the hash of the block with the highest height of
            // all the blocks which have sequence locked prevouts.
            // This hash needs to still be on the chain
            // for these LockPoint calculations to be valid
            // Note: It is impossible to correctly calculate a maxInputBlock
            // if any of the sequence locked inputs depend on unconfirmed txs,
            // except in the special case where the relative lock time/height
            // is 0, which is equivalent to no sequence lock. Since we assume
            // input height of tip+1 for mempool txs and test the resulting
            // lockPair from CalculateSequenceLocks against tip+1.  We know
            // EvaluateSequenceLocks will fail if there was a non-zero sequence
            // lock on a mempool input, so we can use the return value of
            // CheckSequenceLocks to indicate the LockPoints validity
            int maxInputHeight = 0;
            for (const int height : prevheights) {
                // Can ignore mempool inputs since we'll fail if they had non-zero locks
                if (height != tip->nHeight+1) {
                    maxInputHeight = std::max(maxInputHeight, height);
                }
            }
            lp->maxInputBlock = tip->GetAncestor(maxInputHeight);
        }
    }
    return EvaluateSequenceLocks(index, lockPair);
}

// Returns the script flags which should be checked for a given block
static unsigned int GetBlockScriptFlags(const CBlockIndex* pindex, const Consensus::Params& chainparams);

static void LimitMempoolSize(CTxMemPool& pool, CCoinsViewCache& coins_cache, size_t limit, std::chrono::seconds age)
    EXCLUSIVE_LOCKS_REQUIRED(pool.cs, ::cs_main)
{
    int expired = pool.Expire(GetTime<std::chrono::seconds>() - age);
    if (expired != 0) {
        LogPrint(BCLog::MEMPOOL, "Expired %i transactions from the memory pool\n", expired);
    }

    std::vector<COutPoint> vNoSpendsRemaining;
    pool.TrimToSize(limit, &vNoSpendsRemaining);
    for (const COutPoint& removed : vNoSpendsRemaining)
        coins_cache.Uncache(removed);
}

static bool IsCurrentForFeeEstimation(CChainState& active_chainstate) EXCLUSIVE_LOCKS_REQUIRED(cs_main)
{
    AssertLockHeld(cs_main);
    if (active_chainstate.IsInitialBlockDownload())
        return false;
    if (active_chainstate.m_chain.Tip()->GetBlockTime() < count_seconds(GetTime<std::chrono::seconds>() - MAX_FEE_ESTIMATION_TIP_AGE))
        return false;
    if (active_chainstate.m_chain.Height() < pindexBestHeader->nHeight - 1)
        return false;
    return true;
}

void CChainState::MaybeUpdateMempoolForReorg(
    DisconnectedBlockTransactions& disconnectpool,
    bool fAddToMempool)
{
    if (!m_mempool) return;

    AssertLockHeld(cs_main);
    AssertLockHeld(m_mempool->cs);
    std::vector<uint256> vHashUpdate;
    // disconnectpool's insertion_order index sorts the entries from
    // oldest to newest, but the oldest entry will be the last tx from the
    // latest mined block that was disconnected.
    // Iterate disconnectpool in reverse, so that we add transactions
    // back to the mempool starting with the earliest transaction that had
    // been previously seen in a block.
    auto it = disconnectpool.queuedTx.get<insertion_order>().rbegin();
    while (it != disconnectpool.queuedTx.get<insertion_order>().rend()) {
        // ignore validation errors in resurrected transactions
        if (!fAddToMempool || (*it)->IsCoinBase() || (*it)->IsCoinStake() ||
            AcceptToMemoryPool(*this, *it, GetTime(),
                /*bypass_limits=*/true, /*test_accept=*/false).m_result_type !=
                    MempoolAcceptResult::ResultType::VALID) {
            // If the transaction doesn't make it in to the mempool, remove any
            // transactions that depend on it (which would now be orphans).
            m_mempool->removeRecursive(**it, MemPoolRemovalReason::REORG);
        } else if (m_mempool->exists(GenTxid::Txid((*it)->GetHash()))) {
            vHashUpdate.push_back((*it)->GetHash());
        }
        ++it;
    }
    disconnectpool.queuedTx.clear();
    // AcceptToMemoryPool/addUnchecked all assume that new mempool entries have
    // no in-mempool children, which is generally not true when adding
    // previously-confirmed transactions back to the mempool.
    // UpdateTransactionsFromBlock finds descendants of any transactions in
    // the disconnectpool that were added back and cleans up the mempool state.
    const uint64_t ancestor_count_limit = gArgs.GetIntArg("-limitancestorcount", DEFAULT_ANCESTOR_LIMIT);
    const uint64_t ancestor_size_limit = gArgs.GetIntArg("-limitancestorsize", DEFAULT_ANCESTOR_SIZE_LIMIT) * 1000;
    m_mempool->UpdateTransactionsFromBlock(vHashUpdate, ancestor_size_limit, ancestor_count_limit);

    // Predicate to use for filtering transactions in removeForReorg.
    // Checks whether the transaction is still final and, if it spends a coinbase output, mature.
    // Also updates valid entries' cached LockPoints if needed.
    // If false, the tx is still valid and its lockpoints are updated.
    // If true, the tx would be invalid in the next block; remove this entry and all of its descendants.
    const auto filter_final_and_mature = [this, flags=STANDARD_LOCKTIME_VERIFY_FLAGS](CTxMemPool::txiter it)
        EXCLUSIVE_LOCKS_REQUIRED(m_mempool->cs, ::cs_main) {
        AssertLockHeld(m_mempool->cs);
        AssertLockHeld(::cs_main);
        const CTransaction& tx = it->GetTx();

        // The transaction must be final.
        if (!CheckFinalTx(m_chain.Tip(), tx, flags)) return true;
        LockPoints lp = it->GetLockPoints();
        const bool validLP{TestLockPointValidity(m_chain, lp)};
        CCoinsViewMemPool view_mempool(&CoinsTip(), *m_mempool);
        // CheckSequenceLocks checks if the transaction will be final in the next block to be
        // created on top of the new chain. We use useExistingLockPoints=false so that, instead of
        // using the information in lp (which might now refer to a block that no longer exists in
        // the chain), it will update lp to contain LockPoints relevant to the new chain.
        if (!CheckSequenceLocks(m_chain.Tip(), view_mempool, tx, flags, &lp, validLP)) {
            // If CheckSequenceLocks fails, remove the tx and don't depend on the LockPoints.
            return true;
        } else if (!validLP) {
            // If CheckSequenceLocks succeeded, it also updated the LockPoints.
            // Now update the mempool entry lockpoints as well.
            m_mempool->mapTx.modify(it, [&lp](CTxMemPoolEntry& e) { e.UpdateLockPoints(lp); });
        }

        // If the transaction spends any coinbase outputs, it must be mature.
        if (it->GetSpendsCoinbase()) {
            for (const CTxIn& txin : tx.vin) {
                if (txin.IsAnonInput()) {
                    continue;
                }
                auto it2 = m_mempool->mapTx.find(txin.prevout.hash);
                if (it2 != m_mempool->mapTx.end())
                    continue;
                const Coin& coin{CoinsTip().AccessCoin(txin.prevout)};
                assert(!coin.IsSpent());
                const auto mempool_spend_height{m_chain.Tip()->nHeight + 1};
                if (coin.IsCoinBase() && mempool_spend_height - coin.nHeight < COINBASE_MATURITY) {
                    return true;
                }
            }
        }
        // Transaction is still valid and cached LockPoints are updated.
        return false;
    };

    // We also need to remove any now-immature transactions
    m_mempool->removeForReorg(m_chain, filter_final_and_mature);
    // Re-limit mempool size, in case we added any transactions
    LimitMempoolSize(
        *m_mempool,
        this->CoinsTip(),
        gArgs.GetIntArg("-maxmempool", DEFAULT_MAX_MEMPOOL_SIZE) * 1000000,
        std::chrono::hours{gArgs.GetIntArg("-mempoolexpiry", DEFAULT_MEMPOOL_EXPIRY)});
}

/**
* Checks to avoid mempool polluting consensus critical paths since cached
* signature and script validity results will be reused if we validate this
* transaction again during block validation.
* */
static bool CheckInputsFromMempoolAndCache(const CTransaction& tx, TxValidationState& state,
                const CCoinsViewCache& view, const CTxMemPool& pool,
                unsigned int flags, PrecomputedTransactionData& txdata, CCoinsViewCache& coins_tip)
                EXCLUSIVE_LOCKS_REQUIRED(cs_main, pool.cs)
{
    AssertLockHeld(cs_main);
    AssertLockHeld(pool.cs);

    assert(!tx.IsCoinBase());
    for (const CTxIn& txin : tx.vin) {
        if (txin.IsAnonInput()) {
            continue;
        }
        const Coin& coin = view.AccessCoin(txin.prevout);

        // This coin was checked in PreChecks and MemPoolAccept
        // has been holding cs_main since then.
        Assume(!coin.IsSpent());
        if (coin.IsSpent()) return false;

        // If the Coin is available, there are 2 possibilities:
        // it is available in our current ChainstateActive UTXO set,
        // or it's a UTXO provided by a transaction in our mempool.
        // Ensure the scriptPubKeys in Coins from CoinsView are correct.
        const CTransactionRef& txFrom = pool.get(txin.prevout.hash);
        if (txFrom) {
            assert(txFrom->GetHash() == txin.prevout.hash);
            assert(txFrom->GetNumVOuts() > txin.prevout.n);
            if (txFrom->IsParticlVersion()) {
                assert(coin.Matches(txFrom->vpout[txin.prevout.n].get()));
            } else {
                assert(txFrom->vout[txin.prevout.n] == coin.out);
            }
        } else {
            const Coin& coinFromUTXOSet = coins_tip.AccessCoin(txin.prevout);
            assert(!coinFromUTXOSet.IsSpent());
            assert(coinFromUTXOSet.out == coin.out);
        }
    }

    // Call CheckInputScripts() to cache signature and script validity against current tip consensus rules.
    return CheckInputScripts(tx, state, view, flags, /* cacheSigStore= */ true, /* cacheFullScriptStore= */ true, txdata);
}

namespace {

class MemPoolAccept
{
public:
    explicit MemPoolAccept(CTxMemPool& mempool, CChainState& active_chainstate) : m_pool(mempool), m_view(&m_dummy), m_viewmempool(&active_chainstate.CoinsTip(), m_pool), m_active_chainstate(active_chainstate),
        m_limit_ancestors(gArgs.GetIntArg("-limitancestorcount", DEFAULT_ANCESTOR_LIMIT)),
        m_limit_ancestor_size(gArgs.GetIntArg("-limitancestorsize", DEFAULT_ANCESTOR_SIZE_LIMIT)*1000),
        m_limit_descendants(gArgs.GetIntArg("-limitdescendantcount", DEFAULT_DESCENDANT_LIMIT)),
        m_limit_descendant_size(gArgs.GetIntArg("-limitdescendantsize", DEFAULT_DESCENDANT_SIZE_LIMIT)*1000) {
    }

    // We put the arguments we're handed into a struct, so we can pass them
    // around easier.
    struct ATMPArgs {
        const CChainParams& m_chainparams;
        const int64_t m_accept_time;
        const bool m_bypass_limits;
        /*
         * Return any outpoints which were not previously present in the coins
         * cache, but were added as a result of validating the tx for mempool
         * acceptance. This allows the caller to optionally remove the cache
         * additions if the associated transaction ends up being rejected by
         * the mempool.
         */
        std::vector<COutPoint>& m_coins_to_uncache;
        const bool m_test_accept;
        /** Whether we allow transactions to replace mempool transactions by BIP125 rules. If false,
         * any transaction spending the same inputs as a transaction in the mempool is considered
         * a conflict. */
        const bool m_allow_bip125_replacement;
        /** When true, the mempool will not be trimmed when individual transactions are submitted in
         * Finalize(). Instead, limits should be enforced at the end to ensure the package is not
         * partially submitted.
         */
        const bool m_package_submission;

        /** Particl - test if tx would get in the mempool without considering locks */
        const bool m_ignore_locks;

        /** Parameters for single transaction mempool validation. */
        static ATMPArgs SingleAccept(const CChainParams& chainparams, int64_t accept_time,
                                     bool bypass_limits, std::vector<COutPoint>& coins_to_uncache,
                                     bool test_accept, bool ignore_locks) {
            return ATMPArgs{/* m_chainparams */ chainparams,
                            /* m_accept_time */ accept_time,
                            /* m_bypass_limits */ bypass_limits,
                            /* m_coins_to_uncache */ coins_to_uncache,
                            /* m_test_accept */ test_accept,
                            /* m_allow_bip125_replacement */ true,
                            /* m_package_submission */ false,
                            ignore_locks,
            };
        }

        /** Parameters for test package mempool validation through testmempoolaccept. */
        static ATMPArgs PackageTestAccept(const CChainParams& chainparams, int64_t accept_time,
                                          std::vector<COutPoint>& coins_to_uncache, bool ignore_locks) {
            return ATMPArgs{/* m_chainparams */ chainparams,
                            /* m_accept_time */ accept_time,
                            /* m_bypass_limits */ false,
                            /* m_coins_to_uncache */ coins_to_uncache,
                            /* m_test_accept */ true,
                            /* m_allow_bip125_replacement */ false,
                            /* m_package_submission */ false, // not submitting to mempool
                            ignore_locks,
            };
        }

        /** Parameters for child-with-unconfirmed-parents package validation. */
        static ATMPArgs PackageChildWithParents(const CChainParams& chainparams, int64_t accept_time,
                                                std::vector<COutPoint>& coins_to_uncache, bool ignore_locks) {
            return ATMPArgs{/* m_chainparams */ chainparams,
                            /* m_accept_time */ accept_time,
                            /* m_bypass_limits */ false,
                            /* m_coins_to_uncache */ coins_to_uncache,
                            /* m_test_accept */ false,
                            /* m_allow_bip125_replacement */ false,
                            /* m_package_submission */ true,
                            ignore_locks,
            };
        }
        // No default ctor to avoid exposing details to clients and allowing the possibility of
        // mixing up the order of the arguments. Use static functions above instead.
        ATMPArgs() = delete;
    };

    // Single transaction acceptance
    MempoolAcceptResult AcceptSingleTransaction(const CTransactionRef& ptx, ATMPArgs& args) EXCLUSIVE_LOCKS_REQUIRED(cs_main);

    /**
    * Multiple transaction acceptance. Transactions may or may not be interdependent, but must not
    * conflict with each other, and the transactions cannot already be in the mempool. Parents must
    * come before children if any dependencies exist.
    */
    PackageMempoolAcceptResult AcceptMultipleTransactions(const std::vector<CTransactionRef>& txns, ATMPArgs& args) EXCLUSIVE_LOCKS_REQUIRED(cs_main);

    /**
     * Package (more specific than just multiple transactions) acceptance. Package must be a child
     * with all of its unconfirmed parents, and topologically sorted.
     */
    PackageMempoolAcceptResult AcceptPackage(const Package& package, ATMPArgs& args) EXCLUSIVE_LOCKS_REQUIRED(cs_main);

private:
    // All the intermediate state that gets passed between the various levels
    // of checking a given transaction.
    struct Workspace {
        explicit Workspace(const CTransactionRef& ptx) : m_ptx(ptx), m_hash(ptx->GetHash()) {}
        /** Txids of mempool transactions that this transaction directly conflicts with. */
        std::set<uint256> m_conflicts;
        /** Iterators to mempool entries that this transaction directly conflicts with. */
        CTxMemPool::setEntries m_iters_conflicting;
        /** Iterators to all mempool entries that would be replaced by this transaction, including
         * those it directly conflicts with and their descendants. */
        CTxMemPool::setEntries m_all_conflicting;
        /** All mempool ancestors of this transaction. */
        CTxMemPool::setEntries m_ancestors;
        /** Mempool entry constructed for this transaction. Constructed in PreChecks() but not
         * inserted into the mempool until Finalize(). */
        std::unique_ptr<CTxMemPoolEntry> m_entry;
        /** Pointers to the transactions that have been removed from the mempool and replaced by
         * this transaction, used to return to the MemPoolAccept caller. Only populated if
         * validation is successful and the original transactions are removed. */
        std::list<CTransactionRef> m_replaced_transactions;

        /** Virtual size of the transaction as used by the mempool, calculated using serialized size
         * of the transaction and sigops. */
        int64_t m_vsize;
        /** Fees paid by this transaction: total input amounts subtracted by total output amounts. */
        CAmount m_base_fees;
        /** Base fees + any fee delta set by the user with prioritisetransaction. */
        CAmount m_modified_fees;
        /** Total modified fees of all transactions being replaced. */
        CAmount m_conflicting_fees{0};
        /** Total virtual size of all transactions being replaced. */
        size_t m_conflicting_size{0};

        const CTransactionRef& m_ptx;
        /** Txid. */
        const uint256& m_hash;
        TxValidationState m_state;
        /** A temporary cache containing serialized transaction data for signature verification.
         * Reused across PolicyScriptChecks and ConsensusScriptChecks. */
        PrecomputedTransactionData m_precomputed_txdata;
    };

    // Run the policy checks on a given transaction, excluding any script checks.
    // Looks up inputs, calculates feerate, considers replacement, evaluates
    // package limits, etc. As this function can be invoked for "free" by a peer,
    // only tests that are fast should be done here (to avoid CPU DoS).
    bool PreChecks(ATMPArgs& args, Workspace& ws) EXCLUSIVE_LOCKS_REQUIRED(cs_main, m_pool.cs);

    // Run checks for mempool replace-by-fee.
    bool ReplacementChecks(Workspace& ws) EXCLUSIVE_LOCKS_REQUIRED(cs_main, m_pool.cs);

    // Enforce package mempool ancestor/descendant limits (distinct from individual
    // ancestor/descendant limits done in PreChecks).
    bool PackageMempoolChecks(const std::vector<CTransactionRef>& txns,
                              PackageValidationState& package_state) EXCLUSIVE_LOCKS_REQUIRED(cs_main, m_pool.cs);

    // Run the script checks using our policy flags. As this can be slow, we should
    // only invoke this on transactions that have otherwise passed policy checks.
    bool PolicyScriptChecks(const ATMPArgs& args, Workspace& ws) EXCLUSIVE_LOCKS_REQUIRED(cs_main, m_pool.cs);

    // Re-run the script checks, using consensus flags, and try to cache the
    // result in the scriptcache. This should be done after
    // PolicyScriptChecks(). This requires that all inputs either be in our
    // utxo set or in the mempool.
    bool ConsensusScriptChecks(const ATMPArgs& args, Workspace& ws) EXCLUSIVE_LOCKS_REQUIRED(cs_main, m_pool.cs);

    // Try to add the transaction to the mempool, removing any conflicts first.
    // Returns true if the transaction is in the mempool after any size
    // limiting is performed, false otherwise.
    bool Finalize(const ATMPArgs& args, Workspace& ws) EXCLUSIVE_LOCKS_REQUIRED(cs_main, m_pool.cs);

    // Submit all transactions to the mempool and call ConsensusScriptChecks to add to the script
    // cache - should only be called after successful validation of all transactions in the package.
    // The package may end up partially-submitted after size limiting; returns true if all
    // transactions are successfully added to the mempool, false otherwise.
    bool SubmitPackage(const ATMPArgs& args, std::vector<Workspace>& workspaces, PackageValidationState& package_state,
                       std::map<const uint256, const MempoolAcceptResult>& results)
         EXCLUSIVE_LOCKS_REQUIRED(cs_main, m_pool.cs);

    // Compare a package's feerate against minimum allowed.
    bool CheckFeeRate(size_t package_size, CAmount package_fee, TxValidationState& state) EXCLUSIVE_LOCKS_REQUIRED(cs_main, m_pool.cs)
    {
        CAmount mempoolRejectFee = m_pool.GetMinFee(gArgs.GetIntArg("-maxmempool", DEFAULT_MAX_MEMPOOL_SIZE) * 1000000).GetFee(package_size);
        if (state.m_has_anon_output) {
            mempoolRejectFee *= ANON_FEE_MULTIPLIER;
        }
        if (mempoolRejectFee > 0 && package_fee < mempoolRejectFee) {
            return state.Invalid(TxValidationResult::TX_MEMPOOL_POLICY, "mempool min fee not met", strprintf("%d < %d", package_fee, mempoolRejectFee));
        }

        if (package_fee < ::minRelayTxFee.GetFee(package_size)) {
            return state.Invalid(TxValidationResult::TX_MEMPOOL_POLICY, "min relay fee not met", strprintf("%d < %d", package_fee, ::minRelayTxFee.GetFee(package_size)));
        }
        return true;
    }

private:
    CTxMemPool& m_pool;
    CCoinsViewCache m_view;
    CCoinsViewMemPool m_viewmempool;
    CCoinsView m_dummy;

    CChainState& m_active_chainstate;

    // The package limits in effect at the time of invocation.
    const size_t m_limit_ancestors;
    const size_t m_limit_ancestor_size;
    // These may be modified while evaluating a transaction (eg to account for
    // in-mempool conflicts; see below).
    size_t m_limit_descendants;
    size_t m_limit_descendant_size;

    /** Whether the transaction(s) would replace any mempool transactions. If so, RBF rules apply. */
    bool m_rbf{false};
};

bool MemPoolAccept::PreChecks(ATMPArgs& args, Workspace& ws)
{
    const CTransactionRef& ptx = ws.m_ptx;
    const CTransaction& tx = *ws.m_ptx;
    const uint256& hash = ws.m_hash;

    // Copy/alias what we need out of args
    const int64_t nAcceptTime = args.m_accept_time;
    const bool bypass_limits = args.m_bypass_limits;
    std::vector<COutPoint>& coins_to_uncache = args.m_coins_to_uncache;

    // Alias what we need out of ws
    TxValidationState& state = ws.m_state;
    std::unique_ptr<CTxMemPoolEntry>& entry = ws.m_entry;

    const Consensus::Params &consensus = Params().GetConsensus();
    state.SetStateInfo(nAcceptTime, m_active_chainstate.m_chain.Height(), consensus, fParticlMode, (fBusyImporting && fSkipRangeproof));

    if (!CheckTransaction(tx, state)) {
        return false; // state filled in by CheckTransaction
    }

    // Coinbase is only valid in a block, not as a loose transaction
    if (tx.IsCoinBase())
        return state.Invalid(TxValidationResult::TX_CONSENSUS, "coinbase");

    // Coinstake is only valid in a block, not as a loose transaction
    if (tx.IsCoinStake())
        return state.Invalid(TxValidationResult::TX_CONSENSUS, "coinstake");

    // Rather not work on nonstandard transactions (unless -testnet/-regtest)
    std::string reason;
    if (fRequireStandard && !IsStandardTx(tx, reason, nAcceptTime))
        return state.Invalid(TxValidationResult::TX_NOT_STANDARD, reason);

    // Do not work on transactions that are too small.
    // A transaction with 1 segwit input and 1 P2WPHK output has non-witness size of 82 bytes.
    // Transactions smaller than this are not relayed to mitigate CVE-2017-12842 by not relaying
    // 64-byte transactions.
    if (::GetSerializeSize(tx, PROTOCOL_VERSION | SERIALIZE_TRANSACTION_NO_WITNESS) < (fParticlMode ? MIN_STANDARD_TX_NONWITNESS_SIZE_PART : MIN_STANDARD_TX_NONWITNESS_SIZE))
        return state.Invalid(TxValidationResult::TX_NOT_STANDARD, "tx-size-small");

    // Only accept nLockTime-using transactions that can be mined in the next
    // block; we don't want our mempool filled up with transactions that can't
    // be mined yet.
    if (!args.m_test_accept || !args.m_ignore_locks)
    if (!CheckFinalTx(m_active_chainstate.m_chain.Tip(), tx, STANDARD_LOCKTIME_VERIFY_FLAGS))
        return state.Invalid(TxValidationResult::TX_PREMATURE_SPEND, "non-final");

    if (m_pool.exists(GenTxid::Wtxid(tx.GetWitnessHash()))) {
        // Exact transaction already exists in the mempool.
        return state.Invalid(TxValidationResult::TX_CONFLICT, "txn-already-in-mempool");
    } else if (m_pool.exists(GenTxid::Txid(tx.GetHash()))) {
        // Transaction with the same non-witness data but different witness (same txid, different
        // wtxid) already exists in the mempool.
        return state.Invalid(TxValidationResult::TX_CONFLICT, "txn-same-nonwitness-data-in-mempool");
    }

    // Check for conflicts with in-memory transactions
    for (const CTxIn &txin : tx.vin)
    {
        if (txin.IsAnonInput()) {
            if (!CheckAnonInputMempoolConflicts(txin, hash, &m_pool, state)) {
                return false; // state filled in by CheckAnonInputMempoolConflicts
            }
            continue;
        }
        const CTransaction* ptxConflicting = m_pool.GetConflictTx(txin.prevout);
        if (ptxConflicting) {
            if (!args.m_allow_bip125_replacement) {
                // Transaction conflicts with a mempool tx, but we're not allowing replacements.
                return state.Invalid(TxValidationResult::TX_MEMPOOL_POLICY, "bip125-replacement-disallowed");
            }
            if (!ws.m_conflicts.count(ptxConflicting->GetHash()))
            {
                // Transactions that don't explicitly signal replaceability are
                // *not* replaceable with the current logic, even if one of their
                // unconfirmed ancestors signals replaceability. This diverges
                // from BIP125's inherited signaling description (see CVE-2021-31876).
                // Applications relying on first-seen mempool behavior should
                // check all unconfirmed ancestors; otherwise an opt-in ancestor
                // might be replaced, causing removal of this descendant.
                if (!SignalsOptInRBF(*ptxConflicting)) {
                    return state.Invalid(TxValidationResult::TX_MEMPOOL_POLICY, "txn-mempool-conflict");
                }

                ws.m_conflicts.insert(ptxConflicting->GetHash());
            }
        }
    }

    LockPoints lp;
    m_view.SetBackend(m_viewmempool);

    state.m_has_anon_input = false;
    const CCoinsViewCache& coins_cache = m_active_chainstate.CoinsTip();
    // do all inputs exist?
    for (const CTxIn& txin : tx.vin) {
        if (txin.IsAnonInput()) {
            state.m_has_anon_input = true;
            continue;
        }
        if (!coins_cache.HaveCoinInCache(txin.prevout)) {
            coins_to_uncache.push_back(txin.prevout);
        }

        // Note: this call may add txin.prevout to the coins cache
        // (coins_cache.cacheCoins) by way of FetchCoin(). It should be removed
        // later (via coins_to_uncache) if this tx turns out to be invalid.
        if (!m_view.HaveCoin(txin.prevout)) {
            // Are inputs missing because we already have the tx?
            for (size_t out = 0; out < tx.GetNumVOuts(); out++) {
                // Optimistically just do efficient check of cache for outputs
                if (coins_cache.HaveCoinInCache(COutPoint(hash, out))) {
                    return state.Invalid(TxValidationResult::TX_CONFLICT, "txn-already-known");
                }
            }
            // Otherwise assume this might be an orphan tx for which we just haven't seen parents yet
            return state.Invalid(TxValidationResult::TX_MISSING_INPUTS, "bad-txns-inputs-missingorspent");
        }
    }

    if (state.m_has_anon_input && gArgs.GetBoolArg("-checkpeerheight", true) &&
        m_active_chainstate.m_chain.Height() < particl::GetNumBlocksOfPeers() - 1) {
        LogPrintf("%s: Ignoring anon transaction while chain syncs height %d - peers %d.\n",
            __func__, m_active_chainstate.m_chain.Height(), particl::GetNumBlocksOfPeers());
        return state.Error("Syncing");
    }

    if (!AllAnonOutputsUnknown(m_active_chainstate, tx, state)) { // Also sets state.m_has_anon_output
        // Already in the blockchain, containing block could have been received before loose tx
        return state.Invalid(TxValidationResult::TX_CONFLICT, "txn-already-in-mempool");
    }
    // This is const, but calls into the back end CoinsViews. The CCoinsViewDB at the bottom of the
    // hierarchy brings the best block into scope. See CCoinsViewDB::GetBestBlock().
    m_view.GetBestBlock();

    // we have all inputs cached now, so switch back to dummy (to protect
    // against bugs where we pull more inputs from disk that miss being added
    // to coins_to_uncache)
    m_view.SetBackend(m_dummy);

    assert(m_active_chainstate.m_blockman.LookupBlockIndex(m_view.GetBestBlock()) == m_active_chainstate.m_chain.Tip());

    // Only accept BIP68 sequence locked transactions that can be mined in the next
    // block; we don't want our mempool filled up with transactions that can't
    // be mined yet.
    // Pass in m_view which has all of the relevant inputs cached. Note that, since m_view's
    // backend was removed, it no longer pulls coins from the mempool.
    if (!args.m_test_accept || !args.m_ignore_locks)
    if (!CheckSequenceLocks(m_active_chainstate.m_chain.Tip(), m_view, tx, STANDARD_LOCKTIME_VERIFY_FLAGS, &lp))
        return state.Invalid(TxValidationResult::TX_PREMATURE_SPEND, "non-BIP68-final");

    // The mempool holds txs for the next block, so pass height+1 to CheckTxInputs
    if (!Consensus::CheckTxInputs(tx, state, m_view, m_active_chainstate.m_chain.Height() + 1, ws.m_base_fees)) {
        return false; // state filled in by CheckTxInputs
    }

    // Check for non-standard pay-to-script-hash in inputs
    const bool taproot_active = fParticlMode ? m_active_chainstate.m_chain.Tip()->nTime >= args.m_chainparams.GetConsensus().m_taproot_time : DeploymentActiveAfter(m_active_chainstate.m_chain.Tip(), args.m_chainparams.GetConsensus(), Consensus::DEPLOYMENT_TAPROOT);
    if (fRequireStandard && !AreInputsStandard(tx, m_view, taproot_active, nAcceptTime)) {
        return state.Invalid(TxValidationResult::TX_INPUTS_NOT_STANDARD, "bad-txns-nonstandard-inputs");
    }

    // Check for non-standard witnesses.
    if (tx.HasWitness() && fRequireStandard && !IsWitnessStandard(tx, m_view))
        return state.Invalid(TxValidationResult::TX_WITNESS_MUTATED, "bad-witness-nonstandard");

    int64_t nSigOpsCost = GetTransactionSigOpCost(tx, m_view, STANDARD_SCRIPT_VERIFY_FLAGS);

    // ws.m_modified_fees includes any fee deltas from PrioritiseTransaction
    ws.m_modified_fees = ws.m_base_fees;
    m_pool.ApplyDelta(hash, ws.m_modified_fees);

    // Keep track of transactions that spend a coinbase, which we re-scan
    // during reorgs to ensure COINBASE_MATURITY is still met.
    bool fSpendsCoinbase = false;
    for (const CTxIn &txin : tx.vin) {
        if (txin.IsAnonInput()) {
            continue;
        }
        const Coin &coin = m_view.AccessCoin(txin.prevout);
        if (coin.IsCoinBase()) {
            fSpendsCoinbase = true;
            break;
        }
    }

    entry.reset(new CTxMemPoolEntry(ptx, ws.m_base_fees, nAcceptTime, m_active_chainstate.m_chain.Height(),
            fSpendsCoinbase, nSigOpsCost, lp));
    ws.m_vsize = entry->GetTxSize();

    if (nSigOpsCost > MAX_STANDARD_TX_SIGOPS_COST)
        return state.Invalid(TxValidationResult::TX_NOT_STANDARD, "bad-txns-too-many-sigops",
                strprintf("%d", nSigOpsCost));

    // No transactions are allowed below minRelayTxFee except from disconnected
    // blocks
    if (!bypass_limits && !CheckFeeRate(ws.m_vsize, ws.m_modified_fees, state)) return false;

    ws.m_iters_conflicting = m_pool.GetIterSet(ws.m_conflicts);
    // Calculate in-mempool ancestors, up to a limit.
    if (ws.m_conflicts.size() == 1) {
        // In general, when we receive an RBF transaction with mempool conflicts, we want to know whether we
        // would meet the chain limits after the conflicts have been removed. However, there isn't a practical
        // way to do this short of calculating the ancestor and descendant sets with an overlay cache of
        // changed mempool entries. Due to both implementation and runtime complexity concerns, this isn't
        // very realistic, thus we only ensure a limited set of transactions are RBF'able despite mempool
        // conflicts here. Importantly, we need to ensure that some transactions which were accepted using
        // the below carve-out are able to be RBF'ed, without impacting the security the carve-out provides
        // for off-chain contract systems (see link in the comment below).
        //
        // Specifically, the subset of RBF transactions which we allow despite chain limits are those which
        // conflict directly with exactly one other transaction (but may evict children of said transaction),
        // and which are not adding any new mempool dependencies. Note that the "no new mempool dependencies"
        // check is accomplished later, so we don't bother doing anything about it here, but if BIP 125 is
        // amended, we may need to move that check to here instead of removing it wholesale.
        //
        // Such transactions are clearly not merging any existing packages, so we are only concerned with
        // ensuring that (a) no package is growing past the package size (not count) limits and (b) we are
        // not allowing something to effectively use the (below) carve-out spot when it shouldn't be allowed
        // to.
        //
        // To check these we first check if we meet the RBF criteria, above, and increment the descendant
        // limits by the direct conflict and its descendants (as these are recalculated in
        // CalculateMempoolAncestors by assuming the new transaction being added is a new descendant, with no
        // removals, of each parent's existing dependent set). The ancestor count limits are unmodified (as
        // the ancestor limits should be the same for both our new transaction and any conflicts).
        // We don't bother incrementing m_limit_descendants by the full removal count as that limit never comes
        // into force here (as we're only adding a single transaction).
        assert(ws.m_iters_conflicting.size() == 1);
        CTxMemPool::txiter conflict = *ws.m_iters_conflicting.begin();

        m_limit_descendants += 1;
        m_limit_descendant_size += conflict->GetSizeWithDescendants();
    }

    std::string errString;
    if (!m_pool.CalculateMemPoolAncestors(*entry, ws.m_ancestors, m_limit_ancestors, m_limit_ancestor_size, m_limit_descendants, m_limit_descendant_size, errString)) {
        ws.m_ancestors.clear();
        // If CalculateMemPoolAncestors fails second time, we want the original error string.
        std::string dummy_err_string;
        // Contracting/payment channels CPFP carve-out:
        // If the new transaction is relatively small (up to 40k weight)
        // and has at most one ancestor (ie ancestor limit of 2, including
        // the new transaction), allow it if its parent has exactly the
        // descendant limit descendants.
        //
        // This allows protocols which rely on distrusting counterparties
        // being able to broadcast descendants of an unconfirmed transaction
        // to be secure by simply only having two immediately-spendable
        // outputs - one for each counterparty. For more info on the uses for
        // this, see https://lists.linuxfoundation.org/pipermail/bitcoin-dev/2018-November/016518.html
        if (ws.m_vsize > EXTRA_DESCENDANT_TX_SIZE_LIMIT ||
                !m_pool.CalculateMemPoolAncestors(*entry, ws.m_ancestors, 2, m_limit_ancestor_size, m_limit_descendants + 1, m_limit_descendant_size + EXTRA_DESCENDANT_TX_SIZE_LIMIT, dummy_err_string)) {
            return state.Invalid(TxValidationResult::TX_MEMPOOL_POLICY, "too-long-mempool-chain", errString);
        }
    }

    // A transaction that spends outputs that would be replaced by it is invalid. Now
    // that we have the set of all ancestors we can detect this
    // pathological case by making sure ws.m_conflicts and ws.m_ancestors don't
    // intersect.
    if (const auto err_string{EntriesAndTxidsDisjoint(ws.m_ancestors, ws.m_conflicts, hash)}) {
        // We classify this as a consensus error because a transaction depending on something it
        // conflicts with would be inconsistent.
        return state.Invalid(TxValidationResult::TX_CONSENSUS, "bad-txns-spends-conflicting-tx", *err_string);
    }

    m_rbf = !ws.m_conflicts.empty();
    return true;
}

bool MemPoolAccept::ReplacementChecks(Workspace& ws)
{
    AssertLockHeld(cs_main);
    AssertLockHeld(m_pool.cs);

    const CTransaction& tx = *ws.m_ptx;
    const uint256& hash = ws.m_hash;
    TxValidationState& state = ws.m_state;

    CFeeRate newFeeRate(ws.m_modified_fees, ws.m_vsize);
    // It's possible that the replacement pays more fees than its direct conflicts but not more
    // than all conflicts (i.e. the direct conflicts have high-fee descendants). However, if the
    // replacement doesn't pay more fees than its direct conflicts, then we can be sure it's not
    // more economically rational to mine. Before we go digging through the mempool for all
    // transactions that would need to be removed (direct conflicts and all descendants), check
    // that the replacement transaction pays more than its direct conflicts.
    if (const auto err_string{PaysMoreThanConflicts(ws.m_iters_conflicting, newFeeRate, hash)}) {
        return state.Invalid(TxValidationResult::TX_MEMPOOL_POLICY, "insufficient fee", *err_string);
    }

    // Calculate all conflicting entries and enforce BIP125 Rule #5.
    if (const auto err_string{GetEntriesForConflicts(tx, m_pool, ws.m_iters_conflicting, ws.m_all_conflicting)}) {
        return state.Invalid(TxValidationResult::TX_MEMPOOL_POLICY,
                             "too many potential replacements", *err_string);
    }
    // Enforce BIP125 Rule #2.
    if (const auto err_string{HasNoNewUnconfirmed(tx, m_pool, ws.m_iters_conflicting)}) {
        return state.Invalid(TxValidationResult::TX_MEMPOOL_POLICY,
                             "replacement-adds-unconfirmed", *err_string);
    }
    // Check if it's economically rational to mine this transaction rather than the ones it
    // replaces and pays for its own relay fees. Enforce BIP125 Rules #3 and #4.
    for (CTxMemPool::txiter it : ws.m_all_conflicting) {
        ws.m_conflicting_fees += it->GetModifiedFee();
        ws.m_conflicting_size += it->GetTxSize();
    }
    if (const auto err_string{PaysForRBF(ws.m_conflicting_fees, ws.m_modified_fees, ws.m_vsize,
                                         ::incrementalRelayFee, hash)}) {
        return state.Invalid(TxValidationResult::TX_MEMPOOL_POLICY, "insufficient fee", *err_string);
    }
    return true;
}

bool MemPoolAccept::PackageMempoolChecks(const std::vector<CTransactionRef>& txns,
                                         PackageValidationState& package_state)
{
    AssertLockHeld(cs_main);
    AssertLockHeld(m_pool.cs);

    // CheckPackageLimits expects the package transactions to not already be in the mempool.
    assert(std::all_of(txns.cbegin(), txns.cend(), [this](const auto& tx)
                       { return !m_pool.exists(GenTxid::Txid(tx->GetHash()));}));

    std::string err_string;
    if (!m_pool.CheckPackageLimits(txns, m_limit_ancestors, m_limit_ancestor_size, m_limit_descendants,
                                   m_limit_descendant_size, err_string)) {
        // This is a package-wide error, separate from an individual transaction error.
        return package_state.Invalid(PackageValidationResult::PCKG_POLICY, "package-mempool-limits", err_string);
    }
   return true;
}

bool MemPoolAccept::PolicyScriptChecks(const ATMPArgs& args, Workspace& ws)
{
    const CTransaction& tx = *ws.m_ptx;
    TxValidationState& state = ws.m_state;
    state.m_chainstate = &m_active_chainstate;

    constexpr unsigned int scriptVerifyFlags = STANDARD_SCRIPT_VERIFY_FLAGS;

    // Check input scripts and signatures.
    // This is done last to help prevent CPU exhaustion denial-of-service attacks.
    if (!CheckInputScripts(tx, state, m_view, scriptVerifyFlags, true, false, ws.m_precomputed_txdata)) {
        // SCRIPT_VERIFY_CLEANSTACK requires SCRIPT_VERIFY_WITNESS, so we
        // need to turn both off, and compare against just turning off CLEANSTACK
        // to see if the failure is specifically due to witness validation.
        TxValidationState state_dummy; // Want reported failures to be from first CheckInputScripts
        state_dummy.CopyStateInfo(state);
        if (!tx.HasWitness() && CheckInputScripts(tx, state_dummy, m_view, scriptVerifyFlags & ~(SCRIPT_VERIFY_WITNESS | SCRIPT_VERIFY_CLEANSTACK), true, false, ws.m_precomputed_txdata) &&
                !CheckInputScripts(tx, state_dummy, m_view, scriptVerifyFlags & ~SCRIPT_VERIFY_CLEANSTACK, true, false, ws.m_precomputed_txdata)) {
            // Only the witness is missing, so the transaction itself may be fine.
            state.Invalid(TxValidationResult::TX_WITNESS_STRIPPED,
                    state.GetRejectReason(), state.GetDebugMessage());
        }
        return false; // state filled in by CheckInputScripts
    }

    return true;
}

bool MemPoolAccept::ConsensusScriptChecks(const ATMPArgs& args, Workspace& ws)
{
    const CTransaction& tx = *ws.m_ptx;
    const uint256& hash = ws.m_hash;
    TxValidationState& state = ws.m_state;
    state.m_chainstate = &m_active_chainstate;
    const CChainParams& chainparams = args.m_chainparams;

    // Check again against the current block tip's script verification
    // flags to cache our script execution flags. This is, of course,
    // useless if the next block has different script flags from the
    // previous one, but because the cache tracks script flags for us it
    // will auto-invalidate and we'll just have a few blocks of extra
    // misses on soft-fork activation.
    //
    // This is also useful in case of bugs in the standard flags that cause
    // transactions to pass as valid when they're actually invalid. For
    // instance the STRICTENC flag was incorrectly allowing certain
    // CHECKSIG NOT scripts to pass, even though they were invalid.
    //
    // There is a similar check in CreateNewBlock() to prevent creating
    // invalid blocks (using TestBlockValidity), however allowing such
    // transactions into the mempool can be exploited as a DoS attack.
    unsigned int currentBlockScriptVerifyFlags = GetBlockScriptFlags(m_active_chainstate.m_chain.Tip(), chainparams.GetConsensus());
    if (!CheckInputsFromMempoolAndCache(tx, state, m_view, m_pool, currentBlockScriptVerifyFlags,
                                        ws.m_precomputed_txdata, m_active_chainstate.CoinsTip())) {
        LogPrintf("BUG! PLEASE REPORT THIS! CheckInputScripts failed against latest-block but not STANDARD flags %s, %s\n", hash.ToString(), state.ToString());
        return Assume(false);
    }

    return true;
}

bool MemPoolAccept::Finalize(const ATMPArgs& args, Workspace& ws)
{
    const CTransaction& tx = *ws.m_ptx;
    const uint256& hash = ws.m_hash;
    TxValidationState& state = ws.m_state;
    const bool bypass_limits = args.m_bypass_limits;

    std::unique_ptr<CTxMemPoolEntry>& entry = ws.m_entry;

    // Remove conflicting transactions from the mempool
    for (CTxMemPool::txiter it : ws.m_all_conflicting)
    {
        LogPrint(BCLog::MEMPOOL, "replacing tx %s with %s for %s additional fees, %d delta bytes\n",
                it->GetTx().GetHash().ToString(),
                hash.ToString(),
                FormatMoney(ws.m_modified_fees - ws.m_conflicting_fees),
                (int)entry->GetTxSize() - (int)ws.m_conflicting_size);
        ws.m_replaced_transactions.push_back(it->GetSharedTx());
    }
    m_pool.RemoveStaged(ws.m_all_conflicting, false, MemPoolRemovalReason::REPLACED);

    // This transaction should only count for fee estimation if:
    // - it's not being re-added during a reorg which bypasses typical mempool fee limits
    // - the node is not behind
    // - the transaction is not dependent on any other transactions in the mempool
    // - it's not part of a package. Since package relay is not currently supported, this
    // transaction has not necessarily been accepted to miners' mempools.
    bool validForFeeEstimation = !bypass_limits && !args.m_package_submission && IsCurrentForFeeEstimation(m_active_chainstate) && m_pool.HasNoInputsOf(tx);

    // Store transaction in memory
    m_pool.addUnchecked(*entry, ws.m_ancestors, validForFeeEstimation);

    // trim mempool and check if tx was trimmed
    // If we are validating a package, don't trim here because we could evict a previous transaction
    // in the package. LimitMempoolSize() should be called at the very end to make sure the mempool
    // is still within limits and package submission happens atomically.
    if (!args.m_package_submission && !bypass_limits) {
        LimitMempoolSize(m_pool, m_active_chainstate.CoinsTip(), gArgs.GetIntArg("-maxmempool", DEFAULT_MAX_MEMPOOL_SIZE) * 1000000, std::chrono::hours{gArgs.GetIntArg("-mempoolexpiry", DEFAULT_MEMPOOL_EXPIRY)});
        if (!m_pool.exists(GenTxid::Txid(hash)))
            return state.Invalid(TxValidationResult::TX_MEMPOOL_POLICY, "mempool full");
    }

    if (!AddKeyImagesToMempool(tx, m_pool)) {
        LogPrintf("ERROR: %s: AddKeyImagesToMempool failed.\n", __func__);
        return state.Invalid(TxValidationResult::TX_CONSENSUS, "bad-anonin-keyimages");
    }

    // Update mempool indices
    if (fAddressIndex) {
        m_pool.addAddressIndex(*entry, m_view);
    }
    if (fSpentIndex) {
        m_pool.addSpentIndex(*entry, m_view);
    }

    return true;
}

bool MemPoolAccept::SubmitPackage(const ATMPArgs& args, std::vector<Workspace>& workspaces,
                                  PackageValidationState& package_state,
                                  std::map<const uint256, const MempoolAcceptResult>& results)
{
    AssertLockHeld(cs_main);
    AssertLockHeld(m_pool.cs);
    // Sanity check: none of the transactions should be in the mempool, and none of the transactions
    // should have a same-txid-different-witness equivalent in the mempool.
    assert(std::all_of(workspaces.cbegin(), workspaces.cend(), [this](const auto& ws){
        return !m_pool.exists(GenTxid::Txid(ws.m_ptx->GetHash())); }));

    bool all_submitted = true;
    // ConsensusScriptChecks adds to the script cache and is therefore consensus-critical;
    // CheckInputsFromMempoolAndCache asserts that transactions only spend coins available from the
    // mempool or UTXO set. Submit each transaction to the mempool immediately after calling
    // ConsensusScriptChecks to make the outputs available for subsequent transactions.
    for (Workspace& ws : workspaces) {
        if (!ConsensusScriptChecks(args, ws)) {
            results.emplace(ws.m_ptx->GetWitnessHash(), MempoolAcceptResult::Failure(ws.m_state));
            // Since PolicyScriptChecks() passed, this should never fail.
            all_submitted = false;
            package_state.Invalid(PackageValidationResult::PCKG_MEMPOOL_ERROR,
                                  strprintf("BUG! PolicyScriptChecks succeeded but ConsensusScriptChecks failed: %s",
                                            ws.m_ptx->GetHash().ToString()));
        }

        // Re-calculate mempool ancestors to call addUnchecked(). They may have changed since the
        // last calculation done in PreChecks, since package ancestors have already been submitted.
        std::string unused_err_string;
        if(!m_pool.CalculateMemPoolAncestors(*ws.m_entry, ws.m_ancestors, m_limit_ancestors,
                                             m_limit_ancestor_size, m_limit_descendants,
                                             m_limit_descendant_size, unused_err_string)) {
            results.emplace(ws.m_ptx->GetWitnessHash(), MempoolAcceptResult::Failure(ws.m_state));
            // Since PreChecks() and PackageMempoolChecks() both enforce limits, this should never fail.
            all_submitted = false;
            package_state.Invalid(PackageValidationResult::PCKG_MEMPOOL_ERROR,
                                  strprintf("BUG! Mempool ancestors or descendants were underestimated: %s",
                                            ws.m_ptx->GetHash().ToString()));
        }
        // If we call LimitMempoolSize() for each individual Finalize(), the mempool will not take
        // the transaction's descendant feerate into account because it hasn't seen them yet. Also,
        // we risk evicting a transaction that a subsequent package transaction depends on. Instead,
        // allow the mempool to temporarily bypass limits, the maximum package size) while
        // submitting transactions individually and then trim at the very end.
        if (!Finalize(args, ws)) {
            results.emplace(ws.m_ptx->GetWitnessHash(), MempoolAcceptResult::Failure(ws.m_state));
            // Since LimitMempoolSize() won't be called, this should never fail.
            all_submitted = false;
            package_state.Invalid(PackageValidationResult::PCKG_MEMPOOL_ERROR,
                                  strprintf("BUG! Adding to mempool failed: %s", ws.m_ptx->GetHash().ToString()));
        }
    }

    // It may or may not be the case that all the transactions made it into the mempool. Regardless,
    // make sure we haven't exceeded max mempool size.
    LimitMempoolSize(m_pool, m_active_chainstate.CoinsTip(),
                     gArgs.GetIntArg("-maxmempool", DEFAULT_MAX_MEMPOOL_SIZE) * 1000000,
                     std::chrono::hours{gArgs.GetIntArg("-mempoolexpiry", DEFAULT_MEMPOOL_EXPIRY)});

    // Find the wtxids of the transactions that made it into the mempool. Allow partial submission,
    // but don't report success unless they all made it into the mempool.
    for (Workspace& ws : workspaces) {
        if (m_pool.exists(GenTxid::Wtxid(ws.m_ptx->GetWitnessHash()))) {
            results.emplace(ws.m_ptx->GetWitnessHash(),
                MempoolAcceptResult::Success(std::move(ws.m_replaced_transactions), ws.m_vsize, ws.m_base_fees));
            GetMainSignals().TransactionAddedToMempool(ws.m_ptx, m_pool.GetAndIncrementSequence());
        } else {
            all_submitted = false;
            ws.m_state.Invalid(TxValidationResult::TX_MEMPOOL_POLICY, "mempool full");
            results.emplace(ws.m_ptx->GetWitnessHash(), MempoolAcceptResult::Failure(ws.m_state));
        }
    }
    return all_submitted;
}

MempoolAcceptResult MemPoolAccept::AcceptSingleTransaction(const CTransactionRef& ptx, ATMPArgs& args)
{
    AssertLockHeld(cs_main);
    LOCK(m_pool.cs); // mempool "read lock" (held through GetMainSignals().TransactionAddedToMempool())

    Workspace ws(ptx);

    if (!PreChecks(args, ws)) return MempoolAcceptResult::Failure(ws.m_state);

    if (m_rbf && !ReplacementChecks(ws)) return MempoolAcceptResult::Failure(ws.m_state);

    // Perform the inexpensive checks first and avoid hashing and signature verification unless
    // those checks pass, to mitigate CPU exhaustion denial-of-service attacks.
    if (!PolicyScriptChecks(args, ws)) return MempoolAcceptResult::Failure(ws.m_state);

    if (!ConsensusScriptChecks(args, ws)) return MempoolAcceptResult::Failure(ws.m_state);

    // Tx was accepted, but not added
    if (args.m_test_accept) {
        return MempoolAcceptResult::Success(std::move(ws.m_replaced_transactions), ws.m_vsize, ws.m_base_fees);
    }

    if (!Finalize(args, ws)) return MempoolAcceptResult::Failure(ws.m_state);

    GetMainSignals().TransactionAddedToMempool(ptx, m_pool.GetAndIncrementSequence());

    return MempoolAcceptResult::Success(std::move(ws.m_replaced_transactions), ws.m_vsize, ws.m_base_fees);
}

PackageMempoolAcceptResult MemPoolAccept::AcceptMultipleTransactions(const std::vector<CTransactionRef>& txns, ATMPArgs& args)
{
    AssertLockHeld(cs_main);

    // These context-free package limits can be done before taking the mempool lock.
    PackageValidationState package_state;
    if (!CheckPackage(txns, package_state)) return PackageMempoolAcceptResult(package_state, {});

    std::vector<Workspace> workspaces{};
    workspaces.reserve(txns.size());
    std::transform(txns.cbegin(), txns.cend(), std::back_inserter(workspaces),
                   [](const auto& tx) { return Workspace(tx); });
    std::map<const uint256, const MempoolAcceptResult> results;

    LOCK(m_pool.cs);

    // Do all PreChecks first and fail fast to avoid running expensive script checks when unnecessary.
    for (Workspace& ws : workspaces) {
        if (!PreChecks(args, ws)) {
            package_state.Invalid(PackageValidationResult::PCKG_TX, "transaction failed");
            // Exit early to avoid doing pointless work. Update the failed tx result; the rest are unfinished.
            results.emplace(ws.m_ptx->GetWitnessHash(), MempoolAcceptResult::Failure(ws.m_state));
            return PackageMempoolAcceptResult(package_state, std::move(results));
        }
        // Make the coins created by this transaction available for subsequent transactions in the
        // package to spend. Since we already checked conflicts in the package and we don't allow
        // replacements, we don't need to track the coins spent. Note that this logic will need to be
        // updated if package replace-by-fee is allowed in the future.
        assert(!args.m_allow_bip125_replacement);
        m_viewmempool.PackageAddTransaction(ws.m_ptx);
    }

    // Apply package mempool ancestor/descendant limits. Skip if there is only one transaction,
    // because it's unnecessary. Also, CPFP carve out can increase the limit for individual
    // transactions, but this exemption is not extended to packages in CheckPackageLimits().
    std::string err_string;
    if (txns.size() > 1 && !PackageMempoolChecks(txns, package_state)) {
        return PackageMempoolAcceptResult(package_state, std::move(results));
    }

    for (Workspace& ws : workspaces) {
        if (!PolicyScriptChecks(args, ws)) {
            // Exit early to avoid doing pointless work. Update the failed tx result; the rest are unfinished.
            package_state.Invalid(PackageValidationResult::PCKG_TX, "transaction failed");
            results.emplace(ws.m_ptx->GetWitnessHash(), MempoolAcceptResult::Failure(ws.m_state));
            return PackageMempoolAcceptResult(package_state, std::move(results));
        }
        if (args.m_test_accept) {
            // When test_accept=true, transactions that pass PolicyScriptChecks are valid because there are
            // no further mempool checks (passing PolicyScriptChecks implies passing ConsensusScriptChecks).
            results.emplace(ws.m_ptx->GetWitnessHash(),
                            MempoolAcceptResult::Success(std::move(ws.m_replaced_transactions),
                                                         ws.m_vsize, ws.m_base_fees));
        }
    }

    if (args.m_test_accept) return PackageMempoolAcceptResult(package_state, std::move(results));

    if (!SubmitPackage(args, workspaces, package_state, results)) {
        // PackageValidationState filled in by SubmitPackage().
        return PackageMempoolAcceptResult(package_state, std::move(results));
    }

    return PackageMempoolAcceptResult(package_state, std::move(results));
}

PackageMempoolAcceptResult MemPoolAccept::AcceptPackage(const Package& package, ATMPArgs& args)
{
    AssertLockHeld(cs_main);
    PackageValidationState package_state;

    // Check that the package is well-formed. If it isn't, we won't try to validate any of the
    // transactions and thus won't return any MempoolAcceptResults, just a package-wide error.

    // Context-free package checks.
    if (!CheckPackage(package, package_state)) return PackageMempoolAcceptResult(package_state, {});

    // All transactions in the package must be a parent of the last transaction. This is just an
    // opportunity for us to fail fast on a context-free check without taking the mempool lock.
    if (!IsChildWithParents(package)) {
        package_state.Invalid(PackageValidationResult::PCKG_POLICY, "package-not-child-with-parents");
        return PackageMempoolAcceptResult(package_state, {});
    }

    // IsChildWithParents() guarantees the package is > 1 transactions.
    assert(package.size() > 1);
    // The package must be 1 child with all of its unconfirmed parents. The package is expected to
    // be sorted, so the last transaction is the child.
    const auto& child = package.back();
    std::unordered_set<uint256, SaltedTxidHasher> unconfirmed_parent_txids;
    std::transform(package.cbegin(), package.cend() - 1,
                   std::inserter(unconfirmed_parent_txids, unconfirmed_parent_txids.end()),
                   [](const auto& tx) { return tx->GetHash(); });

    // All child inputs must refer to a preceding package transaction or a confirmed UTXO. The only
    // way to verify this is to look up the child's inputs in our current coins view (not including
    // mempool), and enforce that all parents not present in the package be available at chain tip.
    // Since this check can bring new coins into the coins cache, keep track of these coins and
    // uncache them if we don't end up submitting this package to the mempool.
    const CCoinsViewCache& coins_tip_cache = m_active_chainstate.CoinsTip();
    for (const auto& input : child->vin) {
        if (!coins_tip_cache.HaveCoinInCache(input.prevout)) {
            args.m_coins_to_uncache.push_back(input.prevout);
        }
    }
    // Using the MemPoolAccept m_view cache allows us to look up these same coins faster later.
    // This should be connecting directly to CoinsTip, not to m_viewmempool, because we specifically
    // require inputs to be confirmed if they aren't in the package.
    m_view.SetBackend(m_active_chainstate.CoinsTip());
    const auto package_or_confirmed = [this, &unconfirmed_parent_txids](const auto& input) {
         return unconfirmed_parent_txids.count(input.prevout.hash) > 0 || m_view.HaveCoin(input.prevout);
    };
    if (!std::all_of(child->vin.cbegin(), child->vin.cend(), package_or_confirmed)) {
        package_state.Invalid(PackageValidationResult::PCKG_POLICY, "package-not-child-with-unconfirmed-parents");
        return PackageMempoolAcceptResult(package_state, {});
    }
    // Protect against bugs where we pull more inputs from disk that miss being added to
    // coins_to_uncache. The backend will be connected again when needed in PreChecks.
    m_view.SetBackend(m_dummy);

    LOCK(m_pool.cs);
    std::map<const uint256, const MempoolAcceptResult> results;
    // Node operators are free to set their mempool policies however they please, nodes may receive
    // transactions in different orders, and malicious counterparties may try to take advantage of
    // policy differences to pin or delay propagation of transactions. As such, it's possible for
    // some package transaction(s) to already be in the mempool, and we don't want to reject the
    // entire package in that case (as that could be a censorship vector). De-duplicate the
    // transactions that are already in the mempool, and only call AcceptMultipleTransactions() with
    // the new transactions. This ensures we don't double-count transaction counts and sizes when
    // checking ancestor/descendant limits, or double-count transaction fees for fee-related policy.
    std::vector<CTransactionRef> txns_new;
    for (const auto& tx : package) {
        const auto& wtxid = tx->GetWitnessHash();
        const auto& txid = tx->GetHash();
        // There are 3 possibilities: already in mempool, same-txid-diff-wtxid already in mempool,
        // or not in mempool. An already confirmed tx is treated as one not in mempool, because all
        // we know is that the inputs aren't available.
        if (m_pool.exists(GenTxid::Wtxid(wtxid))) {
            // Exact transaction already exists in the mempool.
            auto iter = m_pool.GetIter(wtxid);
            assert(iter != std::nullopt);
            results.emplace(wtxid, MempoolAcceptResult::MempoolTx(iter.value()->GetTxSize(), iter.value()->GetFee()));
        } else if (m_pool.exists(GenTxid::Txid(txid))) {
            // Transaction with the same non-witness data but different witness (same txid,
            // different wtxid) already exists in the mempool.
            //
            // We don't allow replacement transactions right now, so just swap the package
            // transaction for the mempool one. Note that we are ignoring the validity of the
            // package transaction passed in.
            // TODO: allow witness replacement in packages.
            auto iter = m_pool.GetIter(txid);
            assert(iter != std::nullopt);
            // Provide the wtxid of the mempool tx so that the caller can look it up in the mempool.
            results.emplace(wtxid, MempoolAcceptResult::MempoolTxDifferentWitness(iter.value()->GetTx().GetWitnessHash()));
        } else {
            // Transaction does not already exist in the mempool.
            txns_new.push_back(tx);
        }
    }

    // Nothing to do if the entire package has already been submitted.
    if (txns_new.empty()) return PackageMempoolAcceptResult(package_state, std::move(results));
    // Validate the (deduplicated) transactions as a package.
    auto submission_result = AcceptMultipleTransactions(txns_new, args);
    // Include already-in-mempool transaction results in the final result.
    for (const auto& [wtxid, mempoolaccept_res] : results) {
        submission_result.m_tx_results.emplace(wtxid, mempoolaccept_res);
    }
    return submission_result;
}

} // anon namespace

MempoolAcceptResult AcceptToMemoryPool(CChainState& active_chainstate, const CTransactionRef& tx,
                                       int64_t accept_time, bool bypass_limits, bool test_accept, bool ignore_locks)
    EXCLUSIVE_LOCKS_REQUIRED(cs_main)
{
    const CChainParams& chainparams{active_chainstate.m_params};
    assert(active_chainstate.GetMempool() != nullptr);
    CTxMemPool& pool{*active_chainstate.GetMempool()};

    std::vector<COutPoint> coins_to_uncache;
    auto args = MemPoolAccept::ATMPArgs::SingleAccept(chainparams, accept_time, bypass_limits, coins_to_uncache, test_accept, ignore_locks);
    const MempoolAcceptResult result = MemPoolAccept(pool, active_chainstate).AcceptSingleTransaction(tx, args);
    if (result.m_result_type != MempoolAcceptResult::ResultType::VALID) {
        // Remove coins that were not present in the coins cache before calling
        // AcceptSingleTransaction(); this is to prevent memory DoS in case we receive a large
        // number of invalid transactions that attempt to overrun the in-memory coins cache
        // (`CCoinsViewCache::cacheCoins`).

        for (const COutPoint& hashTx : coins_to_uncache)
            active_chainstate.CoinsTip().Uncache(hashTx);
    }
    // After we've (potentially) uncached entries, ensure our coins cache is still within its size limits
    BlockValidationState state_dummy;
    active_chainstate.FlushStateToDisk(state_dummy, FlushStateMode::PERIODIC);
    return result;
}

PackageMempoolAcceptResult ProcessNewPackage(CChainState& active_chainstate, CTxMemPool& pool,
                                                   const Package& package, bool test_accept, bool ignore_locks)
{
    AssertLockHeld(cs_main);
    assert(!package.empty());
    assert(std::all_of(package.cbegin(), package.cend(), [](const auto& tx){return tx != nullptr;}));

    std::vector<COutPoint> coins_to_uncache;
    const CChainParams& chainparams = Params();
    const auto result = [&]() EXCLUSIVE_LOCKS_REQUIRED(cs_main) {
        AssertLockHeld(cs_main);
        if (test_accept) {
            auto args = MemPoolAccept::ATMPArgs::PackageTestAccept(chainparams, GetTime(), coins_to_uncache, ignore_locks);
            return MemPoolAccept(pool, active_chainstate).AcceptMultipleTransactions(package, args);
        } else {
            auto args = MemPoolAccept::ATMPArgs::PackageChildWithParents(chainparams, GetTime(), coins_to_uncache, ignore_locks);
            return MemPoolAccept(pool, active_chainstate).AcceptPackage(package, args);
        }
    }();

    // Uncache coins pertaining to transactions that were not submitted to the mempool.
    if (test_accept || result.m_state.IsInvalid()) {
        for (const COutPoint& hashTx : coins_to_uncache) {
            active_chainstate.CoinsTip().Uncache(hashTx);
        }
    }
    // Ensure the coins cache is still within limits.
    BlockValidationState state_dummy;
    active_chainstate.FlushStateToDisk(state_dummy, FlushStateMode::PERIODIC);
    return result;
}

CAmount GetBlockSubsidy(int nHeight, const Consensus::Params& consensusParams)
{
    int halvings = nHeight / consensusParams.nSubsidyHalvingInterval;
    // Force block reward to zero when right shift is undefined.
    if (halvings >= 64)
        return 0;

    CAmount nSubsidy = 50 * COIN;
    // Subsidy is cut in half every 210,000 blocks which will occur approximately every 4 years.
    nSubsidy >>= halvings;
    return nSubsidy;
}

CoinsViews::CoinsViews(
    std::string ldb_name,
    size_t cache_size_bytes,
    bool in_memory,
    bool should_wipe) : m_dbview(
                            gArgs.GetDataDirNet() / ldb_name, cache_size_bytes, in_memory, should_wipe),
                        m_catcherview(&m_dbview) {}

void CoinsViews::InitCache()
{
    m_cacheview = std::make_unique<CCoinsViewCache>(&m_catcherview);
}

CChainState::CChainState(
    CTxMemPool* mempool,
    BlockManager& blockman,
    ChainstateManager& chainman,
    std::optional<uint256> from_snapshot_blockhash)
    : m_mempool(mempool),
      m_blockman(blockman),
      m_params(::Params()),
      m_chainman(chainman),
      m_from_snapshot_blockhash(from_snapshot_blockhash) {}

void CChainState::InitCoinsDB(
    size_t cache_size_bytes,
    bool in_memory,
    bool should_wipe,
    std::string leveldb_name)
{
    if (m_from_snapshot_blockhash) {
        leveldb_name += "_" + m_from_snapshot_blockhash->ToString();
    }

    m_coins_views = std::make_unique<CoinsViews>(
        leveldb_name, cache_size_bytes, in_memory, should_wipe);
}

void CChainState::InitCoinsCache(size_t cache_size_bytes)
{
    assert(m_coins_views != nullptr);
    m_coinstip_cache_size_bytes = cache_size_bytes;
    m_coins_views->InitCache();
}

// Note that though this is marked const, we may end up modifying `m_cached_finished_ibd`, which
// is a performance-related implementation detail. This function must be marked
// `const` so that `CValidationInterface` clients (which are given a `const CChainState*`)
// can call it.
//
bool CChainState::IsInitialBlockDownload() const
{
    // Optimization: pre-test latch before taking the lock.
    if (m_cached_finished_ibd.load(std::memory_order_relaxed))
        return false;

    static bool check_peer_height = gArgs.GetBoolArg("-checkpeerheight", true);

    LOCK(cs_main);
    if (m_cached_finished_ibd.load(std::memory_order_relaxed))
        return false;
    if (fImporting || fReindex)
        return true;
    if (m_chain.Tip() == nullptr)
        return true;
    if (m_chain.Tip()->nChainWork < nMinimumChainWork)
        return true;
    if ((!fParticlMode || m_chain.Tip()->nHeight > COINBASE_MATURITY)
        && m_chain.Tip()->GetBlockTime() < (GetTime() - nMaxTipAge))
        return true;
    if (fParticlMode && check_peer_height
        && (particl::GetNumPeers() < 1
            || m_chain.Tip()->nHeight < particl::GetNumBlocksOfPeers()-10))
        return true;

    LogPrintf("Leaving InitialBlockDownload (latching to false)\n");
    m_cached_finished_ibd.store(true, std::memory_order_relaxed);
    return false;
}

static void AlertNotify(const std::string& strMessage)
{
    uiInterface.NotifyAlertChanged();
#if HAVE_SYSTEM
    std::string strCmd = gArgs.GetArg("-alertnotify", "");
    if (strCmd.empty()) return;

    // Alert text should be plain ascii coming from a trusted source, but to
    // be safe we first strip anything not in safeChars, then add single quotes around
    // the whole string before passing it to the shell:
    std::string singleQuote("'");
    std::string safeStatus = SanitizeString(strMessage);
    safeStatus = singleQuote+safeStatus+singleQuote;
    boost::replace_all(strCmd, "%s", safeStatus);

    std::thread t(runCommand, strCmd);
    t.detach(); // thread runs free
#endif
}

void CChainState::CheckForkWarningConditions()
{
    AssertLockHeld(cs_main);

    // Before we get past initial download, we cannot reliably alert about forks
    // (we assume we don't get stuck on a fork before finishing our initial sync)
    if (IsInitialBlockDownload()) {
        return;
    }

    if (m_chainman.m_best_invalid && m_chainman.m_best_invalid->nChainWork > m_chain.Tip()->nChainWork + (GetBlockProof(*m_chain.Tip()) * 6)) {
        LogPrintf("%s: Warning: Found invalid chain at least ~6 blocks longer than our best chain.\nChain state database corruption likely.\n", __func__);
        SetfLargeWorkInvalidChainFound(true);
    } else {
        SetfLargeWorkInvalidChainFound(false);
    }
}

// Called both upon regular invalid block discovery *and* InvalidateBlock
void CChainState::InvalidChainFound(CBlockIndex* pindexNew)
{
    if (!m_chainman.m_best_invalid || pindexNew->nChainWork > m_chainman.m_best_invalid->nChainWork) {
        m_chainman.m_best_invalid = pindexNew;
    }
    if (pindexBestHeader != nullptr && pindexBestHeader->GetAncestor(pindexNew->nHeight) == pindexNew) {
        pindexBestHeader = m_chain.Tip();
    }

    LogPrintf("%s: invalid block=%s  height=%d  log2_work=%f  date=%s\n", __func__,
      pindexNew->GetBlockHash().ToString(), pindexNew->nHeight,
      log(pindexNew->nChainWork.getdouble())/log(2.0), FormatISO8601DateTime(pindexNew->GetBlockTime()));
    CBlockIndex *tip = m_chain.Tip();
    assert (tip);
    LogPrintf("%s:  current best=%s  height=%d  log2_work=%f  date=%s\n", __func__,
      tip->GetBlockHash().ToString(), m_chain.Height(), log(tip->nChainWork.getdouble())/log(2.0),
      FormatISO8601DateTime(tip->GetBlockTime()));
    CheckForkWarningConditions();
}

// Same as InvalidChainFound, above, except not called directly from InvalidateBlock,
// which does its own setBlockIndexCandidates management.
void CChainState::InvalidBlockFound(CBlockIndex* pindex, const BlockValidationState& state)
{
    if (state.GetResult() != BlockValidationResult::BLOCK_MUTATED) {
        pindex->nStatus |= BLOCK_FAILED_VALID;
        m_chainman.m_failed_blocks.insert(pindex);
        m_blockman.m_dirty_blockindex.insert(pindex);
        setBlockIndexCandidates.erase(pindex);
        InvalidChainFound(pindex);
    }
}

void UpdateCoins(const CTransaction& tx, CCoinsViewCache& inputs, CTxUndo &txundo, int nHeight)
{
    // mark inputs spent
    if (!tx.IsCoinBase()) {
        txundo.vprevout.reserve(tx.vin.size());
        for (const CTxIn &txin : tx.vin)
        {
            if (txin.IsAnonInput()) {
                continue;
            }

            txundo.vprevout.emplace_back();
            bool is_spent = inputs.SpendCoin(txin.prevout, &txundo.vprevout.back());
            assert(is_spent);
        }
    }
    // add outputs
    AddCoins(inputs, tx, nHeight);
}

bool CScriptCheck::operator()() {
    const CScript &scriptSig = ptxTo->vin[nIn].scriptSig;
    const CScriptWitness *witness = &ptxTo->vin[nIn].scriptWitness;

    return VerifyScript(scriptSig, scriptPubKey, witness, nFlags, CachingTransactionSignatureChecker(ptxTo, nIn, vchAmount, cacheStore, *txdata), &error);
    //return VerifyScript(scriptSig, m_tx_out.scriptPubKey, witness, nFlags, CachingTransactionSignatureChecker(ptxTo, nIn, m_tx_out.nValue, cacheStore, *txdata), &error);
}

static CuckooCache::cache<uint256, SignatureCacheHasher> g_scriptExecutionCache;
static CSHA256 g_scriptExecutionCacheHasher;

void InitScriptExecutionCache() {
    // Setup the salted hasher
    uint256 nonce = GetRandHash();
    // We want the nonce to be 64 bytes long to force the hasher to process
    // this chunk, which makes later hash computations more efficient. We
    // just write our 32-byte entropy twice to fill the 64 bytes.
    g_scriptExecutionCacheHasher.Write(nonce.begin(), 32);
    g_scriptExecutionCacheHasher.Write(nonce.begin(), 32);
    // nMaxCacheSize is unsigned. If -maxsigcachesize is set to zero,
    // setup_bytes creates the minimum possible cache (2 elements).
    size_t nMaxCacheSize = std::min(std::max((int64_t)0, gArgs.GetIntArg("-maxsigcachesize", DEFAULT_MAX_SIG_CACHE_SIZE) / 2), MAX_MAX_SIG_CACHE_SIZE) * ((size_t) 1 << 20);
    size_t nElems = g_scriptExecutionCache.setup_bytes(nMaxCacheSize);
    LogPrintf("Using %zu MiB out of %zu/2 requested for script execution cache, able to store %zu elements\n",
            (nElems*sizeof(uint256)) >>20, (nMaxCacheSize*2)>>20, nElems);
}

/**
 * Check whether all of this transaction's input scripts succeed.
 *
 * This involves ECDSA signature checks so can be computationally intensive. This function should
 * only be called after the cheap sanity checks in CheckTxInputs passed.
 *
 * If pvChecks is not nullptr, script checks are pushed onto it instead of being performed inline. Any
 * script checks which are not necessary (eg due to script execution cache hits) are, obviously,
 * not pushed onto pvChecks/run.
 *
 * Setting cacheSigStore/cacheFullScriptStore to false will remove elements from the corresponding cache
 * which are matched. This is useful for checking blocks where we will likely never need the cache
 * entry again.
 *
 * Note that we may set state.reason to NOT_STANDARD for extra soft-fork flags in flags, block-checking
 * callers should probably reset it to CONSENSUS in such cases.
 *
 * Non-static (and re-declared) in src/test/txvalidationcache_tests.cpp
 */
bool CheckInputScripts(const CTransaction& tx, TxValidationState &state,
                       const CCoinsViewCache &inputs, unsigned int flags, bool cacheSigStore,
                       bool cacheFullScriptStore, PrecomputedTransactionData& txdata,
                       std::vector<CScriptCheck> *pvChecks, bool fAnonChecks)
{
    if (tx.IsCoinBase()) return true;
    if (pvChecks) {
        pvChecks->reserve(tx.vin.size());
    }

    // First check if script executions have been cached with the same
    // flags. Note that this assumes that the inputs provided are
    // correct (ie that the transaction hash which is in tx's prevouts
    // properly commits to the scriptPubKey in the inputs view of that
    // transaction).
    bool m_has_anon_input = false;
    uint256 hashCacheEntry;
    CSHA256 hasher = g_scriptExecutionCacheHasher;
    hasher.Write(tx.GetWitnessHash().begin(), 32).Write((unsigned char*)&flags, sizeof(flags)).Finalize(hashCacheEntry.begin());
    AssertLockHeld(cs_main); //TODO: Remove this requirement by making CuckooCache not require external locks
    if (g_scriptExecutionCache.contains(hashCacheEntry, !cacheFullScriptStore)) {
        return true;
    }

    if (!txdata.m_spent_outputs_ready) {
        std::vector<CTxOutSign> spent_outputs;
        spent_outputs.reserve(tx.vin.size());

        for (const auto& txin : tx.vin) {
            if (txin.IsAnonInput()) {
                // Add placeholder CTxOutSign to maintain index
                spent_outputs.emplace_back();
                continue;
            }
            const COutPoint& prevout = txin.prevout;
            const Coin& coin = inputs.AccessCoin(prevout);
            assert(!coin.IsSpent());
            const CScript& scriptPubKey = coin.out.scriptPubKey;

            std::vector<uint8_t> vchAmount;
            if (coin.nType == OUTPUT_STANDARD) {
                part::SetAmount(vchAmount, coin.out.nValue);
            } else
            if (coin.nType == OUTPUT_CT) {
                vchAmount.resize(33);
                memcpy(vchAmount.data(), coin.commitment.data, 33);
            }

            spent_outputs.emplace_back(vchAmount, scriptPubKey);
        }
        txdata.Init_vec(tx, std::move(spent_outputs));
    }
    assert(txdata.m_spent_outputs.size() == tx.vin.size());

    for (unsigned int i = 0; i < tx.vin.size(); i++) {
        if (tx.vin[i].IsAnonInput()) {
            m_has_anon_input = true;
            continue;
        }

        // We very carefully only pass in things to CScriptCheck which
        // are clearly committed to by tx' witness hash. This provides
        // a sanity check that our caching is not introducing consensus
        // failures through additional data in, eg, the coins being
        // spent being checked as a part of CScriptCheck.

        // Verify signature
        CScriptCheck check(txdata.m_spent_outputs[i], tx, i, flags, cacheSigStore, &txdata);
        if (pvChecks) {
            pvChecks->push_back(CScriptCheck());
            check.swap(pvChecks->back());
        } else if (!check()) {
            if (flags & STANDARD_NOT_MANDATORY_VERIFY_FLAGS) {
                // Check whether the failure was caused by a
                // non-mandatory script verification check, such as
                // non-standard DER encodings or non-null dummy
                // arguments; if so, ensure we return NOT_STANDARD
                // instead of CONSENSUS to avoid downstream users
                // splitting the network between upgraded and
                // non-upgraded nodes by banning CONSENSUS-failing
                // data providers.
                CScriptCheck check2(txdata.m_spent_outputs[i], tx, i,
                        flags & ~STANDARD_NOT_MANDATORY_VERIFY_FLAGS, cacheSigStore, &txdata);

                if (check2())
                    return state.Invalid(TxValidationResult::TX_NOT_STANDARD, strprintf("non-mandatory-script-verify-flag (%s)", ScriptErrorString(check.GetScriptError())));
            }
            // MANDATORY flag failures correspond to
            // TxValidationResult::TX_CONSENSUS. Because CONSENSUS
            // failures are the most serious case of validation
            // failures, we may need to consider using
            // RECENT_CONSENSUS_CHANGE for any script failure that
            // could be due to non-upgraded nodes which we may want to
            // support, to avoid splitting the network (but this
            // depends on the details of how net_processing handles
            // such errors).
            return state.Invalid(TxValidationResult::TX_CONSENSUS, strprintf("mandatory-script-verify-flag-failed (%s)", ScriptErrorString(check.GetScriptError())));
        }
    }

    if (m_has_anon_input && fAnonChecks
        && !VerifyMLSAG(tx, state)) {
        return false;
    }

    if (cacheFullScriptStore && !pvChecks) {
        // We executed all of the provided scripts, and were told to
        // cache the result. Do so now.
        g_scriptExecutionCache.insert(hashCacheEntry);
    }

    return true;
}

bool AbortNode(BlockValidationState& state, const std::string& strMessage, const bilingual_str& userMessage)
{
    AbortNode(strMessage, userMessage);
    return state.Error(strMessage);
}

/**
 * Restore the UTXO in a Coin at a given COutPoint
 * @param undo The Coin to be restored.
 * @param view The coins view to which to apply the changes.
 * @param out The out point that corresponds to the tx input.
 * @return A DisconnectResult as an int
 */
int ApplyTxInUndo(Coin&& undo, CCoinsViewCache& view, const COutPoint& out)
{
    bool fClean = true;

    if (view.HaveCoin(out)) fClean = false; // overwriting transaction output

    if (undo.nHeight == 0 && // Genesis block txns are spendable in Particl
        (!fParticlMode || out.hash != Params().GenesisBlock().vtx[0]->GetHash())) {
        // Missing undo metadata (height and coinbase). Older versions included this
        // information only in undo records for the last spend of a transactions'
        // outputs. This implies that it must be present for some other output of the same tx.
        const Coin& alternate = AccessByTxid(view, out.hash);
        if (!alternate.IsSpent()) {
            undo.nHeight = alternate.nHeight;
            undo.fCoinBase = alternate.fCoinBase;
        } else {
            return DISCONNECT_FAILED; // adding output for transaction without known metadata
        }
    }
    // If the coin already exists as an unspent coin in the cache, then the
    // possible_overwrite parameter to AddCoin must be set to true. We have
    // already checked whether an unspent coin exists above using HaveCoin, so
    // we don't need to guess. When fClean is false, an unspent coin already
    // existed and it is an overwrite.
    view.AddCoin(out, std::move(undo), !fClean);

    return fClean ? DISCONNECT_OK : DISCONNECT_UNCLEAN;
}

/** Undo the effects of this block (with given index) on the UTXO set represented by coins.
 *  When FAILED is returned, view is left in an indeterminate state. */
DisconnectResult CChainState::DisconnectBlock(const CBlock& block, const CBlockIndex* pindex, CCoinsViewCache& view)
{
    AssertLockHeld(::cs_main);

    if (LogAcceptCategory(BCLog::HDWALLET)) {
        LogPrintf("%s: hash %s, height %d\n", __func__, block.GetHash().ToString(), pindex->nHeight);
    }

    bool fClean = true;

    CBlockUndo blockUndo;
    if (!UndoReadFromDisk(blockUndo, pindex)) {
        error("DisconnectBlock(): failure reading undo data");
        return DISCONNECT_FAILED;
    }

    if (!fParticlMode) {
        if (blockUndo.vtxundo.size() + 1 != block.vtx.size()) {
            error("DisconnectBlock(): block and undo data inconsistent");
            return DISCONNECT_FAILED;
        }
    } else {
        if (blockUndo.vtxundo.size() != block.vtx.size()) {
            // Count non coinbase txns, this should only happen in early blocks.
            size_t nExpectTxns = 0;
            for (auto &tx : block.vtx) {
                if (!tx->IsCoinBase()) {
                    nExpectTxns++;
                }
            }

            if (blockUndo.vtxundo.size() != nExpectTxns) {
                error("DisconnectBlock(): block and undo data inconsistent");
                return DISCONNECT_FAILED;
            }
        }
    }

    int nVtxundo = (int)blockUndo.vtxundo.size()-1;
    // undo transactions in reverse order
    for (int i = block.vtx.size() - 1; i >= 0; i--)
    {
        const CTransaction &tx = *(block.vtx[i]);
        uint256 hash = tx.GetHash();

        for (const auto &txin : tx.vin) {
            if (txin.IsAnonInput()) {
                uint32_t nInputs, nRingSize;
                txin.GetAnonInfo(nInputs, nRingSize);
                if (txin.scriptData.stack.size() != 1
                    || txin.scriptData.stack[0].size() != 33 * nInputs) {
                    error("%s: Bad scriptData stack, %s.", __func__, hash.ToString());
                    return DISCONNECT_FAILED;
                }

                const std::vector<uint8_t> &vKeyImages = txin.scriptData.stack[0];
                for (size_t k = 0; k < nInputs; ++k) {
                    const CCmpPubKey &ki = *((CCmpPubKey*)&vKeyImages[k*33]);
                    view.keyImages[ki] = hash;
                }
            } else {
                Coin coin;
                view.spent_cache.emplace_back(txin.prevout, SpentCoin());
            }
        }

        bool is_coinbase = tx.IsCoinBase() || tx.IsCoinStake();

        for (size_t k = tx.vpout.size(); k-- > 0;) {
            const CTxOutBase *out = tx.vpout[k].get();

            if (out->IsType(OUTPUT_RINGCT)) {
                const CTxOutRingCT *txout = (CTxOutRingCT*)out;

                if (view.nLastRCTOutput == 0) {
                    view.nLastRCTOutput = pindex->nAnonOutputs;
                    // Verify data matches
                    CAnonOutput ao;
                    if (!m_blockman.m_block_tree_db->ReadRCTOutput(view.nLastRCTOutput, ao)) {
                        error("%s: RCT output missing, txn %s, %d, index %d.", __func__, hash.ToString(), k, view.nLastRCTOutput);
                        if (!view.fForceDisconnect) {
                            return DISCONNECT_FAILED;
                        }
                    } else
                    if (ao.pubkey != txout->pk) {
                        error("%s: RCT output mismatch, txn %s, %d, index %d.", __func__, hash.ToString(), k, view.nLastRCTOutput);
                        if (!view.fForceDisconnect) {
                            return DISCONNECT_FAILED;
                        }
                    }
                }

                view.anonOutputLinks[txout->pk] = view.nLastRCTOutput;
                view.nLastRCTOutput--;

                continue;
            }

            // Check that all outputs are available and match the outputs in the block itself
            // exactly.
            if (out->IsType(OUTPUT_STANDARD) || out->IsType(OUTPUT_CT)) {
                const CScript *pScript = out->GetPScriptPubKey();
                if (!pScript->IsUnspendable()) {
                    COutPoint op(hash, k);
                    Coin coin;
                    CTxOut txout(0, *pScript);

                    if (out->IsType(OUTPUT_STANDARD)) {
                        txout.nValue = out->GetValue();
                    }
                    bool is_spent = view.SpendCoin(op, &coin);
                    if (!is_spent || txout != coin.out || pindex->nHeight != coin.nHeight || is_coinbase != coin.fCoinBase) {
                        fClean = false; // transaction output mismatch
                    }
                }
            }

            if (!fAddressIndex ||
                (!out->IsType(OUTPUT_STANDARD) &&
                 !out->IsType(OUTPUT_CT))) {
                continue;
            }

            const CScript *pScript;
            std::vector<unsigned char> hashBytes;
            int scriptType = 0;
            CAmount nValue;
            if (!ExtractIndexInfo(out, scriptType, hashBytes, nValue, pScript)
                || scriptType == 0) {
                continue;
            }
            // undo receiving activity
            view.addressIndex.push_back(std::make_pair(CAddressIndexKey(scriptType, uint256(hashBytes.data(), hashBytes.size()), pindex->nHeight, i, hash, k, false), nValue));
            // undo unspent index
            view.addressUnspentIndex.push_back(std::make_pair(CAddressUnspentKey(scriptType, uint256(hashBytes.data(), hashBytes.size()), hash, k), CAddressUnspentValue()));
        }


        if (fParticlMode) {
            // Restore inputs
            if (!tx.IsCoinBase()) {
                if (nVtxundo < 0 || nVtxundo >= (int)blockUndo.vtxundo.size()) {
                    error("DisconnectBlock(): transaction undo data offset out of range.");
                    return DISCONNECT_FAILED;
                }

                size_t nExpectUndo = 0;
                for (const auto &txin : tx.vin)
                if (!txin.IsAnonInput()) {
                    nExpectUndo++;
                }

                CTxUndo &txundo = blockUndo.vtxundo[nVtxundo--];
                if (txundo.vprevout.size() != nExpectUndo) {
                    error("DisconnectBlock(): transaction and undo data inconsistent");
                    return DISCONNECT_FAILED;
                }

                for (unsigned int j = tx.vin.size(); j-- > 0;) {
                    if (tx.vin[j].IsAnonInput()) {
                        continue;
                    }

                    const COutPoint &out = tx.vin[j].prevout;
                    int res = ApplyTxInUndo(std::move(txundo.vprevout[j]), view, out);
                    if (res == DISCONNECT_FAILED) {
                        error("DisconnectBlock(): ApplyTxInUndo failed");
                        return DISCONNECT_FAILED;
                    }
                    fClean = fClean && res != DISCONNECT_UNCLEAN;

                    const CTxIn input = tx.vin[j];

                    if (fSpentIndex) { // undo and delete the spent index
                        view.spentIndex.push_back(std::make_pair(CSpentIndexKey(input.prevout.hash, input.prevout.n), CSpentIndexValue()));
                    }

                    if (fAddressIndex) {
                        const Coin &coin = view.AccessCoin(tx.vin[j].prevout);
                        const CScript *pScript = &coin.out.scriptPubKey;

                        CAmount nValue = coin.nType == OUTPUT_CT ? 0 : coin.out.nValue;
                        std::vector<uint8_t> hashBytes;
                        int scriptType = 0;
                        if (!ExtractIndexInfo(pScript, scriptType, hashBytes)
                            || scriptType == 0) {
                            continue;
                        }

                        // undo spending activity
                        view.addressIndex.push_back(std::make_pair(CAddressIndexKey(scriptType, uint256(hashBytes.data(), hashBytes.size()), pindex->nHeight, i, hash, j, true), nValue * -1));
                        // restore unspent index
                        view.addressUnspentIndex.push_back(std::make_pair(CAddressUnspentKey(scriptType, uint256(hashBytes.data(), hashBytes.size()), input.prevout.hash, input.prevout.n), CAddressUnspentValue(nValue, *pScript, coin.nHeight)));
                    }
                }
            }
        } else {
            // Check that all outputs are available and match the outputs in the block itself
            // exactly.
            for (size_t o = 0; o < tx.vout.size(); o++) {
                if (!tx.vout[o].scriptPubKey.IsUnspendable()) {
                    COutPoint out(hash, o);
                    Coin coin;
                    bool is_spent = view.SpendCoin(out, &coin);
                    if (!is_spent || tx.vout[o] != coin.out || pindex->nHeight != coin.nHeight || is_coinbase != coin.fCoinBase) {
                        fClean = false; // transaction output mismatch
                    }
                }
            }
<<<<<<< HEAD

            if (i > 0) { // not coinbases
                CTxUndo &txundo = blockUndo.vtxundo[i-1];
                if (txundo.vprevout.size() != tx.vin.size()) {
                    error("DisconnectBlock(): transaction and undo data inconsistent");
                    return DISCONNECT_FAILED;
                }
                for (unsigned int j = tx.vin.size(); j-- > 0;) {
                    const COutPoint &out = tx.vin[j].prevout;
                    int res = ApplyTxInUndo(std::move(txundo.vprevout[j]), view, out);
                    if (res == DISCONNECT_FAILED) return DISCONNECT_FAILED;
                    fClean = fClean && res != DISCONNECT_UNCLEAN;
                }
=======
            for (unsigned int j = tx.vin.size(); j > 0;) {
                --j;
                const COutPoint& out = tx.vin[j].prevout;
                int res = ApplyTxInUndo(std::move(txundo.vprevout[j]), view, out);
                if (res == DISCONNECT_FAILED) return DISCONNECT_FAILED;
                fClean = fClean && res != DISCONNECT_UNCLEAN;
>>>>>>> 5f7f2f7f
            }
            // At this point, all of txundo.vprevout should have been moved out.
        }
    }

    // move best block pointer to prevout block
    view.SetBestBlock(pindex->pprev->GetBlockHash(), pindex->pprev->nHeight);

    return fClean ? DISCONNECT_OK : DISCONNECT_UNCLEAN;
}

static CCheckQueue<CScriptCheck> scriptcheckqueue(128);

void StartScriptCheckWorkerThreads(int threads_num)
{
    scriptcheckqueue.StartWorkerThreads(threads_num);
}

void StopScriptCheckWorkerThreads()
{
    scriptcheckqueue.StopWorkerThreads();
}

/**
 * Threshold condition checker that triggers when unknown versionbits are seen on the network.
 */
class WarningBitsConditionChecker : public AbstractThresholdConditionChecker
{
private:
    int bit;

public:
    explicit WarningBitsConditionChecker(int bitIn) : bit(bitIn) {}

    int64_t BeginTime(const Consensus::Params& params) const override { return 0; }
    int64_t EndTime(const Consensus::Params& params) const override { return std::numeric_limits<int64_t>::max(); }
    int Period(const Consensus::Params& params) const override { return params.nMinerConfirmationWindow; }
    int Threshold(const Consensus::Params& params) const override { return params.nRuleChangeActivationThreshold; }

    bool Condition(const CBlockIndex* pindex, const Consensus::Params& params) const override
    {
        return pindex->nHeight >= params.MinBIP9WarningHeight &&
               ((pindex->nVersion & VERSIONBITS_TOP_MASK) == VERSIONBITS_TOP_BITS) &&
               ((pindex->nVersion >> bit) & 1) != 0 &&
               ((g_versionbitscache.ComputeBlockVersion(pindex->pprev, params) >> bit) & 1) == 0;
    }
};

static ThresholdConditionCache warningcache[VERSIONBITS_NUM_BITS] GUARDED_BY(cs_main);

static unsigned int GetBlockScriptFlags(const CBlockIndex* pindex, const Consensus::Params& consensusparams)
{
    if (fParticlMode) {
        unsigned int flags = SCRIPT_VERIFY_P2SH;
        flags |= SCRIPT_VERIFY_DERSIG;
        flags |= SCRIPT_VERIFY_CHECKLOCKTIMEVERIFY;
        flags |= SCRIPT_VERIFY_CHECKSEQUENCEVERIFY;
        flags |= SCRIPT_VERIFY_WITNESS;
        flags |= SCRIPT_VERIFY_NULLDUMMY;

        if (pindex->nTime >= consensusparams.m_taproot_time) {
            flags |= SCRIPT_VERIFY_TAPROOT;
        }

        return flags;
    }

    unsigned int flags = SCRIPT_VERIFY_NONE;

    // BIP16 didn't become active until Apr 1 2012 (on mainnet, and
    // retroactively applied to testnet)
    // However, only one historical block violated the P2SH rules (on both
    // mainnet and testnet), so for simplicity, always leave P2SH
    // on except for the one violating block.
    if (consensusparams.BIP16Exception.IsNull() || // no bip16 exception on this chain
        pindex->phashBlock == nullptr || // this is a new candidate block, eg from TestBlockValidity()
        *pindex->phashBlock != consensusparams.BIP16Exception) // this block isn't the historical exception
    {
        // Enforce WITNESS rules whenever P2SH is in effect
        flags |= SCRIPT_VERIFY_P2SH | SCRIPT_VERIFY_WITNESS;
    }

    // Enforce the DERSIG (BIP66) rule
    if (DeploymentActiveAt(*pindex, consensusparams, Consensus::DEPLOYMENT_DERSIG)) {
        flags |= SCRIPT_VERIFY_DERSIG;
    }

    // Enforce CHECKLOCKTIMEVERIFY (BIP65)
    if (DeploymentActiveAt(*pindex, consensusparams, Consensus::DEPLOYMENT_CLTV)) {
        flags |= SCRIPT_VERIFY_CHECKLOCKTIMEVERIFY;
    }

    // Enforce CHECKSEQUENCEVERIFY (BIP112)
    if (DeploymentActiveAt(*pindex, consensusparams, Consensus::DEPLOYMENT_CSV)) {
        flags |= SCRIPT_VERIFY_CHECKSEQUENCEVERIFY;
    }

    // Enforce Taproot (BIP340-BIP342)
    if (DeploymentActiveAt(*pindex, consensusparams, Consensus::DEPLOYMENT_TAPROOT)) {
        flags |= SCRIPT_VERIFY_TAPROOT;
    }

    // Enforce BIP147 NULLDUMMY (activated simultaneously with segwit)
    if (DeploymentActiveAt(*pindex, consensusparams, Consensus::DEPLOYMENT_SEGWIT)) {
        flags |= SCRIPT_VERIFY_NULLDUMMY;
    }

    return flags;
}



static int64_t nTimeCheck = 0;
static int64_t nTimeForks = 0;
static int64_t nTimeVerify = 0;
static int64_t nTimeConnect = 0;
static int64_t nTimeIndex = 0;
static int64_t nTimeTotal = 0;
static int64_t nBlocksTotal = 0;

/** Apply the effects of this block (with given index) on the UTXO set represented by coins.
 *  Validity checks that depend on the UTXO set are also done; ConnectBlock()
 *  can fail if those validity checks fail (among other reasons). */
bool CChainState::ConnectBlock(const CBlock& block, BlockValidationState& state, CBlockIndex* pindex,
                               CCoinsViewCache& view, bool fJustCheck)
{
    AssertLockHeld(cs_main);
    assert(pindex);
    assert(*pindex->phashBlock == block.GetHash());
    int64_t nTimeStart = GetTimeMicros();

    const Consensus::Params &consensus = Params().GetConsensus();
    state.SetStateInfo(block.nTime, pindex->nHeight, consensus, fParticlMode, (fBusyImporting && fSkipRangeproof), true);

    // Check it again in case a previous version let a bad block in
    // NOTE: We don't currently (re-)invoke ContextualCheckBlock() or
    // ContextualCheckBlockHeader() here. This means that if we add a new
    // consensus rule that is enforced in one of those two functions, then we
    // may have let in a block that violates the rule prior to updating the
    // software, and we would NOT be enforcing the rule here. Fully solving
    // upgrade from one software version to the next after a consensus rule
    // change is potentially tricky and issue-specific (see NeedsRedownload()
    // for one approach that was used for BIP 141 deployment).
    // Also, currently the rule against blocks more than 2 hours in the future
    // is enforced in ContextualCheckBlockHeader(); we wouldn't want to
    // re-enforce that rule here (at least until we make it impossible for
    // GetAdjustedTime() to go backward).
    if (!CheckBlock(block, state, m_params.GetConsensus(), !fJustCheck, !fJustCheck)) {
        if (state.GetResult() == BlockValidationResult::BLOCK_MUTATED) {
            // We don't write down blocks to disk if they may have been
            // corrupted, so this should be impossible unless we're having hardware
            // problems.
            return AbortNode(state, "Corrupt block found indicating potential hardware failure; shutting down");
        }
        return error("%s: Consensus::CheckBlock: %s", __func__, state.ToString());
    }

    if (block.IsProofOfStake()) {
        pindex->bnStakeModifier = ComputeStakeModifierV2(pindex->pprev, pindex->prevoutStake.hash);
        m_blockman.m_dirty_blockindex.insert(pindex);

        uint256 hashProof, targetProofOfStake;
        if (!CheckProofOfStake(*this, state, pindex->pprev, *block.vtx[0], block.nTime, block.nBits, hashProof, targetProofOfStake)) {
            return error("%s: Check proof of stake failed.", __func__);
        }
    }

    // verify that the view's current state corresponds to the previous block
    uint256 hashPrevBlock = pindex->pprev == nullptr ? uint256() : pindex->pprev->GetBlockHash();
    assert(hashPrevBlock == view.GetBestBlock());

    const uint256 blockHash = block.GetHash();
    bool fIsGenesisBlock = blockHash == m_params.GetConsensus().hashGenesisBlock;
    nBlocksTotal++;

    // Special case for the genesis block, skipping connection of its transactions
    // (its coinbase is unspendable)
    if (!fParticlMode &&    // genesis coinbase is spendable when in Particl mode
        fIsGenesisBlock) {
        if (!fJustCheck)
            view.SetBestBlock(pindex->GetBlockHash(), pindex->nHeight);
        return true;
    }

    bool fScriptChecks = true;
    if (!hashAssumeValid.IsNull()) {
        // We've been configured with the hash of a block which has been externally verified to have a valid history.
        // A suitable default value is included with the software and updated from time to time.  Because validity
        //  relative to a piece of software is an objective fact these defaults can be easily reviewed.
        // This setting doesn't force the selection of any particular chain but makes validating some faster by
        //  effectively caching the result of part of the verification.
        BlockMap::const_iterator  it = m_blockman.m_block_index.find(hashAssumeValid);
        if (it != m_blockman.m_block_index.end()) {
            if (it->second->GetAncestor(pindex->nHeight) == pindex &&
                pindexBestHeader->GetAncestor(pindex->nHeight) == pindex &&
                pindexBestHeader->nChainWork >= nMinimumChainWork) {
                // This block is a member of the assumed verified chain and an ancestor of the best header.
                // Script verification is skipped when connecting blocks under the
                // assumevalid block. Assuming the assumevalid block is valid this
                // is safe because block merkle hashes are still computed and checked,
                // Of course, if an assumed valid block is invalid due to false scriptSigs
                // this optimization would allow an invalid chain to be accepted.
                // The equivalent time check discourages hash power from extorting the network via DOS attack
                //  into accepting an invalid block through telling users they must manually set assumevalid.
                //  Requiring a software change or burying the invalid block, regardless of the setting, makes
                //  it hard to hide the implication of the demand.  This also avoids having release candidates
                //  that are hardly doing any signature verification at all in testing without having to
                //  artificially set the default assumed verified block further back.
                // The test against nMinimumChainWork prevents the skipping when denied access to any chain at
                //  least as good as the expected chain.
                fScriptChecks = (GetBlockProofEquivalentTime(*pindexBestHeader, *pindex, *pindexBestHeader, m_params.GetConsensus()) <= 60 * 60 * 24 * 7 * 2);
            }
        }
    }



    int64_t nTime1 = GetTimeMicros(); nTimeCheck += nTime1 - nTimeStart;
    LogPrint(BCLog::BENCH, "    - Sanity checks: %.2fms [%.2fs (%.2fms/blk)]\n", MILLI * (nTime1 - nTimeStart), nTimeCheck * MICRO, nTimeCheck * MILLI / nBlocksTotal);

    // Do not allow blocks that contain transactions which 'overwrite' older transactions,
    // unless those are already completely spent.
    // If such overwrites are allowed, coinbases and transactions depending upon those
    // can be duplicated to remove the ability to spend the first instance -- even after
    // being sent to another address.
    // See BIP30, CVE-2012-1909, and http://r6.ca/blog/20120206T005236Z.html for more information.
    // This rule was originally applied to all blocks with a timestamp after March 15, 2012, 0:00 UTC.
    // Now that the whole chain is irreversibly beyond that time it is applied to all blocks except the
    // two in the chain that violate it. This prevents exploiting the issue against nodes during their
    // initial block download.
    bool fEnforceBIP30 = fParticlMode || (!((pindex->nHeight==91842 && pindex->GetBlockHash() == uint256S("0x00000000000a4d0a398161ffc163c503763b1f4360639393e0e4c8e300e0caec")) ||
                           (pindex->nHeight==91880 && pindex->GetBlockHash() == uint256S("0x00000000000743f190a18c5577a3c2d2a1f610ae9601ac046a38084ccb7cd721"))));

    // Once BIP34 activated it was not possible to create new duplicate coinbases and thus other than starting
    // with the 2 existing duplicate coinbase pairs, not possible to create overwriting txs.  But by the
    // time BIP34 activated, in each of the existing pairs the duplicate coinbase had overwritten the first
    // before the first had been spent.  Since those coinbases are sufficiently buried it's no longer possible to create further
    // duplicate transactions descending from the known pairs either.
    // If we're on the known chain at height greater than where BIP34 activated, we can save the db accesses needed for the BIP30 check.

    // BIP34 requires that a block at height X (block X) has its coinbase
    // scriptSig start with a CScriptNum of X (indicated height X).  The above
    // logic of no longer requiring BIP30 once BIP34 activates is flawed in the
    // case that there is a block X before the BIP34 height of 227,931 which has
    // an indicated height Y where Y is greater than X.  The coinbase for block
    // X would also be a valid coinbase for block Y, which could be a BIP30
    // violation.  An exhaustive search of all mainnet coinbases before the
    // BIP34 height which have an indicated height greater than the block height
    // reveals many occurrences. The 3 lowest indicated heights found are
    // 209,921, 490,897, and 1,983,702 and thus coinbases for blocks at these 3
    // heights would be the first opportunity for BIP30 to be violated.

    // The search reveals a great many blocks which have an indicated height
    // greater than 1,983,702, so we simply remove the optimization to skip
    // BIP30 checking for blocks at height 1,983,702 or higher.  Before we reach
    // that block in another 25 years or so, we should take advantage of a
    // future consensus change to do a new and improved version of BIP34 that
    // will actually prevent ever creating any duplicate coinbases in the
    // future.
    static constexpr int BIP34_IMPLIES_BIP30_LIMIT = 1983702;

    // There is no potential to create a duplicate coinbase at block 209,921
    // because this is still before the BIP34 height and so explicit BIP30
    // checking is still active.

    // The final case is block 176,684 which has an indicated height of
    // 490,897. Unfortunately, this issue was not discovered until about 2 weeks
    // before block 490,897 so there was not much opportunity to address this
    // case other than to carefully analyze it and determine it would not be a
    // problem. Block 490,897 was, in fact, mined with a different coinbase than
    // block 176,684, but it is important to note that even if it hadn't been or
    // is remined on an alternate fork with a duplicate coinbase, we would still
    // not run into a BIP30 violation.  This is because the coinbase for 176,684
    // is spent in block 185,956 in transaction
    // d4f7fbbf92f4a3014a230b2dc70b8058d02eb36ac06b4a0736d9d60eaa9e8781.  This
    // spending transaction can't be duplicated because it also spends coinbase
    // 0328dd85c331237f18e781d692c92de57649529bd5edf1d01036daea32ffde29.  This
    // coinbase has an indicated height of over 4.2 billion, and wouldn't be
    // duplicatable until that height, and it's currently impossible to create a
    // chain that long. Nevertheless we may wish to consider a future soft fork
    // which retroactively prevents block 490,897 from creating a duplicate
    // coinbase. The two historical BIP30 violations often provide a confusing
    // edge case when manipulating the UTXO and it would be simpler not to have
    // another edge case to deal with.

    // testnet3 has no blocks before the BIP34 height with indicated heights
    // post BIP34 before approximately height 486,000,000. After block
    // 1,983,702 testnet3 starts doing unnecessary BIP30 checking again.
    if (pindex->pprev) {
        CBlockIndex* pindexBIP34height = pindex->pprev->GetAncestor(m_params.GetConsensus().BIP34Height);
        //Only continue to enforce if we're below BIP34 activation height or the block hash at that height doesn't correspond.
        fEnforceBIP30 = fEnforceBIP30 && (!pindexBIP34height || !(pindexBIP34height->GetBlockHash() == m_params.GetConsensus().BIP34Hash));
    }

    // TODO: Remove BIP30 checking from block height 1,983,702 on, once we have a
    // consensus change that ensures coinbases at those heights can not
    // duplicate earlier coinbases.
    if (fEnforceBIP30 || pindex->nHeight >= BIP34_IMPLIES_BIP30_LIMIT) {
        for (const auto& tx : block.vtx) {
            for (size_t o = 0; o < tx->GetNumVOuts(); o++) {
                if (view.HaveCoin(COutPoint(tx->GetHash(), o))) {
                    LogPrintf("ERROR: ConnectBlock(): tried to overwrite transaction\n");
                    return state.Invalid(BlockValidationResult::BLOCK_CONSENSUS, "bad-txns-BIP30");
                }
            }
        }
    }

    // Enforce BIP68 (sequence locks)
    int nLockTimeFlags = 0;
    if (DeploymentActiveAt(*pindex, m_params.GetConsensus(), Consensus::DEPLOYMENT_CSV)) {
        nLockTimeFlags |= LOCKTIME_VERIFY_SEQUENCE;
    }

    // Get the script flags for this block
    unsigned int flags = GetBlockScriptFlags(pindex, m_params.GetConsensus());

    int64_t nTime2 = GetTimeMicros(); nTimeForks += nTime2 - nTime1;
    LogPrint(BCLog::BENCH, "    - Fork checks: %.2fms [%.2fs (%.2fms/blk)]\n", MILLI * (nTime2 - nTime1), nTimeForks * MICRO, nTimeForks * MILLI / nBlocksTotal);

    smsgModule.StartConnectingBlock();

    CBlockUndo blockundo;

    // Precomputed transaction data pointers must not be invalidated
    // until after `control` has run the script checks (potentially
    // in multiple threads). Preallocate the vector size so a new allocation
    // doesn't invalidate pointers into the vector, and keep txsdata in scope
    // for as long as `control`.
    CCheckQueueControl<CScriptCheck> control(fScriptChecks && g_parallel_script_checks ? &scriptcheckqueue : nullptr);
    std::vector<PrecomputedTransactionData> txsdata(block.vtx.size());

    std::vector<int> prevheights;
    CAmount nFees = 0;
    int nInputs = 0;
    int64_t nSigOpsCost = 0;
    int64_t nAnonIn = 0;
    int64_t nStakeReward = 0;

    blockundo.vtxundo.reserve(block.vtx.size() - (fParticlMode ? 0 : 1));

    // NOTE: Block reward is based on nMoneySupply
    CAmount nMoneyCreated = 0;
    CAmount nMoneyBurned = 0;
    CAmount block_balances[3] = {0};
    bool reset_balances = false;

    for (unsigned int i = 0; i < block.vtx.size(); i++)
    {
        const CTransaction &tx = *(block.vtx[i]);
        const uint256 txhash = tx.GetHash();
        nInputs += tx.vin.size();

        TxValidationState tx_state;
        tx_state.SetStateInfo(block.nTime, pindex->nHeight, consensus, fParticlMode, (fBusyImporting && fSkipRangeproof), true);
        tx_state.m_chainman = state.m_chainman;
        tx_state.m_chainstate = this;
        if (!tx.IsCoinBase())
        {
            CAmount txfee = 0;
            if (!Consensus::CheckTxInputs(tx, tx_state, view, pindex->nHeight, txfee)) {
                control.Wait();
                // Any transaction validation failure in ConnectBlock is a block consensus failure
                state.Invalid(BlockValidationResult::BLOCK_CONSENSUS,
                            tx_state.GetRejectReason(), tx_state.GetDebugMessage());
                return error("%s: Consensus::CheckTxInputs: %s, %s", __func__, tx.GetHash().ToString(), state.ToString());
            }
            if (tx_state.m_exploit_fix_2 && tx_state.m_spends_frozen_blinded) {
                // Add redeemed frozen blinded value to moneysupply
                nMoneyCreated += tx.GetValueOut() + txfee;
            }
            if (tx.IsCoinStake())
            {
                // Block reward is passed back in txfee (nPlainValueOut - nPlainValueIn)
                nStakeReward += txfee;
                nMoneyCreated += nStakeReward;
            } else
            {
                nFees += txfee;
            }
            if (!MoneyRange(nFees)) {
                control.Wait();
                LogPrintf("ERROR: %s: accumulated fee in the block out of range.\n", __func__);
                return state.Invalid(BlockValidationResult::BLOCK_CONSENSUS, "bad-txns-accumulated-fee-outofrange");
            }

            // Check that transaction is BIP68 final
            // BIP68 lock checks (as opposed to nLockTime checks) must
            // be in ConnectBlock because they require the UTXO set

            prevheights.resize(tx.vin.size());
            for (size_t j = 0; j < tx.vin.size(); j++) {
                if (tx.vin[j].IsAnonInput())
                    prevheights[j] = 0;
                else
                    prevheights[j] = view.AccessCoin(tx.vin[j].prevout).nHeight;
            }

            if (!SequenceLocks(tx, nLockTimeFlags, prevheights, *pindex)) {
                control.Wait();
                LogPrintf("ERROR: %s: contains a non-BIP68-final transaction\n", __func__);
                return state.Invalid(BlockValidationResult::BLOCK_CONSENSUS, "bad-txns-nonfinal");
            }

            if (tx.IsParticlVersion()) {
                // Update spent inputs
                for (size_t j = 0; j < tx.vin.size(); j++) {
                    const CTxIn input = tx.vin[j];
                    if (input.IsAnonInput()) {
                        nAnonIn++;
                        continue;
                    }

                    const Coin &coin = view.AccessCoin(input.prevout);

                    if (coin.nType != OUTPUT_CT) {
                        // Cache recently spent coins for staking.
                        view.spent_cache.emplace_back(input.prevout, SpentCoin(coin, pindex->nHeight));
                    }
                    if (!fAddressIndex && !fSpentIndex) {
                        continue;
                    }

                    const CScript *pScript = &coin.out.scriptPubKey;
                    CAmount nValue = coin.nType == OUTPUT_CT ? 0 : coin.out.nValue;
                    std::vector<uint8_t> hashBytes;
                    int scriptType = 0;

                    if (!ExtractIndexInfo(pScript, scriptType, hashBytes)) {
                        continue;
                    }

                    uint256 hashAddress;
                    if (scriptType > 0) {
                        hashAddress = uint256(hashBytes.data(), hashBytes.size());
                    }
                    if (fAddressIndex && scriptType > 0) {
                        // record spending activity
                        view.addressIndex.push_back(std::make_pair(CAddressIndexKey(scriptType, hashAddress, pindex->nHeight, i, txhash, j, true), nValue * -1));
                        // remove address from unspent index
                        view.addressUnspentIndex.push_back(std::make_pair(CAddressUnspentKey(scriptType, hashAddress, input.prevout.hash, input.prevout.n), CAddressUnspentValue()));
                    }
                    if (fSpentIndex) {
                        CAmount nValue = coin.nType == OUTPUT_CT ? -1 : coin.out.nValue;
                        // add the spent index to determine the txid and input that spent an output
                        // and to find the amount and address from an input
                        view.spentIndex.push_back(std::make_pair(CSpentIndexKey(input.prevout.hash, input.prevout.n), CSpentIndexValue(txhash, j, pindex->nHeight, nValue, scriptType, hashAddress)));
                    }
                }

                if (tx_state.m_funds_smsg) {
                    smsgModule.StoreFundingTx(tx, pindex);
                }
            }
        } else {
            tx_state.tx_balances[BAL_IND_PLAIN_ADDED] = tx.GetValueOut();
        }

        // GetTransactionSigOpCost counts 3 types of sigops:
        // * legacy (always)
        // * p2sh (when P2SH enabled in flags and excludes coinbase)
        // * witness (when witness enabled in flags and excludes coinbase)
        nSigOpsCost += GetTransactionSigOpCost(tx, view, flags);
        if (nSigOpsCost > MAX_BLOCK_SIGOPS_COST) {
            control.Wait();
            LogPrintf("ERROR: ConnectBlock(): too many sigops\n");
            return state.Invalid(BlockValidationResult::BLOCK_CONSENSUS, "bad-blk-sigops");
        }

        if (!tx.IsCoinBase())
        {
            std::vector<CScriptCheck> vChecks;
            bool fCacheResults = fJustCheck; /* Don't cache results if we're actually connecting blocks (still consult the cache, though) */
            //TxValidationState tx_state;
            if (fScriptChecks && !CheckInputScripts(tx, tx_state, view, flags, fCacheResults, fCacheResults, txsdata[i], g_parallel_script_checks ? &vChecks : nullptr)) {
                control.Wait();
                // Any transaction validation failure in ConnectBlock is a block consensus failure
                state.Invalid(BlockValidationResult::BLOCK_CONSENSUS,
                              tx_state.GetRejectReason(), tx_state.GetDebugMessage());
                return error("ConnectBlock(): CheckInputScripts on %s failed with %s",
                    txhash.ToString(), state.ToString());
            }
            control.Add(vChecks);

            blockundo.vtxundo.push_back(CTxUndo());
            UpdateCoins(tx, view, blockundo.vtxundo.back(), pindex->nHeight);
        } else
        {
            // tx is coinbase
            CTxUndo undoDummy;
            UpdateCoins(tx, view, undoDummy, pindex->nHeight);
            nMoneyCreated += tx.GetValueOut();
        }

        if (view.nLastRCTOutput == 0) {
            view.nLastRCTOutput = pindex->pprev ? pindex->pprev->nAnonOutputs : 0;
        }

        // Index rct outputs and keyimages
        if (tx_state.m_has_anon_output || tx_state.m_has_anon_input) {
            COutPoint op(txhash, 0);
            if (tx_state.m_has_anon_input) {
                assert(tx_state.m_setHaveKI.size());
            }
            for (const auto &ki : tx_state.m_setHaveKI) {
                // Test for duplicate keyimage used in block
                if (!view.keyImages.insert(std::make_pair(ki, txhash)).second) {
                    return state.Invalid(BlockValidationResult::BLOCK_CONSENSUS, "bad-anonin-dup-ki");
                }
            }

            for (unsigned int k = 0; k < tx.vpout.size(); k++) {
                if (!tx.vpout[k]->IsType(OUTPUT_RINGCT)) {
                    continue;
                }

                CTxOutRingCT *txout = (CTxOutRingCT*)tx.vpout[k].get();

                int64_t nTestExists;
                if (!fVerifyingDB && m_blockman.m_block_tree_db->ReadRCTOutputLink(txout->pk, nTestExists)) {
                    control.Wait();

                    if (nTestExists > pindex->pprev->nAnonOutputs) {
                        // The anon index can diverge from the chain index if shutdown does not complete
                        LogPrintf("%s: Duplicate anon-output %s, index %d, above last index %d.\n", __func__, HexStr(txout->pk), nTestExists, pindex->pprev->nAnonOutputs);

                        if (!attempted_rct_index_repair) {
                            LogPrintf("Attempting to repair anon index.\n");
                            assert(state.m_chainman);
                            std::set<CCmpPubKey> setKi; // unused
                            RollBackRCTIndex(*state.m_chainman, pindex->pprev->nAnonOutputs, nTestExists, pindex->pprev->nHeight, setKi);
                            attempted_rct_index_repair = true;
                            return false;
                        } else {
                            LogPrintf("Not attempting anon index repair, already tried once.\n");
                        }
                    }

                    return error("%s: Duplicate anon-output (db) %s, index %d.", __func__, HexStr(txout->pk), nTestExists);
                }
                if (!fVerifyingDB && view.ReadRCTOutputLink(txout->pk, nTestExists)) {
                    control.Wait();
                    return error("%s: Duplicate anon-output (view) %s, index %d.", __func__, HexStr(txout->pk), nTestExists);
                }

                op.n = k;
                view.nLastRCTOutput++;
                CAnonOutput ao(txout->pk, txout->commitment, op, pindex->nHeight, 0);

                view.anonOutputLinks[txout->pk] = view.nLastRCTOutput;
                view.anonOutputs.push_back(std::make_pair(view.nLastRCTOutput, ao));
            }
        }

        if (fAddressIndex) {
            // Update outputs for insight
            for (unsigned int k = 0; k < tx.vpout.size(); k++) {
                const CTxOutBase *out = tx.vpout[k].get();

                if (!out->IsType(OUTPUT_STANDARD)
                    && !out->IsType(OUTPUT_CT)) {
                    continue;
                }

                const CScript *pScript;
                std::vector<unsigned char> hashBytes;
                int scriptType = 0;
                CAmount nValue;
                if (!ExtractIndexInfo(out, scriptType, hashBytes, nValue, pScript)
                    || scriptType == 0) {
                    continue;
                }

                // Record receiving activity
                view.addressIndex.push_back(std::make_pair(CAddressIndexKey(scriptType, uint256(hashBytes.data(), hashBytes.size()), pindex->nHeight, i, txhash, k, false), nValue));
                // Record unspent output
                view.addressUnspentIndex.push_back(std::make_pair(CAddressUnspentKey(scriptType, uint256(hashBytes.data(), hashBytes.size()), txhash, k), CAddressUnspentValue(nValue, *pScript, pindex->nHeight)));
            }
        }

        block_balances[BAL_IND_PLAIN] += tx_state.tx_balances[BAL_IND_PLAIN_ADDED] - tx_state.tx_balances[BAL_IND_PLAIN_REMOVED];
        block_balances[BAL_IND_BLIND] += tx_state.tx_balances[BAL_IND_BLIND_ADDED] - tx_state.tx_balances[BAL_IND_BLIND_REMOVED];
        block_balances[BAL_IND_ANON]  += tx_state.tx_balances[BAL_IND_ANON_ADDED]  - tx_state.tx_balances[BAL_IND_ANON_REMOVED];
        nMoneyBurned += tx.GetPlainValueBurned();
    }

    int64_t nTime3 = GetTimeMicros(); nTimeConnect += nTime3 - nTime2;
    LogPrint(BCLog::BENCH, "      - Connect %u transactions: %.2fms (%.3fms/tx, %.3fms/txin) [%.2fs (%.2fms/blk)]\n", (unsigned)block.vtx.size(), MILLI * (nTime3 - nTime2), MILLI * (nTime3 - nTime2) / block.vtx.size(), nInputs <= 1 ? 0 : MILLI * (nTime3 - nTime2) / (nInputs-1), nTimeConnect * MICRO, nTimeConnect * MILLI / nBlocksTotal);


    if (!control.Wait()) {
        LogPrintf("ERROR: %s: CheckQueue failed\n", __func__);
        return state.Invalid(BlockValidationResult::BLOCK_CONSENSUS, "block-validation-failed");
    }

    if (fParticlMode) {
        if (block.nTime >= consensus.clamp_tx_version_time) {
            nMoneyCreated -= nFees;  // nStakeReward includes fees
            nMoneyCreated -= nMoneyBurned;
        }
        if (block.IsProofOfStake()) { // Only the genesis block isn't proof of stake
            CTransactionRef txCoinstake = block.vtx[0];
            CTransactionRef txPrevCoinstake = nullptr;
            const TreasuryFundSettings *pTreasuryFundSettings = m_params.GetTreasuryFundSettings(block.nTime);
            const CAmount nCalculatedStakeReward = Params().GetProofOfStakeReward(pindex->pprev, nFees); // stake_test

            if (block.nTime >= consensus.smsg_fee_time) {
                CAmount smsg_fee_new, smsg_fee_prev = consensus.smsg_fee_msg_per_day_per_k;
                if (pindex->pprev->nHeight > 0 // Skip genesis block (POW)
                    && pindex->pprev->nTime >= consensus.smsg_fee_time) {
                    if (!particl::coinStakeCache.GetCoinStake(*this, pindex->pprev->GetBlockHash(), txPrevCoinstake)
                        || !txPrevCoinstake->GetSmsgFeeRate(smsg_fee_prev)) {
                        LogPrintf("ERROR: %s: Failed to get previous smsg fee.\n", __func__);
                        return state.Invalid(BlockValidationResult::BLOCK_CONSENSUS, "bad-cs-smsg-fee-prev");
                    }
                }

                if (!txCoinstake->GetSmsgFeeRate(smsg_fee_new)) {
                    LogPrintf("ERROR: %s: Failed to get smsg fee.\n", __func__);
                    return state.Invalid(BlockValidationResult::BLOCK_CONSENSUS, "bad-cs-smsg-fee");
                }
                if (smsg_fee_new < 1) {
                    LogPrintf("ERROR: %s: Smsg fee < 1.\n", __func__);
                    return state.Invalid(BlockValidationResult::BLOCK_CONSENSUS, "bad-cs-smsg-fee");
                }
                int64_t delta = std::abs(smsg_fee_new - smsg_fee_prev);
                int64_t max_delta = m_params.GetMaxSmsgFeeRateDelta(smsg_fee_prev, pindex->nTime);
                if (delta > max_delta) {
                    LogPrintf("ERROR: %s: Bad smsg-fee (delta=%d, max_delta=%d)\n", __func__, delta, max_delta);
                    return state.Invalid(BlockValidationResult::BLOCK_CONSENSUS, "bad-cs-smsg-fee");
                }
            }

            if (block.nTime >= consensus.smsg_difficulty_time) {
                uint32_t smsg_difficulty_new, smsg_difficulty_prev = consensus.smsg_min_difficulty;
                if (pindex->pprev->nHeight > 0 // Skip genesis block (POW)
                    && pindex->pprev->nTime >= consensus.smsg_difficulty_time) {
                    if (!particl::coinStakeCache.GetCoinStake(*this, pindex->pprev->GetBlockHash(), txPrevCoinstake)
                        || !txPrevCoinstake->GetSmsgDifficulty(smsg_difficulty_prev)) {
                        LogPrintf("ERROR: %s: Failed to get previous smsg difficulty.\n", __func__);
                        return state.Invalid(BlockValidationResult::BLOCK_CONSENSUS, "bad-cs-smsg-diff-prev");
                    }
                }

                if (!txCoinstake->GetSmsgDifficulty(smsg_difficulty_new)) {
                    LogPrintf("ERROR: %s: Failed to get smsg difficulty.\n", __func__);
                    return state.Invalid(BlockValidationResult::BLOCK_CONSENSUS, "bad-cs-smsg-diff");
                }
                if (smsg_difficulty_new < 1 || smsg_difficulty_new > consensus.smsg_min_difficulty) {
                    LogPrintf("ERROR: %s: Smsg difficulty out of range.\n", __func__);
                    return state.Invalid(BlockValidationResult::BLOCK_CONSENSUS, "bad-cs-smsg-diff");
                }
                int delta = int(smsg_difficulty_prev) - int(smsg_difficulty_new);
                if (abs(delta) > int(consensus.smsg_difficulty_max_delta)) {
                    LogPrintf("ERROR: %s: Smsg difficulty change out of range.\n", __func__);
                    return state.Invalid(BlockValidationResult::BLOCK_CONSENSUS, "bad-cs-smsg-diff");
                }
            }

            if (!pTreasuryFundSettings || pTreasuryFundSettings->nMinTreasuryStakePercent <= 0) {
                if (nStakeReward < 0 || nStakeReward > nCalculatedStakeReward) {
                    LogPrintf("ERROR: %s: Coinstake pays too much(actual=%d vs calculated=%d)\n", __func__, nStakeReward, nCalculatedStakeReward);
                    return state.Invalid(BlockValidationResult::BLOCK_CONSENSUS, "bad-cs-amount");
                }
            } else {
                assert(pTreasuryFundSettings->nMinTreasuryStakePercent <= 100);

                CAmount nTreasuryBfwd = 0, nTreasuryCfwdCheck = 0;
                CAmount nMinTreasuryPart = (nCalculatedStakeReward * pTreasuryFundSettings->nMinTreasuryStakePercent) / 100;
                CAmount nMaxHolderPart = nCalculatedStakeReward - nMinTreasuryPart;
                if (nMinTreasuryPart < 0 || nMaxHolderPart < 0) {
                    LogPrintf("ERROR: %s: Bad coinstake split amount (treasury=%d vs reward=%d)\n", __func__, nMinTreasuryPart, nMaxHolderPart);
                    return state.Invalid(BlockValidationResult::BLOCK_CONSENSUS, "bad-cs-amount");
                }

                if (pindex->pprev->nHeight > 0) { // Genesis block is pow
                    if (!txPrevCoinstake
                        && !particl::coinStakeCache.GetCoinStake(*this, pindex->pprev->GetBlockHash(), txPrevCoinstake)) {
                        LogPrintf("ERROR: %s: Failed to get previous coinstake.\n", __func__);
                        return state.Invalid(BlockValidationResult::BLOCK_CONSENSUS, "bad-cs-prev");
                    }

                    assert(txPrevCoinstake->IsCoinStake()); // Sanity check
                    if (!txPrevCoinstake->GetTreasuryFundCfwd(nTreasuryBfwd)) {
                        nTreasuryBfwd = 0;
                    }
                }

                if (pindex->nHeight % pTreasuryFundSettings->nTreasuryOutputPeriod == 0) {
                    // Fund output must exist and match cfwd, cfwd data output must be unset
                    // nStakeReward must == nTreasuryBfwd + nCalculatedStakeReward

                    if (nStakeReward != nTreasuryBfwd + nCalculatedStakeReward) {
                        LogPrintf("ERROR: %s: Bad stake-reward (actual=%d vs expected=%d)\n", __func__, nStakeReward, nTreasuryBfwd + nCalculatedStakeReward);
                        return state.Invalid(BlockValidationResult::BLOCK_CONSENSUS, "bad-cs-amount");
                    }

                    CTxDestination dfDest = CBitcoinAddress(pTreasuryFundSettings->sTreasuryFundAddresses).Get();
                    if (std::get_if<CNoDestination>(&dfDest)) {
                        return error("%s: Failed to get treasury fund destination: %s.", __func__, pTreasuryFundSettings->sTreasuryFundAddresses);
                    }
                    CScript fundScriptPubKey = GetScriptForDestination(dfDest);

                    // Output 1 must be to the treasury fund
                    const CTxOutStandard *outputDF = txCoinstake->vpout[1]->GetStandardOutput();
                    if (!outputDF) {
                        LogPrintf("ERROR: %s: Bad treasury fund output.\n", __func__);
                        return state.Invalid(BlockValidationResult::BLOCK_CONSENSUS, "bad-cs");
                    }
                    if (outputDF->scriptPubKey != fundScriptPubKey) {
                        LogPrintf("ERROR: %s: Bad treasury fund output script.\n", __func__);
                        return state.Invalid(BlockValidationResult::BLOCK_CONSENSUS, "bad-cs");
                    }
                    if (outputDF->nValue < nTreasuryBfwd + nMinTreasuryPart) { // Max value is clamped already
                        LogPrintf("ERROR: %s: Bad treasury-reward (actual=%d vs minfundpart=%d)\n", __func__, nStakeReward, nTreasuryBfwd + nMinTreasuryPart);
                        return state.Invalid(BlockValidationResult::BLOCK_CONSENSUS, "bad-cs-fund-amount");
                    }
                    if (txCoinstake->GetTreasuryFundCfwd(nTreasuryCfwdCheck)) {
                        LogPrintf("ERROR: %s: Coinstake treasury cfwd must be unset.\n", __func__);
                        return state.Invalid(BlockValidationResult::BLOCK_CONSENSUS, "bad-cs-cfwd");
                    }
                } else {
                    // Ensure cfwd data output is correct and nStakeReward is <= nHolderPart
                    // cfwd must == nTreasuryBfwd + (nCalculatedStakeReward - nStakeReward) // Allowing users to set a higher split

                    if (nStakeReward < 0 || nStakeReward > nMaxHolderPart) {
                        LogPrintf("ERROR: %s: Bad stake-reward (actual=%d vs maxholderpart=%d)\n", __func__, nStakeReward, nMaxHolderPart);
                        return state.Invalid(BlockValidationResult::BLOCK_CONSENSUS, "bad-cs-amount");
                    }
                    CAmount nTreasuryCfwd = nTreasuryBfwd + nCalculatedStakeReward - nStakeReward;
                    if (!txCoinstake->GetTreasuryFundCfwd(nTreasuryCfwdCheck)
                        || nTreasuryCfwdCheck != nTreasuryCfwd) {
                        LogPrintf("ERROR: %s: Coinstake treasury fund carried forward mismatch (actual=%d vs expected=%d)\n", __func__, nTreasuryCfwdCheck, nTreasuryCfwd);
                        return state.Invalid(BlockValidationResult::BLOCK_CONSENSUS, "bad-cs-cfwd");
                    }
                }

                particl::coinStakeCache.InsertCoinStake(blockHash, txCoinstake);
            }
        } else {
            if (blockHash != m_params.GetConsensus().hashGenesisBlock) {
                LogPrintf("ERROR: %s: Block isn't coinstake or genesis.\n", __func__);
                return state.Invalid(BlockValidationResult::BLOCK_CONSENSUS, "bad-cs");
            }
        }
    } else {
        CAmount blockReward = nFees + GetBlockSubsidy(pindex->nHeight, m_params.GetConsensus());
        if (block.vtx[0]->GetValueOut() > blockReward) {
            LogPrintf("ERROR: ConnectBlock(): coinbase pays too much (actual=%d vs limit=%d)\n", block.vtx[0]->GetValueOut(), blockReward);
            return state.Invalid(BlockValidationResult::BLOCK_CONSENSUS, "bad-cb-amount");
        }
    }

    int64_t nTime4 = GetTimeMicros(); nTimeVerify += nTime4 - nTime2;
    LogPrint(BCLog::BENCH, "    - Verify %u txins: %.2fms (%.3fms/txin) [%.2fs (%.2fms/blk)]\n", nInputs - 1, MILLI * (nTime4 - nTime2), nInputs <= 1 ? 0 : MILLI * (nTime4 - nTime2) / (nInputs-1), nTimeVerify * MICRO, nTimeVerify * MILLI / nBlocksTotal);

    if (fJustCheck)
        return true;

    if (consensus.exploit_fix_2_height && pindex->nHeight == (int)consensus.exploit_fix_2_height) {
        // Set moneysupply to utxoset sum
        pindex->nMoneySupply = particl::GetUTXOSum(*this) + nMoneyCreated;
        LogPrintf("RCT mint fix HF2, set nMoneySupply to: %d\n", pindex->nMoneySupply);
        reset_balances = true;
        block_balances[BAL_IND_PLAIN] = pindex->nMoneySupply;
    } else {
        pindex->nMoneySupply = (pindex->pprev ? pindex->pprev->nMoneySupply : 0) + nMoneyCreated;
    }
    pindex->nAnonOutputs = view.nLastRCTOutput;
    m_blockman.m_dirty_blockindex.insert(pindex); // pindex has changed, must save to disk

    if ((!fIsGenesisBlock || fParticlMode) &&
        !m_blockman.WriteUndoDataForBlock(blockundo, state, pindex, m_params)) {
        return false;
    }

    if (!pindex->IsValid(BLOCK_VALID_SCRIPTS)) {
        pindex->RaiseValidity(BLOCK_VALID_SCRIPTS);
        m_blockman.m_dirty_blockindex.insert(pindex);
    }


    if (fTimestampIndex) {
        unsigned int logicalTS = pindex->nTime;
        if (!m_blockman.m_block_tree_db->WriteTimestampIndex(CTimestampIndexKey(logicalTS, pindex->GetBlockHash()))) {
            return AbortNode(state, "Failed to write timestamp index");
        }
        if (!m_blockman.m_block_tree_db->WriteTimestampBlockIndex(CTimestampBlockIndexKey(pindex->GetBlockHash()), CTimestampBlockIndexValue(logicalTS))) {
            return AbortNode(state, "Failed to write blockhash index");
        }
    }
    if (fBalancesIndex) {
        BlockBalances values(block_balances);
        if (pindex->pprev && !reset_balances) {
            BlockBalances prev_balances;
            if (!m_blockman.m_block_tree_db->ReadBlockBalancesIndex(pindex->pprev->GetBlockHash(), prev_balances)) {
                return AbortNode(state, "Failed to read previous block's balances");
            } else {
                values.sum(prev_balances);
            }
        }
        if (!m_blockman.m_block_tree_db->WriteBlockBalancesIndex(block.GetHash(), values)) {
            return AbortNode(state, "Failed to write balances index");
        }
    }

    assert(pindex->phashBlock);

    smsgModule.SetBestBlock(pindex->GetBlockHash(), pindex->nHeight, pindex->nTime);

    // add this block to the view's block chain
    view.SetBestBlock(pindex->GetBlockHash(), pindex->nHeight);

    int64_t nTime5 = GetTimeMicros(); nTimeIndex += nTime5 - nTime4;
    LogPrint(BCLog::BENCH, "    - Index writing: %.2fms [%.2fs (%.2fms/blk)]\n", MILLI * (nTime5 - nTime4), nTimeIndex * MICRO, nTimeIndex * MILLI / nBlocksTotal);

    TRACE6(validation, block_connected,
        block.GetHash().data(),
        pindex->nHeight,
        block.vtx.size(),
        nInputs,
        nSigOpsCost,
        GetTimeMicros() - nTimeStart // in microseconds (µs)
    );

    return true;
}

CoinsCacheSizeState CChainState::GetCoinsCacheSizeState()
{
    return this->GetCoinsCacheSizeState(
        m_coinstip_cache_size_bytes,
        gArgs.GetIntArg("-maxmempool", DEFAULT_MAX_MEMPOOL_SIZE) * 1000000);
}

CoinsCacheSizeState CChainState::GetCoinsCacheSizeState(
    size_t max_coins_cache_size_bytes,
    size_t max_mempool_size_bytes)
{
    const int64_t nMempoolUsage = m_mempool ? m_mempool->DynamicMemoryUsage() : 0;
    int64_t cacheSize = CoinsTip().DynamicMemoryUsage();
    int64_t nTotalSpace =
        max_coins_cache_size_bytes + std::max<int64_t>(int64_t(max_mempool_size_bytes) - nMempoolUsage, 0);

    //! No need to periodic flush if at least this much space still available.
    static constexpr int64_t MAX_BLOCK_COINSDB_USAGE_BYTES = 10 * 1024 * 1024;  // 10MB
    int64_t large_threshold =
        std::max((9 * nTotalSpace) / 10, nTotalSpace - MAX_BLOCK_COINSDB_USAGE_BYTES);

    if (cacheSize > nTotalSpace) {
        LogPrintf("Cache size (%s) exceeds total space (%s)\n", cacheSize, nTotalSpace);
        return CoinsCacheSizeState::CRITICAL;
    } else if (cacheSize > large_threshold) {
        return CoinsCacheSizeState::LARGE;
    }
    return CoinsCacheSizeState::OK;
}

bool CChainState::FlushStateToDisk(
    BlockValidationState &state,
    FlushStateMode mode,
    int nManualPruneHeight)
{
    LOCK(cs_main);
    assert(this->CanFlushToDisk());
    static std::chrono::microseconds nLastWrite{0};
    static std::chrono::microseconds nLastFlush{0};
    std::set<int> setFilesToPrune;
    bool full_flush_completed = false;

    const size_t coins_count = CoinsTip().GetCacheSize();
    const size_t coins_mem_usage = CoinsTip().DynamicMemoryUsage();

    try {
    {
        bool fFlushForPrune = false;
        bool fDoFullFlush = false;

        CoinsCacheSizeState cache_state = GetCoinsCacheSizeState();
        LOCK(m_blockman.cs_LastBlockFile);
        if (fPruneMode && (m_blockman.m_check_for_pruning || nManualPruneHeight > 0) && !fReindex) {
            // make sure we don't prune above the blockfilterindexes bestblocks
            // pruning is height-based
            int last_prune = m_chain.Height(); // last height we can prune
            ForEachBlockFilterIndex([&](BlockFilterIndex& index) {
               last_prune = std::max(1, std::min(last_prune, index.GetSummary().best_block_height));
            });

            if (nManualPruneHeight > 0) {
                LOG_TIME_MILLIS_WITH_CATEGORY("find files to prune (manual)", BCLog::BENCH);

                m_blockman.FindFilesToPruneManual(setFilesToPrune, std::min(last_prune, nManualPruneHeight), m_chain.Height());
            } else {
                LOG_TIME_MILLIS_WITH_CATEGORY("find files to prune", BCLog::BENCH);

                m_blockman.FindFilesToPrune(setFilesToPrune, m_params.PruneAfterHeight(), m_chain.Height(), last_prune, IsInitialBlockDownload());
                m_blockman.m_check_for_pruning = false;
            }
            if (!setFilesToPrune.empty()) {
                fFlushForPrune = true;
                if (!fHavePruned) {
                    m_blockman.m_block_tree_db->WriteFlag("prunedblockfiles", true);
                    fHavePruned = true;
                }
            }
        }
        const auto nNow = GetTime<std::chrono::microseconds>();
        // Avoid writing/flushing immediately after startup.
        if (nLastWrite.count() == 0) {
            nLastWrite = nNow;
        }
        if (nLastFlush.count() == 0) {
            nLastFlush = nNow;
        }
        // The cache is large and we're within 10% and 10 MiB of the limit, but we have time now (not in the middle of a block processing).
        bool fCacheLarge = mode == FlushStateMode::PERIODIC && cache_state >= CoinsCacheSizeState::LARGE;
        // The cache is over the limit, we have to write now.
        bool fCacheCritical = mode == FlushStateMode::IF_NEEDED && cache_state >= CoinsCacheSizeState::CRITICAL;
        // It's been a while since we wrote the block index to disk. Do this frequently, so we don't need to redownload after a crash.
        bool fPeriodicWrite = mode == FlushStateMode::PERIODIC && nNow > nLastWrite + DATABASE_WRITE_INTERVAL;
        // It's been very long since we flushed the cache. Do this infrequently, to optimize cache usage.
        bool fPeriodicFlush = mode == FlushStateMode::PERIODIC && nNow > nLastFlush + DATABASE_FLUSH_INTERVAL;
        // Combine all conditions that result in a full cache flush.
        fDoFullFlush = (mode == FlushStateMode::ALWAYS) || fCacheLarge || fCacheCritical || fPeriodicFlush || fFlushForPrune;
        // Write blocks and block index to disk.
        if (fDoFullFlush || fPeriodicWrite) {
            // Ensure we can write block index
            if (!CheckDiskSpace(gArgs.GetBlocksDirPath())) {
                return AbortNode(state, "Disk space is too low!", _("Disk space is too low!"));
            }
            {
                LOG_TIME_MILLIS_WITH_CATEGORY("write block and undo data to disk", BCLog::BENCH);

                // First make sure all block and undo data is flushed to disk.
                m_blockman.FlushBlockFile();
            }

            // Then update all block file information (which may refer to block and undo files).
            {
                LOG_TIME_MILLIS_WITH_CATEGORY("write block index to disk", BCLog::BENCH);

                if (!m_blockman.WriteBlockIndexDB()) {
                    return AbortNode(state, "Failed to write to block index database");
                }
            }
            // Finally remove any pruned files
            if (fFlushForPrune) {
                LOG_TIME_MILLIS_WITH_CATEGORY("unlink pruned files", BCLog::BENCH);

                UnlinkPrunedFiles(setFilesToPrune);
            }
            nLastWrite = nNow;
        }
        // Flush best chain related state. This can only be done if the blocks / block index write was also done.
        if (fDoFullFlush && !CoinsTip().GetBestBlock().IsNull()) {
            LOG_TIME_MILLIS_WITH_CATEGORY(strprintf("write coins cache to disk (%d coins, %.2fkB)",
                coins_count, coins_mem_usage / 1000), BCLog::BENCH);

            // Typical Coin structures on disk are around 48 bytes in size.
            // Pushing a new one to the database can cause it to be written
            // twice (once in the log, and once in the tables). This is already
            // an overestimation, as most will delete an existing entry or
            // overwrite one. Still, use a conservative safety factor of 2.
            if (!CheckDiskSpace(gArgs.GetDataDirNet(), 48 * 2 * 2 * CoinsTip().GetCacheSize())) {
                return AbortNode(state, "Disk space is too low!", _("Disk space is too low!"));
            }
            // Flush the chainstate (which may refer to block index entries).
            if (!CoinsTip().Flush())
                return AbortNode(state, "Failed to write to coin database");
            nLastFlush = nNow;
            full_flush_completed = true;
        }
        TRACE6(utxocache, flush,
               (int64_t)(GetTimeMicros() - nNow.count()), // in microseconds (µs)
               (u_int32_t)mode,
               (u_int64_t)coins_count,
               (u_int64_t)coins_mem_usage,
               (bool)fFlushForPrune,
               (bool)fDoFullFlush);
    }
    if (full_flush_completed) {
        // Update best block in wallet (so we can detect restored wallets).
        GetMainSignals().ChainStateFlushed(m_chain.GetLocator());
    }
    } catch (const std::runtime_error& e) {
        return AbortNode(state, std::string("System error while flushing: ") + e.what());
    }
    return true;
}

void CChainState::ForceFlushStateToDisk()
{
    BlockValidationState state;
    if (!this->FlushStateToDisk(state, FlushStateMode::ALWAYS)) {
        LogPrintf("%s: failed to flush state (%s)\n", __func__, state.ToString());
    }
}

void CChainState::PruneAndFlush()
{
    BlockValidationState state;
    m_blockman.m_check_for_pruning = true;
    if (!this->FlushStateToDisk(state, FlushStateMode::NONE)) {
        LogPrintf("%s: failed to flush state (%s)\n", __func__, state.ToString());
    }
}

static void DoWarning(const bilingual_str& warning)
{
    static bool fWarned = false;
    SetMiscWarning(warning);
    if (!fWarned) {
        AlertNotify(warning.original);
        fWarned = true;
    }
}

static void ClearSpentCache(CChainState &chainstate, CDBBatch &batch, int height)
{
    CBlockIndex* pblockindex = chainstate.m_chain[height];
    if (!pblockindex) {
        return;
    }
    CBlock block;
    if (!ReadBlockFromDisk(block, pblockindex, Params().GetConsensus())) {
        LogPrintf("%s: failed read block from disk (%d, %s)\n", __func__, height, pblockindex->GetBlockHash().ToString());
        return;
    }
    for (int i = block.vtx.size() - 1; i >= 0; i--) {
        const CTransaction &tx = *(block.vtx[i]);
        for (const auto &txin : tx.vin) {
            if (!txin.IsAnonInput()) {
                std::pair<uint8_t, COutPoint> key = std::make_pair(DB_SPENTCACHE, txin.prevout);
                batch.Erase(key);
            }
        }
    }
}

bool FlushView(CCoinsViewCache *view, BlockValidationState& state, CChainState &chainstate, bool fDisconnecting)
{
    auto& pblocktree{chainstate.m_blockman.m_block_tree_db};

    if (!view->Flush())
        return false;

    if (fAddressIndex) {
        if (fDisconnecting) {
            if (!pblocktree->EraseAddressIndex(view->addressIndex)) {
                return AbortNode(state, "Failed to delete address index");
            }
        } else {
            if (!pblocktree->WriteAddressIndex(view->addressIndex)) {
                return AbortNode(state, "Failed to write address index");
            }
        }
        if (!pblocktree->UpdateAddressUnspentIndex(view->addressUnspentIndex)) {
            return AbortNode(state, "Failed to write address unspent index");
        }
    }

    if (fSpentIndex) {
        if (!pblocktree->UpdateSpentIndex(view->spentIndex)) {
            return AbortNode(state, "Failed to write transaction index");
        }
    }

    view->addressIndex.clear();
    view->addressUnspentIndex.clear();
    view->spentIndex.clear();

    if (fDisconnecting) {
        for (const auto &it : view->keyImages) {
            if (!pblocktree->EraseRCTKeyImage(it.first)) {
                return error("%s: EraseRCTKeyImage failed, txn %s.", __func__, it.second.ToString());
            }
        }
        for (const auto &it : view->anonOutputLinks) {
            if (!pblocktree->EraseRCTOutput(it.second)) {
                return error("%s: EraseRCTOutput failed.", __func__);
            }
            if (!pblocktree->EraseRCTOutputLink(it.first)) {
                return error("%s: EraseRCTOutputLink failed.", __func__);
            }
        }
        for (const auto &it : view->spent_cache) {
            if (!pblocktree->EraseSpentCache(it.first)) {
                return error("%s: EraseSpentCache failed.", __func__);
            }
        }
    } else {
        CDBBatch batch(*pblocktree);

        for (const auto &it : view->keyImages) {
            CAnonKeyImageInfo data(it.second, state.m_spend_height);
            std::pair<uint8_t, CCmpPubKey> key = std::make_pair(DB_RCTKEYIMAGE, it.first);
            batch.Write(key, data);
        }
        for (const auto &it : view->anonOutputs) {
            std::pair<uint8_t, int64_t> key = std::make_pair(DB_RCTOUTPUT, it.first);
            batch.Write(key, it.second);
        }
        for (const auto &it : view->anonOutputLinks) {
            std::pair<uint8_t, CCmpPubKey> key = std::make_pair(DB_RCTOUTPUT_LINK, it.first);
            batch.Write(key, it.second);
        }
        for (const auto &it : view->spent_cache) {
            std::pair<uint8_t, COutPoint> key = std::make_pair(DB_SPENTCACHE, it.first);
            batch.Write(key, it.second);
        }
        if (state.m_spend_height > (int)MIN_BLOCKS_TO_KEEP) {
            ClearSpentCache(chainstate, batch, state.m_spend_height - (MIN_BLOCKS_TO_KEEP+1));
        }
        if (!pblocktree->WriteBatch(batch)) {
            return error("%s: Write index data failed.", __func__);
        }
    }

    view->nLastRCTOutput = 0;
    view->anonOutputs.clear();
    view->anonOutputLinks.clear();
    view->keyImages.clear();
    view->spent_cache.clear();

    return true;
};

/** Private helper function that concatenates warning messages. */
static void AppendWarning(bilingual_str& res, const bilingual_str& warn)
{
    if (!res.empty()) res += Untranslated(", ");
    res += warn;
}

static void UpdateTipLog(
    const CCoinsViewCache& coins_tip,
    const CBlockIndex* tip,
    const CChainParams& params,
    const std::string& func_name,
    const std::string& prefix,
    const std::string& warning_messages) EXCLUSIVE_LOCKS_REQUIRED(::cs_main)
{

    AssertLockHeld(::cs_main);
    LogPrintf("%s%s: new best=%s height=%d version=0x%08x log2_work=%f tx=%lu date='%s' progress=%f cache=%.1fMiB(%utxo)%s\n",
        prefix, func_name,
        tip->GetBlockHash().ToString(), tip->nHeight, tip->nVersion,
        log(tip->nChainWork.getdouble()) / log(2.0), (unsigned long)tip->nChainTx,
        FormatISO8601DateTime(tip->GetBlockTime()),
        GuessVerificationProgress(params.TxData(), tip),
        coins_tip.DynamicMemoryUsage() * (1.0 / (1 << 20)),
        coins_tip.GetCacheSize(),
        !warning_messages.empty() ? strprintf(" warning='%s'", warning_messages) : "");
}

void CChainState::UpdateTip(const CBlockIndex* pindexNew)
{
    const auto& coins_tip = this->CoinsTip();

    // The remainder of the function isn't relevant if we are not acting on
    // the active chainstate, so return if need be.
    if (this != &m_chainman.ActiveChainstate()) {
        // Only log every so often so that we don't bury log messages at the tip.
        constexpr int BACKGROUND_LOG_INTERVAL = 2000;
        if (pindexNew->nHeight % BACKGROUND_LOG_INTERVAL == 0) {
            UpdateTipLog(coins_tip, pindexNew, m_params, __func__, "[background validation] ", "");
        }
        return;
    }

    // New best block
    if (m_mempool) {
        m_mempool->AddTransactionsUpdated(1);
    }

    {
        LOCK(g_best_block_mutex);
        g_best_block = pindexNew->GetBlockHash();
        g_best_block_cv.notify_all();
    }

    bilingual_str warning_messages;
    if (!this->IsInitialBlockDownload()) {
        const CBlockIndex* pindex = pindexNew;
        for (int bit = 0; bit < VERSIONBITS_NUM_BITS; bit++) {
            WarningBitsConditionChecker checker(bit);
            ThresholdState state = checker.GetStateFor(pindex, m_params.GetConsensus(), warningcache[bit]);
            if (state == ThresholdState::ACTIVE || state == ThresholdState::LOCKED_IN) {
                const bilingual_str warning = strprintf(_("Unknown new rules activated (versionbit %i)"), bit);
                if (state == ThresholdState::ACTIVE) {
                    DoWarning(warning);
                } else {
                    AppendWarning(warning_messages, warning);
                }
            }
        }
    }
    UpdateTipLog(coins_tip, pindexNew, m_params, __func__, "", warning_messages.original);
}

/** Disconnect m_chain's tip.
  * After calling, the mempool will be in an inconsistent state, with
  * transactions from disconnected blocks being added to disconnectpool.  You
  * should make the mempool consistent again by calling MaybeUpdateMempoolForReorg.
  * with cs_main held.
  *
  * If disconnectpool is nullptr, then no disconnected transactions are added to
  * disconnectpool (note that the caller is responsible for mempool consistency
  * in any case).
  */
bool CChainState::DisconnectTip(BlockValidationState& state, DisconnectedBlockTransactions* disconnectpool)
{
    AssertLockHeld(cs_main);
    if (m_mempool) AssertLockHeld(m_mempool->cs);

    CBlockIndex *pindexDelete = m_chain.Tip();
    assert(pindexDelete);
    // Read block from disk.
    std::shared_ptr<CBlock> pblock = std::make_shared<CBlock>();
    CBlock& block = *pblock;
    if (!ReadBlockFromDisk(block, pindexDelete, m_params.GetConsensus())) {
        return error("DisconnectTip(): Failed to read block");
    }
    // Apply the block atomically to the chain state.
    int64_t nStart = GetTimeMicros();
    {
        CCoinsViewCache view(&CoinsTip());
        assert(view.GetBestBlock() == pindexDelete->GetBlockHash());
        if (DisconnectBlock(block, pindexDelete, view) != DISCONNECT_OK)
            return error("DisconnectTip(): DisconnectBlock %s failed", pindexDelete->GetBlockHash().ToString());
        bool flushed = FlushView(&view, state, *this, true);
        assert(flushed);
    }
    LogPrint(BCLog::BENCH, "- Disconnect block: %.2fms\n", (GetTimeMicros() - nStart) * MILLI);
    // Write the chain state to disk, if necessary.
    if (!FlushStateToDisk(state, FlushStateMode::IF_NEEDED)) {
        return false;
    }

    if (disconnectpool && m_mempool) {
        // Save transactions to re-add to mempool at end of reorg
        for (auto it = block.vtx.rbegin(); it != block.vtx.rend(); ++it) {
            disconnectpool->addTransaction(*it);
        }
        while (disconnectpool->DynamicMemoryUsage() > MAX_DISCONNECTED_TX_POOL_SIZE * 1000) {
            // Drop the earliest entry, and remove its children from the mempool.
            auto it = disconnectpool->queuedTx.get<insertion_order>().begin();
            m_mempool->removeRecursive(**it, MemPoolRemovalReason::REORG);
            disconnectpool->removeEntry(it);
        }
    }

    m_chain.SetTip(pindexDelete->pprev);

    UpdateTip(pindexDelete->pprev);
    // Let wallets know transactions went from 1-confirmed to
    // 0-confirmed or conflicted:
    GetMainSignals().BlockDisconnected(pblock, pindexDelete);
    return true;
}

static int64_t nTimeReadFromDisk = 0;
static int64_t nTimeConnectTotal = 0;
static int64_t nTimeFlush = 0;
static int64_t nTimeChainState = 0;
static int64_t nTimePostConnect = 0;

struct PerBlockConnectTrace {
    CBlockIndex* pindex = nullptr;
    std::shared_ptr<const CBlock> pblock;
    PerBlockConnectTrace() {}
};
/**
 * Used to track blocks whose transactions were applied to the UTXO state as a
 * part of a single ActivateBestChainStep call.
 *
 * This class is single-use, once you call GetBlocksConnected() you have to throw
 * it away and make a new one.
 */
class ConnectTrace {
private:
    std::vector<PerBlockConnectTrace> blocksConnected;

public:
    explicit ConnectTrace() : blocksConnected(1) {}

    void BlockConnected(CBlockIndex* pindex, std::shared_ptr<const CBlock> pblock) {
        assert(!blocksConnected.back().pindex);
        assert(pindex);
        assert(pblock);
        blocksConnected.back().pindex = pindex;
        blocksConnected.back().pblock = std::move(pblock);
        blocksConnected.emplace_back();
    }

    std::vector<PerBlockConnectTrace>& GetBlocksConnected() {
        // We always keep one extra block at the end of our list because
        // blocks are added after all the conflicted transactions have
        // been filled in. Thus, the last entry should always be an empty
        // one waiting for the transactions from the next block. We pop
        // the last entry here to make sure the list we return is sane.
        assert(!blocksConnected.back().pindex);
        blocksConnected.pop_back();
        return blocksConnected;
    }
};

/**
 * Connect a new block to m_chain. pblock is either nullptr or a pointer to a CBlock
 * corresponding to pindexNew, to bypass loading it again from disk.
 *
 * The block is added to connectTrace if connection succeeds.
 */
bool CChainState::ConnectTip(BlockValidationState& state, CBlockIndex* pindexNew, const std::shared_ptr<const CBlock>& pblock, ConnectTrace& connectTrace, DisconnectedBlockTransactions& disconnectpool)
{
    AssertLockHeld(cs_main);
    if (m_mempool) AssertLockHeld(m_mempool->cs);

    assert(pindexNew->pprev == m_chain.Tip());
    // Read block from disk.
    int64_t nTime1 = GetTimeMicros();
    std::shared_ptr<const CBlock> pthisBlock;
    if (!pblock) {
        std::shared_ptr<CBlock> pblockNew = std::make_shared<CBlock>();
        if (!ReadBlockFromDisk(*pblockNew, pindexNew, m_params.GetConsensus())) {
            return AbortNode(state, "Failed to read block");
        }
        pthisBlock = pblockNew;
    } else {
        pthisBlock = pblock;
    }
    const CBlock& blockConnecting = *pthisBlock;
    // Apply the block atomically to the chain state.
    int64_t nTime2 = GetTimeMicros(); nTimeReadFromDisk += nTime2 - nTime1;
    int64_t nTime3;

    LogPrint(BCLog::BENCH, "  - Load block from disk: %.2fms [%.2fs]\n", (nTime2 - nTime1) * MILLI, nTimeReadFromDisk * MICRO);
    {
        CCoinsViewCache view(&CoinsTip());
        bool rv = ConnectBlock(blockConnecting, state, pindexNew, view);
        if (pindexNew->nFlags & BLOCK_FAILED_DUPLICATE_STAKE) {
            state.nFlags |= BLOCK_FAILED_DUPLICATE_STAKE;
        }
        GetMainSignals().BlockChecked(blockConnecting, state);
        if (!rv) {
            if (state.IsInvalid())
                InvalidBlockFound(pindexNew, state);
            return error("%s: ConnectBlock %s failed, %s", __func__, pindexNew->GetBlockHash().ToString(), state.ToString());
        }
        nTime3 = GetTimeMicros(); nTimeConnectTotal += nTime3 - nTime2;
        assert(nBlocksTotal > 0);
        LogPrint(BCLog::BENCH, "  - Connect total: %.2fms [%.2fs (%.2fms/blk)]\n", (nTime3 - nTime2) * MILLI, nTimeConnectTotal * MICRO, nTimeConnectTotal * MILLI / nBlocksTotal);
        bool flushed = FlushView(&view, state, *this, false);
        assert(flushed);
    }
    int64_t nTime4 = GetTimeMicros(); nTimeFlush += nTime4 - nTime3;
    LogPrint(BCLog::BENCH, "  - Flush: %.2fms [%.2fs (%.2fms/blk)]\n", (nTime4 - nTime3) * MILLI, nTimeFlush * MICRO, nTimeFlush * MILLI / nBlocksTotal);
    // Write the chain state to disk, if necessary.
    if (!FlushStateToDisk(state, FlushStateMode::IF_NEEDED))
    {
        //RollBackRCTIndex(nLastValidRCTOutput, setConnectKi);
        return false;
    }
    int64_t nTime5 = GetTimeMicros(); nTimeChainState += nTime5 - nTime4;
    LogPrint(BCLog::BENCH, "  - Writing chainstate: %.2fms [%.2fs (%.2fms/blk)]\n", (nTime5 - nTime4) * MILLI, nTimeChainState * MICRO, nTimeChainState * MILLI / nBlocksTotal);
    // Remove conflicting transactions from the mempool.;
    if (m_mempool) {
        m_mempool->removeForBlock(blockConnecting.vtx, pindexNew->nHeight);
        disconnectpool.removeForBlock(blockConnecting.vtx);
    }
    // Update m_chain & related variables.
    m_chain.SetTip(pindexNew);
    UpdateTip(pindexNew);

    int64_t nTime6 = GetTimeMicros(); nTimePostConnect += nTime6 - nTime5; nTimeTotal += nTime6 - nTime1;
    LogPrint(BCLog::BENCH, "  - Connect postprocess: %.2fms [%.2fs (%.2fms/blk)]\n", (nTime6 - nTime5) * MILLI, nTimePostConnect * MICRO, nTimePostConnect * MILLI / nBlocksTotal);
    LogPrint(BCLog::BENCH, "- Connect block: %.2fms [%.2fs (%.2fms/blk)]\n", (nTime6 - nTime1) * MILLI, nTimeTotal * MICRO, nTimeTotal * MILLI / nBlocksTotal);

    connectTrace.BlockConnected(pindexNew, std::move(pthisBlock));
    return true;
}

/**
 * Return the tip of the chain with the most work in it, that isn't
 * known to be invalid (it's however far from certain to be valid).
 */
CBlockIndex* CChainState::FindMostWorkChain() {
    do {
        CBlockIndex *pindexNew = nullptr;

        // Find the best candidate header.
        {
            std::set<CBlockIndex*, CBlockIndexWorkComparator>::reverse_iterator it = setBlockIndexCandidates.rbegin();
            if (it == setBlockIndexCandidates.rend())
                return nullptr;
            pindexNew = *it;
        }

        // Check whether all blocks on the path between the currently active chain and the candidate are valid.
        // Just going until the active chain is an optimization, as we know all blocks in it are valid already.
        CBlockIndex *pindexTest = pindexNew;
        bool fInvalidAncestor = false;
        while (pindexTest && !m_chain.Contains(pindexTest)) {
            assert(pindexTest->HaveTxsDownloaded() || pindexTest->nHeight == 0);

            // Pruned nodes may have entries in setBlockIndexCandidates for
            // which block files have been deleted.  Remove those as candidates
            // for the most work chain if we come across them; we can't switch
            // to a chain unless we have all the non-active-chain parent blocks.
            bool fFailedChain = pindexTest->nStatus & BLOCK_FAILED_MASK;
            bool fMissingData = !(pindexTest->nStatus & BLOCK_HAVE_DATA);

            if (fFailedChain || fMissingData) {
                // Candidate chain is not usable (either invalid or missing data)
                if (fFailedChain && (m_chainman.m_best_invalid == nullptr || pindexNew->nChainWork > m_chainman.m_best_invalid->nChainWork)) {
                    m_chainman.m_best_invalid = pindexNew;
                }
                CBlockIndex *pindexFailed = pindexNew;
                // Remove the entire chain from the set.
                while (pindexTest != pindexFailed) {
                    if (fFailedChain) {

                        if (pindexTest->nFlags & BLOCK_FAILED_DUPLICATE_STAKE)
                            pindexFailed->nFlags |= BLOCK_FAILED_DUPLICATE_STAKE;

                        pindexFailed->nStatus |= BLOCK_FAILED_CHILD;
                    } else if (fMissingData) {
                        // If we're missing data, then add back to m_blocks_unlinked,
                        // so that if the block arrives in the future we can try adding
                        // to setBlockIndexCandidates again.
                        m_blockman.m_blocks_unlinked.insert(
                            std::make_pair(pindexFailed->pprev, pindexFailed));
                    }
                    setBlockIndexCandidates.erase(pindexFailed);
                    pindexFailed = pindexFailed->pprev;
                }
                setBlockIndexCandidates.erase(pindexTest);
                fInvalidAncestor = true;
                break;
            }
            pindexTest = pindexTest->pprev;
        }
        if (!fInvalidAncestor)
            return pindexNew;
    } while(true);
}

/** Delete all entries in setBlockIndexCandidates that are worse than the current tip. */
void CChainState::PruneBlockIndexCandidates() {
    // Note that we can't delete the current block itself, as we may need to return to it later in case a
    // reorganization to a better block fails.
    std::set<CBlockIndex*, CBlockIndexWorkComparator>::iterator it = setBlockIndexCandidates.begin();
    while (it != setBlockIndexCandidates.end() && setBlockIndexCandidates.value_comp()(*it, m_chain.Tip())) {
        setBlockIndexCandidates.erase(it++);
    }
    // Either the current tip or a successor of it we're working towards is left in setBlockIndexCandidates.
    assert(!setBlockIndexCandidates.empty());
}

/**
 * Try to make some progress towards making pindexMostWork the active block.
 * pblock is either nullptr or a pointer to a CBlock corresponding to pindexMostWork.
 *
 * @returns true unless a system error occurred
 */
bool CChainState::ActivateBestChainStep(BlockValidationState& state, CBlockIndex* pindexMostWork, const std::shared_ptr<const CBlock>& pblock, bool& fInvalidFound, ConnectTrace& connectTrace)
{
    AssertLockHeld(cs_main);
    if (m_mempool) AssertLockHeld(m_mempool->cs);

    const CBlockIndex* pindexOldTip = m_chain.Tip();
    const CBlockIndex* pindexFork = m_chain.FindFork(pindexMostWork);

    // Disconnect active blocks which are no longer in the best chain.
    bool fBlocksDisconnected = false;
    DisconnectedBlockTransactions disconnectpool;
    while (m_chain.Tip() && m_chain.Tip() != pindexFork) {
        if (!DisconnectTip(state, &disconnectpool)) {
            // This is likely a fatal error, but keep the mempool consistent,
            // just in case. Only remove from the mempool in this case.
            MaybeUpdateMempoolForReorg(disconnectpool, false);

            // If we're unable to disconnect a block during normal operation,
            // then that is a failure of our local system -- we should abort
            // rather than stay on a less work chain.
            AbortNode(state, "Failed to disconnect block; see debug.log for details");
            return false;
        }
        fBlocksDisconnected = true;
    }

    // Build list of new blocks to connect (in descending height order).
    std::vector<CBlockIndex*> vpindexToConnect;
    bool fContinue = true;
    int nHeight = pindexFork ? pindexFork->nHeight : -1;
    while (fContinue && nHeight != pindexMostWork->nHeight) {
        // Don't iterate the entire list of potential improvements toward the best tip, as we likely only need
        // a few blocks along the way.
        int nTargetHeight = std::min(nHeight + 32, pindexMostWork->nHeight);
        vpindexToConnect.clear();
        vpindexToConnect.reserve(nTargetHeight - nHeight);
        CBlockIndex* pindexIter = pindexMostWork->GetAncestor(nTargetHeight);
        while (pindexIter && pindexIter->nHeight != nHeight) {
            vpindexToConnect.push_back(pindexIter);
            pindexIter = pindexIter->pprev;
        }
        nHeight = nTargetHeight;

        // Connect new blocks.
        for (CBlockIndex* pindexConnect : reverse_iterate(vpindexToConnect)) {
            if (!ConnectTip(state, pindexConnect, pindexConnect == pindexMostWork ? pblock : std::shared_ptr<const CBlock>(), connectTrace, disconnectpool)) {
                if (state.IsInvalid()) {
                    // The block violates a consensus rule.
                    if (state.GetResult() != BlockValidationResult::BLOCK_MUTATED) {
                        InvalidChainFound(vpindexToConnect.front());
                    }
                    if (!state.m_preserve_state) {
                        auto pchainman = state.m_chainman;
                        auto ppeerman = state.m_peerman;
                        state = BlockValidationState();
                        state.m_chainman = pchainman;
                        state.m_peerman = ppeerman;
                    }
                    fInvalidFound = true;
                    fContinue = false;
                    break;
                } else {
                    // A system error occurred (disk space, database error, ...).
                    // Make the mempool consistent with the current tip, just in case
                    // any observers try to use it before shutdown.
                    MaybeUpdateMempoolForReorg(disconnectpool, false);
                    return false;
                }
            } else {
                PruneBlockIndexCandidates();
                if (!pindexOldTip || m_chain.Tip()->nChainWork > pindexOldTip->nChainWork) {
                    // We're in a better position than we were. Return temporarily to release the lock.
                    fContinue = false;
                    break;
                }
            }
        }
    }

    if (fBlocksDisconnected) {
        // If any blocks were disconnected, disconnectpool may be non empty.  Add
        // any disconnected transactions back to the mempool.
        MaybeUpdateMempoolForReorg(disconnectpool, true);
    }
    if (m_mempool) m_mempool->check(this->CoinsTip(), this->m_chain.Height() + 1);

    CheckForkWarningConditions();

    return true;
}

static SynchronizationState GetSynchronizationState(bool init)
{
    if (!init) return SynchronizationState::POST_INIT;
    if (::fReindex) return SynchronizationState::INIT_REINDEX;
    return SynchronizationState::INIT_DOWNLOAD;
}

static bool NotifyHeaderTip(CChainState& chainstate) LOCKS_EXCLUDED(cs_main) {
    bool fNotify = false;
    bool fInitialBlockDownload = false;
    static CBlockIndex* pindexHeaderOld = nullptr;
    CBlockIndex* pindexHeader = nullptr;
    {
        LOCK(cs_main);
        pindexHeader = pindexBestHeader;

        if (pindexHeader != pindexHeaderOld) {
            fNotify = true;
            fInitialBlockDownload = chainstate.IsInitialBlockDownload();
            pindexHeaderOld = pindexHeader;
        }
    }
    // Send block tip changed notifications without cs_main
    if (fNotify) {
        uiInterface.NotifyHeaderTip(GetSynchronizationState(fInitialBlockDownload), pindexHeader);
    }
    return fNotify;
}

static void LimitValidationInterfaceQueue() LOCKS_EXCLUDED(cs_main) {
    AssertLockNotHeld(cs_main);

    if (GetMainSignals().CallbacksPending() > 10) {
        SyncWithValidationInterfaceQueue();
    }
}

bool CChainState::ActivateBestChain(BlockValidationState& state, std::shared_ptr<const CBlock> pblock)
{
    AssertLockNotHeld(m_chainstate_mutex);
    std::vector<uint256> connected_blocks;

    // Note that while we're often called here from ProcessNewBlock, this is
    // far from a guarantee. Things in the P2P/RPC will often end up calling
    // us in the middle of ProcessNewBlock - do not assume pblock is set
    // sanely for performance or correctness!
    AssertLockNotHeld(cs_main);

    // ABC maintains a fair degree of expensive-to-calculate internal state
    // because this function periodically releases cs_main so that it does not lock up other threads for too long
    // during large connects - and to allow for e.g. the callback queue to drain
    // we use m_chainstate_mutex to enforce mutual exclusion so that only one caller may execute this function at a time
    { // CheckDelayedBlocks can call ActivateBestChain
    LOCK(m_chainstate_mutex);

    CBlockIndex *pindexMostWork = nullptr;
    CBlockIndex *pindexNewTip = nullptr;
    int nStopAtHeight = gArgs.GetIntArg("-stopatheight", DEFAULT_STOPATHEIGHT);
    do {
        // Block until the validation queue drains. This should largely
        // never happen in normal operation, however may happen during
        // reindex, causing memory blowup if we run too far ahead.
        // Note that if a validationinterface callback ends up calling
        // ActivateBestChain this may lead to a deadlock! We should
        // probably have a DEBUG_LOCKORDER test for this in the future.
        LimitValidationInterfaceQueue();

        {
            LOCK(cs_main);
            // Lock transaction pool for at least as long as it takes for connectTrace to be consumed
            LOCK(MempoolMutex());
            CBlockIndex* starting_tip = m_chain.Tip();
            bool blocks_connected = false;
            do {
                // We absolutely may not unlock cs_main until we've made forward progress
                // (with the exception of shutdown due to hardware issues, low disk space, etc).
                ConnectTrace connectTrace; // Destructed before cs_main is unlocked

                if (pindexMostWork == nullptr) {
                    pindexMostWork = FindMostWorkChain();
                }

                // Whether we have anything to do at all.
                if (pindexMostWork == nullptr || pindexMostWork == m_chain.Tip()) {
                    break;
                }

                bool fInvalidFound = false;
                std::shared_ptr<const CBlock> nullBlockPtr;
                if (!ActivateBestChainStep(state, pindexMostWork, pblock && pblock->GetHash() == pindexMostWork->GetBlockHash() ? pblock : nullBlockPtr, fInvalidFound, connectTrace)) {
                    // A system error occurred
                    return false;
                }
                blocks_connected = true;

                if (fInvalidFound) {
                    // Wipe cache, we may need another branch now.
                    pindexMostWork = nullptr;
                }
                pindexNewTip = m_chain.Tip();

                for (const PerBlockConnectTrace& trace : connectTrace.GetBlocksConnected()) {
                    assert(trace.pblock && trace.pindex);
                    connected_blocks.push_back(trace.pblock->GetHash());
                    GetMainSignals().BlockConnected(trace.pblock, trace.pindex);
                }
            } while (!m_chain.Tip() || (starting_tip && CBlockIndexWorkComparator()(m_chain.Tip(), starting_tip)));
            if (!blocks_connected) return true;

            const CBlockIndex* pindexFork = m_chain.FindFork(starting_tip);
            bool fInitialDownload = IsInitialBlockDownload();

            // Notify external listeners about the new tip.
            // Enqueue while holding cs_main to ensure that UpdatedBlockTip is called in the order in which blocks are connected
            if (pindexFork != pindexNewTip) {
                // Notify ValidationInterface subscribers
                GetMainSignals().UpdatedBlockTip(pindexNewTip, pindexFork, fInitialDownload);

                // Always notify the UI if a new block tip was connected
                uiInterface.NotifyBlockTip(GetSynchronizationState(fInitialDownload), pindexNewTip);
            }
        }
        // When we reach this point, we switched to a new tip (stored in pindexNewTip).

        if (nStopAtHeight && pindexNewTip && pindexNewTip->nHeight >= nStopAtHeight) StartShutdown();

        // We check shutdown only after giving ActivateBestChainStep a chance to run once so that we
        // never shutdown before connecting the genesis block during LoadChainTip(). Previously this
        // caused an assert() failure during shutdown in such cases as the UTXO DB flushing checks
        // that the best block hash is non-null.
        if (ShutdownRequested()) break;
    } while (pindexNewTip != pindexMostWork);
    CheckBlockIndex();

    // Write changes periodically to disk, after relay.
    if (!FlushStateToDisk(state, FlushStateMode::PERIODIC)) {
        return false;
    }
    }

    for (const auto &block_hash : connected_blocks) {
        particl::CheckDelayedBlocks(m_blockman, state, m_params, block_hash);
    }

    return true;
}

bool CChainState::PreciousBlock(BlockValidationState& state, CBlockIndex* pindex)
{
    {
        LOCK(cs_main);
        if (pindex->nChainWork < m_chain.Tip()->nChainWork) {
            // Nothing to do, this block is not at the tip.
            return true;
        }
        if (m_chain.Tip()->nChainWork > nLastPreciousChainwork) {
            // The chain has been extended since the last call, reset the counter.
            nBlockReverseSequenceId = -1;
        }
        nLastPreciousChainwork = m_chain.Tip()->nChainWork;
        setBlockIndexCandidates.erase(pindex);
        pindex->nSequenceId = nBlockReverseSequenceId;
        if (nBlockReverseSequenceId > std::numeric_limits<int32_t>::min()) {
            // We can't keep reducing the counter if somebody really wants to
            // call preciousblock 2**31-1 times on the same set of tips...
            nBlockReverseSequenceId--;
        }
        if (pindex->IsValid(BLOCK_VALID_TRANSACTIONS) && pindex->HaveTxsDownloaded()) {
            setBlockIndexCandidates.insert(pindex);
            PruneBlockIndexCandidates();
        }
    }

    return ActivateBestChain(state, std::shared_ptr<const CBlock>());
}

bool CChainState::InvalidateBlock(BlockValidationState& state, CBlockIndex* pindex)
{
    AssertLockNotHeld(m_chainstate_mutex);

    // Genesis block can't be invalidated
    assert(pindex);
    if (pindex->nHeight == 0) return false;

    CBlockIndex* to_mark_failed = pindex;
    bool pindex_was_in_chain = false;
    int disconnected = 0;

    // We do not allow ActivateBestChain() to run while InvalidateBlock() is
    // running, as that could cause the tip to change while we disconnect
    // blocks.
    LOCK(m_chainstate_mutex);

    // We'll be acquiring and releasing cs_main below, to allow the validation
    // callbacks to run. However, we should keep the block index in a
    // consistent state as we disconnect blocks -- in particular we need to
    // add equal-work blocks to setBlockIndexCandidates as we disconnect.
    // To avoid walking the block index repeatedly in search of candidates,
    // build a map once so that we can look up candidate blocks by chain
    // work as we go.
    std::multimap<const arith_uint256, CBlockIndex *> candidate_blocks_by_work;

    {
        LOCK(cs_main);
        for (const auto& entry : m_blockman.m_block_index) {
            CBlockIndex *candidate = entry.second;
            // We don't need to put anything in our active chain into the
            // multimap, because those candidates will be found and considered
            // as we disconnect.
            // Instead, consider only non-active-chain blocks that have at
            // least as much work as where we expect the new tip to end up.
            if (!m_chain.Contains(candidate) &&
                    !CBlockIndexWorkComparator()(candidate, pindex->pprev) &&
                    candidate->IsValid(BLOCK_VALID_TRANSACTIONS) &&
                    candidate->HaveTxsDownloaded()) {
                candidate_blocks_by_work.insert(std::make_pair(candidate->nChainWork, candidate));
            }
        }
    }

    // Disconnect (descendants of) pindex, and mark them invalid.
    while (true) {
        if (ShutdownRequested()) break;

        // Make sure the queue of validation callbacks doesn't grow unboundedly.
        LimitValidationInterfaceQueue();

        LOCK(cs_main);
        // Lock for as long as disconnectpool is in scope to make sure MaybeUpdateMempoolForReorg is
        // called after DisconnectTip without unlocking in between
        LOCK(MempoolMutex());
        if (!m_chain.Contains(pindex)) break;
        pindex_was_in_chain = true;
        CBlockIndex *invalid_walk_tip = m_chain.Tip();

        // ActivateBestChain considers blocks already in m_chain
        // unconditionally valid already, so force disconnect away from it.
        DisconnectedBlockTransactions disconnectpool;
        bool ret = DisconnectTip(state, &disconnectpool);
        // DisconnectTip will add transactions to disconnectpool.
        // Adjust the mempool to be consistent with the new tip, adding
        // transactions back to the mempool if disconnecting was successful,
        // and we're not doing a very deep invalidation (in which case
        // keeping the mempool up to date is probably futile anyway).
        MaybeUpdateMempoolForReorg(disconnectpool, /* fAddToMempool = */ (++disconnected <= 10) && ret);
        if (!ret) return false;
        assert(invalid_walk_tip->pprev == m_chain.Tip());

        // We immediately mark the disconnected blocks as invalid.
        // This prevents a case where pruned nodes may fail to invalidateblock
        // and be left unable to start as they have no tip candidates (as there
        // are no blocks that meet the "have data and are not invalid per
        // nStatus" criteria for inclusion in setBlockIndexCandidates).
        invalid_walk_tip->nStatus |= BLOCK_FAILED_VALID;
        m_blockman.m_dirty_blockindex.insert(invalid_walk_tip);
        setBlockIndexCandidates.erase(invalid_walk_tip);
        setBlockIndexCandidates.insert(invalid_walk_tip->pprev);
        if (invalid_walk_tip->pprev == to_mark_failed && (to_mark_failed->nStatus & BLOCK_FAILED_VALID)) {
            // We only want to mark the last disconnected block as BLOCK_FAILED_VALID; its children
            // need to be BLOCK_FAILED_CHILD instead.
            to_mark_failed->nStatus = (to_mark_failed->nStatus ^ BLOCK_FAILED_VALID) | BLOCK_FAILED_CHILD;
            m_blockman.m_dirty_blockindex.insert(to_mark_failed);
        }

        // Add any equal or more work headers to setBlockIndexCandidates
        auto candidate_it = candidate_blocks_by_work.lower_bound(invalid_walk_tip->pprev->nChainWork);
        while (candidate_it != candidate_blocks_by_work.end()) {
            if (!CBlockIndexWorkComparator()(candidate_it->second, invalid_walk_tip->pprev)) {
                setBlockIndexCandidates.insert(candidate_it->second);
                candidate_it = candidate_blocks_by_work.erase(candidate_it);
            } else {
                ++candidate_it;
            }
        }

        // Track the last disconnected block, so we can correct its BLOCK_FAILED_CHILD status in future
        // iterations, or, if it's the last one, call InvalidChainFound on it.
        to_mark_failed = invalid_walk_tip;
    }

    CheckBlockIndex();

    {
        LOCK(cs_main);
        if (m_chain.Contains(to_mark_failed)) {
            // If the to-be-marked invalid block is in the active chain, something is interfering and we can't proceed.
            return false;
        }

        // Mark pindex (or the last disconnected block) as invalid, even when it never was in the main chain
        to_mark_failed->nStatus |= BLOCK_FAILED_VALID;
        m_blockman.m_dirty_blockindex.insert(to_mark_failed);
        setBlockIndexCandidates.erase(to_mark_failed);
        m_chainman.m_failed_blocks.insert(to_mark_failed);

        // If any new blocks somehow arrived while we were disconnecting
        // (above), then the pre-calculation of what should go into
        // setBlockIndexCandidates may have missed entries. This would
        // technically be an inconsistency in the block index, but if we clean
        // it up here, this should be an essentially unobservable error.
        // Loop back over all block index entries and add any missing entries
        // to setBlockIndexCandidates.
        BlockMap::iterator it = m_blockman.m_block_index.begin();
        while (it != m_blockman.m_block_index.end()) {
            if (it->second->IsValid(BLOCK_VALID_TRANSACTIONS) && it->second->HaveTxsDownloaded() && !setBlockIndexCandidates.value_comp()(it->second, m_chain.Tip())) {
                setBlockIndexCandidates.insert(it->second);
            }
            it++;
        }

        InvalidChainFound(to_mark_failed);
    }

    // Only notify about a new block tip if the active chain was modified.
    if (pindex_was_in_chain) {
        uiInterface.NotifyBlockTip(GetSynchronizationState(IsInitialBlockDownload()), to_mark_failed->pprev);
    }
    return true;
}

void CChainState::ResetBlockFailureFlags(CBlockIndex *pindex) {
    AssertLockHeld(cs_main);

    int nHeight = pindex->nHeight;

    // Remove the invalidity flag from this block and all its descendants.
    BlockMap::iterator it = m_blockman.m_block_index.begin();
    while (it != m_blockman.m_block_index.end()) {
        if (!it->second->IsValid() && it->second->GetAncestor(nHeight) == pindex) {
            it->second->nStatus &= ~BLOCK_FAILED_MASK;
            it->second->nFlags &= ~(BLOCK_FAILED_DUPLICATE_STAKE | BLOCK_STAKE_KERNEL_SPENT);
            m_blockman.m_dirty_blockindex.insert(it->second);
            if (it->second->IsValid(BLOCK_VALID_TRANSACTIONS) && it->second->HaveTxsDownloaded() && setBlockIndexCandidates.value_comp()(m_chain.Tip(), it->second)) {
                setBlockIndexCandidates.insert(it->second);
            }
            if (it->second == m_chainman.m_best_invalid) {
                // Reset invalid block marker if it was pointing to one of those.
                m_chainman.m_best_invalid = nullptr;
            }
            m_chainman.m_failed_blocks.erase(it->second);
        }
        it++;
    }

    // Remove the invalidity flag from all ancestors too.
    while (pindex != nullptr) {
        if (pindex->nStatus & BLOCK_FAILED_MASK) {
            pindex->nStatus &= ~BLOCK_FAILED_MASK;
            m_blockman.m_dirty_blockindex.insert(pindex);
            m_chainman.m_failed_blocks.erase(pindex);
        }
        pindex = pindex->pprev;
    }
}

/** Mark a block as having its data received and checked (up to BLOCK_VALID_TRANSACTIONS). */
void CChainState::ReceivedBlockTransactions(const CBlock& block, CBlockIndex* pindexNew, const FlatFilePos& pos)
{
    pindexNew->nTx = block.vtx.size();
    pindexNew->nChainTx = 0;
    pindexNew->nFile = pos.nFile;
    pindexNew->nDataPos = pos.nPos;
    pindexNew->nUndoPos = 0;
    pindexNew->nStatus |= BLOCK_HAVE_DATA;
    if (DeploymentActiveAt(*pindexNew, m_params.GetConsensus(), Consensus::DEPLOYMENT_SEGWIT)) {
        pindexNew->nStatus |= BLOCK_OPT_WITNESS;
    }
    pindexNew->RaiseValidity(BLOCK_VALID_TRANSACTIONS);
    m_blockman.m_dirty_blockindex.insert(pindexNew);

    if (pindexNew->pprev == nullptr || pindexNew->pprev->HaveTxsDownloaded()) {
        // If pindexNew is the genesis block or all parents are BLOCK_VALID_TRANSACTIONS.
        std::deque<CBlockIndex*> queue;
        queue.push_back(pindexNew);

        // Recursively process any descendant blocks that now may be eligible to be connected.
        while (!queue.empty()) {
            CBlockIndex *pindex = queue.front();
            queue.pop_front();
            pindex->nChainTx = (pindex->pprev ? pindex->pprev->nChainTx : 0) + pindex->nTx;
            pindex->nSequenceId = nBlockSequenceId++;
            if (m_chain.Tip() == nullptr || !setBlockIndexCandidates.value_comp()(pindex, m_chain.Tip())) {
                setBlockIndexCandidates.insert(pindex);
            }
            std::pair<std::multimap<CBlockIndex*, CBlockIndex*>::iterator, std::multimap<CBlockIndex*, CBlockIndex*>::iterator> range = m_blockman.m_blocks_unlinked.equal_range(pindex);
            while (range.first != range.second) {
                std::multimap<CBlockIndex*, CBlockIndex*>::iterator it = range.first;
                queue.push_back(it->second);
                range.first++;
                m_blockman.m_blocks_unlinked.erase(it);
            }
        }
    } else {
        if (pindexNew->pprev && pindexNew->pprev->IsValid(BLOCK_VALID_TREE)) {
            m_blockman.m_blocks_unlinked.insert(std::make_pair(pindexNew->pprev, pindexNew));
        }
    }
}

static bool CheckBlockHeader(const CBlockHeader& block, BlockValidationState& state, const Consensus::Params& consensusParams, bool fCheckPOW = true)
{
    if (fParticlMode
        && !block.IsParticlVersion())
        return state.Invalid(BlockValidationResult::BLOCK_CONSENSUS, "block-version", "bad block version");

    // Check timestamp
    if (fParticlMode
        && !block.hashPrevBlock.IsNull() // allow genesis block to be created in the future
        && block.GetBlockTime() > particl::FutureDrift(GetAdjustedTime()))
        return state.Invalid(BlockValidationResult::BLOCK_CONSENSUS, "block-timestamp", "block timestamp too far in the future");

    // Check proof of work matches claimed amount
    if (!fParticlMode
        && fCheckPOW && !CheckProofOfWork(block.GetHash(), block.nBits, consensusParams))
        return state.Invalid(BlockValidationResult::BLOCK_INVALID_HEADER, "high-hash", "proof of work failed");

    return true;
}


bool CheckBlockSignature(const CBlock &block)
{
    if (!block.IsProofOfStake())
        return block.vchBlockSig.empty();
    if (block.vchBlockSig.empty())
        return false;
    if (block.vtx[0]->vin.size() < 1)
        return false;

    const auto &txin = block.vtx[0]->vin[0];
    if (txin.scriptWitness.stack.size() != 2)
        return false;

    if (txin.scriptWitness.stack[1].size() != 33)
        return false;

    CPubKey pubKey(txin.scriptWitness.stack[1]);
    return pubKey.Verify(block.GetHash(), block.vchBlockSig);
};

bool CheckBlock(const CBlock& block, BlockValidationState& state, const Consensus::Params& consensusParams, bool fCheckPOW, bool fCheckMerkleRoot)
{
    // These are checks that are independent of context.

    if (block.fChecked)
        return true;

    // Check that the header is valid (particularly PoW).  This is mostly
    // redundant with the call in AcceptBlockHeader.
    if (!CheckBlockHeader(block, state, consensusParams, fCheckPOW))
        return false;

    state.SetStateInfo(block.nTime, -1, consensusParams, fParticlMode, (fBusyImporting && fSkipRangeproof), true);

    // Signet only: check block solution
    if (consensusParams.signet_blocks && fCheckPOW && !CheckSignetBlockSolution(block, consensusParams)) {
        return state.Invalid(BlockValidationResult::BLOCK_CONSENSUS, "bad-signet-blksig", "signet block signature validation failure");
    }

    // Check the merkle root.
    if (fCheckMerkleRoot) {
        bool mutated;

        uint256 hashMerkleRoot2 = BlockMerkleRoot(block, &mutated);

        if (block.hashMerkleRoot != hashMerkleRoot2)
            return state.Invalid(BlockValidationResult::BLOCK_MUTATED, "bad-txnmrklroot", "hashMerkleRoot mismatch");

        // Check for merkle tree malleability (CVE-2012-2459): repeating sequences
        // of transactions in a block without affecting the merkle root of a block,
        // while still invalidating it.
        if (mutated)
            return state.Invalid(BlockValidationResult::BLOCK_MUTATED, "bad-txns-duplicate", "duplicate transaction");
    }

    // All potential-corruption validation must be done before we do any
    // transaction validation, as otherwise we may mark the header as invalid
    // because we receive the wrong transactions for it.
    // Note that witness malleability is checked in ContextualCheckBlock, so no
    // checks that use witness data may be performed here.

    // Size limits
    if (block.vtx.empty() || block.vtx.size() * WITNESS_SCALE_FACTOR > MAX_BLOCK_WEIGHT || ::GetSerializeSize(block, PROTOCOL_VERSION | SERIALIZE_TRANSACTION_NO_WITNESS) * WITNESS_SCALE_FACTOR > MAX_BLOCK_WEIGHT)
        return state.Invalid(BlockValidationResult::BLOCK_CONSENSUS, "bad-blk-length", "size limits failed");

    if (fParticlMode) {
        // First transaction must be coinbase (genesis only) or coinstake
        // 2nd txn may be coinbase in early blocks: check further in ContextualCheckBlock
        if (!(block.vtx[0]->IsCoinBase() || block.vtx[0]->IsCoinStake())) { // only genesis can be coinbase, check in ContextualCheckBlock
            return state.Invalid(BlockValidationResult::BLOCK_CONSENSUS, "bad-cb-missing", "first tx is not coinbase");
        }

        // 2nd txn may never be coinstake, remaining txns must not be coinbase/stake
        for (size_t i = 1; i < block.vtx.size(); i++) {
            if ((i > 1 && block.vtx[i]->IsCoinBase()) || block.vtx[i]->IsCoinStake()) {
                return state.Invalid(BlockValidationResult::BLOCK_CONSENSUS, "bad-cb-multiple", "more than one coinbase or coinstake");
            }
        }

        if (!CheckBlockSignature(block)) {
            return state.Invalid(BlockValidationResult::BLOCK_CONSENSUS, "bad-block-signature", "bad block signature");
        }
    } else {
        // First transaction must be coinbase, the rest must not be
        if (block.vtx.empty() || !block.vtx[0]->IsCoinBase())
            return state.Invalid(BlockValidationResult::BLOCK_CONSENSUS, "bad-cb-missing", "first tx is not coinbase");
        for (unsigned int i = 1; i < block.vtx.size(); i++)
        if (block.vtx[i]->IsCoinBase())
            return state.Invalid(BlockValidationResult::BLOCK_CONSENSUS, "bad-cb-multiple", "more than one coinbase");
    }

    // Check transactions
    // Must check for duplicate inputs (see CVE-2018-17144)
    for (const auto& tx : block.vtx) {
        TxValidationState tx_state;
        tx_state.SetStateInfo(block.nTime, -1, consensusParams, fParticlMode, (fBusyImporting && fSkipRangeproof), true);
        tx_state.m_chainman = state.m_chainman;
        if (state.m_chainman) {
            tx_state.m_chainstate = &state.m_chainman->ActiveChainstate();
        }
        if (!CheckTransaction(*tx, tx_state)) {
            // CheckBlock() does context-free validation checks. The only
            // possible failures are consensus failures.
            assert(tx_state.GetResult() == TxValidationResult::TX_CONSENSUS);
            return state.Invalid(BlockValidationResult::BLOCK_CONSENSUS, tx_state.GetRejectReason(),
                                 strprintf("Transaction check failed (tx hash %s) %s", tx->GetHash().ToString(), tx_state.GetDebugMessage()));
        }
    }
    unsigned int nSigOps = 0;
    for (const auto& tx : block.vtx)
    {
        nSigOps += GetLegacySigOpCount(*tx);
    }
    if (nSigOps * WITNESS_SCALE_FACTOR > MAX_BLOCK_SIGOPS_COST)
        return state.Invalid(BlockValidationResult::BLOCK_CONSENSUS, "bad-blk-sigops", "out-of-bounds SigOpCount");

    if (fCheckPOW && fCheckMerkleRoot)
        block.fChecked = true;

    return true;
}

void UpdateUncommittedBlockStructures(CBlock& block, const CBlockIndex* pindexPrev, const Consensus::Params& consensusParams)
{
    int commitpos = GetWitnessCommitmentIndex(block);
    static const std::vector<unsigned char> nonce(32, 0x00);
    if (commitpos != NO_WITNESS_COMMITMENT && DeploymentActiveAfter(pindexPrev, consensusParams, Consensus::DEPLOYMENT_SEGWIT) && !block.vtx[0]->HasWitness()) {
        CMutableTransaction tx(*block.vtx[0]);
        tx.vin[0].scriptWitness.stack.resize(1);
        tx.vin[0].scriptWitness.stack[0] = nonce;
        block.vtx[0] = MakeTransactionRef(std::move(tx));
    }
}

std::vector<unsigned char> GenerateCoinbaseCommitment(CBlock& block, const CBlockIndex* pindexPrev, const Consensus::Params& consensusParams)
{
    std::vector<unsigned char> commitment;
    if (fParticlMode) {
        return commitment;
    }

    int commitpos = GetWitnessCommitmentIndex(block);
    std::vector<unsigned char> ret(32, 0x00);
    if (commitpos == NO_WITNESS_COMMITMENT) {
        uint256 witnessroot = BlockWitnessMerkleRoot(block, nullptr);
        CHash256().Write(witnessroot).Write(ret).Finalize(witnessroot);
        CTxOut out;
        out.nValue = 0;
        out.scriptPubKey.resize(MINIMUM_WITNESS_COMMITMENT);
        out.scriptPubKey[0] = OP_RETURN;
        out.scriptPubKey[1] = 0x24;
        out.scriptPubKey[2] = 0xaa;
        out.scriptPubKey[3] = 0x21;
        out.scriptPubKey[4] = 0xa9;
        out.scriptPubKey[5] = 0xed;
        memcpy(&out.scriptPubKey[6], witnessroot.begin(), 32);
        commitment = std::vector<unsigned char>(out.scriptPubKey.begin(), out.scriptPubKey.end());
        CMutableTransaction tx(*block.vtx[0]);
        tx.vout.push_back(out);
        block.vtx[0] = MakeTransactionRef(std::move(tx));
    }
    UpdateUncommittedBlockStructures(block, pindexPrev, consensusParams);
    return commitment;
}

unsigned int GetNextTargetRequired(const CBlockIndex *pindexLast)
{
    const Consensus::Params &consensus = Params().GetConsensus();

    arith_uint256 bnProofOfWorkLimit;
    unsigned int nProofOfWorkLimit;
    int nHeight = pindexLast ? pindexLast->nHeight+1 : 0;

    if (nHeight < (int)Params().GetLastImportHeight()) {
        if (nHeight == 0) {
            return arith_uint256("00ffffffffffffffffffffffffffffffffffffffffffffffffffffffffffffff").GetCompact();
        }
        int nLastImportHeight = (int) Params().GetLastImportHeight();
        arith_uint256 nMaxProofOfWorkLimit = arith_uint256("000000000008ffffffffffffffffffffffffffffffffffffffffffffffffffff");
        arith_uint256 nMinProofOfWorkLimit = UintToArith256(consensus.powLimit);
        arith_uint256 nStep = (nMaxProofOfWorkLimit - nMinProofOfWorkLimit) / nLastImportHeight;

        bnProofOfWorkLimit = nMaxProofOfWorkLimit - (nStep * nHeight);
        nProofOfWorkLimit = bnProofOfWorkLimit.GetCompact();
    } else {
        bnProofOfWorkLimit = UintToArith256(consensus.powLimit);
        nProofOfWorkLimit = bnProofOfWorkLimit.GetCompact();
    }

    if (pindexLast == nullptr) {
        return nProofOfWorkLimit; // Genesis block
    }

    const CBlockIndex* pindexPrev = pindexLast;
    if (pindexPrev->pprev == nullptr) {
        return nProofOfWorkLimit; // first block
    }
    const CBlockIndex *pindexPrevPrev = pindexPrev->pprev;
    if (pindexPrevPrev->pprev == nullptr) {
        return nProofOfWorkLimit; // second block
    }

    int64_t nTargetSpacing = Params().GetTargetSpacing();
    int64_t nTargetTimespan = Params().GetTargetTimespan();
    int64_t nActualSpacing = pindexPrev->GetBlockTime() - pindexPrevPrev->GetBlockTime();

    if (nActualSpacing > nTargetSpacing * 10) {
        nActualSpacing = nTargetSpacing * 10;
    }

    // pos: target change every block
    // pos: retarget with exponential moving toward target spacing
    arith_uint256 bnNew;
    bnNew.SetCompact(pindexLast->nBits);

    int64_t nInterval = nTargetTimespan / nTargetSpacing;
    bnNew *= ((nInterval - 1) * nTargetSpacing + nActualSpacing + nActualSpacing);
    bnNew /= ((nInterval + 1) * nTargetSpacing);

    if (bnNew <= 0 || bnNew > bnProofOfWorkLimit) {
        return nProofOfWorkLimit;
    }

    return bnNew.GetCompact();
}

/** Context-dependent validity checks.
 *  By "context", we mean only the previous block headers, but not the UTXO
 *  set; UTXO-related validity checks are done in ConnectBlock().
 *  NOTE: This function is not currently invoked by ConnectBlock(), so we
 *  should consider upgrade issues if we change which consensus rules are
 *  enforced in this function (eg by adding a new consensus rule). See comment
 *  in ConnectBlock().
 *  Note that -reindex-chainstate skips the validation that happens here!
 */
static bool ContextualCheckBlockHeader(const CBlockHeader& block, BlockValidationState& state, BlockManager& blockman, const CChainParams& params, const CBlockIndex* pindexPrev, int64_t nAdjustedTime) EXCLUSIVE_LOCKS_REQUIRED(cs_main)
{
    const int nHeight = pindexPrev == nullptr ? 0 : pindexPrev->nHeight + 1;
    const Consensus::Params& consensusParams = params.GetConsensus();

    if (fParticlMode && pindexPrev) {
        // Check proof-of-stake
        if (block.nBits != GetNextTargetRequired(pindexPrev))
            return state.Invalid(BlockValidationResult::BLOCK_INVALID_HEADER, "bad-diffbits-pos", "incorrect proof of stake");
    } else {
        // Check proof of work
        if (block.nBits != GetNextWorkRequired(pindexPrev, &block, consensusParams))
            return state.Invalid(BlockValidationResult::BLOCK_INVALID_HEADER, "bad-diffbits", "incorrect proof of work");
    }

    // Check against checkpoints
    if (fCheckpointsEnabled) {
        // Don't accept any forks from the main chain prior to last checkpoint.
        // GetLastCheckpoint finds the last checkpoint in MapCheckpoints that's in our
        // BlockIndex().
        CBlockIndex* pcheckpoint = blockman.GetLastCheckpoint(params.Checkpoints());
        if (pcheckpoint && nHeight < pcheckpoint->nHeight) {
            LogPrintf("ERROR: %s: forked chain older than last checkpoint (height %d)\n", __func__, nHeight);
            return state.Invalid(BlockValidationResult::BLOCK_CHECKPOINT, "bad-fork-prior-to-checkpoint");
        }
    }

    // Check timestamp against prev
    if (block.GetBlockTime() <= pindexPrev->GetMedianTimePast())
        return state.Invalid(BlockValidationResult::BLOCK_INVALID_HEADER, "time-too-old", "block's timestamp is too early");

    // Check timestamp
    if (nHeight > 0
        && block.GetBlockTime() > nAdjustedTime + MAX_FUTURE_BLOCK_TIME)
        return state.Invalid(BlockValidationResult::BLOCK_TIME_FUTURE, "time-too-new", "block timestamp too far in the future");

    // Reject blocks with outdated version
    if ((block.nVersion < 2 && DeploymentActiveAfter(pindexPrev, consensusParams, Consensus::DEPLOYMENT_HEIGHTINCB)) ||
        (block.nVersion < 3 && DeploymentActiveAfter(pindexPrev, consensusParams, Consensus::DEPLOYMENT_DERSIG)) ||
        (block.nVersion < 4 && DeploymentActiveAfter(pindexPrev, consensusParams, Consensus::DEPLOYMENT_CLTV))) {
            return state.Invalid(BlockValidationResult::BLOCK_INVALID_HEADER, strprintf("bad-version(0x%08x)", block.nVersion),
                                 strprintf("rejected nVersion=0x%08x block", block.nVersion));
    }

    return true;
}

/** NOTE: This function is not currently invoked by ConnectBlock(), so we
 *  should consider upgrade issues if we change which consensus rules are
 *  enforced in this function (eg by adding a new consensus rule). See comment
 *  in ConnectBlock().
 *  Note that -reindex-chainstate skips the validation that happens here!
 */
static bool ContextualCheckBlock(CChainState &chain_state, const CBlock& block, BlockValidationState& state, const Consensus::Params& consensusParams, const CBlockIndex* pindexPrev, bool accept_block=false) EXCLUSIVE_LOCKS_REQUIRED(cs_main)
{
    const int nHeight = pindexPrev == nullptr ? 0 : pindexPrev->nHeight + 1;
    const int64_t nPrevTime = pindexPrev ? pindexPrev->nTime : 0;

    // Enforce BIP113 (Median Time Past).
    int nLockTimeFlags = 0;
    if (DeploymentActiveAfter(pindexPrev, consensusParams, Consensus::DEPLOYMENT_CSV)) {
        assert(pindexPrev != nullptr);
        nLockTimeFlags |= LOCKTIME_MEDIAN_TIME_PAST;
    }

    int64_t nLockTimeCutoff = (nLockTimeFlags & LOCKTIME_MEDIAN_TIME_PAST)
                              ? (pindexPrev ? pindexPrev->GetMedianTimePast() : block.GetBlockTime())
                              : block.GetBlockTime();

    // Check that all transactions are finalized
    for (const auto& tx : block.vtx) {
        if (!IsFinalTx(*tx, nHeight, nLockTimeCutoff)) {
            return state.Invalid(BlockValidationResult::BLOCK_CONSENSUS, "bad-txns-nonfinal", "non-final transaction");
        }
    }

    if (fParticlMode) {
        if (block.IsProofOfStake()) {
            if (!chain_state.IsInitialBlockDownload()
                && !particl::CheckStakeUnique(block)) {
                //state.DoS(10, false, "bad-cs-duplicate", false, "duplicate coinstake");

                state.nFlags |= BLOCK_FAILED_DUPLICATE_STAKE;

                /*
                // TODO: ask peers which stake kernel they have
                if (chainActive.Tip()->nHeight < GetNumBlocksOfPeers() - 8) // peers have significantly longer chain, this node must've got the wrong stake 1st
                {
                    LogPrint(BCLog::POS, "%s: Ignoring CheckStakeUnique for block %s, chain height behind peers.\n", __func__, block.GetHash().ToString());
                    const COutPoint &kernel = block.vtx[0]->vin[0].prevout;
                    mapStakeSeen[kernel] = block.GetHash();
                } else
                    return state.DoS(20, false, "bad-cs-duplicate", false, "duplicate coinstake");
                */
            }

            // Limit the number of outputs in a coinstake txn to 6: 1 data + 1 treasury + 4 user
            if (nPrevTime >= consensusParams.OpIsCoinstakeTime) {
                if (block.vtx[0]->vpout.size() > 6) {
                    return state.Invalid(BlockValidationResult::BLOCK_CONSENSUS, "bad-cs-outputs", "Too many outputs in coinstake");
                }
            }

            // Coinstake output 0 must be data output of blockheight
            int i;
            if (!block.vtx[0]->GetCoinStakeHeight(i)) {
                return state.Invalid(BlockValidationResult::BLOCK_CONSENSUS, "bad-cs-malformed", "coinstake txn is malformed");
            }

            if (i != nHeight) {
                return state.Invalid(BlockValidationResult::BLOCK_CONSENSUS, "bad-cs-height", "block height mismatch in coinstake");
            }

            std::vector<uint8_t> &vData = ((CTxOutData*)block.vtx[0]->vpout[0].get())->vData;
            if (vData.size() > 8 && vData[4] == DO_VOTE) {
                uint32_t voteToken;
                memcpy(&voteToken, &vData[5], 4);
                voteToken = le32toh(voteToken);

                LogPrint(BCLog::HDWALLET, _("Block %d casts vote for option %u of proposal %u.\n").translated.c_str(),
                    nHeight, voteToken >> 16, voteToken & 0xFFFF);
            }

            // check witness merkleroot, TODO: should witnessmerkleroot be hashed?
            bool malleated = false;
            uint256 hashWitness = BlockWitnessMerkleRoot(block, &malleated);

            if (hashWitness != block.hashWitnessMerkleRoot) {
                return state.Invalid(BlockValidationResult::BLOCK_MUTATED, "bad-witness-merkle-match", strprintf("%s : witness merkle commitment mismatch", __func__));
            }

            if (!CheckCoinStakeTimestamp(nHeight, block.GetBlockTime())) {
                return state.Invalid(BlockValidationResult::DOS_50, "bad-coinstake-time", strprintf("%s: coinstake timestamp violation nTimeBlock=%d", __func__, block.GetBlockTime()));
            }

            // Check timestamp against prev
            if (block.GetBlockTime() <= pindexPrev->GetPastTimeLimit() || particl::FutureDrift(block.GetBlockTime()) < pindexPrev->GetBlockTime()) {
                return state.Invalid(BlockValidationResult::DOS_50, "bad-block-time", strprintf("%s: block's timestamp is too early", __func__));
            }

            uint256 hashProof, targetProofOfStake;

            // IsInitialBlockDownload tests (!fImporting && !fReindex)
            // Blocks are connected at end of import / reindex
            if (accept_block && chain_state.IsInitialBlockDownload()) {
                // CheckProofOfStake is run again during connectblock
            } else
            if (!CheckProofOfStake(chain_state, state, pindexPrev, *block.vtx[0], block.nTime, block.nBits, hashProof, targetProofOfStake)) {
                return error("ContextualCheckBlock(): check proof-of-stake failed for block %s\n", block.GetHash().ToString());
            }
        } else {
            bool fCheckPOW = true; // TODO: pass properly
            if (fCheckPOW && !CheckProofOfWork(block.GetHash(), block.nBits, consensusParams, nHeight, Params().GetLastImportHeight()))
                return state.Invalid(BlockValidationResult::BLOCK_INVALID_HEADER, "high-hash", "proof of work failed");

            // Enforce rule that the coinbase ends with serialized block height
            // genesis block scriptSig size will be different
            CScript expect = CScript() << OP_RETURN << nHeight;
            const CScript &scriptSig = block.vtx[0]->vin[0].scriptSig;
            if (scriptSig.size() < expect.size() ||
                !std::equal(expect.begin()
                    , expect.end(), scriptSig.begin() + scriptSig.size()-expect.size())) {
                return state.Invalid(BlockValidationResult::BLOCK_CONSENSUS, "bad-cb-height", "block height mismatch in coinbase");
            }
        }

        if (nHeight > 0 && !block.vtx[0]->IsCoinStake()) { // only genesis block can start with coinbase
            return state.Invalid(BlockValidationResult::BLOCK_CONSENSUS, "bad-cs-missing", "first tx is not coinstake");
        }

        if (nHeight > 0 // skip genesis
            && Params().GetLastImportHeight() >= (uint32_t)nHeight) {
            // 2nd txn must be coinbase
            if (block.vtx.size() < 2 || !block.vtx[1]->IsCoinBase()) {
                return state.Invalid(BlockValidationResult::BLOCK_CONSENSUS, "bad-cb", "Second txn of import block must be coinbase");
            }

            // Check hash of genesis import txn matches expected hash.
            uint256 txnHash = block.vtx[1]->GetHash();
            if (!Params().CheckImportCoinbase(nHeight, txnHash)) {
                return state.Invalid(BlockValidationResult::BLOCK_CONSENSUS, "bad-cb", "Incorrect outputs hash.");
            }
        } else {
            // 2nd txn can't be coinbase if block height > GetLastImportHeight
            if (block.vtx.size() > 1 && block.vtx[1]->IsCoinBase()) {
                return state.Invalid(BlockValidationResult::BLOCK_CONSENSUS, "bad-cb-multiple", "unexpected coinbase");
            }
        }
    } else {
        // Enforce rule that the coinbase starts with serialized block height
        if (DeploymentActiveAfter(pindexPrev, consensusParams, Consensus::DEPLOYMENT_HEIGHTINCB))
        {
            CScript expect = CScript() << nHeight;
            if (block.vtx[0]->vin[0].scriptSig.size() < expect.size() ||
                !std::equal(expect.begin(), expect.end(), block.vtx[0]->vin[0].scriptSig.begin())) {
                return state.Invalid(BlockValidationResult::BLOCK_CONSENSUS, "bad-cb-height", "block height mismatch in coinbase");
            }
        }

        // Validation for witness commitments.
        // * We compute the witness hash (which is the hash including witnesses) of all the block's transactions, except the
        //   coinbase (where 0x0000....0000 is used instead).
        // * The coinbase scriptWitness is a stack of a single 32-byte vector, containing a witness reserved value (unconstrained).
        // * We build a merkle tree with all those witness hashes as leaves (similar to the hashMerkleRoot in the block header).
        // * There must be at least one output whose scriptPubKey is a single 36-byte push, the first 4 bytes of which are
        //   {0xaa, 0x21, 0xa9, 0xed}, and the following 32 bytes are SHA256^2(witness root, witness reserved value). In case there are
        //   multiple, the last one is used.
        bool fHaveWitness = false;
        if (DeploymentActiveAfter(pindexPrev, consensusParams, Consensus::DEPLOYMENT_SEGWIT)) {
            int commitpos = GetWitnessCommitmentIndex(block);
            if (commitpos != NO_WITNESS_COMMITMENT) {
                bool malleated = false;
                uint256 hashWitness = BlockWitnessMerkleRoot(block, &malleated);
                // The malleation check is ignored; as the transaction tree itself
                // already does not permit it, it is impossible to trigger in the
                // witness tree.
                if (block.vtx[0]->vin[0].scriptWitness.stack.size() != 1 || block.vtx[0]->vin[0].scriptWitness.stack[0].size() != 32) {
                    return state.Invalid(BlockValidationResult::BLOCK_MUTATED, "bad-witness-nonce-size", strprintf("%s : invalid witness reserved value size", __func__));
                }
                CHash256().Write(hashWitness).Write(block.vtx[0]->vin[0].scriptWitness.stack[0]).Finalize(hashWitness);
                if (memcmp(hashWitness.begin(), &block.vtx[0]->vout[commitpos].scriptPubKey[6], 32)) {
                    return state.Invalid(BlockValidationResult::BLOCK_MUTATED, "bad-witness-merkle-match", strprintf("%s : witness merkle commitment mismatch", __func__));
                }
                fHaveWitness = true;
            }
        }

        // No witness data is allowed in blocks that don't commit to witness data, as this would otherwise leave room for spam
        if (!fHaveWitness) {
          for (const auto& tx : block.vtx) {
                if (tx->HasWitness()) {
                    return state.Invalid(BlockValidationResult::BLOCK_MUTATED, "unexpected-witness", strprintf("%s : unexpected witness data found", __func__));
                }
            }
        }
    }

    // After the coinbase witness reserved value and commitment are verified,
    // we can check if the block weight passes (before we've checked the
    // coinbase witness, it would be possible for the weight to be too
    // large by filling up the coinbase witness, which doesn't change
    // the block hash, so we couldn't mark the block as permanently
    // failed).
    if (GetBlockWeight(block) > MAX_BLOCK_WEIGHT) {
        return state.Invalid(BlockValidationResult::BLOCK_CONSENSUS, "bad-blk-weight", strprintf("%s : weight limit failed", __func__));
    }

    return true;
}

bool ChainstateManager::AcceptBlockHeader(const CBlockHeader& block, BlockValidationState& state, const CChainParams& chainparams, CBlockIndex** ppindex, bool fRequested)
{
    AssertLockHeld(cs_main);
    // Check for duplicate
    uint256 hash = block.GetHash();
    BlockMap::iterator miSelf{m_blockman.m_block_index.find(hash)};
    if (hash != chainparams.GetConsensus().hashGenesisBlock) {
        if (miSelf != m_blockman.m_block_index.end()) {
            // Block header is already known.
            CBlockIndex* pindex = miSelf->second;
            if (state.m_chainman && !state.m_peerman) {
                state.m_peerman = state.m_chainman->m_peerman;
            }
            if (fParticlMode && !fRequested && !state.m_chainman->ActiveChainstate().IsInitialBlockDownload() && state.nodeId >= 0
                && !state.m_peerman->IncDuplicateHeaders(state.nodeId)) {
                state.m_peerman->Misbehaving(state.nodeId, 5, "Too many duplicates");
            }

            if (ppindex)
                *ppindex = pindex;
            if (pindex->nStatus & BLOCK_FAILED_MASK) {
                /*
                if (pindex->nFlags & BLOCK_FAILED_DUPLICATE_STAKE
                    && ProcessDuplicateStakeHeader(pindex, state.nodeId))
                {
                    // pass
                } else */
                LogPrint(BCLog::VALIDATION, "%s: block %s is marked invalid\n", __func__, hash.ToString());
                return state.Invalid(BlockValidationResult::BLOCK_CACHED_INVALID, "duplicate");
            }
            return true;
        }

        if (!CheckBlockHeader(block, state, chainparams.GetConsensus())) {
            LogPrint(BCLog::VALIDATION, "%s: Consensus::CheckBlockHeader: %s, %s\n", __func__, hash.ToString(), state.ToString());
            return false;
        }

        // Get prev block index
        CBlockIndex* pindexPrev = nullptr;
        BlockMap::iterator mi{m_blockman.m_block_index.find(block.hashPrevBlock)};
        if (mi == m_blockman.m_block_index.end()) {
            LogPrint(BCLog::VALIDATION, "%s: %s prev block not found\n", __func__, hash.ToString());
            return state.Invalid(BlockValidationResult::BLOCK_MISSING_PREV, "prev-blk-not-found");
        }
        pindexPrev = (*mi).second;
        if (pindexPrev->nStatus & BLOCK_FAILED_MASK) {
            LogPrint(BCLog::VALIDATION, "%s: %s prev block invalid\n", __func__, hash.ToString());
            return state.Invalid(BlockValidationResult::BLOCK_INVALID_PREV, "bad-prevblk");
        }
        if (!ContextualCheckBlockHeader(block, state, m_blockman, chainparams, pindexPrev, GetAdjustedTime())) {
            LogPrint(BCLog::VALIDATION, "%s: Consensus::ContextualCheckBlockHeader: %s, %s\n", __func__, hash.ToString(), state.ToString());
            return false;
        }

        /* Determine if this block descends from any block which has been found
         * invalid (m_failed_blocks), then mark pindexPrev and any blocks between
         * them as failed. For example:
         *
         *                D3
         *              /
         *      B2 - C2
         *    /         \
         *  A             D2 - E2 - F2
         *    \
         *      B1 - C1 - D1 - E1
         *
         * In the case that we attempted to reorg from E1 to F2, only to find
         * C2 to be invalid, we would mark D2, E2, and F2 as BLOCK_FAILED_CHILD
         * but NOT D3 (it was not in any of our candidate sets at the time).
         *
         * In any case D3 will also be marked as BLOCK_FAILED_CHILD at restart
         * in LoadBlockIndex.
         */
        if (!pindexPrev->IsValid(BLOCK_VALID_SCRIPTS)) {
            // The above does not mean "invalid": it checks if the previous block
            // hasn't been validated up to BLOCK_VALID_SCRIPTS. This is a performance
            // optimization, in the common case of adding a new block to the tip,
            // we don't need to iterate over the failed blocks list.
            for (const CBlockIndex* failedit : m_failed_blocks) {
                if (pindexPrev->GetAncestor(failedit->nHeight) == failedit) {
                    //assert(failedit->nStatus & BLOCK_FAILED_VALID);
                    CBlockIndex* invalid_walk = pindexPrev;
                    if (failedit->nStatus & BLOCK_FAILED_VALID)
                    while (invalid_walk != failedit) {
                        invalid_walk->nStatus |= BLOCK_FAILED_CHILD;
                        m_blockman.m_dirty_blockindex.insert(invalid_walk);
                        invalid_walk = invalid_walk->pprev;
                    }
                    LogPrint(BCLog::VALIDATION, "%s: %s prev block invalid ancestor %s\n", __func__, hash.ToString(), failedit->GetBlockHash().ToString());
                    return state.Invalid(BlockValidationResult::BLOCK_INVALID_PREV, "bad-prevblk");
                }
            }
        }
    }
    bool force_accept = true;
    if (fParticlMode &&
        state.nodeId >= 0 &&
        state.m_chainman->HaveActiveChainstate() &&
        !state.m_chainman->ActiveChainstate().IsInitialBlockDownload()) {
        if (!AddNodeHeader(state.nodeId, hash)) {
            LogPrintf("ERROR: %s: DoS limits\n", __func__);
            return state.Invalid(BlockValidationResult::DOS_20, "dos-limits");
        }
        force_accept = false;
    }
    CBlockIndex* pindex{m_blockman.AddToBlockIndex(block)};
    if (force_accept) {
        pindex->nFlags |= BLOCK_ACCEPTED;
    }

    if (ppindex)
        *ppindex = pindex;

    return true;
}

// Exposed wrapper for AcceptBlockHeader
bool ChainstateManager::ProcessNewBlockHeaders(const std::vector<CBlockHeader>& headers, BlockValidationState& state, const CChainParams& chainparams, const CBlockIndex** ppindex)
{
    state.m_chainman = this;
    AssertLockNotHeld(cs_main);
    {
        LOCK(cs_main);
        for (const CBlockHeader& header : headers) {
            CBlockIndex *pindex = nullptr; // Use a temp pindex instead of ppindex to avoid a const_cast
            bool accepted{AcceptBlockHeader(header, state, chainparams, &pindex)};
            ActiveChainstate().CheckBlockIndex();

            if (!accepted) {
                return false;
            }
            if (ppindex) {
                *ppindex = pindex;
            }
        }
    }
    if (NotifyHeaderTip(ActiveChainstate())) {
        if (ActiveChainstate().IsInitialBlockDownload() && ppindex && *ppindex) {
            const CBlockIndex& last_accepted{**ppindex};
            const int64_t blocks_left{(GetTime() - last_accepted.GetBlockTime()) / chainparams.GetConsensus().nPowTargetSpacing};
            const double progress{100.0 * last_accepted.nHeight / (last_accepted.nHeight + blocks_left)};
            LogPrintf("Synchronizing blockheaders, height: %d (~%.2f%%)\n", last_accepted.nHeight, progress);
        }
    }
    return true;
}

/** Store block on disk. If dbp is non-nullptr, the file is known to already reside on disk */
bool CChainState::AcceptBlock(const std::shared_ptr<const CBlock>& pblock, BlockValidationState& state, CBlockIndex** ppindex, bool fRequested, const FlatFilePos* dbp, bool* fNewBlock)
{
    const CBlock& block = *pblock;

    if (fNewBlock) *fNewBlock = false;
    AssertLockHeld(cs_main);

    CBlockIndex *pindexDummy = nullptr;
    CBlockIndex *&pindex = ppindex ? *ppindex : pindexDummy;

    bool accepted_header{m_chainman.AcceptBlockHeader(block, state, m_params, &pindex, fRequested)};
    CheckBlockIndex();

    if (!accepted_header)
        return false;

    // Try to process all requested blocks that we don't have, but only
    // process an unrequested block if it's new and has enough work to
    // advance our tip, and isn't too many blocks ahead.
    bool fAlreadyHave = pindex->nStatus & BLOCK_HAVE_DATA;
    bool fHasMoreOrSameWork = (m_chain.Tip() ? pindex->nChainWork >= m_chain.Tip()->nChainWork : true);
    // Blocks that are too out-of-order needlessly limit the effectiveness of
    // pruning, because pruning will not delete block files that contain any
    // blocks which are too close in height to the tip.  Apply this test
    // regardless of whether pruning is enabled; it should generally be safe to
    // not process unrequested blocks.
    bool fTooFarAhead{pindex->nHeight > m_chain.Height() + int(MIN_BLOCKS_TO_KEEP)};

    // TODO: Decouple this function from the block download logic by removing fRequested
    // This requires some new chain data structure to efficiently look up if a
    // block is in a chain leading to a candidate for best tip, despite not
    // being such a candidate itself.
    // Note that this would break the getblockfrompeer RPC

    // TODO: deal better with return value and error conditions for duplicate
    // and unrequested blocks.
    if (fAlreadyHave) return true;
    if (!fRequested) {  // If we didn't ask for it:
        if (pindex->nTx != 0) return true;    // This is a previously-processed block that was pruned
        if (!fHasMoreOrSameWork) return true; // Don't process less-work chains
        if (fTooFarAhead) return true;        // Block height is too high

        // Protect against DoS attacks from low-work chains.
        // If our tip is behind, a peer could try to send us
        // low-work blocks on a fake chain that we would never
        // request; don't process these.
        if (pindex->nChainWork < nMinimumChainWork) return true;
    }

    if (!CheckBlock(block, state, m_params.GetConsensus())) {
        return error("%s: %s", __func__, state.ToString());
    }

    if (block.IsProofOfStake()) {
        pindex->SetProofOfStake();
        pindex->prevoutStake = pblock->vtx[0]->vin[0].prevout;
        if (!pindex->pprev
            || (pindex->pprev->bnStakeModifier.IsNull()
                && pindex->pprev->GetBlockHash() != m_params.GetConsensus().hashGenesisBlock)) {
            // Block received out of order
            if (fParticlMode && !IsInitialBlockDownload()) {
                if (pindex->nFlags & BLOCK_DELAYED) {
                    // Block is already delayed
                    state.nFlags |= BLOCK_DELAYED;
                    return true;
                }
                pindex->nFlags |= BLOCK_DELAYED;
                return particl::DelayBlock(m_blockman, pblock, state);
            }
        } else {
            pindex->bnStakeModifier = ComputeStakeModifierV2(pindex->pprev, pindex->prevoutStake.hash);
        }
        pindex->nFlags = pindex->nFlags & (uint32_t)~BLOCK_DELAYED;
        m_blockman.m_dirty_blockindex.insert(pindex);
    }

    if (!ContextualCheckBlock(*this, block, state, m_params.GetConsensus(), pindex->pprev, true)) {
        if (state.IsInvalid() && state.GetResult() != BlockValidationResult::BLOCK_MUTATED) {
            pindex->nStatus |= BLOCK_FAILED_VALID;
            m_blockman.m_dirty_blockindex.insert(pindex);
        }
        return error("%s: %s", __func__, state.ToString());
    }

    if (state.nFlags & BLOCK_STAKE_KERNEL_SPENT && !(state.nFlags & BLOCK_FAILED_DUPLICATE_STAKE)) {
        if (state.nodeId > -1) {
            state.m_peerman->IncPersistentMisbehaviour(state.nodeId, 20);
            state.m_peerman->Misbehaving(state.nodeId, 20, "Spent kernel");
        }
    }

    RemoveNodeHeader(pindex->GetBlockHash());
    pindex->nFlags |= BLOCK_ACCEPTED;
    m_blockman.m_dirty_blockindex.insert(pindex);

    // Header is valid/has work, merkle tree and segwit merkle tree are good...RELAY NOW
    // (but if it does not build on our best tip, let the SendMessages loop relay it)
    if (!(state.nFlags & (BLOCK_STAKE_KERNEL_SPENT | BLOCK_FAILED_DUPLICATE_STAKE))
        && !IsInitialBlockDownload() && m_chain.Tip() == pindex->pprev) {
        GetMainSignals().NewPoWValidBlock(pindex, pblock);
    }

    // Write block to history file
    if (fNewBlock) *fNewBlock = true;
    try {
        FlatFilePos blockPos{m_blockman.SaveBlockToDisk(block, pindex->nHeight, m_chain, m_params, dbp)};
        if (blockPos.IsNull()) {
            state.Error(strprintf("%s: Failed to find position to write new block to disk", __func__));
            return false;
        }
        ReceivedBlockTransactions(block, pindex, blockPos);
    } catch (const std::runtime_error& e) {
        return AbortNode(state, std::string("System error: ") + e.what());
    }

    FlushStateToDisk(state, FlushStateMode::NONE);

    CheckBlockIndex();

    return true;
}

bool ChainstateManager::ProcessNewBlock(const CChainParams& chainparams, const std::shared_ptr<const CBlock>& block, bool force_processing, bool* new_block, NodeId node_id, PeerManager *peerman)
{
    AssertLockNotHeld(cs_main);

    CBlockIndex *pindex = nullptr;
    {
        /*
        uint256 hash = pblock->GetHash();
        // Limited duplicity on stake: prevents block flood attack
        // Duplicate stake allowed only when there is orphan child block
        if (!fReindex && !fImporting && pblock->IsProofOfStake() && setStakeSeen.count(pblock->GetProofOfStake()) && !mapOrphanBlocksByPrev.count(hash))
            return error("%s: Duplicate proof-of-stake (%s, %d) for block %s", pblock->GetProofOfStake().first.ToString(), pblock->GetProofOfStake().second, hash.ToString());
        */

        if (new_block) *new_block = false;
        BlockValidationState state;
        state.m_chainman = this;
        if (peerman) {
            state.m_peerman = peerman;
        } else {
            state.m_peerman = this->m_peerman;
        }
        if (node_id > -1) {
            state.nodeId = node_id;
        }

        // CheckBlock() does not support multi-threaded block validation because CBlock::fChecked can cause data race.
        // Therefore, the following critical section must include the CheckBlock() call as well.
        LOCK(cs_main);

        // Skipping AcceptBlock() for CheckBlock() failures means that we will never mark a block as invalid if
        // CheckBlock() fails.  This is protective against consensus failure if there are any unknown forms of block
        // malleability that cause CheckBlock() to fail; see e.g. CVE-2012-2459 and
        // https://lists.linuxfoundation.org/pipermail/bitcoin-dev/2019-February/016697.html.  Because CheckBlock() is
        // not very expensive, the anti-DoS benefits of caching failure (of a definitely-invalid block) are not substantial.
        bool ret = CheckBlock(*block, state, chainparams.GetConsensus());
        if (ret) {
            // Store to disk
            ret = ActiveChainstate().AcceptBlock(block, state, &pindex, force_processing, nullptr, new_block);
        }
        if (state.nFlags & BLOCK_DELAYED) {
            return true;
        }
        if (!ret) {
            if (fParticlMode && state.GetResult() != BlockValidationResult::BLOCK_MISSING_PREV) {
                // Mark block as invalid to prevent re-requesting from peer.
                // Block will have been added to the block index in AcceptBlockHeader
                CBlockIndex *pindex = ActiveChainstate().m_blockman.AddToBlockIndex(*block);
                ActiveChainstate().InvalidBlockFound(pindex, state);
            }
            GetMainSignals().BlockChecked(*block, state);
            return error("%s: AcceptBlock FAILED (%s)", __func__, state.ToString());
        }

        if (pindex && state.nFlags & BLOCK_FAILED_DUPLICATE_STAKE) {
            pindex->nFlags |= BLOCK_FAILED_DUPLICATE_STAKE;
            m_blockman.m_dirty_blockindex.insert(pindex);
            LogPrint(BCLog::POS, "%s Marking duplicate stake: %s.\n", __func__, pindex->GetBlockHash().ToString());
            GetMainSignals().BlockChecked(*block, state);
        }
    }

    NotifyHeaderTip(ActiveChainstate());

    BlockValidationState state; // Only used to report errors, not invalidity - ignore it
    state.m_chainman = this;
    if (peerman) {
        state.m_peerman = peerman;
    } else {
        state.m_peerman = this->m_peerman;
    }
    if (!ActiveChainstate().ActivateBestChain(state, block)) {
        return error("%s: ActivateBestChain failed (%s)", __func__, state.ToString());
    }

    if (smsg::fSecMsgEnabled && gArgs.GetBoolArg("-smsgscanincoming", false)) {
        smsgModule.ScanBlock(*block);
    }

    {
        assert(pindex);
        // Check here for blocks not connected to the chain, TODO: move to a timer.
        particl::CheckDelayedBlocks(ActiveChainstate().m_blockman, state, chainparams, pindex->GetBlockHash());
    }

    return true;
}

MempoolAcceptResult ChainstateManager::ProcessTransaction(const CTransactionRef& tx, bool test_accept, bool ignore_locks)
{
    CChainState& active_chainstate = ActiveChainstate();
    if (!active_chainstate.GetMempool()) {
        TxValidationState state;
        state.Invalid(TxValidationResult::TX_NO_MEMPOOL, "no-mempool");
        return MempoolAcceptResult::Failure(state);
    }
    auto result = AcceptToMemoryPool(active_chainstate, tx, GetTime(), /*bypass_limits=*/ false, test_accept, ignore_locks);
    active_chainstate.GetMempool()->check(active_chainstate.CoinsTip(), active_chainstate.m_chain.Height() + 1);
    return result;
}

bool TestBlockValidity(BlockValidationState& state,
                       const CChainParams& chainparams,
                       CChainState& chainstate,
                       const CBlock& block,
                       CBlockIndex* pindexPrev,
                       bool fCheckPOW,
                       bool fCheckMerkleRoot)
{
    AssertLockHeld(cs_main);
    assert(pindexPrev && pindexPrev == chainstate.m_chain.Tip());
    CCoinsViewCache viewNew(&chainstate.CoinsTip());
    uint256 block_hash(block.GetHash());
    CBlockIndex indexDummy(block);
    indexDummy.pprev = pindexPrev;
    indexDummy.nHeight = pindexPrev->nHeight + 1;
    indexDummy.phashBlock = &block_hash;

    // NOTE: CheckBlockHeader is called by CheckBlock
    if (!ContextualCheckBlockHeader(block, state, chainstate.m_blockman, chainparams, pindexPrev, GetAdjustedTime()))
        return error("%s: Consensus::ContextualCheckBlockHeader: %s", __func__, state.ToString());
    if (!CheckBlock(block, state, chainparams.GetConsensus(), fCheckPOW, fCheckMerkleRoot))
        return error("%s: Consensus::CheckBlock: %s", __func__, state.ToString());
    if (!ContextualCheckBlock(chainstate, block, state, chainparams.GetConsensus(), pindexPrev))
        return error("%s: Consensus::ContextualCheckBlock: %s", __func__, state.ToString());
    if (!chainstate.ConnectBlock(block, state, &indexDummy, viewNew, true)) {
        return false;
    }
    assert(state.IsValid());

    return true;
}

/* This function is called from the RPC code for pruneblockchain */
void PruneBlockFilesManual(CChainState& active_chainstate, int nManualPruneHeight)
{
    BlockValidationState state;
    if (!active_chainstate.FlushStateToDisk(
            state, FlushStateMode::NONE, nManualPruneHeight)) {
        LogPrintf("%s: failed to flush state (%s)\n", __func__, state.ToString());
    }
}

void CChainState::LoadMempool(const ArgsManager& args)
{
    if (!m_mempool) return;
    if (args.GetBoolArg("-persistmempool", DEFAULT_PERSIST_MEMPOOL)) {
        ::LoadMempool(*m_mempool, *this);
    }
    m_mempool->SetIsLoaded(!ShutdownRequested());
}

bool CChainState::LoadChainTip()
{
    AssertLockHeld(cs_main);
    const CCoinsViewCache& coins_cache = CoinsTip();
    assert(!coins_cache.GetBestBlock().IsNull()); // Never called when the coins view is empty
    const CBlockIndex* tip = m_chain.Tip();

    if (tip && tip->GetBlockHash() == coins_cache.GetBestBlock()) {
        return true;
    }

    // Load pointer to end of best chain
    CBlockIndex* pindex = m_blockman.LookupBlockIndex(coins_cache.GetBestBlock());
    if (!pindex) {
        return false;
    }
    m_chain.SetTip(pindex);
    PruneBlockIndexCandidates();

    tip = m_chain.Tip();
    LogPrintf("Loaded best chain: hashBestChain=%s height=%d date=%s progress=%f\n",
              tip->GetBlockHash().ToString(),
              m_chain.Height(),
              FormatISO8601DateTime(tip->GetBlockTime()),
              GuessVerificationProgress(m_params.TxData(), tip));
    return true;
}

CVerifyDB::CVerifyDB()
{
    uiInterface.ShowProgress(_("Verifying blocks…").translated, 0, false);
}

CVerifyDB::~CVerifyDB()
{
    uiInterface.ShowProgress("", 100, false);
}

bool CVerifyDB::VerifyDB(
    CChainState& chainstate,
    const Consensus::Params& consensus_params,
    CCoinsView& coinsview,
    int nCheckLevel, int nCheckDepth)
{
    AssertLockHeld(cs_main);

    if (chainstate.m_chain.Tip() == nullptr || chainstate.m_chain.Tip()->pprev == nullptr)
        return true;

    fVerifyingDB = true;

    // Verify blocks in the best chain
    if (nCheckDepth <= 0 || nCheckDepth > chainstate.m_chain.Height())
        nCheckDepth = chainstate.m_chain.Height();
    nCheckLevel = std::max(0, std::min(4, nCheckLevel));
    LogPrintf("Verifying last %i blocks at level %i\n", nCheckDepth, nCheckLevel);
    CCoinsViewCache coins(&coinsview);
    CBlockIndex* pindex;
    CBlockIndex* pindexFailure = nullptr;
    int nGoodTransactions = 0;
    BlockValidationState state;
    int reportDone = 0;
    LogPrintf("[0%%]..."); /* Continued */

    const bool is_snapshot_cs{!chainstate.m_from_snapshot_blockhash};

    for (pindex = chainstate.m_chain.Tip(); pindex && pindex->pprev; pindex = pindex->pprev) {
        const int percentageDone = std::max(1, std::min(99, (int)(((double)(chainstate.m_chain.Height() - pindex->nHeight)) / (double)nCheckDepth * (nCheckLevel >= 4 ? 50 : 100))));
        if (reportDone < percentageDone/10) {
            // report every 10% step
            LogPrintf("[%d%%]...", percentageDone); /* Continued */
            reportDone = percentageDone/10;
        }
        uiInterface.ShowProgress(_("Verifying blocks…").translated, percentageDone, false);
        if (pindex->nHeight <= chainstate.m_chain.Height()-nCheckDepth)
            break;
        if ((fPruneMode || is_snapshot_cs) && !(pindex->nStatus & BLOCK_HAVE_DATA)) {
            // If pruning or running under an assumeutxo snapshot, only go
            // back as far as we have data.
            LogPrintf("VerifyDB(): block verification stopping at height %d (pruning, no data)\n", pindex->nHeight);
            break;
        }
        CBlock block;
        // check level 0: read from disk
        if (!ReadBlockFromDisk(block, pindex, consensus_params))
            return error("VerifyDB(): *** ReadBlockFromDisk failed at %d, hash=%s", pindex->nHeight, pindex->GetBlockHash().ToString());
        // check level 1: verify block validity
        if (nCheckLevel >= 1 && !CheckBlock(block, state, consensus_params))
            return error("%s: *** found bad block at %d, hash=%s (%s)\n", __func__,
                         pindex->nHeight, pindex->GetBlockHash().ToString(), state.ToString());
        // check level 2: verify undo validity
        if (nCheckLevel >= 2 && pindex) {
            CBlockUndo undo;
            if (!pindex->GetUndoPos().IsNull()) {
                if (!UndoReadFromDisk(undo, pindex)) {
                    return error("VerifyDB(): *** found bad undo data at %d, hash=%s\n", pindex->nHeight, pindex->GetBlockHash().ToString());
                }
            }
        }
        // check level 3: check for inconsistencies during memory-only disconnect of tip blocks
        size_t curr_coins_usage = coins.DynamicMemoryUsage() + chainstate.CoinsTip().DynamicMemoryUsage();

        if (nCheckLevel >= 3 && curr_coins_usage <= chainstate.m_coinstip_cache_size_bytes) {
            assert(coins.GetBestBlock() == pindex->GetBlockHash());
            DisconnectResult res = chainstate.DisconnectBlock(block, pindex, coins);
            if (res == DISCONNECT_FAILED) {
                return error("VerifyDB(): *** irrecoverable inconsistency in block data at %d, hash=%s", pindex->nHeight, pindex->GetBlockHash().ToString());
            }
            if (res == DISCONNECT_UNCLEAN) {
                nGoodTransactions = 0;
                pindexFailure = pindex;
            } else {
                nGoodTransactions += block.vtx.size();
            }
        }
        if (ShutdownRequested()) return true;
    }
    if (pindexFailure)
        return error("VerifyDB(): *** coin database inconsistencies found (last %i blocks, %i good transactions before that)\n", chainstate.m_chain.Height() - pindexFailure->nHeight + 1, nGoodTransactions);

    // store block count as we move pindex at check level >= 4
    int block_count = chainstate.m_chain.Height() - pindex->nHeight;

    // check level 4: try reconnecting blocks
    if (nCheckLevel >= 4) {
        while (pindex != chainstate.m_chain.Tip()) {
            const int percentageDone = std::max(1, std::min(99, 100 - (int)(((double)(chainstate.m_chain.Height() - pindex->nHeight)) / (double)nCheckDepth * 50)));
            if (reportDone < percentageDone/10) {
                // report every 10% step
                LogPrintf("[%d%%]...", percentageDone); /* Continued */
                reportDone = percentageDone/10;
            }
            uiInterface.ShowProgress(_("Verifying blocks…").translated, percentageDone, false);
            pindex = chainstate.m_chain.Next(pindex);
            CBlock block;
            if (!ReadBlockFromDisk(block, pindex, consensus_params))
                return error("VerifyDB(): *** ReadBlockFromDisk failed at %d, hash=%s", pindex->nHeight, pindex->GetBlockHash().ToString());
            // Particl: Clear state, data from VerifyDB is not written to disk.
            BlockValidationState state;
            coins.ClearFlushed();
            if (!chainstate.ConnectBlock(block, state, pindex, coins)) {
                return error("VerifyDB(): *** found unconnectable block at %d, hash=%s (%s)", pindex->nHeight, pindex->GetBlockHash().ToString(), state.ToString());
            }
            if (ShutdownRequested()) return true;
        }
    }

    LogPrintf("[DONE].\n");
    LogPrintf("No coin database inconsistencies in last %i blocks (%i transactions)\n", block_count, nGoodTransactions);
    fVerifyingDB = false;

    return true;
}

/** Apply the effects of a block on the utxo cache, ignoring that it may already have been applied. */
bool CChainState::RollforwardBlock(const CBlockIndex* pindex, CCoinsViewCache& inputs)
{
    // TODO: merge with ConnectBlock
    CBlock block;
    if (!ReadBlockFromDisk(block, pindex, m_params.GetConsensus())) {
        return error("ReplayBlock(): ReadBlockFromDisk failed at %d, hash=%s", pindex->nHeight, pindex->GetBlockHash().ToString());
    }

    for (const CTransactionRef& tx : block.vtx) {
        if (!tx->IsCoinBase()) {
            for (const CTxIn &txin : tx->vin) {
                inputs.SpendCoin(txin.prevout);
            }
        }
        // Pass check = true as every addition may be an overwrite.
        AddCoins(inputs, *tx, pindex->nHeight, true);
    }
    return true;
}

bool CChainState::ReplayBlocks()
{
    LOCK(cs_main);

    CCoinsView& db = this->CoinsDB();
    CCoinsViewCache cache(&db);

    std::vector<uint256> hashHeads = db.GetHeadBlocks();
    if (hashHeads.empty()) return true; // We're already in a consistent state.
    if (hashHeads.size() != 2) return error("ReplayBlocks(): unknown inconsistent state");

    uiInterface.ShowProgress(_("Replaying blocks…").translated, 0, false);
    LogPrintf("Replaying blocks\n");

    const CBlockIndex* pindexOld = nullptr;  // Old tip during the interrupted flush.
    const CBlockIndex* pindexNew;            // New tip during the interrupted flush.
    const CBlockIndex* pindexFork = nullptr; // Latest block common to both the old and the new tip.

    if (m_blockman.m_block_index.count(hashHeads[0]) == 0) {
        return error("ReplayBlocks(): reorganization to unknown block requested");
    }
    pindexNew = m_blockman.m_block_index[hashHeads[0]];

    if (!hashHeads[1].IsNull()) { // The old tip is allowed to be 0, indicating it's the first flush.
        if (m_blockman.m_block_index.count(hashHeads[1]) == 0) {
            return error("ReplayBlocks(): reorganization from unknown block requested");
        }
        pindexOld = m_blockman.m_block_index[hashHeads[1]];
        pindexFork = LastCommonAncestor(pindexOld, pindexNew);
        assert(pindexFork != nullptr);
    }

    // Rollback along the old branch.
    while (pindexOld != pindexFork) {
        if (pindexOld->nHeight > 0) { // Never disconnect the genesis block.
            CBlock block;
            if (!ReadBlockFromDisk(block, pindexOld, m_params.GetConsensus())) {
                return error("RollbackBlock(): ReadBlockFromDisk() failed at %d, hash=%s", pindexOld->nHeight, pindexOld->GetBlockHash().ToString());
            }
            LogPrintf("Rolling back %s (%i)\n", pindexOld->GetBlockHash().ToString(), pindexOld->nHeight);
            DisconnectResult res = DisconnectBlock(block, pindexOld, cache);
            if (res == DISCONNECT_FAILED) {
                return error("RollbackBlock(): DisconnectBlock failed at %d, hash=%s", pindexOld->nHeight, pindexOld->GetBlockHash().ToString());
            }
            // If DISCONNECT_UNCLEAN is returned, it means a non-existing UTXO was deleted, or an existing UTXO was
            // overwritten. It corresponds to cases where the block-to-be-disconnect never had all its operations
            // applied to the UTXO set. However, as both writing a UTXO and deleting a UTXO are idempotent operations,
            // the result is still a version of the UTXO set with the effects of that block undone.
        }
        pindexOld = pindexOld->pprev;
    }

    // Roll forward from the forking point to the new tip.
    int nForkHeight = pindexFork ? pindexFork->nHeight : 0;
    for (int nHeight = nForkHeight + 1; nHeight <= pindexNew->nHeight; ++nHeight) {
        const CBlockIndex* pindex = pindexNew->GetAncestor(nHeight);
        LogPrintf("Rolling forward %s (%i)\n", pindex->GetBlockHash().ToString(), nHeight);
        uiInterface.ShowProgress(_("Replaying blocks…").translated, (int) ((nHeight - nForkHeight) * 100.0 / (pindexNew->nHeight - nForkHeight)) , false);
        if (!RollforwardBlock(pindex, cache)) return false;
    }

    cache.SetBestBlock(pindexNew->GetBlockHash(), pindexNew->nHeight);
    cache.Flush();
    uiInterface.ShowProgress("", 100, false);
    return true;
}

bool CChainState::NeedsRedownload() const
{
    AssertLockHeld(cs_main);

    // At and above m_params.SegwitHeight, segwit consensus rules must be validated
    CBlockIndex* block{m_chain.Tip()};

    while (block != nullptr && DeploymentActiveAt(*block, m_params.GetConsensus(), Consensus::DEPLOYMENT_SEGWIT)) {
        if (!(block->nStatus & BLOCK_OPT_WITNESS)) {
            // block is insufficiently validated for a segwit client
            return true;
        }
        block = block->pprev;
    }

    return false;
}

void CChainState::UnloadBlockIndex() {
    nBlockSequenceId = 1;
    setBlockIndexCandidates.clear();
}

// May NOT be used after any connections are up as much
// of the peer-processing logic assumes a consistent
// block index state
void UnloadBlockIndex(CTxMemPool* mempool, ChainstateManager& chainman)
{
    LOCK(cs_main);
    chainman.Unload();
    pindexBestHeader = nullptr;
    if (mempool) mempool->clear();
    g_versionbitscache.Clear();
    for (int b = 0; b < VERSIONBITS_NUM_BITS; b++) {
        warningcache[b].clear();
    }
    fHavePruned = false;
}

bool ChainstateManager::LoadBlockIndex()
{
    AssertLockHeld(cs_main);
    // Load block index from databases
    bool needs_init = fReindex;

    if (!fReindex) {
        bool ret = m_blockman.LoadBlockIndexDB(*this);
        if (!ret) return false;
        needs_init = m_blockman.m_block_index.empty();
    }

    if (needs_init) {
        // Everything here is for *new* reindex/DBs. Thus, though
        // LoadBlockIndexDB may have set fReindex if we shut down
        // mid-reindex previously, we don't check fReindex and
        // instead only check it prior to LoadBlockIndexDB to set
        // needs_init.

        LogPrintf("Initializing databases...\n");
        m_blockman.m_block_tree_db->WriteFlag("v1", true);
        m_blockman.m_block_tree_db->WriteFlag("v2", true);

        // Use the provided setting for indices in the new database
        fAddressIndex = gArgs.GetBoolArg("-addressindex", particl::DEFAULT_ADDRESSINDEX);
        m_blockman.m_block_tree_db->WriteFlag("addressindex", fAddressIndex);
        LogPrintf("%s: address index %s\n", __func__, fAddressIndex ? "enabled" : "disabled");
        fTimestampIndex = gArgs.GetBoolArg("-timestampindex", particl::DEFAULT_TIMESTAMPINDEX);
        m_blockman.m_block_tree_db->WriteFlag("timestampindex", fTimestampIndex);
        LogPrintf("%s: timestamp index %s\n", __func__, fTimestampIndex ? "enabled" : "disabled");
        fSpentIndex = gArgs.GetBoolArg("-spentindex", particl::DEFAULT_SPENTINDEX);
        m_blockman.m_block_tree_db->WriteFlag("spentindex", fSpentIndex);
        LogPrintf("%s: spent index %s\n", __func__, fSpentIndex ? "enabled" : "disabled");
        fBalancesIndex = gArgs.GetBoolArg("-balancesindex", particl::DEFAULT_BALANCESINDEX);
        m_blockman.m_block_tree_db->WriteFlag("balancesindex", fBalancesIndex);
        LogPrintf("%s: balances index %s\n", __func__, fBalancesIndex ? "enabled" : "disabled");
    }
    return true;
}

bool CChainState::LoadGenesisBlock()
{
    LOCK(cs_main);

    // Check whether we're already initialized by checking for genesis in
    // m_blockman.m_block_index. Note that we can't use m_chain here, since it is
    // set based on the coins db, not the block index db, which is the only
    // thing loaded at this point.
    if (m_blockman.m_block_index.count(m_params.GenesisBlock().GetHash()))
        return true;

    try {
        const CBlock& block = m_params.GenesisBlock();
        FlatFilePos blockPos{m_blockman.SaveBlockToDisk(block, 0, m_chain, m_params, nullptr)};
        if (blockPos.IsNull()) {
            return error("%s: writing genesis block to disk failed", __func__);
        }
        CBlockIndex *pindex = m_blockman.AddToBlockIndex(block);
        pindex->nFlags |= BLOCK_ACCEPTED;
        ReceivedBlockTransactions(block, pindex, blockPos);
    } catch (const std::runtime_error& e) {
        return error("%s: failed to write genesis block: %s", __func__, e.what());
    }

    return true;
}

void CChainState::LoadExternalBlockFile(FILE* fileIn, FlatFilePos* dbp, ChainstateManager *chainman)
{
    // Map of disk positions for blocks with unknown parent (only used for reindex)
    static std::multimap<uint256, FlatFilePos> mapBlocksUnknownParent;
    int64_t nStart = GetTimeMillis();

    fAddressIndex = gArgs.GetBoolArg("-addressindex", particl::DEFAULT_ADDRESSINDEX);
    fTimestampIndex = gArgs.GetBoolArg("-timestampindex", particl::DEFAULT_TIMESTAMPINDEX);
    fSpentIndex = gArgs.GetBoolArg("-spentindex", particl::DEFAULT_SPENTINDEX);
    fBalancesIndex = gArgs.GetBoolArg("-balancesindex", particl::DEFAULT_BALANCESINDEX);

    int nLoaded = 0;
    try {
        // This takes over fileIn and calls fclose() on it in the CBufferedFile destructor
        CBufferedFile blkdat(fileIn, 2*MAX_BLOCK_SERIALIZED_SIZE, MAX_BLOCK_SERIALIZED_SIZE+8, SER_DISK, CLIENT_VERSION);
        uint64_t nRewind = blkdat.GetPos();
        while (!blkdat.eof()) {
            if (ShutdownRequested()) return;

            blkdat.SetPos(nRewind);
            nRewind++; // start one byte further next time, in case of failure
            blkdat.SetLimit(); // remove former limit
            unsigned int nSize = 0;
            try {
                // locate a header
                unsigned char buf[CMessageHeader::MESSAGE_START_SIZE];
                blkdat.FindByte(m_params.MessageStart()[0]);
                nRewind = blkdat.GetPos() + 1;
                blkdat >> buf;
                if (memcmp(buf, m_params.MessageStart(), CMessageHeader::MESSAGE_START_SIZE)) {
                    continue;
                }
                // read size
                blkdat >> nSize;
                if (nSize < 80 || nSize > MAX_BLOCK_SERIALIZED_SIZE)
                    continue;
            } catch (const std::exception&) {
                // no valid block header found; don't complain
                break;
            }
            try {
                // read block
                uint64_t nBlockPos = blkdat.GetPos();
                if (dbp)
                    dbp->nPos = nBlockPos;
                blkdat.SetLimit(nBlockPos + nSize);
                std::shared_ptr<CBlock> pblock = std::make_shared<CBlock>();
                CBlock& block = *pblock;
                blkdat >> block;
                nRewind = blkdat.GetPos();

                uint256 hash = block.GetHash();
                {
                    LOCK(cs_main);
                    // detect out of order blocks, and store them for later
                    if (hash != m_params.GetConsensus().hashGenesisBlock && !m_blockman.LookupBlockIndex(block.hashPrevBlock)) {
                        LogPrint(BCLog::REINDEX, "%s: Out of order block %s, parent %s not known\n", __func__, hash.ToString(),
                                block.hashPrevBlock.ToString());
                        if (dbp)
                            mapBlocksUnknownParent.insert(std::make_pair(block.hashPrevBlock, *dbp));
                        continue;
                    }

                    // process in case the block isn't known yet
                    CBlockIndex* pindex = m_blockman.LookupBlockIndex(hash);
                    if (!pindex || (pindex->nStatus & BLOCK_HAVE_DATA) == 0) {
                      BlockValidationState state;
                      state.m_chainman = chainman;
                      if (AcceptBlock(pblock, state, nullptr, true, dbp, nullptr)) {
                          nLoaded++;
                      }
                      if (state.IsError()) {
                          break;
                      }
                    } else if (hash != m_params.GetConsensus().hashGenesisBlock && pindex->nHeight % 1000 == 0) {
                        LogPrint(BCLog::REINDEX, "Block Import: already had block %s at height %d\n", hash.ToString(), pindex->nHeight);
                    }
                }

                // Activate the genesis block so normal node progress can continue
                if (hash == m_params.GetConsensus().hashGenesisBlock) {
                    BlockValidationState state;
                    state.m_chainman = chainman;
                    if (!ActivateBestChain(state, nullptr)) {
                        break;
                    }
                }

                NotifyHeaderTip(*this);

                // Recursively process earlier encountered successors of this block
                std::deque<uint256> queue;
                queue.push_back(hash);
                while (!queue.empty()) {
                    uint256 head = queue.front();
                    queue.pop_front();
                    std::pair<std::multimap<uint256, FlatFilePos>::iterator, std::multimap<uint256, FlatFilePos>::iterator> range = mapBlocksUnknownParent.equal_range(head);
                    while (range.first != range.second) {
                        std::multimap<uint256, FlatFilePos>::iterator it = range.first;
                        std::shared_ptr<CBlock> pblockrecursive = std::make_shared<CBlock>();
                        if (ReadBlockFromDisk(*pblockrecursive, it->second, m_params.GetConsensus())) {
                            LogPrint(BCLog::REINDEX, "%s: Processing out of order child %s of %s\n", __func__, pblockrecursive->GetHash().ToString(),
                                    head.ToString());
                            LOCK(cs_main);
                            BlockValidationState dummy;
                            dummy.m_chainman = chainman;
                            if (AcceptBlock(pblockrecursive, dummy, nullptr, true, &it->second, nullptr))
                            {
                                nLoaded++;
                                queue.push_back(pblockrecursive->GetHash());
                            }
                        }
                        range.first++;
                        mapBlocksUnknownParent.erase(it);
                        NotifyHeaderTip(*this);
                    }
                }
            } catch (const std::exception& e) {
                LogPrintf("%s: Deserialize or I/O error - %s\n", __func__, e.what());
            }
        }
    } catch (const std::runtime_error& e) {
        AbortNode(std::string("System error: ") + e.what());
    }
    LogPrintf("Loaded %i blocks from external file in %dms\n", nLoaded, GetTimeMillis() - nStart);
}

void CChainState::CheckBlockIndex()
{
    if (!fCheckBlockIndex) {
        return;
    }

    LOCK(cs_main);

    // During a reindex, we read the genesis block and call CheckBlockIndex before ActivateBestChain,
    // so we have the genesis block in m_blockman.m_block_index but no active chain. (A few of the
    // tests when iterating the block tree require that m_chain has been initialized.)
    if (m_chain.Height() < 0) {
        assert(m_blockman.m_block_index.size() <= 1);
        return;
    }

    // Build forward-pointing map of the entire block tree.
    std::multimap<CBlockIndex*,CBlockIndex*> forward;
    for (const std::pair<const uint256, CBlockIndex*>& entry : m_blockman.m_block_index) {
        forward.insert(std::make_pair(entry.second->pprev, entry.second));
    }

    assert(forward.size() == m_blockman.m_block_index.size());

    std::pair<std::multimap<CBlockIndex*,CBlockIndex*>::iterator,std::multimap<CBlockIndex*,CBlockIndex*>::iterator> rangeGenesis = forward.equal_range(nullptr);
    CBlockIndex *pindex = rangeGenesis.first->second;
    rangeGenesis.first++;
    assert(rangeGenesis.first == rangeGenesis.second); // There is only one index entry with parent nullptr.

    // Iterate over the entire block tree, using depth-first search.
    // Along the way, remember whether there are blocks on the path from genesis
    // block being explored which are the first to have certain properties.
    size_t nNodes = 0;
    int nHeight = 0;
    CBlockIndex* pindexFirstInvalid = nullptr; // Oldest ancestor of pindex which is invalid.
    CBlockIndex* pindexFirstMissing = nullptr; // Oldest ancestor of pindex which does not have BLOCK_HAVE_DATA.
    CBlockIndex* pindexFirstNeverProcessed = nullptr; // Oldest ancestor of pindex for which nTx == 0.
    CBlockIndex* pindexFirstNotTreeValid = nullptr; // Oldest ancestor of pindex which does not have BLOCK_VALID_TREE (regardless of being valid or not).
    CBlockIndex* pindexFirstNotTransactionsValid = nullptr; // Oldest ancestor of pindex which does not have BLOCK_VALID_TRANSACTIONS (regardless of being valid or not).
    CBlockIndex* pindexFirstNotChainValid = nullptr; // Oldest ancestor of pindex which does not have BLOCK_VALID_CHAIN (regardless of being valid or not).
    CBlockIndex* pindexFirstNotScriptsValid = nullptr; // Oldest ancestor of pindex which does not have BLOCK_VALID_SCRIPTS (regardless of being valid or not).
    while (pindex != nullptr) {
        nNodes++;
        if (pindexFirstInvalid == nullptr && pindex->nStatus & BLOCK_FAILED_VALID) pindexFirstInvalid = pindex;
        // Assumed-valid index entries will not have data since we haven't downloaded the
        // full block yet.
        if (pindexFirstMissing == nullptr && !(pindex->nStatus & BLOCK_HAVE_DATA) && !pindex->IsAssumedValid()) {
            pindexFirstMissing = pindex;
        }
        if (pindexFirstNeverProcessed == nullptr && pindex->nTx == 0) pindexFirstNeverProcessed = pindex;
        if (pindex->pprev != nullptr && pindexFirstNotTreeValid == nullptr && (pindex->nStatus & BLOCK_VALID_MASK) < BLOCK_VALID_TREE) pindexFirstNotTreeValid = pindex;

        if (pindex->pprev != nullptr && !pindex->IsAssumedValid()) {
            // Skip validity flag checks for BLOCK_ASSUMED_VALID index entries, since these
            // *_VALID_MASK flags will not be present for index entries we are temporarily assuming
            // valid.
            if (pindexFirstNotTransactionsValid == nullptr &&
                    (pindex->nStatus & BLOCK_VALID_MASK) < BLOCK_VALID_TRANSACTIONS) {
                pindexFirstNotTransactionsValid = pindex;
            }

            if (pindexFirstNotChainValid == nullptr &&
                    (pindex->nStatus & BLOCK_VALID_MASK) < BLOCK_VALID_CHAIN) {
                pindexFirstNotChainValid = pindex;
            }

            if (pindexFirstNotScriptsValid == nullptr &&
                    (pindex->nStatus & BLOCK_VALID_MASK) < BLOCK_VALID_SCRIPTS) {
                pindexFirstNotScriptsValid = pindex;
            }
        }

        // Begin: actual consistency checks.
        if (pindex->pprev == nullptr) {
            // Genesis block checks.
            assert(pindex->GetBlockHash() == m_params.GetConsensus().hashGenesisBlock); // Genesis block's hash must match.
            assert(pindex == m_chain.Genesis()); // The current active chain's genesis block must be this block.
        }
        if (!pindex->HaveTxsDownloaded()) assert(pindex->nSequenceId <= 0); // nSequenceId can't be set positive for blocks that aren't linked (negative is used for preciousblock)
        // VALID_TRANSACTIONS is equivalent to nTx > 0 for all nodes (whether or not pruning has occurred).
        // HAVE_DATA is only equivalent to nTx > 0 (or VALID_TRANSACTIONS) if no pruning has occurred.
        // Unless these indexes are assumed valid and pending block download on a
        // background chainstate.
        if (!fHavePruned && !pindex->IsAssumedValid()) {
            // If we've never pruned, then HAVE_DATA should be equivalent to nTx > 0
            assert(!(pindex->nStatus & BLOCK_HAVE_DATA) == (pindex->nTx == 0));
            assert(pindexFirstMissing == pindexFirstNeverProcessed);
        } else {
            // If we have pruned, then we can only say that HAVE_DATA implies nTx > 0
            if (pindex->nStatus & BLOCK_HAVE_DATA) assert(pindex->nTx > 0);
        }
        if (pindex->nStatus & BLOCK_HAVE_UNDO) assert(pindex->nStatus & BLOCK_HAVE_DATA);
        if (pindex->IsAssumedValid()) {
            // Assumed-valid blocks should have some nTx value.
            assert(pindex->nTx > 0);
            // Assumed-valid blocks should connect to the main chain.
            assert((pindex->nStatus & BLOCK_VALID_MASK) >= BLOCK_VALID_TREE);
        } else {
            // Otherwise there should only be an nTx value if we have
            // actually seen a block's transactions.
            assert(((pindex->nStatus & BLOCK_VALID_MASK) >= BLOCK_VALID_TRANSACTIONS) == (pindex->nTx > 0)); // This is pruning-independent.
        }
        // All parents having had data (at some point) is equivalent to all parents being VALID_TRANSACTIONS, which is equivalent to HaveTxsDownloaded().
        assert((pindexFirstNeverProcessed == nullptr) == pindex->HaveTxsDownloaded());
        assert((pindexFirstNotTransactionsValid == nullptr) == pindex->HaveTxsDownloaded());
        assert(pindex->nHeight == nHeight); // nHeight must be consistent.
        assert(pindex->pprev == nullptr || pindex->nChainWork >= pindex->pprev->nChainWork); // For every block except the genesis block, the chainwork must be larger than the parent's.
        assert(nHeight < 2 || (pindex->pskip && (pindex->pskip->nHeight < nHeight))); // The pskip pointer must point back for all but the first 2 blocks.
        assert(pindexFirstNotTreeValid == nullptr); // All m_blockman.m_block_index entries must at least be TREE valid
        if ((pindex->nStatus & BLOCK_VALID_MASK) >= BLOCK_VALID_TREE) assert(pindexFirstNotTreeValid == nullptr); // TREE valid implies all parents are TREE valid
        if ((pindex->nStatus & BLOCK_VALID_MASK) >= BLOCK_VALID_CHAIN) assert(pindexFirstNotChainValid == nullptr); // CHAIN valid implies all parents are CHAIN valid
        if ((pindex->nStatus & BLOCK_VALID_MASK) >= BLOCK_VALID_SCRIPTS) assert(pindexFirstNotScriptsValid == nullptr); // SCRIPTS valid implies all parents are SCRIPTS valid
        if (pindexFirstInvalid == nullptr) {
            // Checks for not-invalid blocks.
            assert((pindex->nStatus & BLOCK_FAILED_MASK) == 0); // The failed mask cannot be set for blocks without invalid parents.
        }
        if (!CBlockIndexWorkComparator()(pindex, m_chain.Tip()) && pindexFirstNeverProcessed == nullptr) {
            if (pindexFirstInvalid == nullptr) {
                const bool is_active = this == &m_chainman.ActiveChainstate();

                // If this block sorts at least as good as the current tip and
                // is valid and we have all data for its parents, it must be in
                // setBlockIndexCandidates.  m_chain.Tip() must also be there
                // even if some data has been pruned.
                //
                // Don't perform this check for the background chainstate since
                // its setBlockIndexCandidates shouldn't have some entries (i.e. those past the
                // snapshot block) which do exist in the block index for the active chainstate.
                if (is_active && (pindexFirstMissing == nullptr || pindex == m_chain.Tip())) {
                    assert(setBlockIndexCandidates.count(pindex));
                }
                // If some parent is missing, then it could be that this block was in
                // setBlockIndexCandidates but had to be removed because of the missing data.
                // In this case it must be in m_blocks_unlinked -- see test below.
            }
        } else { // If this block sorts worse than the current tip or some ancestor's block has never been seen, it cannot be in setBlockIndexCandidates.
            assert(setBlockIndexCandidates.count(pindex) == 0);
        }
        // Check whether this block is in m_blocks_unlinked.
        std::pair<std::multimap<CBlockIndex*,CBlockIndex*>::iterator,std::multimap<CBlockIndex*,CBlockIndex*>::iterator> rangeUnlinked = m_blockman.m_blocks_unlinked.equal_range(pindex->pprev);
        bool foundInUnlinked = false;
        while (rangeUnlinked.first != rangeUnlinked.second) {
            assert(rangeUnlinked.first->first == pindex->pprev);
            if (rangeUnlinked.first->second == pindex) {
                foundInUnlinked = true;
                break;
            }
            rangeUnlinked.first++;
        }
        if (pindex->pprev && (pindex->nStatus & BLOCK_HAVE_DATA) && pindexFirstNeverProcessed != nullptr && pindexFirstInvalid == nullptr) {
            // If this block has block data available, some parent was never received, and has no invalid parents, it must be in m_blocks_unlinked.
            assert(foundInUnlinked);
        }
        if (!(pindex->nStatus & BLOCK_HAVE_DATA)) assert(!foundInUnlinked); // Can't be in m_blocks_unlinked if we don't HAVE_DATA
        if (pindexFirstMissing == nullptr) assert(!foundInUnlinked); // We aren't missing data for any parent -- cannot be in m_blocks_unlinked.
        if (pindex->pprev && (pindex->nStatus & BLOCK_HAVE_DATA) && pindexFirstNeverProcessed == nullptr && pindexFirstMissing != nullptr) {
            // We HAVE_DATA for this block, have received data for all parents at some point, but we're currently missing data for some parent.
            assert(fHavePruned); // We must have pruned.
            // This block may have entered m_blocks_unlinked if:
            //  - it has a descendant that at some point had more work than the
            //    tip, and
            //  - we tried switching to that descendant but were missing
            //    data for some intermediate block between m_chain and the
            //    tip.
            // So if this block is itself better than m_chain.Tip() and it wasn't in
            // setBlockIndexCandidates, then it must be in m_blocks_unlinked.
            if (!CBlockIndexWorkComparator()(pindex, m_chain.Tip()) && setBlockIndexCandidates.count(pindex) == 0) {
                if (pindexFirstInvalid == nullptr) {
                    assert(foundInUnlinked);
                }
            }
        }
        // assert(pindex->GetBlockHash() == pindex->GetBlockHeader().GetHash()); // Perhaps too slow
        // End: actual consistency checks.

        // Try descending into the first subnode.
        std::pair<std::multimap<CBlockIndex*,CBlockIndex*>::iterator,std::multimap<CBlockIndex*,CBlockIndex*>::iterator> range = forward.equal_range(pindex);
        if (range.first != range.second) {
            // A subnode was found.
            pindex = range.first->second;
            nHeight++;
            continue;
        }
        // This is a leaf node.
        // Move upwards until we reach a node of which we have not yet visited the last child.
        while (pindex) {
            // We are going to either move to a parent or a sibling of pindex.
            // If pindex was the first with a certain property, unset the corresponding variable.
            if (pindex == pindexFirstInvalid) pindexFirstInvalid = nullptr;
            if (pindex == pindexFirstMissing) pindexFirstMissing = nullptr;
            if (pindex == pindexFirstNeverProcessed) pindexFirstNeverProcessed = nullptr;
            if (pindex == pindexFirstNotTreeValid) pindexFirstNotTreeValid = nullptr;
            if (pindex == pindexFirstNotTransactionsValid) pindexFirstNotTransactionsValid = nullptr;
            if (pindex == pindexFirstNotChainValid) pindexFirstNotChainValid = nullptr;
            if (pindex == pindexFirstNotScriptsValid) pindexFirstNotScriptsValid = nullptr;
            // Find our parent.
            CBlockIndex* pindexPar = pindex->pprev;
            // Find which child we just visited.
            std::pair<std::multimap<CBlockIndex*,CBlockIndex*>::iterator,std::multimap<CBlockIndex*,CBlockIndex*>::iterator> rangePar = forward.equal_range(pindexPar);
            while (rangePar.first->second != pindex) {
                assert(rangePar.first != rangePar.second); // Our parent must have at least the node we're coming from as child.
                rangePar.first++;
            }
            // Proceed to the next one.
            rangePar.first++;
            if (rangePar.first != rangePar.second) {
                // Move to the sibling.
                pindex = rangePar.first->second;
                break;
            } else {
                // Move up further.
                pindex = pindexPar;
                nHeight--;
                continue;
            }
        }
    }

    // Check that we actually traversed the entire map.
    assert(nNodes == forward.size());
}

std::string CChainState::ToString()
{
    CBlockIndex* tip = m_chain.Tip();
    return strprintf("Chainstate [%s] @ height %d (%s)",
                     m_from_snapshot_blockhash ? "snapshot" : "ibd",
                     tip ? tip->nHeight : -1, tip ? tip->GetBlockHash().ToString() : "null");
}

bool CChainState::ResizeCoinsCaches(size_t coinstip_size, size_t coinsdb_size)
{
    if (coinstip_size == m_coinstip_cache_size_bytes &&
            coinsdb_size == m_coinsdb_cache_size_bytes) {
        // Cache sizes are unchanged, no need to continue.
        return true;
    }
    size_t old_coinstip_size = m_coinstip_cache_size_bytes;
    m_coinstip_cache_size_bytes = coinstip_size;
    m_coinsdb_cache_size_bytes = coinsdb_size;
    CoinsDB().ResizeCache(coinsdb_size);

    LogPrintf("[%s] resized coinsdb cache to %.1f MiB\n",
        this->ToString(), coinsdb_size * (1.0 / 1024 / 1024));
    LogPrintf("[%s] resized coinstip cache to %.1f MiB\n",
        this->ToString(), coinstip_size * (1.0 / 1024 / 1024));

    BlockValidationState state;
    bool ret;

    if (coinstip_size > old_coinstip_size) {
        // Likely no need to flush if cache sizes have grown.
        ret = FlushStateToDisk(state, FlushStateMode::IF_NEEDED);
    } else {
        // Otherwise, flush state to disk and deallocate the in-memory coins map.
        ret = FlushStateToDisk(state, FlushStateMode::ALWAYS);
        CoinsTip().ReallocateCache();
    }
    return ret;
}

static const uint64_t MEMPOOL_DUMP_VERSION = 1;

bool LoadMempool(CTxMemPool& pool, CChainState& active_chainstate, FopenFn mockable_fopen_function)
{
    int64_t nExpiryTimeout = gArgs.GetIntArg("-mempoolexpiry", DEFAULT_MEMPOOL_EXPIRY) * 60 * 60;
    FILE* filestr{mockable_fopen_function(gArgs.GetDataDirNet() / "mempool.dat", "rb")};
    CAutoFile file(filestr, SER_DISK, CLIENT_VERSION);
    if (file.IsNull()) {
        LogPrintf("Failed to open mempool file from disk. Continuing anyway.\n");
        return false;
    }

    int64_t count = 0;
    int64_t expired = 0;
    int64_t failed = 0;
    int64_t already_there = 0;
    int64_t unbroadcast = 0;
    int64_t nNow = GetTime();

    try {
        uint64_t version;
        file >> version;
        if (version != MEMPOOL_DUMP_VERSION) {
            return false;
        }
        uint64_t num;
        file >> num;
        while (num) {
            --num;
            CTransactionRef tx;
            int64_t nTime;
            int64_t nFeeDelta;
            file >> tx;
            file >> nTime;
            file >> nFeeDelta;

            CAmount amountdelta = nFeeDelta;
            if (amountdelta) {
                pool.PrioritiseTransaction(tx->GetHash(), amountdelta);
            }
            if (nTime > nNow - nExpiryTimeout) {
                LOCK(cs_main);
                const auto& accepted = AcceptToMemoryPool(active_chainstate, tx, nTime, /*bypass_limits=*/false, /*test_accept=*/false, /*ignore_locks=*/false);
                if (accepted.m_result_type == MempoolAcceptResult::ResultType::VALID) {
                    ++count;
                } else {
                    // mempool may contain the transaction already, e.g. from
                    // wallet(s) having loaded it while we were processing
                    // mempool transactions; consider these as valid, instead of
                    // failed, but mark them as 'already there'
                    if (pool.exists(GenTxid::Txid(tx->GetHash()))) {
                        ++already_there;
                    } else {
                        ++failed;
                    }
                }
            } else {
                ++expired;
            }
            if (ShutdownRequested())
                return false;
        }
        std::map<uint256, CAmount> mapDeltas;
        file >> mapDeltas;

        for (const auto& i : mapDeltas) {
            pool.PrioritiseTransaction(i.first, i.second);
        }

        std::set<uint256> unbroadcast_txids;
        file >> unbroadcast_txids;
        unbroadcast = unbroadcast_txids.size();
        for (const auto& txid : unbroadcast_txids) {
            // Ensure transactions were accepted to mempool then add to
            // unbroadcast set.
            if (pool.get(txid) != nullptr) pool.AddUnbroadcastTx(txid);
        }
    } catch (const std::exception& e) {
        LogPrintf("Failed to deserialize mempool data on disk: %s. Continuing anyway.\n", e.what());
        return false;
    }

    LogPrintf("Imported mempool transactions from disk: %i succeeded, %i failed, %i expired, %i already there, %i waiting for initial broadcast\n", count, failed, expired, already_there, unbroadcast);
    return true;
}

bool DumpMempool(const CTxMemPool& pool, FopenFn mockable_fopen_function, bool skip_file_commit)
{
    int64_t start = GetTimeMicros();

    std::map<uint256, CAmount> mapDeltas;
    std::vector<TxMempoolInfo> vinfo;
    std::set<uint256> unbroadcast_txids;

    static Mutex dump_mutex;
    LOCK(dump_mutex);

    {
        LOCK(pool.cs);
        for (const auto &i : pool.mapDeltas) {
            mapDeltas[i.first] = i.second;
        }
        vinfo = pool.infoAll();
        unbroadcast_txids = pool.GetUnbroadcastTxs();
    }

    int64_t mid = GetTimeMicros();

    try {
        FILE* filestr{mockable_fopen_function(gArgs.GetDataDirNet() / "mempool.dat.new", "wb")};
        if (!filestr) {
            return false;
        }

        CAutoFile file(filestr, SER_DISK, CLIENT_VERSION);

        uint64_t version = MEMPOOL_DUMP_VERSION;
        file << version;

        file << (uint64_t)vinfo.size();
        for (const auto& i : vinfo) {
            file << *(i.tx);
            file << int64_t{count_seconds(i.m_time)};
            file << int64_t{i.nFeeDelta};
            mapDeltas.erase(i.tx->GetHash());
        }
        file << mapDeltas;

        LogPrintf("Writing %d unbroadcast transactions to disk.\n", unbroadcast_txids.size());
        file << unbroadcast_txids;

        if (!skip_file_commit && !FileCommit(file.Get()))
            throw std::runtime_error("FileCommit failed");
        file.fclose();
        if (!RenameOver(gArgs.GetDataDirNet() / "mempool.dat.new", gArgs.GetDataDirNet() / "mempool.dat")) {
            throw std::runtime_error("Rename failed");
        }
        int64_t last = GetTimeMicros();
        LogPrintf("Dumped mempool: %gs to copy, %gs to dump\n", (mid-start)*MICRO, (last-mid)*MICRO);
    } catch (const std::exception& e) {
        LogPrintf("Failed to dump mempool: %s. Continuing anyway.\n", e.what());
        return false;
    }
    return true;
}

//! Guess how far we are in the verification process at the given block index
//! require cs_main if pindex has not been validated yet (because nChainTx might be unset)
double GuessVerificationProgress(const ChainTxData& data, const CBlockIndex *pindex) {
    if (pindex == nullptr)
        return 0.0;

    int64_t nNow = time(nullptr);

    double fTxTotal;

    if (pindex->nChainTx <= data.nTxCount) {
        fTxTotal = data.nTxCount + (nNow - data.nTime) * data.dTxRate;
    } else {
        fTxTotal = pindex->nChainTx + (nNow - pindex->GetBlockTime()) * data.dTxRate;
    }

    return std::min<double>(pindex->nChainTx / fTxTotal, 1.0);
}

std::optional<uint256> ChainstateManager::SnapshotBlockhash() const
{
    LOCK(::cs_main);
    if (m_active_chainstate && m_active_chainstate->m_from_snapshot_blockhash) {
        // If a snapshot chainstate exists, it will always be our active.
        return m_active_chainstate->m_from_snapshot_blockhash;
    }
    return std::nullopt;
}

std::vector<CChainState*> ChainstateManager::GetAll()
{
    LOCK(::cs_main);
    std::vector<CChainState*> out;

    if (!IsSnapshotValidated() && m_ibd_chainstate) {
        out.push_back(m_ibd_chainstate.get());
    }

    if (m_snapshot_chainstate) {
        out.push_back(m_snapshot_chainstate.get());
    }

    return out;
}

CChainState& ChainstateManager::InitializeChainstate(
    CTxMemPool* mempool, const std::optional<uint256>& snapshot_blockhash)
{
    bool is_snapshot = snapshot_blockhash.has_value();
    std::unique_ptr<CChainState>& to_modify =
        is_snapshot ? m_snapshot_chainstate : m_ibd_chainstate;

    if (to_modify) {
        throw std::logic_error("should not be overwriting a chainstate");
    }
    to_modify.reset(new CChainState(mempool, m_blockman, *this, snapshot_blockhash));

    // Snapshot chainstates and initial IBD chaintates always become active.
    if (is_snapshot || (!is_snapshot && !m_active_chainstate)) {
        LogPrintf("Switching active chainstate to %s\n", to_modify->ToString());
        m_active_chainstate = to_modify.get();
    } else {
        throw std::logic_error("unexpected chainstate activation");
    }

    return *to_modify;
}

const AssumeutxoData* ExpectedAssumeutxo(
    const int height, const CChainParams& chainparams)
{
    const MapAssumeutxo& valid_assumeutxos_map = chainparams.Assumeutxo();
    const auto assumeutxo_found = valid_assumeutxos_map.find(height);

    if (assumeutxo_found != valid_assumeutxos_map.end()) {
        return &assumeutxo_found->second;
    }
    return nullptr;
}

bool ChainstateManager::ActivateSnapshot(
        CAutoFile& coins_file,
        const SnapshotMetadata& metadata,
        bool in_memory)
{
    uint256 base_blockhash = metadata.m_base_blockhash;

    if (this->SnapshotBlockhash()) {
        LogPrintf("[snapshot] can't activate a snapshot-based chainstate more than once\n");
        return false;
    }

    int64_t current_coinsdb_cache_size{0};
    int64_t current_coinstip_cache_size{0};

    // Cache percentages to allocate to each chainstate.
    //
    // These particular percentages don't matter so much since they will only be
    // relevant during snapshot activation; caches are rebalanced at the conclusion of
    // this function. We want to give (essentially) all available cache capacity to the
    // snapshot to aid the bulk load later in this function.
    static constexpr double IBD_CACHE_PERC = 0.01;
    static constexpr double SNAPSHOT_CACHE_PERC = 0.99;

    {
        LOCK(::cs_main);
        // Resize the coins caches to ensure we're not exceeding memory limits.
        //
        // Allocate the majority of the cache to the incoming snapshot chainstate, since
        // (optimistically) getting to its tip will be the top priority. We'll need to call
        // `MaybeRebalanceCaches()` once we're done with this function to ensure
        // the right allocation (including the possibility that no snapshot was activated
        // and that we should restore the active chainstate caches to their original size).
        //
        current_coinsdb_cache_size = this->ActiveChainstate().m_coinsdb_cache_size_bytes;
        current_coinstip_cache_size = this->ActiveChainstate().m_coinstip_cache_size_bytes;

        // Temporarily resize the active coins cache to make room for the newly-created
        // snapshot chain.
        this->ActiveChainstate().ResizeCoinsCaches(
            static_cast<size_t>(current_coinstip_cache_size * IBD_CACHE_PERC),
            static_cast<size_t>(current_coinsdb_cache_size * IBD_CACHE_PERC));
    }

    auto snapshot_chainstate = WITH_LOCK(::cs_main,
        return std::make_unique<CChainState>(
            /* mempool */ nullptr, m_blockman, *this, base_blockhash));

    {
        LOCK(::cs_main);
        snapshot_chainstate->InitCoinsDB(
            static_cast<size_t>(current_coinsdb_cache_size * SNAPSHOT_CACHE_PERC),
            in_memory, false, "chainstate");
        snapshot_chainstate->InitCoinsCache(
            static_cast<size_t>(current_coinstip_cache_size * SNAPSHOT_CACHE_PERC));
    }

    const bool snapshot_ok = this->PopulateAndValidateSnapshot(
        *snapshot_chainstate, coins_file, metadata);

    if (!snapshot_ok) {
        WITH_LOCK(::cs_main, this->MaybeRebalanceCaches());
        return false;
    }

    {
        LOCK(::cs_main);
        assert(!m_snapshot_chainstate);
        m_snapshot_chainstate.swap(snapshot_chainstate);
        const bool chaintip_loaded = m_snapshot_chainstate->LoadChainTip();
        assert(chaintip_loaded);

        m_active_chainstate = m_snapshot_chainstate.get();

        LogPrintf("[snapshot] successfully activated snapshot %s\n", base_blockhash.ToString());
        LogPrintf("[snapshot] (%.2f MB)\n",
            m_snapshot_chainstate->CoinsTip().DynamicMemoryUsage() / (1000 * 1000));

        this->MaybeRebalanceCaches();
    }
    return true;
}

static void FlushSnapshotToDisk(CCoinsViewCache& coins_cache, bool snapshot_loaded)
{
    LOG_TIME_MILLIS_WITH_CATEGORY_MSG_ONCE(
        strprintf("%s (%.2f MB)",
                  snapshot_loaded ? "saving snapshot chainstate" : "flushing coins cache",
                  coins_cache.DynamicMemoryUsage() / (1000 * 1000)),
        BCLog::LogFlags::ALL);

    coins_cache.Flush();
}

bool ChainstateManager::PopulateAndValidateSnapshot(
    CChainState& snapshot_chainstate,
    CAutoFile& coins_file,
    const SnapshotMetadata& metadata)
{
    // It's okay to release cs_main before we're done using `coins_cache` because we know
    // that nothing else will be referencing the newly created snapshot_chainstate yet.
    CCoinsViewCache& coins_cache = *WITH_LOCK(::cs_main, return &snapshot_chainstate.CoinsTip());

    uint256 base_blockhash = metadata.m_base_blockhash;

    CBlockIndex* snapshot_start_block = WITH_LOCK(::cs_main, return m_blockman.LookupBlockIndex(base_blockhash));

    if (!snapshot_start_block) {
        // Needed for GetUTXOStats and ExpectedAssumeutxo to determine the height and to avoid a crash when base_blockhash.IsNull()
        LogPrintf("[snapshot] Did not find snapshot start blockheader %s\n",
                  base_blockhash.ToString());
        return false;
    }

    int base_height = snapshot_start_block->nHeight;
    // Set SetBestBlock again now that the height is known
    coins_cache.SetBestBlock(base_blockhash, base_height);
    auto maybe_au_data = ExpectedAssumeutxo(base_height, ::Params());

    if (!maybe_au_data) {
        LogPrintf("[snapshot] assumeutxo height in snapshot metadata not recognized " /* Continued */
                  "(%d) - refusing to load snapshot\n", base_height);
        return false;
    }

    const AssumeutxoData& au_data = *maybe_au_data;

    COutPoint outpoint;
    Coin coin;
    const uint64_t coins_count = metadata.m_coins_count;
    uint64_t coins_left = metadata.m_coins_count;

    LogPrintf("[snapshot] loading coins from snapshot %s\n", base_blockhash.ToString());
    int64_t coins_processed{0};

    while (coins_left > 0) {
        try {
            coins_file >> outpoint;
            coins_file >> coin;
        } catch (const std::ios_base::failure&) {
            LogPrintf("[snapshot] bad snapshot format or truncated snapshot after deserializing %d coins\n",
                      coins_count - coins_left);
            return false;
        }
        if (coin.nHeight > base_height ||
            outpoint.n >= std::numeric_limits<decltype(outpoint.n)>::max() // Avoid integer wrap-around in coinstats.cpp:ApplyHash
        ) {
            LogPrintf("[snapshot] bad snapshot data after deserializing %d coins\n",
                      coins_count - coins_left);
            return false;
        }

        coins_cache.EmplaceCoinInternalDANGER(std::move(outpoint), std::move(coin));

        --coins_left;
        ++coins_processed;

        if (coins_processed % 1000000 == 0) {
            LogPrintf("[snapshot] %d coins loaded (%.2f%%, %.2f MB)\n",
                coins_processed,
                static_cast<float>(coins_processed) * 100 / static_cast<float>(coins_count),
                coins_cache.DynamicMemoryUsage() / (1000 * 1000));
        }

        // Batch write and flush (if we need to) every so often.
        //
        // If our average Coin size is roughly 41 bytes, checking every 120,000 coins
        // means <5MB of memory imprecision.
        if (coins_processed % 120000 == 0) {
            if (ShutdownRequested()) {
                return false;
            }

            const auto snapshot_cache_state = WITH_LOCK(::cs_main,
                return snapshot_chainstate.GetCoinsCacheSizeState());

            if (snapshot_cache_state >= CoinsCacheSizeState::CRITICAL) {
                // This is a hack - we don't know what the actual best block is, but that
                // doesn't matter for the purposes of flushing the cache here. We'll set this
                // to its correct value (`base_blockhash`) below after the coins are loaded.
                coins_cache.SetBestBlock(GetRandHash(), 5);

                // No need to acquire cs_main since this chainstate isn't being used yet.
                FlushSnapshotToDisk(coins_cache, /*snapshot_loaded=*/false);
            }
        }
    }

    // Important that we set this. This and the coins_cache accesses above are
    // sort of a layer violation, but either we reach into the innards of
    // CCoinsViewCache here or we have to invert some of the CChainState to
    // embed them in a snapshot-activation-specific CCoinsViewCache bulk load
    // method.
    coins_cache.SetBestBlock(base_blockhash, 5);

    bool out_of_coins{false};
    try {
        coins_file >> outpoint;
    } catch (const std::ios_base::failure&) {
        // We expect an exception since we should be out of coins.
        out_of_coins = true;
    }
    if (!out_of_coins) {
        LogPrintf("[snapshot] bad snapshot - coins left over after deserializing %d coins\n",
            coins_count);
        return false;
    }

    LogPrintf("[snapshot] loaded %d (%.2f MB) coins from snapshot %s\n",
        coins_count,
        coins_cache.DynamicMemoryUsage() / (1000 * 1000),
        base_blockhash.ToString());

    // No need to acquire cs_main since this chainstate isn't being used yet.
    FlushSnapshotToDisk(coins_cache, /*snapshot_loaded=*/true);

    assert(coins_cache.GetBestBlock() == base_blockhash);

    CCoinsStats stats{CoinStatsHashType::HASH_SERIALIZED};
    auto breakpoint_fnc = [] { /* TODO insert breakpoint here? */ };

    // As above, okay to immediately release cs_main here since no other context knows
    // about the snapshot_chainstate.
    CCoinsViewDB* snapshot_coinsdb = WITH_LOCK(::cs_main, return &snapshot_chainstate.CoinsDB());

    if (!GetUTXOStats(snapshot_coinsdb, m_blockman, stats, breakpoint_fnc)) {
        LogPrintf("[snapshot] failed to generate coins stats\n");
        return false;
    }

    if (AssumeutxoHash{stats.hashSerialized} != au_data.hash_serialized) {
        LogPrintf("[snapshot] bad snapshot content hash: expected %s, got %s\n",
            au_data.hash_serialized.ToString(), stats.hashSerialized.ToString());
        return false;
    }

    snapshot_chainstate.m_chain.SetTip(snapshot_start_block);

    // The remainder of this function requires modifying data protected by cs_main.
    LOCK(::cs_main);

    // Fake various pieces of CBlockIndex state:
    CBlockIndex* index = nullptr;

    // Don't make any modifications to the genesis block.
    // This is especially important because we don't want to erroneously
    // apply BLOCK_ASSUMED_VALID to genesis, which would happen if we didn't skip
    // it here (since it apparently isn't BLOCK_VALID_SCRIPTS).
    constexpr int AFTER_GENESIS_START{1};

    for (int i = AFTER_GENESIS_START; i <= snapshot_chainstate.m_chain.Height(); ++i) {
        index = snapshot_chainstate.m_chain[i];

        // Fake nTx so that LoadBlockIndex() loads assumed-valid CBlockIndex
        // entries (among other things)
        if (!index->nTx) {
            index->nTx = 1;
        }
        // Fake nChainTx so that GuessVerificationProgress reports accurately
        index->nChainTx = index->pprev->nChainTx + index->nTx;

        // Mark unvalidated block index entries beneath the snapshot base block as assumed-valid.
        if (!index->IsValid(BLOCK_VALID_SCRIPTS)) {
            // This flag will be removed once the block is fully validated by a
            // background chainstate.
            index->nStatus |= BLOCK_ASSUMED_VALID;
        }

        // Fake BLOCK_OPT_WITNESS so that CChainState::NeedsRedownload()
        // won't ask to rewind the entire assumed-valid chain on startup.
        if (DeploymentActiveAt(*index, ::Params().GetConsensus(), Consensus::DEPLOYMENT_SEGWIT)) {
            index->nStatus |= BLOCK_OPT_WITNESS;
        }

        m_blockman.m_dirty_blockindex.insert(index);
        // Changes to the block index will be flushed to disk after this call
        // returns in `ActivateSnapshot()`, when `MaybeRebalanceCaches()` is
        // called, since we've added a snapshot chainstate and therefore will
        // have to downsize the IBD chainstate, which will result in a call to
        // `FlushStateToDisk(ALWAYS)`.
    }

    assert(index);
    index->nChainTx = au_data.nChainTx;
    snapshot_chainstate.setBlockIndexCandidates.insert(snapshot_start_block);

    LogPrintf("[snapshot] validated snapshot (%.2f MB)\n",
        coins_cache.DynamicMemoryUsage() / (1000 * 1000));
    return true;
}

CChainState& ChainstateManager::ActiveChainstate() const
{
    LOCK(::cs_main);
    assert(m_active_chainstate);
    return *m_active_chainstate;
}

bool ChainstateManager::IsSnapshotActive() const
{
    LOCK(::cs_main);
    return m_snapshot_chainstate && m_active_chainstate == m_snapshot_chainstate.get();
}

void ChainstateManager::Unload()
{
    for (CChainState* chainstate : this->GetAll()) {
        chainstate->m_chain.SetTip(nullptr);
        chainstate->UnloadBlockIndex();
    }

    m_failed_blocks.clear();
    m_blockman.Unload();
    m_best_invalid = nullptr;
}

void ChainstateManager::Reset()
{
    LOCK(::cs_main);
    m_ibd_chainstate.reset();
    m_snapshot_chainstate.reset();
    m_active_chainstate = nullptr;
    m_snapshot_validated = false;
}

void ChainstateManager::MaybeRebalanceCaches()
{
    if (m_ibd_chainstate && !m_snapshot_chainstate) {
        LogPrintf("[snapshot] allocating all cache to the IBD chainstate\n");
        // Allocate everything to the IBD chainstate.
        m_ibd_chainstate->ResizeCoinsCaches(m_total_coinstip_cache, m_total_coinsdb_cache);
    }
    else if (m_snapshot_chainstate && !m_ibd_chainstate) {
        LogPrintf("[snapshot] allocating all cache to the snapshot chainstate\n");
        // Allocate everything to the snapshot chainstate.
        m_snapshot_chainstate->ResizeCoinsCaches(m_total_coinstip_cache, m_total_coinsdb_cache);
    }
    else if (m_ibd_chainstate && m_snapshot_chainstate) {
        // If both chainstates exist, determine who needs more cache based on IBD status.
        //
        // Note: shrink caches first so that we don't inadvertently overwhelm available memory.
        if (m_snapshot_chainstate->IsInitialBlockDownload()) {
            m_ibd_chainstate->ResizeCoinsCaches(
                m_total_coinstip_cache * 0.05, m_total_coinsdb_cache * 0.05);
            m_snapshot_chainstate->ResizeCoinsCaches(
                m_total_coinstip_cache * 0.95, m_total_coinsdb_cache * 0.95);
        } else {
            m_snapshot_chainstate->ResizeCoinsCaches(
                m_total_coinstip_cache * 0.05, m_total_coinsdb_cache * 0.05);
            m_ibd_chainstate->ResizeCoinsCaches(
                m_total_coinstip_cache * 0.95, m_total_coinsdb_cache * 0.95);
        }
    }
}

namespace particl {

class HeightEntry {
public:
    HeightEntry(int height, NodeId id, int64_t time) : m_height(height), m_id(id), m_time(time)  {};
    int m_height;
    NodeId m_id;
    int64_t m_time;
};
static std::atomic_int nPeerBlocks(std::numeric_limits<int>::max());
static std::atomic_int nPeers(0);
static std::list<HeightEntry> peer_blocks;
const size_t max_peer_blocks = 9;

void UpdateNumPeers(int num_peers)
{
    nPeers = num_peers;
}

int GetNumPeers()
{
    return nPeers;
}

CAmount GetUTXOSum(CChainState &chainstate)
{
    // GetUTXOStats is fragile
    LOCK(cs_main);
    chainstate.ForceFlushStateToDisk();
    CCoinsView *coins_view = &chainstate.CoinsDB();
    CAmount total = 0;
    std::unique_ptr<CCoinsViewCursor> pcursor(coins_view->Cursor());
    while (pcursor->Valid()) {
        COutPoint key;
        Coin coin;
        if (pcursor->GetKey(key) && pcursor->GetValue(coin)) {
            if (coin.nType == OUTPUT_STANDARD) {
                total += coin.out.nValue;
            }
        } else {
            break;
        }
        pcursor->Next();
    }
    return total;
}

void UpdateNumBlocksOfPeers(ChainstateManager &chainman, NodeId id, int height) EXCLUSIVE_LOCKS_REQUIRED(cs_main)
{
    // Select median value. Only one sample per peer. Remove oldest sample.
    int new_value = 0;

    bool inserted = false;
    size_t num_elements = 0;
    std::list<HeightEntry>::iterator oldest = peer_blocks.end();
    for (auto it = peer_blocks.begin(); it != peer_blocks.end(); ) {
        if (id == it->m_id) {
            if (height == it->m_height) {
                inserted = true;
            } else {
                it = peer_blocks.erase(it);
                continue;
            }
        }
        if (!inserted && it->m_height > height) {
            peer_blocks.emplace(it, height, id, GetTime());
            inserted = true;
        }
        if (oldest == peer_blocks.end() || oldest->m_time > it->m_time) {
            oldest = it;
        }
        it++;
        num_elements++;
    }

    if (!inserted) {
        peer_blocks.emplace_back(height, id, GetTime());
        num_elements++;
    }
    if (num_elements > max_peer_blocks && oldest != peer_blocks.end()) {
        peer_blocks.erase(oldest);
        num_elements--;
    }

    size_t stop = num_elements / 2;
    num_elements = 0;
    for (auto it = peer_blocks.begin(); it != peer_blocks.end(); ++it) {
        if (num_elements >= stop) {
            new_value = it->m_height;
            break;
        }
        num_elements++;
    }

    static const CBlockIndex *pcheckpoint = chainman.m_blockman.GetLastCheckpoint(Params().Checkpoints());
    if (pcheckpoint) {
        if (new_value < pcheckpoint->nHeight) {
            new_value = std::numeric_limits<int>::max();
        }
    }
    nPeerBlocks = new_value;
}

int GetNumBlocksOfPeers()
{
    return nPeerBlocks;
}

void SetNumBlocksOfPeers(int num_blocks)
{
    assert(Params().IsMockableChain());
    nPeerBlocks = num_blocks;
}

int StakeConflict::Add(NodeId id)
{
    nLastUpdated = GetAdjustedTime();
    std::pair<std::map<NodeId, int>::iterator,bool> ret;
    ret = peerCount.insert(std::pair<NodeId, int>(id, 1));
    if (ret.second == false) { // existing element
        ret.first->second++;
    }
    return 0;
};

bool CoinStakeCache::GetCoinStake(CChainState &chainstate, const uint256 &blockHash, CTransactionRef &tx)
{
    for (const auto &i : lData) {
        if (blockHash != i.first) {
            continue;
        }
        tx = i.second;
        return true;
    }

    BlockMap::iterator mi = chainstate.BlockIndex().find(blockHash);
    if (mi == chainstate.BlockIndex().end()) {
        return false;
    }

    CBlockIndex *pindex = mi->second;
    if (node::ReadTransactionFromDiskBlock(pindex, 0, tx)) {
        return InsertCoinStake(blockHash, tx);
    }

    return false;
}

bool CoinStakeCache::InsertCoinStake(const uint256 &blockHash, const CTransactionRef &tx)
{
    lData.emplace_front(blockHash, tx);

    while (lData.size() > nMaxSize) {
        lData.pop_back();
    }

    return true;
}

static void EraseDelayedBlock(BlockManager &blockman, std::list<DelayedBlock>::iterator p, BlockValidationState &state) EXCLUSIVE_LOCKS_REQUIRED(cs_main)
{
    assert(state.m_chainman);
    if (p->m_node_id > -1) {
        if (state.m_peerman) {
            state.m_peerman->Misbehaving(p->m_node_id, 25, "Delayed block");
        }
    }

    assert(state.m_chainman);
    auto it = state.m_chainman->BlockIndex().find(p->m_pblock->GetHash());
    if (it != state.m_chainman->BlockIndex().end()) {
        it->second->nFlags = it->second->nFlags & (uint32_t)~BLOCK_DELAYED;
        blockman.m_dirty_blockindex.insert(it->second);
    }
}

bool DelayBlock(BlockManager &blockman, const std::shared_ptr<const CBlock> &pblock, BlockValidationState &state) EXCLUSIVE_LOCKS_REQUIRED(cs_main)
{
    if (state.nodeId < 0) {
        // Try lookup the blocksource if not known.
        assert(state.m_peerman);
        state.nodeId = state.m_peerman->GetBlockSource(pblock->GetHash());
    }
    LogPrintf("Warning: %s - Previous stake modifier is null for block %s from peer %d.\n", __func__, pblock->GetHash().ToString(), state.nodeId);
    while (list_delayed_blocks.size() >= MAX_DELAYED_BLOCKS) {
        LogPrint(BCLog::NET, "Removing Delayed block %s, too many delayed.\n", pblock->GetHash().ToString());
        EraseDelayedBlock(blockman, list_delayed_blocks.begin(), state);
        list_delayed_blocks.erase(list_delayed_blocks.begin());
    }
    assert(list_delayed_blocks.size() < MAX_DELAYED_BLOCKS);
    state.nFlags |= BLOCK_DELAYED; // Mark to prevent further processing
    list_delayed_blocks.emplace_back(pblock, state.nodeId);
    return true;
}

void CheckDelayedBlocks(BlockManager &blockman, BlockValidationState &state, const CChainParams& chainparams, const uint256 &block_hash) LOCKS_EXCLUDED(cs_main)
{
    if (!fParticlMode) {
        return;
    }
    assert(state.m_chainman);
    if (!state.m_peerman) {
        state.m_peerman = state.m_chainman->m_peerman;
    }
    //assert(state.m_peerman);
    if (list_delayed_blocks.empty()) {
        return;
    }

    int64_t now = GetTime();
    std::vector<std::shared_ptr<const CBlock> > process_blocks;
    {
        LOCK(cs_main);
        std::list<DelayedBlock>::iterator p = list_delayed_blocks.begin();
        while (p != list_delayed_blocks.end()) {
            if (p->m_pblock->hashPrevBlock == block_hash) {
                process_blocks.push_back(p->m_pblock);
                p = list_delayed_blocks.erase(p);
                continue;
            }
            if (p->m_time + MAX_DELAY_BLOCK_SECONDS < now) {
                LogPrint(BCLog::NET, "Removing delayed block %s, timed out.\n", p->m_pblock->GetHash().ToString());
                EraseDelayedBlock(blockman, p, state);
                p = list_delayed_blocks.erase(p);
                continue;
            }
            ++p;
        }
    }

    for (auto &p : process_blocks) {
        LogPrint(BCLog::NET, "Processing delayed block %s prev %s.\n", p->GetHash().ToString(), block_hash.ToString());
        state.m_chainman->ProcessNewBlock(chainparams, p, false, nullptr); // Should update DoS if necessary, finding block through mapBlockSource
    }
}

bool RemoveUnreceivedHeader(ChainstateManager &chainman, const uint256 &hash) EXCLUSIVE_LOCKS_REQUIRED(cs_main)
{
    node::BlockMap::iterator mi = chainman.BlockIndex().find(hash);
    if (mi != chainman.BlockIndex().end() && (mi->second->nFlags & BLOCK_ACCEPTED)) {
        return false;
    }
    if (mi == chainman.BlockIndex().end()) {
        return true; // Was already removed, peer misbehaving
    }

    // Remove entire chain
    std::vector<BlockMap::iterator> remove_headers;
    std::vector<BlockMap::iterator> last_round[2];

    size_t n = 0;
    last_round[n].push_back(mi);
    remove_headers.push_back(mi);
    while (last_round[n].size()) {
        last_round[!n].clear();

        for (BlockMap::iterator& check_header : last_round[n]) {
            BlockMap::iterator it = chainman.BlockIndex().begin();
            while (it != chainman.BlockIndex().end()) {
                if (it->second->pprev == check_header->second) {
                    if ((it->second->nFlags & BLOCK_ACCEPTED)) {
                        LogPrintf("Can't remove header %s, descendant block %s accepted.\n", hash.ToString(), it->second->GetBlockHash().ToString());
                        return true; // Can't remove any blocks, peer misbehaving for not sending
                    }
                    last_round[!n].push_back(it);
                    remove_headers.push_back(it);
                }
                it++;
            }
        }
        n = !n;
    }

    LogPrintf("Removing %d loose headers from %s.\n", remove_headers.size(), hash.ToString());

    for (auto &entry : remove_headers) {
        LogPrint(BCLog::NET, "Removing loose header %s.\n", entry->second->GetBlockHash().ToString());
        chainman.ActiveChainstate().m_blockman.m_dirty_blockindex.erase(entry->second);

        if (pindexBestHeader == entry->second) {
            pindexBestHeader = chainman.ActiveChain().Tip();
        }
        if (chainman.m_best_invalid == entry->second) {
            chainman.m_best_invalid = nullptr;
        }
        RemoveNonReceivedHeaderFromNodes(entry);
        delete entry->second;
        chainman.BlockIndex().erase(entry);
    }

    return true;
}

size_t CountDelayedBlocks() EXCLUSIVE_LOCKS_REQUIRED(cs_main)
{
    return list_delayed_blocks.size();
}

bool ProcessDuplicateStakeHeader(BlockManager &blockman, CBlockIndex *pindex, NodeId nodeId) EXCLUSIVE_LOCKS_REQUIRED(cs_main)
{
    if (!pindex) {
        return false;
    }

    uint256 hash = pindex->GetBlockHash();

    bool fMakeValid = false;
    if (nodeId == -1) {
        LogPrintf("%s: Duplicate stake block %s was received in a group, marking valid.\n",
            __func__, hash.ToString());

        fMakeValid = true;
    }

    if (nodeId > -1) {
        std::pair<std::map<uint256, StakeConflict>::iterator,bool> ret;
        ret = mapStakeConflict.insert(std::pair<uint256, StakeConflict>(hash, StakeConflict()));
        StakeConflict &sc = ret.first->second;
        sc.Add(nodeId);

        if ((int)sc.peerCount.size() > std::min(GetNumPeers() / 2, 4)) {
            LogPrintf("%s: More than half the connected peers are building on block %s," /* Continued */
                "  marked as duplicate stake, assuming this node has the duplicate.\n", __func__, hash.ToString());

            fMakeValid = true;
        }
    }

    if (fMakeValid) {
        pindex->nFlags &= (~BLOCK_FAILED_DUPLICATE_STAKE);
        pindex->nStatus &= (~BLOCK_FAILED_VALID);
        blockman.m_dirty_blockindex.insert(pindex);

        //if (pindex->nStatus & BLOCK_FAILED_CHILD)
        //{
            CBlockIndex *pindexPrev = pindex->pprev;
            while (pindexPrev) {
                if (pindexPrev->nStatus & BLOCK_VALID_MASK) {
                    break;
                }

                if (pindexPrev->nFlags & BLOCK_FAILED_DUPLICATE_STAKE) {
                    pindexPrev->nFlags &= (~BLOCK_FAILED_DUPLICATE_STAKE);
                    pindexPrev->nStatus &= (~BLOCK_FAILED_VALID);
                    blockman.m_dirty_blockindex.insert(pindexPrev);

                    if (!pindexPrev->prevoutStake.IsNull()) {
                        uint256 prevhash = pindexPrev->GetBlockHash();
                        particl::AddToMapStakeSeen(pindexPrev->prevoutStake, prevhash);
                    }

                    pindexPrev->nStatus &= (~BLOCK_FAILED_CHILD);
                }

                pindexPrev = pindexPrev->pprev;
            }

            pindex->nStatus &= (~BLOCK_FAILED_CHILD);
        //};

        if (!pindex->prevoutStake.IsNull()) {
            particl::AddToMapStakeSeen(pindex->prevoutStake, hash);
        }
        return true;
    }

    return false;
}


bool AddToMapStakeSeen(const COutPoint &kernel, const uint256 &blockHash)
{
    // Overwrites existing values

    std::pair<std::map<COutPoint, uint256>::iterator,bool> ret;
    ret = mapStakeSeen.insert(std::pair<COutPoint, uint256>(kernel, blockHash));
    if (ret.second == false) { // existing element
        ret.first->second = blockHash;
    } else {
        listStakeSeen.push_back(kernel);
    }

    return true;
};

bool CheckStakeUnused(const COutPoint &kernel)
{
    std::map<COutPoint, uint256>::const_iterator mi = mapStakeSeen.find(kernel);
    return (mi == mapStakeSeen.end());
}

bool CheckStakeUnique(const CBlock &block, bool fUpdate)
{
    LOCK(cs_main);

    uint256 blockHash = block.GetHash();
    const COutPoint &kernel = block.vtx[0]->vin[0].prevout;

    std::map<COutPoint, uint256>::const_iterator mi = mapStakeSeen.find(kernel);
    if (mi != mapStakeSeen.end()) {
        if (mi->second == blockHash) {
            return true;
        }
        return error("%s: Stake kernel for %s first seen on %s.", __func__, blockHash.ToString(), mi->second.ToString());
    }

    if (!fUpdate) {
        return true;
    }

    while (listStakeSeen.size() > particl::MAX_STAKE_SEEN_SIZE) {
        const COutPoint &oldest = listStakeSeen.front();
        if (1 != mapStakeSeen.erase(oldest)) {
            LogPrintf("%s: Warning: mapStakeSeen did not erase %s %n\n", __func__, oldest.hash.ToString(), oldest.n);
        }
        listStakeSeen.pop_front();
    }

    return AddToMapStakeSeen(kernel, blockHash);
};

bool ShouldAutoReindex(ChainstateManager &chainman)
{
    auto& pblocktree{chainman.m_blockman.m_block_tree_db};

    if (pblocktree->CountBlockIndex() < 1) {
        return false; // db will be initialised later in LoadBlockIndex
    }

    // Force reindex to update version
    bool nV1 = false;
    if (!pblocktree->ReadFlag("v1", nV1) || !nV1) {
        LogPrintf("%s: v1 marker not detected, attempting reindex.\n", __func__);
        return true;
    }
    return false;
};

bool RebuildRollingIndices(ChainstateManager &chainman, CTxMemPool* mempool)
{
    AssertLockNotHeld(cs_main);

    CBlockIndex *pindex_tip{nullptr};
    uint256 best_smsg_block_hash;
    int best_smsg_block_height{0}, last_known_height{0};
    smsgModule.ReadBestBlock(best_smsg_block_hash, best_smsg_block_height);

    {
        LOCK(cs_main);
        pindex_tip = chainman.ActiveChain().Tip();
    }

    auto &pblocktree{chainman.m_blockman.m_block_tree_db};
    bool nV2 = false;
    if (gArgs.GetBoolArg("-rebuildrollingindices", false)) {
        LogPrintf("%s: Manual override, attempting to rewind chain.\n", __func__);
    } else
    if (pindex_tip &&
        smsgModule.m_track_funding_txns &&
        !best_smsg_block_hash.IsNull() &&
        best_smsg_block_hash != pindex_tip->GetBlockHash() &&
        pindex_tip->nHeight > best_smsg_block_height) {
        LogPrintf("%s: SMSG best block mismatch, attempting to rewind chain. SMSG %s, %s.\n", __func__, best_smsg_block_hash.ToString(), pindex_tip->GetBlockHash().ToString());
        if (best_smsg_block_height < pindex_tip->nHeight) {
            last_known_height = best_smsg_block_height;
        }
    } else
    if (pblocktree->ReadFlag("v2", nV2) && nV2) {
        return true;
    } else {
        LogPrintf("%s: v2 marker not detected, attempting to rewind chain.\n", __func__);
    }
    uiInterface.InitMessage(_("Rebuilding rolling indices...").translated);

    if (!mempool) {
        LogPrintf("%s: Requires mempool.\n", __func__);
        return false;
    }

    int64_t now = GetAdjustedTime();
    int rewound_tip_height;

    {
        LOCK(cs_main);
        CBlockIndex *pindex = pindex_tip;
        int max_height_to_keep = pindex ? pindex->nHeight : 0;
        while (pindex && pindex->nTime >= now - smsg::KEEP_FUNDING_TX_DATA) {
            if (pindex->nHeight < last_known_height) {
                break;
            }
            max_height_to_keep = pindex->nHeight;
            pindex = pindex->pprev;
        }

        LogPrintf("%s: Rewinding to block %d.\n", __func__, max_height_to_keep);
        int num_disconnected = 0;

        std::string str_error;
        if (!RewindToHeight(chainman, *mempool, max_height_to_keep, num_disconnected, str_error)) {
            LogPrintf("%s: RewindToHeight failed %s.\n", __func__, str_error);
            return false;
        }
        rewound_tip_height = pindex_tip ? pindex_tip->nHeight : 0;
    }

    BlockValidationState state;
    state.m_chainman = &chainman;
    if (!chainman.ActiveChainstate().ActivateBestChain(state)) {
        LogPrintf("%s: ActivateBestChain failed %s.\n", __func__, state.ToString());
        return false;
    }

    {
        LOCK(cs_main);
        // Ensure chainstate has been fully written to disk
        chainman.ActiveChainstate().ForceFlushStateToDisk();

        LogPrintf("%s: Reprocessed chain from block %d to %d.\n", __func__, rewound_tip_height, chainman.ActiveChain().Tip()->nHeight);

        if (!chainman.m_blockman.m_block_tree_db->WriteFlag("v2", true)) {
            LogPrintf("%s: WriteFlag failed.\n", __func__);
            return false;
        }
    }
    return true;
}

int64_t GetSmsgFeeRate(ChainstateManager &chainman, const CBlockIndex *pindex, bool reduce_height) EXCLUSIVE_LOCKS_REQUIRED(cs_main)
{
    const Consensus::Params &consensusParams = Params().GetConsensus();

    if ((pindex && pindex->nTime < consensusParams.smsg_fee_time)
        || (!pindex && GetTime() < consensusParams.smsg_fee_time)) {
        return consensusParams.smsg_fee_msg_per_day_per_k;
    }

    int chain_height = pindex ? pindex->nHeight : chainman.ActiveChain().Height();
    if (reduce_height) { // Grace period, push back to previous period
        chain_height -= 10;
    }
    int fee_height = (chain_height / consensusParams.smsg_fee_period) * consensusParams.smsg_fee_period;

    CBlockIndex *fee_block = chainman.ActiveChain()[fee_height];
    if (!fee_block || fee_block->nTime < consensusParams.smsg_fee_time) {
        return consensusParams.smsg_fee_msg_per_day_per_k;
    }

    int64_t smsg_fee_rate = consensusParams.smsg_fee_msg_per_day_per_k;
    CTransactionRef coinstake = nullptr;
    if (!smsgFeeCoinstakeCache.GetCoinStake(chainman.ActiveChainstate(), fee_block->GetBlockHash(), coinstake)
        || !coinstake->GetSmsgFeeRate(smsg_fee_rate)) {
        return consensusParams.smsg_fee_msg_per_day_per_k;
    }

    return smsg_fee_rate;
};

uint32_t GetSmsgDifficulty(ChainstateManager &chainman, uint64_t time, bool verify) EXCLUSIVE_LOCKS_REQUIRED(cs_main)
{
    const Consensus::Params &consensusParams = Params().GetConsensus();

    CBlockIndex *pindex = chainman.ActiveChain().Tip();
    for (size_t k = 0; k < 180; ++k) {
        if (!pindex) {
            break;
        }
        if (time >= pindex->nTime) {
            uint32_t smsg_difficulty = 0;
            CTransactionRef coinstake = nullptr;
            if (smsgDifficultyCoinstakeCache.GetCoinStake(chainman.ActiveChainstate(), pindex->GetBlockHash(), coinstake)
                && coinstake->GetSmsgDifficulty(smsg_difficulty)) {

                if (verify && smsg_difficulty != consensusParams.smsg_min_difficulty) {
                    return smsg_difficulty + consensusParams.smsg_difficulty_max_delta;
                }
                return smsg_difficulty - consensusParams.smsg_difficulty_max_delta;
            }
        }
        pindex = pindex->pprev;
    }

    return consensusParams.smsg_min_difficulty - consensusParams.smsg_difficulty_max_delta;
};

} // namespace particl<|MERGE_RESOLUTION|>--- conflicted
+++ resolved
@@ -2068,7 +2068,8 @@
                     return DISCONNECT_FAILED;
                 }
 
-                for (unsigned int j = tx.vin.size(); j-- > 0;) {
+                for (unsigned int j = tx.vin.size(); j > 0;) {
+                    --j;
                     if (tx.vin[j].IsAnonInput()) {
                         continue;
                     }
@@ -2119,7 +2120,6 @@
                     }
                 }
             }
-<<<<<<< HEAD
 
             if (i > 0) { // not coinbases
                 CTxUndo &txundo = blockUndo.vtxundo[i-1];
@@ -2127,20 +2127,13 @@
                     error("DisconnectBlock(): transaction and undo data inconsistent");
                     return DISCONNECT_FAILED;
                 }
-                for (unsigned int j = tx.vin.size(); j-- > 0;) {
-                    const COutPoint &out = tx.vin[j].prevout;
+                for (unsigned int j = tx.vin.size(); j > 0;) {
+                    --j;
+                    const COutPoint& out = tx.vin[j].prevout;
                     int res = ApplyTxInUndo(std::move(txundo.vprevout[j]), view, out);
                     if (res == DISCONNECT_FAILED) return DISCONNECT_FAILED;
                     fClean = fClean && res != DISCONNECT_UNCLEAN;
                 }
-=======
-            for (unsigned int j = tx.vin.size(); j > 0;) {
-                --j;
-                const COutPoint& out = tx.vin[j].prevout;
-                int res = ApplyTxInUndo(std::move(txundo.vprevout[j]), view, out);
-                if (res == DISCONNECT_FAILED) return DISCONNECT_FAILED;
-                fClean = fClean && res != DISCONNECT_UNCLEAN;
->>>>>>> 5f7f2f7f
             }
             // At this point, all of txundo.vprevout should have been moved out.
         }
