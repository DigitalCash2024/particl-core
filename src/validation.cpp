--- conflicted
+++ resolved
@@ -2034,13 +2034,6 @@
 
 static unsigned int GetBlockScriptFlags(const CBlockIndex* pindex, const Consensus::Params& consensusparams)
 {
-<<<<<<< HEAD
-    return params.SegwitHeight != std::numeric_limits<int>::max();
-}
-
-static unsigned int GetBlockScriptFlags(const CBlockIndex* pindex, const Consensus::Params& consensusparams) EXCLUSIVE_LOCKS_REQUIRED(cs_main) {
-    AssertLockHeld(cs_main);
-
     if (fParticlMode) {
         unsigned int flags = SCRIPT_VERIFY_P2SH;
         flags |= SCRIPT_VERIFY_DERSIG;
@@ -2051,8 +2044,6 @@
         return flags;
     }
 
-=======
->>>>>>> 2b0d291d
     unsigned int flags = SCRIPT_VERIFY_NONE;
 
     // BIP16 didn't become active until Apr 1 2012 (on mainnet, and
@@ -2164,17 +2155,13 @@
     assert(hashPrevBlock == view.GetBestBlock());
 
     const uint256 blockHash = block.GetHash();
-    bool fIsGenesisBlock = blockHash == chainparams.GetConsensus().hashGenesisBlock;
+    bool fIsGenesisBlock = blockHash == m_params.GetConsensus().hashGenesisBlock;
     nBlocksTotal++;
 
     // Special case for the genesis block, skipping connection of its transactions
     // (its coinbase is unspendable)
-<<<<<<< HEAD
-    if (!fParticlMode  // genesis coinbase is spendable when in Particl mode
-        && fIsGenesisBlock) {
-=======
-    if (block.GetHash() == m_params.GetConsensus().hashGenesisBlock) {
->>>>>>> 2b0d291d
+    if (!fParticlMode &&    // genesis coinbase is spendable when in Particl mode
+        fIsGenesisBlock) {
         if (!fJustCheck)
             view.SetBestBlock(pindex->GetBlockHash(), pindex->nHeight);
         return true;
@@ -2257,8 +2244,6 @@
     // future.
     static constexpr int BIP34_IMPLIES_BIP30_LIMIT = 1983702;
 
-<<<<<<< HEAD
-=======
     // There is no potential to create a duplicate coinbase at block 209,921
     // because this is still before the BIP34 height and so explicit BIP30
     // checking is still active.
@@ -2287,12 +2272,12 @@
     // post BIP34 before approximately height 486,000,000 and presumably will
     // be reset before it reaches block 1,983,702 and starts doing unnecessary
     // BIP30 checking again.
-    assert(pindex->pprev);
-    CBlockIndex* pindexBIP34height = pindex->pprev->GetAncestor(m_params.GetConsensus().BIP34Height);
-    //Only continue to enforce if we're below BIP34 activation height or the block hash at that height doesn't correspond.
-    fEnforceBIP30 = fEnforceBIP30 && (!pindexBIP34height || !(pindexBIP34height->GetBlockHash() == m_params.GetConsensus().BIP34Hash));
-
->>>>>>> 2b0d291d
+    if (pindex->pprev) {
+        CBlockIndex* pindexBIP34height = pindex->pprev->GetAncestor(m_params.GetConsensus().BIP34Height);
+        //Only continue to enforce if we're below BIP34 activation height or the block hash at that height doesn't correspond.
+        fEnforceBIP30 = fEnforceBIP30 && (!pindexBIP34height || !(pindexBIP34height->GetBlockHash() == m_params.GetConsensus().BIP34Hash));
+    }
+
     // TODO: Remove BIP30 checking from block height 1,983,702 on, once we have a
     // consensus change that ensures coinbases at those heights can not
     // duplicate earlier coinbases.
@@ -2309,11 +2294,7 @@
 
     // Enforce BIP68 (sequence locks)
     int nLockTimeFlags = 0;
-<<<<<<< HEAD
-    if ((fParticlMode && pindex->pprev) || pindex->nHeight >= chainparams.GetConsensus().CSVHeight) {
-=======
     if (DeploymentActiveAt(*pindex, m_params.GetConsensus(), Consensus::DEPLOYMENT_CSV)) {
->>>>>>> 2b0d291d
         nLockTimeFlags |= LOCKTIME_VERIFY_SEQUENCE;
     }
 
@@ -2493,17 +2474,9 @@
             nMoneyCreated += tx.GetValueOut();
         }
 
-<<<<<<< HEAD
         if (view.nLastRCTOutput == 0) {
             view.nLastRCTOutput = pindex->pprev ? pindex->pprev->nAnonOutputs : 0;
         }
-=======
-    CAmount blockReward = nFees + GetBlockSubsidy(pindex->nHeight, m_params.GetConsensus());
-    if (block.vtx[0]->GetValueOut() > blockReward) {
-        LogPrintf("ERROR: ConnectBlock(): coinbase pays too much (actual=%d vs limit=%d)\n", block.vtx[0]->GetValueOut(), blockReward);
-        return state.Invalid(BlockValidationResult::BLOCK_CONSENSUS, "bad-cb-amount");
-    }
->>>>>>> 2b0d291d
 
         // Index rct outputs and keyimages
         if (tx_state.m_has_anon_output || tx_state.m_has_anon_input) {
@@ -2523,13 +2496,7 @@
                     continue;
                 }
 
-<<<<<<< HEAD
                 CTxOutRingCT *txout = (CTxOutRingCT*)tx.vpout[k].get();
-=======
-    if (!WriteUndoDataForBlock(blockundo, state, pindex, m_params)) {
-        return false;
-    }
->>>>>>> 2b0d291d
 
                 int64_t nTestExists;
                 if (!fVerifyingDB && pblocktree->ReadRCTOutputLink(txout->pk, nTestExists)) {
@@ -2607,7 +2574,7 @@
         if (block.IsProofOfStake()) { // Only the genesis block isn't proof of stake
             CTransactionRef txCoinstake = block.vtx[0];
             CTransactionRef txPrevCoinstake = nullptr;
-            const TreasuryFundSettings *pTreasuryFundSettings = chainparams.GetTreasuryFundSettings(block.nTime);
+            const TreasuryFundSettings *pTreasuryFundSettings = m_params.GetTreasuryFundSettings(block.nTime);
             const CAmount nCalculatedStakeReward = Params().GetProofOfStakeReward(pindex->pprev, nFees); // stake_test
 
             if (block.nTime >= consensus.smsg_fee_time) {
@@ -2630,7 +2597,7 @@
                     return state.Invalid(BlockValidationResult::BLOCK_CONSENSUS, "bad-cs-smsg-fee");
                 }
                 int64_t delta = std::abs(smsg_fee_new - smsg_fee_prev);
-                int64_t max_delta = chainparams.GetMaxSmsgFeeRateDelta(smsg_fee_prev);
+                int64_t max_delta = m_params.GetMaxSmsgFeeRateDelta(smsg_fee_prev);
                 if (delta > max_delta) {
                     LogPrintf("ERROR: %s: Bad smsg-fee (delta=%d, max_delta=%d)\n", __func__, delta, max_delta);
                     return state.Invalid(BlockValidationResult::BLOCK_CONSENSUS, "bad-cs-smsg-fee");
@@ -2745,13 +2712,13 @@
                 particl::coinStakeCache.InsertCoinStake(blockHash, txCoinstake);
             }
         } else {
-            if (blockHash != chainparams.GetConsensus().hashGenesisBlock) {
+            if (blockHash != m_params.GetConsensus().hashGenesisBlock) {
                 LogPrintf("ERROR: %s: Block isn't coinstake or genesis.\n", __func__);
                 return state.Invalid(BlockValidationResult::BLOCK_CONSENSUS, "bad-cs");
             }
         }
     } else {
-        CAmount blockReward = nFees + GetBlockSubsidy(pindex->nHeight, chainparams.GetConsensus());
+        CAmount blockReward = nFees + GetBlockSubsidy(pindex->nHeight, m_params.GetConsensus());
         if (block.vtx[0]->GetValueOut() > blockReward) {
             LogPrintf("ERROR: ConnectBlock(): coinbase pays too much (actual=%d vs limit=%d)\n", block.vtx[0]->GetValueOut(), blockReward);
             return state.Invalid(BlockValidationResult::BLOCK_CONSENSUS, "bad-cb-amount");
@@ -2777,8 +2744,8 @@
     pindex->nAnonOutputs = view.nLastRCTOutput;
     setDirtyBlockIndex.insert(pindex); // pindex has changed, must save to disk
 
-    if ((!fIsGenesisBlock || fParticlMode)
-     && !WriteUndoDataForBlock(blockundo, state, pindex, chainparams))
+    if ((!fIsGenesisBlock || fParticlMode) &&
+        !WriteUndoDataForBlock(blockundo, state, pindex, m_params))
         return false;
 
     if (!pindex->IsValid(BLOCK_VALID_SCRIPTS)) {
@@ -3309,13 +3276,10 @@
     LogPrint(BCLog::BENCH, "  - Load block from disk: %.2fms [%.2fs]\n", (nTime2 - nTime1) * MILLI, nTimeReadFromDisk * MICRO);
     {
         CCoinsViewCache view(&CoinsTip());
-<<<<<<< HEAD
-        bool rv = ConnectBlock(blockConnecting, state, pindexNew, view, chainparams);
-        if (pindexNew->nFlags & BLOCK_FAILED_DUPLICATE_STAKE)
+        bool rv = ConnectBlock(blockConnecting, state, pindexNew, view);
+        if (pindexNew->nFlags & BLOCK_FAILED_DUPLICATE_STAKE) {
             state.nFlags |= BLOCK_FAILED_DUPLICATE_STAKE;
-=======
-        bool rv = ConnectBlock(blockConnecting, state, pindexNew, view);
->>>>>>> 2b0d291d
+        }
         GetMainSignals().BlockChecked(blockConnecting, state);
         if (!rv) {
             if (state.IsInvalid())
@@ -3331,13 +3295,9 @@
     int64_t nTime4 = GetTimeMicros(); nTimeFlush += nTime4 - nTime3;
     LogPrint(BCLog::BENCH, "  - Flush: %.2fms [%.2fs (%.2fms/blk)]\n", (nTime4 - nTime3) * MILLI, nTimeFlush * MICRO, nTimeFlush * MILLI / nBlocksTotal);
     // Write the chain state to disk, if necessary.
-<<<<<<< HEAD
-    if (!FlushStateToDisk(chainparams, state, FlushStateMode::IF_NEEDED))
+    if (!FlushStateToDisk(state, FlushStateMode::IF_NEEDED))
     {
         //RollBackRCTIndex(nLastValidRCTOutput, setConnectKi);
-=======
-    if (!FlushStateToDisk(state, FlushStateMode::IF_NEEDED)) {
->>>>>>> 2b0d291d
         return false;
     }
     int64_t nTime5 = GetTimeMicros(); nTimeChainState += nTime5 - nTime4;
@@ -3651,7 +3611,7 @@
         // When we reach this point, we switched to a new tip (stored in pindexNewTip).
 
         for (const auto &block_hash : connected_blocks) {
-            particl::CheckDelayedBlocks(state, chainparams, block_hash);
+            particl::CheckDelayedBlocks(state, m_params, block_hash);
         }
 
         if (nStopAtHeight && pindexNewTip && pindexNewTip->nHeight >= nStopAtHeight) StartShutdown();
@@ -4098,17 +4058,6 @@
     return true;
 }
 
-<<<<<<< HEAD
-bool IsWitnessEnabled(const CBlockIndex* pindexPrev, const Consensus::Params& params)
-{
-    if (fParticlMode) return true;
-
-    int height = pindexPrev == nullptr ? 0 : pindexPrev->nHeight + 1;
-    return (height >= params.SegwitHeight);
-}
-
-=======
->>>>>>> 2b0d291d
 void UpdateUncommittedBlockStructures(CBlock& block, const CBlockIndex* pindexPrev, const Consensus::Params& consensusParams)
 {
     int commitpos = GetWitnessCommitmentIndex(block);
@@ -4130,13 +4079,8 @@
 
     int commitpos = GetWitnessCommitmentIndex(block);
     std::vector<unsigned char> ret(32, 0x00);
-<<<<<<< HEAD
-    if (consensusParams.SegwitHeight != std::numeric_limits<int>::max()) {
-        if (commitpos == -1) {
-=======
     if (DeploymentEnabled(consensusParams, Consensus::DEPLOYMENT_SEGWIT)) {
         if (commitpos == NO_WITNESS_COMMITMENT) {
->>>>>>> 2b0d291d
             uint256 witnessroot = BlockWitnessMerkleRoot(block, nullptr);
             CHash256().Write(witnessroot).Write(ret).Finalize(witnessroot);
             CTxOut out;
@@ -4284,11 +4228,7 @@
 
     // Enforce BIP113 (Median Time Past).
     int nLockTimeFlags = 0;
-<<<<<<< HEAD
-    if ((fParticlMode && pindexPrev) || nHeight >= consensusParams.CSVHeight) {
-=======
     if (DeploymentActiveAfter(pindexPrev, consensusParams, Consensus::DEPLOYMENT_CSV)) {
->>>>>>> 2b0d291d
         assert(pindexPrev != nullptr);
         nLockTimeFlags |= LOCKTIME_MEDIAN_TIME_PAST;
     }
@@ -4304,7 +4244,6 @@
         }
     }
 
-<<<<<<< HEAD
     if (fParticlMode) {
         if (block.IsProofOfStake()) {
             if (!chain_state.IsInitialBlockDownload()
@@ -4353,30 +4292,6 @@
             }
 
             // check witness merkleroot, TODO: should witnessmerkleroot be hashed?
-=======
-    // Enforce rule that the coinbase starts with serialized block height
-    if (DeploymentActiveAfter(pindexPrev, consensusParams, Consensus::DEPLOYMENT_HEIGHTINCB))
-    {
-        CScript expect = CScript() << nHeight;
-        if (block.vtx[0]->vin[0].scriptSig.size() < expect.size() ||
-            !std::equal(expect.begin(), expect.end(), block.vtx[0]->vin[0].scriptSig.begin())) {
-            return state.Invalid(BlockValidationResult::BLOCK_CONSENSUS, "bad-cb-height", "block height mismatch in coinbase");
-        }
-    }
-
-    // Validation for witness commitments.
-    // * We compute the witness hash (which is the hash including witnesses) of all the block's transactions, except the
-    //   coinbase (where 0x0000....0000 is used instead).
-    // * The coinbase scriptWitness is a stack of a single 32-byte vector, containing a witness reserved value (unconstrained).
-    // * We build a merkle tree with all those witness hashes as leaves (similar to the hashMerkleRoot in the block header).
-    // * There must be at least one output whose scriptPubKey is a single 36-byte push, the first 4 bytes of which are
-    //   {0xaa, 0x21, 0xa9, 0xed}, and the following 32 bytes are SHA256^2(witness root, witness reserved value). In case there are
-    //   multiple, the last one is used.
-    bool fHaveWitness = false;
-    if (DeploymentActiveAfter(pindexPrev, consensusParams, Consensus::DEPLOYMENT_SEGWIT)) {
-        int commitpos = GetWitnessCommitmentIndex(block);
-        if (commitpos != NO_WITNESS_COMMITMENT) {
->>>>>>> 2b0d291d
             bool malleated = false;
             uint256 hashWitness = BlockWitnessMerkleRoot(block, &malleated);
 
@@ -4442,7 +4357,7 @@
         }
     } else {
         // Enforce rule that the coinbase starts with serialized block height
-        if (nHeight >= consensusParams.BIP34Height)
+        if (DeploymentActiveAfter(pindexPrev, consensusParams, Consensus::DEPLOYMENT_HEIGHTINCB))
         {
             CScript expect = CScript() << nHeight;
             if (block.vtx[0]->vin[0].scriptSig.size() < expect.size() ||
@@ -4460,9 +4375,9 @@
         //   {0xaa, 0x21, 0xa9, 0xed}, and the following 32 bytes are SHA256^2(witness root, witness reserved value). In case there are
         //   multiple, the last one is used.
         bool fHaveWitness = false;
-        if (nHeight >= consensusParams.SegwitHeight) {
+        if (DeploymentActiveAfter(pindexPrev, consensusParams, Consensus::DEPLOYMENT_SEGWIT)) {
             int commitpos = GetWitnessCommitmentIndex(block);
-            if (commitpos != -1) {
+            if (commitpos != NO_WITNESS_COMMITMENT) {
                 bool malleated = false;
                 uint256 hashWitness = BlockWitnessMerkleRoot(block, &malleated);
                 // The malleation check is ignored; as the transaction tree itself
@@ -4651,13 +4566,8 @@
     CBlockIndex *pindexDummy = nullptr;
     CBlockIndex *&pindex = ppindex ? *ppindex : pindexDummy;
 
-<<<<<<< HEAD
-    bool accepted_header = m_blockman.AcceptBlockHeader(block, state, chainparams, &pindex, fRequested);
-    CheckBlockIndex(chainparams.GetConsensus());
-=======
-    bool accepted_header = m_blockman.AcceptBlockHeader(block, state, m_params, &pindex);
+    bool accepted_header = m_blockman.AcceptBlockHeader(block, state, m_params, &pindex, fRequested);
     CheckBlockIndex();
->>>>>>> 2b0d291d
 
     if (!accepted_header)
         return false;
@@ -4694,8 +4604,7 @@
         if (pindex->nChainWork < nMinimumChainWork) return true;
     }
 
-<<<<<<< HEAD
-    if (!CheckBlock(block, state, chainparams.GetConsensus())) {
+    if (!CheckBlock(block, state, m_params.GetConsensus())) {
         return error("%s: %s", __func__, state.ToString());
     }
 
@@ -4704,7 +4613,7 @@
         pindex->prevoutStake = pblock->vtx[0]->vin[0].prevout;
         if (!pindex->pprev
             || (pindex->pprev->bnStakeModifier.IsNull()
-                && pindex->pprev->GetBlockHash() != chainparams.GetConsensus().hashGenesisBlock)) {
+                && pindex->pprev->GetBlockHash() != m_params.GetConsensus().hashGenesisBlock)) {
             // Block received out of order
             if (fParticlMode && !IsInitialBlockDownload()) {
                 if (pindex->nFlags & BLOCK_DELAYED) {
@@ -4722,11 +4631,7 @@
         setDirtyBlockIndex.insert(pindex);
     }
 
-    if (!ContextualCheckBlock(*this, block, state, chainparams.GetConsensus(), pindex->pprev, true)) {
-=======
-    if (!CheckBlock(block, state, m_params.GetConsensus()) ||
-        !ContextualCheckBlock(block, state, m_params.GetConsensus(), pindex->pprev)) {
->>>>>>> 2b0d291d
+    if (!ContextualCheckBlock(*this, block, state, m_params.GetConsensus(), pindex->pprev, true)) {
         if (state.IsInvalid() && state.GetResult() != BlockValidationResult::BLOCK_MUTATED) {
             pindex->nStatus |= BLOCK_FAILED_VALID;
             setDirtyBlockIndex.insert(pindex);
@@ -4837,17 +4742,13 @@
     NotifyHeaderTip(ActiveChainstate());
 
     BlockValidationState state; // Only used to report errors, not invalidity - ignore it
-<<<<<<< HEAD
     state.m_chainman = this;
     if (peerman) {
         state.m_peerman = peerman;
     } else {
         state.m_peerman = this->m_peerman;
     }
-    if (!ActiveChainstate().ActivateBestChain(state, chainparams, block))
-=======
     if (!ActiveChainstate().ActivateBestChain(state, block)) {
->>>>>>> 2b0d291d
         return error("%s: ActivateBestChain failed (%s)", __func__, state.ToString());
     }
 
@@ -5525,12 +5426,8 @@
         if (blockPos.IsNull())
             return error("%s: writing genesis block to disk failed", __func__);
         CBlockIndex *pindex = m_blockman.AddToBlockIndex(block);
-<<<<<<< HEAD
         pindex->nFlags |= BLOCK_ACCEPTED;
-        ReceivedBlockTransactions(block, pindex, blockPos, chainparams.GetConsensus());
-=======
         ReceivedBlockTransactions(block, pindex, blockPos);
->>>>>>> 2b0d291d
     } catch (const std::runtime_error& e) {
         return error("%s: failed to write genesis block: %s", __func__, e.what());
     }
@@ -5538,11 +5435,7 @@
     return true;
 }
 
-<<<<<<< HEAD
-void CChainState::LoadExternalBlockFile(const CChainParams& chainparams, FILE* fileIn, FlatFilePos* dbp, ChainstateManager *chainman)
-=======
-void CChainState::LoadExternalBlockFile(FILE* fileIn, FlatFilePos* dbp)
->>>>>>> 2b0d291d
+void CChainState::LoadExternalBlockFile(FILE* fileIn, FlatFilePos* dbp, ChainstateManager *chainman)
 {
     // Map of disk positions for blocks with unknown parent (only used for reindex)
     static std::multimap<uint256, FlatFilePos> mapBlocksUnknownParent;
@@ -5609,12 +5502,8 @@
                     CBlockIndex* pindex = m_blockman.LookupBlockIndex(hash);
                     if (!pindex || (pindex->nStatus & BLOCK_HAVE_DATA) == 0) {
                       BlockValidationState state;
-<<<<<<< HEAD
                       state.m_chainman = chainman;
-                      if (AcceptBlock(pblock, state, chainparams, nullptr, true, dbp, nullptr)) {
-=======
                       if (AcceptBlock(pblock, state, nullptr, true, dbp, nullptr)) {
->>>>>>> 2b0d291d
                           nLoaded++;
                       }
                       if (state.IsError()) {
@@ -5628,12 +5517,8 @@
                 // Activate the genesis block so normal node progress can continue
                 if (hash == m_params.GetConsensus().hashGenesisBlock) {
                     BlockValidationState state;
-<<<<<<< HEAD
                     state.m_chainman = chainman;
-                    if (!ActivateBestChain(state, chainparams, nullptr)) {
-=======
                     if (!ActivateBestChain(state, nullptr)) {
->>>>>>> 2b0d291d
                         break;
                     }
                 }
@@ -5655,13 +5540,9 @@
                                     head.ToString());
                             LOCK(cs_main);
                             BlockValidationState dummy;
-<<<<<<< HEAD
                             dummy.m_chainman = chainman;
-                            if (AcceptBlock(pblockrecursive, dummy, chainparams, nullptr, true, &it->second, nullptr))
+                            if (AcceptBlock(pblockrecursive, dummy, nullptr, true, &it->second, nullptr))
                             {
-=======
-                            if (AcceptBlock(pblockrecursive, dummy, nullptr, true, &it->second, nullptr)) {
->>>>>>> 2b0d291d
                                 nLoaded++;
                                 queue.push_back(pblockrecursive->GetHash());
                             }
@@ -6945,10 +6826,9 @@
         rewound_tip_height = chainman.ActiveChain().Tip()->nHeight;
     }
 
-    const CChainParams& chainparams = Params();
     BlockValidationState state;
     state.m_chainman = &chainman;
-    if (!chainman.ActiveChainstate().ActivateBestChain(state, chainparams)) {
+    if (!chainman.ActiveChainstate().ActivateBestChain(state)) {
         LogPrintf("%s: ActivateBestChain failed %s.\n", __func__, state.ToString());
         return false;
     }
