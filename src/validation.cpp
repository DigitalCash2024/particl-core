// Copyright (c) 2009-2010 Satoshi Nakamoto
// Copyright (c) 2009-2021 The Bitcoin Core developers
// Distributed under the MIT software license, see the accompanying
// file COPYING or http://www.opensource.org/licenses/mit-license.php.

#include <validation.h>

#include <arith_uint256.h>
#include <chain.h>
#include <chainparams.h>
#include <checkqueue.h>
#include <consensus/amount.h>
#include <consensus/consensus.h>
#include <consensus/merkle.h>
#include <consensus/tx_check.h>
#include <consensus/tx_verify.h>
#include <consensus/validation.h>
#include <cuckoocache.h>
#include <deploymentstatus.h>
#include <flatfile.h>
#include <hash.h>
#include <index/blockfilterindex.h>
#include <logging.h>
#include <logging/timer.h>
#include <node/blockstorage.h>
#include <node/coinstats.h>
#include <node/ui_interface.h>
#include <node/utxo_snapshot.h>
#include <policy/policy.h>
#include <policy/rbf.h>
#include <policy/settings.h>
#include <pow.h>
#include <primitives/block.h>
#include <primitives/transaction.h>
#include <random.h>
#include <reverse_iterator.h>
#include <script/script.h>
#include <script/interpreter.h>
#include <script/sigcache.h>
#include <shutdown.h>
#include <signet.h>
#include <timedata.h>
#include <tinyformat.h>
#include <txdb.h>
#include <txmempool.h>
#include <uint256.h>
#include <undo.h>
#include <util/check.h> // For NDEBUG compile time check
#include <util/hasher.h>
#include <util/moneystr.h>
#include <util/rbf.h>
#include <util/strencodings.h>
#include <util/system.h>
#include <util/trace.h>
#include <util/translation.h>
#include <validationinterface.h>
#include <warnings.h>
#include <smsg/smessage.h>
#include <net.h>
#include <pos/kernel.h>
#include <anon.h>
#include <rctindex.h>
#include <insight/insight.h>
#include <insight/balanceindex.h>

#include <algorithm>
#include <numeric>
#include <optional>
#include <string>

#include <boost/algorithm/string/replace.hpp>

using node::BLOCKFILE_CHUNK_SIZE;
using node::BlockManager;
using node::BlockMap;
using node::CBlockIndexHeightOnlyComparator;
using node::CBlockIndexWorkComparator;
using node::CCoinsStats;
using node::CoinStatsHashType;
using node::fHavePruned;
using node::fImporting;
using node::fPruneMode;
using node::fReindex;
using node::GetUTXOStats;
using node::nPruneTarget;
using node::OpenBlockFile;
using node::ReadBlockFromDisk;
using node::SnapshotMetadata;
using node::UNDOFILE_CHUNK_SIZE;
using node::UndoReadFromDisk;
using node::UnlinkPrunedFiles;

#define MICRO 0.000001
#define MILLI 0.001

/**
 * An extra transaction can be added to a package, as long as it only has one
 * ancestor and is no larger than this. Not really any reason to make this
 * configurable as it doesn't materially change DoS parameters.
 */
static const unsigned int EXTRA_DESCENDANT_TX_SIZE_LIMIT = 10000;
/** Maximum kilobytes for transactions to store for processing during reorg */
static const unsigned int MAX_DISCONNECTED_TX_POOL_SIZE = 20000;
/** Time to wait between writing blocks/block index to disk. */
static constexpr std::chrono::hours DATABASE_WRITE_INTERVAL{1};
/** Time to wait between flushing chainstate to disk. */
static constexpr std::chrono::hours DATABASE_FLUSH_INTERVAL{24};
/** Maximum age of our tip for us to be considered current for fee estimation */
static constexpr std::chrono::hours MAX_FEE_ESTIMATION_TIP_AGE{3};
const std::vector<std::string> CHECKLEVEL_DOC {
    "level 0 reads the blocks from disk",
    "level 1 verifies block validity",
    "level 2 verifies undo data",
    "level 3 checks disconnection of tip blocks",
    "level 4 tries to reconnect the blocks",
    "each level includes the checks of the previous levels",
};

/**
 * Mutex to guard access to validation specific variables, such as reading
 * or changing the chainstate.
 *
 * This may also need to be locked when updating the transaction pool, e.g. on
 * AcceptToMemoryPool. See CTxMemPool::cs comment for details.
 *
 * The transaction pool has a separate lock to allow reading from it and the
 * chainstate at the same time.
 */
RecursiveMutex cs_main;

CBlockIndex *pindexBestHeader = nullptr;
Mutex g_best_block_mutex;
std::condition_variable g_best_block_cv;
uint256 g_best_block;
bool g_parallel_script_checks{false};
std::atomic_bool fSkipRangeproof(false);
std::atomic_bool fBusyImporting(false);        // covers ActivateBestChain too
bool fRequireStandard = true;
bool fCheckBlockIndex = false;
bool fCheckpointsEnabled = DEFAULT_CHECKPOINTS_ENABLED;
unsigned int MIN_BLOCKS_TO_KEEP = 288;
unsigned int NODE_NETWORK_LIMITED_MIN_BLOCKS = 288;
int64_t nMaxTipAge = DEFAULT_MAX_TIP_AGE;
bool fVerifyingDB = false;
static bool attempted_rct_index_repair = false;

uint256 hashAssumeValid;
arith_uint256 nMinimumChainWork;

CFeeRate minRelayTxFee = CFeeRate(DEFAULT_MIN_RELAY_TX_FEE);

const CBlockIndex* CChainState::FindForkInGlobalIndex(const CBlockLocator& locator) const
{
    AssertLockHeld(cs_main);

    // Find the latest block common to locator and chain - we expect that
    // locator.vHave is sorted descending by height.
    for (const uint256& hash : locator.vHave) {
        const CBlockIndex* pindex{m_blockman.LookupBlockIndex(hash)};
        if (pindex) {
            if (m_chain.Contains(pindex)) {
                return pindex;
            }
            if (pindex->GetAncestor(m_chain.Height()) == m_chain.Tip()) {
                return m_chain.Tip();
            }
        }
    }
    return m_chain.Genesis();
}

namespace particl {
bool DelayBlock(BlockManager &blockman, const std::shared_ptr<const CBlock> &pblock, BlockValidationState &state) EXCLUSIVE_LOCKS_REQUIRED(cs_main);
void CheckDelayedBlocks(BlockManager &blockman, BlockValidationState &state, const CChainParams &chainparams, const uint256 &block_hash) LOCKS_EXCLUDED(cs_main);

std::map<uint256, StakeConflict> mapStakeConflict;
std::map<COutPoint, uint256> mapStakeSeen;
std::list<COutPoint> listStakeSeen;

CoinStakeCache coinStakeCache GUARDED_BY(cs_main);
CoinStakeCache smsgFeeCoinstakeCache;
CoinStakeCache smsgDifficultyCoinstakeCache(180);

size_t MAX_DELAYED_BLOCKS = 64;
int64_t MAX_DELAY_BLOCK_SECONDS = 180;

class DelayedBlock
{
public:
    DelayedBlock(const std::shared_ptr<const CBlock>& pblock, int node_id) : m_pblock(pblock), m_node_id(node_id) {
        m_time = GetTime();
    }
    int64_t m_time;
    std::shared_ptr<const CBlock> m_pblock;
    int m_node_id;
};
std::list<DelayedBlock> list_delayed_blocks;
} // namespace particl
extern bool AddNodeHeader(NodeId node_id, const uint256 &hash) EXCLUSIVE_LOCKS_REQUIRED(cs_main);
extern void RemoveNodeHeader(const uint256 &hash) EXCLUSIVE_LOCKS_REQUIRED(cs_main);
extern void RemoveNonReceivedHeaderFromNodes(node::BlockMap::iterator mi) EXCLUSIVE_LOCKS_REQUIRED(cs_main);


bool CheckInputScripts(const CTransaction& tx, TxValidationState& state,
                       const CCoinsViewCache& inputs, unsigned int flags, bool cacheSigStore,
                       bool cacheFullScriptStore, PrecomputedTransactionData& txdata,
                       std::vector<CScriptCheck> *pvChecks = nullptr, bool fAnonChecks = true)
                       EXCLUSIVE_LOCKS_REQUIRED(cs_main);

bool CheckFinalTxAtTip(const CBlockIndex* active_chain_tip, const CTransaction& tx)
{
    AssertLockHeld(cs_main);
    assert(active_chain_tip); // TODO: Make active_chain_tip a reference

    // CheckFinalTxAtTip() uses active_chain_tip.Height()+1 to evaluate
    // nLockTime because when IsFinalTx() is called within
    // AcceptBlock(), the height of the block *being*
    // evaluated is what is used. Thus if we want to know if a
    // transaction can be part of the *next* block, we need to call
    // IsFinalTx() with one more than active_chain_tip.Height().
    const int nBlockHeight = active_chain_tip->nHeight + 1;

    // BIP113 requires that time-locked transactions have nLockTime set to
    // less than the median time of the previous block they're contained in.
    // When the next block is created its previous block will be the current
    // chain tip, so we use that to calculate the median time passed to
    // IsFinalTx().
    const int64_t nBlockTime{active_chain_tip->GetMedianTimePast()};

    return IsFinalTx(tx, nBlockHeight, nBlockTime);
}

bool CheckSequenceLocksAtTip(CBlockIndex* tip,
                        const CCoinsView& coins_view,
                        const CTransaction& tx,
                        LockPoints* lp,
                        bool useExistingLockPoints)
{
    assert(tip != nullptr);

    CBlockIndex index;
    index.pprev = tip;
    // CheckSequenceLocksAtTip() uses active_chainstate.m_chain.Height()+1 to evaluate
    // height based locks because when SequenceLocks() is called within
    // ConnectBlock(), the height of the block *being*
    // evaluated is what is used.
    // Thus if we want to know if a transaction can be part of the
    // *next* block, we need to use one more than active_chainstate.m_chain.Height()
    index.nHeight = tip->nHeight + 1;

    std::pair<int, int64_t> lockPair;
    if (useExistingLockPoints) {
        assert(lp);
        lockPair.first = lp->height;
        lockPair.second = lp->time;
    }
    else {
        std::vector<int> prevheights;
        prevheights.resize(tx.vin.size());
        for (size_t txinIndex = 0; txinIndex < tx.vin.size(); txinIndex++) {
            const CTxIn& txin = tx.vin[txinIndex];

            if (txin.IsAnonInput()) {
                prevheights[txinIndex] = tip->nHeight + 1;
                continue;
            }

            Coin coin;
            if (!coins_view.GetCoin(txin.prevout, coin)) {
                return error("%s: Missing input", __func__);
            }
            if (coin.nHeight == MEMPOOL_HEIGHT) {
                // Assume all mempool transaction confirm in the next block
                prevheights[txinIndex] = tip->nHeight + 1;
            } else {
                prevheights[txinIndex] = coin.nHeight;
            }
        }
        lockPair = CalculateSequenceLocks(tx, STANDARD_LOCKTIME_VERIFY_FLAGS, prevheights, index);
        if (lp) {
            lp->height = lockPair.first;
            lp->time = lockPair.second;
            // Also store the hash of the block with the highest height of
            // all the blocks which have sequence locked prevouts.
            // This hash needs to still be on the chain
            // for these LockPoint calculations to be valid
            // Note: It is impossible to correctly calculate a maxInputBlock
            // if any of the sequence locked inputs depend on unconfirmed txs,
            // except in the special case where the relative lock time/height
            // is 0, which is equivalent to no sequence lock. Since we assume
            // input height of tip+1 for mempool txs and test the resulting
            // lockPair from CalculateSequenceLocks against tip+1.  We know
            // EvaluateSequenceLocks will fail if there was a non-zero sequence
            // lock on a mempool input, so we can use the return value of
            // CheckSequenceLocksAtTip to indicate the LockPoints validity
            int maxInputHeight = 0;
            for (const int height : prevheights) {
                // Can ignore mempool inputs since we'll fail if they had non-zero locks
                if (height != tip->nHeight+1) {
                    maxInputHeight = std::max(maxInputHeight, height);
                }
            }
            lp->maxInputBlock = tip->GetAncestor(maxInputHeight);
        }
    }
    return EvaluateSequenceLocks(index, lockPair);
}

// Returns the script flags which should be checked for a given block
static unsigned int GetBlockScriptFlags(const CBlockIndex& block_index, const Consensus::Params& chainparams);

static void LimitMempoolSize(CTxMemPool& pool, CCoinsViewCache& coins_cache, size_t limit, std::chrono::seconds age)
    EXCLUSIVE_LOCKS_REQUIRED(::cs_main, pool.cs)
{
    AssertLockHeld(::cs_main);
    AssertLockHeld(pool.cs);
    int expired = pool.Expire(GetTime<std::chrono::seconds>() - age);
    if (expired != 0) {
        LogPrint(BCLog::MEMPOOL, "Expired %i transactions from the memory pool\n", expired);
    }

    std::vector<COutPoint> vNoSpendsRemaining;
    pool.TrimToSize(limit, &vNoSpendsRemaining);
    for (const COutPoint& removed : vNoSpendsRemaining)
        coins_cache.Uncache(removed);
}

static bool IsCurrentForFeeEstimation(CChainState& active_chainstate) EXCLUSIVE_LOCKS_REQUIRED(cs_main)
{
    AssertLockHeld(cs_main);
    if (active_chainstate.IsInitialBlockDownload())
        return false;
    if (active_chainstate.m_chain.Tip()->GetBlockTime() < count_seconds(GetTime<std::chrono::seconds>() - MAX_FEE_ESTIMATION_TIP_AGE))
        return false;
    if (active_chainstate.m_chain.Height() < pindexBestHeader->nHeight - 1)
        return false;
    return true;
}

void CChainState::MaybeUpdateMempoolForReorg(
    DisconnectedBlockTransactions& disconnectpool,
    bool fAddToMempool)
{
    if (!m_mempool) return;

    AssertLockHeld(cs_main);
    AssertLockHeld(m_mempool->cs);
    std::vector<uint256> vHashUpdate;
    // disconnectpool's insertion_order index sorts the entries from
    // oldest to newest, but the oldest entry will be the last tx from the
    // latest mined block that was disconnected.
    // Iterate disconnectpool in reverse, so that we add transactions
    // back to the mempool starting with the earliest transaction that had
    // been previously seen in a block.
    auto it = disconnectpool.queuedTx.get<insertion_order>().rbegin();
    while (it != disconnectpool.queuedTx.get<insertion_order>().rend()) {
        // ignore validation errors in resurrected transactions
        if (!fAddToMempool || (*it)->IsCoinBase() || (*it)->IsCoinStake() ||
            AcceptToMemoryPool(*this, *it, GetTime(),
                /*bypass_limits=*/true, /*test_accept=*/false).m_result_type !=
                    MempoolAcceptResult::ResultType::VALID) {
            // If the transaction doesn't make it in to the mempool, remove any
            // transactions that depend on it (which would now be orphans).
            m_mempool->removeRecursive(**it, MemPoolRemovalReason::REORG);
        } else if (m_mempool->exists(GenTxid::Txid((*it)->GetHash()))) {
            vHashUpdate.push_back((*it)->GetHash());
        }
        ++it;
    }
    disconnectpool.queuedTx.clear();
    // AcceptToMemoryPool/addUnchecked all assume that new mempool entries have
    // no in-mempool children, which is generally not true when adding
    // previously-confirmed transactions back to the mempool.
    // UpdateTransactionsFromBlock finds descendants of any transactions in
    // the disconnectpool that were added back and cleans up the mempool state.
    const uint64_t ancestor_count_limit = gArgs.GetIntArg("-limitancestorcount", DEFAULT_ANCESTOR_LIMIT);
    const uint64_t ancestor_size_limit = gArgs.GetIntArg("-limitancestorsize", DEFAULT_ANCESTOR_SIZE_LIMIT) * 1000;
    m_mempool->UpdateTransactionsFromBlock(vHashUpdate, ancestor_size_limit, ancestor_count_limit);

    // Predicate to use for filtering transactions in removeForReorg.
    // Checks whether the transaction is still final and, if it spends a coinbase output, mature.
    // Also updates valid entries' cached LockPoints if needed.
    // If false, the tx is still valid and its lockpoints are updated.
    // If true, the tx would be invalid in the next block; remove this entry and all of its descendants.
    const auto filter_final_and_mature = [this](CTxMemPool::txiter it)
        EXCLUSIVE_LOCKS_REQUIRED(m_mempool->cs, ::cs_main) {
        AssertLockHeld(m_mempool->cs);
        AssertLockHeld(::cs_main);
        const CTransaction& tx = it->GetTx();

        // The transaction must be final.
        if (!CheckFinalTxAtTip(m_chain.Tip(), tx)) return true;
        LockPoints lp = it->GetLockPoints();
        const bool validLP{TestLockPointValidity(m_chain, lp)};
        CCoinsViewMemPool view_mempool(&CoinsTip(), *m_mempool);
        // CheckSequenceLocksAtTip checks if the transaction will be final in the next block to be
        // created on top of the new chain. We use useExistingLockPoints=false so that, instead of
        // using the information in lp (which might now refer to a block that no longer exists in
        // the chain), it will update lp to contain LockPoints relevant to the new chain.
        if (!CheckSequenceLocksAtTip(m_chain.Tip(), view_mempool, tx, &lp, validLP)) {
            // If CheckSequenceLocksAtTip fails, remove the tx and don't depend on the LockPoints.
            return true;
        } else if (!validLP) {
            // If CheckSequenceLocksAtTip succeeded, it also updated the LockPoints.
            // Now update the mempool entry lockpoints as well.
            m_mempool->mapTx.modify(it, [&lp](CTxMemPoolEntry& e) { e.UpdateLockPoints(lp); });
        }

        // If the transaction spends any coinbase outputs, it must be mature.
        if (it->GetSpendsCoinbase()) {
            for (const CTxIn& txin : tx.vin) {
                if (txin.IsAnonInput()) {
                    continue;
                }
                auto it2 = m_mempool->mapTx.find(txin.prevout.hash);
                if (it2 != m_mempool->mapTx.end())
                    continue;
                const Coin& coin{CoinsTip().AccessCoin(txin.prevout)};
                assert(!coin.IsSpent());
                const auto mempool_spend_height{m_chain.Tip()->nHeight + 1};
                if (coin.IsCoinBase() && mempool_spend_height - coin.nHeight < COINBASE_MATURITY) {
                    return true;
                }
            }
        }
        // Transaction is still valid and cached LockPoints are updated.
        return false;
    };

    // We also need to remove any now-immature transactions
    m_mempool->removeForReorg(m_chain, filter_final_and_mature);
    // Re-limit mempool size, in case we added any transactions
    LimitMempoolSize(
        *m_mempool,
        this->CoinsTip(),
        gArgs.GetIntArg("-maxmempool", DEFAULT_MAX_MEMPOOL_SIZE) * 1000000,
        std::chrono::hours{gArgs.GetIntArg("-mempoolexpiry", DEFAULT_MEMPOOL_EXPIRY)});
}

/**
* Checks to avoid mempool polluting consensus critical paths since cached
* signature and script validity results will be reused if we validate this
* transaction again during block validation.
* */
static bool CheckInputsFromMempoolAndCache(const CTransaction& tx, TxValidationState& state,
                const CCoinsViewCache& view, const CTxMemPool& pool,
                unsigned int flags, PrecomputedTransactionData& txdata, CCoinsViewCache& coins_tip)
                EXCLUSIVE_LOCKS_REQUIRED(cs_main, pool.cs)
{
    AssertLockHeld(cs_main);
    AssertLockHeld(pool.cs);

    assert(!tx.IsCoinBase());
    for (const CTxIn& txin : tx.vin) {
        if (txin.IsAnonInput()) {
            continue;
        }
        const Coin& coin = view.AccessCoin(txin.prevout);

        // This coin was checked in PreChecks and MemPoolAccept
        // has been holding cs_main since then.
        Assume(!coin.IsSpent());
        if (coin.IsSpent()) return false;

        // If the Coin is available, there are 2 possibilities:
        // it is available in our current ChainstateActive UTXO set,
        // or it's a UTXO provided by a transaction in our mempool.
        // Ensure the scriptPubKeys in Coins from CoinsView are correct.
        const CTransactionRef& txFrom = pool.get(txin.prevout.hash);
        if (txFrom) {
            assert(txFrom->GetHash() == txin.prevout.hash);
            assert(txFrom->GetNumVOuts() > txin.prevout.n);
            if (txFrom->IsParticlVersion()) {
                assert(coin.Matches(txFrom->vpout[txin.prevout.n].get()));
            } else {
                assert(txFrom->vout[txin.prevout.n] == coin.out);
            }
        } else {
            const Coin& coinFromUTXOSet = coins_tip.AccessCoin(txin.prevout);
            assert(!coinFromUTXOSet.IsSpent());
            assert(coinFromUTXOSet.out == coin.out);
        }
    }

    // Call CheckInputScripts() to cache signature and script validity against current tip consensus rules.
    return CheckInputScripts(tx, state, view, flags, /* cacheSigStore= */ true, /* cacheFullScriptStore= */ true, txdata);
}

namespace {

class MemPoolAccept
{
public:
    explicit MemPoolAccept(CTxMemPool& mempool, CChainState& active_chainstate) : m_pool(mempool), m_view(&m_dummy), m_viewmempool(&active_chainstate.CoinsTip(), m_pool), m_active_chainstate(active_chainstate),
        m_limit_ancestors(gArgs.GetIntArg("-limitancestorcount", DEFAULT_ANCESTOR_LIMIT)),
        m_limit_ancestor_size(gArgs.GetIntArg("-limitancestorsize", DEFAULT_ANCESTOR_SIZE_LIMIT)*1000),
        m_limit_descendants(gArgs.GetIntArg("-limitdescendantcount", DEFAULT_DESCENDANT_LIMIT)),
        m_limit_descendant_size(gArgs.GetIntArg("-limitdescendantsize", DEFAULT_DESCENDANT_SIZE_LIMIT)*1000) {
    }

    // We put the arguments we're handed into a struct, so we can pass them
    // around easier.
    struct ATMPArgs {
        const CChainParams& m_chainparams;
        const int64_t m_accept_time;
        const bool m_bypass_limits;
        /*
         * Return any outpoints which were not previously present in the coins
         * cache, but were added as a result of validating the tx for mempool
         * acceptance. This allows the caller to optionally remove the cache
         * additions if the associated transaction ends up being rejected by
         * the mempool.
         */
        std::vector<COutPoint>& m_coins_to_uncache;
        const bool m_test_accept;
        /** Whether we allow transactions to replace mempool transactions by BIP125 rules. If false,
         * any transaction spending the same inputs as a transaction in the mempool is considered
         * a conflict. */
        const bool m_allow_bip125_replacement;
        /** When true, the mempool will not be trimmed when individual transactions are submitted in
         * Finalize(). Instead, limits should be enforced at the end to ensure the package is not
         * partially submitted.
         */
        const bool m_package_submission;
        /** When true, use package feerates instead of individual transaction feerates for fee-based
         * policies such as mempool min fee and min relay fee.
         */
        const bool m_package_feerates;

        /** Particl - test if tx would get in the mempool without considering locks */
        const bool m_ignore_locks;

        /** Parameters for single transaction mempool validation. */
        static ATMPArgs SingleAccept(const CChainParams& chainparams, int64_t accept_time,
                                     bool bypass_limits, std::vector<COutPoint>& coins_to_uncache,
                                     bool test_accept, bool ignore_locks) {
            return ATMPArgs{/* m_chainparams */ chainparams,
                            /* m_accept_time */ accept_time,
                            /* m_bypass_limits */ bypass_limits,
                            /* m_coins_to_uncache */ coins_to_uncache,
                            /* m_test_accept */ test_accept,
                            /* m_allow_bip125_replacement */ true,
                            /* m_package_submission */ false,
<<<<<<< HEAD
                            ignore_locks,
=======
                            /* m_package_feerates */ false,
>>>>>>> e0680bbc
            };
        }

        /** Parameters for test package mempool validation through testmempoolaccept. */
        static ATMPArgs PackageTestAccept(const CChainParams& chainparams, int64_t accept_time,
                                          std::vector<COutPoint>& coins_to_uncache, bool ignore_locks) {
            return ATMPArgs{/* m_chainparams */ chainparams,
                            /* m_accept_time */ accept_time,
                            /* m_bypass_limits */ false,
                            /* m_coins_to_uncache */ coins_to_uncache,
                            /* m_test_accept */ true,
                            /* m_allow_bip125_replacement */ false,
                            /* m_package_submission */ false, // not submitting to mempool
<<<<<<< HEAD
                            ignore_locks,
=======
                            /* m_package_feerates */ false,
>>>>>>> e0680bbc
            };
        }

        /** Parameters for child-with-unconfirmed-parents package validation. */
        static ATMPArgs PackageChildWithParents(const CChainParams& chainparams, int64_t accept_time,
                                                std::vector<COutPoint>& coins_to_uncache, bool ignore_locks) {
            return ATMPArgs{/* m_chainparams */ chainparams,
                            /* m_accept_time */ accept_time,
                            /* m_bypass_limits */ false,
                            /* m_coins_to_uncache */ coins_to_uncache,
                            /* m_test_accept */ false,
                            /* m_allow_bip125_replacement */ false,
                            /* m_package_submission */ true,
<<<<<<< HEAD
                            ignore_locks,
=======
                            /* m_package_feerates */ true,
            };
        }

        /** Parameters for a single transaction within a package. */
        static ATMPArgs SingleInPackageAccept(const ATMPArgs& package_args) {
            return ATMPArgs{/* m_chainparams */ package_args.m_chainparams,
                            /* m_accept_time */ package_args.m_accept_time,
                            /* m_bypass_limits */ false,
                            /* m_coins_to_uncache */ package_args.m_coins_to_uncache,
                            /* m_test_accept */ package_args.m_test_accept,
                            /* m_allow_bip125_replacement */ true,
                            /* m_package_submission */ false,
                            /* m_package_feerates */ false, // only 1 transaction
>>>>>>> e0680bbc
            };
        }

    private:
        // Private ctor to avoid exposing details to clients and allowing the possibility of
        // mixing up the order of the arguments. Use static functions above instead.
        ATMPArgs(const CChainParams& chainparams,
                 int64_t accept_time,
                 bool bypass_limits,
                 std::vector<COutPoint>& coins_to_uncache,
                 bool test_accept,
                 bool allow_bip125_replacement,
                 bool package_submission,
<<<<<<< HEAD
                 bool ignore_locks)
=======
                 bool package_feerates)
>>>>>>> e0680bbc
            : m_chainparams{chainparams},
              m_accept_time{accept_time},
              m_bypass_limits{bypass_limits},
              m_coins_to_uncache{coins_to_uncache},
              m_test_accept{test_accept},
              m_allow_bip125_replacement{allow_bip125_replacement},
              m_package_submission{package_submission},
<<<<<<< HEAD
              m_ignore_locks{ignore_locks}
=======
              m_package_feerates{package_feerates}
>>>>>>> e0680bbc
        {
        }
    };

    // Single transaction acceptance
    MempoolAcceptResult AcceptSingleTransaction(const CTransactionRef& ptx, ATMPArgs& args) EXCLUSIVE_LOCKS_REQUIRED(cs_main);

    /**
    * Multiple transaction acceptance. Transactions may or may not be interdependent, but must not
    * conflict with each other, and the transactions cannot already be in the mempool. Parents must
    * come before children if any dependencies exist.
    */
    PackageMempoolAcceptResult AcceptMultipleTransactions(const std::vector<CTransactionRef>& txns, ATMPArgs& args) EXCLUSIVE_LOCKS_REQUIRED(cs_main);

    /**
     * Package (more specific than just multiple transactions) acceptance. Package must be a child
     * with all of its unconfirmed parents, and topologically sorted.
     */
    PackageMempoolAcceptResult AcceptPackage(const Package& package, ATMPArgs& args) EXCLUSIVE_LOCKS_REQUIRED(cs_main);

private:
    // All the intermediate state that gets passed between the various levels
    // of checking a given transaction.
    struct Workspace {
        explicit Workspace(const CTransactionRef& ptx) : m_ptx(ptx), m_hash(ptx->GetHash()) {}
        /** Txids of mempool transactions that this transaction directly conflicts with. */
        std::set<uint256> m_conflicts;
        /** Iterators to mempool entries that this transaction directly conflicts with. */
        CTxMemPool::setEntries m_iters_conflicting;
        /** Iterators to all mempool entries that would be replaced by this transaction, including
         * those it directly conflicts with and their descendants. */
        CTxMemPool::setEntries m_all_conflicting;
        /** All mempool ancestors of this transaction. */
        CTxMemPool::setEntries m_ancestors;
        /** Mempool entry constructed for this transaction. Constructed in PreChecks() but not
         * inserted into the mempool until Finalize(). */
        std::unique_ptr<CTxMemPoolEntry> m_entry;
        /** Pointers to the transactions that have been removed from the mempool and replaced by
         * this transaction, used to return to the MemPoolAccept caller. Only populated if
         * validation is successful and the original transactions are removed. */
        std::list<CTransactionRef> m_replaced_transactions;

        /** Virtual size of the transaction as used by the mempool, calculated using serialized size
         * of the transaction and sigops. */
        int64_t m_vsize;
        /** Fees paid by this transaction: total input amounts subtracted by total output amounts. */
        CAmount m_base_fees;
        /** Base fees + any fee delta set by the user with prioritisetransaction. */
        CAmount m_modified_fees;
        /** Total modified fees of all transactions being replaced. */
        CAmount m_conflicting_fees{0};
        /** Total virtual size of all transactions being replaced. */
        size_t m_conflicting_size{0};

        const CTransactionRef& m_ptx;
        /** Txid. */
        const uint256& m_hash;
        TxValidationState m_state;
        /** A temporary cache containing serialized transaction data for signature verification.
         * Reused across PolicyScriptChecks and ConsensusScriptChecks. */
        PrecomputedTransactionData m_precomputed_txdata;
    };

    // Run the policy checks on a given transaction, excluding any script checks.
    // Looks up inputs, calculates feerate, considers replacement, evaluates
    // package limits, etc. As this function can be invoked for "free" by a peer,
    // only tests that are fast should be done here (to avoid CPU DoS).
    bool PreChecks(ATMPArgs& args, Workspace& ws) EXCLUSIVE_LOCKS_REQUIRED(cs_main, m_pool.cs);

    // Run checks for mempool replace-by-fee.
    bool ReplacementChecks(Workspace& ws) EXCLUSIVE_LOCKS_REQUIRED(cs_main, m_pool.cs);

    // Enforce package mempool ancestor/descendant limits (distinct from individual
    // ancestor/descendant limits done in PreChecks).
    bool PackageMempoolChecks(const std::vector<CTransactionRef>& txns,
                              PackageValidationState& package_state) EXCLUSIVE_LOCKS_REQUIRED(cs_main, m_pool.cs);

    // Run the script checks using our policy flags. As this can be slow, we should
    // only invoke this on transactions that have otherwise passed policy checks.
    bool PolicyScriptChecks(const ATMPArgs& args, Workspace& ws) EXCLUSIVE_LOCKS_REQUIRED(cs_main, m_pool.cs);

    // Re-run the script checks, using consensus flags, and try to cache the
    // result in the scriptcache. This should be done after
    // PolicyScriptChecks(). This requires that all inputs either be in our
    // utxo set or in the mempool.
    bool ConsensusScriptChecks(const ATMPArgs& args, Workspace& ws) EXCLUSIVE_LOCKS_REQUIRED(cs_main, m_pool.cs);

    // Try to add the transaction to the mempool, removing any conflicts first.
    // Returns true if the transaction is in the mempool after any size
    // limiting is performed, false otherwise.
    bool Finalize(const ATMPArgs& args, Workspace& ws) EXCLUSIVE_LOCKS_REQUIRED(cs_main, m_pool.cs);

    // Submit all transactions to the mempool and call ConsensusScriptChecks to add to the script
    // cache - should only be called after successful validation of all transactions in the package.
    // The package may end up partially-submitted after size limiting; returns true if all
    // transactions are successfully added to the mempool, false otherwise.
    bool SubmitPackage(const ATMPArgs& args, std::vector<Workspace>& workspaces, PackageValidationState& package_state,
                       std::map<const uint256, const MempoolAcceptResult>& results)
         EXCLUSIVE_LOCKS_REQUIRED(cs_main, m_pool.cs);

    // Compare a package's feerate against minimum allowed.
    bool CheckFeeRate(size_t package_size, CAmount package_fee, TxValidationState& state) EXCLUSIVE_LOCKS_REQUIRED(::cs_main, m_pool.cs)
    {
        AssertLockHeld(::cs_main);
        AssertLockHeld(m_pool.cs);
        CAmount mempoolRejectFee = m_pool.GetMinFee(gArgs.GetIntArg("-maxmempool", DEFAULT_MAX_MEMPOOL_SIZE) * 1000000).GetFee(package_size);
        if (state.m_has_anon_output) {
            mempoolRejectFee *= ANON_FEE_MULTIPLIER;
        }
        if (mempoolRejectFee > 0 && package_fee < mempoolRejectFee) {
            return state.Invalid(TxValidationResult::TX_MEMPOOL_POLICY, "mempool min fee not met", strprintf("%d < %d", package_fee, mempoolRejectFee));
        }

        if (package_fee < ::minRelayTxFee.GetFee(package_size)) {
            return state.Invalid(TxValidationResult::TX_MEMPOOL_POLICY, "min relay fee not met", strprintf("%d < %d", package_fee, ::minRelayTxFee.GetFee(package_size)));
        }
        return true;
    }

private:
    CTxMemPool& m_pool;
    CCoinsViewCache m_view;
    CCoinsViewMemPool m_viewmempool;
    CCoinsView m_dummy;

    CChainState& m_active_chainstate;

    // The package limits in effect at the time of invocation.
    const size_t m_limit_ancestors;
    const size_t m_limit_ancestor_size;
    // These may be modified while evaluating a transaction (eg to account for
    // in-mempool conflicts; see below).
    size_t m_limit_descendants;
    size_t m_limit_descendant_size;

    /** Whether the transaction(s) would replace any mempool transactions. If so, RBF rules apply. */
    bool m_rbf{false};
};

bool MemPoolAccept::PreChecks(ATMPArgs& args, Workspace& ws)
{
    AssertLockHeld(cs_main);
    AssertLockHeld(m_pool.cs);
    const CTransactionRef& ptx = ws.m_ptx;
    const CTransaction& tx = *ws.m_ptx;
    const uint256& hash = ws.m_hash;

    // Copy/alias what we need out of args
    const int64_t nAcceptTime = args.m_accept_time;
    const bool bypass_limits = args.m_bypass_limits;
    std::vector<COutPoint>& coins_to_uncache = args.m_coins_to_uncache;

    // Alias what we need out of ws
    TxValidationState& state = ws.m_state;
    std::unique_ptr<CTxMemPoolEntry>& entry = ws.m_entry;

    const Consensus::Params &consensus = Params().GetConsensus();
    state.SetStateInfo(nAcceptTime, m_active_chainstate.m_chain.Height(), consensus, fParticlMode, (fBusyImporting && fSkipRangeproof));

    if (!CheckTransaction(tx, state)) {
        return false; // state filled in by CheckTransaction
    }

    // Coinbase is only valid in a block, not as a loose transaction
    if (tx.IsCoinBase())
        return state.Invalid(TxValidationResult::TX_CONSENSUS, "coinbase");

    // Coinstake is only valid in a block, not as a loose transaction
    if (tx.IsCoinStake())
        return state.Invalid(TxValidationResult::TX_CONSENSUS, "coinstake");

    // Rather not work on nonstandard transactions (unless -testnet/-regtest)
    std::string reason;
    if (fRequireStandard && !IsStandardTx(tx, reason, nAcceptTime))
        return state.Invalid(TxValidationResult::TX_NOT_STANDARD, reason);

    // Do not work on transactions that are too small.
    // A transaction with 1 segwit input and 1 P2WPHK output has non-witness size of 82 bytes.
    // Transactions smaller than this are not relayed to mitigate CVE-2017-12842 by not relaying
    // 64-byte transactions.
    if (::GetSerializeSize(tx, PROTOCOL_VERSION | SERIALIZE_TRANSACTION_NO_WITNESS) < (fParticlMode ? MIN_STANDARD_TX_NONWITNESS_SIZE_PART : MIN_STANDARD_TX_NONWITNESS_SIZE))
        return state.Invalid(TxValidationResult::TX_NOT_STANDARD, "tx-size-small");

    // Only accept nLockTime-using transactions that can be mined in the next
    // block; we don't want our mempool filled up with transactions that can't
    // be mined yet.
    if (!args.m_test_accept || !args.m_ignore_locks)
    if (!CheckFinalTxAtTip(m_active_chainstate.m_chain.Tip(), tx)) {
        return state.Invalid(TxValidationResult::TX_PREMATURE_SPEND, "non-final");
    }

    if (m_pool.exists(GenTxid::Wtxid(tx.GetWitnessHash()))) {
        // Exact transaction already exists in the mempool.
        return state.Invalid(TxValidationResult::TX_CONFLICT, "txn-already-in-mempool");
    } else if (m_pool.exists(GenTxid::Txid(tx.GetHash()))) {
        // Transaction with the same non-witness data but different witness (same txid, different
        // wtxid) already exists in the mempool.
        return state.Invalid(TxValidationResult::TX_CONFLICT, "txn-same-nonwitness-data-in-mempool");
    }

    // Check for conflicts with in-memory transactions
    for (const CTxIn &txin : tx.vin)
    {
        if (txin.IsAnonInput()) {
            if (!CheckAnonInputMempoolConflicts(txin, hash, &m_pool, state)) {
                return false; // state filled in by CheckAnonInputMempoolConflicts
            }
            continue;
        }
        const CTransaction* ptxConflicting = m_pool.GetConflictTx(txin.prevout);
        if (ptxConflicting) {
            if (!args.m_allow_bip125_replacement) {
                // Transaction conflicts with a mempool tx, but we're not allowing replacements.
                return state.Invalid(TxValidationResult::TX_MEMPOOL_POLICY, "bip125-replacement-disallowed");
            }
            if (!ws.m_conflicts.count(ptxConflicting->GetHash()))
            {
                // Transactions that don't explicitly signal replaceability are
                // *not* replaceable with the current logic, even if one of their
                // unconfirmed ancestors signals replaceability. This diverges
                // from BIP125's inherited signaling description (see CVE-2021-31876).
                // Applications relying on first-seen mempool behavior should
                // check all unconfirmed ancestors; otherwise an opt-in ancestor
                // might be replaced, causing removal of this descendant.
                if (!SignalsOptInRBF(*ptxConflicting)) {
                    return state.Invalid(TxValidationResult::TX_MEMPOOL_POLICY, "txn-mempool-conflict");
                }

                ws.m_conflicts.insert(ptxConflicting->GetHash());
            }
        }
    }

    LockPoints lp;
    m_view.SetBackend(m_viewmempool);

    state.m_has_anon_input = false;
    const CCoinsViewCache& coins_cache = m_active_chainstate.CoinsTip();
    // do all inputs exist?
    for (const CTxIn& txin : tx.vin) {
        if (txin.IsAnonInput()) {
            state.m_has_anon_input = true;
            continue;
        }
        if (!coins_cache.HaveCoinInCache(txin.prevout)) {
            coins_to_uncache.push_back(txin.prevout);
        }

        // Note: this call may add txin.prevout to the coins cache
        // (coins_cache.cacheCoins) by way of FetchCoin(). It should be removed
        // later (via coins_to_uncache) if this tx turns out to be invalid.
        if (!m_view.HaveCoin(txin.prevout)) {
            // Are inputs missing because we already have the tx?
            for (size_t out = 0; out < tx.GetNumVOuts(); out++) {
                // Optimistically just do efficient check of cache for outputs
                if (coins_cache.HaveCoinInCache(COutPoint(hash, out))) {
                    return state.Invalid(TxValidationResult::TX_CONFLICT, "txn-already-known");
                }
            }
            // Otherwise assume this might be an orphan tx for which we just haven't seen parents yet
            return state.Invalid(TxValidationResult::TX_MISSING_INPUTS, "bad-txns-inputs-missingorspent");
        }
    }

    if (state.m_has_anon_input && gArgs.GetBoolArg("-checkpeerheight", true) &&
        m_active_chainstate.m_chain.Height() < particl::GetNumBlocksOfPeers() - 1) {
        LogPrintf("%s: Ignoring anon transaction while chain syncs height %d - peers %d.\n",
            __func__, m_active_chainstate.m_chain.Height(), particl::GetNumBlocksOfPeers());
        return state.Error("Syncing");
    }

    if (!AllAnonOutputsUnknown(m_active_chainstate, tx, state)) { // Also sets state.m_has_anon_output
        // Already in the blockchain, containing block could have been received before loose tx
        return state.Invalid(TxValidationResult::TX_CONFLICT, "txn-already-in-mempool");
    }
    // This is const, but calls into the back end CoinsViews. The CCoinsViewDB at the bottom of the
    // hierarchy brings the best block into scope. See CCoinsViewDB::GetBestBlock().
    m_view.GetBestBlock();

    // we have all inputs cached now, so switch back to dummy (to protect
    // against bugs where we pull more inputs from disk that miss being added
    // to coins_to_uncache)
    m_view.SetBackend(m_dummy);

    assert(m_active_chainstate.m_blockman.LookupBlockIndex(m_view.GetBestBlock()) == m_active_chainstate.m_chain.Tip());

    // Only accept BIP68 sequence locked transactions that can be mined in the next
    // block; we don't want our mempool filled up with transactions that can't
    // be mined yet.
    // Pass in m_view which has all of the relevant inputs cached. Note that, since m_view's
    // backend was removed, it no longer pulls coins from the mempool.
    if (!args.m_test_accept || !args.m_ignore_locks)  // Particl: Only check m_ignore_locks when m_test_accept is true
    if (!CheckSequenceLocksAtTip(m_active_chainstate.m_chain.Tip(), m_view, tx, &lp)) {
        return state.Invalid(TxValidationResult::TX_PREMATURE_SPEND, "non-BIP68-final");
    }

    // The mempool holds txs for the next block, so pass height+1 to CheckTxInputs
    if (!Consensus::CheckTxInputs(tx, state, m_view, m_active_chainstate.m_chain.Height() + 1, ws.m_base_fees)) {
        return false; // state filled in by CheckTxInputs
    }

    // Check for non-standard pay-to-script-hash in inputs
    const bool taproot_active = fParticlMode ? m_active_chainstate.m_chain.Tip()->nTime >= args.m_chainparams.GetConsensus().m_taproot_time : true;
    if (fRequireStandard && !AreInputsStandard(tx, m_view, taproot_active, nAcceptTime)) {
        return state.Invalid(TxValidationResult::TX_INPUTS_NOT_STANDARD, "bad-txns-nonstandard-inputs");
    }

    // Check for non-standard witnesses.
    if (tx.HasWitness() && fRequireStandard && !IsWitnessStandard(tx, m_view))
        return state.Invalid(TxValidationResult::TX_WITNESS_MUTATED, "bad-witness-nonstandard");

    int64_t nSigOpsCost = GetTransactionSigOpCost(tx, m_view, STANDARD_SCRIPT_VERIFY_FLAGS);

    // ws.m_modified_fees includes any fee deltas from PrioritiseTransaction
    ws.m_modified_fees = ws.m_base_fees;
    m_pool.ApplyDelta(hash, ws.m_modified_fees);

    // Keep track of transactions that spend a coinbase, which we re-scan
    // during reorgs to ensure COINBASE_MATURITY is still met.
    bool fSpendsCoinbase = false;
    for (const CTxIn &txin : tx.vin) {
        if (txin.IsAnonInput()) {
            continue;
        }
        const Coin &coin = m_view.AccessCoin(txin.prevout);
        if (coin.IsCoinBase()) {
            fSpendsCoinbase = true;
            break;
        }
    }

    entry.reset(new CTxMemPoolEntry(ptx, ws.m_base_fees, nAcceptTime, m_active_chainstate.m_chain.Height(),
            fSpendsCoinbase, nSigOpsCost, lp));
    ws.m_vsize = entry->GetTxSize();

    if (nSigOpsCost > MAX_STANDARD_TX_SIGOPS_COST)
        return state.Invalid(TxValidationResult::TX_NOT_STANDARD, "bad-txns-too-many-sigops",
                strprintf("%d", nSigOpsCost));

    // No individual transactions are allowed below minRelayTxFee and mempool min fee except from
    // disconnected blocks and transactions in a package. Package transactions will be checked using
    // package feerate later.
    if (!bypass_limits && !args.m_package_feerates && !CheckFeeRate(ws.m_vsize, ws.m_modified_fees, state)) return false;

    ws.m_iters_conflicting = m_pool.GetIterSet(ws.m_conflicts);
    // Calculate in-mempool ancestors, up to a limit.
    if (ws.m_conflicts.size() == 1) {
        // In general, when we receive an RBF transaction with mempool conflicts, we want to know whether we
        // would meet the chain limits after the conflicts have been removed. However, there isn't a practical
        // way to do this short of calculating the ancestor and descendant sets with an overlay cache of
        // changed mempool entries. Due to both implementation and runtime complexity concerns, this isn't
        // very realistic, thus we only ensure a limited set of transactions are RBF'able despite mempool
        // conflicts here. Importantly, we need to ensure that some transactions which were accepted using
        // the below carve-out are able to be RBF'ed, without impacting the security the carve-out provides
        // for off-chain contract systems (see link in the comment below).
        //
        // Specifically, the subset of RBF transactions which we allow despite chain limits are those which
        // conflict directly with exactly one other transaction (but may evict children of said transaction),
        // and which are not adding any new mempool dependencies. Note that the "no new mempool dependencies"
        // check is accomplished later, so we don't bother doing anything about it here, but if BIP 125 is
        // amended, we may need to move that check to here instead of removing it wholesale.
        //
        // Such transactions are clearly not merging any existing packages, so we are only concerned with
        // ensuring that (a) no package is growing past the package size (not count) limits and (b) we are
        // not allowing something to effectively use the (below) carve-out spot when it shouldn't be allowed
        // to.
        //
        // To check these we first check if we meet the RBF criteria, above, and increment the descendant
        // limits by the direct conflict and its descendants (as these are recalculated in
        // CalculateMempoolAncestors by assuming the new transaction being added is a new descendant, with no
        // removals, of each parent's existing dependent set). The ancestor count limits are unmodified (as
        // the ancestor limits should be the same for both our new transaction and any conflicts).
        // We don't bother incrementing m_limit_descendants by the full removal count as that limit never comes
        // into force here (as we're only adding a single transaction).
        assert(ws.m_iters_conflicting.size() == 1);
        CTxMemPool::txiter conflict = *ws.m_iters_conflicting.begin();

        m_limit_descendants += 1;
        m_limit_descendant_size += conflict->GetSizeWithDescendants();
    }

    std::string errString;
    if (!m_pool.CalculateMemPoolAncestors(*entry, ws.m_ancestors, m_limit_ancestors, m_limit_ancestor_size, m_limit_descendants, m_limit_descendant_size, errString)) {
        ws.m_ancestors.clear();
        // If CalculateMemPoolAncestors fails second time, we want the original error string.
        std::string dummy_err_string;
        // Contracting/payment channels CPFP carve-out:
        // If the new transaction is relatively small (up to 40k weight)
        // and has at most one ancestor (ie ancestor limit of 2, including
        // the new transaction), allow it if its parent has exactly the
        // descendant limit descendants.
        //
        // This allows protocols which rely on distrusting counterparties
        // being able to broadcast descendants of an unconfirmed transaction
        // to be secure by simply only having two immediately-spendable
        // outputs - one for each counterparty. For more info on the uses for
        // this, see https://lists.linuxfoundation.org/pipermail/bitcoin-dev/2018-November/016518.html
        if (ws.m_vsize > EXTRA_DESCENDANT_TX_SIZE_LIMIT ||
                !m_pool.CalculateMemPoolAncestors(*entry, ws.m_ancestors, 2, m_limit_ancestor_size, m_limit_descendants + 1, m_limit_descendant_size + EXTRA_DESCENDANT_TX_SIZE_LIMIT, dummy_err_string)) {
            return state.Invalid(TxValidationResult::TX_MEMPOOL_POLICY, "too-long-mempool-chain", errString);
        }
    }

    // A transaction that spends outputs that would be replaced by it is invalid. Now
    // that we have the set of all ancestors we can detect this
    // pathological case by making sure ws.m_conflicts and ws.m_ancestors don't
    // intersect.
    if (const auto err_string{EntriesAndTxidsDisjoint(ws.m_ancestors, ws.m_conflicts, hash)}) {
        // We classify this as a consensus error because a transaction depending on something it
        // conflicts with would be inconsistent.
        return state.Invalid(TxValidationResult::TX_CONSENSUS, "bad-txns-spends-conflicting-tx", *err_string);
    }

    m_rbf = !ws.m_conflicts.empty();
    return true;
}

bool MemPoolAccept::ReplacementChecks(Workspace& ws)
{
    AssertLockHeld(cs_main);
    AssertLockHeld(m_pool.cs);

    const CTransaction& tx = *ws.m_ptx;
    const uint256& hash = ws.m_hash;
    TxValidationState& state = ws.m_state;

    CFeeRate newFeeRate(ws.m_modified_fees, ws.m_vsize);
    // The replacement transaction must have a higher feerate than its direct conflicts.
    // - The motivation for this check is to ensure that the replacement transaction is preferable for
    //   block-inclusion, compared to what would be removed from the mempool.
    // - This logic predates ancestor feerate-based transaction selection, which is why it doesn't
    //   consider feerates of descendants.
    // - Note: Ancestor feerate-based transaction selection has made this comparison insufficient to
    //   guarantee that this is incentive-compatible for miners, because it is possible for a
    //   descendant transaction of a direct conflict to pay a higher feerate than the transaction that
    //   might replace them, under these rules.
    if (const auto err_string{PaysMoreThanConflicts(ws.m_iters_conflicting, newFeeRate, hash)}) {
        return state.Invalid(TxValidationResult::TX_MEMPOOL_POLICY, "insufficient fee", *err_string);
    }

    // Calculate all conflicting entries and enforce BIP125 Rule #5.
    if (const auto err_string{GetEntriesForConflicts(tx, m_pool, ws.m_iters_conflicting, ws.m_all_conflicting)}) {
        return state.Invalid(TxValidationResult::TX_MEMPOOL_POLICY,
                             "too many potential replacements", *err_string);
    }
    // Enforce BIP125 Rule #2.
    if (const auto err_string{HasNoNewUnconfirmed(tx, m_pool, ws.m_iters_conflicting)}) {
        return state.Invalid(TxValidationResult::TX_MEMPOOL_POLICY,
                             "replacement-adds-unconfirmed", *err_string);
    }
    // Check if it's economically rational to mine this transaction rather than the ones it
    // replaces and pays for its own relay fees. Enforce BIP125 Rules #3 and #4.
    for (CTxMemPool::txiter it : ws.m_all_conflicting) {
        ws.m_conflicting_fees += it->GetModifiedFee();
        ws.m_conflicting_size += it->GetTxSize();
    }
    if (const auto err_string{PaysForRBF(ws.m_conflicting_fees, ws.m_modified_fees, ws.m_vsize,
                                         ::incrementalRelayFee, hash)}) {
        return state.Invalid(TxValidationResult::TX_MEMPOOL_POLICY, "insufficient fee", *err_string);
    }
    return true;
}

bool MemPoolAccept::PackageMempoolChecks(const std::vector<CTransactionRef>& txns,
                                         PackageValidationState& package_state)
{
    AssertLockHeld(cs_main);
    AssertLockHeld(m_pool.cs);

    // CheckPackageLimits expects the package transactions to not already be in the mempool.
    assert(std::all_of(txns.cbegin(), txns.cend(), [this](const auto& tx)
                       { return !m_pool.exists(GenTxid::Txid(tx->GetHash()));}));

    std::string err_string;
    if (!m_pool.CheckPackageLimits(txns, m_limit_ancestors, m_limit_ancestor_size, m_limit_descendants,
                                   m_limit_descendant_size, err_string)) {
        // This is a package-wide error, separate from an individual transaction error.
        return package_state.Invalid(PackageValidationResult::PCKG_POLICY, "package-mempool-limits", err_string);
    }
   return true;
}

bool MemPoolAccept::PolicyScriptChecks(const ATMPArgs& args, Workspace& ws)
{
    AssertLockHeld(cs_main);
    AssertLockHeld(m_pool.cs);
    const CTransaction& tx = *ws.m_ptx;
    TxValidationState& state = ws.m_state;
    state.m_chainstate = &m_active_chainstate;

    constexpr unsigned int scriptVerifyFlags = STANDARD_SCRIPT_VERIFY_FLAGS;

    // Check input scripts and signatures.
    // This is done last to help prevent CPU exhaustion denial-of-service attacks.
    if (!CheckInputScripts(tx, state, m_view, scriptVerifyFlags, true, false, ws.m_precomputed_txdata)) {
        // SCRIPT_VERIFY_CLEANSTACK requires SCRIPT_VERIFY_WITNESS, so we
        // need to turn both off, and compare against just turning off CLEANSTACK
        // to see if the failure is specifically due to witness validation.
        TxValidationState state_dummy; // Want reported failures to be from first CheckInputScripts
        state_dummy.CopyStateInfo(state);
        if (!tx.HasWitness() && CheckInputScripts(tx, state_dummy, m_view, scriptVerifyFlags & ~(SCRIPT_VERIFY_WITNESS | SCRIPT_VERIFY_CLEANSTACK), true, false, ws.m_precomputed_txdata) &&
                !CheckInputScripts(tx, state_dummy, m_view, scriptVerifyFlags & ~SCRIPT_VERIFY_CLEANSTACK, true, false, ws.m_precomputed_txdata)) {
            // Only the witness is missing, so the transaction itself may be fine.
            state.Invalid(TxValidationResult::TX_WITNESS_STRIPPED,
                    state.GetRejectReason(), state.GetDebugMessage());
        }
        return false; // state filled in by CheckInputScripts
    }

    return true;
}

bool MemPoolAccept::ConsensusScriptChecks(const ATMPArgs& args, Workspace& ws)
{
    AssertLockHeld(cs_main);
    AssertLockHeld(m_pool.cs);
    const CTransaction& tx = *ws.m_ptx;
    const uint256& hash = ws.m_hash;
    TxValidationState& state = ws.m_state;
    state.m_chainstate = &m_active_chainstate;
    const CChainParams& chainparams = args.m_chainparams;

    // Check again against the current block tip's script verification
    // flags to cache our script execution flags. This is, of course,
    // useless if the next block has different script flags from the
    // previous one, but because the cache tracks script flags for us it
    // will auto-invalidate and we'll just have a few blocks of extra
    // misses on soft-fork activation.
    //
    // This is also useful in case of bugs in the standard flags that cause
    // transactions to pass as valid when they're actually invalid. For
    // instance the STRICTENC flag was incorrectly allowing certain
    // CHECKSIG NOT scripts to pass, even though they were invalid.
    //
    // There is a similar check in CreateNewBlock() to prevent creating
    // invalid blocks (using TestBlockValidity), however allowing such
    // transactions into the mempool can be exploited as a DoS attack.
    unsigned int currentBlockScriptVerifyFlags{GetBlockScriptFlags(*m_active_chainstate.m_chain.Tip(), chainparams.GetConsensus())};
    if (!CheckInputsFromMempoolAndCache(tx, state, m_view, m_pool, currentBlockScriptVerifyFlags,
                                        ws.m_precomputed_txdata, m_active_chainstate.CoinsTip())) {
        LogPrintf("BUG! PLEASE REPORT THIS! CheckInputScripts failed against latest-block but not STANDARD flags %s, %s\n", hash.ToString(), state.ToString());
        return Assume(false);
    }

    return true;
}

bool MemPoolAccept::Finalize(const ATMPArgs& args, Workspace& ws)
{
    AssertLockHeld(cs_main);
    AssertLockHeld(m_pool.cs);
    const CTransaction& tx = *ws.m_ptx;
    const uint256& hash = ws.m_hash;
    TxValidationState& state = ws.m_state;
    const bool bypass_limits = args.m_bypass_limits;

    std::unique_ptr<CTxMemPoolEntry>& entry = ws.m_entry;

    // Remove conflicting transactions from the mempool
    for (CTxMemPool::txiter it : ws.m_all_conflicting)
    {
        LogPrint(BCLog::MEMPOOL, "replacing tx %s with %s for %s additional fees, %d delta bytes\n",
                it->GetTx().GetHash().ToString(),
                hash.ToString(),
                FormatMoney(ws.m_modified_fees - ws.m_conflicting_fees),
                (int)entry->GetTxSize() - (int)ws.m_conflicting_size);
        ws.m_replaced_transactions.push_back(it->GetSharedTx());
    }
    m_pool.RemoveStaged(ws.m_all_conflicting, false, MemPoolRemovalReason::REPLACED);

    // This transaction should only count for fee estimation if:
    // - it's not being re-added during a reorg which bypasses typical mempool fee limits
    // - the node is not behind
    // - the transaction is not dependent on any other transactions in the mempool
    // - it's not part of a package. Since package relay is not currently supported, this
    // transaction has not necessarily been accepted to miners' mempools.
    bool validForFeeEstimation = !bypass_limits && !args.m_package_submission && IsCurrentForFeeEstimation(m_active_chainstate) && m_pool.HasNoInputsOf(tx);

    // Store transaction in memory
    m_pool.addUnchecked(*entry, ws.m_ancestors, validForFeeEstimation);

    // trim mempool and check if tx was trimmed
    // If we are validating a package, don't trim here because we could evict a previous transaction
    // in the package. LimitMempoolSize() should be called at the very end to make sure the mempool
    // is still within limits and package submission happens atomically.
    if (!args.m_package_submission && !bypass_limits) {
        LimitMempoolSize(m_pool, m_active_chainstate.CoinsTip(), gArgs.GetIntArg("-maxmempool", DEFAULT_MAX_MEMPOOL_SIZE) * 1000000, std::chrono::hours{gArgs.GetIntArg("-mempoolexpiry", DEFAULT_MEMPOOL_EXPIRY)});
        if (!m_pool.exists(GenTxid::Txid(hash)))
            return state.Invalid(TxValidationResult::TX_MEMPOOL_POLICY, "mempool full");
    }

    if (!AddKeyImagesToMempool(tx, m_pool)) {
        LogPrintf("ERROR: %s: AddKeyImagesToMempool failed.\n", __func__);
        return state.Invalid(TxValidationResult::TX_CONSENSUS, "bad-anonin-keyimages");
    }

    // Update mempool indices
    if (fAddressIndex) {
        m_pool.addAddressIndex(*entry, m_view);
    }
    if (fSpentIndex) {
        m_pool.addSpentIndex(*entry, m_view);
    }

    return true;
}

bool MemPoolAccept::SubmitPackage(const ATMPArgs& args, std::vector<Workspace>& workspaces,
                                  PackageValidationState& package_state,
                                  std::map<const uint256, const MempoolAcceptResult>& results)
{
    AssertLockHeld(cs_main);
    AssertLockHeld(m_pool.cs);
    // Sanity check: none of the transactions should be in the mempool, and none of the transactions
    // should have a same-txid-different-witness equivalent in the mempool.
    assert(std::all_of(workspaces.cbegin(), workspaces.cend(), [this](const auto& ws){
        return !m_pool.exists(GenTxid::Txid(ws.m_ptx->GetHash())); }));

    bool all_submitted = true;
    // ConsensusScriptChecks adds to the script cache and is therefore consensus-critical;
    // CheckInputsFromMempoolAndCache asserts that transactions only spend coins available from the
    // mempool or UTXO set. Submit each transaction to the mempool immediately after calling
    // ConsensusScriptChecks to make the outputs available for subsequent transactions.
    for (Workspace& ws : workspaces) {
        if (!ConsensusScriptChecks(args, ws)) {
            results.emplace(ws.m_ptx->GetWitnessHash(), MempoolAcceptResult::Failure(ws.m_state));
            // Since PolicyScriptChecks() passed, this should never fail.
            all_submitted = false;
            package_state.Invalid(PackageValidationResult::PCKG_MEMPOOL_ERROR,
                                  strprintf("BUG! PolicyScriptChecks succeeded but ConsensusScriptChecks failed: %s",
                                            ws.m_ptx->GetHash().ToString()));
        }

        // Re-calculate mempool ancestors to call addUnchecked(). They may have changed since the
        // last calculation done in PreChecks, since package ancestors have already been submitted.
        std::string unused_err_string;
        if(!m_pool.CalculateMemPoolAncestors(*ws.m_entry, ws.m_ancestors, m_limit_ancestors,
                                             m_limit_ancestor_size, m_limit_descendants,
                                             m_limit_descendant_size, unused_err_string)) {
            results.emplace(ws.m_ptx->GetWitnessHash(), MempoolAcceptResult::Failure(ws.m_state));
            // Since PreChecks() and PackageMempoolChecks() both enforce limits, this should never fail.
            all_submitted = false;
            package_state.Invalid(PackageValidationResult::PCKG_MEMPOOL_ERROR,
                                  strprintf("BUG! Mempool ancestors or descendants were underestimated: %s",
                                            ws.m_ptx->GetHash().ToString()));
        }
        // If we call LimitMempoolSize() for each individual Finalize(), the mempool will not take
        // the transaction's descendant feerate into account because it hasn't seen them yet. Also,
        // we risk evicting a transaction that a subsequent package transaction depends on. Instead,
        // allow the mempool to temporarily bypass limits, the maximum package size) while
        // submitting transactions individually and then trim at the very end.
        if (!Finalize(args, ws)) {
            results.emplace(ws.m_ptx->GetWitnessHash(), MempoolAcceptResult::Failure(ws.m_state));
            // Since LimitMempoolSize() won't be called, this should never fail.
            all_submitted = false;
            package_state.Invalid(PackageValidationResult::PCKG_MEMPOOL_ERROR,
                                  strprintf("BUG! Adding to mempool failed: %s", ws.m_ptx->GetHash().ToString()));
        }
    }

    // It may or may not be the case that all the transactions made it into the mempool. Regardless,
    // make sure we haven't exceeded max mempool size.
    LimitMempoolSize(m_pool, m_active_chainstate.CoinsTip(),
                     gArgs.GetIntArg("-maxmempool", DEFAULT_MAX_MEMPOOL_SIZE) * 1000000,
                     std::chrono::hours{gArgs.GetIntArg("-mempoolexpiry", DEFAULT_MEMPOOL_EXPIRY)});

    // Find the wtxids of the transactions that made it into the mempool. Allow partial submission,
    // but don't report success unless they all made it into the mempool.
    for (Workspace& ws : workspaces) {
        if (m_pool.exists(GenTxid::Wtxid(ws.m_ptx->GetWitnessHash()))) {
            results.emplace(ws.m_ptx->GetWitnessHash(),
                MempoolAcceptResult::Success(std::move(ws.m_replaced_transactions), ws.m_vsize, ws.m_base_fees));
            GetMainSignals().TransactionAddedToMempool(ws.m_ptx, m_pool.GetAndIncrementSequence());
        } else {
            all_submitted = false;
            ws.m_state.Invalid(TxValidationResult::TX_MEMPOOL_POLICY, "mempool full");
            results.emplace(ws.m_ptx->GetWitnessHash(), MempoolAcceptResult::Failure(ws.m_state));
        }
    }
    return all_submitted;
}

MempoolAcceptResult MemPoolAccept::AcceptSingleTransaction(const CTransactionRef& ptx, ATMPArgs& args)
{
    AssertLockHeld(cs_main);
    LOCK(m_pool.cs); // mempool "read lock" (held through GetMainSignals().TransactionAddedToMempool())

    Workspace ws(ptx);

    if (!PreChecks(args, ws)) return MempoolAcceptResult::Failure(ws.m_state);

    if (m_rbf && !ReplacementChecks(ws)) return MempoolAcceptResult::Failure(ws.m_state);

    // Perform the inexpensive checks first and avoid hashing and signature verification unless
    // those checks pass, to mitigate CPU exhaustion denial-of-service attacks.
    if (!PolicyScriptChecks(args, ws)) return MempoolAcceptResult::Failure(ws.m_state);

    if (!ConsensusScriptChecks(args, ws)) return MempoolAcceptResult::Failure(ws.m_state);

    // Tx was accepted, but not added
    if (args.m_test_accept) {
        return MempoolAcceptResult::Success(std::move(ws.m_replaced_transactions), ws.m_vsize, ws.m_base_fees);
    }

    if (!Finalize(args, ws)) return MempoolAcceptResult::Failure(ws.m_state);

    GetMainSignals().TransactionAddedToMempool(ptx, m_pool.GetAndIncrementSequence());

    return MempoolAcceptResult::Success(std::move(ws.m_replaced_transactions), ws.m_vsize, ws.m_base_fees);
}

PackageMempoolAcceptResult MemPoolAccept::AcceptMultipleTransactions(const std::vector<CTransactionRef>& txns, ATMPArgs& args)
{
    AssertLockHeld(cs_main);

    // These context-free package limits can be done before taking the mempool lock.
    PackageValidationState package_state;
    if (!CheckPackage(txns, package_state)) return PackageMempoolAcceptResult(package_state, {});

    std::vector<Workspace> workspaces{};
    workspaces.reserve(txns.size());
    std::transform(txns.cbegin(), txns.cend(), std::back_inserter(workspaces),
                   [](const auto& tx) { return Workspace(tx); });
    std::map<const uint256, const MempoolAcceptResult> results;

    LOCK(m_pool.cs);

    // Do all PreChecks first and fail fast to avoid running expensive script checks when unnecessary.
    for (Workspace& ws : workspaces) {
        if (!PreChecks(args, ws)) {
            package_state.Invalid(PackageValidationResult::PCKG_TX, "transaction failed");
            // Exit early to avoid doing pointless work. Update the failed tx result; the rest are unfinished.
            results.emplace(ws.m_ptx->GetWitnessHash(), MempoolAcceptResult::Failure(ws.m_state));
            return PackageMempoolAcceptResult(package_state, std::move(results));
        }
        // Make the coins created by this transaction available for subsequent transactions in the
        // package to spend. Since we already checked conflicts in the package and we don't allow
        // replacements, we don't need to track the coins spent. Note that this logic will need to be
        // updated if package replace-by-fee is allowed in the future.
        assert(!args.m_allow_bip125_replacement);
        m_viewmempool.PackageAddTransaction(ws.m_ptx);
    }

    // Transactions must meet two minimum feerates: the mempool minimum fee and min relay fee.
    // For transactions consisting of exactly one child and its parents, it suffices to use the
    // package feerate (total modified fees / total virtual size) to check this requirement.
    const auto m_total_vsize = std::accumulate(workspaces.cbegin(), workspaces.cend(), int64_t{0},
        [](int64_t sum, auto& ws) { return sum + ws.m_vsize; });
    const auto m_total_modified_fees = std::accumulate(workspaces.cbegin(), workspaces.cend(), CAmount{0},
        [](CAmount sum, auto& ws) { return sum + ws.m_modified_fees; });
    const CFeeRate package_feerate(m_total_modified_fees, m_total_vsize);
    TxValidationState placeholder_state;
    if (args.m_package_feerates &&
        !CheckFeeRate(m_total_vsize, m_total_modified_fees, placeholder_state)) {
        package_state.Invalid(PackageValidationResult::PCKG_POLICY, "package-fee-too-low");
        return PackageMempoolAcceptResult(package_state, package_feerate, {});
    }

    // Apply package mempool ancestor/descendant limits. Skip if there is only one transaction,
    // because it's unnecessary. Also, CPFP carve out can increase the limit for individual
    // transactions, but this exemption is not extended to packages in CheckPackageLimits().
    std::string err_string;
    if (txns.size() > 1 && !PackageMempoolChecks(txns, package_state)) {
        return PackageMempoolAcceptResult(package_state, package_feerate, std::move(results));
    }

    for (Workspace& ws : workspaces) {
        if (!PolicyScriptChecks(args, ws)) {
            // Exit early to avoid doing pointless work. Update the failed tx result; the rest are unfinished.
            package_state.Invalid(PackageValidationResult::PCKG_TX, "transaction failed");
            results.emplace(ws.m_ptx->GetWitnessHash(), MempoolAcceptResult::Failure(ws.m_state));
            return PackageMempoolAcceptResult(package_state, package_feerate, std::move(results));
        }
        if (args.m_test_accept) {
            // When test_accept=true, transactions that pass PolicyScriptChecks are valid because there are
            // no further mempool checks (passing PolicyScriptChecks implies passing ConsensusScriptChecks).
            results.emplace(ws.m_ptx->GetWitnessHash(),
                            MempoolAcceptResult::Success(std::move(ws.m_replaced_transactions),
                                                         ws.m_vsize, ws.m_base_fees));
        }
    }

    if (args.m_test_accept) return PackageMempoolAcceptResult(package_state, package_feerate, std::move(results));

    if (!SubmitPackage(args, workspaces, package_state, results)) {
        // PackageValidationState filled in by SubmitPackage().
        return PackageMempoolAcceptResult(package_state, package_feerate, std::move(results));
    }

    return PackageMempoolAcceptResult(package_state, package_feerate, std::move(results));
}

PackageMempoolAcceptResult MemPoolAccept::AcceptPackage(const Package& package, ATMPArgs& args)
{
    AssertLockHeld(cs_main);
    PackageValidationState package_state;

    // Check that the package is well-formed. If it isn't, we won't try to validate any of the
    // transactions and thus won't return any MempoolAcceptResults, just a package-wide error.

    // Context-free package checks.
    if (!CheckPackage(package, package_state)) return PackageMempoolAcceptResult(package_state, {});

    // All transactions in the package must be a parent of the last transaction. This is just an
    // opportunity for us to fail fast on a context-free check without taking the mempool lock.
    if (!IsChildWithParents(package)) {
        package_state.Invalid(PackageValidationResult::PCKG_POLICY, "package-not-child-with-parents");
        return PackageMempoolAcceptResult(package_state, {});
    }

    // IsChildWithParents() guarantees the package is > 1 transactions.
    assert(package.size() > 1);
    // The package must be 1 child with all of its unconfirmed parents. The package is expected to
    // be sorted, so the last transaction is the child.
    const auto& child = package.back();
    std::unordered_set<uint256, SaltedTxidHasher> unconfirmed_parent_txids;
    std::transform(package.cbegin(), package.cend() - 1,
                   std::inserter(unconfirmed_parent_txids, unconfirmed_parent_txids.end()),
                   [](const auto& tx) { return tx->GetHash(); });

    // All child inputs must refer to a preceding package transaction or a confirmed UTXO. The only
    // way to verify this is to look up the child's inputs in our current coins view (not including
    // mempool), and enforce that all parents not present in the package be available at chain tip.
    // Since this check can bring new coins into the coins cache, keep track of these coins and
    // uncache them if we don't end up submitting this package to the mempool.
    const CCoinsViewCache& coins_tip_cache = m_active_chainstate.CoinsTip();
    for (const auto& input : child->vin) {
        if (!coins_tip_cache.HaveCoinInCache(input.prevout)) {
            args.m_coins_to_uncache.push_back(input.prevout);
        }
    }
    // Using the MemPoolAccept m_view cache allows us to look up these same coins faster later.
    // This should be connecting directly to CoinsTip, not to m_viewmempool, because we specifically
    // require inputs to be confirmed if they aren't in the package.
    m_view.SetBackend(m_active_chainstate.CoinsTip());
    const auto package_or_confirmed = [this, &unconfirmed_parent_txids](const auto& input) {
         return unconfirmed_parent_txids.count(input.prevout.hash) > 0 || m_view.HaveCoin(input.prevout);
    };
    if (!std::all_of(child->vin.cbegin(), child->vin.cend(), package_or_confirmed)) {
        package_state.Invalid(PackageValidationResult::PCKG_POLICY, "package-not-child-with-unconfirmed-parents");
        return PackageMempoolAcceptResult(package_state, {});
    }
    // Protect against bugs where we pull more inputs from disk that miss being added to
    // coins_to_uncache. The backend will be connected again when needed in PreChecks.
    m_view.SetBackend(m_dummy);

    LOCK(m_pool.cs);
    std::map<const uint256, const MempoolAcceptResult> results;
    // Node operators are free to set their mempool policies however they please, nodes may receive
    // transactions in different orders, and malicious counterparties may try to take advantage of
    // policy differences to pin or delay propagation of transactions. As such, it's possible for
    // some package transaction(s) to already be in the mempool, and we don't want to reject the
    // entire package in that case (as that could be a censorship vector). De-duplicate the
    // transactions that are already in the mempool, and only call AcceptMultipleTransactions() with
    // the new transactions. This ensures we don't double-count transaction counts and sizes when
    // checking ancestor/descendant limits, or double-count transaction fees for fee-related policy.
    ATMPArgs single_args = ATMPArgs::SingleInPackageAccept(args);
    bool quit_early{false};
    std::vector<CTransactionRef> txns_new;
    for (const auto& tx : package) {
        const auto& wtxid = tx->GetWitnessHash();
        const auto& txid = tx->GetHash();
        // There are 3 possibilities: already in mempool, same-txid-diff-wtxid already in mempool,
        // or not in mempool. An already confirmed tx is treated as one not in mempool, because all
        // we know is that the inputs aren't available.
        if (m_pool.exists(GenTxid::Wtxid(wtxid))) {
            // Exact transaction already exists in the mempool.
            auto iter = m_pool.GetIter(txid);
            assert(iter != std::nullopt);
            results.emplace(wtxid, MempoolAcceptResult::MempoolTx(iter.value()->GetTxSize(), iter.value()->GetFee()));
        } else if (m_pool.exists(GenTxid::Txid(txid))) {
            // Transaction with the same non-witness data but different witness (same txid,
            // different wtxid) already exists in the mempool.
            //
            // We don't allow replacement transactions right now, so just swap the package
            // transaction for the mempool one. Note that we are ignoring the validity of the
            // package transaction passed in.
            // TODO: allow witness replacement in packages.
            auto iter = m_pool.GetIter(txid);
            assert(iter != std::nullopt);
            // Provide the wtxid of the mempool tx so that the caller can look it up in the mempool.
            results.emplace(wtxid, MempoolAcceptResult::MempoolTxDifferentWitness(iter.value()->GetTx().GetWitnessHash()));
        } else {
            // Transaction does not already exist in the mempool.
            // Try submitting the transaction on its own.
            const auto single_res = AcceptSingleTransaction(tx, single_args);
            if (single_res.m_result_type == MempoolAcceptResult::ResultType::VALID) {
                // The transaction succeeded on its own and is now in the mempool. Don't include it
                // in package validation, because its fees should only be "used" once.
                assert(m_pool.exists(GenTxid::Wtxid(wtxid)));
                results.emplace(wtxid, single_res);
            } else if (single_res.m_state.GetResult() != TxValidationResult::TX_MEMPOOL_POLICY &&
                       single_res.m_state.GetResult() != TxValidationResult::TX_MISSING_INPUTS) {
                // Package validation policy only differs from individual policy in its evaluation
                // of feerate. For example, if a transaction fails here due to violation of a
                // consensus rule, the result will not change when it is submitted as part of a
                // package. To minimize the amount of repeated work, unless the transaction fails
                // due to feerate or missing inputs (its parent is a previous transaction in the
                // package that failed due to feerate), don't run package validation. Note that this
                // decision might not make sense if different types of packages are allowed in the
                // future.  Continue individually validating the rest of the transactions, because
                // some of them may still be valid.
                quit_early = true;
            } else {
                txns_new.push_back(tx);
            }
        }
    }

    // Nothing to do if the entire package has already been submitted.
    if (quit_early || txns_new.empty()) {
        // No package feerate when no package validation was done.
        return PackageMempoolAcceptResult(package_state, std::move(results));
    }
    // Validate the (deduplicated) transactions as a package.
    auto submission_result = AcceptMultipleTransactions(txns_new, args);
    // Include already-in-mempool transaction results in the final result.
    for (const auto& [wtxid, mempoolaccept_res] : results) {
        submission_result.m_tx_results.emplace(wtxid, mempoolaccept_res);
    }
    if (submission_result.m_state.IsValid()) assert(submission_result.m_package_feerate.has_value());
    return submission_result;
}

} // anon namespace

MempoolAcceptResult AcceptToMemoryPool(CChainState& active_chainstate, const CTransactionRef& tx,
                                       int64_t accept_time, bool bypass_limits, bool test_accept, bool ignore_locks)
    EXCLUSIVE_LOCKS_REQUIRED(::cs_main)
{
    AssertLockHeld(::cs_main);
    const CChainParams& chainparams{active_chainstate.m_params};
    assert(active_chainstate.GetMempool() != nullptr);
    CTxMemPool& pool{*active_chainstate.GetMempool()};

    std::vector<COutPoint> coins_to_uncache;
    auto args = MemPoolAccept::ATMPArgs::SingleAccept(chainparams, accept_time, bypass_limits, coins_to_uncache, test_accept, ignore_locks);
    const MempoolAcceptResult result = MemPoolAccept(pool, active_chainstate).AcceptSingleTransaction(tx, args);
    if (result.m_result_type != MempoolAcceptResult::ResultType::VALID) {
        // Remove coins that were not present in the coins cache before calling
        // AcceptSingleTransaction(); this is to prevent memory DoS in case we receive a large
        // number of invalid transactions that attempt to overrun the in-memory coins cache
        // (`CCoinsViewCache::cacheCoins`).

        for (const COutPoint& hashTx : coins_to_uncache)
            active_chainstate.CoinsTip().Uncache(hashTx);
    }
    // After we've (potentially) uncached entries, ensure our coins cache is still within its size limits
    BlockValidationState state_dummy;
    active_chainstate.FlushStateToDisk(state_dummy, FlushStateMode::PERIODIC);
    return result;
}

PackageMempoolAcceptResult ProcessNewPackage(CChainState& active_chainstate, CTxMemPool& pool,
                                                   const Package& package, bool test_accept, bool ignore_locks)
{
    AssertLockHeld(cs_main);
    assert(!package.empty());
    assert(std::all_of(package.cbegin(), package.cend(), [](const auto& tx){return tx != nullptr;}));

    std::vector<COutPoint> coins_to_uncache;
    const CChainParams& chainparams = Params();
    const auto result = [&]() EXCLUSIVE_LOCKS_REQUIRED(cs_main) {
        AssertLockHeld(cs_main);
        if (test_accept) {
            auto args = MemPoolAccept::ATMPArgs::PackageTestAccept(chainparams, GetTime(), coins_to_uncache, ignore_locks);
            return MemPoolAccept(pool, active_chainstate).AcceptMultipleTransactions(package, args);
        } else {
            auto args = MemPoolAccept::ATMPArgs::PackageChildWithParents(chainparams, GetTime(), coins_to_uncache, ignore_locks);
            return MemPoolAccept(pool, active_chainstate).AcceptPackage(package, args);
        }
    }();

    // Uncache coins pertaining to transactions that were not submitted to the mempool.
    if (test_accept || result.m_state.IsInvalid()) {
        for (const COutPoint& hashTx : coins_to_uncache) {
            active_chainstate.CoinsTip().Uncache(hashTx);
        }
    }
    // Ensure the coins cache is still within limits.
    BlockValidationState state_dummy;
    active_chainstate.FlushStateToDisk(state_dummy, FlushStateMode::PERIODIC);
    return result;
}

CAmount GetBlockSubsidy(int nHeight, const Consensus::Params& consensusParams)
{
    int halvings = nHeight / consensusParams.nSubsidyHalvingInterval;
    // Force block reward to zero when right shift is undefined.
    if (halvings >= 64)
        return 0;

    CAmount nSubsidy = 50 * COIN;
    // Subsidy is cut in half every 210,000 blocks which will occur approximately every 4 years.
    nSubsidy >>= halvings;
    return nSubsidy;
}

CoinsViews::CoinsViews(
    std::string ldb_name,
    size_t cache_size_bytes,
    bool in_memory,
    bool should_wipe) : m_dbview(
                            gArgs.GetDataDirNet() / ldb_name, cache_size_bytes, in_memory, should_wipe),
                        m_catcherview(&m_dbview) {}

void CoinsViews::InitCache()
{
    AssertLockHeld(::cs_main);
    m_cacheview = std::make_unique<CCoinsViewCache>(&m_catcherview);
}

CChainState::CChainState(
    CTxMemPool* mempool,
    BlockManager& blockman,
    ChainstateManager& chainman,
    std::optional<uint256> from_snapshot_blockhash)
    : m_mempool(mempool),
      m_blockman(blockman),
      m_params(::Params()),
      m_chainman(chainman),
      m_from_snapshot_blockhash(from_snapshot_blockhash) {}

void CChainState::InitCoinsDB(
    size_t cache_size_bytes,
    bool in_memory,
    bool should_wipe,
    std::string leveldb_name)
{
    if (m_from_snapshot_blockhash) {
        leveldb_name += "_" + m_from_snapshot_blockhash->ToString();
    }

    m_coins_views = std::make_unique<CoinsViews>(
        leveldb_name, cache_size_bytes, in_memory, should_wipe);
}

void CChainState::InitCoinsCache(size_t cache_size_bytes)
{
    AssertLockHeld(::cs_main);
    assert(m_coins_views != nullptr);
    m_coinstip_cache_size_bytes = cache_size_bytes;
    m_coins_views->InitCache();
}

// Note that though this is marked const, we may end up modifying `m_cached_finished_ibd`, which
// is a performance-related implementation detail. This function must be marked
// `const` so that `CValidationInterface` clients (which are given a `const CChainState*`)
// can call it.
//
bool CChainState::IsInitialBlockDownload() const
{
    // Optimization: pre-test latch before taking the lock.
    if (m_cached_finished_ibd.load(std::memory_order_relaxed))
        return false;

    static bool check_peer_height = gArgs.GetBoolArg("-checkpeerheight", true);

    LOCK(cs_main);
    if (m_cached_finished_ibd.load(std::memory_order_relaxed))
        return false;
    if (fImporting || fReindex)
        return true;
    if (m_chain.Tip() == nullptr)
        return true;
    if (m_chain.Tip()->nChainWork < nMinimumChainWork)
        return true;
    if ((!fParticlMode || m_chain.Tip()->nHeight > COINBASE_MATURITY)
        && m_chain.Tip()->GetBlockTime() < (GetTime() - nMaxTipAge))
        return true;
    if (fParticlMode && check_peer_height
        && (particl::GetNumPeers() < 1
            || m_chain.Tip()->nHeight < particl::GetNumBlocksOfPeers()-10))
        return true;

    LogPrintf("Leaving InitialBlockDownload (latching to false)\n");
    m_cached_finished_ibd.store(true, std::memory_order_relaxed);
    return false;
}

static void AlertNotify(const std::string& strMessage)
{
    uiInterface.NotifyAlertChanged();
#if HAVE_SYSTEM
    std::string strCmd = gArgs.GetArg("-alertnotify", "");
    if (strCmd.empty()) return;

    // Alert text should be plain ascii coming from a trusted source, but to
    // be safe we first strip anything not in safeChars, then add single quotes around
    // the whole string before passing it to the shell:
    std::string singleQuote("'");
    std::string safeStatus = SanitizeString(strMessage);
    safeStatus = singleQuote+safeStatus+singleQuote;
    boost::replace_all(strCmd, "%s", safeStatus);

    std::thread t(runCommand, strCmd);
    t.detach(); // thread runs free
#endif
}

void CChainState::CheckForkWarningConditions()
{
    AssertLockHeld(cs_main);

    // Before we get past initial download, we cannot reliably alert about forks
    // (we assume we don't get stuck on a fork before finishing our initial sync)
    if (IsInitialBlockDownload()) {
        return;
    }

    if (m_chainman.m_best_invalid && m_chainman.m_best_invalid->nChainWork > m_chain.Tip()->nChainWork + (GetBlockProof(*m_chain.Tip()) * 6)) {
        LogPrintf("%s: Warning: Found invalid chain at least ~6 blocks longer than our best chain.\nChain state database corruption likely.\n", __func__);
        SetfLargeWorkInvalidChainFound(true);
    } else {
        SetfLargeWorkInvalidChainFound(false);
    }
}

// Called both upon regular invalid block discovery *and* InvalidateBlock
void CChainState::InvalidChainFound(CBlockIndex* pindexNew)
{
    AssertLockHeld(cs_main);
    if (!m_chainman.m_best_invalid || pindexNew->nChainWork > m_chainman.m_best_invalid->nChainWork) {
        m_chainman.m_best_invalid = pindexNew;
    }
    if (pindexBestHeader != nullptr && pindexBestHeader->GetAncestor(pindexNew->nHeight) == pindexNew) {
        pindexBestHeader = m_chain.Tip();
    }

    LogPrintf("%s: invalid block=%s  height=%d  log2_work=%f  date=%s\n", __func__,
      pindexNew->GetBlockHash().ToString(), pindexNew->nHeight,
      log(pindexNew->nChainWork.getdouble())/log(2.0), FormatISO8601DateTime(pindexNew->GetBlockTime()));
    CBlockIndex *tip = m_chain.Tip();
    assert (tip);
    LogPrintf("%s:  current best=%s  height=%d  log2_work=%f  date=%s\n", __func__,
      tip->GetBlockHash().ToString(), m_chain.Height(), log(tip->nChainWork.getdouble())/log(2.0),
      FormatISO8601DateTime(tip->GetBlockTime()));
    CheckForkWarningConditions();
}

// Same as InvalidChainFound, above, except not called directly from InvalidateBlock,
// which does its own setBlockIndexCandidates management.
void CChainState::InvalidBlockFound(CBlockIndex* pindex, const BlockValidationState& state)
{
    AssertLockHeld(cs_main);
    if (state.GetResult() != BlockValidationResult::BLOCK_MUTATED) {
        pindex->nStatus |= BLOCK_FAILED_VALID;
        m_chainman.m_failed_blocks.insert(pindex);
        m_blockman.m_dirty_blockindex.insert(pindex);
        setBlockIndexCandidates.erase(pindex);
        InvalidChainFound(pindex);
    }
}

void UpdateCoins(const CTransaction& tx, CCoinsViewCache& inputs, CTxUndo &txundo, int nHeight)
{
    // mark inputs spent
    if (!tx.IsCoinBase()) {
        txundo.vprevout.reserve(tx.vin.size());
        for (const CTxIn &txin : tx.vin)
        {
            if (txin.IsAnonInput()) {
                continue;
            }

            txundo.vprevout.emplace_back();
            bool is_spent = inputs.SpendCoin(txin.prevout, &txundo.vprevout.back());
            assert(is_spent);
        }
    }
    // add outputs
    AddCoins(inputs, tx, nHeight);
}

bool CScriptCheck::operator()() {
    const CScript &scriptSig = ptxTo->vin[nIn].scriptSig;
    const CScriptWitness *witness = &ptxTo->vin[nIn].scriptWitness;

    return VerifyScript(scriptSig, scriptPubKey, witness, nFlags, CachingTransactionSignatureChecker(ptxTo, nIn, vchAmount, cacheStore, *txdata), &error);
    //return VerifyScript(scriptSig, m_tx_out.scriptPubKey, witness, nFlags, CachingTransactionSignatureChecker(ptxTo, nIn, m_tx_out.nValue, cacheStore, *txdata), &error);
}

static CuckooCache::cache<uint256, SignatureCacheHasher> g_scriptExecutionCache;
static CSHA256 g_scriptExecutionCacheHasher;

void InitScriptExecutionCache() {
    // Setup the salted hasher
    uint256 nonce = GetRandHash();
    // We want the nonce to be 64 bytes long to force the hasher to process
    // this chunk, which makes later hash computations more efficient. We
    // just write our 32-byte entropy twice to fill the 64 bytes.
    g_scriptExecutionCacheHasher.Write(nonce.begin(), 32);
    g_scriptExecutionCacheHasher.Write(nonce.begin(), 32);
    // nMaxCacheSize is unsigned. If -maxsigcachesize is set to zero,
    // setup_bytes creates the minimum possible cache (2 elements).
    size_t nMaxCacheSize = std::min(std::max((int64_t)0, gArgs.GetIntArg("-maxsigcachesize", DEFAULT_MAX_SIG_CACHE_SIZE) / 2), MAX_MAX_SIG_CACHE_SIZE) * ((size_t) 1 << 20);
    size_t nElems = g_scriptExecutionCache.setup_bytes(nMaxCacheSize);
    LogPrintf("Using %zu MiB out of %zu/2 requested for script execution cache, able to store %zu elements\n",
            (nElems*sizeof(uint256)) >>20, (nMaxCacheSize*2)>>20, nElems);
}

/**
 * Check whether all of this transaction's input scripts succeed.
 *
 * This involves ECDSA signature checks so can be computationally intensive. This function should
 * only be called after the cheap sanity checks in CheckTxInputs passed.
 *
 * If pvChecks is not nullptr, script checks are pushed onto it instead of being performed inline. Any
 * script checks which are not necessary (eg due to script execution cache hits) are, obviously,
 * not pushed onto pvChecks/run.
 *
 * Setting cacheSigStore/cacheFullScriptStore to false will remove elements from the corresponding cache
 * which are matched. This is useful for checking blocks where we will likely never need the cache
 * entry again.
 *
 * Note that we may set state.reason to NOT_STANDARD for extra soft-fork flags in flags, block-checking
 * callers should probably reset it to CONSENSUS in such cases.
 *
 * Non-static (and re-declared) in src/test/txvalidationcache_tests.cpp
 */
bool CheckInputScripts(const CTransaction& tx, TxValidationState &state,
                       const CCoinsViewCache &inputs, unsigned int flags, bool cacheSigStore,
                       bool cacheFullScriptStore, PrecomputedTransactionData& txdata,
                       std::vector<CScriptCheck> *pvChecks, bool fAnonChecks)
{
    if (tx.IsCoinBase()) return true;
    if (pvChecks) {
        pvChecks->reserve(tx.vin.size());
    }

    // First check if script executions have been cached with the same
    // flags. Note that this assumes that the inputs provided are
    // correct (ie that the transaction hash which is in tx's prevouts
    // properly commits to the scriptPubKey in the inputs view of that
    // transaction).
    bool m_has_anon_input = false;
    uint256 hashCacheEntry;
    CSHA256 hasher = g_scriptExecutionCacheHasher;
    hasher.Write(tx.GetWitnessHash().begin(), 32).Write((unsigned char*)&flags, sizeof(flags)).Finalize(hashCacheEntry.begin());
    AssertLockHeld(cs_main); //TODO: Remove this requirement by making CuckooCache not require external locks
    if (g_scriptExecutionCache.contains(hashCacheEntry, !cacheFullScriptStore)) {
        return true;
    }

    if (!txdata.m_spent_outputs_ready) {
        std::vector<CTxOutSign> spent_outputs;
        spent_outputs.reserve(tx.vin.size());

        for (const auto& txin : tx.vin) {
            if (txin.IsAnonInput()) {
                // Add placeholder CTxOutSign to maintain index
                spent_outputs.emplace_back();
                continue;
            }
            const COutPoint& prevout = txin.prevout;
            const Coin& coin = inputs.AccessCoin(prevout);
            assert(!coin.IsSpent());
            const CScript& scriptPubKey = coin.out.scriptPubKey;

            std::vector<uint8_t> vchAmount;
            if (coin.nType == OUTPUT_STANDARD) {
                part::SetAmount(vchAmount, coin.out.nValue);
            } else
            if (coin.nType == OUTPUT_CT) {
                vchAmount.resize(33);
                memcpy(vchAmount.data(), coin.commitment.data, 33);
            }

            spent_outputs.emplace_back(vchAmount, scriptPubKey);
        }
        txdata.Init_vec(tx, std::move(spent_outputs));
    }
    assert(txdata.m_spent_outputs.size() == tx.vin.size());

    for (unsigned int i = 0; i < tx.vin.size(); i++) {
        if (tx.vin[i].IsAnonInput()) {
            m_has_anon_input = true;
            continue;
        }

        // We very carefully only pass in things to CScriptCheck which
        // are clearly committed to by tx' witness hash. This provides
        // a sanity check that our caching is not introducing consensus
        // failures through additional data in, eg, the coins being
        // spent being checked as a part of CScriptCheck.

        // Verify signature
        CScriptCheck check(txdata.m_spent_outputs[i], tx, i, flags, cacheSigStore, &txdata);
        if (pvChecks) {
            pvChecks->push_back(CScriptCheck());
            check.swap(pvChecks->back());
        } else if (!check()) {
            if (flags & STANDARD_NOT_MANDATORY_VERIFY_FLAGS) {
                // Check whether the failure was caused by a
                // non-mandatory script verification check, such as
                // non-standard DER encodings or non-null dummy
                // arguments; if so, ensure we return NOT_STANDARD
                // instead of CONSENSUS to avoid downstream users
                // splitting the network between upgraded and
                // non-upgraded nodes by banning CONSENSUS-failing
                // data providers.
                CScriptCheck check2(txdata.m_spent_outputs[i], tx, i,
                        flags & ~STANDARD_NOT_MANDATORY_VERIFY_FLAGS, cacheSigStore, &txdata);

                if (check2())
                    return state.Invalid(TxValidationResult::TX_NOT_STANDARD, strprintf("non-mandatory-script-verify-flag (%s)", ScriptErrorString(check.GetScriptError())));
            }
            // MANDATORY flag failures correspond to
            // TxValidationResult::TX_CONSENSUS. Because CONSENSUS
            // failures are the most serious case of validation
            // failures, we may need to consider using
            // RECENT_CONSENSUS_CHANGE for any script failure that
            // could be due to non-upgraded nodes which we may want to
            // support, to avoid splitting the network (but this
            // depends on the details of how net_processing handles
            // such errors).
            return state.Invalid(TxValidationResult::TX_CONSENSUS, strprintf("mandatory-script-verify-flag-failed (%s)", ScriptErrorString(check.GetScriptError())));
        }
    }

    if (m_has_anon_input && fAnonChecks
        && !VerifyMLSAG(tx, state)) {
        return false;
    }

    if (cacheFullScriptStore && !pvChecks) {
        // We executed all of the provided scripts, and were told to
        // cache the result. Do so now.
        g_scriptExecutionCache.insert(hashCacheEntry);
    }

    return true;
}

bool AbortNode(BlockValidationState& state, const std::string& strMessage, const bilingual_str& userMessage)
{
    AbortNode(strMessage, userMessage);
    return state.Error(strMessage);
}

/**
 * Restore the UTXO in a Coin at a given COutPoint
 * @param undo The Coin to be restored.
 * @param view The coins view to which to apply the changes.
 * @param out The out point that corresponds to the tx input.
 * @return A DisconnectResult as an int
 */
int ApplyTxInUndo(Coin&& undo, CCoinsViewCache& view, const COutPoint& out)
{
    bool fClean = true;

    if (view.HaveCoin(out)) fClean = false; // overwriting transaction output

    if (undo.nHeight == 0 && // Genesis block txns are spendable in Particl
        (!fParticlMode || out.hash != Params().GenesisBlock().vtx[0]->GetHash())) {
        // Missing undo metadata (height and coinbase). Older versions included this
        // information only in undo records for the last spend of a transactions'
        // outputs. This implies that it must be present for some other output of the same tx.
        const Coin& alternate = AccessByTxid(view, out.hash);
        if (!alternate.IsSpent()) {
            undo.nHeight = alternate.nHeight;
            undo.fCoinBase = alternate.fCoinBase;
        } else {
            return DISCONNECT_FAILED; // adding output for transaction without known metadata
        }
    }
    // If the coin already exists as an unspent coin in the cache, then the
    // possible_overwrite parameter to AddCoin must be set to true. We have
    // already checked whether an unspent coin exists above using HaveCoin, so
    // we don't need to guess. When fClean is false, an unspent coin already
    // existed and it is an overwrite.
    view.AddCoin(out, std::move(undo), !fClean);

    return fClean ? DISCONNECT_OK : DISCONNECT_UNCLEAN;
}

/** Undo the effects of this block (with given index) on the UTXO set represented by coins.
 *  When FAILED is returned, view is left in an indeterminate state. */
DisconnectResult CChainState::DisconnectBlock(const CBlock& block, const CBlockIndex* pindex, CCoinsViewCache& view)
{
    AssertLockHeld(::cs_main);

    if (LogAcceptCategory(BCLog::HDWALLET)) {
        LogPrintf("%s: hash %s, height %d\n", __func__, block.GetHash().ToString(), pindex->nHeight);
    }

    bool fClean = true;

    CBlockUndo blockUndo;
    if (!UndoReadFromDisk(blockUndo, pindex)) {
        error("DisconnectBlock(): failure reading undo data");
        return DISCONNECT_FAILED;
    }

    if (!fParticlMode) {
        if (blockUndo.vtxundo.size() + 1 != block.vtx.size()) {
            error("DisconnectBlock(): block and undo data inconsistent");
            return DISCONNECT_FAILED;
        }
    } else {
        if (blockUndo.vtxundo.size() != block.vtx.size()) {
            // Count non coinbase txns, this should only happen in early blocks.
            size_t nExpectTxns = 0;
            for (auto &tx : block.vtx) {
                if (!tx->IsCoinBase()) {
                    nExpectTxns++;
                }
            }

            if (blockUndo.vtxundo.size() != nExpectTxns) {
                error("DisconnectBlock(): block and undo data inconsistent");
                return DISCONNECT_FAILED;
            }
        }
    }

    int nVtxundo = (int)blockUndo.vtxundo.size()-1;
    // undo transactions in reverse order
    for (int i = block.vtx.size() - 1; i >= 0; i--)
    {
        const CTransaction &tx = *(block.vtx[i]);
        uint256 hash = tx.GetHash();

        for (const auto &txin : tx.vin) {
            if (txin.IsAnonInput()) {
                uint32_t nInputs, nRingSize;
                txin.GetAnonInfo(nInputs, nRingSize);
                if (txin.scriptData.stack.size() != 1
                    || txin.scriptData.stack[0].size() != 33 * nInputs) {
                    error("%s: Bad scriptData stack, %s.", __func__, hash.ToString());
                    return DISCONNECT_FAILED;
                }

                const std::vector<uint8_t> &vKeyImages = txin.scriptData.stack[0];
                for (size_t k = 0; k < nInputs; ++k) {
                    const CCmpPubKey &ki = *((CCmpPubKey*)&vKeyImages[k*33]);
                    view.keyImages[ki] = hash;
                }
            } else {
                Coin coin;
                view.spent_cache.emplace_back(txin.prevout, SpentCoin());
            }
        }

        bool is_coinbase = tx.IsCoinBase() || tx.IsCoinStake();

        for (size_t k = tx.vpout.size(); k-- > 0;) {
            const CTxOutBase *out = tx.vpout[k].get();

            if (out->IsType(OUTPUT_RINGCT)) {
                const CTxOutRingCT *txout = (CTxOutRingCT*)out;

                if (view.nLastRCTOutput == 0) {
                    view.nLastRCTOutput = pindex->nAnonOutputs;
                    // Verify data matches
                    CAnonOutput ao;
                    if (!m_blockman.m_block_tree_db->ReadRCTOutput(view.nLastRCTOutput, ao)) {
                        error("%s: RCT output missing, txn %s, %d, index %d.", __func__, hash.ToString(), k, view.nLastRCTOutput);
                        if (!view.fForceDisconnect) {
                            return DISCONNECT_FAILED;
                        }
                    } else
                    if (ao.pubkey != txout->pk) {
                        error("%s: RCT output mismatch, txn %s, %d, index %d.", __func__, hash.ToString(), k, view.nLastRCTOutput);
                        if (!view.fForceDisconnect) {
                            return DISCONNECT_FAILED;
                        }
                    }
                }

                view.anonOutputLinks[txout->pk] = view.nLastRCTOutput;
                view.nLastRCTOutput--;

                continue;
            }

            // Check that all outputs are available and match the outputs in the block itself
            // exactly.
            if (out->IsType(OUTPUT_STANDARD) || out->IsType(OUTPUT_CT)) {
                const CScript *pScript = out->GetPScriptPubKey();
                if (!pScript->IsUnspendable()) {
                    COutPoint op(hash, k);
                    Coin coin;
                    CTxOut txout(0, *pScript);

                    if (out->IsType(OUTPUT_STANDARD)) {
                        txout.nValue = out->GetValue();
                    }
                    bool is_spent = view.SpendCoin(op, &coin);
                    if (!is_spent || txout != coin.out || pindex->nHeight != coin.nHeight || is_coinbase != coin.fCoinBase) {
                        fClean = false; // transaction output mismatch
                    }
                }
            }

            if (!fAddressIndex ||
                (!out->IsType(OUTPUT_STANDARD) &&
                 !out->IsType(OUTPUT_CT))) {
                continue;
            }

            const CScript *pScript;
            std::vector<unsigned char> hashBytes;
            int scriptType = 0;
            CAmount nValue;
            if (!ExtractIndexInfo(out, scriptType, hashBytes, nValue, pScript)
                || scriptType == 0) {
                continue;
            }
            // undo receiving activity
            view.addressIndex.push_back(std::make_pair(CAddressIndexKey(scriptType, uint256(hashBytes.data(), hashBytes.size()), pindex->nHeight, i, hash, k, false), nValue));
            // undo unspent index
            view.addressUnspentIndex.push_back(std::make_pair(CAddressUnspentKey(scriptType, uint256(hashBytes.data(), hashBytes.size()), hash, k), CAddressUnspentValue()));
        }


        if (fParticlMode) {
            // Restore inputs
            if (!tx.IsCoinBase()) {
                if (nVtxundo < 0 || nVtxundo >= (int)blockUndo.vtxundo.size()) {
                    error("DisconnectBlock(): transaction undo data offset out of range.");
                    return DISCONNECT_FAILED;
                }

                size_t nExpectUndo = 0;
                for (const auto &txin : tx.vin)
                if (!txin.IsAnonInput()) {
                    nExpectUndo++;
                }

                CTxUndo &txundo = blockUndo.vtxundo[nVtxundo--];
                if (txundo.vprevout.size() != nExpectUndo) {
                    error("DisconnectBlock(): transaction and undo data inconsistent");
                    return DISCONNECT_FAILED;
                }

                for (unsigned int j = tx.vin.size(); j > 0;) {
                    --j;
                    if (tx.vin[j].IsAnonInput()) {
                        continue;
                    }

                    const COutPoint &out = tx.vin[j].prevout;
                    int res = ApplyTxInUndo(std::move(txundo.vprevout[j]), view, out);
                    if (res == DISCONNECT_FAILED) {
                        error("DisconnectBlock(): ApplyTxInUndo failed");
                        return DISCONNECT_FAILED;
                    }
                    fClean = fClean && res != DISCONNECT_UNCLEAN;

                    const CTxIn input = tx.vin[j];

                    if (fSpentIndex) { // undo and delete the spent index
                        view.spentIndex.push_back(std::make_pair(CSpentIndexKey(input.prevout.hash, input.prevout.n), CSpentIndexValue()));
                    }

                    if (fAddressIndex) {
                        const Coin &coin = view.AccessCoin(tx.vin[j].prevout);
                        const CScript *pScript = &coin.out.scriptPubKey;

                        CAmount nValue = coin.nType == OUTPUT_CT ? 0 : coin.out.nValue;
                        std::vector<uint8_t> hashBytes;
                        int scriptType = 0;
                        if (!ExtractIndexInfo(pScript, scriptType, hashBytes)
                            || scriptType == 0) {
                            continue;
                        }

                        // undo spending activity
                        view.addressIndex.push_back(std::make_pair(CAddressIndexKey(scriptType, uint256(hashBytes.data(), hashBytes.size()), pindex->nHeight, i, hash, j, true), nValue * -1));
                        // restore unspent index
                        view.addressUnspentIndex.push_back(std::make_pair(CAddressUnspentKey(scriptType, uint256(hashBytes.data(), hashBytes.size()), input.prevout.hash, input.prevout.n), CAddressUnspentValue(nValue, *pScript, coin.nHeight)));
                    }
                }
            }
        } else {
            // Check that all outputs are available and match the outputs in the block itself
            // exactly.
            for (size_t o = 0; o < tx.vout.size(); o++) {
                if (!tx.vout[o].scriptPubKey.IsUnspendable()) {
                    COutPoint out(hash, o);
                    Coin coin;
                    bool is_spent = view.SpendCoin(out, &coin);
                    if (!is_spent || tx.vout[o] != coin.out || pindex->nHeight != coin.nHeight || is_coinbase != coin.fCoinBase) {
                        fClean = false; // transaction output mismatch
                    }
                }
            }

            if (i > 0) { // not coinbases
                CTxUndo &txundo = blockUndo.vtxundo[i-1];
                if (txundo.vprevout.size() != tx.vin.size()) {
                    error("DisconnectBlock(): transaction and undo data inconsistent");
                    return DISCONNECT_FAILED;
                }
                for (unsigned int j = tx.vin.size(); j > 0;) {
                    --j;
                    const COutPoint& out = tx.vin[j].prevout;
                    int res = ApplyTxInUndo(std::move(txundo.vprevout[j]), view, out);
                    if (res == DISCONNECT_FAILED) return DISCONNECT_FAILED;
                    fClean = fClean && res != DISCONNECT_UNCLEAN;
                }
            }
            // At this point, all of txundo.vprevout should have been moved out.
        }
    }

    // move best block pointer to prevout block
    view.SetBestBlock(pindex->pprev->GetBlockHash(), pindex->pprev->nHeight);

    return fClean ? DISCONNECT_OK : DISCONNECT_UNCLEAN;
}

static CCheckQueue<CScriptCheck> scriptcheckqueue(128);

void StartScriptCheckWorkerThreads(int threads_num)
{
    scriptcheckqueue.StartWorkerThreads(threads_num);
}

void StopScriptCheckWorkerThreads()
{
    scriptcheckqueue.StopWorkerThreads();
}

/**
 * Threshold condition checker that triggers when unknown versionbits are seen on the network.
 */
class WarningBitsConditionChecker : public AbstractThresholdConditionChecker
{
private:
    int bit;

public:
    explicit WarningBitsConditionChecker(int bitIn) : bit(bitIn) {}

    int64_t BeginTime(const Consensus::Params& params) const override { return 0; }
    int64_t EndTime(const Consensus::Params& params) const override { return std::numeric_limits<int64_t>::max(); }
    int Period(const Consensus::Params& params) const override { return params.nMinerConfirmationWindow; }
    int Threshold(const Consensus::Params& params) const override { return params.nRuleChangeActivationThreshold; }

    bool Condition(const CBlockIndex* pindex, const Consensus::Params& params) const override
    {
        return pindex->nHeight >= params.MinBIP9WarningHeight &&
               ((pindex->nVersion & VERSIONBITS_TOP_MASK) == VERSIONBITS_TOP_BITS) &&
               ((pindex->nVersion >> bit) & 1) != 0 &&
               ((g_versionbitscache.ComputeBlockVersion(pindex->pprev, params) >> bit) & 1) == 0;
    }
};

static ThresholdConditionCache warningcache[VERSIONBITS_NUM_BITS] GUARDED_BY(cs_main);

static unsigned int GetBlockScriptFlags(const CBlockIndex& block_index, const Consensus::Params& consensusparams)
{
    if (fParticlMode) {
        unsigned int flags = SCRIPT_VERIFY_P2SH;
        flags |= SCRIPT_VERIFY_DERSIG;
        flags |= SCRIPT_VERIFY_CHECKLOCKTIMEVERIFY;
        flags |= SCRIPT_VERIFY_CHECKSEQUENCEVERIFY;
        flags |= SCRIPT_VERIFY_WITNESS;
        flags |= SCRIPT_VERIFY_NULLDUMMY;

        if (block_index.nTime >= consensusparams.m_taproot_time) {
            flags |= SCRIPT_VERIFY_TAPROOT;
        }

        return flags;
    }

    // BIP16 didn't become active until Apr 1 2012 (on mainnet, and
    // retroactively applied to testnet)
    // However, only one historical block violated the P2SH rules (on both
    // mainnet and testnet).
    // Similarly, only one historical block violated the TAPROOT rules on
    // mainnet.
    // For simplicity, always leave P2SH+WITNESS+TAPROOT on except for the two
    // violating blocks.
    uint32_t flags{SCRIPT_VERIFY_P2SH | SCRIPT_VERIFY_WITNESS | SCRIPT_VERIFY_TAPROOT};
    const auto it{consensusparams.script_flag_exceptions.find(*Assert(block_index.phashBlock))};
    if (it != consensusparams.script_flag_exceptions.end()) {
        flags = it->second;
    }

    // Enforce the DERSIG (BIP66) rule
    if (DeploymentActiveAt(block_index, consensusparams, Consensus::DEPLOYMENT_DERSIG)) {
        flags |= SCRIPT_VERIFY_DERSIG;
    }

    // Enforce CHECKLOCKTIMEVERIFY (BIP65)
    if (DeploymentActiveAt(block_index, consensusparams, Consensus::DEPLOYMENT_CLTV)) {
        flags |= SCRIPT_VERIFY_CHECKLOCKTIMEVERIFY;
    }

    // Enforce CHECKSEQUENCEVERIFY (BIP112)
    if (DeploymentActiveAt(block_index, consensusparams, Consensus::DEPLOYMENT_CSV)) {
        flags |= SCRIPT_VERIFY_CHECKSEQUENCEVERIFY;
    }

    // Enforce BIP147 NULLDUMMY (activated simultaneously with segwit)
    if (DeploymentActiveAt(block_index, consensusparams, Consensus::DEPLOYMENT_SEGWIT)) {
        flags |= SCRIPT_VERIFY_NULLDUMMY;
    }

    return flags;
}


static int64_t nTimeCheck = 0;
static int64_t nTimeForks = 0;
static int64_t nTimeConnect = 0;
static int64_t nTimeVerify = 0;
static int64_t nTimeUndo = 0;
static int64_t nTimeIndex = 0;
static int64_t nTimeTotal = 0;
static int64_t nBlocksTotal = 0;

/** Apply the effects of this block (with given index) on the UTXO set represented by coins.
 *  Validity checks that depend on the UTXO set are also done; ConnectBlock()
 *  can fail if those validity checks fail (among other reasons). */
bool CChainState::ConnectBlock(const CBlock& block, BlockValidationState& state, CBlockIndex* pindex,
                               CCoinsViewCache& view, bool fJustCheck)
{
    AssertLockHeld(cs_main);
    assert(pindex);

    uint256 block_hash{block.GetHash()};
    assert(*pindex->phashBlock == block_hash);

    int64_t nTimeStart = GetTimeMicros();

    const Consensus::Params &consensus = Params().GetConsensus();
    state.SetStateInfo(block.nTime, pindex->nHeight, consensus, fParticlMode, (fBusyImporting && fSkipRangeproof), true);

    // Check it again in case a previous version let a bad block in
    // NOTE: We don't currently (re-)invoke ContextualCheckBlock() or
    // ContextualCheckBlockHeader() here. This means that if we add a new
    // consensus rule that is enforced in one of those two functions, then we
    // may have let in a block that violates the rule prior to updating the
    // software, and we would NOT be enforcing the rule here. Fully solving
    // upgrade from one software version to the next after a consensus rule
    // change is potentially tricky and issue-specific (see NeedsRedownload()
    // for one approach that was used for BIP 141 deployment).
    // Also, currently the rule against blocks more than 2 hours in the future
    // is enforced in ContextualCheckBlockHeader(); we wouldn't want to
    // re-enforce that rule here (at least until we make it impossible for
    // GetAdjustedTime() to go backward).
    if (!CheckBlock(block, state, m_params.GetConsensus(), !fJustCheck, !fJustCheck)) {
        if (state.GetResult() == BlockValidationResult::BLOCK_MUTATED) {
            // We don't write down blocks to disk if they may have been
            // corrupted, so this should be impossible unless we're having hardware
            // problems.
            return AbortNode(state, "Corrupt block found indicating potential hardware failure; shutting down");
        }
        return error("%s: Consensus::CheckBlock: %s", __func__, state.ToString());
    }

    if (block.IsProofOfStake()) {
        pindex->bnStakeModifier = ComputeStakeModifierV2(pindex->pprev, pindex->prevoutStake.hash);
        m_blockman.m_dirty_blockindex.insert(pindex);

        uint256 hashProof, targetProofOfStake;
        if (!CheckProofOfStake(*this, state, pindex->pprev, *block.vtx[0], block.nTime, block.nBits, hashProof, targetProofOfStake)) {
            return error("%s: Check proof of stake failed.", __func__);
        }
    }

    // verify that the view's current state corresponds to the previous block
    uint256 hashPrevBlock = pindex->pprev == nullptr ? uint256() : pindex->pprev->GetBlockHash();
    assert(hashPrevBlock == view.GetBestBlock());

    const uint256 blockHash = block.GetHash();
    bool fIsGenesisBlock = blockHash == m_params.GetConsensus().hashGenesisBlock;
    nBlocksTotal++;

    // Special case for the genesis block, skipping connection of its transactions
    // (its coinbase is unspendable)
    if (!fParticlMode &&    // genesis coinbase is spendable when in Particl mode
        fIsGenesisBlock) {
        if (!fJustCheck)
            view.SetBestBlock(pindex->GetBlockHash(), pindex->nHeight);
        return true;
    }

    bool fScriptChecks = true;
    if (!hashAssumeValid.IsNull()) {
        // We've been configured with the hash of a block which has been externally verified to have a valid history.
        // A suitable default value is included with the software and updated from time to time.  Because validity
        //  relative to a piece of software is an objective fact these defaults can be easily reviewed.
        // This setting doesn't force the selection of any particular chain but makes validating some faster by
        //  effectively caching the result of part of the verification.
        BlockMap::const_iterator  it = m_blockman.m_block_index.find(hashAssumeValid);
        if (it != m_blockman.m_block_index.end()) {
            if (it->second.GetAncestor(pindex->nHeight) == pindex &&
                pindexBestHeader->GetAncestor(pindex->nHeight) == pindex &&
                pindexBestHeader->nChainWork >= nMinimumChainWork) {
                // This block is a member of the assumed verified chain and an ancestor of the best header.
                // Script verification is skipped when connecting blocks under the
                // assumevalid block. Assuming the assumevalid block is valid this
                // is safe because block merkle hashes are still computed and checked,
                // Of course, if an assumed valid block is invalid due to false scriptSigs
                // this optimization would allow an invalid chain to be accepted.
                // The equivalent time check discourages hash power from extorting the network via DOS attack
                //  into accepting an invalid block through telling users they must manually set assumevalid.
                //  Requiring a software change or burying the invalid block, regardless of the setting, makes
                //  it hard to hide the implication of the demand.  This also avoids having release candidates
                //  that are hardly doing any signature verification at all in testing without having to
                //  artificially set the default assumed verified block further back.
                // The test against nMinimumChainWork prevents the skipping when denied access to any chain at
                //  least as good as the expected chain.
                fScriptChecks = (GetBlockProofEquivalentTime(*pindexBestHeader, *pindex, *pindexBestHeader, m_params.GetConsensus()) <= 60 * 60 * 24 * 7 * 2);
            }
        }
    }



    int64_t nTime1 = GetTimeMicros(); nTimeCheck += nTime1 - nTimeStart;
    LogPrint(BCLog::BENCH, "    - Sanity checks: %.2fms [%.2fs (%.2fms/blk)]\n", MILLI * (nTime1 - nTimeStart), nTimeCheck * MICRO, nTimeCheck * MILLI / nBlocksTotal);

    // Do not allow blocks that contain transactions which 'overwrite' older transactions,
    // unless those are already completely spent.
    // If such overwrites are allowed, coinbases and transactions depending upon those
    // can be duplicated to remove the ability to spend the first instance -- even after
    // being sent to another address.
    // See BIP30, CVE-2012-1909, and http://r6.ca/blog/20120206T005236Z.html for more information.
    // This rule was originally applied to all blocks with a timestamp after March 15, 2012, 0:00 UTC.
    // Now that the whole chain is irreversibly beyond that time it is applied to all blocks except the
    // two in the chain that violate it. This prevents exploiting the issue against nodes during their
    // initial block download.
    bool fEnforceBIP30 = fParticlMode || (!((pindex->nHeight==91842 && pindex->GetBlockHash() == uint256S("0x00000000000a4d0a398161ffc163c503763b1f4360639393e0e4c8e300e0caec")) ||
                           (pindex->nHeight==91880 && pindex->GetBlockHash() == uint256S("0x00000000000743f190a18c5577a3c2d2a1f610ae9601ac046a38084ccb7cd721"))));

    // Once BIP34 activated it was not possible to create new duplicate coinbases and thus other than starting
    // with the 2 existing duplicate coinbase pairs, not possible to create overwriting txs.  But by the
    // time BIP34 activated, in each of the existing pairs the duplicate coinbase had overwritten the first
    // before the first had been spent.  Since those coinbases are sufficiently buried it's no longer possible to create further
    // duplicate transactions descending from the known pairs either.
    // If we're on the known chain at height greater than where BIP34 activated, we can save the db accesses needed for the BIP30 check.

    // BIP34 requires that a block at height X (block X) has its coinbase
    // scriptSig start with a CScriptNum of X (indicated height X).  The above
    // logic of no longer requiring BIP30 once BIP34 activates is flawed in the
    // case that there is a block X before the BIP34 height of 227,931 which has
    // an indicated height Y where Y is greater than X.  The coinbase for block
    // X would also be a valid coinbase for block Y, which could be a BIP30
    // violation.  An exhaustive search of all mainnet coinbases before the
    // BIP34 height which have an indicated height greater than the block height
    // reveals many occurrences. The 3 lowest indicated heights found are
    // 209,921, 490,897, and 1,983,702 and thus coinbases for blocks at these 3
    // heights would be the first opportunity for BIP30 to be violated.

    // The search reveals a great many blocks which have an indicated height
    // greater than 1,983,702, so we simply remove the optimization to skip
    // BIP30 checking for blocks at height 1,983,702 or higher.  Before we reach
    // that block in another 25 years or so, we should take advantage of a
    // future consensus change to do a new and improved version of BIP34 that
    // will actually prevent ever creating any duplicate coinbases in the
    // future.
    static constexpr int BIP34_IMPLIES_BIP30_LIMIT = 1983702;

    // There is no potential to create a duplicate coinbase at block 209,921
    // because this is still before the BIP34 height and so explicit BIP30
    // checking is still active.

    // The final case is block 176,684 which has an indicated height of
    // 490,897. Unfortunately, this issue was not discovered until about 2 weeks
    // before block 490,897 so there was not much opportunity to address this
    // case other than to carefully analyze it and determine it would not be a
    // problem. Block 490,897 was, in fact, mined with a different coinbase than
    // block 176,684, but it is important to note that even if it hadn't been or
    // is remined on an alternate fork with a duplicate coinbase, we would still
    // not run into a BIP30 violation.  This is because the coinbase for 176,684
    // is spent in block 185,956 in transaction
    // d4f7fbbf92f4a3014a230b2dc70b8058d02eb36ac06b4a0736d9d60eaa9e8781.  This
    // spending transaction can't be duplicated because it also spends coinbase
    // 0328dd85c331237f18e781d692c92de57649529bd5edf1d01036daea32ffde29.  This
    // coinbase has an indicated height of over 4.2 billion, and wouldn't be
    // duplicatable until that height, and it's currently impossible to create a
    // chain that long. Nevertheless we may wish to consider a future soft fork
    // which retroactively prevents block 490,897 from creating a duplicate
    // coinbase. The two historical BIP30 violations often provide a confusing
    // edge case when manipulating the UTXO and it would be simpler not to have
    // another edge case to deal with.

    // testnet3 has no blocks before the BIP34 height with indicated heights
    // post BIP34 before approximately height 486,000,000. After block
    // 1,983,702 testnet3 starts doing unnecessary BIP30 checking again.
    if (pindex->pprev) {
        CBlockIndex* pindexBIP34height = pindex->pprev->GetAncestor(m_params.GetConsensus().BIP34Height);
        //Only continue to enforce if we're below BIP34 activation height or the block hash at that height doesn't correspond.
        fEnforceBIP30 = fEnforceBIP30 && (!pindexBIP34height || !(pindexBIP34height->GetBlockHash() == m_params.GetConsensus().BIP34Hash));
    }

    // TODO: Remove BIP30 checking from block height 1,983,702 on, once we have a
    // consensus change that ensures coinbases at those heights cannot
    // duplicate earlier coinbases.
    if (fEnforceBIP30 || pindex->nHeight >= BIP34_IMPLIES_BIP30_LIMIT) {
        for (const auto& tx : block.vtx) {
            for (size_t o = 0; o < tx->GetNumVOuts(); o++) {
                if (view.HaveCoin(COutPoint(tx->GetHash(), o))) {
                    LogPrintf("ERROR: ConnectBlock(): tried to overwrite transaction\n");
                    return state.Invalid(BlockValidationResult::BLOCK_CONSENSUS, "bad-txns-BIP30");
                }
            }
        }
    }

    // Enforce BIP68 (sequence locks)
    int nLockTimeFlags = 0;
    if (DeploymentActiveAt(*pindex, m_params.GetConsensus(), Consensus::DEPLOYMENT_CSV)) {
        nLockTimeFlags |= LOCKTIME_VERIFY_SEQUENCE;
    }

    // Get the script flags for this block
    unsigned int flags{GetBlockScriptFlags(*pindex, m_params.GetConsensus())};

    int64_t nTime2 = GetTimeMicros(); nTimeForks += nTime2 - nTime1;
    LogPrint(BCLog::BENCH, "    - Fork checks: %.2fms [%.2fs (%.2fms/blk)]\n", MILLI * (nTime2 - nTime1), nTimeForks * MICRO, nTimeForks * MILLI / nBlocksTotal);

    smsgModule.StartConnectingBlock();

    CBlockUndo blockundo;

    // Precomputed transaction data pointers must not be invalidated
    // until after `control` has run the script checks (potentially
    // in multiple threads). Preallocate the vector size so a new allocation
    // doesn't invalidate pointers into the vector, and keep txsdata in scope
    // for as long as `control`.
    CCheckQueueControl<CScriptCheck> control(fScriptChecks && g_parallel_script_checks ? &scriptcheckqueue : nullptr);
    std::vector<PrecomputedTransactionData> txsdata(block.vtx.size());

    std::vector<int> prevheights;
    CAmount nFees = 0;
    int nInputs = 0;
    int64_t nSigOpsCost = 0;
    int64_t nAnonIn = 0;
    int64_t nStakeReward = 0;

    blockundo.vtxundo.reserve(block.vtx.size() - (fParticlMode ? 0 : 1));

    // NOTE: Block reward is based on nMoneySupply
    CAmount nMoneyCreated = 0;
    CAmount nMoneyBurned = 0;
    CAmount block_balances[3] = {0};
    bool reset_balances = false;

    for (unsigned int i = 0; i < block.vtx.size(); i++)
    {
        const CTransaction &tx = *(block.vtx[i]);
        const uint256 txhash = tx.GetHash();
        nInputs += tx.vin.size();

        TxValidationState tx_state;
        tx_state.SetStateInfo(block.nTime, pindex->nHeight, consensus, fParticlMode, (fBusyImporting && fSkipRangeproof), true);
        tx_state.m_chainman = state.m_chainman;
        tx_state.m_chainstate = this;
        if (!tx.IsCoinBase())
        {
            CAmount txfee = 0;
            if (!Consensus::CheckTxInputs(tx, tx_state, view, pindex->nHeight, txfee)) {
                control.Wait();
                // Any transaction validation failure in ConnectBlock is a block consensus failure
                state.Invalid(BlockValidationResult::BLOCK_CONSENSUS,
                            tx_state.GetRejectReason(), tx_state.GetDebugMessage());
                return error("%s: Consensus::CheckTxInputs: %s, %s", __func__, tx.GetHash().ToString(), state.ToString());
            }
            if (tx_state.m_exploit_fix_2 && tx_state.m_spends_frozen_blinded) {
                // Add redeemed frozen blinded value to moneysupply
                nMoneyCreated += tx.GetValueOut() + txfee;
            }
            if (tx.IsCoinStake())
            {
                // Block reward is passed back in txfee (nPlainValueOut - nPlainValueIn)
                nStakeReward += txfee;
                nMoneyCreated += nStakeReward;
            } else
            {
                nFees += txfee;
            }
            if (!MoneyRange(nFees)) {
                control.Wait();
                LogPrintf("ERROR: %s: accumulated fee in the block out of range.\n", __func__);
                return state.Invalid(BlockValidationResult::BLOCK_CONSENSUS, "bad-txns-accumulated-fee-outofrange");
            }

            // Check that transaction is BIP68 final
            // BIP68 lock checks (as opposed to nLockTime checks) must
            // be in ConnectBlock because they require the UTXO set

            prevheights.resize(tx.vin.size());
            for (size_t j = 0; j < tx.vin.size(); j++) {
                if (tx.vin[j].IsAnonInput())
                    prevheights[j] = 0;
                else
                    prevheights[j] = view.AccessCoin(tx.vin[j].prevout).nHeight;
            }

            if (!SequenceLocks(tx, nLockTimeFlags, prevheights, *pindex)) {
                control.Wait();
                LogPrintf("ERROR: %s: contains a non-BIP68-final transaction\n", __func__);
                return state.Invalid(BlockValidationResult::BLOCK_CONSENSUS, "bad-txns-nonfinal");
            }

            if (tx.IsParticlVersion()) {
                // Update spent inputs
                for (size_t j = 0; j < tx.vin.size(); j++) {
                    const CTxIn input = tx.vin[j];
                    if (input.IsAnonInput()) {
                        nAnonIn++;
                        continue;
                    }

                    const Coin &coin = view.AccessCoin(input.prevout);

                    if (coin.nType != OUTPUT_CT) {
                        // Cache recently spent coins for staking.
                        view.spent_cache.emplace_back(input.prevout, SpentCoin(coin, pindex->nHeight));
                    }
                    if (!fAddressIndex && !fSpentIndex) {
                        continue;
                    }

                    const CScript *pScript = &coin.out.scriptPubKey;
                    CAmount nValue = coin.nType == OUTPUT_CT ? 0 : coin.out.nValue;
                    std::vector<uint8_t> hashBytes;
                    int scriptType = 0;

                    if (!ExtractIndexInfo(pScript, scriptType, hashBytes)) {
                        continue;
                    }

                    uint256 hashAddress;
                    if (scriptType > 0) {
                        hashAddress = uint256(hashBytes.data(), hashBytes.size());
                    }
                    if (fAddressIndex && scriptType > 0) {
                        // record spending activity
                        view.addressIndex.push_back(std::make_pair(CAddressIndexKey(scriptType, hashAddress, pindex->nHeight, i, txhash, j, true), nValue * -1));
                        // remove address from unspent index
                        view.addressUnspentIndex.push_back(std::make_pair(CAddressUnspentKey(scriptType, hashAddress, input.prevout.hash, input.prevout.n), CAddressUnspentValue()));
                    }
                    if (fSpentIndex) {
                        CAmount nValue = coin.nType == OUTPUT_CT ? -1 : coin.out.nValue;
                        // add the spent index to determine the txid and input that spent an output
                        // and to find the amount and address from an input
                        view.spentIndex.push_back(std::make_pair(CSpentIndexKey(input.prevout.hash, input.prevout.n), CSpentIndexValue(txhash, j, pindex->nHeight, nValue, scriptType, hashAddress)));
                    }
                }

                if (tx_state.m_funds_smsg) {
                    smsgModule.StoreFundingTx(tx, pindex);
                }
            }
        } else {
            tx_state.tx_balances[BAL_IND_PLAIN_ADDED] = tx.GetValueOut();
        }

        // GetTransactionSigOpCost counts 3 types of sigops:
        // * legacy (always)
        // * p2sh (when P2SH enabled in flags and excludes coinbase)
        // * witness (when witness enabled in flags and excludes coinbase)
        nSigOpsCost += GetTransactionSigOpCost(tx, view, flags);
        if (nSigOpsCost > MAX_BLOCK_SIGOPS_COST) {
            control.Wait();
            LogPrintf("ERROR: ConnectBlock(): too many sigops\n");
            return state.Invalid(BlockValidationResult::BLOCK_CONSENSUS, "bad-blk-sigops");
        }

        if (!tx.IsCoinBase())
        {
            std::vector<CScriptCheck> vChecks;
            bool fCacheResults = fJustCheck; /* Don't cache results if we're actually connecting blocks (still consult the cache, though) */
            //TxValidationState tx_state;
            if (fScriptChecks && !CheckInputScripts(tx, tx_state, view, flags, fCacheResults, fCacheResults, txsdata[i], g_parallel_script_checks ? &vChecks : nullptr)) {
                control.Wait();
                // Any transaction validation failure in ConnectBlock is a block consensus failure
                state.Invalid(BlockValidationResult::BLOCK_CONSENSUS,
                              tx_state.GetRejectReason(), tx_state.GetDebugMessage());
                return error("ConnectBlock(): CheckInputScripts on %s failed with %s",
                    txhash.ToString(), state.ToString());
            }
            control.Add(vChecks);

            blockundo.vtxundo.push_back(CTxUndo());
            UpdateCoins(tx, view, blockundo.vtxundo.back(), pindex->nHeight);
        } else
        {
            // tx is coinbase
            CTxUndo undoDummy;
            UpdateCoins(tx, view, undoDummy, pindex->nHeight);
            nMoneyCreated += tx.GetValueOut();
        }

        if (view.nLastRCTOutput == 0) {
            view.nLastRCTOutput = pindex->pprev ? pindex->pprev->nAnonOutputs : 0;
        }

        // Index rct outputs and keyimages
        if (tx_state.m_has_anon_output || tx_state.m_has_anon_input) {
            COutPoint op(txhash, 0);
            if (tx_state.m_has_anon_input) {
                assert(tx_state.m_setHaveKI.size());
            }
            for (const auto &ki : tx_state.m_setHaveKI) {
                // Test for duplicate keyimage used in block
                if (!view.keyImages.insert(std::make_pair(ki, txhash)).second) {
                    return state.Invalid(BlockValidationResult::BLOCK_CONSENSUS, "bad-anonin-dup-ki");
                }
            }

            for (unsigned int k = 0; k < tx.vpout.size(); k++) {
                if (!tx.vpout[k]->IsType(OUTPUT_RINGCT)) {
                    continue;
                }

                CTxOutRingCT *txout = (CTxOutRingCT*)tx.vpout[k].get();

                int64_t nTestExists;
                if (!fVerifyingDB && m_blockman.m_block_tree_db->ReadRCTOutputLink(txout->pk, nTestExists)) {
                    control.Wait();

                    if (nTestExists > pindex->pprev->nAnonOutputs) {
                        // The anon index can diverge from the chain index if shutdown does not complete
                        LogPrintf("%s: Duplicate anon-output %s, index %d, above last index %d.\n", __func__, HexStr(txout->pk), nTestExists, pindex->pprev->nAnonOutputs);

                        if (!attempted_rct_index_repair) {
                            LogPrintf("Attempting to repair anon index.\n");
                            assert(state.m_chainman);
                            std::set<CCmpPubKey> setKi; // unused
                            RollBackRCTIndex(*state.m_chainman, pindex->pprev->nAnonOutputs, nTestExists, pindex->pprev->nHeight, setKi);
                            attempted_rct_index_repair = true;
                            return false;
                        } else {
                            LogPrintf("Not attempting anon index repair, already tried once.\n");
                        }
                    }

                    return error("%s: Duplicate anon-output (db) %s, index %d.", __func__, HexStr(txout->pk), nTestExists);
                }
                if (!fVerifyingDB && view.ReadRCTOutputLink(txout->pk, nTestExists)) {
                    control.Wait();
                    return error("%s: Duplicate anon-output (view) %s, index %d.", __func__, HexStr(txout->pk), nTestExists);
                }

                op.n = k;
                view.nLastRCTOutput++;
                CAnonOutput ao(txout->pk, txout->commitment, op, pindex->nHeight, 0);

                view.anonOutputLinks[txout->pk] = view.nLastRCTOutput;
                view.anonOutputs.push_back(std::make_pair(view.nLastRCTOutput, ao));
            }
        }

        if (fAddressIndex) {
            // Update outputs for insight
            for (unsigned int k = 0; k < tx.vpout.size(); k++) {
                const CTxOutBase *out = tx.vpout[k].get();

                if (!out->IsType(OUTPUT_STANDARD)
                    && !out->IsType(OUTPUT_CT)) {
                    continue;
                }

                const CScript *pScript;
                std::vector<unsigned char> hashBytes;
                int scriptType = 0;
                CAmount nValue;
                if (!ExtractIndexInfo(out, scriptType, hashBytes, nValue, pScript)
                    || scriptType == 0) {
                    continue;
                }

                // Record receiving activity
                view.addressIndex.push_back(std::make_pair(CAddressIndexKey(scriptType, uint256(hashBytes.data(), hashBytes.size()), pindex->nHeight, i, txhash, k, false), nValue));
                // Record unspent output
                view.addressUnspentIndex.push_back(std::make_pair(CAddressUnspentKey(scriptType, uint256(hashBytes.data(), hashBytes.size()), txhash, k), CAddressUnspentValue(nValue, *pScript, pindex->nHeight)));
            }
        }

        block_balances[BAL_IND_PLAIN] += tx_state.tx_balances[BAL_IND_PLAIN_ADDED] - tx_state.tx_balances[BAL_IND_PLAIN_REMOVED];
        block_balances[BAL_IND_BLIND] += tx_state.tx_balances[BAL_IND_BLIND_ADDED] - tx_state.tx_balances[BAL_IND_BLIND_REMOVED];
        block_balances[BAL_IND_ANON]  += tx_state.tx_balances[BAL_IND_ANON_ADDED]  - tx_state.tx_balances[BAL_IND_ANON_REMOVED];
        nMoneyBurned += tx.GetPlainValueBurned();
    }

    int64_t nTime3 = GetTimeMicros(); nTimeConnect += nTime3 - nTime2;
    LogPrint(BCLog::BENCH, "      - Connect %u transactions: %.2fms (%.3fms/tx, %.3fms/txin) [%.2fs (%.2fms/blk)]\n", (unsigned)block.vtx.size(), MILLI * (nTime3 - nTime2), MILLI * (nTime3 - nTime2) / block.vtx.size(), nInputs <= 1 ? 0 : MILLI * (nTime3 - nTime2) / (nInputs-1), nTimeConnect * MICRO, nTimeConnect * MILLI / nBlocksTotal);


    if (!control.Wait()) {
        LogPrintf("ERROR: %s: CheckQueue failed\n", __func__);
        return state.Invalid(BlockValidationResult::BLOCK_CONSENSUS, "block-validation-failed");
    }

    if (fParticlMode) {
        if (block.nTime >= consensus.clamp_tx_version_time) {
            nMoneyCreated -= nFees;  // nStakeReward includes fees
            nMoneyCreated -= nMoneyBurned;
        }
        if (block.IsProofOfStake()) { // Only the genesis block isn't proof of stake
            CTransactionRef txCoinstake = block.vtx[0];
            CTransactionRef txPrevCoinstake = nullptr;
            const TreasuryFundSettings *pTreasuryFundSettings = m_params.GetTreasuryFundSettings(block.nTime);
            const CAmount nCalculatedStakeReward = Params().GetProofOfStakeReward(pindex->pprev, nFees); // stake_test

            if (block.nTime >= consensus.smsg_fee_time) {
                CAmount smsg_fee_new, smsg_fee_prev = consensus.smsg_fee_msg_per_day_per_k;
                if (pindex->pprev->nHeight > 0 // Skip genesis block (POW)
                    && pindex->pprev->nTime >= consensus.smsg_fee_time) {
                    if (!particl::coinStakeCache.GetCoinStake(*this, pindex->pprev->GetBlockHash(), txPrevCoinstake)
                        || !txPrevCoinstake->GetSmsgFeeRate(smsg_fee_prev)) {
                        LogPrintf("ERROR: %s: Failed to get previous smsg fee.\n", __func__);
                        return state.Invalid(BlockValidationResult::BLOCK_CONSENSUS, "bad-cs-smsg-fee-prev");
                    }
                }

                if (!txCoinstake->GetSmsgFeeRate(smsg_fee_new)) {
                    LogPrintf("ERROR: %s: Failed to get smsg fee.\n", __func__);
                    return state.Invalid(BlockValidationResult::BLOCK_CONSENSUS, "bad-cs-smsg-fee");
                }
                if (smsg_fee_new < 1) {
                    LogPrintf("ERROR: %s: Smsg fee < 1.\n", __func__);
                    return state.Invalid(BlockValidationResult::BLOCK_CONSENSUS, "bad-cs-smsg-fee");
                }
                int64_t delta = std::abs(smsg_fee_new - smsg_fee_prev);
                int64_t max_delta = m_params.GetMaxSmsgFeeRateDelta(smsg_fee_prev, pindex->nTime);
                if (delta > max_delta) {
                    LogPrintf("ERROR: %s: Bad smsg-fee (delta=%d, max_delta=%d)\n", __func__, delta, max_delta);
                    return state.Invalid(BlockValidationResult::BLOCK_CONSENSUS, "bad-cs-smsg-fee");
                }
            }

<<<<<<< HEAD
            if (block.nTime >= consensus.smsg_difficulty_time) {
                uint32_t smsg_difficulty_new, smsg_difficulty_prev = consensus.smsg_min_difficulty;
                if (pindex->pprev->nHeight > 0 // Skip genesis block (POW)
                    && pindex->pprev->nTime >= consensus.smsg_difficulty_time) {
                    if (!particl::coinStakeCache.GetCoinStake(*this, pindex->pprev->GetBlockHash(), txPrevCoinstake)
                        || !txPrevCoinstake->GetSmsgDifficulty(smsg_difficulty_prev)) {
                        LogPrintf("ERROR: %s: Failed to get previous smsg difficulty.\n", __func__);
                        return state.Invalid(BlockValidationResult::BLOCK_CONSENSUS, "bad-cs-smsg-diff-prev");
                    }
                }
=======
    int64_t nTime5 = GetTimeMicros(); nTimeUndo += nTime5 - nTime4;
    LogPrint(BCLog::BENCH, "    - Write undo data: %.2fms [%.2fs (%.2fms/blk)]\n", MILLI * (nTime5 - nTime4), nTimeUndo * MICRO, nTimeUndo * MILLI / nBlocksTotal);

    if (!pindex->IsValid(BLOCK_VALID_SCRIPTS)) {
        pindex->RaiseValidity(BLOCK_VALID_SCRIPTS);
        m_blockman.m_dirty_blockindex.insert(pindex);
    }
>>>>>>> e0680bbc

                if (!txCoinstake->GetSmsgDifficulty(smsg_difficulty_new)) {
                    LogPrintf("ERROR: %s: Failed to get smsg difficulty.\n", __func__);
                    return state.Invalid(BlockValidationResult::BLOCK_CONSENSUS, "bad-cs-smsg-diff");
                }
                if (smsg_difficulty_new < 1 || smsg_difficulty_new > consensus.smsg_min_difficulty) {
                    LogPrintf("ERROR: %s: Smsg difficulty out of range.\n", __func__);
                    return state.Invalid(BlockValidationResult::BLOCK_CONSENSUS, "bad-cs-smsg-diff");
                }
                int delta = int(smsg_difficulty_prev) - int(smsg_difficulty_new);
                if (abs(delta) > int(consensus.smsg_difficulty_max_delta)) {
                    LogPrintf("ERROR: %s: Smsg difficulty change out of range.\n", __func__);
                    return state.Invalid(BlockValidationResult::BLOCK_CONSENSUS, "bad-cs-smsg-diff");
                }
            }

<<<<<<< HEAD
            if (!pTreasuryFundSettings || pTreasuryFundSettings->nMinTreasuryStakePercent <= 0) {
                if (nStakeReward < 0 || nStakeReward > nCalculatedStakeReward) {
                    LogPrintf("ERROR: %s: Coinstake pays too much(actual=%d vs calculated=%d)\n", __func__, nStakeReward, nCalculatedStakeReward);
                    return state.Invalid(BlockValidationResult::BLOCK_CONSENSUS, "bad-cs-amount");
                }
            } else {
                assert(pTreasuryFundSettings->nMinTreasuryStakePercent <= 100);

                CAmount nTreasuryBfwd = 0, nTreasuryCfwdCheck = 0;
                CAmount nMinTreasuryPart = (nCalculatedStakeReward * pTreasuryFundSettings->nMinTreasuryStakePercent) / 100;
                CAmount nMaxHolderPart = nCalculatedStakeReward - nMinTreasuryPart;
                if (nMinTreasuryPart < 0 || nMaxHolderPart < 0) {
                    LogPrintf("ERROR: %s: Bad coinstake split amount (treasury=%d vs reward=%d)\n", __func__, nMinTreasuryPart, nMaxHolderPart);
                    return state.Invalid(BlockValidationResult::BLOCK_CONSENSUS, "bad-cs-amount");
                }
=======
    int64_t nTime6 = GetTimeMicros(); nTimeIndex += nTime6 - nTime5;
    LogPrint(BCLog::BENCH, "    - Index writing: %.2fms [%.2fs (%.2fms/blk)]\n", MILLI * (nTime6 - nTime5), nTimeIndex * MICRO, nTimeIndex * MILLI / nBlocksTotal);
>>>>>>> e0680bbc

                if (pindex->pprev->nHeight > 0) { // Genesis block is pow
                    if (!txPrevCoinstake
                        && !particl::coinStakeCache.GetCoinStake(*this, pindex->pprev->GetBlockHash(), txPrevCoinstake)) {
                        LogPrintf("ERROR: %s: Failed to get previous coinstake.\n", __func__);
                        return state.Invalid(BlockValidationResult::BLOCK_CONSENSUS, "bad-cs-prev");
                    }

                    assert(txPrevCoinstake->IsCoinStake()); // Sanity check
                    if (!txPrevCoinstake->GetTreasuryFundCfwd(nTreasuryBfwd)) {
                        nTreasuryBfwd = 0;
                    }
                }

                if (pindex->nHeight % pTreasuryFundSettings->nTreasuryOutputPeriod == 0) {
                    // Fund output must exist and match cfwd, cfwd data output must be unset
                    // nStakeReward must == nTreasuryBfwd + nCalculatedStakeReward

                    if (nStakeReward != nTreasuryBfwd + nCalculatedStakeReward) {
                        LogPrintf("ERROR: %s: Bad stake-reward (actual=%d vs expected=%d)\n", __func__, nStakeReward, nTreasuryBfwd + nCalculatedStakeReward);
                        return state.Invalid(BlockValidationResult::BLOCK_CONSENSUS, "bad-cs-amount");
                    }

                    CTxDestination dfDest = CBitcoinAddress(pTreasuryFundSettings->sTreasuryFundAddresses).Get();
                    if (std::get_if<CNoDestination>(&dfDest)) {
                        return error("%s: Failed to get treasury fund destination: %s.", __func__, pTreasuryFundSettings->sTreasuryFundAddresses);
                    }
                    CScript fundScriptPubKey = GetScriptForDestination(dfDest);

                    // Output 1 must be to the treasury fund
                    const CTxOutStandard *outputDF = txCoinstake->vpout[1]->GetStandardOutput();
                    if (!outputDF) {
                        LogPrintf("ERROR: %s: Bad treasury fund output.\n", __func__);
                        return state.Invalid(BlockValidationResult::BLOCK_CONSENSUS, "bad-cs");
                    }
                    if (outputDF->scriptPubKey != fundScriptPubKey) {
                        LogPrintf("ERROR: %s: Bad treasury fund output script.\n", __func__);
                        return state.Invalid(BlockValidationResult::BLOCK_CONSENSUS, "bad-cs");
                    }
                    if (outputDF->nValue < nTreasuryBfwd + nMinTreasuryPart) { // Max value is clamped already
                        LogPrintf("ERROR: %s: Bad treasury-reward (actual=%d vs minfundpart=%d)\n", __func__, nStakeReward, nTreasuryBfwd + nMinTreasuryPart);
                        return state.Invalid(BlockValidationResult::BLOCK_CONSENSUS, "bad-cs-fund-amount");
                    }
                    if (txCoinstake->GetTreasuryFundCfwd(nTreasuryCfwdCheck)) {
                        LogPrintf("ERROR: %s: Coinstake treasury cfwd must be unset.\n", __func__);
                        return state.Invalid(BlockValidationResult::BLOCK_CONSENSUS, "bad-cs-cfwd");
                    }
                } else {
                    // Ensure cfwd data output is correct and nStakeReward is <= nHolderPart
                    // cfwd must == nTreasuryBfwd + (nCalculatedStakeReward - nStakeReward) // Allowing users to set a higher split

                    if (nStakeReward < 0 || nStakeReward > nMaxHolderPart) {
                        LogPrintf("ERROR: %s: Bad stake-reward (actual=%d vs maxholderpart=%d)\n", __func__, nStakeReward, nMaxHolderPart);
                        return state.Invalid(BlockValidationResult::BLOCK_CONSENSUS, "bad-cs-amount");
                    }
                    CAmount nTreasuryCfwd = nTreasuryBfwd + nCalculatedStakeReward - nStakeReward;
                    if (!txCoinstake->GetTreasuryFundCfwd(nTreasuryCfwdCheck)
                        || nTreasuryCfwdCheck != nTreasuryCfwd) {
                        LogPrintf("ERROR: %s: Coinstake treasury fund carried forward mismatch (actual=%d vs expected=%d)\n", __func__, nTreasuryCfwdCheck, nTreasuryCfwd);
                        return state.Invalid(BlockValidationResult::BLOCK_CONSENSUS, "bad-cs-cfwd");
                    }
                }

                particl::coinStakeCache.InsertCoinStake(blockHash, txCoinstake);
            }
        } else {
            if (blockHash != m_params.GetConsensus().hashGenesisBlock) {
                LogPrintf("ERROR: %s: Block isn't coinstake or genesis.\n", __func__);
                return state.Invalid(BlockValidationResult::BLOCK_CONSENSUS, "bad-cs");
            }
        }
    } else {
        CAmount blockReward = nFees + GetBlockSubsidy(pindex->nHeight, m_params.GetConsensus());
        if (block.vtx[0]->GetValueOut() > blockReward) {
            LogPrintf("ERROR: ConnectBlock(): coinbase pays too much (actual=%d vs limit=%d)\n", block.vtx[0]->GetValueOut(), blockReward);
            return state.Invalid(BlockValidationResult::BLOCK_CONSENSUS, "bad-cb-amount");
        }
    }

    int64_t nTime4 = GetTimeMicros(); nTimeVerify += nTime4 - nTime2;
    LogPrint(BCLog::BENCH, "    - Verify %u txins: %.2fms (%.3fms/txin) [%.2fs (%.2fms/blk)]\n", nInputs - 1, MILLI * (nTime4 - nTime2), nInputs <= 1 ? 0 : MILLI * (nTime4 - nTime2) / (nInputs-1), nTimeVerify * MICRO, nTimeVerify * MILLI / nBlocksTotal);

    if (fJustCheck)
        return true;

    if (consensus.exploit_fix_2_height && pindex->nHeight == (int)consensus.exploit_fix_2_height) {
        // Set moneysupply to utxoset sum
        pindex->nMoneySupply = particl::GetUTXOSum(*this) + nMoneyCreated;
        LogPrintf("RCT mint fix HF2, set nMoneySupply to: %d\n", pindex->nMoneySupply);
        reset_balances = true;
        block_balances[BAL_IND_PLAIN] = pindex->nMoneySupply;
    } else {
        pindex->nMoneySupply = (pindex->pprev ? pindex->pprev->nMoneySupply : 0) + nMoneyCreated;
    }
    pindex->nAnonOutputs = view.nLastRCTOutput;
    m_blockman.m_dirty_blockindex.insert(pindex); // pindex has changed, must save to disk

    if ((!fIsGenesisBlock || fParticlMode) &&
        !m_blockman.WriteUndoDataForBlock(blockundo, state, pindex, m_params)) {
        return false;
    }

    if (!pindex->IsValid(BLOCK_VALID_SCRIPTS)) {
        pindex->RaiseValidity(BLOCK_VALID_SCRIPTS);
        m_blockman.m_dirty_blockindex.insert(pindex);
    }


    if (fTimestampIndex) {
        unsigned int logicalTS = pindex->nTime;
        if (!m_blockman.m_block_tree_db->WriteTimestampIndex(CTimestampIndexKey(logicalTS, pindex->GetBlockHash()))) {
            return AbortNode(state, "Failed to write timestamp index");
        }
        if (!m_blockman.m_block_tree_db->WriteTimestampBlockIndex(CTimestampBlockIndexKey(pindex->GetBlockHash()), CTimestampBlockIndexValue(logicalTS))) {
            return AbortNode(state, "Failed to write blockhash index");
        }
    }
    if (fBalancesIndex) {
        BlockBalances values(block_balances);
        if (pindex->pprev && !reset_balances) {
            BlockBalances prev_balances;
            if (!m_blockman.m_block_tree_db->ReadBlockBalancesIndex(pindex->pprev->GetBlockHash(), prev_balances)) {
                return AbortNode(state, "Failed to read previous block's balances");
            } else {
                values.sum(prev_balances);
            }
        }
        if (!m_blockman.m_block_tree_db->WriteBlockBalancesIndex(block.GetHash(), values)) {
            return AbortNode(state, "Failed to write balances index");
        }
    }

    assert(pindex->phashBlock);

    smsgModule.SetBestBlock(pindex->GetBlockHash(), pindex->nHeight, pindex->nTime);

    // add this block to the view's block chain
    view.SetBestBlock(pindex->GetBlockHash(), pindex->nHeight);

    int64_t nTime5 = GetTimeMicros(); nTimeIndex += nTime5 - nTime4;
    LogPrint(BCLog::BENCH, "    - Index writing: %.2fms [%.2fs (%.2fms/blk)]\n", MILLI * (nTime5 - nTime4), nTimeIndex * MICRO, nTimeIndex * MILLI / nBlocksTotal);

    TRACE6(validation, block_connected,
        block_hash.data(),
        pindex->nHeight,
        block.vtx.size(),
        nInputs,
        nSigOpsCost,
        nTime5 - nTimeStart // in microseconds (µs)
    );

    return true;
}

CoinsCacheSizeState CChainState::GetCoinsCacheSizeState()
{
    AssertLockHeld(::cs_main);
    return this->GetCoinsCacheSizeState(
        m_coinstip_cache_size_bytes,
        gArgs.GetIntArg("-maxmempool", DEFAULT_MAX_MEMPOOL_SIZE) * 1000000);
}

CoinsCacheSizeState CChainState::GetCoinsCacheSizeState(
    size_t max_coins_cache_size_bytes,
    size_t max_mempool_size_bytes)
{
    AssertLockHeld(::cs_main);
    const int64_t nMempoolUsage = m_mempool ? m_mempool->DynamicMemoryUsage() : 0;
    int64_t cacheSize = CoinsTip().DynamicMemoryUsage();
    int64_t nTotalSpace =
        max_coins_cache_size_bytes + std::max<int64_t>(int64_t(max_mempool_size_bytes) - nMempoolUsage, 0);

    //! No need to periodic flush if at least this much space still available.
    static constexpr int64_t MAX_BLOCK_COINSDB_USAGE_BYTES = 10 * 1024 * 1024;  // 10MB
    int64_t large_threshold =
        std::max((9 * nTotalSpace) / 10, nTotalSpace - MAX_BLOCK_COINSDB_USAGE_BYTES);

    if (cacheSize > nTotalSpace) {
        LogPrintf("Cache size (%s) exceeds total space (%s)\n", cacheSize, nTotalSpace);
        return CoinsCacheSizeState::CRITICAL;
    } else if (cacheSize > large_threshold) {
        return CoinsCacheSizeState::LARGE;
    }
    return CoinsCacheSizeState::OK;
}

bool CChainState::FlushStateToDisk(
    BlockValidationState &state,
    FlushStateMode mode,
    int nManualPruneHeight)
{
    LOCK(cs_main);
    assert(this->CanFlushToDisk());
    static std::chrono::microseconds nLastWrite{0};
    static std::chrono::microseconds nLastFlush{0};
    std::set<int> setFilesToPrune;
    bool full_flush_completed = false;

    const size_t coins_count = CoinsTip().GetCacheSize();
    const size_t coins_mem_usage = CoinsTip().DynamicMemoryUsage();

    try {
    {
        bool fFlushForPrune = false;
        bool fDoFullFlush = false;

        CoinsCacheSizeState cache_state = GetCoinsCacheSizeState();
        LOCK(m_blockman.cs_LastBlockFile);
        if (fPruneMode && (m_blockman.m_check_for_pruning || nManualPruneHeight > 0) && !fReindex) {
            // make sure we don't prune above the blockfilterindexes bestblocks
            // pruning is height-based
            int last_prune = m_chain.Height(); // last height we can prune
            ForEachBlockFilterIndex([&](BlockFilterIndex& index) {
               last_prune = std::max(1, std::min(last_prune, index.GetSummary().best_block_height));
            });

            if (nManualPruneHeight > 0) {
                LOG_TIME_MILLIS_WITH_CATEGORY("find files to prune (manual)", BCLog::BENCH);

                m_blockman.FindFilesToPruneManual(setFilesToPrune, std::min(last_prune, nManualPruneHeight), m_chain.Height());
            } else {
                LOG_TIME_MILLIS_WITH_CATEGORY("find files to prune", BCLog::BENCH);

                m_blockman.FindFilesToPrune(setFilesToPrune, m_params.PruneAfterHeight(), m_chain.Height(), last_prune, IsInitialBlockDownload());
                m_blockman.m_check_for_pruning = false;
            }
            if (!setFilesToPrune.empty()) {
                fFlushForPrune = true;
                if (!fHavePruned) {
                    m_blockman.m_block_tree_db->WriteFlag("prunedblockfiles", true);
                    fHavePruned = true;
                }
            }
        }
        const auto nNow = GetTime<std::chrono::microseconds>();
        // Avoid writing/flushing immediately after startup.
        if (nLastWrite.count() == 0) {
            nLastWrite = nNow;
        }
        if (nLastFlush.count() == 0) {
            nLastFlush = nNow;
        }
        // The cache is large and we're within 10% and 10 MiB of the limit, but we have time now (not in the middle of a block processing).
        bool fCacheLarge = mode == FlushStateMode::PERIODIC && cache_state >= CoinsCacheSizeState::LARGE;
        // The cache is over the limit, we have to write now.
        bool fCacheCritical = mode == FlushStateMode::IF_NEEDED && cache_state >= CoinsCacheSizeState::CRITICAL;
        // It's been a while since we wrote the block index to disk. Do this frequently, so we don't need to redownload after a crash.
        bool fPeriodicWrite = mode == FlushStateMode::PERIODIC && nNow > nLastWrite + DATABASE_WRITE_INTERVAL;
        // It's been very long since we flushed the cache. Do this infrequently, to optimize cache usage.
        bool fPeriodicFlush = mode == FlushStateMode::PERIODIC && nNow > nLastFlush + DATABASE_FLUSH_INTERVAL;
        // Combine all conditions that result in a full cache flush.
        fDoFullFlush = (mode == FlushStateMode::ALWAYS) || fCacheLarge || fCacheCritical || fPeriodicFlush || fFlushForPrune;
        // Write blocks and block index to disk.
        if (fDoFullFlush || fPeriodicWrite) {
            // Ensure we can write block index
            if (!CheckDiskSpace(gArgs.GetBlocksDirPath())) {
                return AbortNode(state, "Disk space is too low!", _("Disk space is too low!"));
            }
            {
                LOG_TIME_MILLIS_WITH_CATEGORY("write block and undo data to disk", BCLog::BENCH);

                // First make sure all block and undo data is flushed to disk.
                m_blockman.FlushBlockFile();
            }

            // Then update all block file information (which may refer to block and undo files).
            {
                LOG_TIME_MILLIS_WITH_CATEGORY("write block index to disk", BCLog::BENCH);

                if (!m_blockman.WriteBlockIndexDB()) {
                    return AbortNode(state, "Failed to write to block index database");
                }
            }
            // Finally remove any pruned files
            if (fFlushForPrune) {
                LOG_TIME_MILLIS_WITH_CATEGORY("unlink pruned files", BCLog::BENCH);

                UnlinkPrunedFiles(setFilesToPrune);
            }
            nLastWrite = nNow;
        }
        // Flush best chain related state. This can only be done if the blocks / block index write was also done.
        if (fDoFullFlush && !CoinsTip().GetBestBlock().IsNull()) {
            LOG_TIME_MILLIS_WITH_CATEGORY(strprintf("write coins cache to disk (%d coins, %.2fkB)",
                coins_count, coins_mem_usage / 1000), BCLog::BENCH);

            // Typical Coin structures on disk are around 48 bytes in size.
            // Pushing a new one to the database can cause it to be written
            // twice (once in the log, and once in the tables). This is already
            // an overestimation, as most will delete an existing entry or
            // overwrite one. Still, use a conservative safety factor of 2.
            if (!CheckDiskSpace(gArgs.GetDataDirNet(), 48 * 2 * 2 * CoinsTip().GetCacheSize())) {
                return AbortNode(state, "Disk space is too low!", _("Disk space is too low!"));
            }
            // Flush the chainstate (which may refer to block index entries).
            if (!CoinsTip().Flush())
                return AbortNode(state, "Failed to write to coin database");
            nLastFlush = nNow;
            full_flush_completed = true;
            TRACE5(utxocache, flush,
                   (int64_t)(GetTimeMicros() - nNow.count()), // in microseconds (µs)
                   (u_int32_t)mode,
                   (u_int64_t)coins_count,
                   (u_int64_t)coins_mem_usage,
                   (bool)fFlushForPrune);
        }
    }
    if (full_flush_completed) {
        // Update best block in wallet (so we can detect restored wallets).
        GetMainSignals().ChainStateFlushed(m_chain.GetLocator());
    }
    } catch (const std::runtime_error& e) {
        return AbortNode(state, std::string("System error while flushing: ") + e.what());
    }
    return true;
}

void CChainState::ForceFlushStateToDisk()
{
    BlockValidationState state;
    if (!this->FlushStateToDisk(state, FlushStateMode::ALWAYS)) {
        LogPrintf("%s: failed to flush state (%s)\n", __func__, state.ToString());
    }
}

void CChainState::PruneAndFlush()
{
    BlockValidationState state;
    m_blockman.m_check_for_pruning = true;
    if (!this->FlushStateToDisk(state, FlushStateMode::NONE)) {
        LogPrintf("%s: failed to flush state (%s)\n", __func__, state.ToString());
    }
}

static void DoWarning(const bilingual_str& warning)
{
    static bool fWarned = false;
    SetMiscWarning(warning);
    if (!fWarned) {
        AlertNotify(warning.original);
        fWarned = true;
    }
}

static void ClearSpentCache(CChainState &chainstate, CDBBatch &batch, int height)
{
    CBlockIndex* pblockindex = chainstate.m_chain[height];
    if (!pblockindex) {
        return;
    }
    CBlock block;
    if (!ReadBlockFromDisk(block, pblockindex, Params().GetConsensus())) {
        LogPrintf("%s: failed read block from disk (%d, %s)\n", __func__, height, pblockindex->GetBlockHash().ToString());
        return;
    }
    for (int i = block.vtx.size() - 1; i >= 0; i--) {
        const CTransaction &tx = *(block.vtx[i]);
        for (const auto &txin : tx.vin) {
            if (!txin.IsAnonInput()) {
                std::pair<uint8_t, COutPoint> key = std::make_pair(DB_SPENTCACHE, txin.prevout);
                batch.Erase(key);
            }
        }
    }
}

bool FlushView(CCoinsViewCache *view, BlockValidationState& state, CChainState &chainstate, bool fDisconnecting)
{
    auto& pblocktree{chainstate.m_blockman.m_block_tree_db};

    if (!view->Flush())
        return false;

    if (fAddressIndex) {
        if (fDisconnecting) {
            if (!pblocktree->EraseAddressIndex(view->addressIndex)) {
                return AbortNode(state, "Failed to delete address index");
            }
        } else {
            if (!pblocktree->WriteAddressIndex(view->addressIndex)) {
                return AbortNode(state, "Failed to write address index");
            }
        }
        if (!pblocktree->UpdateAddressUnspentIndex(view->addressUnspentIndex)) {
            return AbortNode(state, "Failed to write address unspent index");
        }
    }

    if (fSpentIndex) {
        if (!pblocktree->UpdateSpentIndex(view->spentIndex)) {
            return AbortNode(state, "Failed to write transaction index");
        }
    }

    view->addressIndex.clear();
    view->addressUnspentIndex.clear();
    view->spentIndex.clear();

    if (fDisconnecting) {
        for (const auto &it : view->keyImages) {
            if (!pblocktree->EraseRCTKeyImage(it.first)) {
                return error("%s: EraseRCTKeyImage failed, txn %s.", __func__, it.second.ToString());
            }
        }
        for (const auto &it : view->anonOutputLinks) {
            if (!pblocktree->EraseRCTOutput(it.second)) {
                return error("%s: EraseRCTOutput failed.", __func__);
            }
            if (!pblocktree->EraseRCTOutputLink(it.first)) {
                return error("%s: EraseRCTOutputLink failed.", __func__);
            }
        }
        for (const auto &it : view->spent_cache) {
            if (!pblocktree->EraseSpentCache(it.first)) {
                return error("%s: EraseSpentCache failed.", __func__);
            }
        }
    } else {
        CDBBatch batch(*pblocktree);

        for (const auto &it : view->keyImages) {
            CAnonKeyImageInfo data(it.second, state.m_spend_height);
            std::pair<uint8_t, CCmpPubKey> key = std::make_pair(DB_RCTKEYIMAGE, it.first);
            batch.Write(key, data);
        }
        for (const auto &it : view->anonOutputs) {
            std::pair<uint8_t, int64_t> key = std::make_pair(DB_RCTOUTPUT, it.first);
            batch.Write(key, it.second);
        }
        for (const auto &it : view->anonOutputLinks) {
            std::pair<uint8_t, CCmpPubKey> key = std::make_pair(DB_RCTOUTPUT_LINK, it.first);
            batch.Write(key, it.second);
        }
        for (const auto &it : view->spent_cache) {
            std::pair<uint8_t, COutPoint> key = std::make_pair(DB_SPENTCACHE, it.first);
            batch.Write(key, it.second);
        }
        if (state.m_spend_height > (int)MIN_BLOCKS_TO_KEEP) {
            ClearSpentCache(chainstate, batch, state.m_spend_height - (MIN_BLOCKS_TO_KEEP+1));
        }
        if (!pblocktree->WriteBatch(batch)) {
            return error("%s: Write index data failed.", __func__);
        }
    }

    view->nLastRCTOutput = 0;
    view->anonOutputs.clear();
    view->anonOutputLinks.clear();
    view->keyImages.clear();
    view->spent_cache.clear();

    return true;
};

/** Private helper function that concatenates warning messages. */
static void AppendWarning(bilingual_str& res, const bilingual_str& warn)
{
    if (!res.empty()) res += Untranslated(", ");
    res += warn;
}

static void UpdateTipLog(
    const CCoinsViewCache& coins_tip,
    const CBlockIndex* tip,
    const CChainParams& params,
    const std::string& func_name,
    const std::string& prefix,
    const std::string& warning_messages) EXCLUSIVE_LOCKS_REQUIRED(::cs_main)
{

    AssertLockHeld(::cs_main);
    LogPrintf("%s%s: new best=%s height=%d version=0x%08x log2_work=%f tx=%lu date='%s' progress=%f cache=%.1fMiB(%utxo)%s\n",
        prefix, func_name,
        tip->GetBlockHash().ToString(), tip->nHeight, tip->nVersion,
        log(tip->nChainWork.getdouble()) / log(2.0), (unsigned long)tip->nChainTx,
        FormatISO8601DateTime(tip->GetBlockTime()),
        GuessVerificationProgress(params.TxData(), tip),
        coins_tip.DynamicMemoryUsage() * (1.0 / (1 << 20)),
        coins_tip.GetCacheSize(),
        !warning_messages.empty() ? strprintf(" warning='%s'", warning_messages) : "");
}

void CChainState::UpdateTip(const CBlockIndex* pindexNew)
{
    AssertLockHeld(::cs_main);
    const auto& coins_tip = this->CoinsTip();

    // The remainder of the function isn't relevant if we are not acting on
    // the active chainstate, so return if need be.
    if (this != &m_chainman.ActiveChainstate()) {
        // Only log every so often so that we don't bury log messages at the tip.
        constexpr int BACKGROUND_LOG_INTERVAL = 2000;
        if (pindexNew->nHeight % BACKGROUND_LOG_INTERVAL == 0) {
            UpdateTipLog(coins_tip, pindexNew, m_params, __func__, "[background validation] ", "");
        }
        return;
    }

    // New best block
    if (m_mempool) {
        m_mempool->AddTransactionsUpdated(1);
    }

    {
        LOCK(g_best_block_mutex);
        g_best_block = pindexNew->GetBlockHash();
        g_best_block_cv.notify_all();
    }

    bilingual_str warning_messages;
    if (!this->IsInitialBlockDownload()) {
        const CBlockIndex* pindex = pindexNew;
        for (int bit = 0; bit < VERSIONBITS_NUM_BITS; bit++) {
            WarningBitsConditionChecker checker(bit);
            ThresholdState state = checker.GetStateFor(pindex, m_params.GetConsensus(), warningcache[bit]);
            if (state == ThresholdState::ACTIVE || state == ThresholdState::LOCKED_IN) {
                const bilingual_str warning = strprintf(_("Unknown new rules activated (versionbit %i)"), bit);
                if (state == ThresholdState::ACTIVE) {
                    DoWarning(warning);
                } else {
                    AppendWarning(warning_messages, warning);
                }
            }
        }
    }
    UpdateTipLog(coins_tip, pindexNew, m_params, __func__, "", warning_messages.original);
}

/** Disconnect m_chain's tip.
  * After calling, the mempool will be in an inconsistent state, with
  * transactions from disconnected blocks being added to disconnectpool.  You
  * should make the mempool consistent again by calling MaybeUpdateMempoolForReorg.
  * with cs_main held.
  *
  * If disconnectpool is nullptr, then no disconnected transactions are added to
  * disconnectpool (note that the caller is responsible for mempool consistency
  * in any case).
  */
bool CChainState::DisconnectTip(BlockValidationState& state, DisconnectedBlockTransactions* disconnectpool)
{
    AssertLockHeld(cs_main);
    if (m_mempool) AssertLockHeld(m_mempool->cs);

    CBlockIndex *pindexDelete = m_chain.Tip();
    assert(pindexDelete);
    // Read block from disk.
    std::shared_ptr<CBlock> pblock = std::make_shared<CBlock>();
    CBlock& block = *pblock;
    if (!ReadBlockFromDisk(block, pindexDelete, m_params.GetConsensus())) {
        return error("DisconnectTip(): Failed to read block");
    }
    // Apply the block atomically to the chain state.
    int64_t nStart = GetTimeMicros();
    {
        CCoinsViewCache view(&CoinsTip());
        assert(view.GetBestBlock() == pindexDelete->GetBlockHash());
        if (DisconnectBlock(block, pindexDelete, view) != DISCONNECT_OK)
            return error("DisconnectTip(): DisconnectBlock %s failed", pindexDelete->GetBlockHash().ToString());
        bool flushed = FlushView(&view, state, *this, true);
        assert(flushed);
    }
    LogPrint(BCLog::BENCH, "- Disconnect block: %.2fms\n", (GetTimeMicros() - nStart) * MILLI);
    // Write the chain state to disk, if necessary.
    if (!FlushStateToDisk(state, FlushStateMode::IF_NEEDED)) {
        return false;
    }

    if (disconnectpool && m_mempool) {
        // Save transactions to re-add to mempool at end of reorg
        for (auto it = block.vtx.rbegin(); it != block.vtx.rend(); ++it) {
            disconnectpool->addTransaction(*it);
        }
        while (disconnectpool->DynamicMemoryUsage() > MAX_DISCONNECTED_TX_POOL_SIZE * 1000) {
            // Drop the earliest entry, and remove its children from the mempool.
            auto it = disconnectpool->queuedTx.get<insertion_order>().begin();
            m_mempool->removeRecursive(**it, MemPoolRemovalReason::REORG);
            disconnectpool->removeEntry(it);
        }
    }

    m_chain.SetTip(pindexDelete->pprev);

    UpdateTip(pindexDelete->pprev);
    // Let wallets know transactions went from 1-confirmed to
    // 0-confirmed or conflicted:
    GetMainSignals().BlockDisconnected(pblock, pindexDelete);
    return true;
}

static int64_t nTimeReadFromDiskTotal = 0;
static int64_t nTimeConnectTotal = 0;
static int64_t nTimeFlush = 0;
static int64_t nTimeChainState = 0;
static int64_t nTimePostConnect = 0;

struct PerBlockConnectTrace {
    CBlockIndex* pindex = nullptr;
    std::shared_ptr<const CBlock> pblock;
    PerBlockConnectTrace() {}
};
/**
 * Used to track blocks whose transactions were applied to the UTXO state as a
 * part of a single ActivateBestChainStep call.
 *
 * This class is single-use, once you call GetBlocksConnected() you have to throw
 * it away and make a new one.
 */
class ConnectTrace {
private:
    std::vector<PerBlockConnectTrace> blocksConnected;

public:
    explicit ConnectTrace() : blocksConnected(1) {}

    void BlockConnected(CBlockIndex* pindex, std::shared_ptr<const CBlock> pblock) {
        assert(!blocksConnected.back().pindex);
        assert(pindex);
        assert(pblock);
        blocksConnected.back().pindex = pindex;
        blocksConnected.back().pblock = std::move(pblock);
        blocksConnected.emplace_back();
    }

    std::vector<PerBlockConnectTrace>& GetBlocksConnected() {
        // We always keep one extra block at the end of our list because
        // blocks are added after all the conflicted transactions have
        // been filled in. Thus, the last entry should always be an empty
        // one waiting for the transactions from the next block. We pop
        // the last entry here to make sure the list we return is sane.
        assert(!blocksConnected.back().pindex);
        blocksConnected.pop_back();
        return blocksConnected;
    }
};

/**
 * Connect a new block to m_chain. pblock is either nullptr or a pointer to a CBlock
 * corresponding to pindexNew, to bypass loading it again from disk.
 *
 * The block is added to connectTrace if connection succeeds.
 */
bool CChainState::ConnectTip(BlockValidationState& state, CBlockIndex* pindexNew, const std::shared_ptr<const CBlock>& pblock, ConnectTrace& connectTrace, DisconnectedBlockTransactions& disconnectpool)
{
    AssertLockHeld(cs_main);
    if (m_mempool) AssertLockHeld(m_mempool->cs);

    assert(pindexNew->pprev == m_chain.Tip());
    // Read block from disk.
    int64_t nTime1 = GetTimeMicros();
    std::shared_ptr<const CBlock> pthisBlock;
    if (!pblock) {
        std::shared_ptr<CBlock> pblockNew = std::make_shared<CBlock>();
        if (!ReadBlockFromDisk(*pblockNew, pindexNew, m_params.GetConsensus())) {
            return AbortNode(state, "Failed to read block");
        }
        pthisBlock = pblockNew;
    } else {
        LogPrint(BCLog::BENCH, "  - Using cached block\n");
        pthisBlock = pblock;
    }
    const CBlock& blockConnecting = *pthisBlock;
    // Apply the block atomically to the chain state.
    int64_t nTime2 = GetTimeMicros(); nTimeReadFromDiskTotal += nTime2 - nTime1;
    int64_t nTime3;
<<<<<<< HEAD

    LogPrint(BCLog::BENCH, "  - Load block from disk: %.2fms [%.2fs]\n", (nTime2 - nTime1) * MILLI, nTimeReadFromDisk * MICRO);
=======
    LogPrint(BCLog::BENCH, "  - Load block from disk: %.2fms [%.2fs (%.2fms/blk)]\n", (nTime2 - nTime1) * MILLI, nTimeReadFromDiskTotal * MICRO, nTimeReadFromDiskTotal * MILLI / nBlocksTotal);
>>>>>>> e0680bbc
    {
        CCoinsViewCache view(&CoinsTip());
        bool rv = ConnectBlock(blockConnecting, state, pindexNew, view);
        if (pindexNew->nFlags & BLOCK_FAILED_DUPLICATE_STAKE) {
            state.nFlags |= BLOCK_FAILED_DUPLICATE_STAKE;
        }
        GetMainSignals().BlockChecked(blockConnecting, state);
        if (!rv) {
            if (state.IsInvalid())
                InvalidBlockFound(pindexNew, state);
            return error("%s: ConnectBlock %s failed, %s", __func__, pindexNew->GetBlockHash().ToString(), state.ToString());
        }
        nTime3 = GetTimeMicros(); nTimeConnectTotal += nTime3 - nTime2;
        assert(nBlocksTotal > 0);
        LogPrint(BCLog::BENCH, "  - Connect total: %.2fms [%.2fs (%.2fms/blk)]\n", (nTime3 - nTime2) * MILLI, nTimeConnectTotal * MICRO, nTimeConnectTotal * MILLI / nBlocksTotal);
        bool flushed = FlushView(&view, state, *this, false);
        assert(flushed);
    }
    int64_t nTime4 = GetTimeMicros(); nTimeFlush += nTime4 - nTime3;
    LogPrint(BCLog::BENCH, "  - Flush: %.2fms [%.2fs (%.2fms/blk)]\n", (nTime4 - nTime3) * MILLI, nTimeFlush * MICRO, nTimeFlush * MILLI / nBlocksTotal);
    // Write the chain state to disk, if necessary.
    if (!FlushStateToDisk(state, FlushStateMode::IF_NEEDED))
    {
        //RollBackRCTIndex(nLastValidRCTOutput, setConnectKi);
        return false;
    }
    int64_t nTime5 = GetTimeMicros(); nTimeChainState += nTime5 - nTime4;
    LogPrint(BCLog::BENCH, "  - Writing chainstate: %.2fms [%.2fs (%.2fms/blk)]\n", (nTime5 - nTime4) * MILLI, nTimeChainState * MICRO, nTimeChainState * MILLI / nBlocksTotal);
    // Remove conflicting transactions from the mempool.;
    if (m_mempool) {
        m_mempool->removeForBlock(blockConnecting.vtx, pindexNew->nHeight);
        disconnectpool.removeForBlock(blockConnecting.vtx);
    }
    // Update m_chain & related variables.
    m_chain.SetTip(pindexNew);
    UpdateTip(pindexNew);

    int64_t nTime6 = GetTimeMicros(); nTimePostConnect += nTime6 - nTime5; nTimeTotal += nTime6 - nTime1;
    LogPrint(BCLog::BENCH, "  - Connect postprocess: %.2fms [%.2fs (%.2fms/blk)]\n", (nTime6 - nTime5) * MILLI, nTimePostConnect * MICRO, nTimePostConnect * MILLI / nBlocksTotal);
    LogPrint(BCLog::BENCH, "- Connect block: %.2fms [%.2fs (%.2fms/blk)]\n", (nTime6 - nTime1) * MILLI, nTimeTotal * MICRO, nTimeTotal * MILLI / nBlocksTotal);

    connectTrace.BlockConnected(pindexNew, std::move(pthisBlock));
    return true;
}

/**
 * Return the tip of the chain with the most work in it, that isn't
 * known to be invalid (it's however far from certain to be valid).
 */
CBlockIndex* CChainState::FindMostWorkChain()
{
    AssertLockHeld(::cs_main);
    do {
        CBlockIndex *pindexNew = nullptr;

        // Find the best candidate header.
        {
            std::set<CBlockIndex*, CBlockIndexWorkComparator>::reverse_iterator it = setBlockIndexCandidates.rbegin();
            if (it == setBlockIndexCandidates.rend())
                return nullptr;
            pindexNew = *it;
        }

        // Check whether all blocks on the path between the currently active chain and the candidate are valid.
        // Just going until the active chain is an optimization, as we know all blocks in it are valid already.
        CBlockIndex *pindexTest = pindexNew;
        bool fInvalidAncestor = false;
        while (pindexTest && !m_chain.Contains(pindexTest)) {
            assert(pindexTest->HaveTxsDownloaded() || pindexTest->nHeight == 0);

            // Pruned nodes may have entries in setBlockIndexCandidates for
            // which block files have been deleted.  Remove those as candidates
            // for the most work chain if we come across them; we can't switch
            // to a chain unless we have all the non-active-chain parent blocks.
            bool fFailedChain = pindexTest->nStatus & BLOCK_FAILED_MASK;
            bool fMissingData = !(pindexTest->nStatus & BLOCK_HAVE_DATA);

            if (fFailedChain || fMissingData) {
                // Candidate chain is not usable (either invalid or missing data)
                if (fFailedChain && (m_chainman.m_best_invalid == nullptr || pindexNew->nChainWork > m_chainman.m_best_invalid->nChainWork)) {
                    m_chainman.m_best_invalid = pindexNew;
                }
                CBlockIndex *pindexFailed = pindexNew;
                // Remove the entire chain from the set.
                while (pindexTest != pindexFailed) {
                    if (fFailedChain) {

                        if (pindexTest->nFlags & BLOCK_FAILED_DUPLICATE_STAKE)
                            pindexFailed->nFlags |= BLOCK_FAILED_DUPLICATE_STAKE;

                        pindexFailed->nStatus |= BLOCK_FAILED_CHILD;
                    } else if (fMissingData) {
                        // If we're missing data, then add back to m_blocks_unlinked,
                        // so that if the block arrives in the future we can try adding
                        // to setBlockIndexCandidates again.
                        m_blockman.m_blocks_unlinked.insert(
                            std::make_pair(pindexFailed->pprev, pindexFailed));
                    }
                    setBlockIndexCandidates.erase(pindexFailed);
                    pindexFailed = pindexFailed->pprev;
                }
                setBlockIndexCandidates.erase(pindexTest);
                fInvalidAncestor = true;
                break;
            }
            pindexTest = pindexTest->pprev;
        }
        if (!fInvalidAncestor)
            return pindexNew;
    } while(true);
}

/** Delete all entries in setBlockIndexCandidates that are worse than the current tip. */
void CChainState::PruneBlockIndexCandidates() {
    // Note that we can't delete the current block itself, as we may need to return to it later in case a
    // reorganization to a better block fails.
    std::set<CBlockIndex*, CBlockIndexWorkComparator>::iterator it = setBlockIndexCandidates.begin();
    while (it != setBlockIndexCandidates.end() && setBlockIndexCandidates.value_comp()(*it, m_chain.Tip())) {
        setBlockIndexCandidates.erase(it++);
    }
    // Either the current tip or a successor of it we're working towards is left in setBlockIndexCandidates.
    assert(!setBlockIndexCandidates.empty());
}

/**
 * Try to make some progress towards making pindexMostWork the active block.
 * pblock is either nullptr or a pointer to a CBlock corresponding to pindexMostWork.
 *
 * @returns true unless a system error occurred
 */
bool CChainState::ActivateBestChainStep(BlockValidationState& state, CBlockIndex* pindexMostWork, const std::shared_ptr<const CBlock>& pblock, bool& fInvalidFound, ConnectTrace& connectTrace)
{
    AssertLockHeld(cs_main);
    if (m_mempool) AssertLockHeld(m_mempool->cs);

    const CBlockIndex* pindexOldTip = m_chain.Tip();
    const CBlockIndex* pindexFork = m_chain.FindFork(pindexMostWork);

    // Disconnect active blocks which are no longer in the best chain.
    bool fBlocksDisconnected = false;
    DisconnectedBlockTransactions disconnectpool;
    while (m_chain.Tip() && m_chain.Tip() != pindexFork) {
        if (!DisconnectTip(state, &disconnectpool)) {
            // This is likely a fatal error, but keep the mempool consistent,
            // just in case. Only remove from the mempool in this case.
            MaybeUpdateMempoolForReorg(disconnectpool, false);

            // If we're unable to disconnect a block during normal operation,
            // then that is a failure of our local system -- we should abort
            // rather than stay on a less work chain.
            AbortNode(state, "Failed to disconnect block; see debug.log for details");
            return false;
        }
        fBlocksDisconnected = true;
    }

    // Build list of new blocks to connect (in descending height order).
    std::vector<CBlockIndex*> vpindexToConnect;
    bool fContinue = true;
    int nHeight = pindexFork ? pindexFork->nHeight : -1;
    while (fContinue && nHeight != pindexMostWork->nHeight) {
        // Don't iterate the entire list of potential improvements toward the best tip, as we likely only need
        // a few blocks along the way.
        int nTargetHeight = std::min(nHeight + 32, pindexMostWork->nHeight);
        vpindexToConnect.clear();
        vpindexToConnect.reserve(nTargetHeight - nHeight);
        CBlockIndex* pindexIter = pindexMostWork->GetAncestor(nTargetHeight);
        while (pindexIter && pindexIter->nHeight != nHeight) {
            vpindexToConnect.push_back(pindexIter);
            pindexIter = pindexIter->pprev;
        }
        nHeight = nTargetHeight;

        // Connect new blocks.
        for (CBlockIndex* pindexConnect : reverse_iterate(vpindexToConnect)) {
            if (!ConnectTip(state, pindexConnect, pindexConnect == pindexMostWork ? pblock : std::shared_ptr<const CBlock>(), connectTrace, disconnectpool)) {
                if (state.IsInvalid()) {
                    // The block violates a consensus rule.
                    if (state.GetResult() != BlockValidationResult::BLOCK_MUTATED) {
                        InvalidChainFound(vpindexToConnect.front());
                    }
                    if (!state.m_preserve_state) {
                        auto pchainman = state.m_chainman;
                        auto ppeerman = state.m_peerman;
                        state = BlockValidationState();
                        state.m_chainman = pchainman;
                        state.m_peerman = ppeerman;
                    }
                    fInvalidFound = true;
                    fContinue = false;
                    break;
                } else {
                    // A system error occurred (disk space, database error, ...).
                    // Make the mempool consistent with the current tip, just in case
                    // any observers try to use it before shutdown.
                    MaybeUpdateMempoolForReorg(disconnectpool, false);
                    return false;
                }
            } else {
                PruneBlockIndexCandidates();
                if (!pindexOldTip || m_chain.Tip()->nChainWork > pindexOldTip->nChainWork) {
                    // We're in a better position than we were. Return temporarily to release the lock.
                    fContinue = false;
                    break;
                }
            }
        }
    }

    if (fBlocksDisconnected) {
        // If any blocks were disconnected, disconnectpool may be non empty.  Add
        // any disconnected transactions back to the mempool.
        MaybeUpdateMempoolForReorg(disconnectpool, true);
    }
    if (m_mempool) m_mempool->check(this->CoinsTip(), this->m_chain.Height() + 1);

    CheckForkWarningConditions();

    return true;
}

static SynchronizationState GetSynchronizationState(bool init)
{
    if (!init) return SynchronizationState::POST_INIT;
    if (::fReindex) return SynchronizationState::INIT_REINDEX;
    return SynchronizationState::INIT_DOWNLOAD;
}

static bool NotifyHeaderTip(CChainState& chainstate) LOCKS_EXCLUDED(cs_main) {
    bool fNotify = false;
    bool fInitialBlockDownload = false;
    static CBlockIndex* pindexHeaderOld = nullptr;
    CBlockIndex* pindexHeader = nullptr;
    {
        LOCK(cs_main);
        pindexHeader = pindexBestHeader;

        if (pindexHeader != pindexHeaderOld) {
            fNotify = true;
            fInitialBlockDownload = chainstate.IsInitialBlockDownload();
            pindexHeaderOld = pindexHeader;
        }
    }
    // Send block tip changed notifications without cs_main
    if (fNotify) {
        uiInterface.NotifyHeaderTip(GetSynchronizationState(fInitialBlockDownload), pindexHeader);
    }
    return fNotify;
}

static void LimitValidationInterfaceQueue() LOCKS_EXCLUDED(cs_main) {
    AssertLockNotHeld(cs_main);

    if (GetMainSignals().CallbacksPending() > 10) {
        SyncWithValidationInterfaceQueue();
    }
}

bool CChainState::ActivateBestChain(BlockValidationState& state, std::shared_ptr<const CBlock> pblock)
{
    AssertLockNotHeld(m_chainstate_mutex);
    std::vector<uint256> connected_blocks;

    // Note that while we're often called here from ProcessNewBlock, this is
    // far from a guarantee. Things in the P2P/RPC will often end up calling
    // us in the middle of ProcessNewBlock - do not assume pblock is set
    // sanely for performance or correctness!
    AssertLockNotHeld(::cs_main);

    // ABC maintains a fair degree of expensive-to-calculate internal state
    // because this function periodically releases cs_main so that it does not lock up other threads for too long
    // during large connects - and to allow for e.g. the callback queue to drain
    // we use m_chainstate_mutex to enforce mutual exclusion so that only one caller may execute this function at a time
    { // CheckDelayedBlocks can call ActivateBestChain
    LOCK(m_chainstate_mutex);

    CBlockIndex *pindexMostWork = nullptr;
    CBlockIndex *pindexNewTip = nullptr;
    int nStopAtHeight = gArgs.GetIntArg("-stopatheight", DEFAULT_STOPATHEIGHT);
    do {
        // Block until the validation queue drains. This should largely
        // never happen in normal operation, however may happen during
        // reindex, causing memory blowup if we run too far ahead.
        // Note that if a validationinterface callback ends up calling
        // ActivateBestChain this may lead to a deadlock! We should
        // probably have a DEBUG_LOCKORDER test for this in the future.
        LimitValidationInterfaceQueue();

        {
            LOCK(cs_main);
            // Lock transaction pool for at least as long as it takes for connectTrace to be consumed
            LOCK(MempoolMutex());
            CBlockIndex* starting_tip = m_chain.Tip();
            bool blocks_connected = false;
            do {
                // We absolutely may not unlock cs_main until we've made forward progress
                // (with the exception of shutdown due to hardware issues, low disk space, etc).
                ConnectTrace connectTrace; // Destructed before cs_main is unlocked

                if (pindexMostWork == nullptr) {
                    pindexMostWork = FindMostWorkChain();
                }

                // Whether we have anything to do at all.
                if (pindexMostWork == nullptr || pindexMostWork == m_chain.Tip()) {
                    break;
                }

                bool fInvalidFound = false;
                std::shared_ptr<const CBlock> nullBlockPtr;
                if (!ActivateBestChainStep(state, pindexMostWork, pblock && pblock->GetHash() == pindexMostWork->GetBlockHash() ? pblock : nullBlockPtr, fInvalidFound, connectTrace)) {
                    // A system error occurred
                    return false;
                }
                blocks_connected = true;

                if (fInvalidFound) {
                    // Wipe cache, we may need another branch now.
                    pindexMostWork = nullptr;
                }
                pindexNewTip = m_chain.Tip();

                for (const PerBlockConnectTrace& trace : connectTrace.GetBlocksConnected()) {
                    assert(trace.pblock && trace.pindex);
                    connected_blocks.push_back(trace.pblock->GetHash());
                    GetMainSignals().BlockConnected(trace.pblock, trace.pindex);
                }
            } while (!m_chain.Tip() || (starting_tip && CBlockIndexWorkComparator()(m_chain.Tip(), starting_tip)));
            if (!blocks_connected) return true;

            const CBlockIndex* pindexFork = m_chain.FindFork(starting_tip);
            bool fInitialDownload = IsInitialBlockDownload();

            // Notify external listeners about the new tip.
            // Enqueue while holding cs_main to ensure that UpdatedBlockTip is called in the order in which blocks are connected
            if (pindexFork != pindexNewTip) {
                // Notify ValidationInterface subscribers
                GetMainSignals().UpdatedBlockTip(pindexNewTip, pindexFork, fInitialDownload);

                // Always notify the UI if a new block tip was connected
                uiInterface.NotifyBlockTip(GetSynchronizationState(fInitialDownload), pindexNewTip);
            }
        }
        // When we reach this point, we switched to a new tip (stored in pindexNewTip).

        if (nStopAtHeight && pindexNewTip && pindexNewTip->nHeight >= nStopAtHeight) StartShutdown();

        // We check shutdown only after giving ActivateBestChainStep a chance to run once so that we
        // never shutdown before connecting the genesis block during LoadChainTip(). Previously this
        // caused an assert() failure during shutdown in such cases as the UTXO DB flushing checks
        // that the best block hash is non-null.
        if (ShutdownRequested()) break;
    } while (pindexNewTip != pindexMostWork);
    CheckBlockIndex();

    // Write changes periodically to disk, after relay.
    if (!FlushStateToDisk(state, FlushStateMode::PERIODIC)) {
        return false;
    }
    }

    for (const auto &block_hash : connected_blocks) {
        particl::CheckDelayedBlocks(m_blockman, state, m_params, block_hash);
    }

    return true;
}

bool CChainState::PreciousBlock(BlockValidationState& state, CBlockIndex* pindex)
{
    AssertLockNotHeld(m_chainstate_mutex);
    AssertLockNotHeld(::cs_main);
    {
        LOCK(cs_main);
        if (pindex->nChainWork < m_chain.Tip()->nChainWork) {
            // Nothing to do, this block is not at the tip.
            return true;
        }
        if (m_chain.Tip()->nChainWork > nLastPreciousChainwork) {
            // The chain has been extended since the last call, reset the counter.
            nBlockReverseSequenceId = -1;
        }
        nLastPreciousChainwork = m_chain.Tip()->nChainWork;
        setBlockIndexCandidates.erase(pindex);
        pindex->nSequenceId = nBlockReverseSequenceId;
        if (nBlockReverseSequenceId > std::numeric_limits<int32_t>::min()) {
            // We can't keep reducing the counter if somebody really wants to
            // call preciousblock 2**31-1 times on the same set of tips...
            nBlockReverseSequenceId--;
        }
        if (pindex->IsValid(BLOCK_VALID_TRANSACTIONS) && pindex->HaveTxsDownloaded()) {
            setBlockIndexCandidates.insert(pindex);
            PruneBlockIndexCandidates();
        }
    }

    return ActivateBestChain(state, std::shared_ptr<const CBlock>());
}

bool CChainState::InvalidateBlock(BlockValidationState& state, CBlockIndex* pindex)
{
    AssertLockNotHeld(m_chainstate_mutex);
    AssertLockNotHeld(::cs_main);

    // Genesis block can't be invalidated
    assert(pindex);
    if (pindex->nHeight == 0) return false;

    CBlockIndex* to_mark_failed = pindex;
    bool pindex_was_in_chain = false;
    int disconnected = 0;

    // We do not allow ActivateBestChain() to run while InvalidateBlock() is
    // running, as that could cause the tip to change while we disconnect
    // blocks.
    LOCK(m_chainstate_mutex);

    // We'll be acquiring and releasing cs_main below, to allow the validation
    // callbacks to run. However, we should keep the block index in a
    // consistent state as we disconnect blocks -- in particular we need to
    // add equal-work blocks to setBlockIndexCandidates as we disconnect.
    // To avoid walking the block index repeatedly in search of candidates,
    // build a map once so that we can look up candidate blocks by chain
    // work as we go.
    std::multimap<const arith_uint256, CBlockIndex *> candidate_blocks_by_work;

    {
        LOCK(cs_main);
        for (auto& entry : m_blockman.m_block_index) {
            CBlockIndex* candidate = &entry.second;
            // We don't need to put anything in our active chain into the
            // multimap, because those candidates will be found and considered
            // as we disconnect.
            // Instead, consider only non-active-chain blocks that have at
            // least as much work as where we expect the new tip to end up.
            if (!m_chain.Contains(candidate) &&
                    !CBlockIndexWorkComparator()(candidate, pindex->pprev) &&
                    candidate->IsValid(BLOCK_VALID_TRANSACTIONS) &&
                    candidate->HaveTxsDownloaded()) {
                candidate_blocks_by_work.insert(std::make_pair(candidate->nChainWork, candidate));
            }
        }
    }

    // Disconnect (descendants of) pindex, and mark them invalid.
    while (true) {
        if (ShutdownRequested()) break;

        // Make sure the queue of validation callbacks doesn't grow unboundedly.
        LimitValidationInterfaceQueue();

        LOCK(cs_main);
        // Lock for as long as disconnectpool is in scope to make sure MaybeUpdateMempoolForReorg is
        // called after DisconnectTip without unlocking in between
        LOCK(MempoolMutex());
        if (!m_chain.Contains(pindex)) break;
        pindex_was_in_chain = true;
        CBlockIndex *invalid_walk_tip = m_chain.Tip();

        // ActivateBestChain considers blocks already in m_chain
        // unconditionally valid already, so force disconnect away from it.
        DisconnectedBlockTransactions disconnectpool;
        bool ret = DisconnectTip(state, &disconnectpool);
        // DisconnectTip will add transactions to disconnectpool.
        // Adjust the mempool to be consistent with the new tip, adding
        // transactions back to the mempool if disconnecting was successful,
        // and we're not doing a very deep invalidation (in which case
        // keeping the mempool up to date is probably futile anyway).
        MaybeUpdateMempoolForReorg(disconnectpool, /* fAddToMempool = */ (++disconnected <= 10) && ret);
        if (!ret) return false;
        assert(invalid_walk_tip->pprev == m_chain.Tip());

        // We immediately mark the disconnected blocks as invalid.
        // This prevents a case where pruned nodes may fail to invalidateblock
        // and be left unable to start as they have no tip candidates (as there
        // are no blocks that meet the "have data and are not invalid per
        // nStatus" criteria for inclusion in setBlockIndexCandidates).
        invalid_walk_tip->nStatus |= BLOCK_FAILED_VALID;
        m_blockman.m_dirty_blockindex.insert(invalid_walk_tip);
        setBlockIndexCandidates.erase(invalid_walk_tip);
        setBlockIndexCandidates.insert(invalid_walk_tip->pprev);
        if (invalid_walk_tip->pprev == to_mark_failed && (to_mark_failed->nStatus & BLOCK_FAILED_VALID)) {
            // We only want to mark the last disconnected block as BLOCK_FAILED_VALID; its children
            // need to be BLOCK_FAILED_CHILD instead.
            to_mark_failed->nStatus = (to_mark_failed->nStatus ^ BLOCK_FAILED_VALID) | BLOCK_FAILED_CHILD;
            m_blockman.m_dirty_blockindex.insert(to_mark_failed);
        }

        // Add any equal or more work headers to setBlockIndexCandidates
        auto candidate_it = candidate_blocks_by_work.lower_bound(invalid_walk_tip->pprev->nChainWork);
        while (candidate_it != candidate_blocks_by_work.end()) {
            if (!CBlockIndexWorkComparator()(candidate_it->second, invalid_walk_tip->pprev)) {
                setBlockIndexCandidates.insert(candidate_it->second);
                candidate_it = candidate_blocks_by_work.erase(candidate_it);
            } else {
                ++candidate_it;
            }
        }

        // Track the last disconnected block, so we can correct its BLOCK_FAILED_CHILD status in future
        // iterations, or, if it's the last one, call InvalidChainFound on it.
        to_mark_failed = invalid_walk_tip;
    }

    CheckBlockIndex();

    {
        LOCK(cs_main);
        if (m_chain.Contains(to_mark_failed)) {
            // If the to-be-marked invalid block is in the active chain, something is interfering and we can't proceed.
            return false;
        }

        // Mark pindex (or the last disconnected block) as invalid, even when it never was in the main chain
        to_mark_failed->nStatus |= BLOCK_FAILED_VALID;
        m_blockman.m_dirty_blockindex.insert(to_mark_failed);
        setBlockIndexCandidates.erase(to_mark_failed);
        m_chainman.m_failed_blocks.insert(to_mark_failed);

        // If any new blocks somehow arrived while we were disconnecting
        // (above), then the pre-calculation of what should go into
        // setBlockIndexCandidates may have missed entries. This would
        // technically be an inconsistency in the block index, but if we clean
        // it up here, this should be an essentially unobservable error.
        // Loop back over all block index entries and add any missing entries
        // to setBlockIndexCandidates.
        for (auto& [_, block_index] : m_blockman.m_block_index) {
            if (block_index.IsValid(BLOCK_VALID_TRANSACTIONS) && block_index.HaveTxsDownloaded() && !setBlockIndexCandidates.value_comp()(&block_index, m_chain.Tip())) {
                setBlockIndexCandidates.insert(&block_index);
            }
        }

        InvalidChainFound(to_mark_failed);
    }

    // Only notify about a new block tip if the active chain was modified.
    if (pindex_was_in_chain) {
        uiInterface.NotifyBlockTip(GetSynchronizationState(IsInitialBlockDownload()), to_mark_failed->pprev);
    }
    return true;
}

void CChainState::ResetBlockFailureFlags(CBlockIndex *pindex) {
    AssertLockHeld(cs_main);

    int nHeight = pindex->nHeight;

    // Remove the invalidity flag from this block and all its descendants.
    for (auto& [_, block_index] : m_blockman.m_block_index) {
        if (!block_index.IsValid() && block_index.GetAncestor(nHeight) == pindex) {
            block_index.nStatus &= ~BLOCK_FAILED_MASK;
            block_index.nFlags &= ~(BLOCK_FAILED_DUPLICATE_STAKE | BLOCK_STAKE_KERNEL_SPENT);
            m_blockman.m_dirty_blockindex.insert(&block_index);
            if (block_index.IsValid(BLOCK_VALID_TRANSACTIONS) && block_index.HaveTxsDownloaded() && setBlockIndexCandidates.value_comp()(m_chain.Tip(), &block_index)) {
                setBlockIndexCandidates.insert(&block_index);
            }
            if (&block_index == m_chainman.m_best_invalid) {
                // Reset invalid block marker if it was pointing to one of those.
                m_chainman.m_best_invalid = nullptr;
            }
            m_chainman.m_failed_blocks.erase(&block_index);
        }
    }

    // Remove the invalidity flag from all ancestors too.
    while (pindex != nullptr) {
        if (pindex->nStatus & BLOCK_FAILED_MASK) {
            pindex->nStatus &= ~BLOCK_FAILED_MASK;
            m_blockman.m_dirty_blockindex.insert(pindex);
            m_chainman.m_failed_blocks.erase(pindex);
        }
        pindex = pindex->pprev;
    }
}

/** Mark a block as having its data received and checked (up to BLOCK_VALID_TRANSACTIONS). */
void CChainState::ReceivedBlockTransactions(const CBlock& block, CBlockIndex* pindexNew, const FlatFilePos& pos)
{
    AssertLockHeld(cs_main);
    pindexNew->nTx = block.vtx.size();
    pindexNew->nChainTx = 0;
    pindexNew->nFile = pos.nFile;
    pindexNew->nDataPos = pos.nPos;
    pindexNew->nUndoPos = 0;
    pindexNew->nStatus |= BLOCK_HAVE_DATA;
    if (DeploymentActiveAt(*pindexNew, m_params.GetConsensus(), Consensus::DEPLOYMENT_SEGWIT)) {
        pindexNew->nStatus |= BLOCK_OPT_WITNESS;
    }
    pindexNew->RaiseValidity(BLOCK_VALID_TRANSACTIONS);
    m_blockman.m_dirty_blockindex.insert(pindexNew);

    if (pindexNew->pprev == nullptr || pindexNew->pprev->HaveTxsDownloaded()) {
        // If pindexNew is the genesis block or all parents are BLOCK_VALID_TRANSACTIONS.
        std::deque<CBlockIndex*> queue;
        queue.push_back(pindexNew);

        // Recursively process any descendant blocks that now may be eligible to be connected.
        while (!queue.empty()) {
            CBlockIndex *pindex = queue.front();
            queue.pop_front();
            pindex->nChainTx = (pindex->pprev ? pindex->pprev->nChainTx : 0) + pindex->nTx;
            pindex->nSequenceId = nBlockSequenceId++;
            if (m_chain.Tip() == nullptr || !setBlockIndexCandidates.value_comp()(pindex, m_chain.Tip())) {
                setBlockIndexCandidates.insert(pindex);
            }
            std::pair<std::multimap<CBlockIndex*, CBlockIndex*>::iterator, std::multimap<CBlockIndex*, CBlockIndex*>::iterator> range = m_blockman.m_blocks_unlinked.equal_range(pindex);
            while (range.first != range.second) {
                std::multimap<CBlockIndex*, CBlockIndex*>::iterator it = range.first;
                queue.push_back(it->second);
                range.first++;
                m_blockman.m_blocks_unlinked.erase(it);
            }
        }
    } else {
        if (pindexNew->pprev && pindexNew->pprev->IsValid(BLOCK_VALID_TREE)) {
            m_blockman.m_blocks_unlinked.insert(std::make_pair(pindexNew->pprev, pindexNew));
        }
    }
}

static bool CheckBlockHeader(const CBlockHeader& block, BlockValidationState& state, const Consensus::Params& consensusParams, bool fCheckPOW = true)
{
    if (fParticlMode
        && !block.IsParticlVersion())
        return state.Invalid(BlockValidationResult::BLOCK_CONSENSUS, "block-version", "bad block version");

    // Check timestamp
    if (fParticlMode
        && !block.hashPrevBlock.IsNull() // allow genesis block to be created in the future
        && block.GetBlockTime() > particl::FutureDrift(GetAdjustedTime()))
        return state.Invalid(BlockValidationResult::BLOCK_CONSENSUS, "block-timestamp", "block timestamp too far in the future");

    // Check proof of work matches claimed amount
    if (!fParticlMode
        && fCheckPOW && !CheckProofOfWork(block.GetHash(), block.nBits, consensusParams))
        return state.Invalid(BlockValidationResult::BLOCK_INVALID_HEADER, "high-hash", "proof of work failed");

    return true;
}


bool CheckBlockSignature(const CBlock &block)
{
    if (!block.IsProofOfStake())
        return block.vchBlockSig.empty();
    if (block.vchBlockSig.empty())
        return false;
    if (block.vtx[0]->vin.size() < 1)
        return false;

    const auto &txin = block.vtx[0]->vin[0];
    if (txin.scriptWitness.stack.size() != 2)
        return false;

    if (txin.scriptWitness.stack[1].size() != 33)
        return false;

    CPubKey pubKey(txin.scriptWitness.stack[1]);
    return pubKey.Verify(block.GetHash(), block.vchBlockSig);
};

bool CheckBlock(const CBlock& block, BlockValidationState& state, const Consensus::Params& consensusParams, bool fCheckPOW, bool fCheckMerkleRoot)
{
    // These are checks that are independent of context.

    if (block.fChecked)
        return true;

    // Check that the header is valid (particularly PoW).  This is mostly
    // redundant with the call in AcceptBlockHeader.
    if (!CheckBlockHeader(block, state, consensusParams, fCheckPOW))
        return false;

    state.SetStateInfo(block.nTime, -1, consensusParams, fParticlMode, (fBusyImporting && fSkipRangeproof), true);

    // Signet only: check block solution
    if (consensusParams.signet_blocks && fCheckPOW && !CheckSignetBlockSolution(block, consensusParams)) {
        return state.Invalid(BlockValidationResult::BLOCK_CONSENSUS, "bad-signet-blksig", "signet block signature validation failure");
    }

    // Check the merkle root.
    if (fCheckMerkleRoot) {
        bool mutated;

        uint256 hashMerkleRoot2 = BlockMerkleRoot(block, &mutated);

        if (block.hashMerkleRoot != hashMerkleRoot2)
            return state.Invalid(BlockValidationResult::BLOCK_MUTATED, "bad-txnmrklroot", "hashMerkleRoot mismatch");

        // Check for merkle tree malleability (CVE-2012-2459): repeating sequences
        // of transactions in a block without affecting the merkle root of a block,
        // while still invalidating it.
        if (mutated)
            return state.Invalid(BlockValidationResult::BLOCK_MUTATED, "bad-txns-duplicate", "duplicate transaction");
    }

    // All potential-corruption validation must be done before we do any
    // transaction validation, as otherwise we may mark the header as invalid
    // because we receive the wrong transactions for it.
    // Note that witness malleability is checked in ContextualCheckBlock, so no
    // checks that use witness data may be performed here.

    // Size limits
    if (block.vtx.empty() || block.vtx.size() * WITNESS_SCALE_FACTOR > MAX_BLOCK_WEIGHT || ::GetSerializeSize(block, PROTOCOL_VERSION | SERIALIZE_TRANSACTION_NO_WITNESS) * WITNESS_SCALE_FACTOR > MAX_BLOCK_WEIGHT)
        return state.Invalid(BlockValidationResult::BLOCK_CONSENSUS, "bad-blk-length", "size limits failed");

    if (fParticlMode) {
        // First transaction must be coinbase (genesis only) or coinstake
        // 2nd txn may be coinbase in early blocks: check further in ContextualCheckBlock
        if (!(block.vtx[0]->IsCoinBase() || block.vtx[0]->IsCoinStake())) { // only genesis can be coinbase, check in ContextualCheckBlock
            return state.Invalid(BlockValidationResult::BLOCK_CONSENSUS, "bad-cb-missing", "first tx is not coinbase");
        }

        // 2nd txn may never be coinstake, remaining txns must not be coinbase/stake
        for (size_t i = 1; i < block.vtx.size(); i++) {
            if ((i > 1 && block.vtx[i]->IsCoinBase()) || block.vtx[i]->IsCoinStake()) {
                return state.Invalid(BlockValidationResult::BLOCK_CONSENSUS, "bad-cb-multiple", "more than one coinbase or coinstake");
            }
        }

        if (!CheckBlockSignature(block)) {
            return state.Invalid(BlockValidationResult::BLOCK_CONSENSUS, "bad-block-signature", "bad block signature");
        }
    } else {
        // First transaction must be coinbase, the rest must not be
        if (block.vtx.empty() || !block.vtx[0]->IsCoinBase())
            return state.Invalid(BlockValidationResult::BLOCK_CONSENSUS, "bad-cb-missing", "first tx is not coinbase");
        for (unsigned int i = 1; i < block.vtx.size(); i++)
        if (block.vtx[i]->IsCoinBase())
            return state.Invalid(BlockValidationResult::BLOCK_CONSENSUS, "bad-cb-multiple", "more than one coinbase");
    }

    // Check transactions
    // Must check for duplicate inputs (see CVE-2018-17144)
    for (const auto& tx : block.vtx) {
        TxValidationState tx_state;
        tx_state.SetStateInfo(block.nTime, -1, consensusParams, fParticlMode, (fBusyImporting && fSkipRangeproof), true);
        tx_state.m_chainman = state.m_chainman;
        if (state.m_chainman) {
            tx_state.m_chainstate = &state.m_chainman->ActiveChainstate();
        }
        if (!CheckTransaction(*tx, tx_state)) {
            // CheckBlock() does context-free validation checks. The only
            // possible failures are consensus failures.
            assert(tx_state.GetResult() == TxValidationResult::TX_CONSENSUS);
            return state.Invalid(BlockValidationResult::BLOCK_CONSENSUS, tx_state.GetRejectReason(),
                                 strprintf("Transaction check failed (tx hash %s) %s", tx->GetHash().ToString(), tx_state.GetDebugMessage()));
        }
    }
    unsigned int nSigOps = 0;
    for (const auto& tx : block.vtx)
    {
        nSigOps += GetLegacySigOpCount(*tx);
    }
    if (nSigOps * WITNESS_SCALE_FACTOR > MAX_BLOCK_SIGOPS_COST)
        return state.Invalid(BlockValidationResult::BLOCK_CONSENSUS, "bad-blk-sigops", "out-of-bounds SigOpCount");

    if (fCheckPOW && fCheckMerkleRoot)
        block.fChecked = true;

    return true;
}

void UpdateUncommittedBlockStructures(CBlock& block, const CBlockIndex* pindexPrev, const Consensus::Params& consensusParams)
{
    int commitpos = GetWitnessCommitmentIndex(block);
    static const std::vector<unsigned char> nonce(32, 0x00);
    if (commitpos != NO_WITNESS_COMMITMENT && DeploymentActiveAfter(pindexPrev, consensusParams, Consensus::DEPLOYMENT_SEGWIT) && !block.vtx[0]->HasWitness()) {
        CMutableTransaction tx(*block.vtx[0]);
        tx.vin[0].scriptWitness.stack.resize(1);
        tx.vin[0].scriptWitness.stack[0] = nonce;
        block.vtx[0] = MakeTransactionRef(std::move(tx));
    }
}

std::vector<unsigned char> GenerateCoinbaseCommitment(CBlock& block, const CBlockIndex* pindexPrev, const Consensus::Params& consensusParams)
{
    std::vector<unsigned char> commitment;
    if (fParticlMode) {
        return commitment;
    }

    int commitpos = GetWitnessCommitmentIndex(block);
    std::vector<unsigned char> ret(32, 0x00);
    if (commitpos == NO_WITNESS_COMMITMENT) {
        uint256 witnessroot = BlockWitnessMerkleRoot(block, nullptr);
        CHash256().Write(witnessroot).Write(ret).Finalize(witnessroot);
        CTxOut out;
        out.nValue = 0;
        out.scriptPubKey.resize(MINIMUM_WITNESS_COMMITMENT);
        out.scriptPubKey[0] = OP_RETURN;
        out.scriptPubKey[1] = 0x24;
        out.scriptPubKey[2] = 0xaa;
        out.scriptPubKey[3] = 0x21;
        out.scriptPubKey[4] = 0xa9;
        out.scriptPubKey[5] = 0xed;
        memcpy(&out.scriptPubKey[6], witnessroot.begin(), 32);
        commitment = std::vector<unsigned char>(out.scriptPubKey.begin(), out.scriptPubKey.end());
        CMutableTransaction tx(*block.vtx[0]);
        tx.vout.push_back(out);
        block.vtx[0] = MakeTransactionRef(std::move(tx));
    }
    UpdateUncommittedBlockStructures(block, pindexPrev, consensusParams);
    return commitment;
}

unsigned int GetNextTargetRequired(const CBlockIndex *pindexLast)
{
    const Consensus::Params &consensus = Params().GetConsensus();

    arith_uint256 bnProofOfWorkLimit;
    unsigned int nProofOfWorkLimit;
    int nHeight = pindexLast ? pindexLast->nHeight+1 : 0;

    if (nHeight < (int)Params().GetLastImportHeight()) {
        if (nHeight == 0) {
            return arith_uint256("00ffffffffffffffffffffffffffffffffffffffffffffffffffffffffffffff").GetCompact();
        }
        int nLastImportHeight = (int) Params().GetLastImportHeight();
        arith_uint256 nMaxProofOfWorkLimit = arith_uint256("000000000008ffffffffffffffffffffffffffffffffffffffffffffffffffff");
        arith_uint256 nMinProofOfWorkLimit = UintToArith256(consensus.powLimit);
        arith_uint256 nStep = (nMaxProofOfWorkLimit - nMinProofOfWorkLimit) / nLastImportHeight;

        bnProofOfWorkLimit = nMaxProofOfWorkLimit - (nStep * nHeight);
        nProofOfWorkLimit = bnProofOfWorkLimit.GetCompact();
    } else {
        bnProofOfWorkLimit = UintToArith256(consensus.powLimit);
        nProofOfWorkLimit = bnProofOfWorkLimit.GetCompact();
    }

    if (pindexLast == nullptr) {
        return nProofOfWorkLimit; // Genesis block
    }

    const CBlockIndex* pindexPrev = pindexLast;
    if (pindexPrev->pprev == nullptr) {
        return nProofOfWorkLimit; // first block
    }
    const CBlockIndex *pindexPrevPrev = pindexPrev->pprev;
    if (pindexPrevPrev->pprev == nullptr) {
        return nProofOfWorkLimit; // second block
    }

    int64_t nTargetSpacing = Params().GetTargetSpacing();
    int64_t nTargetTimespan = Params().GetTargetTimespan();
    int64_t nActualSpacing = pindexPrev->GetBlockTime() - pindexPrevPrev->GetBlockTime();

    if (nActualSpacing > nTargetSpacing * 10) {
        nActualSpacing = nTargetSpacing * 10;
    }

    // pos: target change every block
    // pos: retarget with exponential moving toward target spacing
    arith_uint256 bnNew;
    bnNew.SetCompact(pindexLast->nBits);

    int64_t nInterval = nTargetTimespan / nTargetSpacing;
    bnNew *= ((nInterval - 1) * nTargetSpacing + nActualSpacing + nActualSpacing);
    bnNew /= ((nInterval + 1) * nTargetSpacing);

    if (bnNew <= 0 || bnNew > bnProofOfWorkLimit) {
        return nProofOfWorkLimit;
    }

    return bnNew.GetCompact();
}

/** Context-dependent validity checks.
 *  By "context", we mean only the previous block headers, but not the UTXO
 *  set; UTXO-related validity checks are done in ConnectBlock().
 *  NOTE: This function is not currently invoked by ConnectBlock(), so we
 *  should consider upgrade issues if we change which consensus rules are
 *  enforced in this function (eg by adding a new consensus rule). See comment
 *  in ConnectBlock().
 *  Note that -reindex-chainstate skips the validation that happens here!
 */
static bool ContextualCheckBlockHeader(const CBlockHeader& block, BlockValidationState& state, BlockManager& blockman, const CChainParams& params, const CBlockIndex* pindexPrev, int64_t nAdjustedTime) EXCLUSIVE_LOCKS_REQUIRED(::cs_main)
{
    AssertLockHeld(::cs_main);
    //assert(pindexPrev != nullptr);
    const int nHeight = pindexPrev == nullptr ? 0 : pindexPrev->nHeight + 1;

    // Check proof of work
    const Consensus::Params& consensusParams = params.GetConsensus();

    if (fParticlMode && pindexPrev) {
        // Check proof-of-stake
        if (block.nBits != GetNextTargetRequired(pindexPrev))
            return state.Invalid(BlockValidationResult::BLOCK_INVALID_HEADER, "bad-diffbits-pos", "incorrect proof of stake");
    } else {
        // Check proof of work
        if (block.nBits != GetNextWorkRequired(pindexPrev, &block, consensusParams))
            return state.Invalid(BlockValidationResult::BLOCK_INVALID_HEADER, "bad-diffbits", "incorrect proof of work");
    }

    // Check against checkpoints
    if (fCheckpointsEnabled) {
        // Don't accept any forks from the main chain prior to last checkpoint.
        // GetLastCheckpoint finds the last checkpoint in MapCheckpoints that's in our
        // BlockIndex().
        const CBlockIndex* pcheckpoint = blockman.GetLastCheckpoint(params.Checkpoints());
        if (pcheckpoint && nHeight < pcheckpoint->nHeight) {
            LogPrintf("ERROR: %s: forked chain older than last checkpoint (height %d)\n", __func__, nHeight);
            return state.Invalid(BlockValidationResult::BLOCK_CHECKPOINT, "bad-fork-prior-to-checkpoint");
        }
    }

    // Check timestamp against prev
    if (block.GetBlockTime() <= pindexPrev->GetMedianTimePast())
        return state.Invalid(BlockValidationResult::BLOCK_INVALID_HEADER, "time-too-old", "block's timestamp is too early");

    // Check timestamp
    if (nHeight > 0
        && block.GetBlockTime() > nAdjustedTime + MAX_FUTURE_BLOCK_TIME)
        return state.Invalid(BlockValidationResult::BLOCK_TIME_FUTURE, "time-too-new", "block timestamp too far in the future");

    // Reject blocks with outdated version
    if ((block.nVersion < 2 && DeploymentActiveAfter(pindexPrev, consensusParams, Consensus::DEPLOYMENT_HEIGHTINCB)) ||
        (block.nVersion < 3 && DeploymentActiveAfter(pindexPrev, consensusParams, Consensus::DEPLOYMENT_DERSIG)) ||
        (block.nVersion < 4 && DeploymentActiveAfter(pindexPrev, consensusParams, Consensus::DEPLOYMENT_CLTV))) {
            return state.Invalid(BlockValidationResult::BLOCK_INVALID_HEADER, strprintf("bad-version(0x%08x)", block.nVersion),
                                 strprintf("rejected nVersion=0x%08x block", block.nVersion));
    }

    return true;
}

/** NOTE: This function is not currently invoked by ConnectBlock(), so we
 *  should consider upgrade issues if we change which consensus rules are
 *  enforced in this function (eg by adding a new consensus rule). See comment
 *  in ConnectBlock().
 *  Note that -reindex-chainstate skips the validation that happens here!
 */
static bool ContextualCheckBlock(CChainState &chain_state, const CBlock& block, BlockValidationState& state, const Consensus::Params& consensusParams, const CBlockIndex* pindexPrev, bool accept_block=false) EXCLUSIVE_LOCKS_REQUIRED(cs_main)
{
    const int nHeight = pindexPrev == nullptr ? 0 : pindexPrev->nHeight + 1;
    const int64_t nPrevTime = pindexPrev ? pindexPrev->nTime : 0;

    // Enforce BIP113 (Median Time Past).
    int nLockTimeFlags = 0;
    if (DeploymentActiveAfter(pindexPrev, consensusParams, Consensus::DEPLOYMENT_CSV)) {
        assert(pindexPrev != nullptr);
        nLockTimeFlags |= LOCKTIME_MEDIAN_TIME_PAST;
    }

    int64_t nLockTimeCutoff = (nLockTimeFlags & LOCKTIME_MEDIAN_TIME_PAST)
                              ? (pindexPrev ? pindexPrev->GetMedianTimePast() : block.GetBlockTime())
                              : block.GetBlockTime();

    // Check that all transactions are finalized
    for (const auto& tx : block.vtx) {
        if (!IsFinalTx(*tx, nHeight, nLockTimeCutoff)) {
            return state.Invalid(BlockValidationResult::BLOCK_CONSENSUS, "bad-txns-nonfinal", "non-final transaction");
        }
    }

    if (fParticlMode) {
        if (block.IsProofOfStake()) {
            if (!chain_state.IsInitialBlockDownload()
                && !particl::CheckStakeUnique(block)) {
                //state.DoS(10, false, "bad-cs-duplicate", false, "duplicate coinstake");

                state.nFlags |= BLOCK_FAILED_DUPLICATE_STAKE;

                /*
                // TODO: ask peers which stake kernel they have
                if (chainActive.Tip()->nHeight < GetNumBlocksOfPeers() - 8) // peers have significantly longer chain, this node must've got the wrong stake 1st
                {
                    LogPrint(BCLog::POS, "%s: Ignoring CheckStakeUnique for block %s, chain height behind peers.\n", __func__, block.GetHash().ToString());
                    const COutPoint &kernel = block.vtx[0]->vin[0].prevout;
                    mapStakeSeen[kernel] = block.GetHash();
                } else
                    return state.DoS(20, false, "bad-cs-duplicate", false, "duplicate coinstake");
                */
            }

            // Limit the number of outputs in a coinstake txn to 6: 1 data + 1 treasury + 4 user
            if (nPrevTime >= consensusParams.OpIsCoinstakeTime) {
                if (block.vtx[0]->vpout.size() > 6) {
                    return state.Invalid(BlockValidationResult::BLOCK_CONSENSUS, "bad-cs-outputs", "Too many outputs in coinstake");
                }
            }

            // Coinstake output 0 must be data output of blockheight
            int i;
            if (!block.vtx[0]->GetCoinStakeHeight(i)) {
                return state.Invalid(BlockValidationResult::BLOCK_CONSENSUS, "bad-cs-malformed", "coinstake txn is malformed");
            }

            if (i != nHeight) {
                return state.Invalid(BlockValidationResult::BLOCK_CONSENSUS, "bad-cs-height", "block height mismatch in coinstake");
            }

            std::vector<uint8_t> &vData = ((CTxOutData*)block.vtx[0]->vpout[0].get())->vData;
            if (vData.size() > 8 && vData[4] == DO_VOTE) {
                uint32_t voteToken;
                memcpy(&voteToken, &vData[5], 4);
                voteToken = le32toh(voteToken);

                LogPrint(BCLog::HDWALLET, _("Block %d casts vote for option %u of proposal %u.\n").translated.c_str(),
                    nHeight, voteToken >> 16, voteToken & 0xFFFF);
            }

            // check witness merkleroot, TODO: should witnessmerkleroot be hashed?
            bool malleated = false;
            uint256 hashWitness = BlockWitnessMerkleRoot(block, &malleated);

            if (hashWitness != block.hashWitnessMerkleRoot) {
                return state.Invalid(BlockValidationResult::BLOCK_MUTATED, "bad-witness-merkle-match", strprintf("%s : witness merkle commitment mismatch", __func__));
            }

            if (!CheckCoinStakeTimestamp(nHeight, block.GetBlockTime())) {
                return state.Invalid(BlockValidationResult::DOS_50, "bad-coinstake-time", strprintf("%s: coinstake timestamp violation nTimeBlock=%d", __func__, block.GetBlockTime()));
            }

            // Check timestamp against prev
            if (block.GetBlockTime() <= pindexPrev->GetPastTimeLimit() || particl::FutureDrift(block.GetBlockTime()) < pindexPrev->GetBlockTime()) {
                return state.Invalid(BlockValidationResult::DOS_50, "bad-block-time", strprintf("%s: block's timestamp is too early", __func__));
            }

            uint256 hashProof, targetProofOfStake;

            // IsInitialBlockDownload tests (!fImporting && !fReindex)
            // Blocks are connected at end of import / reindex
            if (accept_block && chain_state.IsInitialBlockDownload()) {
                // CheckProofOfStake is run again during connectblock
            } else
            if (!CheckProofOfStake(chain_state, state, pindexPrev, *block.vtx[0], block.nTime, block.nBits, hashProof, targetProofOfStake)) {
                return error("ContextualCheckBlock(): check proof-of-stake failed for block %s\n", block.GetHash().ToString());
            }
        } else {
            bool fCheckPOW = true; // TODO: pass properly
            if (fCheckPOW && !CheckProofOfWork(block.GetHash(), block.nBits, consensusParams, nHeight, Params().GetLastImportHeight()))
                return state.Invalid(BlockValidationResult::BLOCK_INVALID_HEADER, "high-hash", "proof of work failed");

            // Enforce rule that the coinbase ends with serialized block height
            // genesis block scriptSig size will be different
            CScript expect = CScript() << OP_RETURN << nHeight;
            const CScript &scriptSig = block.vtx[0]->vin[0].scriptSig;
            if (scriptSig.size() < expect.size() ||
                !std::equal(expect.begin()
                    , expect.end(), scriptSig.begin() + scriptSig.size()-expect.size())) {
                return state.Invalid(BlockValidationResult::BLOCK_CONSENSUS, "bad-cb-height", "block height mismatch in coinbase");
            }
        }

        if (nHeight > 0 && !block.vtx[0]->IsCoinStake()) { // only genesis block can start with coinbase
            return state.Invalid(BlockValidationResult::BLOCK_CONSENSUS, "bad-cs-missing", "first tx is not coinstake");
        }

        if (nHeight > 0 // skip genesis
            && Params().GetLastImportHeight() >= (uint32_t)nHeight) {
            // 2nd txn must be coinbase
            if (block.vtx.size() < 2 || !block.vtx[1]->IsCoinBase()) {
                return state.Invalid(BlockValidationResult::BLOCK_CONSENSUS, "bad-cb", "Second txn of import block must be coinbase");
            }

            // Check hash of genesis import txn matches expected hash.
            uint256 txnHash = block.vtx[1]->GetHash();
            if (!Params().CheckImportCoinbase(nHeight, txnHash)) {
                return state.Invalid(BlockValidationResult::BLOCK_CONSENSUS, "bad-cb", "Incorrect outputs hash.");
            }
        } else {
            // 2nd txn can't be coinbase if block height > GetLastImportHeight
            if (block.vtx.size() > 1 && block.vtx[1]->IsCoinBase()) {
                return state.Invalid(BlockValidationResult::BLOCK_CONSENSUS, "bad-cb-multiple", "unexpected coinbase");
            }
        }
    } else {
        // Enforce rule that the coinbase starts with serialized block height
        if (DeploymentActiveAfter(pindexPrev, consensusParams, Consensus::DEPLOYMENT_HEIGHTINCB))
        {
            CScript expect = CScript() << nHeight;
            if (block.vtx[0]->vin[0].scriptSig.size() < expect.size() ||
                !std::equal(expect.begin(), expect.end(), block.vtx[0]->vin[0].scriptSig.begin())) {
                return state.Invalid(BlockValidationResult::BLOCK_CONSENSUS, "bad-cb-height", "block height mismatch in coinbase");
            }
        }

        // Validation for witness commitments.
        // * We compute the witness hash (which is the hash including witnesses) of all the block's transactions, except the
        //   coinbase (where 0x0000....0000 is used instead).
        // * The coinbase scriptWitness is a stack of a single 32-byte vector, containing a witness reserved value (unconstrained).
        // * We build a merkle tree with all those witness hashes as leaves (similar to the hashMerkleRoot in the block header).
        // * There must be at least one output whose scriptPubKey is a single 36-byte push, the first 4 bytes of which are
        //   {0xaa, 0x21, 0xa9, 0xed}, and the following 32 bytes are SHA256^2(witness root, witness reserved value). In case there are
        //   multiple, the last one is used.
        bool fHaveWitness = false;
        if (DeploymentActiveAfter(pindexPrev, consensusParams, Consensus::DEPLOYMENT_SEGWIT)) {
            int commitpos = GetWitnessCommitmentIndex(block);
            if (commitpos != NO_WITNESS_COMMITMENT) {
                bool malleated = false;
                uint256 hashWitness = BlockWitnessMerkleRoot(block, &malleated);
                // The malleation check is ignored; as the transaction tree itself
                // already does not permit it, it is impossible to trigger in the
                // witness tree.
                if (block.vtx[0]->vin[0].scriptWitness.stack.size() != 1 || block.vtx[0]->vin[0].scriptWitness.stack[0].size() != 32) {
                    return state.Invalid(BlockValidationResult::BLOCK_MUTATED, "bad-witness-nonce-size", strprintf("%s : invalid witness reserved value size", __func__));
                }
                CHash256().Write(hashWitness).Write(block.vtx[0]->vin[0].scriptWitness.stack[0]).Finalize(hashWitness);
                if (memcmp(hashWitness.begin(), &block.vtx[0]->vout[commitpos].scriptPubKey[6], 32)) {
                    return state.Invalid(BlockValidationResult::BLOCK_MUTATED, "bad-witness-merkle-match", strprintf("%s : witness merkle commitment mismatch", __func__));
                }
                fHaveWitness = true;
            }
        }

        // No witness data is allowed in blocks that don't commit to witness data, as this would otherwise leave room for spam
        if (!fHaveWitness) {
          for (const auto& tx : block.vtx) {
                if (tx->HasWitness()) {
                    return state.Invalid(BlockValidationResult::BLOCK_MUTATED, "unexpected-witness", strprintf("%s : unexpected witness data found", __func__));
                }
            }
        }
    }

    // After the coinbase witness reserved value and commitment are verified,
    // we can check if the block weight passes (before we've checked the
    // coinbase witness, it would be possible for the weight to be too
    // large by filling up the coinbase witness, which doesn't change
    // the block hash, so we couldn't mark the block as permanently
    // failed).
    if (GetBlockWeight(block) > MAX_BLOCK_WEIGHT) {
        return state.Invalid(BlockValidationResult::BLOCK_CONSENSUS, "bad-blk-weight", strprintf("%s : weight limit failed", __func__));
    }

    return true;
}

bool ChainstateManager::AcceptBlockHeader(const CBlockHeader& block, BlockValidationState& state, const CChainParams& chainparams, CBlockIndex** ppindex, bool fRequested)
{
    AssertLockHeld(cs_main);
    // Check for duplicate
    uint256 hash = block.GetHash();
    BlockMap::iterator miSelf{m_blockman.m_block_index.find(hash)};
    if (hash != chainparams.GetConsensus().hashGenesisBlock) {
        if (miSelf != m_blockman.m_block_index.end()) {
            // Block header is already known.
            CBlockIndex* pindex = &(miSelf->second);
            if (state.m_chainman && !state.m_peerman) {
                state.m_peerman = state.m_chainman->m_peerman;
            }
            if (fParticlMode && !fRequested && !state.m_chainman->ActiveChainstate().IsInitialBlockDownload() && state.nodeId >= 0
                && !state.m_peerman->IncDuplicateHeaders(state.nodeId)) {
                state.m_peerman->Misbehaving(state.nodeId, 5, "Too many duplicates");
            }

            if (ppindex)
                *ppindex = pindex;
            if (pindex->nStatus & BLOCK_FAILED_MASK) {
                /*
                if (pindex->nFlags & BLOCK_FAILED_DUPLICATE_STAKE
                    && ProcessDuplicateStakeHeader(pindex, state.nodeId))
                {
                    // pass
                } else */
                LogPrint(BCLog::VALIDATION, "%s: block %s is marked invalid\n", __func__, hash.ToString());
                return state.Invalid(BlockValidationResult::BLOCK_CACHED_INVALID, "duplicate");
            }
            return true;
        }

        if (!CheckBlockHeader(block, state, chainparams.GetConsensus())) {
            LogPrint(BCLog::VALIDATION, "%s: Consensus::CheckBlockHeader: %s, %s\n", __func__, hash.ToString(), state.ToString());
            return false;
        }

        // Get prev block index
        CBlockIndex* pindexPrev = nullptr;
        BlockMap::iterator mi{m_blockman.m_block_index.find(block.hashPrevBlock)};
        if (mi == m_blockman.m_block_index.end()) {
            LogPrint(BCLog::VALIDATION, "%s: %s prev block not found\n", __func__, hash.ToString());
            return state.Invalid(BlockValidationResult::BLOCK_MISSING_PREV, "prev-blk-not-found");
        }
        pindexPrev = &((*mi).second);
        if (pindexPrev->nStatus & BLOCK_FAILED_MASK) {
            LogPrint(BCLog::VALIDATION, "%s: %s prev block invalid\n", __func__, hash.ToString());
            return state.Invalid(BlockValidationResult::BLOCK_INVALID_PREV, "bad-prevblk");
        }
        if (!ContextualCheckBlockHeader(block, state, m_blockman, chainparams, pindexPrev, GetAdjustedTime())) {
            LogPrint(BCLog::VALIDATION, "%s: Consensus::ContextualCheckBlockHeader: %s, %s\n", __func__, hash.ToString(), state.ToString());
            return false;
        }

        /* Determine if this block descends from any block which has been found
         * invalid (m_failed_blocks), then mark pindexPrev and any blocks between
         * them as failed. For example:
         *
         *                D3
         *              /
         *      B2 - C2
         *    /         \
         *  A             D2 - E2 - F2
         *    \
         *      B1 - C1 - D1 - E1
         *
         * In the case that we attempted to reorg from E1 to F2, only to find
         * C2 to be invalid, we would mark D2, E2, and F2 as BLOCK_FAILED_CHILD
         * but NOT D3 (it was not in any of our candidate sets at the time).
         *
         * In any case D3 will also be marked as BLOCK_FAILED_CHILD at restart
         * in LoadBlockIndex.
         */
        if (!pindexPrev->IsValid(BLOCK_VALID_SCRIPTS)) {
            // The above does not mean "invalid": it checks if the previous block
            // hasn't been validated up to BLOCK_VALID_SCRIPTS. This is a performance
            // optimization, in the common case of adding a new block to the tip,
            // we don't need to iterate over the failed blocks list.
            for (const CBlockIndex* failedit : m_failed_blocks) {
                if (pindexPrev->GetAncestor(failedit->nHeight) == failedit) {
                    //assert(failedit->nStatus & BLOCK_FAILED_VALID);
                    CBlockIndex* invalid_walk = pindexPrev;
                    if (failedit->nStatus & BLOCK_FAILED_VALID)
                    while (invalid_walk != failedit) {
                        invalid_walk->nStatus |= BLOCK_FAILED_CHILD;
                        m_blockman.m_dirty_blockindex.insert(invalid_walk);
                        invalid_walk = invalid_walk->pprev;
                    }
                    LogPrint(BCLog::VALIDATION, "%s: %s prev block invalid ancestor %s\n", __func__, hash.ToString(), failedit->GetBlockHash().ToString());
                    return state.Invalid(BlockValidationResult::BLOCK_INVALID_PREV, "bad-prevblk");
                }
            }
        }
    }
    bool force_accept = true;
    if (fParticlMode &&
        state.nodeId >= 0 &&
        state.m_chainman->HaveActiveChainstate() &&
        !state.m_chainman->ActiveChainstate().IsInitialBlockDownload()) {
        if (!AddNodeHeader(state.nodeId, hash)) {
            LogPrintf("ERROR: %s: DoS limits\n", __func__);
            return state.Invalid(BlockValidationResult::DOS_20, "dos-limits");
        }
        force_accept = false;
    }
    CBlockIndex* pindex{m_blockman.AddToBlockIndex(block)};
    if (force_accept) {
        pindex->nFlags |= BLOCK_ACCEPTED;
    }

    if (ppindex)
        *ppindex = pindex;

    return true;
}

// Exposed wrapper for AcceptBlockHeader
bool ChainstateManager::ProcessNewBlockHeaders(const std::vector<CBlockHeader>& headers, BlockValidationState& state, const CChainParams& chainparams, const CBlockIndex** ppindex)
{
    state.m_chainman = this;
    AssertLockNotHeld(cs_main);
    {
        LOCK(cs_main);
        for (const CBlockHeader& header : headers) {
            CBlockIndex *pindex = nullptr; // Use a temp pindex instead of ppindex to avoid a const_cast
            bool accepted{AcceptBlockHeader(header, state, chainparams, &pindex)};
            ActiveChainstate().CheckBlockIndex();

            if (!accepted) {
                return false;
            }
            if (ppindex) {
                *ppindex = pindex;
            }
        }
    }
    if (NotifyHeaderTip(ActiveChainstate())) {
        if (ActiveChainstate().IsInitialBlockDownload() && ppindex && *ppindex) {
            const CBlockIndex& last_accepted{**ppindex};
            const int64_t blocks_left{(GetTime() - last_accepted.GetBlockTime()) / chainparams.GetConsensus().nPowTargetSpacing};
            const double progress{100.0 * last_accepted.nHeight / (last_accepted.nHeight + blocks_left)};
            LogPrintf("Synchronizing blockheaders, height: %d (~%.2f%%)\n", last_accepted.nHeight, progress);
        }
    }
    return true;
}

/** Store block on disk. If dbp is non-nullptr, the file is known to already reside on disk */
bool CChainState::AcceptBlock(const std::shared_ptr<const CBlock>& pblock, BlockValidationState& state, CBlockIndex** ppindex, bool fRequested, const FlatFilePos* dbp, bool* fNewBlock)
{
    const CBlock& block = *pblock;

    if (fNewBlock) *fNewBlock = false;
    AssertLockHeld(cs_main);

    CBlockIndex *pindexDummy = nullptr;
    CBlockIndex *&pindex = ppindex ? *ppindex : pindexDummy;

    bool accepted_header{m_chainman.AcceptBlockHeader(block, state, m_params, &pindex, fRequested)};
    CheckBlockIndex();

    if (!accepted_header)
        return false;

    // Try to process all requested blocks that we don't have, but only
    // process an unrequested block if it's new and has enough work to
    // advance our tip, and isn't too many blocks ahead.
    bool fAlreadyHave = pindex->nStatus & BLOCK_HAVE_DATA;
    bool fHasMoreOrSameWork = (m_chain.Tip() ? pindex->nChainWork >= m_chain.Tip()->nChainWork : true);
    // Blocks that are too out-of-order needlessly limit the effectiveness of
    // pruning, because pruning will not delete block files that contain any
    // blocks which are too close in height to the tip.  Apply this test
    // regardless of whether pruning is enabled; it should generally be safe to
    // not process unrequested blocks.
    bool fTooFarAhead{pindex->nHeight > m_chain.Height() + int(MIN_BLOCKS_TO_KEEP)};

    // TODO: Decouple this function from the block download logic by removing fRequested
    // This requires some new chain data structure to efficiently look up if a
    // block is in a chain leading to a candidate for best tip, despite not
    // being such a candidate itself.
    // Note that this would break the getblockfrompeer RPC

    // TODO: deal better with return value and error conditions for duplicate
    // and unrequested blocks.
    if (fAlreadyHave) return true;
    if (!fRequested) {  // If we didn't ask for it:
        if (pindex->nTx != 0) return true;    // This is a previously-processed block that was pruned
        if (!fHasMoreOrSameWork) return true; // Don't process less-work chains
        if (fTooFarAhead) return true;        // Block height is too high

        // Protect against DoS attacks from low-work chains.
        // If our tip is behind, a peer could try to send us
        // low-work blocks on a fake chain that we would never
        // request; don't process these.
        if (pindex->nChainWork < nMinimumChainWork) return true;
    }

    if (!CheckBlock(block, state, m_params.GetConsensus())) {
        return error("%s: %s", __func__, state.ToString());
    }

    if (block.IsProofOfStake()) {
        pindex->SetProofOfStake();
        pindex->prevoutStake = pblock->vtx[0]->vin[0].prevout;
        if (!pindex->pprev
            || (pindex->pprev->bnStakeModifier.IsNull()
                && pindex->pprev->GetBlockHash() != m_params.GetConsensus().hashGenesisBlock)) {
            // Block received out of order
            if (fParticlMode && !IsInitialBlockDownload()) {
                if (pindex->nFlags & BLOCK_DELAYED) {
                    // Block is already delayed
                    state.nFlags |= BLOCK_DELAYED;
                    return true;
                }
                pindex->nFlags |= BLOCK_DELAYED;
                return particl::DelayBlock(m_blockman, pblock, state);
            }
        } else {
            pindex->bnStakeModifier = ComputeStakeModifierV2(pindex->pprev, pindex->prevoutStake.hash);
        }
        pindex->nFlags = pindex->nFlags & (uint32_t)~BLOCK_DELAYED;
        m_blockman.m_dirty_blockindex.insert(pindex);
    }

    if (!ContextualCheckBlock(*this, block, state, m_params.GetConsensus(), pindex->pprev, true)) {
        if (state.IsInvalid() && state.GetResult() != BlockValidationResult::BLOCK_MUTATED) {
            pindex->nStatus |= BLOCK_FAILED_VALID;
            m_blockman.m_dirty_blockindex.insert(pindex);
        }
        return error("%s: %s", __func__, state.ToString());
    }

    if (state.nFlags & BLOCK_STAKE_KERNEL_SPENT && !(state.nFlags & BLOCK_FAILED_DUPLICATE_STAKE)) {
        if (state.nodeId > -1) {
            state.m_peerman->IncPersistentMisbehaviour(state.nodeId, 20);
            state.m_peerman->Misbehaving(state.nodeId, 20, "Spent kernel");
        }
    }

    RemoveNodeHeader(pindex->GetBlockHash());
    pindex->nFlags |= BLOCK_ACCEPTED;
    m_blockman.m_dirty_blockindex.insert(pindex);

    // Header is valid/has work, merkle tree and segwit merkle tree are good...RELAY NOW
    // (but if it does not build on our best tip, let the SendMessages loop relay it)
    if (!(state.nFlags & (BLOCK_STAKE_KERNEL_SPENT | BLOCK_FAILED_DUPLICATE_STAKE))
        && !IsInitialBlockDownload() && m_chain.Tip() == pindex->pprev) {
        GetMainSignals().NewPoWValidBlock(pindex, pblock);
    }

    // Write block to history file
    if (fNewBlock) *fNewBlock = true;
    try {
        FlatFilePos blockPos{m_blockman.SaveBlockToDisk(block, pindex->nHeight, m_chain, m_params, dbp)};
        if (blockPos.IsNull()) {
            state.Error(strprintf("%s: Failed to find position to write new block to disk", __func__));
            return false;
        }
        ReceivedBlockTransactions(block, pindex, blockPos);
    } catch (const std::runtime_error& e) {
        return AbortNode(state, std::string("System error: ") + e.what());
    }

    FlushStateToDisk(state, FlushStateMode::NONE);

    CheckBlockIndex();

    return true;
}

bool ChainstateManager::ProcessNewBlock(const CChainParams& chainparams, const std::shared_ptr<const CBlock>& block, bool force_processing, bool* new_block, NodeId node_id, PeerManager *peerman)
{
    AssertLockNotHeld(cs_main);

    CBlockIndex *pindex = nullptr;
    {
        /*
        uint256 hash = pblock->GetHash();
        // Limited duplicity on stake: prevents block flood attack
        // Duplicate stake allowed only when there is orphan child block
        if (!fReindex && !fImporting && pblock->IsProofOfStake() && setStakeSeen.count(pblock->GetProofOfStake()) && !mapOrphanBlocksByPrev.count(hash))
            return error("%s: Duplicate proof-of-stake (%s, %d) for block %s", pblock->GetProofOfStake().first.ToString(), pblock->GetProofOfStake().second, hash.ToString());
        */

        if (new_block) *new_block = false;
        BlockValidationState state;
        state.m_chainman = this;
        if (peerman) {
            state.m_peerman = peerman;
        } else {
            state.m_peerman = this->m_peerman;
        }
        if (node_id > -1) {
            state.nodeId = node_id;
        }

        // CheckBlock() does not support multi-threaded block validation because CBlock::fChecked can cause data race.
        // Therefore, the following critical section must include the CheckBlock() call as well.
        LOCK(cs_main);

        // Skipping AcceptBlock() for CheckBlock() failures means that we will never mark a block as invalid if
        // CheckBlock() fails.  This is protective against consensus failure if there are any unknown forms of block
        // malleability that cause CheckBlock() to fail; see e.g. CVE-2012-2459 and
        // https://lists.linuxfoundation.org/pipermail/bitcoin-dev/2019-February/016697.html.  Because CheckBlock() is
        // not very expensive, the anti-DoS benefits of caching failure (of a definitely-invalid block) are not substantial.
        bool ret = CheckBlock(*block, state, chainparams.GetConsensus());
        if (ret) {
            // Store to disk
            ret = ActiveChainstate().AcceptBlock(block, state, &pindex, force_processing, nullptr, new_block);
        }
        if (state.nFlags & BLOCK_DELAYED) {
            return true;
        }
        if (!ret) {
            if (fParticlMode && state.GetResult() != BlockValidationResult::BLOCK_MISSING_PREV) {
                // Mark block as invalid to prevent re-requesting from peer.
                // Block will have been added to the block index in AcceptBlockHeader
                CBlockIndex *pindex = ActiveChainstate().m_blockman.AddToBlockIndex(*block);
                ActiveChainstate().InvalidBlockFound(pindex, state);
            }
            GetMainSignals().BlockChecked(*block, state);
            return error("%s: AcceptBlock FAILED (%s)", __func__, state.ToString());
        }

        if (pindex && state.nFlags & BLOCK_FAILED_DUPLICATE_STAKE) {
            pindex->nFlags |= BLOCK_FAILED_DUPLICATE_STAKE;
            m_blockman.m_dirty_blockindex.insert(pindex);
            LogPrint(BCLog::POS, "%s Marking duplicate stake: %s.\n", __func__, pindex->GetBlockHash().ToString());
            GetMainSignals().BlockChecked(*block, state);
        }
    }

    NotifyHeaderTip(ActiveChainstate());

    BlockValidationState state; // Only used to report errors, not invalidity - ignore it
    state.m_chainman = this;
    if (peerman) {
        state.m_peerman = peerman;
    } else {
        state.m_peerman = this->m_peerman;
    }
    if (!ActiveChainstate().ActivateBestChain(state, block)) {
        return error("%s: ActivateBestChain failed (%s)", __func__, state.ToString());
    }

    if (smsg::fSecMsgEnabled && gArgs.GetBoolArg("-smsgscanincoming", false)) {
        smsgModule.ScanBlock(*block);
    }

    {
        assert(pindex);
        // Check here for blocks not connected to the chain, TODO: move to a timer.
        particl::CheckDelayedBlocks(ActiveChainstate().m_blockman, state, chainparams, pindex->GetBlockHash());
    }

    return true;
}

MempoolAcceptResult ChainstateManager::ProcessTransaction(const CTransactionRef& tx, bool test_accept, bool ignore_locks)
{
    AssertLockHeld(cs_main);
    CChainState& active_chainstate = ActiveChainstate();
    if (!active_chainstate.GetMempool()) {
        TxValidationState state;
        state.Invalid(TxValidationResult::TX_NO_MEMPOOL, "no-mempool");
        return MempoolAcceptResult::Failure(state);
    }
    auto result = AcceptToMemoryPool(active_chainstate, tx, GetTime(), /*bypass_limits=*/ false, test_accept, ignore_locks);
    active_chainstate.GetMempool()->check(active_chainstate.CoinsTip(), active_chainstate.m_chain.Height() + 1);
    return result;
}

bool TestBlockValidity(BlockValidationState& state,
                       const CChainParams& chainparams,
                       CChainState& chainstate,
                       const CBlock& block,
                       CBlockIndex* pindexPrev,
                       bool fCheckPOW,
                       bool fCheckMerkleRoot)
{
    AssertLockHeld(cs_main);
    assert(pindexPrev && pindexPrev == chainstate.m_chain.Tip());
    CCoinsViewCache viewNew(&chainstate.CoinsTip());
    uint256 block_hash(block.GetHash());
    CBlockIndex indexDummy(block);
    indexDummy.pprev = pindexPrev;
    indexDummy.nHeight = pindexPrev->nHeight + 1;
    indexDummy.phashBlock = &block_hash;

    // NOTE: CheckBlockHeader is called by CheckBlock
    if (!ContextualCheckBlockHeader(block, state, chainstate.m_blockman, chainparams, pindexPrev, GetAdjustedTime()))
        return error("%s: Consensus::ContextualCheckBlockHeader: %s", __func__, state.ToString());
    if (!CheckBlock(block, state, chainparams.GetConsensus(), fCheckPOW, fCheckMerkleRoot))
        return error("%s: Consensus::CheckBlock: %s", __func__, state.ToString());
    if (!ContextualCheckBlock(chainstate, block, state, chainparams.GetConsensus(), pindexPrev))
        return error("%s: Consensus::ContextualCheckBlock: %s", __func__, state.ToString());
    if (!chainstate.ConnectBlock(block, state, &indexDummy, viewNew, true)) {
        return false;
    }
    assert(state.IsValid());

    return true;
}

/* This function is called from the RPC code for pruneblockchain */
void PruneBlockFilesManual(CChainState& active_chainstate, int nManualPruneHeight)
{
    BlockValidationState state;
    if (!active_chainstate.FlushStateToDisk(
            state, FlushStateMode::NONE, nManualPruneHeight)) {
        LogPrintf("%s: failed to flush state (%s)\n", __func__, state.ToString());
    }
}

void CChainState::LoadMempool(const ArgsManager& args)
{
    if (!m_mempool) return;
    if (args.GetBoolArg("-persistmempool", DEFAULT_PERSIST_MEMPOOL)) {
        ::LoadMempool(*m_mempool, *this);
    }
    m_mempool->SetIsLoaded(!ShutdownRequested());
}

bool CChainState::LoadChainTip()
{
    AssertLockHeld(cs_main);
    const CCoinsViewCache& coins_cache = CoinsTip();
    assert(!coins_cache.GetBestBlock().IsNull()); // Never called when the coins view is empty
    const CBlockIndex* tip = m_chain.Tip();

    if (tip && tip->GetBlockHash() == coins_cache.GetBestBlock()) {
        return true;
    }

    // Load pointer to end of best chain
    CBlockIndex* pindex = m_blockman.LookupBlockIndex(coins_cache.GetBestBlock());
    if (!pindex) {
        return false;
    }
    m_chain.SetTip(pindex);
    PruneBlockIndexCandidates();

    tip = m_chain.Tip();
    LogPrintf("Loaded best chain: hashBestChain=%s height=%d date=%s progress=%f\n",
              tip->GetBlockHash().ToString(),
              m_chain.Height(),
              FormatISO8601DateTime(tip->GetBlockTime()),
              GuessVerificationProgress(m_params.TxData(), tip));
    return true;
}

CVerifyDB::CVerifyDB()
{
    uiInterface.ShowProgress(_("Verifying blocks…").translated, 0, false);
}

CVerifyDB::~CVerifyDB()
{
    uiInterface.ShowProgress("", 100, false);
}

bool CVerifyDB::VerifyDB(
    CChainState& chainstate,
    const Consensus::Params& consensus_params,
    CCoinsView& coinsview,
    int nCheckLevel, int nCheckDepth)
{
    AssertLockHeld(cs_main);

    if (chainstate.m_chain.Tip() == nullptr || chainstate.m_chain.Tip()->pprev == nullptr) {
        return true;
    }

    fVerifyingDB = true;

    // Verify blocks in the best chain
    if (nCheckDepth <= 0 || nCheckDepth > chainstate.m_chain.Height()) {
        nCheckDepth = chainstate.m_chain.Height();
    }
    nCheckLevel = std::max(0, std::min(4, nCheckLevel));
    LogPrintf("Verifying last %i blocks at level %i\n", nCheckDepth, nCheckLevel);
    CCoinsViewCache coins(&coinsview);
    CBlockIndex* pindex;
    CBlockIndex* pindexFailure = nullptr;
    int nGoodTransactions = 0;
    BlockValidationState state;
    int reportDone = 0;
    LogPrintf("[0%%]..."); /* Continued */

    const bool is_snapshot_cs{!chainstate.m_from_snapshot_blockhash};

    for (pindex = chainstate.m_chain.Tip(); pindex && pindex->pprev; pindex = pindex->pprev) {
        const int percentageDone = std::max(1, std::min(99, (int)(((double)(chainstate.m_chain.Height() - pindex->nHeight)) / (double)nCheckDepth * (nCheckLevel >= 4 ? 50 : 100))));
        if (reportDone < percentageDone / 10) {
            // report every 10% step
            LogPrintf("[%d%%]...", percentageDone); /* Continued */
            reportDone = percentageDone / 10;
        }
        uiInterface.ShowProgress(_("Verifying blocks…").translated, percentageDone, false);
        if (pindex->nHeight <= chainstate.m_chain.Height() - nCheckDepth) {
            break;
        }
        if ((fPruneMode || is_snapshot_cs) && !(pindex->nStatus & BLOCK_HAVE_DATA)) {
            // If pruning or running under an assumeutxo snapshot, only go
            // back as far as we have data.
            LogPrintf("VerifyDB(): block verification stopping at height %d (pruning, no data)\n", pindex->nHeight);
            break;
        }
        CBlock block;
        // check level 0: read from disk
        if (!ReadBlockFromDisk(block, pindex, consensus_params)) {
            return error("VerifyDB(): *** ReadBlockFromDisk failed at %d, hash=%s", pindex->nHeight, pindex->GetBlockHash().ToString());
        }
        // check level 1: verify block validity
        if (nCheckLevel >= 1 && !CheckBlock(block, state, consensus_params)) {
            return error("%s: *** found bad block at %d, hash=%s (%s)\n", __func__,
                         pindex->nHeight, pindex->GetBlockHash().ToString(), state.ToString());
        }
        // check level 2: verify undo validity
        if (nCheckLevel >= 2 && pindex) {
            CBlockUndo undo;
            if (!pindex->GetUndoPos().IsNull()) {
                if (!UndoReadFromDisk(undo, pindex)) {
                    return error("VerifyDB(): *** found bad undo data at %d, hash=%s\n", pindex->nHeight, pindex->GetBlockHash().ToString());
                }
            }
        }
        // check level 3: check for inconsistencies during memory-only disconnect of tip blocks
        size_t curr_coins_usage = coins.DynamicMemoryUsage() + chainstate.CoinsTip().DynamicMemoryUsage();

        if (nCheckLevel >= 3 && curr_coins_usage <= chainstate.m_coinstip_cache_size_bytes) {
            assert(coins.GetBestBlock() == pindex->GetBlockHash());
            DisconnectResult res = chainstate.DisconnectBlock(block, pindex, coins);
            if (res == DISCONNECT_FAILED) {
                return error("VerifyDB(): *** irrecoverable inconsistency in block data at %d, hash=%s", pindex->nHeight, pindex->GetBlockHash().ToString());
            }
            if (res == DISCONNECT_UNCLEAN) {
                nGoodTransactions = 0;
                pindexFailure = pindex;
            } else {
                nGoodTransactions += block.vtx.size();
            }
        }
        if (ShutdownRequested()) return true;
    }
    if (pindexFailure) {
        return error("VerifyDB(): *** coin database inconsistencies found (last %i blocks, %i good transactions before that)\n", chainstate.m_chain.Height() - pindexFailure->nHeight + 1, nGoodTransactions);
    }

    // store block count as we move pindex at check level >= 4
    int block_count = chainstate.m_chain.Height() - pindex->nHeight;

    // check level 4: try reconnecting blocks
    if (nCheckLevel >= 4) {
        while (pindex != chainstate.m_chain.Tip()) {
            const int percentageDone = std::max(1, std::min(99, 100 - (int)(((double)(chainstate.m_chain.Height() - pindex->nHeight)) / (double)nCheckDepth * 50)));
            if (reportDone < percentageDone / 10) {
                // report every 10% step
                LogPrintf("[%d%%]...", percentageDone); /* Continued */
                reportDone = percentageDone / 10;
            }
            uiInterface.ShowProgress(_("Verifying blocks…").translated, percentageDone, false);
            pindex = chainstate.m_chain.Next(pindex);
            CBlock block;
            if (!ReadBlockFromDisk(block, pindex, consensus_params))
                return error("VerifyDB(): *** ReadBlockFromDisk failed at %d, hash=%s", pindex->nHeight, pindex->GetBlockHash().ToString());
            // Particl: Clear state, data from VerifyDB is not written to disk.
            BlockValidationState state;
            coins.ClearFlushed();
            if (!chainstate.ConnectBlock(block, state, pindex, coins)) {
                return error("VerifyDB(): *** found unconnectable block at %d, hash=%s (%s)", pindex->nHeight, pindex->GetBlockHash().ToString(), state.ToString());
            }
            if (ShutdownRequested()) return true;
        }
    }

    LogPrintf("[DONE].\n");
    LogPrintf("No coin database inconsistencies in last %i blocks (%i transactions)\n", block_count, nGoodTransactions);
    fVerifyingDB = false;

    return true;
}

/** Apply the effects of a block on the utxo cache, ignoring that it may already have been applied. */
bool CChainState::RollforwardBlock(const CBlockIndex* pindex, CCoinsViewCache& inputs)
{
    AssertLockHeld(cs_main);
    // TODO: merge with ConnectBlock
    CBlock block;
    if (!ReadBlockFromDisk(block, pindex, m_params.GetConsensus())) {
        return error("ReplayBlock(): ReadBlockFromDisk failed at %d, hash=%s", pindex->nHeight, pindex->GetBlockHash().ToString());
    }

    for (const CTransactionRef& tx : block.vtx) {
        if (!tx->IsCoinBase()) {
            for (const CTxIn &txin : tx->vin) {
                inputs.SpendCoin(txin.prevout);
            }
        }
        // Pass check = true as every addition may be an overwrite.
        AddCoins(inputs, *tx, pindex->nHeight, true);
    }
    return true;
}

bool CChainState::ReplayBlocks()
{
    LOCK(cs_main);

    CCoinsView& db = this->CoinsDB();
    CCoinsViewCache cache(&db);

    std::vector<uint256> hashHeads = db.GetHeadBlocks();
    if (hashHeads.empty()) return true; // We're already in a consistent state.
    if (hashHeads.size() != 2) return error("ReplayBlocks(): unknown inconsistent state");

    uiInterface.ShowProgress(_("Replaying blocks…").translated, 0, false);
    LogPrintf("Replaying blocks\n");

    const CBlockIndex* pindexOld = nullptr;  // Old tip during the interrupted flush.
    const CBlockIndex* pindexNew;            // New tip during the interrupted flush.
    const CBlockIndex* pindexFork = nullptr; // Latest block common to both the old and the new tip.

    if (m_blockman.m_block_index.count(hashHeads[0]) == 0) {
        return error("ReplayBlocks(): reorganization to unknown block requested");
    }
    pindexNew = &(m_blockman.m_block_index[hashHeads[0]]);

    if (!hashHeads[1].IsNull()) { // The old tip is allowed to be 0, indicating it's the first flush.
        if (m_blockman.m_block_index.count(hashHeads[1]) == 0) {
            return error("ReplayBlocks(): reorganization from unknown block requested");
        }
        pindexOld = &(m_blockman.m_block_index[hashHeads[1]]);
        pindexFork = LastCommonAncestor(pindexOld, pindexNew);
        assert(pindexFork != nullptr);
    }

    // Rollback along the old branch.
    while (pindexOld != pindexFork) {
        if (pindexOld->nHeight > 0) { // Never disconnect the genesis block.
            CBlock block;
            if (!ReadBlockFromDisk(block, pindexOld, m_params.GetConsensus())) {
                return error("RollbackBlock(): ReadBlockFromDisk() failed at %d, hash=%s", pindexOld->nHeight, pindexOld->GetBlockHash().ToString());
            }
            LogPrintf("Rolling back %s (%i)\n", pindexOld->GetBlockHash().ToString(), pindexOld->nHeight);
            DisconnectResult res = DisconnectBlock(block, pindexOld, cache);
            if (res == DISCONNECT_FAILED) {
                return error("RollbackBlock(): DisconnectBlock failed at %d, hash=%s", pindexOld->nHeight, pindexOld->GetBlockHash().ToString());
            }
            // If DISCONNECT_UNCLEAN is returned, it means a non-existing UTXO was deleted, or an existing UTXO was
            // overwritten. It corresponds to cases where the block-to-be-disconnect never had all its operations
            // applied to the UTXO set. However, as both writing a UTXO and deleting a UTXO are idempotent operations,
            // the result is still a version of the UTXO set with the effects of that block undone.
        }
        pindexOld = pindexOld->pprev;
    }

    // Roll forward from the forking point to the new tip.
    int nForkHeight = pindexFork ? pindexFork->nHeight : 0;
    for (int nHeight = nForkHeight + 1; nHeight <= pindexNew->nHeight; ++nHeight) {
        const CBlockIndex* pindex = pindexNew->GetAncestor(nHeight);
        LogPrintf("Rolling forward %s (%i)\n", pindex->GetBlockHash().ToString(), nHeight);
        uiInterface.ShowProgress(_("Replaying blocks…").translated, (int) ((nHeight - nForkHeight) * 100.0 / (pindexNew->nHeight - nForkHeight)) , false);
        if (!RollforwardBlock(pindex, cache)) return false;
    }

    cache.SetBestBlock(pindexNew->GetBlockHash(), pindexNew->nHeight);
    cache.Flush();
    uiInterface.ShowProgress("", 100, false);
    return true;
}

bool CChainState::NeedsRedownload() const
{
    AssertLockHeld(cs_main);

    // At and above m_params.SegwitHeight, segwit consensus rules must be validated
    CBlockIndex* block{m_chain.Tip()};

    while (block != nullptr && DeploymentActiveAt(*block, m_params.GetConsensus(), Consensus::DEPLOYMENT_SEGWIT)) {
        if (!(block->nStatus & BLOCK_OPT_WITNESS)) {
            // block is insufficiently validated for a segwit client
            return true;
        }
        block = block->pprev;
    }

    return false;
}

void CChainState::UnloadBlockIndex()
{
    AssertLockHeld(::cs_main);
    nBlockSequenceId = 1;
    setBlockIndexCandidates.clear();
}

// May NOT be used after any connections are up as much
// of the peer-processing logic assumes a consistent
// block index state
void UnloadBlockIndex(CTxMemPool* mempool, ChainstateManager& chainman)
{
    AssertLockHeld(::cs_main);
    chainman.Unload();
    pindexBestHeader = nullptr;
    if (mempool) mempool->clear();
    g_versionbitscache.Clear();
    for (int b = 0; b < VERSIONBITS_NUM_BITS; b++) {
        warningcache[b].clear();
    }
    fHavePruned = false;
}

bool ChainstateManager::LoadBlockIndex()
{
    AssertLockHeld(cs_main);
    // Load block index from databases
    bool needs_init = fReindex;

    if (!fReindex) {
        bool ret = m_blockman.LoadBlockIndexDB();
        if (!ret) return false;

        std::vector<CBlockIndex*> vSortedByHeight{m_blockman.GetAllBlockIndices()};
        std::sort(vSortedByHeight.begin(), vSortedByHeight.end(),
                  CBlockIndexHeightOnlyComparator());

        // Find start of assumed-valid region.
        int first_assumed_valid_height = std::numeric_limits<int>::max();

        for (const CBlockIndex* block : vSortedByHeight) {
            if (block->IsAssumedValid()) {
                auto chainstates = GetAll();

                // If we encounter an assumed-valid block index entry, ensure that we have
                // one chainstate that tolerates assumed-valid entries and another that does
                // not (i.e. the background validation chainstate), since assumed-valid
                // entries should always be pending validation by a fully-validated chainstate.
                auto any_chain = [&](auto fnc) { return std::any_of(chainstates.cbegin(), chainstates.cend(), fnc); };
                assert(any_chain([](auto chainstate) { return chainstate->reliesOnAssumedValid(); }));
                assert(any_chain([](auto chainstate) { return !chainstate->reliesOnAssumedValid(); }));

                first_assumed_valid_height = block->nHeight;
                break;
            }
        }

        for (CBlockIndex* pindex : vSortedByHeight) {
            if (ShutdownRequested()) return false;
            if (pindex->IsAssumedValid() ||
                    (pindex->IsValid(BLOCK_VALID_TRANSACTIONS) &&
                     (pindex->HaveTxsDownloaded() || pindex->pprev == nullptr))) {

                // Fill each chainstate's block candidate set. Only add assumed-valid
                // blocks to the tip candidate set if the chainstate is allowed to rely on
                // assumed-valid blocks.
                //
                // If all setBlockIndexCandidates contained the assumed-valid blocks, the
                // background chainstate's ActivateBestChain() call would add assumed-valid
                // blocks to the chain (based on how FindMostWorkChain() works). Obviously
                // we don't want this since the purpose of the background validation chain
                // is to validate assued-valid blocks.
                //
                // Note: This is considering all blocks whose height is greater or equal to
                // the first assumed-valid block to be assumed-valid blocks, and excluding
                // them from the background chainstate's setBlockIndexCandidates set. This
                // does mean that some blocks which are not technically assumed-valid
                // (later blocks on a fork beginning before the first assumed-valid block)
                // might not get added to the background chainstate, but this is ok,
                // because they will still be attached to the active chainstate if they
                // actually contain more work.
                //
                // Instead of this height-based approach, an earlier attempt was made at
                // detecting "holistically" whether the block index under consideration
                // relied on an assumed-valid ancestor, but this proved to be too slow to
                // be practical.
                for (CChainState* chainstate : GetAll()) {
                    if (chainstate->reliesOnAssumedValid() ||
                            pindex->nHeight < first_assumed_valid_height) {
                        chainstate->setBlockIndexCandidates.insert(pindex);
                    }
                }
            }
            if (pindex->nStatus & BLOCK_FAILED_MASK && (!m_best_invalid || pindex->nChainWork > m_best_invalid->nChainWork)) {
                m_best_invalid = pindex;
            }
        }

        needs_init = m_blockman.m_block_index.empty();
    }

    if (needs_init) {
        // Everything here is for *new* reindex/DBs. Thus, though
        // LoadBlockIndexDB may have set fReindex if we shut down
        // mid-reindex previously, we don't check fReindex and
        // instead only check it prior to LoadBlockIndexDB to set
        // needs_init.

        LogPrintf("Initializing databases...\n");
        m_blockman.m_block_tree_db->WriteFlag("v1", true);
        m_blockman.m_block_tree_db->WriteFlag("v2", true);

        // Use the provided setting for indices in the new database
        fAddressIndex = gArgs.GetBoolArg("-addressindex", particl::DEFAULT_ADDRESSINDEX);
        m_blockman.m_block_tree_db->WriteFlag("addressindex", fAddressIndex);
        LogPrintf("%s: address index %s\n", __func__, fAddressIndex ? "enabled" : "disabled");
        fTimestampIndex = gArgs.GetBoolArg("-timestampindex", particl::DEFAULT_TIMESTAMPINDEX);
        m_blockman.m_block_tree_db->WriteFlag("timestampindex", fTimestampIndex);
        LogPrintf("%s: timestamp index %s\n", __func__, fTimestampIndex ? "enabled" : "disabled");
        fSpentIndex = gArgs.GetBoolArg("-spentindex", particl::DEFAULT_SPENTINDEX);
        m_blockman.m_block_tree_db->WriteFlag("spentindex", fSpentIndex);
        LogPrintf("%s: spent index %s\n", __func__, fSpentIndex ? "enabled" : "disabled");
        fBalancesIndex = gArgs.GetBoolArg("-balancesindex", particl::DEFAULT_BALANCESINDEX);
        m_blockman.m_block_tree_db->WriteFlag("balancesindex", fBalancesIndex);
        LogPrintf("%s: balances index %s\n", __func__, fBalancesIndex ? "enabled" : "disabled");
    }
    return true;
}

bool CChainState::LoadGenesisBlock()
{
    LOCK(cs_main);

    // Check whether we're already initialized by checking for genesis in
    // m_blockman.m_block_index. Note that we can't use m_chain here, since it is
    // set based on the coins db, not the block index db, which is the only
    // thing loaded at this point.
    if (m_blockman.m_block_index.count(m_params.GenesisBlock().GetHash()))
        return true;

    try {
        const CBlock& block = m_params.GenesisBlock();
        FlatFilePos blockPos{m_blockman.SaveBlockToDisk(block, 0, m_chain, m_params, nullptr)};
        if (blockPos.IsNull()) {
            return error("%s: writing genesis block to disk failed", __func__);
        }
        CBlockIndex *pindex = m_blockman.AddToBlockIndex(block);
        pindex->nFlags |= BLOCK_ACCEPTED;
        ReceivedBlockTransactions(block, pindex, blockPos);
    } catch (const std::runtime_error& e) {
        return error("%s: failed to write genesis block: %s", __func__, e.what());
    }

    return true;
}

void CChainState::LoadExternalBlockFile(FILE* fileIn, FlatFilePos* dbp, ChainstateManager *chainman)
{
    AssertLockNotHeld(m_chainstate_mutex);
    // Map of disk positions for blocks with unknown parent (only used for reindex)
    static std::multimap<uint256, FlatFilePos> mapBlocksUnknownParent;
    int64_t nStart = GetTimeMillis();

    fAddressIndex = gArgs.GetBoolArg("-addressindex", particl::DEFAULT_ADDRESSINDEX);
    fTimestampIndex = gArgs.GetBoolArg("-timestampindex", particl::DEFAULT_TIMESTAMPINDEX);
    fSpentIndex = gArgs.GetBoolArg("-spentindex", particl::DEFAULT_SPENTINDEX);
    fBalancesIndex = gArgs.GetBoolArg("-balancesindex", particl::DEFAULT_BALANCESINDEX);

    int nLoaded = 0;
    try {
        // This takes over fileIn and calls fclose() on it in the CBufferedFile destructor
        CBufferedFile blkdat(fileIn, 2*MAX_BLOCK_SERIALIZED_SIZE, MAX_BLOCK_SERIALIZED_SIZE+8, SER_DISK, CLIENT_VERSION);
        uint64_t nRewind = blkdat.GetPos();
        while (!blkdat.eof()) {
            if (ShutdownRequested()) return;

            blkdat.SetPos(nRewind);
            nRewind++; // start one byte further next time, in case of failure
            blkdat.SetLimit(); // remove former limit
            unsigned int nSize = 0;
            try {
                // locate a header
                unsigned char buf[CMessageHeader::MESSAGE_START_SIZE];
                blkdat.FindByte(m_params.MessageStart()[0]);
                nRewind = blkdat.GetPos() + 1;
                blkdat >> buf;
                if (memcmp(buf, m_params.MessageStart(), CMessageHeader::MESSAGE_START_SIZE)) {
                    continue;
                }
                // read size
                blkdat >> nSize;
                if (nSize < 80 || nSize > MAX_BLOCK_SERIALIZED_SIZE)
                    continue;
            } catch (const std::exception&) {
                // no valid block header found; don't complain
                break;
            }
            try {
                // read block
                uint64_t nBlockPos = blkdat.GetPos();
                if (dbp)
                    dbp->nPos = nBlockPos;
                blkdat.SetLimit(nBlockPos + nSize);
                std::shared_ptr<CBlock> pblock = std::make_shared<CBlock>();
                CBlock& block = *pblock;
                blkdat >> block;
                nRewind = blkdat.GetPos();

                uint256 hash = block.GetHash();
                {
                    LOCK(cs_main);
                    // detect out of order blocks, and store them for later
                    if (hash != m_params.GetConsensus().hashGenesisBlock && !m_blockman.LookupBlockIndex(block.hashPrevBlock)) {
                        LogPrint(BCLog::REINDEX, "%s: Out of order block %s, parent %s not known\n", __func__, hash.ToString(),
                                block.hashPrevBlock.ToString());
                        if (dbp)
                            mapBlocksUnknownParent.insert(std::make_pair(block.hashPrevBlock, *dbp));
                        continue;
                    }

                    // process in case the block isn't known yet
                    const CBlockIndex* pindex = m_blockman.LookupBlockIndex(hash);
                    if (!pindex || (pindex->nStatus & BLOCK_HAVE_DATA) == 0) {
                      BlockValidationState state;
                      state.m_chainman = chainman;
                      if (AcceptBlock(pblock, state, nullptr, true, dbp, nullptr)) {
                          nLoaded++;
                      }
                      if (state.IsError()) {
                          break;
                      }
                    } else if (hash != m_params.GetConsensus().hashGenesisBlock && pindex->nHeight % 1000 == 0) {
                        LogPrint(BCLog::REINDEX, "Block Import: already had block %s at height %d\n", hash.ToString(), pindex->nHeight);
                    }
                }

                // Activate the genesis block so normal node progress can continue
                if (hash == m_params.GetConsensus().hashGenesisBlock) {
                    BlockValidationState state;
                    state.m_chainman = chainman;
                    if (!ActivateBestChain(state, nullptr)) {
                        break;
                    }
                }

                NotifyHeaderTip(*this);

                // Recursively process earlier encountered successors of this block
                std::deque<uint256> queue;
                queue.push_back(hash);
                while (!queue.empty()) {
                    uint256 head = queue.front();
                    queue.pop_front();
                    std::pair<std::multimap<uint256, FlatFilePos>::iterator, std::multimap<uint256, FlatFilePos>::iterator> range = mapBlocksUnknownParent.equal_range(head);
                    while (range.first != range.second) {
                        std::multimap<uint256, FlatFilePos>::iterator it = range.first;
                        std::shared_ptr<CBlock> pblockrecursive = std::make_shared<CBlock>();
                        if (ReadBlockFromDisk(*pblockrecursive, it->second, m_params.GetConsensus())) {
                            LogPrint(BCLog::REINDEX, "%s: Processing out of order child %s of %s\n", __func__, pblockrecursive->GetHash().ToString(),
                                    head.ToString());
                            LOCK(cs_main);
                            BlockValidationState dummy;
                            dummy.m_chainman = chainman;
                            if (AcceptBlock(pblockrecursive, dummy, nullptr, true, &it->second, nullptr))
                            {
                                nLoaded++;
                                queue.push_back(pblockrecursive->GetHash());
                            }
                        }
                        range.first++;
                        mapBlocksUnknownParent.erase(it);
                        NotifyHeaderTip(*this);
                    }
                }
            } catch (const std::exception& e) {
                LogPrintf("%s: Deserialize or I/O error - %s\n", __func__, e.what());
            }
        }
    } catch (const std::runtime_error& e) {
        AbortNode(std::string("System error: ") + e.what());
    }
    LogPrintf("Loaded %i blocks from external file in %dms\n", nLoaded, GetTimeMillis() - nStart);
}

void CChainState::CheckBlockIndex()
{
    if (!fCheckBlockIndex) {
        return;
    }

    LOCK(cs_main);

    // During a reindex, we read the genesis block and call CheckBlockIndex before ActivateBestChain,
    // so we have the genesis block in m_blockman.m_block_index but no active chain. (A few of the
    // tests when iterating the block tree require that m_chain has been initialized.)
    if (m_chain.Height() < 0) {
        assert(m_blockman.m_block_index.size() <= 1);
        return;
    }

    // Build forward-pointing map of the entire block tree.
    std::multimap<CBlockIndex*,CBlockIndex*> forward;
    for (auto& [_, block_index] : m_blockman.m_block_index) {
        forward.emplace(block_index.pprev, &block_index);
    }

    assert(forward.size() == m_blockman.m_block_index.size());

    std::pair<std::multimap<CBlockIndex*,CBlockIndex*>::iterator,std::multimap<CBlockIndex*,CBlockIndex*>::iterator> rangeGenesis = forward.equal_range(nullptr);
    CBlockIndex *pindex = rangeGenesis.first->second;
    rangeGenesis.first++;
    assert(rangeGenesis.first == rangeGenesis.second); // There is only one index entry with parent nullptr.

    // Iterate over the entire block tree, using depth-first search.
    // Along the way, remember whether there are blocks on the path from genesis
    // block being explored which are the first to have certain properties.
    size_t nNodes = 0;
    int nHeight = 0;
    CBlockIndex* pindexFirstInvalid = nullptr; // Oldest ancestor of pindex which is invalid.
    CBlockIndex* pindexFirstMissing = nullptr; // Oldest ancestor of pindex which does not have BLOCK_HAVE_DATA.
    CBlockIndex* pindexFirstNeverProcessed = nullptr; // Oldest ancestor of pindex for which nTx == 0.
    CBlockIndex* pindexFirstNotTreeValid = nullptr; // Oldest ancestor of pindex which does not have BLOCK_VALID_TREE (regardless of being valid or not).
    CBlockIndex* pindexFirstNotTransactionsValid = nullptr; // Oldest ancestor of pindex which does not have BLOCK_VALID_TRANSACTIONS (regardless of being valid or not).
    CBlockIndex* pindexFirstNotChainValid = nullptr; // Oldest ancestor of pindex which does not have BLOCK_VALID_CHAIN (regardless of being valid or not).
    CBlockIndex* pindexFirstNotScriptsValid = nullptr; // Oldest ancestor of pindex which does not have BLOCK_VALID_SCRIPTS (regardless of being valid or not).
    while (pindex != nullptr) {
        nNodes++;
        if (pindexFirstInvalid == nullptr && pindex->nStatus & BLOCK_FAILED_VALID) pindexFirstInvalid = pindex;
        // Assumed-valid index entries will not have data since we haven't downloaded the
        // full block yet.
        if (pindexFirstMissing == nullptr && !(pindex->nStatus & BLOCK_HAVE_DATA) && !pindex->IsAssumedValid()) {
            pindexFirstMissing = pindex;
        }
        if (pindexFirstNeverProcessed == nullptr && pindex->nTx == 0) pindexFirstNeverProcessed = pindex;
        if (pindex->pprev != nullptr && pindexFirstNotTreeValid == nullptr && (pindex->nStatus & BLOCK_VALID_MASK) < BLOCK_VALID_TREE) pindexFirstNotTreeValid = pindex;

        if (pindex->pprev != nullptr && !pindex->IsAssumedValid()) {
            // Skip validity flag checks for BLOCK_ASSUMED_VALID index entries, since these
            // *_VALID_MASK flags will not be present for index entries we are temporarily assuming
            // valid.
            if (pindexFirstNotTransactionsValid == nullptr &&
                    (pindex->nStatus & BLOCK_VALID_MASK) < BLOCK_VALID_TRANSACTIONS) {
                pindexFirstNotTransactionsValid = pindex;
            }

            if (pindexFirstNotChainValid == nullptr &&
                    (pindex->nStatus & BLOCK_VALID_MASK) < BLOCK_VALID_CHAIN) {
                pindexFirstNotChainValid = pindex;
            }

            if (pindexFirstNotScriptsValid == nullptr &&
                    (pindex->nStatus & BLOCK_VALID_MASK) < BLOCK_VALID_SCRIPTS) {
                pindexFirstNotScriptsValid = pindex;
            }
        }

        // Begin: actual consistency checks.
        if (pindex->pprev == nullptr) {
            // Genesis block checks.
            assert(pindex->GetBlockHash() == m_params.GetConsensus().hashGenesisBlock); // Genesis block's hash must match.
            assert(pindex == m_chain.Genesis()); // The current active chain's genesis block must be this block.
        }
        if (!pindex->HaveTxsDownloaded()) assert(pindex->nSequenceId <= 0); // nSequenceId can't be set positive for blocks that aren't linked (negative is used for preciousblock)
        // VALID_TRANSACTIONS is equivalent to nTx > 0 for all nodes (whether or not pruning has occurred).
        // HAVE_DATA is only equivalent to nTx > 0 (or VALID_TRANSACTIONS) if no pruning has occurred.
        // Unless these indexes are assumed valid and pending block download on a
        // background chainstate.
        if (!fHavePruned && !pindex->IsAssumedValid()) {
            // If we've never pruned, then HAVE_DATA should be equivalent to nTx > 0
            assert(!(pindex->nStatus & BLOCK_HAVE_DATA) == (pindex->nTx == 0));
            assert(pindexFirstMissing == pindexFirstNeverProcessed);
        } else {
            // If we have pruned, then we can only say that HAVE_DATA implies nTx > 0
            if (pindex->nStatus & BLOCK_HAVE_DATA) assert(pindex->nTx > 0);
        }
        if (pindex->nStatus & BLOCK_HAVE_UNDO) assert(pindex->nStatus & BLOCK_HAVE_DATA);
        if (pindex->IsAssumedValid()) {
            // Assumed-valid blocks should have some nTx value.
            assert(pindex->nTx > 0);
            // Assumed-valid blocks should connect to the main chain.
            assert((pindex->nStatus & BLOCK_VALID_MASK) >= BLOCK_VALID_TREE);
        } else {
            // Otherwise there should only be an nTx value if we have
            // actually seen a block's transactions.
            assert(((pindex->nStatus & BLOCK_VALID_MASK) >= BLOCK_VALID_TRANSACTIONS) == (pindex->nTx > 0)); // This is pruning-independent.
        }
        // All parents having had data (at some point) is equivalent to all parents being VALID_TRANSACTIONS, which is equivalent to HaveTxsDownloaded().
        assert((pindexFirstNeverProcessed == nullptr) == pindex->HaveTxsDownloaded());
        assert((pindexFirstNotTransactionsValid == nullptr) == pindex->HaveTxsDownloaded());
        assert(pindex->nHeight == nHeight); // nHeight must be consistent.
        assert(pindex->pprev == nullptr || pindex->nChainWork >= pindex->pprev->nChainWork); // For every block except the genesis block, the chainwork must be larger than the parent's.
        assert(nHeight < 2 || (pindex->pskip && (pindex->pskip->nHeight < nHeight))); // The pskip pointer must point back for all but the first 2 blocks.
        assert(pindexFirstNotTreeValid == nullptr); // All m_blockman.m_block_index entries must at least be TREE valid
        if ((pindex->nStatus & BLOCK_VALID_MASK) >= BLOCK_VALID_TREE) assert(pindexFirstNotTreeValid == nullptr); // TREE valid implies all parents are TREE valid
        if ((pindex->nStatus & BLOCK_VALID_MASK) >= BLOCK_VALID_CHAIN) assert(pindexFirstNotChainValid == nullptr); // CHAIN valid implies all parents are CHAIN valid
        if ((pindex->nStatus & BLOCK_VALID_MASK) >= BLOCK_VALID_SCRIPTS) assert(pindexFirstNotScriptsValid == nullptr); // SCRIPTS valid implies all parents are SCRIPTS valid
        if (pindexFirstInvalid == nullptr) {
            // Checks for not-invalid blocks.
            assert((pindex->nStatus & BLOCK_FAILED_MASK) == 0); // The failed mask cannot be set for blocks without invalid parents.
        }
        if (!CBlockIndexWorkComparator()(pindex, m_chain.Tip()) && pindexFirstNeverProcessed == nullptr) {
            if (pindexFirstInvalid == nullptr) {
                const bool is_active = this == &m_chainman.ActiveChainstate();

                // If this block sorts at least as good as the current tip and
                // is valid and we have all data for its parents, it must be in
                // setBlockIndexCandidates.  m_chain.Tip() must also be there
                // even if some data has been pruned.
                //
                // Don't perform this check for the background chainstate since
                // its setBlockIndexCandidates shouldn't have some entries (i.e. those past the
                // snapshot block) which do exist in the block index for the active chainstate.
                if (is_active && (pindexFirstMissing == nullptr || pindex == m_chain.Tip())) {
                    assert(setBlockIndexCandidates.count(pindex));
                }
                // If some parent is missing, then it could be that this block was in
                // setBlockIndexCandidates but had to be removed because of the missing data.
                // In this case it must be in m_blocks_unlinked -- see test below.
            }
        } else { // If this block sorts worse than the current tip or some ancestor's block has never been seen, it cannot be in setBlockIndexCandidates.
            assert(setBlockIndexCandidates.count(pindex) == 0);
        }
        // Check whether this block is in m_blocks_unlinked.
        std::pair<std::multimap<CBlockIndex*,CBlockIndex*>::iterator,std::multimap<CBlockIndex*,CBlockIndex*>::iterator> rangeUnlinked = m_blockman.m_blocks_unlinked.equal_range(pindex->pprev);
        bool foundInUnlinked = false;
        while (rangeUnlinked.first != rangeUnlinked.second) {
            assert(rangeUnlinked.first->first == pindex->pprev);
            if (rangeUnlinked.first->second == pindex) {
                foundInUnlinked = true;
                break;
            }
            rangeUnlinked.first++;
        }
        if (pindex->pprev && (pindex->nStatus & BLOCK_HAVE_DATA) && pindexFirstNeverProcessed != nullptr && pindexFirstInvalid == nullptr) {
            // If this block has block data available, some parent was never received, and has no invalid parents, it must be in m_blocks_unlinked.
            assert(foundInUnlinked);
        }
        if (!(pindex->nStatus & BLOCK_HAVE_DATA)) assert(!foundInUnlinked); // Can't be in m_blocks_unlinked if we don't HAVE_DATA
        if (pindexFirstMissing == nullptr) assert(!foundInUnlinked); // We aren't missing data for any parent -- cannot be in m_blocks_unlinked.
        if (pindex->pprev && (pindex->nStatus & BLOCK_HAVE_DATA) && pindexFirstNeverProcessed == nullptr && pindexFirstMissing != nullptr) {
            // We HAVE_DATA for this block, have received data for all parents at some point, but we're currently missing data for some parent.
            assert(fHavePruned); // We must have pruned.
            // This block may have entered m_blocks_unlinked if:
            //  - it has a descendant that at some point had more work than the
            //    tip, and
            //  - we tried switching to that descendant but were missing
            //    data for some intermediate block between m_chain and the
            //    tip.
            // So if this block is itself better than m_chain.Tip() and it wasn't in
            // setBlockIndexCandidates, then it must be in m_blocks_unlinked.
            if (!CBlockIndexWorkComparator()(pindex, m_chain.Tip()) && setBlockIndexCandidates.count(pindex) == 0) {
                if (pindexFirstInvalid == nullptr) {
                    assert(foundInUnlinked);
                }
            }
        }
        // assert(pindex->GetBlockHash() == pindex->GetBlockHeader().GetHash()); // Perhaps too slow
        // End: actual consistency checks.

        // Try descending into the first subnode.
        std::pair<std::multimap<CBlockIndex*,CBlockIndex*>::iterator,std::multimap<CBlockIndex*,CBlockIndex*>::iterator> range = forward.equal_range(pindex);
        if (range.first != range.second) {
            // A subnode was found.
            pindex = range.first->second;
            nHeight++;
            continue;
        }
        // This is a leaf node.
        // Move upwards until we reach a node of which we have not yet visited the last child.
        while (pindex) {
            // We are going to either move to a parent or a sibling of pindex.
            // If pindex was the first with a certain property, unset the corresponding variable.
            if (pindex == pindexFirstInvalid) pindexFirstInvalid = nullptr;
            if (pindex == pindexFirstMissing) pindexFirstMissing = nullptr;
            if (pindex == pindexFirstNeverProcessed) pindexFirstNeverProcessed = nullptr;
            if (pindex == pindexFirstNotTreeValid) pindexFirstNotTreeValid = nullptr;
            if (pindex == pindexFirstNotTransactionsValid) pindexFirstNotTransactionsValid = nullptr;
            if (pindex == pindexFirstNotChainValid) pindexFirstNotChainValid = nullptr;
            if (pindex == pindexFirstNotScriptsValid) pindexFirstNotScriptsValid = nullptr;
            // Find our parent.
            CBlockIndex* pindexPar = pindex->pprev;
            // Find which child we just visited.
            std::pair<std::multimap<CBlockIndex*,CBlockIndex*>::iterator,std::multimap<CBlockIndex*,CBlockIndex*>::iterator> rangePar = forward.equal_range(pindexPar);
            while (rangePar.first->second != pindex) {
                assert(rangePar.first != rangePar.second); // Our parent must have at least the node we're coming from as child.
                rangePar.first++;
            }
            // Proceed to the next one.
            rangePar.first++;
            if (rangePar.first != rangePar.second) {
                // Move to the sibling.
                pindex = rangePar.first->second;
                break;
            } else {
                // Move up further.
                pindex = pindexPar;
                nHeight--;
                continue;
            }
        }
    }

    // Check that we actually traversed the entire map.
    assert(nNodes == forward.size());
}

std::string CChainState::ToString()
{
    AssertLockHeld(::cs_main);
    CBlockIndex* tip = m_chain.Tip();
    return strprintf("Chainstate [%s] @ height %d (%s)",
                     m_from_snapshot_blockhash ? "snapshot" : "ibd",
                     tip ? tip->nHeight : -1, tip ? tip->GetBlockHash().ToString() : "null");
}

bool CChainState::ResizeCoinsCaches(size_t coinstip_size, size_t coinsdb_size)
{
    AssertLockHeld(::cs_main);
    if (coinstip_size == m_coinstip_cache_size_bytes &&
            coinsdb_size == m_coinsdb_cache_size_bytes) {
        // Cache sizes are unchanged, no need to continue.
        return true;
    }
    size_t old_coinstip_size = m_coinstip_cache_size_bytes;
    m_coinstip_cache_size_bytes = coinstip_size;
    m_coinsdb_cache_size_bytes = coinsdb_size;
    CoinsDB().ResizeCache(coinsdb_size);

    LogPrintf("[%s] resized coinsdb cache to %.1f MiB\n",
        this->ToString(), coinsdb_size * (1.0 / 1024 / 1024));
    LogPrintf("[%s] resized coinstip cache to %.1f MiB\n",
        this->ToString(), coinstip_size * (1.0 / 1024 / 1024));

    BlockValidationState state;
    bool ret;

    if (coinstip_size > old_coinstip_size) {
        // Likely no need to flush if cache sizes have grown.
        ret = FlushStateToDisk(state, FlushStateMode::IF_NEEDED);
    } else {
        // Otherwise, flush state to disk and deallocate the in-memory coins map.
        ret = FlushStateToDisk(state, FlushStateMode::ALWAYS);
        CoinsTip().ReallocateCache();
    }
    return ret;
}

static const uint64_t MEMPOOL_DUMP_VERSION = 1;

bool LoadMempool(CTxMemPool& pool, CChainState& active_chainstate, FopenFn mockable_fopen_function)
{
    int64_t nExpiryTimeout = gArgs.GetIntArg("-mempoolexpiry", DEFAULT_MEMPOOL_EXPIRY) * 60 * 60;
    FILE* filestr{mockable_fopen_function(gArgs.GetDataDirNet() / "mempool.dat", "rb")};
    CAutoFile file(filestr, SER_DISK, CLIENT_VERSION);
    if (file.IsNull()) {
        LogPrintf("Failed to open mempool file from disk. Continuing anyway.\n");
        return false;
    }

    int64_t count = 0;
    int64_t expired = 0;
    int64_t failed = 0;
    int64_t already_there = 0;
    int64_t unbroadcast = 0;
    int64_t nNow = GetTime();

    try {
        uint64_t version;
        file >> version;
        if (version != MEMPOOL_DUMP_VERSION) {
            return false;
        }
        uint64_t num;
        file >> num;
        while (num) {
            --num;
            CTransactionRef tx;
            int64_t nTime;
            int64_t nFeeDelta;
            file >> tx;
            file >> nTime;
            file >> nFeeDelta;

            CAmount amountdelta = nFeeDelta;
            if (amountdelta) {
                pool.PrioritiseTransaction(tx->GetHash(), amountdelta);
            }
            if (nTime > nNow - nExpiryTimeout) {
                LOCK(cs_main);
                const auto& accepted = AcceptToMemoryPool(active_chainstate, tx, nTime, /*bypass_limits=*/false, /*test_accept=*/false, /*ignore_locks=*/false);
                if (accepted.m_result_type == MempoolAcceptResult::ResultType::VALID) {
                    ++count;
                } else {
                    // mempool may contain the transaction already, e.g. from
                    // wallet(s) having loaded it while we were processing
                    // mempool transactions; consider these as valid, instead of
                    // failed, but mark them as 'already there'
                    if (pool.exists(GenTxid::Txid(tx->GetHash()))) {
                        ++already_there;
                    } else {
                        ++failed;
                    }
                }
            } else {
                ++expired;
            }
            if (ShutdownRequested())
                return false;
        }
        std::map<uint256, CAmount> mapDeltas;
        file >> mapDeltas;

        for (const auto& i : mapDeltas) {
            pool.PrioritiseTransaction(i.first, i.second);
        }

        std::set<uint256> unbroadcast_txids;
        file >> unbroadcast_txids;
        unbroadcast = unbroadcast_txids.size();
        for (const auto& txid : unbroadcast_txids) {
            // Ensure transactions were accepted to mempool then add to
            // unbroadcast set.
            if (pool.get(txid) != nullptr) pool.AddUnbroadcastTx(txid);
        }
    } catch (const std::exception& e) {
        LogPrintf("Failed to deserialize mempool data on disk: %s. Continuing anyway.\n", e.what());
        return false;
    }

    LogPrintf("Imported mempool transactions from disk: %i succeeded, %i failed, %i expired, %i already there, %i waiting for initial broadcast\n", count, failed, expired, already_there, unbroadcast);
    return true;
}

bool DumpMempool(const CTxMemPool& pool, FopenFn mockable_fopen_function, bool skip_file_commit)
{
    int64_t start = GetTimeMicros();

    std::map<uint256, CAmount> mapDeltas;
    std::vector<TxMempoolInfo> vinfo;
    std::set<uint256> unbroadcast_txids;

    static Mutex dump_mutex;
    LOCK(dump_mutex);

    {
        LOCK(pool.cs);
        for (const auto &i : pool.mapDeltas) {
            mapDeltas[i.first] = i.second;
        }
        vinfo = pool.infoAll();
        unbroadcast_txids = pool.GetUnbroadcastTxs();
    }

    int64_t mid = GetTimeMicros();

    try {
        FILE* filestr{mockable_fopen_function(gArgs.GetDataDirNet() / "mempool.dat.new", "wb")};
        if (!filestr) {
            return false;
        }

        CAutoFile file(filestr, SER_DISK, CLIENT_VERSION);

        uint64_t version = MEMPOOL_DUMP_VERSION;
        file << version;

        file << (uint64_t)vinfo.size();
        for (const auto& i : vinfo) {
            file << *(i.tx);
            file << int64_t{count_seconds(i.m_time)};
            file << int64_t{i.nFeeDelta};
            mapDeltas.erase(i.tx->GetHash());
        }
        file << mapDeltas;

        LogPrintf("Writing %d unbroadcast transactions to disk.\n", unbroadcast_txids.size());
        file << unbroadcast_txids;

        if (!skip_file_commit && !FileCommit(file.Get()))
            throw std::runtime_error("FileCommit failed");
        file.fclose();
        if (!RenameOver(gArgs.GetDataDirNet() / "mempool.dat.new", gArgs.GetDataDirNet() / "mempool.dat")) {
            throw std::runtime_error("Rename failed");
        }
        int64_t last = GetTimeMicros();
        LogPrintf("Dumped mempool: %gs to copy, %gs to dump\n", (mid-start)*MICRO, (last-mid)*MICRO);
    } catch (const std::exception& e) {
        LogPrintf("Failed to dump mempool: %s. Continuing anyway.\n", e.what());
        return false;
    }
    return true;
}

//! Guess how far we are in the verification process at the given block index
//! require cs_main if pindex has not been validated yet (because nChainTx might be unset)
double GuessVerificationProgress(const ChainTxData& data, const CBlockIndex *pindex) {
    if (pindex == nullptr)
        return 0.0;

    int64_t nNow = time(nullptr);

    double fTxTotal;

    if (pindex->nChainTx <= data.nTxCount) {
        fTxTotal = data.nTxCount + (nNow - data.nTime) * data.dTxRate;
    } else {
        fTxTotal = pindex->nChainTx + (nNow - pindex->GetBlockTime()) * data.dTxRate;
    }

    return std::min<double>(pindex->nChainTx / fTxTotal, 1.0);
}

std::optional<uint256> ChainstateManager::SnapshotBlockhash() const
{
    LOCK(::cs_main);
    if (m_active_chainstate && m_active_chainstate->m_from_snapshot_blockhash) {
        // If a snapshot chainstate exists, it will always be our active.
        return m_active_chainstate->m_from_snapshot_blockhash;
    }
    return std::nullopt;
}

std::vector<CChainState*> ChainstateManager::GetAll()
{
    LOCK(::cs_main);
    std::vector<CChainState*> out;

    if (!IsSnapshotValidated() && m_ibd_chainstate) {
        out.push_back(m_ibd_chainstate.get());
    }

    if (m_snapshot_chainstate) {
        out.push_back(m_snapshot_chainstate.get());
    }

    return out;
}

CChainState& ChainstateManager::InitializeChainstate(
    CTxMemPool* mempool, const std::optional<uint256>& snapshot_blockhash)
{
    AssertLockHeld(::cs_main);
    bool is_snapshot = snapshot_blockhash.has_value();
    std::unique_ptr<CChainState>& to_modify =
        is_snapshot ? m_snapshot_chainstate : m_ibd_chainstate;

    if (to_modify) {
        throw std::logic_error("should not be overwriting a chainstate");
    }
    to_modify.reset(new CChainState(mempool, m_blockman, *this, snapshot_blockhash));

    // Snapshot chainstates and initial IBD chaintates always become active.
    if (is_snapshot || (!is_snapshot && !m_active_chainstate)) {
        LogPrintf("Switching active chainstate to %s\n", to_modify->ToString());
        m_active_chainstate = to_modify.get();
    } else {
        throw std::logic_error("unexpected chainstate activation");
    }

    return *to_modify;
}

const AssumeutxoData* ExpectedAssumeutxo(
    const int height, const CChainParams& chainparams)
{
    const MapAssumeutxo& valid_assumeutxos_map = chainparams.Assumeutxo();
    const auto assumeutxo_found = valid_assumeutxos_map.find(height);

    if (assumeutxo_found != valid_assumeutxos_map.end()) {
        return &assumeutxo_found->second;
    }
    return nullptr;
}

bool ChainstateManager::ActivateSnapshot(
        CAutoFile& coins_file,
        const SnapshotMetadata& metadata,
        bool in_memory)
{
    uint256 base_blockhash = metadata.m_base_blockhash;

    if (this->SnapshotBlockhash()) {
        LogPrintf("[snapshot] can't activate a snapshot-based chainstate more than once\n");
        return false;
    }

    int64_t current_coinsdb_cache_size{0};
    int64_t current_coinstip_cache_size{0};

    // Cache percentages to allocate to each chainstate.
    //
    // These particular percentages don't matter so much since they will only be
    // relevant during snapshot activation; caches are rebalanced at the conclusion of
    // this function. We want to give (essentially) all available cache capacity to the
    // snapshot to aid the bulk load later in this function.
    static constexpr double IBD_CACHE_PERC = 0.01;
    static constexpr double SNAPSHOT_CACHE_PERC = 0.99;

    {
        LOCK(::cs_main);
        // Resize the coins caches to ensure we're not exceeding memory limits.
        //
        // Allocate the majority of the cache to the incoming snapshot chainstate, since
        // (optimistically) getting to its tip will be the top priority. We'll need to call
        // `MaybeRebalanceCaches()` once we're done with this function to ensure
        // the right allocation (including the possibility that no snapshot was activated
        // and that we should restore the active chainstate caches to their original size).
        //
        current_coinsdb_cache_size = this->ActiveChainstate().m_coinsdb_cache_size_bytes;
        current_coinstip_cache_size = this->ActiveChainstate().m_coinstip_cache_size_bytes;

        // Temporarily resize the active coins cache to make room for the newly-created
        // snapshot chain.
        this->ActiveChainstate().ResizeCoinsCaches(
            static_cast<size_t>(current_coinstip_cache_size * IBD_CACHE_PERC),
            static_cast<size_t>(current_coinsdb_cache_size * IBD_CACHE_PERC));
    }

    auto snapshot_chainstate = WITH_LOCK(::cs_main,
        return std::make_unique<CChainState>(
            /*mempool=*/nullptr, m_blockman, *this, base_blockhash));

    {
        LOCK(::cs_main);
        snapshot_chainstate->InitCoinsDB(
            static_cast<size_t>(current_coinsdb_cache_size * SNAPSHOT_CACHE_PERC),
            in_memory, false, "chainstate");
        snapshot_chainstate->InitCoinsCache(
            static_cast<size_t>(current_coinstip_cache_size * SNAPSHOT_CACHE_PERC));
    }

    const bool snapshot_ok = this->PopulateAndValidateSnapshot(
        *snapshot_chainstate, coins_file, metadata);

    if (!snapshot_ok) {
        WITH_LOCK(::cs_main, this->MaybeRebalanceCaches());
        return false;
    }

    {
        LOCK(::cs_main);
        assert(!m_snapshot_chainstate);
        m_snapshot_chainstate.swap(snapshot_chainstate);
        const bool chaintip_loaded = m_snapshot_chainstate->LoadChainTip();
        assert(chaintip_loaded);

        m_active_chainstate = m_snapshot_chainstate.get();

        LogPrintf("[snapshot] successfully activated snapshot %s\n", base_blockhash.ToString());
        LogPrintf("[snapshot] (%.2f MB)\n",
            m_snapshot_chainstate->CoinsTip().DynamicMemoryUsage() / (1000 * 1000));

        this->MaybeRebalanceCaches();
    }
    return true;
}

static void FlushSnapshotToDisk(CCoinsViewCache& coins_cache, bool snapshot_loaded)
{
    LOG_TIME_MILLIS_WITH_CATEGORY_MSG_ONCE(
        strprintf("%s (%.2f MB)",
                  snapshot_loaded ? "saving snapshot chainstate" : "flushing coins cache",
                  coins_cache.DynamicMemoryUsage() / (1000 * 1000)),
        BCLog::LogFlags::ALL);

    coins_cache.Flush();
}

bool ChainstateManager::PopulateAndValidateSnapshot(
    CChainState& snapshot_chainstate,
    CAutoFile& coins_file,
    const SnapshotMetadata& metadata)
{
    // It's okay to release cs_main before we're done using `coins_cache` because we know
    // that nothing else will be referencing the newly created snapshot_chainstate yet.
    CCoinsViewCache& coins_cache = *WITH_LOCK(::cs_main, return &snapshot_chainstate.CoinsTip());

    uint256 base_blockhash = metadata.m_base_blockhash;

    CBlockIndex* snapshot_start_block = WITH_LOCK(::cs_main, return m_blockman.LookupBlockIndex(base_blockhash));

    if (!snapshot_start_block) {
        // Needed for GetUTXOStats and ExpectedAssumeutxo to determine the height and to avoid a crash when base_blockhash.IsNull()
        LogPrintf("[snapshot] Did not find snapshot start blockheader %s\n",
                  base_blockhash.ToString());
        return false;
    }

    int base_height = snapshot_start_block->nHeight;
    // Set SetBestBlock again now that the height is known
    coins_cache.SetBestBlock(base_blockhash, base_height);
    auto maybe_au_data = ExpectedAssumeutxo(base_height, ::Params());

    if (!maybe_au_data) {
        LogPrintf("[snapshot] assumeutxo height in snapshot metadata not recognized " /* Continued */
                  "(%d) - refusing to load snapshot\n", base_height);
        return false;
    }

    const AssumeutxoData& au_data = *maybe_au_data;

    COutPoint outpoint;
    Coin coin;
    const uint64_t coins_count = metadata.m_coins_count;
    uint64_t coins_left = metadata.m_coins_count;

    LogPrintf("[snapshot] loading coins from snapshot %s\n", base_blockhash.ToString());
    int64_t coins_processed{0};

    while (coins_left > 0) {
        try {
            coins_file >> outpoint;
            coins_file >> coin;
        } catch (const std::ios_base::failure&) {
            LogPrintf("[snapshot] bad snapshot format or truncated snapshot after deserializing %d coins\n",
                      coins_count - coins_left);
            return false;
        }
        if (coin.nHeight > base_height ||
            outpoint.n >= std::numeric_limits<decltype(outpoint.n)>::max() // Avoid integer wrap-around in coinstats.cpp:ApplyHash
        ) {
            LogPrintf("[snapshot] bad snapshot data after deserializing %d coins\n",
                      coins_count - coins_left);
            return false;
        }

        coins_cache.EmplaceCoinInternalDANGER(std::move(outpoint), std::move(coin));

        --coins_left;
        ++coins_processed;

        if (coins_processed % 1000000 == 0) {
            LogPrintf("[snapshot] %d coins loaded (%.2f%%, %.2f MB)\n",
                coins_processed,
                static_cast<float>(coins_processed) * 100 / static_cast<float>(coins_count),
                coins_cache.DynamicMemoryUsage() / (1000 * 1000));
        }

        // Batch write and flush (if we need to) every so often.
        //
        // If our average Coin size is roughly 41 bytes, checking every 120,000 coins
        // means <5MB of memory imprecision.
        if (coins_processed % 120000 == 0) {
            if (ShutdownRequested()) {
                return false;
            }

            const auto snapshot_cache_state = WITH_LOCK(::cs_main,
                return snapshot_chainstate.GetCoinsCacheSizeState());

            if (snapshot_cache_state >= CoinsCacheSizeState::CRITICAL) {
                // This is a hack - we don't know what the actual best block is, but that
                // doesn't matter for the purposes of flushing the cache here. We'll set this
                // to its correct value (`base_blockhash`) below after the coins are loaded.
                coins_cache.SetBestBlock(GetRandHash(), 5);

                // No need to acquire cs_main since this chainstate isn't being used yet.
                FlushSnapshotToDisk(coins_cache, /*snapshot_loaded=*/false);
            }
        }
    }

    // Important that we set this. This and the coins_cache accesses above are
    // sort of a layer violation, but either we reach into the innards of
    // CCoinsViewCache here or we have to invert some of the CChainState to
    // embed them in a snapshot-activation-specific CCoinsViewCache bulk load
    // method.
    coins_cache.SetBestBlock(base_blockhash, 5);

    bool out_of_coins{false};
    try {
        coins_file >> outpoint;
    } catch (const std::ios_base::failure&) {
        // We expect an exception since we should be out of coins.
        out_of_coins = true;
    }
    if (!out_of_coins) {
        LogPrintf("[snapshot] bad snapshot - coins left over after deserializing %d coins\n",
            coins_count);
        return false;
    }

    LogPrintf("[snapshot] loaded %d (%.2f MB) coins from snapshot %s\n",
        coins_count,
        coins_cache.DynamicMemoryUsage() / (1000 * 1000),
        base_blockhash.ToString());

    // No need to acquire cs_main since this chainstate isn't being used yet.
    FlushSnapshotToDisk(coins_cache, /*snapshot_loaded=*/true);

    assert(coins_cache.GetBestBlock() == base_blockhash);

    CCoinsStats stats{CoinStatsHashType::HASH_SERIALIZED};
    auto breakpoint_fnc = [] { /* TODO insert breakpoint here? */ };

    // As above, okay to immediately release cs_main here since no other context knows
    // about the snapshot_chainstate.
    CCoinsViewDB* snapshot_coinsdb = WITH_LOCK(::cs_main, return &snapshot_chainstate.CoinsDB());

    if (!GetUTXOStats(snapshot_coinsdb, m_blockman, stats, breakpoint_fnc)) {
        LogPrintf("[snapshot] failed to generate coins stats\n");
        return false;
    }

    if (AssumeutxoHash{stats.hashSerialized} != au_data.hash_serialized) {
        LogPrintf("[snapshot] bad snapshot content hash: expected %s, got %s\n",
            au_data.hash_serialized.ToString(), stats.hashSerialized.ToString());
        return false;
    }

    snapshot_chainstate.m_chain.SetTip(snapshot_start_block);

    // The remainder of this function requires modifying data protected by cs_main.
    LOCK(::cs_main);

    // Fake various pieces of CBlockIndex state:
    CBlockIndex* index = nullptr;

    // Don't make any modifications to the genesis block.
    // This is especially important because we don't want to erroneously
    // apply BLOCK_ASSUMED_VALID to genesis, which would happen if we didn't skip
    // it here (since it apparently isn't BLOCK_VALID_SCRIPTS).
    constexpr int AFTER_GENESIS_START{1};

    for (int i = AFTER_GENESIS_START; i <= snapshot_chainstate.m_chain.Height(); ++i) {
        index = snapshot_chainstate.m_chain[i];

        // Fake nTx so that LoadBlockIndex() loads assumed-valid CBlockIndex
        // entries (among other things)
        if (!index->nTx) {
            index->nTx = 1;
        }
        // Fake nChainTx so that GuessVerificationProgress reports accurately
        index->nChainTx = index->pprev->nChainTx + index->nTx;

        // Mark unvalidated block index entries beneath the snapshot base block as assumed-valid.
        if (!index->IsValid(BLOCK_VALID_SCRIPTS)) {
            // This flag will be removed once the block is fully validated by a
            // background chainstate.
            index->nStatus |= BLOCK_ASSUMED_VALID;
        }

        // Fake BLOCK_OPT_WITNESS so that CChainState::NeedsRedownload()
        // won't ask to rewind the entire assumed-valid chain on startup.
        if (DeploymentActiveAt(*index, ::Params().GetConsensus(), Consensus::DEPLOYMENT_SEGWIT)) {
            index->nStatus |= BLOCK_OPT_WITNESS;
        }

        m_blockman.m_dirty_blockindex.insert(index);
        // Changes to the block index will be flushed to disk after this call
        // returns in `ActivateSnapshot()`, when `MaybeRebalanceCaches()` is
        // called, since we've added a snapshot chainstate and therefore will
        // have to downsize the IBD chainstate, which will result in a call to
        // `FlushStateToDisk(ALWAYS)`.
    }

    assert(index);
    index->nChainTx = au_data.nChainTx;
    snapshot_chainstate.setBlockIndexCandidates.insert(snapshot_start_block);

    LogPrintf("[snapshot] validated snapshot (%.2f MB)\n",
        coins_cache.DynamicMemoryUsage() / (1000 * 1000));
    return true;
}

CChainState& ChainstateManager::ActiveChainstate() const
{
    LOCK(::cs_main);
    assert(m_active_chainstate);
    return *m_active_chainstate;
}

bool ChainstateManager::IsSnapshotActive() const
{
    LOCK(::cs_main);
    return m_snapshot_chainstate && m_active_chainstate == m_snapshot_chainstate.get();
}

void ChainstateManager::Unload()
{
    AssertLockHeld(::cs_main);
    for (CChainState* chainstate : this->GetAll()) {
        chainstate->m_chain.SetTip(nullptr);
        chainstate->UnloadBlockIndex();
    }

    m_failed_blocks.clear();
    m_blockman.Unload();
    m_best_invalid = nullptr;
}

void ChainstateManager::MaybeRebalanceCaches()
{
    AssertLockHeld(::cs_main);
    if (m_ibd_chainstate && !m_snapshot_chainstate) {
        LogPrintf("[snapshot] allocating all cache to the IBD chainstate\n");
        // Allocate everything to the IBD chainstate.
        m_ibd_chainstate->ResizeCoinsCaches(m_total_coinstip_cache, m_total_coinsdb_cache);
    }
    else if (m_snapshot_chainstate && !m_ibd_chainstate) {
        LogPrintf("[snapshot] allocating all cache to the snapshot chainstate\n");
        // Allocate everything to the snapshot chainstate.
        m_snapshot_chainstate->ResizeCoinsCaches(m_total_coinstip_cache, m_total_coinsdb_cache);
    }
    else if (m_ibd_chainstate && m_snapshot_chainstate) {
        // If both chainstates exist, determine who needs more cache based on IBD status.
        //
        // Note: shrink caches first so that we don't inadvertently overwhelm available memory.
        if (m_snapshot_chainstate->IsInitialBlockDownload()) {
            m_ibd_chainstate->ResizeCoinsCaches(
                m_total_coinstip_cache * 0.05, m_total_coinsdb_cache * 0.05);
            m_snapshot_chainstate->ResizeCoinsCaches(
                m_total_coinstip_cache * 0.95, m_total_coinsdb_cache * 0.95);
        } else {
            m_snapshot_chainstate->ResizeCoinsCaches(
                m_total_coinstip_cache * 0.05, m_total_coinsdb_cache * 0.05);
            m_ibd_chainstate->ResizeCoinsCaches(
                m_total_coinstip_cache * 0.95, m_total_coinsdb_cache * 0.95);
        }
    }
}

namespace particl {

class HeightEntry {
public:
    HeightEntry(int height, NodeId id, int64_t time) : m_height(height), m_id(id), m_time(time)  {};
    int m_height;
    NodeId m_id;
    int64_t m_time;
};
static std::atomic_int nPeerBlocks(std::numeric_limits<int>::max());
static std::atomic_int nPeers(0);
static std::list<HeightEntry> peer_blocks;
const size_t max_peer_blocks = 9;

void UpdateNumPeers(int num_peers)
{
    nPeers = num_peers;
}

int GetNumPeers()
{
    return nPeers;
}

CAmount GetUTXOSum(CChainState &chainstate)
{
    // GetUTXOStats is fragile
    LOCK(cs_main);
    chainstate.ForceFlushStateToDisk();
    CCoinsView *coins_view = &chainstate.CoinsDB();
    CAmount total = 0;
    std::unique_ptr<CCoinsViewCursor> pcursor(coins_view->Cursor());
    while (pcursor->Valid()) {
        COutPoint key;
        Coin coin;
        if (pcursor->GetKey(key) && pcursor->GetValue(coin)) {
            if (coin.nType == OUTPUT_STANDARD) {
                total += coin.out.nValue;
            }
        } else {
            break;
        }
        pcursor->Next();
    }
    return total;
}

void UpdateNumBlocksOfPeers(ChainstateManager &chainman, NodeId id, int height) EXCLUSIVE_LOCKS_REQUIRED(cs_main)
{
    // Select median value. Only one sample per peer. Remove oldest sample.
    int new_value = 0;

    bool inserted = false;
    size_t num_elements = 0;
    std::list<HeightEntry>::iterator oldest = peer_blocks.end();
    for (auto it = peer_blocks.begin(); it != peer_blocks.end(); ) {
        if (id == it->m_id) {
            if (height == it->m_height) {
                inserted = true;
            } else {
                it = peer_blocks.erase(it);
                continue;
            }
        }
        if (!inserted && it->m_height > height) {
            peer_blocks.emplace(it, height, id, GetTime());
            inserted = true;
        }
        if (oldest == peer_blocks.end() || oldest->m_time > it->m_time) {
            oldest = it;
        }
        it++;
        num_elements++;
    }

    if (!inserted) {
        peer_blocks.emplace_back(height, id, GetTime());
        num_elements++;
    }
    if (num_elements > max_peer_blocks && oldest != peer_blocks.end()) {
        peer_blocks.erase(oldest);
        num_elements--;
    }

    size_t stop = num_elements / 2;
    num_elements = 0;
    for (auto it = peer_blocks.begin(); it != peer_blocks.end(); ++it) {
        if (num_elements >= stop) {
            new_value = it->m_height;
            break;
        }
        num_elements++;
    }

    static const CBlockIndex *pcheckpoint = chainman.m_blockman.GetLastCheckpoint(Params().Checkpoints());
    if (pcheckpoint) {
        if (new_value < pcheckpoint->nHeight) {
            new_value = std::numeric_limits<int>::max();
        }
    }
    nPeerBlocks = new_value;
}

int GetNumBlocksOfPeers()
{
    return nPeerBlocks;
}

void SetNumBlocksOfPeers(int num_blocks)
{
    assert(Params().IsMockableChain());
    nPeerBlocks = num_blocks;
}

int StakeConflict::Add(NodeId id)
{
    nLastUpdated = GetAdjustedTime();
    std::pair<std::map<NodeId, int>::iterator,bool> ret;
    ret = peerCount.insert(std::pair<NodeId, int>(id, 1));
    if (ret.second == false) { // existing element
        ret.first->second++;
    }
    return 0;
};

bool CoinStakeCache::GetCoinStake(CChainState &chainstate, const uint256 &blockHash, CTransactionRef &tx)
{
    for (const auto &i : lData) {
        if (blockHash != i.first) {
            continue;
        }
        tx = i.second;
        return true;
    }

    BlockMap::iterator mi = chainstate.BlockIndex().find(blockHash);
    if (mi == chainstate.BlockIndex().end()) {
        return false;
    }

    CBlockIndex *pindex = &mi->second;
    if (node::ReadTransactionFromDiskBlock(pindex, 0, tx)) {
        return InsertCoinStake(blockHash, tx);
    }

    return false;
}

bool CoinStakeCache::InsertCoinStake(const uint256 &blockHash, const CTransactionRef &tx)
{
    lData.emplace_front(blockHash, tx);

    while (lData.size() > nMaxSize) {
        lData.pop_back();
    }

    return true;
}

static void EraseDelayedBlock(BlockManager &blockman, std::list<DelayedBlock>::iterator p, BlockValidationState &state) EXCLUSIVE_LOCKS_REQUIRED(cs_main)
{
    assert(state.m_chainman);
    if (p->m_node_id > -1) {
        if (state.m_peerman) {
            state.m_peerman->Misbehaving(p->m_node_id, 25, "Delayed block");
        }
    }

    assert(state.m_chainman);
    auto it = state.m_chainman->BlockIndex().find(p->m_pblock->GetHash());
    if (it != state.m_chainman->BlockIndex().end()) {
        it->second.nFlags = it->second.nFlags & (uint32_t)~BLOCK_DELAYED;
        blockman.m_dirty_blockindex.insert(&it->second);
    }
}

bool DelayBlock(BlockManager &blockman, const std::shared_ptr<const CBlock> &pblock, BlockValidationState &state) EXCLUSIVE_LOCKS_REQUIRED(cs_main)
{
    if (state.nodeId < 0) {
        // Try lookup the blocksource if not known.
        assert(state.m_peerman);
        state.nodeId = state.m_peerman->GetBlockSource(pblock->GetHash());
    }
    LogPrintf("Warning: %s - Previous stake modifier is null for block %s from peer %d.\n", __func__, pblock->GetHash().ToString(), state.nodeId);
    while (list_delayed_blocks.size() >= MAX_DELAYED_BLOCKS) {
        LogPrint(BCLog::NET, "Removing Delayed block %s, too many delayed.\n", pblock->GetHash().ToString());
        EraseDelayedBlock(blockman, list_delayed_blocks.begin(), state);
        list_delayed_blocks.erase(list_delayed_blocks.begin());
    }
    assert(list_delayed_blocks.size() < MAX_DELAYED_BLOCKS);
    state.nFlags |= BLOCK_DELAYED; // Mark to prevent further processing
    list_delayed_blocks.emplace_back(pblock, state.nodeId);
    return true;
}

void CheckDelayedBlocks(BlockManager &blockman, BlockValidationState &state, const CChainParams& chainparams, const uint256 &block_hash) LOCKS_EXCLUDED(cs_main)
{
    if (!fParticlMode) {
        return;
    }
    assert(state.m_chainman);
    if (!state.m_peerman) {
        state.m_peerman = state.m_chainman->m_peerman;
    }
    //assert(state.m_peerman);
    if (list_delayed_blocks.empty()) {
        return;
    }

    int64_t now = GetTime();
    std::vector<std::shared_ptr<const CBlock> > process_blocks;
    {
        LOCK(cs_main);
        std::list<DelayedBlock>::iterator p = list_delayed_blocks.begin();
        while (p != list_delayed_blocks.end()) {
            if (p->m_pblock->hashPrevBlock == block_hash) {
                process_blocks.push_back(p->m_pblock);
                p = list_delayed_blocks.erase(p);
                continue;
            }
            if (p->m_time + MAX_DELAY_BLOCK_SECONDS < now) {
                LogPrint(BCLog::NET, "Removing delayed block %s, timed out.\n", p->m_pblock->GetHash().ToString());
                EraseDelayedBlock(blockman, p, state);
                p = list_delayed_blocks.erase(p);
                continue;
            }
            ++p;
        }
    }

    for (auto &p : process_blocks) {
        LogPrint(BCLog::NET, "Processing delayed block %s prev %s.\n", p->GetHash().ToString(), block_hash.ToString());
        state.m_chainman->ProcessNewBlock(chainparams, p, false, nullptr); // Should update DoS if necessary, finding block through mapBlockSource
    }
}

bool RemoveUnreceivedHeader(ChainstateManager &chainman, const uint256 &hash) EXCLUSIVE_LOCKS_REQUIRED(cs_main)
{
    node::BlockMap::iterator mi = chainman.BlockIndex().find(hash);
    if (mi != chainman.BlockIndex().end() && (mi->second.nFlags & BLOCK_ACCEPTED)) {
        return false;
    }
    if (mi == chainman.BlockIndex().end()) {
        return true; // Was already removed, peer misbehaving
    }

    // Remove entire chain
    std::vector<BlockMap::iterator> remove_headers;
    std::vector<BlockMap::iterator> last_round[2];

    size_t n = 0;
    last_round[n].push_back(mi);
    remove_headers.push_back(mi);
    while (last_round[n].size()) {
        last_round[!n].clear();

        for (BlockMap::iterator& check_header : last_round[n]) {
            BlockMap::iterator it = chainman.BlockIndex().begin();
            while (it != chainman.BlockIndex().end()) {
                if (it->second.pprev == &check_header->second) {
                    if ((it->second.nFlags & BLOCK_ACCEPTED)) {
                        LogPrintf("Can't remove header %s, descendant block %s accepted.\n", hash.ToString(), it->second.GetBlockHash().ToString());
                        return true; // Can't remove any blocks, peer misbehaving for not sending
                    }
                    last_round[!n].push_back(it);
                    remove_headers.push_back(it);
                }
                it++;
            }
        }
        n = !n;
    }

    LogPrintf("Removing %d loose headers from %s.\n", remove_headers.size(), hash.ToString());

    for (auto &entry : remove_headers) {
        LogPrint(BCLog::NET, "Removing loose header %s.\n", entry->second.GetBlockHash().ToString());
        chainman.ActiveChainstate().m_blockman.m_dirty_blockindex.erase(&entry->second);

        if (pindexBestHeader == &entry->second) {
            pindexBestHeader = chainman.ActiveChain().Tip();
        }
        if (chainman.m_best_invalid == &entry->second) {
            chainman.m_best_invalid = nullptr;
        }
        RemoveNonReceivedHeaderFromNodes(entry);
        chainman.BlockIndex().erase(entry);
    }

    return true;
}

size_t CountDelayedBlocks() EXCLUSIVE_LOCKS_REQUIRED(cs_main)
{
    return list_delayed_blocks.size();
}

bool ProcessDuplicateStakeHeader(BlockManager &blockman, CBlockIndex *pindex, NodeId nodeId) EXCLUSIVE_LOCKS_REQUIRED(cs_main)
{
    if (!pindex) {
        return false;
    }

    uint256 hash = pindex->GetBlockHash();

    bool fMakeValid = false;
    if (nodeId == -1) {
        LogPrintf("%s: Duplicate stake block %s was received in a group, marking valid.\n",
            __func__, hash.ToString());

        fMakeValid = true;
    }

    if (nodeId > -1) {
        std::pair<std::map<uint256, StakeConflict>::iterator,bool> ret;
        ret = mapStakeConflict.insert(std::pair<uint256, StakeConflict>(hash, StakeConflict()));
        StakeConflict &sc = ret.first->second;
        sc.Add(nodeId);

        if ((int)sc.peerCount.size() > std::min(GetNumPeers() / 2, 4)) {
            LogPrintf("%s: More than half the connected peers are building on block %s," /* Continued */
                "  marked as duplicate stake, assuming this node has the duplicate.\n", __func__, hash.ToString());

            fMakeValid = true;
        }
    }

    if (fMakeValid) {
        pindex->nFlags &= (~BLOCK_FAILED_DUPLICATE_STAKE);
        pindex->nStatus &= (~BLOCK_FAILED_VALID);
        blockman.m_dirty_blockindex.insert(pindex);

        //if (pindex->nStatus & BLOCK_FAILED_CHILD)
        //{
            CBlockIndex *pindexPrev = pindex->pprev;
            while (pindexPrev) {
                if (pindexPrev->nStatus & BLOCK_VALID_MASK) {
                    break;
                }

                if (pindexPrev->nFlags & BLOCK_FAILED_DUPLICATE_STAKE) {
                    pindexPrev->nFlags &= (~BLOCK_FAILED_DUPLICATE_STAKE);
                    pindexPrev->nStatus &= (~BLOCK_FAILED_VALID);
                    blockman.m_dirty_blockindex.insert(pindexPrev);

                    if (!pindexPrev->prevoutStake.IsNull()) {
                        uint256 prevhash = pindexPrev->GetBlockHash();
                        particl::AddToMapStakeSeen(pindexPrev->prevoutStake, prevhash);
                    }

                    pindexPrev->nStatus &= (~BLOCK_FAILED_CHILD);
                }

                pindexPrev = pindexPrev->pprev;
            }

            pindex->nStatus &= (~BLOCK_FAILED_CHILD);
        //};

        if (!pindex->prevoutStake.IsNull()) {
            particl::AddToMapStakeSeen(pindex->prevoutStake, hash);
        }
        return true;
    }

    return false;
}


bool AddToMapStakeSeen(const COutPoint &kernel, const uint256 &blockHash)
{
    // Overwrites existing values

    std::pair<std::map<COutPoint, uint256>::iterator,bool> ret;
    ret = mapStakeSeen.insert(std::pair<COutPoint, uint256>(kernel, blockHash));
    if (ret.second == false) { // existing element
        ret.first->second = blockHash;
    } else {
        listStakeSeen.push_back(kernel);
    }

    return true;
};

bool CheckStakeUnused(const COutPoint &kernel)
{
    std::map<COutPoint, uint256>::const_iterator mi = mapStakeSeen.find(kernel);
    return (mi == mapStakeSeen.end());
}

bool CheckStakeUnique(const CBlock &block, bool fUpdate)
{
    LOCK(cs_main);

    uint256 blockHash = block.GetHash();
    const COutPoint &kernel = block.vtx[0]->vin[0].prevout;

    std::map<COutPoint, uint256>::const_iterator mi = mapStakeSeen.find(kernel);
    if (mi != mapStakeSeen.end()) {
        if (mi->second == blockHash) {
            return true;
        }
        return error("%s: Stake kernel for %s first seen on %s.", __func__, blockHash.ToString(), mi->second.ToString());
    }

    if (!fUpdate) {
        return true;
    }

    while (listStakeSeen.size() > particl::MAX_STAKE_SEEN_SIZE) {
        const COutPoint &oldest = listStakeSeen.front();
        if (1 != mapStakeSeen.erase(oldest)) {
            LogPrintf("%s: Warning: mapStakeSeen did not erase %s %n\n", __func__, oldest.hash.ToString(), oldest.n);
        }
        listStakeSeen.pop_front();
    }

    return AddToMapStakeSeen(kernel, blockHash);
};

bool ShouldAutoReindex(ChainstateManager &chainman)
{
    auto& pblocktree{chainman.m_blockman.m_block_tree_db};

    if (pblocktree->CountBlockIndex() < 1) {
        return false; // db will be initialised later in LoadBlockIndex
    }

    // Force reindex to update version
    bool nV1 = false;
    if (!pblocktree->ReadFlag("v1", nV1) || !nV1) {
        LogPrintf("%s: v1 marker not detected, attempting reindex.\n", __func__);
        return true;
    }
    return false;
};

bool RebuildRollingIndices(ChainstateManager &chainman, CTxMemPool* mempool)
{
    AssertLockNotHeld(cs_main);

    CBlockIndex *pindex_tip{nullptr};
    uint256 best_smsg_block_hash;
    int best_smsg_block_height{0}, last_known_height{0};
    smsgModule.ReadBestBlock(best_smsg_block_hash, best_smsg_block_height);

    {
        LOCK(cs_main);
        pindex_tip = chainman.ActiveChain().Tip();
    }

    auto &pblocktree{chainman.m_blockman.m_block_tree_db};
    bool nV2 = false;
    if (gArgs.GetBoolArg("-rebuildrollingindices", false)) {
        LogPrintf("%s: Manual override, attempting to rewind chain.\n", __func__);
    } else
    if (pindex_tip &&
        smsgModule.m_track_funding_txns &&
        !best_smsg_block_hash.IsNull() &&
        best_smsg_block_hash != pindex_tip->GetBlockHash() &&
        pindex_tip->nHeight > best_smsg_block_height) {
        LogPrintf("%s: SMSG best block mismatch, attempting to rewind chain. SMSG %s, %s.\n", __func__, best_smsg_block_hash.ToString(), pindex_tip->GetBlockHash().ToString());
        if (best_smsg_block_height < pindex_tip->nHeight) {
            last_known_height = best_smsg_block_height;
        }
    } else
    if (pblocktree->ReadFlag("v2", nV2) && nV2) {
        return true;
    } else {
        LogPrintf("%s: v2 marker not detected, attempting to rewind chain.\n", __func__);
    }
    uiInterface.InitMessage(_("Rebuilding rolling indices...").translated);

    if (!mempool) {
        LogPrintf("%s: Requires mempool.\n", __func__);
        return false;
    }

    int64_t now = GetAdjustedTime();
    int rewound_tip_height;

    {
        LOCK(cs_main);
        CBlockIndex *pindex = pindex_tip;
        int max_height_to_keep = pindex ? pindex->nHeight : 0;
        while (pindex && pindex->nTime >= now - smsg::KEEP_FUNDING_TX_DATA) {
            if (pindex->nHeight < last_known_height) {
                break;
            }
            max_height_to_keep = pindex->nHeight;
            pindex = pindex->pprev;
        }

        LogPrintf("%s: Rewinding to block %d.\n", __func__, max_height_to_keep);
        int num_disconnected = 0;

        std::string str_error;
        if (!RewindToHeight(chainman, *mempool, max_height_to_keep, num_disconnected, str_error)) {
            LogPrintf("%s: RewindToHeight failed %s.\n", __func__, str_error);
            return false;
        }
        rewound_tip_height = pindex_tip ? pindex_tip->nHeight : 0;
    }

    BlockValidationState state;
    state.m_chainman = &chainman;
    if (!chainman.ActiveChainstate().ActivateBestChain(state)) {
        LogPrintf("%s: ActivateBestChain failed %s.\n", __func__, state.ToString());
        return false;
    }

    {
        LOCK(cs_main);
        // Ensure chainstate has been fully written to disk
        chainman.ActiveChainstate().ForceFlushStateToDisk();

        LogPrintf("%s: Reprocessed chain from block %d to %d.\n", __func__, rewound_tip_height, chainman.ActiveChain().Tip()->nHeight);

        if (!chainman.m_blockman.m_block_tree_db->WriteFlag("v2", true)) {
            LogPrintf("%s: WriteFlag failed.\n", __func__);
            return false;
        }
    }
    return true;
}

int64_t GetSmsgFeeRate(ChainstateManager &chainman, const CBlockIndex *pindex, bool reduce_height) EXCLUSIVE_LOCKS_REQUIRED(cs_main)
{
    const Consensus::Params &consensusParams = Params().GetConsensus();

    if ((pindex && pindex->nTime < consensusParams.smsg_fee_time)
        || (!pindex && GetTime() < consensusParams.smsg_fee_time)) {
        return consensusParams.smsg_fee_msg_per_day_per_k;
    }

    int chain_height = pindex ? pindex->nHeight : chainman.ActiveChain().Height();
    if (reduce_height) { // Grace period, push back to previous period
        chain_height -= 10;
    }
    int fee_height = (chain_height / consensusParams.smsg_fee_period) * consensusParams.smsg_fee_period;

    CBlockIndex *fee_block = chainman.ActiveChain()[fee_height];
    if (!fee_block || fee_block->nTime < consensusParams.smsg_fee_time) {
        return consensusParams.smsg_fee_msg_per_day_per_k;
    }

    int64_t smsg_fee_rate = consensusParams.smsg_fee_msg_per_day_per_k;
    CTransactionRef coinstake = nullptr;
    if (!smsgFeeCoinstakeCache.GetCoinStake(chainman.ActiveChainstate(), fee_block->GetBlockHash(), coinstake)
        || !coinstake->GetSmsgFeeRate(smsg_fee_rate)) {
        return consensusParams.smsg_fee_msg_per_day_per_k;
    }

    return smsg_fee_rate;
};

uint32_t GetSmsgDifficulty(ChainstateManager &chainman, uint64_t time, bool verify) EXCLUSIVE_LOCKS_REQUIRED(cs_main)
{
    const Consensus::Params &consensusParams = Params().GetConsensus();

    CBlockIndex *pindex = chainman.ActiveChain().Tip();
    for (size_t k = 0; k < 180; ++k) {
        if (!pindex) {
            break;
        }
        if (time >= pindex->nTime) {
            uint32_t smsg_difficulty = 0;
            CTransactionRef coinstake = nullptr;
            if (smsgDifficultyCoinstakeCache.GetCoinStake(chainman.ActiveChainstate(), pindex->GetBlockHash(), coinstake)
                && coinstake->GetSmsgDifficulty(smsg_difficulty)) {

                if (verify && smsg_difficulty != consensusParams.smsg_min_difficulty) {
                    return smsg_difficulty + consensusParams.smsg_difficulty_max_delta;
                }
                return smsg_difficulty - consensusParams.smsg_difficulty_max_delta;
            }
        }
        pindex = pindex->pprev;
    }

    return consensusParams.smsg_min_difficulty - consensusParams.smsg_difficulty_max_delta;
};

} // namespace particl<|MERGE_RESOLUTION|>--- conflicted
+++ resolved
@@ -541,11 +541,8 @@
                             /* m_test_accept */ test_accept,
                             /* m_allow_bip125_replacement */ true,
                             /* m_package_submission */ false,
-<<<<<<< HEAD
+                            /* m_package_feerates */ false,
                             ignore_locks,
-=======
-                            /* m_package_feerates */ false,
->>>>>>> e0680bbc
             };
         }
 
@@ -559,11 +556,8 @@
                             /* m_test_accept */ true,
                             /* m_allow_bip125_replacement */ false,
                             /* m_package_submission */ false, // not submitting to mempool
-<<<<<<< HEAD
+                            /* m_package_feerates */ false,
                             ignore_locks,
-=======
-                            /* m_package_feerates */ false,
->>>>>>> e0680bbc
             };
         }
 
@@ -577,10 +571,8 @@
                             /* m_test_accept */ false,
                             /* m_allow_bip125_replacement */ false,
                             /* m_package_submission */ true,
-<<<<<<< HEAD
+                            /* m_package_feerates */ true,
                             ignore_locks,
-=======
-                            /* m_package_feerates */ true,
             };
         }
 
@@ -594,7 +586,7 @@
                             /* m_allow_bip125_replacement */ true,
                             /* m_package_submission */ false,
                             /* m_package_feerates */ false, // only 1 transaction
->>>>>>> e0680bbc
+                            /* m_ignore_locks */ package_args.m_ignore_locks,
             };
         }
 
@@ -608,11 +600,8 @@
                  bool test_accept,
                  bool allow_bip125_replacement,
                  bool package_submission,
-<<<<<<< HEAD
+                 bool package_feerates,
                  bool ignore_locks)
-=======
-                 bool package_feerates)
->>>>>>> e0680bbc
             : m_chainparams{chainparams},
               m_accept_time{accept_time},
               m_bypass_limits{bypass_limits},
@@ -620,11 +609,8 @@
               m_test_accept{test_accept},
               m_allow_bip125_replacement{allow_bip125_replacement},
               m_package_submission{package_submission},
-<<<<<<< HEAD
+              m_package_feerates{package_feerates},
               m_ignore_locks{ignore_locks}
-=======
-              m_package_feerates{package_feerates}
->>>>>>> e0680bbc
         {
         }
     };
@@ -2857,7 +2843,6 @@
                 }
             }
 
-<<<<<<< HEAD
             if (block.nTime >= consensus.smsg_difficulty_time) {
                 uint32_t smsg_difficulty_new, smsg_difficulty_prev = consensus.smsg_min_difficulty;
                 if (pindex->pprev->nHeight > 0 // Skip genesis block (POW)
@@ -2868,15 +2853,6 @@
                         return state.Invalid(BlockValidationResult::BLOCK_CONSENSUS, "bad-cs-smsg-diff-prev");
                     }
                 }
-=======
-    int64_t nTime5 = GetTimeMicros(); nTimeUndo += nTime5 - nTime4;
-    LogPrint(BCLog::BENCH, "    - Write undo data: %.2fms [%.2fs (%.2fms/blk)]\n", MILLI * (nTime5 - nTime4), nTimeUndo * MICRO, nTimeUndo * MILLI / nBlocksTotal);
-
-    if (!pindex->IsValid(BLOCK_VALID_SCRIPTS)) {
-        pindex->RaiseValidity(BLOCK_VALID_SCRIPTS);
-        m_blockman.m_dirty_blockindex.insert(pindex);
-    }
->>>>>>> e0680bbc
 
                 if (!txCoinstake->GetSmsgDifficulty(smsg_difficulty_new)) {
                     LogPrintf("ERROR: %s: Failed to get smsg difficulty.\n", __func__);
@@ -2893,7 +2869,6 @@
                 }
             }
 
-<<<<<<< HEAD
             if (!pTreasuryFundSettings || pTreasuryFundSettings->nMinTreasuryStakePercent <= 0) {
                 if (nStakeReward < 0 || nStakeReward > nCalculatedStakeReward) {
                     LogPrintf("ERROR: %s: Coinstake pays too much(actual=%d vs calculated=%d)\n", __func__, nStakeReward, nCalculatedStakeReward);
@@ -2909,10 +2884,6 @@
                     LogPrintf("ERROR: %s: Bad coinstake split amount (treasury=%d vs reward=%d)\n", __func__, nMinTreasuryPart, nMaxHolderPart);
                     return state.Invalid(BlockValidationResult::BLOCK_CONSENSUS, "bad-cs-amount");
                 }
-=======
-    int64_t nTime6 = GetTimeMicros(); nTimeIndex += nTime6 - nTime5;
-    LogPrint(BCLog::BENCH, "    - Index writing: %.2fms [%.2fs (%.2fms/blk)]\n", MILLI * (nTime6 - nTime5), nTimeIndex * MICRO, nTimeIndex * MILLI / nBlocksTotal);
->>>>>>> e0680bbc
 
                 if (pindex->pprev->nHeight > 0) { // Genesis block is pow
                     if (!txPrevCoinstake
@@ -3015,6 +2986,9 @@
         return false;
     }
 
+    int64_t nTime5 = GetTimeMicros(); nTimeUndo += nTime5 - nTime4;
+    LogPrint(BCLog::BENCH, "    - Write undo data: %.2fms [%.2fs (%.2fms/blk)]\n", MILLI * (nTime5 - nTime4), nTimeUndo * MICRO, nTimeUndo * MILLI / nBlocksTotal);
+
     if (!pindex->IsValid(BLOCK_VALID_SCRIPTS)) {
         pindex->RaiseValidity(BLOCK_VALID_SCRIPTS);
         m_blockman.m_dirty_blockindex.insert(pindex);
@@ -3052,8 +3026,8 @@
     // add this block to the view's block chain
     view.SetBestBlock(pindex->GetBlockHash(), pindex->nHeight);
 
-    int64_t nTime5 = GetTimeMicros(); nTimeIndex += nTime5 - nTime4;
-    LogPrint(BCLog::BENCH, "    - Index writing: %.2fms [%.2fs (%.2fms/blk)]\n", MILLI * (nTime5 - nTime4), nTimeIndex * MICRO, nTimeIndex * MILLI / nBlocksTotal);
+    int64_t nTime6 = GetTimeMicros(); nTimeIndex += nTime6 - nTime5;
+    LogPrint(BCLog::BENCH, "    - Index writing: %.2fms [%.2fs (%.2fms/blk)]\n", MILLI * (nTime6 - nTime5), nTimeIndex * MICRO, nTimeIndex * MILLI / nBlocksTotal);
 
     TRACE6(validation, block_connected,
         block_hash.data(),
@@ -3577,12 +3551,7 @@
     // Apply the block atomically to the chain state.
     int64_t nTime2 = GetTimeMicros(); nTimeReadFromDiskTotal += nTime2 - nTime1;
     int64_t nTime3;
-<<<<<<< HEAD
-
-    LogPrint(BCLog::BENCH, "  - Load block from disk: %.2fms [%.2fs]\n", (nTime2 - nTime1) * MILLI, nTimeReadFromDisk * MICRO);
-=======
     LogPrint(BCLog::BENCH, "  - Load block from disk: %.2fms [%.2fs (%.2fms/blk)]\n", (nTime2 - nTime1) * MILLI, nTimeReadFromDiskTotal * MICRO, nTimeReadFromDiskTotal * MILLI / nBlocksTotal);
->>>>>>> e0680bbc
     {
         CCoinsViewCache view(&CoinsTip());
         bool rv = ConnectBlock(blockConnecting, state, pindexNew, view);
