// Copyright (c) 2009-2010 Satoshi Nakamoto
// Copyright (c) 2009-2020 The Bitcoin Core developers
// Distributed under the MIT software license, see the accompanying
// file COPYING or http://www.opensource.org/licenses/mit-license.php.

#include <validation.h>

#include <arith_uint256.h>
#include <chain.h>
#include <chainparams.h>
#include <checkqueue.h>
#include <consensus/amount.h>
#include <consensus/consensus.h>
#include <consensus/merkle.h>
#include <consensus/tx_check.h>
#include <consensus/tx_verify.h>
#include <consensus/validation.h>
#include <cuckoocache.h>
#include <deploymentstatus.h>
#include <flatfile.h>
#include <hash.h>
#include <index/blockfilterindex.h>
#include <logging.h>
#include <logging/timer.h>
#include <node/blockstorage.h>
#include <node/coinstats.h>
#include <node/ui_interface.h>
#include <node/utxo_snapshot.h>
#include <policy/policy.h>
#include <policy/rbf.h>
#include <policy/settings.h>
#include <pow.h>
#include <primitives/block.h>
#include <primitives/transaction.h>
#include <random.h>
#include <reverse_iterator.h>
#include <script/script.h>
#include <script/interpreter.h>
#include <script/sigcache.h>
#include <shutdown.h>
#include <signet.h>
#include <timedata.h>
#include <tinyformat.h>
#include <txdb.h>
#include <txmempool.h>
#include <uint256.h>
#include <undo.h>
#include <util/check.h> // For NDEBUG compile time check
#include <util/hasher.h>
#include <util/moneystr.h>
#include <util/rbf.h>
#include <util/strencodings.h>
#include <util/system.h>
#include <util/trace.h>
#include <util/translation.h>
#include <validationinterface.h>
#include <warnings.h>
#include <smsg/smessage.h>
#include <net.h>
#include <pos/kernel.h>
#include <anon.h>
#include <rctindex.h>
#include <insight/insight.h>
#include <insight/balanceindex.h>

#include <numeric>
#include <optional>
#include <string>

#include <boost/algorithm/string/replace.hpp>

#define MICRO 0.000001
#define MILLI 0.001

/**
 * An extra transaction can be added to a package, as long as it only has one
 * ancestor and is no larger than this. Not really any reason to make this
 * configurable as it doesn't materially change DoS parameters.
 */
static const unsigned int EXTRA_DESCENDANT_TX_SIZE_LIMIT = 10000;
/** Maximum kilobytes for transactions to store for processing during reorg */
static const unsigned int MAX_DISCONNECTED_TX_POOL_SIZE = 20000;
/** Time to wait between writing blocks/block index to disk. */
static constexpr std::chrono::hours DATABASE_WRITE_INTERVAL{1};
/** Time to wait between flushing chainstate to disk. */
static constexpr std::chrono::hours DATABASE_FLUSH_INTERVAL{24};
/** Maximum age of our tip for us to be considered current for fee estimation */
static constexpr std::chrono::hours MAX_FEE_ESTIMATION_TIP_AGE{3};
const std::vector<std::string> CHECKLEVEL_DOC {
    "level 0 reads the blocks from disk",
    "level 1 verifies block validity",
    "level 2 verifies undo data",
    "level 3 checks disconnection of tip blocks",
    "level 4 tries to reconnect the blocks",
    "each level includes the checks of the previous levels",
};

bool CBlockIndexWorkComparator::operator()(const CBlockIndex *pa, const CBlockIndex *pb) const {
    // First sort by most total work, ...
    if (pa->nChainWork > pb->nChainWork) return false;
    if (pa->nChainWork < pb->nChainWork) return true;

    // ... then by earliest time received, ...
    if (pa->nSequenceId < pb->nSequenceId) return false;
    if (pa->nSequenceId > pb->nSequenceId) return true;

    // Use pointer address as tie breaker (should only happen with blocks
    // loaded from disk, as those all have id 0).
    if (pa < pb) return false;
    if (pa > pb) return true;

    // Identical blocks.
    return false;
}

/**
 * Mutex to guard access to validation specific variables, such as reading
 * or changing the chainstate.
 *
 * This may also need to be locked when updating the transaction pool, e.g. on
 * AcceptToMemoryPool. See CTxMemPool::cs comment for details.
 *
 * The transaction pool has a separate lock to allow reading from it and the
 * chainstate at the same time.
 */
RecursiveMutex cs_main;

CBlockIndex *pindexBestHeader = nullptr;
Mutex g_best_block_mutex;
std::condition_variable g_best_block_cv;
uint256 g_best_block;
bool g_parallel_script_checks{false};
std::atomic_bool fSkipRangeproof(false);
std::atomic_bool fBusyImporting(false);        // covers ActivateBestChain too
bool fRequireStandard = true;
bool fCheckBlockIndex = false;
bool fCheckpointsEnabled = DEFAULT_CHECKPOINTS_ENABLED;
unsigned int MIN_BLOCKS_TO_KEEP = 288;
unsigned int NODE_NETWORK_LIMITED_MIN_BLOCKS = 288;
int64_t nMaxTipAge = DEFAULT_MAX_TIP_AGE;
bool fVerifyingDB = false;
static bool attempted_rct_index_repair = false;

uint256 hashAssumeValid;
arith_uint256 nMinimumChainWork;

CFeeRate minRelayTxFee = CFeeRate(DEFAULT_MIN_RELAY_TX_FEE);

// Internal stuff
namespace {
    CBlockIndex* pindexBestInvalid = nullptr;
} // namespace

// Internal stuff from blockstorage ...
extern RecursiveMutex cs_LastBlockFile;
extern std::vector<CBlockFileInfo> vinfoBlockFile;
extern int nLastBlockFile;
extern bool fCheckForPruning;
extern std::set<CBlockIndex*> setDirtyBlockIndex;
extern std::set<int> setDirtyFileInfo;
void FlushBlockFile(bool fFinalize = false, bool finalize_undo = false);
// ... TODO move fully to blockstorage

CBlockIndex* BlockManager::LookupBlockIndex(const uint256& hash) const
{
    AssertLockHeld(cs_main);
    BlockMap::const_iterator it = m_block_index.find(hash);
    return it == m_block_index.end() ? nullptr : it->second;
}

CBlockIndex* BlockManager::FindForkInGlobalIndex(const CChain& chain, const CBlockLocator& locator)
{
    AssertLockHeld(cs_main);

    // Find the latest block common to locator and chain - we expect that
    // locator.vHave is sorted descending by height.
    for (const uint256& hash : locator.vHave) {
        CBlockIndex* pindex = LookupBlockIndex(hash);
        if (pindex) {
            if (chain.Contains(pindex))
                return pindex;
            if (pindex->GetAncestor(chain.Height()) == chain.Tip()) {
                return chain.Tip();
            }
        }
    }
    return chain.Genesis();
}

namespace particl {
bool DelayBlock(const std::shared_ptr<const CBlock> &pblock, BlockValidationState &state) EXCLUSIVE_LOCKS_REQUIRED(cs_main);
void CheckDelayedBlocks(BlockValidationState &state, const CChainParams &chainparams, const uint256 &block_hash) LOCKS_EXCLUDED(cs_main);

std::map<uint256, StakeConflict> mapStakeConflict;
std::map<COutPoint, uint256> mapStakeSeen;
std::list<COutPoint> listStakeSeen;

CoinStakeCache coinStakeCache GUARDED_BY(cs_main);
CoinStakeCache smsgFeeCoinstakeCache;
CoinStakeCache smsgDifficultyCoinstakeCache(180);

size_t MAX_DELAYED_BLOCKS = 64;
int64_t MAX_DELAY_BLOCK_SECONDS = 180;

class DelayedBlock
{
public:
    DelayedBlock(const std::shared_ptr<const CBlock>& pblock, int node_id) : m_pblock(pblock), m_node_id(node_id) {
        m_time = GetTime();
    }
    int64_t m_time;
    std::shared_ptr<const CBlock> m_pblock;
    int m_node_id;
};
std::list<DelayedBlock> list_delayed_blocks;
} // namespace particl
extern bool AddNodeHeader(NodeId node_id, const uint256 &hash) EXCLUSIVE_LOCKS_REQUIRED(cs_main);
extern void RemoveNodeHeader(const uint256 &hash) EXCLUSIVE_LOCKS_REQUIRED(cs_main);
extern void RemoveNonReceivedHeaderFromNodes(BlockMap::iterator mi) EXCLUSIVE_LOCKS_REQUIRED(cs_main);


bool CheckInputScripts(const CTransaction& tx, TxValidationState& state,
                       const CCoinsViewCache& inputs, unsigned int flags, bool cacheSigStore,
                       bool cacheFullScriptStore, PrecomputedTransactionData& txdata,
                       std::vector<CScriptCheck> *pvChecks = nullptr, bool fAnonChecks = true)
                       EXCLUSIVE_LOCKS_REQUIRED(cs_main);

bool CheckFinalTx(const CBlockIndex* active_chain_tip, const CTransaction &tx, int flags)
{
    AssertLockHeld(cs_main);
    assert(active_chain_tip); // TODO: Make active_chain_tip a reference

    // By convention a negative value for flags indicates that the
    // current network-enforced consensus rules should be used. In
    // a future soft-fork scenario that would mean checking which
    // rules would be enforced for the next block and setting the
    // appropriate flags. At the present time no soft-forks are
    // scheduled, so no flags are set.
    flags = std::max(flags, 0);

    // CheckFinalTx() uses active_chain_tip.Height()+1 to evaluate
    // nLockTime because when IsFinalTx() is called within
    // AcceptBlock(), the height of the block *being*
    // evaluated is what is used. Thus if we want to know if a
    // transaction can be part of the *next* block, we need to call
    // IsFinalTx() with one more than active_chain_tip.Height().
    const int nBlockHeight = active_chain_tip->nHeight + 1;

    // BIP113 requires that time-locked transactions have nLockTime set to
    // less than the median time of the previous block they're contained in.
    // When the next block is created its previous block will be the current
    // chain tip, so we use that to calculate the median time passed to
    // IsFinalTx() if LOCKTIME_MEDIAN_TIME_PAST is set.
    const int64_t nBlockTime = (flags & LOCKTIME_MEDIAN_TIME_PAST)
                             ? active_chain_tip->GetMedianTimePast()
                             : GetAdjustedTime();

    return IsFinalTx(tx, nBlockHeight, nBlockTime);
}

bool TestLockPointValidity(CChain& active_chain, const LockPoints* lp)
{
    AssertLockHeld(cs_main);
    assert(lp);
    // If there are relative lock times then the maxInputBlock will be set
    // If there are no relative lock times, the LockPoints don't depend on the chain
    if (lp->maxInputBlock) {
        // Check whether active_chain is an extension of the block at which the LockPoints
        // calculation was valid.  If not LockPoints are no longer valid
        if (!active_chain.Contains(lp->maxInputBlock)) {
            return false;
        }
    }

    // LockPoints still valid
    return true;
}

bool CheckSequenceLocks(CBlockIndex* tip,
                        const CCoinsView& coins_view,
                        const CTransaction& tx,
                        int flags,
                        LockPoints* lp,
                        bool useExistingLockPoints)
{
    assert(tip != nullptr);

    CBlockIndex index;
    index.pprev = tip;
    // CheckSequenceLocks() uses active_chainstate.m_chain.Height()+1 to evaluate
    // height based locks because when SequenceLocks() is called within
    // ConnectBlock(), the height of the block *being*
    // evaluated is what is used.
    // Thus if we want to know if a transaction can be part of the
    // *next* block, we need to use one more than active_chainstate.m_chain.Height()
    index.nHeight = tip->nHeight + 1;

    std::pair<int, int64_t> lockPair;
    if (useExistingLockPoints) {
        assert(lp);
        lockPair.first = lp->height;
        lockPair.second = lp->time;
    }
    else {
        std::vector<int> prevheights;
        prevheights.resize(tx.vin.size());
        for (size_t txinIndex = 0; txinIndex < tx.vin.size(); txinIndex++) {
            const CTxIn& txin = tx.vin[txinIndex];

            if (txin.IsAnonInput()) {
                prevheights[txinIndex] = tip->nHeight + 1;
                continue;
            }

            Coin coin;
            if (!coins_view.GetCoin(txin.prevout, coin)) {
                return error("%s: Missing input", __func__);
            }
            if (coin.nHeight == MEMPOOL_HEIGHT) {
                // Assume all mempool transaction confirm in the next block
                prevheights[txinIndex] = tip->nHeight + 1;
            } else {
                prevheights[txinIndex] = coin.nHeight;
            }
        }
        lockPair = CalculateSequenceLocks(tx, flags, prevheights, index);
        if (lp) {
            lp->height = lockPair.first;
            lp->time = lockPair.second;
            // Also store the hash of the block with the highest height of
            // all the blocks which have sequence locked prevouts.
            // This hash needs to still be on the chain
            // for these LockPoint calculations to be valid
            // Note: It is impossible to correctly calculate a maxInputBlock
            // if any of the sequence locked inputs depend on unconfirmed txs,
            // except in the special case where the relative lock time/height
            // is 0, which is equivalent to no sequence lock. Since we assume
            // input height of tip+1 for mempool txs and test the resulting
            // lockPair from CalculateSequenceLocks against tip+1.  We know
            // EvaluateSequenceLocks will fail if there was a non-zero sequence
            // lock on a mempool input, so we can use the return value of
            // CheckSequenceLocks to indicate the LockPoints validity
            int maxInputHeight = 0;
            for (const int height : prevheights) {
                // Can ignore mempool inputs since we'll fail if they had non-zero locks
                if (height != tip->nHeight+1) {
                    maxInputHeight = std::max(maxInputHeight, height);
                }
            }
            lp->maxInputBlock = tip->GetAncestor(maxInputHeight);
        }
    }
    return EvaluateSequenceLocks(index, lockPair);
}

// Returns the script flags which should be checked for a given block
static unsigned int GetBlockScriptFlags(const CBlockIndex* pindex, const Consensus::Params& chainparams);

static void LimitMempoolSize(CTxMemPool& pool, CCoinsViewCache& coins_cache, size_t limit, std::chrono::seconds age)
    EXCLUSIVE_LOCKS_REQUIRED(pool.cs, ::cs_main)
{
    int expired = pool.Expire(GetTime<std::chrono::seconds>() - age);
    if (expired != 0) {
        LogPrint(BCLog::MEMPOOL, "Expired %i transactions from the memory pool\n", expired);
    }

    std::vector<COutPoint> vNoSpendsRemaining;
    pool.TrimToSize(limit, &vNoSpendsRemaining);
    for (const COutPoint& removed : vNoSpendsRemaining)
        coins_cache.Uncache(removed);
}

static bool IsCurrentForFeeEstimation(CChainState& active_chainstate) EXCLUSIVE_LOCKS_REQUIRED(cs_main)
{
    AssertLockHeld(cs_main);
    if (active_chainstate.IsInitialBlockDownload())
        return false;
    if (active_chainstate.m_chain.Tip()->GetBlockTime() < count_seconds(GetTime<std::chrono::seconds>() - MAX_FEE_ESTIMATION_TIP_AGE))
        return false;
    if (active_chainstate.m_chain.Height() < pindexBestHeader->nHeight - 1)
        return false;
    return true;
}

void CChainState::MaybeUpdateMempoolForReorg(
    DisconnectedBlockTransactions& disconnectpool,
    bool fAddToMempool)
{
    if (!m_mempool) return;

    AssertLockHeld(cs_main);
    AssertLockHeld(m_mempool->cs);
    std::vector<uint256> vHashUpdate;
    // disconnectpool's insertion_order index sorts the entries from
    // oldest to newest, but the oldest entry will be the last tx from the
    // latest mined block that was disconnected.
    // Iterate disconnectpool in reverse, so that we add transactions
    // back to the mempool starting with the earliest transaction that had
    // been previously seen in a block.
    auto it = disconnectpool.queuedTx.get<insertion_order>().rbegin();
    while (it != disconnectpool.queuedTx.get<insertion_order>().rend()) {
        // ignore validation errors in resurrected transactions
        if (!fAddToMempool || (*it)->IsCoinBase() || (*it)->IsCoinStake() ||
            AcceptToMemoryPool(
                *this, *m_mempool, *it, true /* bypass_limits */).m_result_type !=
                    MempoolAcceptResult::ResultType::VALID) {
            // If the transaction doesn't make it in to the mempool, remove any
            // transactions that depend on it (which would now be orphans).
            m_mempool->removeRecursive(**it, MemPoolRemovalReason::REORG);
        } else if (m_mempool->exists(GenTxid::Txid((*it)->GetHash()))) {
            vHashUpdate.push_back((*it)->GetHash());
        }
        ++it;
    }
    disconnectpool.queuedTx.clear();
    // AcceptToMemoryPool/addUnchecked all assume that new mempool entries have
    // no in-mempool children, which is generally not true when adding
    // previously-confirmed transactions back to the mempool.
    // UpdateTransactionsFromBlock finds descendants of any transactions in
    // the disconnectpool that were added back and cleans up the mempool state.
    m_mempool->UpdateTransactionsFromBlock(vHashUpdate);

    // We also need to remove any now-immature transactions
    m_mempool->removeForReorg(*this, STANDARD_LOCKTIME_VERIFY_FLAGS);
    // Re-limit mempool size, in case we added any transactions
    LimitMempoolSize(
        *m_mempool,
        this->CoinsTip(),
        gArgs.GetIntArg("-maxmempool", DEFAULT_MAX_MEMPOOL_SIZE) * 1000000,
        std::chrono::hours{gArgs.GetIntArg("-mempoolexpiry", DEFAULT_MEMPOOL_EXPIRY)});
}

/**
* Checks to avoid mempool polluting consensus critical paths since cached
* signature and script validity results will be reused if we validate this
* transaction again during block validation.
* */
static bool CheckInputsFromMempoolAndCache(const CTransaction& tx, TxValidationState& state,
                const CCoinsViewCache& view, const CTxMemPool& pool,
                unsigned int flags, PrecomputedTransactionData& txdata, CCoinsViewCache& coins_tip)
                EXCLUSIVE_LOCKS_REQUIRED(cs_main, pool.cs)
{
    AssertLockHeld(cs_main);
    AssertLockHeld(pool.cs);

    assert(!tx.IsCoinBase());
    for (const CTxIn& txin : tx.vin) {
        if (txin.IsAnonInput()) {
            continue;
        }
        const Coin& coin = view.AccessCoin(txin.prevout);

        // This coin was checked in PreChecks and MemPoolAccept
        // has been holding cs_main since then.
        Assume(!coin.IsSpent());
        if (coin.IsSpent()) return false;

        // If the Coin is available, there are 2 possibilities:
        // it is available in our current ChainstateActive UTXO set,
        // or it's a UTXO provided by a transaction in our mempool.
        // Ensure the scriptPubKeys in Coins from CoinsView are correct.
        const CTransactionRef& txFrom = pool.get(txin.prevout.hash);
        if (txFrom) {
            assert(txFrom->GetHash() == txin.prevout.hash);
            assert(txFrom->GetNumVOuts() > txin.prevout.n);
            if (txFrom->IsParticlVersion()) {
                assert(coin.Matches(txFrom->vpout[txin.prevout.n].get()));
            } else {
                assert(txFrom->vout[txin.prevout.n] == coin.out);
            }
        } else {
            const Coin& coinFromUTXOSet = coins_tip.AccessCoin(txin.prevout);
            assert(!coinFromUTXOSet.IsSpent());
            assert(coinFromUTXOSet.out == coin.out);
        }
    }

    // Call CheckInputScripts() to cache signature and script validity against current tip consensus rules.
    return CheckInputScripts(tx, state, view, flags, /* cacheSigStore= */ true, /* cacheFullScriptStore= */ true, txdata);
}

namespace {

class MemPoolAccept
{
public:
    explicit MemPoolAccept(CTxMemPool& mempool, CChainState& active_chainstate) : m_pool(mempool), m_view(&m_dummy), m_viewmempool(&active_chainstate.CoinsTip(), m_pool), m_active_chainstate(active_chainstate),
        m_limit_ancestors(gArgs.GetIntArg("-limitancestorcount", DEFAULT_ANCESTOR_LIMIT)),
        m_limit_ancestor_size(gArgs.GetIntArg("-limitancestorsize", DEFAULT_ANCESTOR_SIZE_LIMIT)*1000),
        m_limit_descendants(gArgs.GetIntArg("-limitdescendantcount", DEFAULT_DESCENDANT_LIMIT)),
        m_limit_descendant_size(gArgs.GetIntArg("-limitdescendantsize", DEFAULT_DESCENDANT_SIZE_LIMIT)*1000) {
    }

    // We put the arguments we're handed into a struct, so we can pass them
    // around easier.
    struct ATMPArgs {
        const CChainParams& m_chainparams;
        const int64_t m_accept_time;
        const bool m_bypass_limits;
        /*
         * Return any outpoints which were not previously present in the coins
         * cache, but were added as a result of validating the tx for mempool
         * acceptance. This allows the caller to optionally remove the cache
         * additions if the associated transaction ends up being rejected by
         * the mempool.
         */
        std::vector<COutPoint>& m_coins_to_uncache;
        const bool m_test_accept;
        /** Whether we allow transactions to replace mempool transactions by BIP125 rules. If false,
         * any transaction spending the same inputs as a transaction in the mempool is considered
         * a conflict. */
<<<<<<< HEAD
        const bool m_allow_bip125_replacement{true};

        /** Particl - test if tx would get in the mempool without considering locks */
        const bool m_ignore_locks;
=======
        const bool m_allow_bip125_replacement;

        /** Parameters for single transaction mempool validation. */
        static ATMPArgs SingleAccept(const CChainParams& chainparams, int64_t accept_time,
                                     bool bypass_limits, std::vector<COutPoint>& coins_to_uncache,
                                     bool test_accept) {
            return ATMPArgs{/* m_chainparams */ chainparams,
                            /* m_accept_time */ accept_time,
                            /* m_bypass_limits */ bypass_limits,
                            /* m_coins_to_uncache */ coins_to_uncache,
                            /* m_test_accept */ test_accept,
                            /* m_allow_bip125_replacement */ true,
            };
        }

        /** Parameters for test package mempool validation through testmempoolaccept. */
        static ATMPArgs PackageTestAccept(const CChainParams& chainparams, int64_t accept_time,
                                          std::vector<COutPoint>& coins_to_uncache) {
            return ATMPArgs{/* m_chainparams */ chainparams,
                            /* m_accept_time */ accept_time,
                            /* m_bypass_limits */ false,
                            /* m_coins_to_uncache */ coins_to_uncache,
                            /* m_test_accept */ true,
                            /* m_allow_bip125_replacement */ false,
            };
        }

        // No default ctor to avoid exposing details to clients and allowing the possibility of
        // mixing up the order of the arguments. Use static functions above instead.
        ATMPArgs() = delete;
>>>>>>> 8ae4ba48
    };

    // Single transaction acceptance
    MempoolAcceptResult AcceptSingleTransaction(const CTransactionRef& ptx, ATMPArgs& args) EXCLUSIVE_LOCKS_REQUIRED(cs_main);

    /**
    * Multiple transaction acceptance. Transactions may or may not be interdependent,
    * but must not conflict with each other. Parents must come before children if any
    * dependencies exist.
    */
    PackageMempoolAcceptResult AcceptMultipleTransactions(const std::vector<CTransactionRef>& txns, ATMPArgs& args) EXCLUSIVE_LOCKS_REQUIRED(cs_main);

private:
    // All the intermediate state that gets passed between the various levels
    // of checking a given transaction.
    struct Workspace {
        explicit Workspace(const CTransactionRef& ptx) : m_ptx(ptx), m_hash(ptx->GetHash()) {}
        /** Txids of mempool transactions that this transaction directly conflicts with. */
        std::set<uint256> m_conflicts;
        /** Iterators to mempool entries that this transaction directly conflicts with. */
        CTxMemPool::setEntries m_iters_conflicting;
        /** Iterators to all mempool entries that would be replaced by this transaction, including
         * those it directly conflicts with and their descendants. */
        CTxMemPool::setEntries m_all_conflicting;
        /** All mempool ancestors of this transaction. */
        CTxMemPool::setEntries m_ancestors;
        /** Mempool entry constructed for this transaction. Constructed in PreChecks() but not
         * inserted into the mempool until Finalize(). */
        std::unique_ptr<CTxMemPoolEntry> m_entry;
        /** Pointers to the transactions that have been removed from the mempool and replaced by
         * this transaction, used to return to the MemPoolAccept caller. Only populated if
         * validation is successful and the original transactions are removed. */
        std::list<CTransactionRef> m_replaced_transactions;

        /** Virtual size of the transaction as used by the mempool, calculated using serialized size
         * of the transaction and sigops. */
        int64_t m_vsize;
        /** Fees paid by this transaction: total input amounts subtracted by total output amounts. */
        CAmount m_base_fees;
        /** Base fees + any fee delta set by the user with prioritisetransaction. */
        CAmount m_modified_fees;
        /** Total modified fees of all transactions being replaced. */
        CAmount m_conflicting_fees{0};
        /** Total virtual size of all transactions being replaced. */
        size_t m_conflicting_size{0};

        const CTransactionRef& m_ptx;
        /** Txid. */
        const uint256& m_hash;
        TxValidationState m_state;
        /** A temporary cache containing serialized transaction data for signature verification.
         * Reused across PolicyScriptChecks and ConsensusScriptChecks. */
        PrecomputedTransactionData m_precomputed_txdata;
    };

    // Run the policy checks on a given transaction, excluding any script checks.
    // Looks up inputs, calculates feerate, considers replacement, evaluates
    // package limits, etc. As this function can be invoked for "free" by a peer,
    // only tests that are fast should be done here (to avoid CPU DoS).
    bool PreChecks(ATMPArgs& args, Workspace& ws) EXCLUSIVE_LOCKS_REQUIRED(cs_main, m_pool.cs);

    // Run checks for mempool replace-by-fee.
    bool ReplacementChecks(Workspace& ws) EXCLUSIVE_LOCKS_REQUIRED(cs_main, m_pool.cs);

    // Enforce package mempool ancestor/descendant limits (distinct from individual
    // ancestor/descendant limits done in PreChecks).
    bool PackageMempoolChecks(const std::vector<CTransactionRef>& txns,
                              PackageValidationState& package_state) EXCLUSIVE_LOCKS_REQUIRED(cs_main, m_pool.cs);

    // Run the script checks using our policy flags. As this can be slow, we should
    // only invoke this on transactions that have otherwise passed policy checks.
    bool PolicyScriptChecks(const ATMPArgs& args, Workspace& ws) EXCLUSIVE_LOCKS_REQUIRED(cs_main, m_pool.cs);

    // Re-run the script checks, using consensus flags, and try to cache the
    // result in the scriptcache. This should be done after
    // PolicyScriptChecks(). This requires that all inputs either be in our
    // utxo set or in the mempool.
    bool ConsensusScriptChecks(const ATMPArgs& args, Workspace& ws) EXCLUSIVE_LOCKS_REQUIRED(cs_main, m_pool.cs);

    // Try to add the transaction to the mempool, removing any conflicts first.
    // Returns true if the transaction is in the mempool after any size
    // limiting is performed, false otherwise.
    bool Finalize(const ATMPArgs& args, Workspace& ws) EXCLUSIVE_LOCKS_REQUIRED(cs_main, m_pool.cs);

    // Compare a package's feerate against minimum allowed.
    bool CheckFeeRate(size_t package_size, CAmount package_fee, TxValidationState& state) EXCLUSIVE_LOCKS_REQUIRED(cs_main, m_pool.cs)
    {
        CAmount mempoolRejectFee = m_pool.GetMinFee(gArgs.GetIntArg("-maxmempool", DEFAULT_MAX_MEMPOOL_SIZE) * 1000000).GetFee(package_size);
        if (state.m_has_anon_output) {
            mempoolRejectFee *= ANON_FEE_MULTIPLIER;
        }
        if (mempoolRejectFee > 0 && package_fee < mempoolRejectFee) {
            return state.Invalid(TxValidationResult::TX_MEMPOOL_POLICY, "mempool min fee not met", strprintf("%d < %d", package_fee, mempoolRejectFee));
        }

        if (package_fee < ::minRelayTxFee.GetFee(package_size)) {
            return state.Invalid(TxValidationResult::TX_MEMPOOL_POLICY, "min relay fee not met", strprintf("%d < %d", package_fee, ::minRelayTxFee.GetFee(package_size)));
        }
        return true;
    }

private:
    CTxMemPool& m_pool;
    CCoinsViewCache m_view;
    CCoinsViewMemPool m_viewmempool;
    CCoinsView m_dummy;

    CChainState& m_active_chainstate;

    // The package limits in effect at the time of invocation.
    const size_t m_limit_ancestors;
    const size_t m_limit_ancestor_size;
    // These may be modified while evaluating a transaction (eg to account for
    // in-mempool conflicts; see below).
    size_t m_limit_descendants;
    size_t m_limit_descendant_size;

    /** Whether the transaction(s) would replace any mempool transactions. If so, RBF rules apply. */
    bool m_rbf{false};
};

bool MemPoolAccept::PreChecks(ATMPArgs& args, Workspace& ws)
{
    const CTransactionRef& ptx = ws.m_ptx;
    const CTransaction& tx = *ws.m_ptx;
    const uint256& hash = ws.m_hash;

    // Copy/alias what we need out of args
    const int64_t nAcceptTime = args.m_accept_time;
    const bool bypass_limits = args.m_bypass_limits;
    std::vector<COutPoint>& coins_to_uncache = args.m_coins_to_uncache;

    // Alias what we need out of ws
    TxValidationState& state = ws.m_state;
    std::unique_ptr<CTxMemPoolEntry>& entry = ws.m_entry;

    const Consensus::Params &consensus = Params().GetConsensus();
    state.SetStateInfo(nAcceptTime, m_active_chainstate.m_chain.Height(), consensus, fParticlMode, (fBusyImporting && fSkipRangeproof));

    if (!CheckTransaction(tx, state)) {
        return false; // state filled in by CheckTransaction
    }

    // Coinbase is only valid in a block, not as a loose transaction
    if (tx.IsCoinBase())
        return state.Invalid(TxValidationResult::TX_CONSENSUS, "coinbase");

    // Coinstake is only valid in a block, not as a loose transaction
    if (tx.IsCoinStake())
        return state.Invalid(TxValidationResult::TX_CONSENSUS, "coinstake");

    // Rather not work on nonstandard transactions (unless -testnet/-regtest)
    std::string reason;
    if (fRequireStandard && !IsStandardTx(tx, reason, nAcceptTime))
        return state.Invalid(TxValidationResult::TX_NOT_STANDARD, reason);

    // Do not work on transactions that are too small.
    // A transaction with 1 segwit input and 1 P2WPHK output has non-witness size of 82 bytes.
    // Transactions smaller than this are not relayed to mitigate CVE-2017-12842 by not relaying
    // 64-byte transactions.
    if (::GetSerializeSize(tx, PROTOCOL_VERSION | SERIALIZE_TRANSACTION_NO_WITNESS) < (fParticlMode ? MIN_STANDARD_TX_NONWITNESS_SIZE_PART : MIN_STANDARD_TX_NONWITNESS_SIZE))
        return state.Invalid(TxValidationResult::TX_NOT_STANDARD, "tx-size-small");

    // Only accept nLockTime-using transactions that can be mined in the next
    // block; we don't want our mempool filled up with transactions that can't
    // be mined yet.
    if (!args.m_test_accept || !args.m_ignore_locks)
    if (!CheckFinalTx(m_active_chainstate.m_chain.Tip(), tx, STANDARD_LOCKTIME_VERIFY_FLAGS))
        return state.Invalid(TxValidationResult::TX_PREMATURE_SPEND, "non-final");

    if (m_pool.exists(GenTxid::Wtxid(tx.GetWitnessHash()))) {
        // Exact transaction already exists in the mempool.
        return state.Invalid(TxValidationResult::TX_CONFLICT, "txn-already-in-mempool");
    } else if (m_pool.exists(GenTxid::Txid(tx.GetHash()))) {
        // Transaction with the same non-witness data but different witness (same txid, different
        // wtxid) already exists in the mempool.
        return state.Invalid(TxValidationResult::TX_CONFLICT, "txn-same-nonwitness-data-in-mempool");
    }

    // Check for conflicts with in-memory transactions
    for (const CTxIn &txin : tx.vin)
    {
        if (txin.IsAnonInput()) {
            if (!CheckAnonInputMempoolConflicts(txin, hash, &m_pool, state)) {
                return false; // state filled in by CheckAnonInputMempoolConflicts
            }
            continue;
        }
        const CTransaction* ptxConflicting = m_pool.GetConflictTx(txin.prevout);
        if (ptxConflicting) {
            if (!args.m_allow_bip125_replacement) {
                // Transaction conflicts with a mempool tx, but we're not allowing replacements.
                return state.Invalid(TxValidationResult::TX_MEMPOOL_POLICY, "bip125-replacement-disallowed");
            }
            if (!ws.m_conflicts.count(ptxConflicting->GetHash()))
            {
                // Transactions that don't explicitly signal replaceability are
                // *not* replaceable with the current logic, even if one of their
                // unconfirmed ancestors signals replaceability. This diverges
                // from BIP125's inherited signaling description (see CVE-2021-31876).
                // Applications relying on first-seen mempool behavior should
                // check all unconfirmed ancestors; otherwise an opt-in ancestor
                // might be replaced, causing removal of this descendant.
                if (!SignalsOptInRBF(*ptxConflicting)) {
                    return state.Invalid(TxValidationResult::TX_MEMPOOL_POLICY, "txn-mempool-conflict");
                }

                ws.m_conflicts.insert(ptxConflicting->GetHash());
            }
        }
    }

    LockPoints lp;
    m_view.SetBackend(m_viewmempool);

    state.m_has_anon_input = false;
    const CCoinsViewCache& coins_cache = m_active_chainstate.CoinsTip();
    // do all inputs exist?
    for (const CTxIn& txin : tx.vin) {
        if (txin.IsAnonInput()) {
            state.m_has_anon_input = true;
            continue;
        }
        if (!coins_cache.HaveCoinInCache(txin.prevout)) {
            coins_to_uncache.push_back(txin.prevout);
        }

        // Note: this call may add txin.prevout to the coins cache
        // (coins_cache.cacheCoins) by way of FetchCoin(). It should be removed
        // later (via coins_to_uncache) if this tx turns out to be invalid.
        if (!m_view.HaveCoin(txin.prevout)) {
            // Are inputs missing because we already have the tx?
            for (size_t out = 0; out < tx.GetNumVOuts(); out++) {
                // Optimistically just do efficient check of cache for outputs
                if (coins_cache.HaveCoinInCache(COutPoint(hash, out))) {
                    return state.Invalid(TxValidationResult::TX_CONFLICT, "txn-already-known");
                }
            }
            // Otherwise assume this might be an orphan tx for which we just haven't seen parents yet
            return state.Invalid(TxValidationResult::TX_MISSING_INPUTS, "bad-txns-inputs-missingorspent");
        }
    }

    if (state.m_has_anon_input && gArgs.GetBoolArg("-checkpeerheight", true) &&
        m_active_chainstate.m_chain.Height() < particl::GetNumBlocksOfPeers() - 1) {
        LogPrintf("%s: Ignoring anon transaction while chain syncs height %d - peers %d.\n",
            __func__, m_active_chainstate.m_chain.Height(), particl::GetNumBlocksOfPeers());
        return state.Error("Syncing");
    }

    if (!AllAnonOutputsUnknown(m_active_chainstate, tx, state)) { // Also sets state.m_has_anon_output
        // Already in the blockchain, containing block could have been received before loose tx
        return state.Invalid(TxValidationResult::TX_CONFLICT, "txn-already-in-mempool");
    }
    // This is const, but calls into the back end CoinsViews. The CCoinsViewDB at the bottom of the
    // hierarchy brings the best block into scope. See CCoinsViewDB::GetBestBlock().
    m_view.GetBestBlock();

    // we have all inputs cached now, so switch back to dummy (to protect
    // against bugs where we pull more inputs from disk that miss being added
    // to coins_to_uncache)
    m_view.SetBackend(m_dummy);

    // Only accept BIP68 sequence locked transactions that can be mined in the next
    // block; we don't want our mempool filled up with transactions that can't
    // be mined yet.
    // Pass in m_view which has all of the relevant inputs cached. Note that, since m_view's
    // backend was removed, it no longer pulls coins from the mempool.
    if (!args.m_test_accept || !args.m_ignore_locks)
    if (!CheckSequenceLocks(m_active_chainstate.m_chain.Tip(), m_view, tx, STANDARD_LOCKTIME_VERIFY_FLAGS, &lp))
        return state.Invalid(TxValidationResult::TX_PREMATURE_SPEND, "non-BIP68-final");

    if (!Consensus::CheckTxInputs(tx, state, m_view, m_active_chainstate.m_blockman.GetSpendHeight(m_view), ws.m_base_fees)) {
        return false; // state filled in by CheckTxInputs
    }

    // Check for non-standard pay-to-script-hash in inputs
    const bool taproot_active = DeploymentActiveAfter(m_active_chainstate.m_chain.Tip(), args.m_chainparams.GetConsensus(), Consensus::DEPLOYMENT_TAPROOT);
    if (fRequireStandard && !AreInputsStandard(tx, m_view, taproot_active, nAcceptTime)) {
        return state.Invalid(TxValidationResult::TX_INPUTS_NOT_STANDARD, "bad-txns-nonstandard-inputs");
    }

    // Check for non-standard witnesses.
    if (tx.HasWitness() && fRequireStandard && !IsWitnessStandard(tx, m_view))
        return state.Invalid(TxValidationResult::TX_WITNESS_MUTATED, "bad-witness-nonstandard");

    int64_t nSigOpsCost = GetTransactionSigOpCost(tx, m_view, STANDARD_SCRIPT_VERIFY_FLAGS);

    // ws.m_modified_fees includes any fee deltas from PrioritiseTransaction
    ws.m_modified_fees = ws.m_base_fees;
    m_pool.ApplyDelta(hash, ws.m_modified_fees);

    // Keep track of transactions that spend a coinbase, which we re-scan
    // during reorgs to ensure COINBASE_MATURITY is still met.
    bool fSpendsCoinbase = false;
    for (const CTxIn &txin : tx.vin) {
        if (txin.IsAnonInput()) {
            continue;
        }
        const Coin &coin = m_view.AccessCoin(txin.prevout);
        if (coin.IsCoinBase()) {
            fSpendsCoinbase = true;
            break;
        }
    }

    entry.reset(new CTxMemPoolEntry(ptx, ws.m_base_fees, nAcceptTime, m_active_chainstate.m_chain.Height(),
            fSpendsCoinbase, nSigOpsCost, lp));
    ws.m_vsize = entry->GetTxSize();

    if (nSigOpsCost > MAX_STANDARD_TX_SIGOPS_COST)
        return state.Invalid(TxValidationResult::TX_NOT_STANDARD, "bad-txns-too-many-sigops",
                strprintf("%d", nSigOpsCost));

    // No transactions are allowed below minRelayTxFee except from disconnected
    // blocks
    if (!bypass_limits && !CheckFeeRate(ws.m_vsize, ws.m_modified_fees, state)) return false;

    ws.m_iters_conflicting = m_pool.GetIterSet(ws.m_conflicts);
    // Calculate in-mempool ancestors, up to a limit.
    if (ws.m_conflicts.size() == 1) {
        // In general, when we receive an RBF transaction with mempool conflicts, we want to know whether we
        // would meet the chain limits after the conflicts have been removed. However, there isn't a practical
        // way to do this short of calculating the ancestor and descendant sets with an overlay cache of
        // changed mempool entries. Due to both implementation and runtime complexity concerns, this isn't
        // very realistic, thus we only ensure a limited set of transactions are RBF'able despite mempool
        // conflicts here. Importantly, we need to ensure that some transactions which were accepted using
        // the below carve-out are able to be RBF'ed, without impacting the security the carve-out provides
        // for off-chain contract systems (see link in the comment below).
        //
        // Specifically, the subset of RBF transactions which we allow despite chain limits are those which
        // conflict directly with exactly one other transaction (but may evict children of said transaction),
        // and which are not adding any new mempool dependencies. Note that the "no new mempool dependencies"
        // check is accomplished later, so we don't bother doing anything about it here, but if BIP 125 is
        // amended, we may need to move that check to here instead of removing it wholesale.
        //
        // Such transactions are clearly not merging any existing packages, so we are only concerned with
        // ensuring that (a) no package is growing past the package size (not count) limits and (b) we are
        // not allowing something to effectively use the (below) carve-out spot when it shouldn't be allowed
        // to.
        //
        // To check these we first check if we meet the RBF criteria, above, and increment the descendant
        // limits by the direct conflict and its descendants (as these are recalculated in
        // CalculateMempoolAncestors by assuming the new transaction being added is a new descendant, with no
        // removals, of each parent's existing dependent set). The ancestor count limits are unmodified (as
        // the ancestor limits should be the same for both our new transaction and any conflicts).
        // We don't bother incrementing m_limit_descendants by the full removal count as that limit never comes
        // into force here (as we're only adding a single transaction).
        assert(ws.m_iters_conflicting.size() == 1);
        CTxMemPool::txiter conflict = *ws.m_iters_conflicting.begin();

        m_limit_descendants += 1;
        m_limit_descendant_size += conflict->GetSizeWithDescendants();
    }

    std::string errString;
    if (!m_pool.CalculateMemPoolAncestors(*entry, ws.m_ancestors, m_limit_ancestors, m_limit_ancestor_size, m_limit_descendants, m_limit_descendant_size, errString)) {
        ws.m_ancestors.clear();
        // If CalculateMemPoolAncestors fails second time, we want the original error string.
        std::string dummy_err_string;
        // Contracting/payment channels CPFP carve-out:
        // If the new transaction is relatively small (up to 40k weight)
        // and has at most one ancestor (ie ancestor limit of 2, including
        // the new transaction), allow it if its parent has exactly the
        // descendant limit descendants.
        //
        // This allows protocols which rely on distrusting counterparties
        // being able to broadcast descendants of an unconfirmed transaction
        // to be secure by simply only having two immediately-spendable
        // outputs - one for each counterparty. For more info on the uses for
        // this, see https://lists.linuxfoundation.org/pipermail/bitcoin-dev/2018-November/016518.html
        if (ws.m_vsize > EXTRA_DESCENDANT_TX_SIZE_LIMIT ||
                !m_pool.CalculateMemPoolAncestors(*entry, ws.m_ancestors, 2, m_limit_ancestor_size, m_limit_descendants + 1, m_limit_descendant_size + EXTRA_DESCENDANT_TX_SIZE_LIMIT, dummy_err_string)) {
            return state.Invalid(TxValidationResult::TX_MEMPOOL_POLICY, "too-long-mempool-chain", errString);
        }
    }

    // A transaction that spends outputs that would be replaced by it is invalid. Now
    // that we have the set of all ancestors we can detect this
    // pathological case by making sure ws.m_conflicts and ws.m_ancestors don't
    // intersect.
    if (const auto err_string{EntriesAndTxidsDisjoint(ws.m_ancestors, ws.m_conflicts, hash)}) {
        // We classify this as a consensus error because a transaction depending on something it
        // conflicts with would be inconsistent.
        return state.Invalid(TxValidationResult::TX_CONSENSUS, "bad-txns-spends-conflicting-tx", *err_string);
    }

    m_rbf = !ws.m_conflicts.empty();
    return true;
}

bool MemPoolAccept::ReplacementChecks(Workspace& ws)
{
    AssertLockHeld(cs_main);
    AssertLockHeld(m_pool.cs);

    const CTransaction& tx = *ws.m_ptx;
    const uint256& hash = ws.m_hash;
    TxValidationState& state = ws.m_state;

    CFeeRate newFeeRate(ws.m_modified_fees, ws.m_vsize);
    // It's possible that the replacement pays more fees than its direct conflicts but not more
    // than all conflicts (i.e. the direct conflicts have high-fee descendants). However, if the
    // replacement doesn't pay more fees than its direct conflicts, then we can be sure it's not
    // more economically rational to mine. Before we go digging through the mempool for all
    // transactions that would need to be removed (direct conflicts and all descendants), check
    // that the replacement transaction pays more than its direct conflicts.
    if (const auto err_string{PaysMoreThanConflicts(ws.m_iters_conflicting, newFeeRate, hash)}) {
        return state.Invalid(TxValidationResult::TX_MEMPOOL_POLICY, "insufficient fee", *err_string);
    }

    // Calculate all conflicting entries and enforce BIP125 Rule #5.
    if (const auto err_string{GetEntriesForConflicts(tx, m_pool, ws.m_iters_conflicting, ws.m_all_conflicting)}) {
        return state.Invalid(TxValidationResult::TX_MEMPOOL_POLICY,
                             "too many potential replacements", *err_string);
    }
    // Enforce BIP125 Rule #2.
    if (const auto err_string{HasNoNewUnconfirmed(tx, m_pool, ws.m_iters_conflicting)}) {
        return state.Invalid(TxValidationResult::TX_MEMPOOL_POLICY,
                             "replacement-adds-unconfirmed", *err_string);
    }
    // Check if it's economically rational to mine this transaction rather than the ones it
    // replaces and pays for its own relay fees. Enforce BIP125 Rules #3 and #4.
    for (CTxMemPool::txiter it : ws.m_all_conflicting) {
        ws.m_conflicting_fees += it->GetModifiedFee();
        ws.m_conflicting_size += it->GetTxSize();
    }
    if (const auto err_string{PaysForRBF(ws.m_conflicting_fees, ws.m_modified_fees, ws.m_vsize,
                                         ::incrementalRelayFee, hash)}) {
        return state.Invalid(TxValidationResult::TX_MEMPOOL_POLICY, "insufficient fee", *err_string);
    }
    return true;
}

bool MemPoolAccept::PackageMempoolChecks(const std::vector<CTransactionRef>& txns,
                                         PackageValidationState& package_state)
{
    AssertLockHeld(cs_main);
    AssertLockHeld(m_pool.cs);

    std::string err_string;
    if (!m_pool.CheckPackageLimits(txns, m_limit_ancestors, m_limit_ancestor_size, m_limit_descendants,
                                   m_limit_descendant_size, err_string)) {
        // This is a package-wide error, separate from an individual transaction error.
        return package_state.Invalid(PackageValidationResult::PCKG_POLICY, "package-mempool-limits", err_string);
    }
   return true;
}

bool MemPoolAccept::PolicyScriptChecks(const ATMPArgs& args, Workspace& ws)
{
    const CTransaction& tx = *ws.m_ptx;
    TxValidationState& state = ws.m_state;
    state.m_chainstate = &m_active_chainstate;

    constexpr unsigned int scriptVerifyFlags = STANDARD_SCRIPT_VERIFY_FLAGS;

    // Check input scripts and signatures.
    // This is done last to help prevent CPU exhaustion denial-of-service attacks.
    if (!CheckInputScripts(tx, state, m_view, scriptVerifyFlags, true, false, ws.m_precomputed_txdata)) {
        // SCRIPT_VERIFY_CLEANSTACK requires SCRIPT_VERIFY_WITNESS, so we
        // need to turn both off, and compare against just turning off CLEANSTACK
        // to see if the failure is specifically due to witness validation.
        TxValidationState state_dummy; // Want reported failures to be from first CheckInputScripts
<<<<<<< HEAD
        state_dummy.m_chainman = state.m_chainman;
        if (!tx.HasWitness() && CheckInputScripts(tx, state_dummy, m_view, scriptVerifyFlags & ~(SCRIPT_VERIFY_WITNESS | SCRIPT_VERIFY_CLEANSTACK), true, false, txdata) &&
                !CheckInputScripts(tx, state_dummy, m_view, scriptVerifyFlags & ~SCRIPT_VERIFY_CLEANSTACK, true, false, txdata)) {
=======
        if (!tx.HasWitness() && CheckInputScripts(tx, state_dummy, m_view, scriptVerifyFlags & ~(SCRIPT_VERIFY_WITNESS | SCRIPT_VERIFY_CLEANSTACK), true, false, ws.m_precomputed_txdata) &&
                !CheckInputScripts(tx, state_dummy, m_view, scriptVerifyFlags & ~SCRIPT_VERIFY_CLEANSTACK, true, false, ws.m_precomputed_txdata)) {
>>>>>>> 8ae4ba48
            // Only the witness is missing, so the transaction itself may be fine.
            state.Invalid(TxValidationResult::TX_WITNESS_STRIPPED,
                    state.GetRejectReason(), state.GetDebugMessage());
        }
        return false; // state filled in by CheckInputScripts
    }

    return true;
}

bool MemPoolAccept::ConsensusScriptChecks(const ATMPArgs& args, Workspace& ws)
{
    const CTransaction& tx = *ws.m_ptx;
    const uint256& hash = ws.m_hash;
    TxValidationState& state = ws.m_state;
    state.m_chainstate = &m_active_chainstate;
    const CChainParams& chainparams = args.m_chainparams;

    // Check again against the current block tip's script verification
    // flags to cache our script execution flags. This is, of course,
    // useless if the next block has different script flags from the
    // previous one, but because the cache tracks script flags for us it
    // will auto-invalidate and we'll just have a few blocks of extra
    // misses on soft-fork activation.
    //
    // This is also useful in case of bugs in the standard flags that cause
    // transactions to pass as valid when they're actually invalid. For
    // instance the STRICTENC flag was incorrectly allowing certain
    // CHECKSIG NOT scripts to pass, even though they were invalid.
    //
    // There is a similar check in CreateNewBlock() to prevent creating
    // invalid blocks (using TestBlockValidity), however allowing such
    // transactions into the mempool can be exploited as a DoS attack.
    unsigned int currentBlockScriptVerifyFlags = GetBlockScriptFlags(m_active_chainstate.m_chain.Tip(), chainparams.GetConsensus());
    if (!CheckInputsFromMempoolAndCache(tx, state, m_view, m_pool, currentBlockScriptVerifyFlags,
                                        ws.m_precomputed_txdata, m_active_chainstate.CoinsTip())) {
        return error("%s: BUG! PLEASE REPORT THIS! CheckInputScripts failed against latest-block but not STANDARD flags %s, %s",
                __func__, hash.ToString(), state.ToString());
    }

    return true;
}

bool MemPoolAccept::Finalize(const ATMPArgs& args, Workspace& ws)
{
    const CTransaction& tx = *ws.m_ptx;
    const uint256& hash = ws.m_hash;
    TxValidationState& state = ws.m_state;
    const bool bypass_limits = args.m_bypass_limits;

    std::unique_ptr<CTxMemPoolEntry>& entry = ws.m_entry;

    // Remove conflicting transactions from the mempool
    for (CTxMemPool::txiter it : ws.m_all_conflicting)
    {
        LogPrint(BCLog::MEMPOOL, "replacing tx %s with %s for %s additional fees, %d delta bytes\n",
                it->GetTx().GetHash().ToString(),
                hash.ToString(),
                FormatMoney(ws.m_modified_fees - ws.m_conflicting_fees),
                (int)entry->GetTxSize() - (int)ws.m_conflicting_size);
        ws.m_replaced_transactions.push_back(it->GetSharedTx());
    }
    m_pool.RemoveStaged(ws.m_all_conflicting, false, MemPoolRemovalReason::REPLACED);

    // This transaction should only count for fee estimation if:
    // - it's not being re-added during a reorg which bypasses typical mempool fee limits
    // - the node is not behind
    // - the transaction is not dependent on any other transactions in the mempool
    bool validForFeeEstimation = !bypass_limits && IsCurrentForFeeEstimation(m_active_chainstate) && m_pool.HasNoInputsOf(tx);

    // Store transaction in memory
    m_pool.addUnchecked(*entry, ws.m_ancestors, validForFeeEstimation);

    // trim mempool and check if tx was trimmed
    if (!bypass_limits) {
        LimitMempoolSize(m_pool, m_active_chainstate.CoinsTip(), gArgs.GetIntArg("-maxmempool", DEFAULT_MAX_MEMPOOL_SIZE) * 1000000, std::chrono::hours{gArgs.GetIntArg("-mempoolexpiry", DEFAULT_MEMPOOL_EXPIRY)});
        if (!m_pool.exists(GenTxid::Txid(hash)))
            return state.Invalid(TxValidationResult::TX_MEMPOOL_POLICY, "mempool full");
    }

    if (!AddKeyImagesToMempool(tx, m_pool)) {
        LogPrintf("ERROR: %s: AddKeyImagesToMempool failed.\n", __func__);
        return state.Invalid(TxValidationResult::TX_CONSENSUS, "bad-anonin-keyimages");
    }

    // Update mempool indices
    if (fAddressIndex) {
        m_pool.addAddressIndex(*entry, m_view);
    }
    if (fSpentIndex) {
        m_pool.addSpentIndex(*entry, m_view);
    }

    return true;
}

MempoolAcceptResult MemPoolAccept::AcceptSingleTransaction(const CTransactionRef& ptx, ATMPArgs& args)
{
    AssertLockHeld(cs_main);
    LOCK(m_pool.cs); // mempool "read lock" (held through GetMainSignals().TransactionAddedToMempool())

    Workspace ws(ptx);

    if (!PreChecks(args, ws)) return MempoolAcceptResult::Failure(ws.m_state);

    if (m_rbf && !ReplacementChecks(ws)) return MempoolAcceptResult::Failure(ws.m_state);

    // Perform the inexpensive checks first and avoid hashing and signature verification unless
    // those checks pass, to mitigate CPU exhaustion denial-of-service attacks.
    if (!PolicyScriptChecks(args, ws)) return MempoolAcceptResult::Failure(ws.m_state);

    if (!ConsensusScriptChecks(args, ws)) return MempoolAcceptResult::Failure(ws.m_state);

    // Tx was accepted, but not added
    if (args.m_test_accept) {
        return MempoolAcceptResult::Success(std::move(ws.m_replaced_transactions), ws.m_vsize, ws.m_base_fees);
    }

    if (!Finalize(args, ws)) return MempoolAcceptResult::Failure(ws.m_state);

    GetMainSignals().TransactionAddedToMempool(ptx, m_pool.GetAndIncrementSequence());

    return MempoolAcceptResult::Success(std::move(ws.m_replaced_transactions), ws.m_vsize, ws.m_base_fees);
}

PackageMempoolAcceptResult MemPoolAccept::AcceptMultipleTransactions(const std::vector<CTransactionRef>& txns, ATMPArgs& args)
{
    AssertLockHeld(cs_main);

    // These context-free package limits can be done before taking the mempool lock.
    PackageValidationState package_state;
    if (!CheckPackage(txns, package_state)) return PackageMempoolAcceptResult(package_state, {});

    std::vector<Workspace> workspaces{};
    workspaces.reserve(txns.size());
    std::transform(txns.cbegin(), txns.cend(), std::back_inserter(workspaces),
                   [](const auto& tx) { return Workspace(tx); });
    std::map<const uint256, const MempoolAcceptResult> results;

    LOCK(m_pool.cs);

    // Do all PreChecks first and fail fast to avoid running expensive script checks when unnecessary.
    for (Workspace& ws : workspaces) {
        if (!PreChecks(args, ws)) {
            package_state.Invalid(PackageValidationResult::PCKG_TX, "transaction failed");
            // Exit early to avoid doing pointless work. Update the failed tx result; the rest are unfinished.
            results.emplace(ws.m_ptx->GetWitnessHash(), MempoolAcceptResult::Failure(ws.m_state));
            return PackageMempoolAcceptResult(package_state, std::move(results));
        }
        // Make the coins created by this transaction available for subsequent transactions in the
        // package to spend. Since we already checked conflicts in the package and we don't allow
        // replacements, we don't need to track the coins spent. Note that this logic will need to be
        // updated if package replace-by-fee is allowed in the future.
        assert(!args.m_allow_bip125_replacement);
        m_viewmempool.PackageAddTransaction(ws.m_ptx);
    }

    // Apply package mempool ancestor/descendant limits. Skip if there is only one transaction,
    // because it's unnecessary. Also, CPFP carve out can increase the limit for individual
    // transactions, but this exemption is not extended to packages in CheckPackageLimits().
    std::string err_string;
    if (txns.size() > 1 && !PackageMempoolChecks(txns, package_state)) {
        return PackageMempoolAcceptResult(package_state, std::move(results));
    }

    for (Workspace& ws : workspaces) {
        if (!PolicyScriptChecks(args, ws)) {
            // Exit early to avoid doing pointless work. Update the failed tx result; the rest are unfinished.
            package_state.Invalid(PackageValidationResult::PCKG_TX, "transaction failed");
            results.emplace(ws.m_ptx->GetWitnessHash(), MempoolAcceptResult::Failure(ws.m_state));
            return PackageMempoolAcceptResult(package_state, std::move(results));
        }
        if (args.m_test_accept) {
            // When test_accept=true, transactions that pass PolicyScriptChecks are valid because there are
            // no further mempool checks (passing PolicyScriptChecks implies passing ConsensusScriptChecks).
            results.emplace(ws.m_ptx->GetWitnessHash(),
                            MempoolAcceptResult::Success(std::move(ws.m_replaced_transactions),
                                                         ws.m_vsize, ws.m_base_fees));
        }
    }

    return PackageMempoolAcceptResult(package_state, std::move(results));
}

} // anon namespace

/** (try to) add transaction to memory pool with a specified acceptance time **/
static MempoolAcceptResult AcceptToMemoryPoolWithTime(const CChainParams& chainparams, CTxMemPool& pool,
                                                      CChainState& active_chainstate,
                                                      const CTransactionRef &tx, int64_t nAcceptTime,
                                                      bool bypass_limits, bool test_accept, bool ignore_locks=false)
                                                      EXCLUSIVE_LOCKS_REQUIRED(cs_main)
{
    std::vector<COutPoint> coins_to_uncache;
<<<<<<< HEAD
    MemPoolAccept::ATMPArgs args { chainparams, nAcceptTime, bypass_limits, coins_to_uncache,
                                   test_accept, /* m_allow_bip125_replacement */ true, ignore_locks };

=======
    auto args = MemPoolAccept::ATMPArgs::SingleAccept(chainparams, nAcceptTime, bypass_limits, coins_to_uncache, test_accept);
>>>>>>> 8ae4ba48
    const MempoolAcceptResult result = MemPoolAccept(pool, active_chainstate).AcceptSingleTransaction(tx, args);
    if (result.m_result_type != MempoolAcceptResult::ResultType::VALID) {
        // Remove coins that were not present in the coins cache before calling
        // AcceptSingleTransaction(); this is to prevent memory DoS in case we receive a large
        // number of invalid transactions that attempt to overrun the in-memory coins cache
        // (`CCoinsViewCache::cacheCoins`).

        for (const COutPoint& hashTx : coins_to_uncache)
            active_chainstate.CoinsTip().Uncache(hashTx);
    }
    // After we've (potentially) uncached entries, ensure our coins cache is still within its size limits
    BlockValidationState state_dummy;
    active_chainstate.FlushStateToDisk(state_dummy, FlushStateMode::PERIODIC);
    return result;
}

MempoolAcceptResult AcceptToMemoryPool(CChainState& active_chainstate, CTxMemPool& pool, const CTransactionRef &tx, bool bypass_limits, bool test_accept, bool ignore_locks)
{
    return AcceptToMemoryPoolWithTime(Params(), pool, active_chainstate, tx, GetTime(), bypass_limits, test_accept, ignore_locks);
}

PackageMempoolAcceptResult ProcessNewPackage(CChainState& active_chainstate, CTxMemPool& pool,
                                                   const Package& package, bool test_accept, bool ignore_locks)
{
    AssertLockHeld(cs_main);
    assert(test_accept); // Only allow package accept dry-runs (testmempoolaccept RPC).
    assert(!package.empty());
    assert(std::all_of(package.cbegin(), package.cend(), [](const auto& tx){return tx != nullptr;}));

    std::vector<COutPoint> coins_to_uncache;
    const CChainParams& chainparams = Params();
<<<<<<< HEAD
    MemPoolAccept::ATMPArgs args { chainparams, GetTime(), /* bypass_limits */ false, coins_to_uncache,
                                   test_accept, /* m_allow_bip125_replacement */ false, ignore_locks };
=======
    auto args = MemPoolAccept::ATMPArgs::PackageTestAccept(chainparams, GetTime(), coins_to_uncache);
>>>>>>> 8ae4ba48
    const PackageMempoolAcceptResult result = MemPoolAccept(pool, active_chainstate).AcceptMultipleTransactions(package, args);

    // Uncache coins pertaining to transactions that were not submitted to the mempool.
    for (const COutPoint& hashTx : coins_to_uncache) {
        active_chainstate.CoinsTip().Uncache(hashTx);
    }
    return result;
}

CAmount GetBlockSubsidy(int nHeight, const Consensus::Params& consensusParams)
{
    int halvings = nHeight / consensusParams.nSubsidyHalvingInterval;
    // Force block reward to zero when right shift is undefined.
    if (halvings >= 64)
        return 0;

    CAmount nSubsidy = 50 * COIN;
    // Subsidy is cut in half every 210,000 blocks which will occur approximately every 4 years.
    nSubsidy >>= halvings;
    return nSubsidy;
}

//! Returns last CBlockIndex* that is a checkpoint
CBlockIndex* BlockManager::GetLastCheckpoint(const CCheckpointData& data)
{
    const MapCheckpoints& checkpoints = data.mapCheckpoints;

    for (const MapCheckpoints::value_type& i : reverse_iterate(checkpoints))
    {
        const uint256& hash = i.second;
        CBlockIndex* pindex = LookupBlockIndex(hash);
        if (pindex) {
            return pindex;
        }
    }
    return nullptr;
}

CoinsViews::CoinsViews(
    std::string ldb_name,
    size_t cache_size_bytes,
    bool in_memory,
    bool should_wipe) : m_dbview(
                            gArgs.GetDataDirNet() / ldb_name, cache_size_bytes, in_memory, should_wipe),
                        m_catcherview(&m_dbview) {}

void CoinsViews::InitCache()
{
    m_cacheview = std::make_unique<CCoinsViewCache>(&m_catcherview);
}

CChainState::CChainState(
    CTxMemPool* mempool,
    BlockManager& blockman,
    ChainstateManager& chainman,
    std::optional<uint256> from_snapshot_blockhash)
    : m_mempool(mempool),
      m_params(::Params()),
      m_blockman(blockman),
      m_chainman(chainman),
      m_from_snapshot_blockhash(from_snapshot_blockhash) {}

void CChainState::InitCoinsDB(
    size_t cache_size_bytes,
    bool in_memory,
    bool should_wipe,
    std::string leveldb_name)
{
    if (m_from_snapshot_blockhash) {
        leveldb_name += "_" + m_from_snapshot_blockhash->ToString();
    }

    m_coins_views = std::make_unique<CoinsViews>(
        leveldb_name, cache_size_bytes, in_memory, should_wipe);
}

void CChainState::InitCoinsCache(size_t cache_size_bytes)
{
    assert(m_coins_views != nullptr);
    m_coinstip_cache_size_bytes = cache_size_bytes;
    m_coins_views->InitCache();
}

// Note that though this is marked const, we may end up modifying `m_cached_finished_ibd`, which
// is a performance-related implementation detail. This function must be marked
// `const` so that `CValidationInterface` clients (which are given a `const CChainState*`)
// can call it.
//
bool CChainState::IsInitialBlockDownload() const
{
    // Optimization: pre-test latch before taking the lock.
    if (m_cached_finished_ibd.load(std::memory_order_relaxed))
        return false;

    static bool check_peer_height = gArgs.GetBoolArg("-checkpeerheight", true);

    LOCK(cs_main);
    if (m_cached_finished_ibd.load(std::memory_order_relaxed))
        return false;
    if (fImporting || fReindex)
        return true;
    if (m_chain.Tip() == nullptr)
        return true;
    if (m_chain.Tip()->nChainWork < nMinimumChainWork)
        return true;
    if (m_chain.Tip()->nHeight > COINBASE_MATURITY
        && m_chain.Tip()->GetBlockTime() < (GetTime() - nMaxTipAge))
        return true;
    if (fParticlMode && check_peer_height
        && (particl::GetNumPeers() < 1
            || m_chain.Tip()->nHeight < particl::GetNumBlocksOfPeers()-10))
        return true;

    LogPrintf("Leaving InitialBlockDownload (latching to false)\n");
    m_cached_finished_ibd.store(true, std::memory_order_relaxed);
    return false;
}

static void AlertNotify(const std::string& strMessage)
{
    uiInterface.NotifyAlertChanged();
#if HAVE_SYSTEM
    std::string strCmd = gArgs.GetArg("-alertnotify", "");
    if (strCmd.empty()) return;

    // Alert text should be plain ascii coming from a trusted source, but to
    // be safe we first strip anything not in safeChars, then add single quotes around
    // the whole string before passing it to the shell:
    std::string singleQuote("'");
    std::string safeStatus = SanitizeString(strMessage);
    safeStatus = singleQuote+safeStatus+singleQuote;
    boost::replace_all(strCmd, "%s", safeStatus);

    std::thread t(runCommand, strCmd);
    t.detach(); // thread runs free
#endif
}

void CChainState::CheckForkWarningConditions()
{
    AssertLockHeld(cs_main);

    // Before we get past initial download, we cannot reliably alert about forks
    // (we assume we don't get stuck on a fork before finishing our initial sync)
    if (IsInitialBlockDownload()) {
        return;
    }

    if (pindexBestInvalid && pindexBestInvalid->nChainWork > m_chain.Tip()->nChainWork + (GetBlockProof(*m_chain.Tip()) * 6)) {
        LogPrintf("%s: Warning: Found invalid chain at least ~6 blocks longer than our best chain.\nChain state database corruption likely.\n", __func__);
        SetfLargeWorkInvalidChainFound(true);
    } else {
        SetfLargeWorkInvalidChainFound(false);
    }
}

// Called both upon regular invalid block discovery *and* InvalidateBlock
void CChainState::InvalidChainFound(CBlockIndex* pindexNew)
{
    if (!pindexBestInvalid || pindexNew->nChainWork > pindexBestInvalid->nChainWork)
        pindexBestInvalid = pindexNew;
    if (pindexBestHeader != nullptr && pindexBestHeader->GetAncestor(pindexNew->nHeight) == pindexNew) {
        pindexBestHeader = m_chain.Tip();
    }

    LogPrintf("%s: invalid block=%s  height=%d  log2_work=%f  date=%s\n", __func__,
      pindexNew->GetBlockHash().ToString(), pindexNew->nHeight,
      log(pindexNew->nChainWork.getdouble())/log(2.0), FormatISO8601DateTime(pindexNew->GetBlockTime()));
    CBlockIndex *tip = m_chain.Tip();
    assert (tip);
    LogPrintf("%s:  current best=%s  height=%d  log2_work=%f  date=%s\n", __func__,
      tip->GetBlockHash().ToString(), m_chain.Height(), log(tip->nChainWork.getdouble())/log(2.0),
      FormatISO8601DateTime(tip->GetBlockTime()));
    CheckForkWarningConditions();
}

// Same as InvalidChainFound, above, except not called directly from InvalidateBlock,
// which does its own setBlockIndexCandidates management.
void CChainState::InvalidBlockFound(CBlockIndex* pindex, const BlockValidationState& state)
{
    if (state.GetResult() != BlockValidationResult::BLOCK_MUTATED) {
        pindex->nStatus |= BLOCK_FAILED_VALID;
        m_blockman.m_failed_blocks.insert(pindex);
        setDirtyBlockIndex.insert(pindex);
        setBlockIndexCandidates.erase(pindex);
        InvalidChainFound(pindex);
    }
}

void UpdateCoins(const CTransaction& tx, CCoinsViewCache& inputs, CTxUndo &txundo, int nHeight)
{
    // mark inputs spent
    if (!tx.IsCoinBase()) {
        txundo.vprevout.reserve(tx.vin.size());
        for (const CTxIn &txin : tx.vin)
        {
            if (txin.IsAnonInput()) {
                continue;
            }

            txundo.vprevout.emplace_back();
            bool is_spent = inputs.SpendCoin(txin.prevout, &txundo.vprevout.back());
            assert(is_spent);
        }
    }
    // add outputs
    AddCoins(inputs, tx, nHeight);
}

bool CScriptCheck::operator()() {
    const CScript &scriptSig = ptxTo->vin[nIn].scriptSig;
    const CScriptWitness *witness = &ptxTo->vin[nIn].scriptWitness;

    return VerifyScript(scriptSig, scriptPubKey, witness, nFlags, CachingTransactionSignatureChecker(ptxTo, nIn, vchAmount, cacheStore, *txdata), &error);
    //return VerifyScript(scriptSig, m_tx_out.scriptPubKey, witness, nFlags, CachingTransactionSignatureChecker(ptxTo, nIn, m_tx_out.nValue, cacheStore, *txdata), &error);
}

int BlockManager::GetSpendHeight(const CCoinsViewCache& inputs)
{
    AssertLockHeld(cs_main);
    CBlockIndex* pindexPrev = LookupBlockIndex(inputs.GetBestBlock());
    if (!pindexPrev) {
        return 0;
    }
    return pindexPrev->nHeight + 1;
}

static CuckooCache::cache<uint256, SignatureCacheHasher> g_scriptExecutionCache;
static CSHA256 g_scriptExecutionCacheHasher;

void InitScriptExecutionCache() {
    // Setup the salted hasher
    uint256 nonce = GetRandHash();
    // We want the nonce to be 64 bytes long to force the hasher to process
    // this chunk, which makes later hash computations more efficient. We
    // just write our 32-byte entropy twice to fill the 64 bytes.
    g_scriptExecutionCacheHasher.Write(nonce.begin(), 32);
    g_scriptExecutionCacheHasher.Write(nonce.begin(), 32);
    // nMaxCacheSize is unsigned. If -maxsigcachesize is set to zero,
    // setup_bytes creates the minimum possible cache (2 elements).
    size_t nMaxCacheSize = std::min(std::max((int64_t)0, gArgs.GetIntArg("-maxsigcachesize", DEFAULT_MAX_SIG_CACHE_SIZE) / 2), MAX_MAX_SIG_CACHE_SIZE) * ((size_t) 1 << 20);
    size_t nElems = g_scriptExecutionCache.setup_bytes(nMaxCacheSize);
    LogPrintf("Using %zu MiB out of %zu/2 requested for script execution cache, able to store %zu elements\n",
            (nElems*sizeof(uint256)) >>20, (nMaxCacheSize*2)>>20, nElems);
}

/**
 * Check whether all of this transaction's input scripts succeed.
 *
 * This involves ECDSA signature checks so can be computationally intensive. This function should
 * only be called after the cheap sanity checks in CheckTxInputs passed.
 *
 * If pvChecks is not nullptr, script checks are pushed onto it instead of being performed inline. Any
 * script checks which are not necessary (eg due to script execution cache hits) are, obviously,
 * not pushed onto pvChecks/run.
 *
 * Setting cacheSigStore/cacheFullScriptStore to false will remove elements from the corresponding cache
 * which are matched. This is useful for checking blocks where we will likely never need the cache
 * entry again.
 *
 * Note that we may set state.reason to NOT_STANDARD for extra soft-fork flags in flags, block-checking
 * callers should probably reset it to CONSENSUS in such cases.
 *
 * Non-static (and re-declared) in src/test/txvalidationcache_tests.cpp
 */
bool CheckInputScripts(const CTransaction& tx, TxValidationState &state,
                       const CCoinsViewCache &inputs, unsigned int flags, bool cacheSigStore,
                       bool cacheFullScriptStore, PrecomputedTransactionData& txdata,
                       std::vector<CScriptCheck> *pvChecks, bool fAnonChecks)
{
    if (tx.IsCoinBase()) return true;
    if (pvChecks) {
        pvChecks->reserve(tx.vin.size());
    }

    // First check if script executions have been cached with the same
    // flags. Note that this assumes that the inputs provided are
    // correct (ie that the transaction hash which is in tx's prevouts
    // properly commits to the scriptPubKey in the inputs view of that
    // transaction).
    bool m_has_anon_input = false;
    uint256 hashCacheEntry;
    CSHA256 hasher = g_scriptExecutionCacheHasher;
    hasher.Write(tx.GetWitnessHash().begin(), 32).Write((unsigned char*)&flags, sizeof(flags)).Finalize(hashCacheEntry.begin());
    AssertLockHeld(cs_main); //TODO: Remove this requirement by making CuckooCache not require external locks
    if (g_scriptExecutionCache.contains(hashCacheEntry, !cacheFullScriptStore)) {
        return true;
    }

    if (!txdata.m_spent_outputs_ready) {
        std::vector<CTxOutSign> spent_outputs;
        spent_outputs.reserve(tx.vin.size());

        for (const auto& txin : tx.vin) {
            if (txin.IsAnonInput()) {
                // Add placeholder CTxOutSign to maintain index
                spent_outputs.emplace_back();
                continue;
            }
            const COutPoint& prevout = txin.prevout;
            const Coin& coin = inputs.AccessCoin(prevout);
            assert(!coin.IsSpent());
            const CScript& scriptPubKey = coin.out.scriptPubKey;

            std::vector<uint8_t> vchAmount;
            if (coin.nType == OUTPUT_STANDARD) {
                part::SetAmount(vchAmount, coin.out.nValue);
            } else
            if (coin.nType == OUTPUT_CT) {
                vchAmount.resize(33);
                memcpy(vchAmount.data(), coin.commitment.data, 33);
            }

            spent_outputs.emplace_back(vchAmount, scriptPubKey);
        }
        txdata.Init_vec(tx, std::move(spent_outputs));
    }
    assert(txdata.m_spent_outputs.size() == tx.vin.size());

    for (unsigned int i = 0; i < tx.vin.size(); i++) {
        if (tx.vin[i].IsAnonInput()) {
            m_has_anon_input = true;
            continue;
        }

        // We very carefully only pass in things to CScriptCheck which
        // are clearly committed to by tx' witness hash. This provides
        // a sanity check that our caching is not introducing consensus
        // failures through additional data in, eg, the coins being
        // spent being checked as a part of CScriptCheck.

        // Verify signature
        CScriptCheck check(txdata.m_spent_outputs[i], tx, i, flags, cacheSigStore, &txdata);
        if (pvChecks) {
            pvChecks->push_back(CScriptCheck());
            check.swap(pvChecks->back());
        } else if (!check()) {
            if (flags & STANDARD_NOT_MANDATORY_VERIFY_FLAGS) {
                // Check whether the failure was caused by a
                // non-mandatory script verification check, such as
                // non-standard DER encodings or non-null dummy
                // arguments; if so, ensure we return NOT_STANDARD
                // instead of CONSENSUS to avoid downstream users
                // splitting the network between upgraded and
                // non-upgraded nodes by banning CONSENSUS-failing
                // data providers.
                CScriptCheck check2(txdata.m_spent_outputs[i], tx, i,
                        flags & ~STANDARD_NOT_MANDATORY_VERIFY_FLAGS, cacheSigStore, &txdata);

                if (check2())
                    return state.Invalid(TxValidationResult::TX_NOT_STANDARD, strprintf("non-mandatory-script-verify-flag (%s)", ScriptErrorString(check.GetScriptError())));
            }
            // MANDATORY flag failures correspond to
            // TxValidationResult::TX_CONSENSUS. Because CONSENSUS
            // failures are the most serious case of validation
            // failures, we may need to consider using
            // RECENT_CONSENSUS_CHANGE for any script failure that
            // could be due to non-upgraded nodes which we may want to
            // support, to avoid splitting the network (but this
            // depends on the details of how net_processing handles
            // such errors).
            return state.Invalid(TxValidationResult::TX_CONSENSUS, strprintf("mandatory-script-verify-flag-failed (%s)", ScriptErrorString(check.GetScriptError())));
        }
    }

    if (m_has_anon_input && fAnonChecks
        && !VerifyMLSAG(tx, state)) {
        return false;
    }

    if (cacheFullScriptStore && !pvChecks) {
        // We executed all of the provided scripts, and were told to
        // cache the result. Do so now.
        g_scriptExecutionCache.insert(hashCacheEntry);
    }

    return true;
}

bool AbortNode(BlockValidationState& state, const std::string& strMessage, const bilingual_str& userMessage)
{
    AbortNode(strMessage, userMessage);
    return state.Error(strMessage);
}

/**
 * Restore the UTXO in a Coin at a given COutPoint
 * @param undo The Coin to be restored.
 * @param view The coins view to which to apply the changes.
 * @param out The out point that corresponds to the tx input.
 * @return A DisconnectResult as an int
 */
int ApplyTxInUndo(Coin&& undo, CCoinsViewCache& view, const COutPoint& out)
{
    bool fClean = true;

    if (view.HaveCoin(out)) fClean = false; // overwriting transaction output

    if (undo.nHeight == 0 && // Genesis block txns are spendable in Particl
        (!fParticlMode || out.hash != Params().GenesisBlock().vtx[0]->GetHash())) {
        // Missing undo metadata (height and coinbase). Older versions included this
        // information only in undo records for the last spend of a transactions'
        // outputs. This implies that it must be present for some other output of the same tx.
        const Coin& alternate = AccessByTxid(view, out.hash);
        if (!alternate.IsSpent()) {
            undo.nHeight = alternate.nHeight;
            undo.fCoinBase = alternate.fCoinBase;
        } else {
            return DISCONNECT_FAILED; // adding output for transaction without known metadata
        }
    }
    // If the coin already exists as an unspent coin in the cache, then the
    // possible_overwrite parameter to AddCoin must be set to true. We have
    // already checked whether an unspent coin exists above using HaveCoin, so
    // we don't need to guess. When fClean is false, an unspent coin already
    // existed and it is an overwrite.
    view.AddCoin(out, std::move(undo), !fClean);

    return fClean ? DISCONNECT_OK : DISCONNECT_UNCLEAN;
}

/** Undo the effects of this block (with given index) on the UTXO set represented by coins.
 *  When FAILED is returned, view is left in an indeterminate state. */
DisconnectResult CChainState::DisconnectBlock(const CBlock& block, const CBlockIndex* pindex, CCoinsViewCache& view)
{
    if (LogAcceptCategory(BCLog::HDWALLET))
        LogPrintf("%s: hash %s, height %d\n", __func__, block.GetHash().ToString(), pindex->nHeight);

    assert(pindex->GetBlockHash() == view.GetBestBlock());

    bool fClean = true;

    CBlockUndo blockUndo;
    if (!UndoReadFromDisk(blockUndo, pindex)) {
        error("DisconnectBlock(): failure reading undo data");
        return DISCONNECT_FAILED;
    }

    if (!fParticlMode) {
        if (blockUndo.vtxundo.size() + 1 != block.vtx.size()) {
            error("DisconnectBlock(): block and undo data inconsistent");
            return DISCONNECT_FAILED;
        }
    } else {
        if (blockUndo.vtxundo.size() != block.vtx.size()) {
            // Count non coinbase txns, this should only happen in early blocks.
            size_t nExpectTxns = 0;
            for (auto &tx : block.vtx) {
                if (!tx->IsCoinBase()) {
                    nExpectTxns++;
                }
            }

            if (blockUndo.vtxundo.size() != nExpectTxns) {
                error("DisconnectBlock(): block and undo data inconsistent");
                return DISCONNECT_FAILED;
            }
        }
    }

    int nVtxundo = (int)blockUndo.vtxundo.size()-1;
    // undo transactions in reverse order
    for (int i = block.vtx.size() - 1; i >= 0; i--)
    {
        const CTransaction &tx = *(block.vtx[i]);
        uint256 hash = tx.GetHash();

        for (const auto &txin : tx.vin) {
            if (txin.IsAnonInput()) {
                uint32_t nInputs, nRingSize;
                txin.GetAnonInfo(nInputs, nRingSize);
                if (txin.scriptData.stack.size() != 1
                    || txin.scriptData.stack[0].size() != 33 * nInputs) {
                    error("%s: Bad scriptData stack, %s.", __func__, hash.ToString());
                    return DISCONNECT_FAILED;
                }

                const std::vector<uint8_t> &vKeyImages = txin.scriptData.stack[0];
                for (size_t k = 0; k < nInputs; ++k) {
                    const CCmpPubKey &ki = *((CCmpPubKey*)&vKeyImages[k*33]);
                    view.keyImages[ki] = hash;
                }
            } else {
                Coin coin;
                view.spent_cache.emplace_back(txin.prevout, SpentCoin());
            }
        }

        bool is_coinbase = tx.IsCoinBase() || tx.IsCoinStake();

        for (size_t k = tx.vpout.size(); k-- > 0;) {
            const CTxOutBase *out = tx.vpout[k].get();

            if (out->IsType(OUTPUT_RINGCT)) {
                const CTxOutRingCT *txout = (CTxOutRingCT*)out;

                if (view.nLastRCTOutput == 0) {
                    view.nLastRCTOutput = pindex->nAnonOutputs;
                    // Verify data matches
                    CAnonOutput ao;
                    if (!m_blockman.m_block_tree_db->ReadRCTOutput(view.nLastRCTOutput, ao)) {
                        error("%s: RCT output missing, txn %s, %d, index %d.", __func__, hash.ToString(), k, view.nLastRCTOutput);
                        if (!view.fForceDisconnect) {
                            return DISCONNECT_FAILED;
                        }
                    } else
                    if (ao.pubkey != txout->pk) {
                        error("%s: RCT output mismatch, txn %s, %d, index %d.", __func__, hash.ToString(), k, view.nLastRCTOutput);
                        if (!view.fForceDisconnect) {
                            return DISCONNECT_FAILED;
                        }
                    }
                }

                view.anonOutputLinks[txout->pk] = view.nLastRCTOutput;
                view.nLastRCTOutput--;

                continue;
            }

            // Check that all outputs are available and match the outputs in the block itself
            // exactly.
            if (out->IsType(OUTPUT_STANDARD) || out->IsType(OUTPUT_CT)) {
                const CScript *pScript = out->GetPScriptPubKey();
                if (!pScript->IsUnspendable()) {
                    COutPoint op(hash, k);
                    Coin coin;
                    CTxOut txout(0, *pScript);

                    if (out->IsType(OUTPUT_STANDARD)) {
                        txout.nValue = out->GetValue();
                    }
                    bool is_spent = view.SpendCoin(op, &coin);
                    if (!is_spent || txout != coin.out || pindex->nHeight != coin.nHeight || is_coinbase != coin.fCoinBase) {
                        fClean = false; // transaction output mismatch
                    }
                }
            }

            if (!fAddressIndex ||
                (!out->IsType(OUTPUT_STANDARD) &&
                 !out->IsType(OUTPUT_CT))) {
                continue;
            }

            const CScript *pScript;
            std::vector<unsigned char> hashBytes;
            int scriptType = 0;
            CAmount nValue;
            if (!ExtractIndexInfo(out, scriptType, hashBytes, nValue, pScript)
                || scriptType == 0) {
                continue;
            }
            // undo receiving activity
            view.addressIndex.push_back(std::make_pair(CAddressIndexKey(scriptType, uint256(hashBytes.data(), hashBytes.size()), pindex->nHeight, i, hash, k, false), nValue));
            // undo unspent index
            view.addressUnspentIndex.push_back(std::make_pair(CAddressUnspentKey(scriptType, uint256(hashBytes.data(), hashBytes.size()), hash, k), CAddressUnspentValue()));
        }


        if (fParticlMode) {
            // Restore inputs
            if (!tx.IsCoinBase()) {
                if (nVtxundo < 0 || nVtxundo >= (int)blockUndo.vtxundo.size()) {
                    error("DisconnectBlock(): transaction undo data offset out of range.");
                    return DISCONNECT_FAILED;
                }

                size_t nExpectUndo = 0;
                for (const auto &txin : tx.vin)
                if (!txin.IsAnonInput()) {
                    nExpectUndo++;
                }

                CTxUndo &txundo = blockUndo.vtxundo[nVtxundo--];
                if (txundo.vprevout.size() != nExpectUndo) {
                    error("DisconnectBlock(): transaction and undo data inconsistent");
                    return DISCONNECT_FAILED;
                }

                for (unsigned int j = tx.vin.size(); j-- > 0;) {
                    if (tx.vin[j].IsAnonInput()) {
                        continue;
                    }

                    const COutPoint &out = tx.vin[j].prevout;
                    int res = ApplyTxInUndo(std::move(txundo.vprevout[j]), view, out);
                    if (res == DISCONNECT_FAILED) {
                        error("DisconnectBlock(): ApplyTxInUndo failed");
                        return DISCONNECT_FAILED;
                    }
                    fClean = fClean && res != DISCONNECT_UNCLEAN;

                    const CTxIn input = tx.vin[j];

                    if (fSpentIndex) { // undo and delete the spent index
                        view.spentIndex.push_back(std::make_pair(CSpentIndexKey(input.prevout.hash, input.prevout.n), CSpentIndexValue()));
                    }

                    if (fAddressIndex) {
                        const Coin &coin = view.AccessCoin(tx.vin[j].prevout);
                        const CScript *pScript = &coin.out.scriptPubKey;

                        CAmount nValue = coin.nType == OUTPUT_CT ? 0 : coin.out.nValue;
                        std::vector<uint8_t> hashBytes;
                        int scriptType = 0;
                        if (!ExtractIndexInfo(pScript, scriptType, hashBytes)
                            || scriptType == 0) {
                            continue;
                        }

                        // undo spending activity
                        view.addressIndex.push_back(std::make_pair(CAddressIndexKey(scriptType, uint256(hashBytes.data(), hashBytes.size()), pindex->nHeight, i, hash, j, true), nValue * -1));
                        // restore unspent index
                        view.addressUnspentIndex.push_back(std::make_pair(CAddressUnspentKey(scriptType, uint256(hashBytes.data(), hashBytes.size()), input.prevout.hash, input.prevout.n), CAddressUnspentValue(nValue, *pScript, coin.nHeight)));
                    }
                }
            }
        } else {
            // Check that all outputs are available and match the outputs in the block itself
            // exactly.
            for (size_t o = 0; o < tx.vout.size(); o++) {
                if (!tx.vout[o].scriptPubKey.IsUnspendable()) {
                    COutPoint out(hash, o);
                    Coin coin;
                    bool is_spent = view.SpendCoin(out, &coin);
                    if (!is_spent || tx.vout[o] != coin.out || pindex->nHeight != coin.nHeight || is_coinbase != coin.fCoinBase) {
                        fClean = false; // transaction output mismatch
                    }
                }
            }

            if (i > 0) { // not coinbases
                CTxUndo &txundo = blockUndo.vtxundo[i-1];
                if (txundo.vprevout.size() != tx.vin.size()) {
                    error("DisconnectBlock(): transaction and undo data inconsistent");
                    return DISCONNECT_FAILED;
                }
                for (unsigned int j = tx.vin.size(); j-- > 0;) {
                    const COutPoint &out = tx.vin[j].prevout;
                    int res = ApplyTxInUndo(std::move(txundo.vprevout[j]), view, out);
                    if (res == DISCONNECT_FAILED) return DISCONNECT_FAILED;
                    fClean = fClean && res != DISCONNECT_UNCLEAN;
                }
            }
            // At this point, all of txundo.vprevout should have been moved out.
        }
    }

    // move best block pointer to prevout block
    view.SetBestBlock(pindex->pprev->GetBlockHash(), pindex->pprev->nHeight);

    return fClean ? DISCONNECT_OK : DISCONNECT_UNCLEAN;
}

static CCheckQueue<CScriptCheck> scriptcheckqueue(128);

void StartScriptCheckWorkerThreads(int threads_num)
{
    scriptcheckqueue.StartWorkerThreads(threads_num);
}

void StopScriptCheckWorkerThreads()
{
    scriptcheckqueue.StopWorkerThreads();
}

/**
 * Threshold condition checker that triggers when unknown versionbits are seen on the network.
 */
class WarningBitsConditionChecker : public AbstractThresholdConditionChecker
{
private:
    int bit;

public:
    explicit WarningBitsConditionChecker(int bitIn) : bit(bitIn) {}

    int64_t BeginTime(const Consensus::Params& params) const override { return 0; }
    int64_t EndTime(const Consensus::Params& params) const override { return std::numeric_limits<int64_t>::max(); }
    int Period(const Consensus::Params& params) const override { return params.nMinerConfirmationWindow; }
    int Threshold(const Consensus::Params& params) const override { return params.nRuleChangeActivationThreshold; }

    bool Condition(const CBlockIndex* pindex, const Consensus::Params& params) const override
    {
        return pindex->nHeight >= params.MinBIP9WarningHeight &&
               ((pindex->nVersion & VERSIONBITS_TOP_MASK) == VERSIONBITS_TOP_BITS) &&
               ((pindex->nVersion >> bit) & 1) != 0 &&
               ((g_versionbitscache.ComputeBlockVersion(pindex->pprev, params) >> bit) & 1) == 0;
    }
};

static ThresholdConditionCache warningcache[VERSIONBITS_NUM_BITS] GUARDED_BY(cs_main);

static unsigned int GetBlockScriptFlags(const CBlockIndex* pindex, const Consensus::Params& consensusparams)
{
    if (fParticlMode) {
        unsigned int flags = SCRIPT_VERIFY_P2SH;
        flags |= SCRIPT_VERIFY_DERSIG;
        flags |= SCRIPT_VERIFY_CHECKLOCKTIMEVERIFY;
        flags |= SCRIPT_VERIFY_CHECKSEQUENCEVERIFY;
        flags |= SCRIPT_VERIFY_WITNESS;
        flags |= SCRIPT_VERIFY_NULLDUMMY;
        return flags;
    }

    unsigned int flags = SCRIPT_VERIFY_NONE;

    // BIP16 didn't become active until Apr 1 2012 (on mainnet, and
    // retroactively applied to testnet)
    // However, only one historical block violated the P2SH rules (on both
    // mainnet and testnet), so for simplicity, always leave P2SH
    // on except for the one violating block.
    if (consensusparams.BIP16Exception.IsNull() || // no bip16 exception on this chain
        pindex->phashBlock == nullptr || // this is a new candidate block, eg from TestBlockValidity()
        *pindex->phashBlock != consensusparams.BIP16Exception) // this block isn't the historical exception
    {
        // Enforce WITNESS rules whenever P2SH is in effect
        flags |= SCRIPT_VERIFY_P2SH | SCRIPT_VERIFY_WITNESS;
    }

    // Enforce the DERSIG (BIP66) rule
    if (DeploymentActiveAt(*pindex, consensusparams, Consensus::DEPLOYMENT_DERSIG)) {
        flags |= SCRIPT_VERIFY_DERSIG;
    }

    // Enforce CHECKLOCKTIMEVERIFY (BIP65)
    if (DeploymentActiveAt(*pindex, consensusparams, Consensus::DEPLOYMENT_CLTV)) {
        flags |= SCRIPT_VERIFY_CHECKLOCKTIMEVERIFY;
    }

    // Enforce CHECKSEQUENCEVERIFY (BIP112)
    if (DeploymentActiveAt(*pindex, consensusparams, Consensus::DEPLOYMENT_CSV)) {
        flags |= SCRIPT_VERIFY_CHECKSEQUENCEVERIFY;
    }

    // Enforce Taproot (BIP340-BIP342)
    if (DeploymentActiveAt(*pindex, consensusparams, Consensus::DEPLOYMENT_TAPROOT)) {
        flags |= SCRIPT_VERIFY_TAPROOT;
    }

    // Enforce BIP147 NULLDUMMY (activated simultaneously with segwit)
    if (DeploymentActiveAt(*pindex, consensusparams, Consensus::DEPLOYMENT_SEGWIT)) {
        flags |= SCRIPT_VERIFY_NULLDUMMY;
    }

    return flags;
}



static int64_t nTimeCheck = 0;
static int64_t nTimeForks = 0;
static int64_t nTimeVerify = 0;
static int64_t nTimeConnect = 0;
static int64_t nTimeIndex = 0;
static int64_t nTimeTotal = 0;
static int64_t nBlocksTotal = 0;

/** Apply the effects of this block (with given index) on the UTXO set represented by coins.
 *  Validity checks that depend on the UTXO set are also done; ConnectBlock()
 *  can fail if those validity checks fail (among other reasons). */
bool CChainState::ConnectBlock(const CBlock& block, BlockValidationState& state, CBlockIndex* pindex,
                               CCoinsViewCache& view, bool fJustCheck)
{
    AssertLockHeld(cs_main);
    assert(pindex);
    assert(*pindex->phashBlock == block.GetHash());
    int64_t nTimeStart = GetTimeMicros();

    const Consensus::Params &consensus = Params().GetConsensus();
    state.SetStateInfo(block.nTime, pindex->nHeight, consensus, fParticlMode, (fBusyImporting && fSkipRangeproof), true);

    // Check it again in case a previous version let a bad block in
    // NOTE: We don't currently (re-)invoke ContextualCheckBlock() or
    // ContextualCheckBlockHeader() here. This means that if we add a new
    // consensus rule that is enforced in one of those two functions, then we
    // may have let in a block that violates the rule prior to updating the
    // software, and we would NOT be enforcing the rule here. Fully solving
    // upgrade from one software version to the next after a consensus rule
    // change is potentially tricky and issue-specific (see NeedsRedownload()
    // for one approach that was used for BIP 141 deployment).
    // Also, currently the rule against blocks more than 2 hours in the future
    // is enforced in ContextualCheckBlockHeader(); we wouldn't want to
    // re-enforce that rule here (at least until we make it impossible for
    // GetAdjustedTime() to go backward).
    if (!CheckBlock(block, state, m_params.GetConsensus(), !fJustCheck, !fJustCheck)) {
        if (state.GetResult() == BlockValidationResult::BLOCK_MUTATED) {
            // We don't write down blocks to disk if they may have been
            // corrupted, so this should be impossible unless we're having hardware
            // problems.
            return AbortNode(state, "Corrupt block found indicating potential hardware failure; shutting down");
        }
        return error("%s: Consensus::CheckBlock: %s", __func__, state.ToString());
    }

    if (block.IsProofOfStake()) {
        pindex->bnStakeModifier = ComputeStakeModifierV2(pindex->pprev, pindex->prevoutStake.hash);
        setDirtyBlockIndex.insert(pindex);

        uint256 hashProof, targetProofOfStake;
        if (!CheckProofOfStake(*this, state, pindex->pprev, *block.vtx[0], block.nTime, block.nBits, hashProof, targetProofOfStake)) {
            return error("%s: Check proof of stake failed.", __func__);
        }
    }

    // verify that the view's current state corresponds to the previous block
    uint256 hashPrevBlock = pindex->pprev == nullptr ? uint256() : pindex->pprev->GetBlockHash();
    assert(hashPrevBlock == view.GetBestBlock());

    const uint256 blockHash = block.GetHash();
    bool fIsGenesisBlock = blockHash == m_params.GetConsensus().hashGenesisBlock;
    nBlocksTotal++;

    // Special case for the genesis block, skipping connection of its transactions
    // (its coinbase is unspendable)
    if (!fParticlMode &&    // genesis coinbase is spendable when in Particl mode
        fIsGenesisBlock) {
        if (!fJustCheck)
            view.SetBestBlock(pindex->GetBlockHash(), pindex->nHeight);
        return true;
    }

    bool fScriptChecks = true;
    if (!hashAssumeValid.IsNull()) {
        // We've been configured with the hash of a block which has been externally verified to have a valid history.
        // A suitable default value is included with the software and updated from time to time.  Because validity
        //  relative to a piece of software is an objective fact these defaults can be easily reviewed.
        // This setting doesn't force the selection of any particular chain but makes validating some faster by
        //  effectively caching the result of part of the verification.
        BlockMap::const_iterator  it = m_blockman.m_block_index.find(hashAssumeValid);
        if (it != m_blockman.m_block_index.end()) {
            if (it->second->GetAncestor(pindex->nHeight) == pindex &&
                pindexBestHeader->GetAncestor(pindex->nHeight) == pindex &&
                pindexBestHeader->nChainWork >= nMinimumChainWork) {
                // This block is a member of the assumed verified chain and an ancestor of the best header.
                // Script verification is skipped when connecting blocks under the
                // assumevalid block. Assuming the assumevalid block is valid this
                // is safe because block merkle hashes are still computed and checked,
                // Of course, if an assumed valid block is invalid due to false scriptSigs
                // this optimization would allow an invalid chain to be accepted.
                // The equivalent time check discourages hash power from extorting the network via DOS attack
                //  into accepting an invalid block through telling users they must manually set assumevalid.
                //  Requiring a software change or burying the invalid block, regardless of the setting, makes
                //  it hard to hide the implication of the demand.  This also avoids having release candidates
                //  that are hardly doing any signature verification at all in testing without having to
                //  artificially set the default assumed verified block further back.
                // The test against nMinimumChainWork prevents the skipping when denied access to any chain at
                //  least as good as the expected chain.
                fScriptChecks = (GetBlockProofEquivalentTime(*pindexBestHeader, *pindex, *pindexBestHeader, m_params.GetConsensus()) <= 60 * 60 * 24 * 7 * 2);
            }
        }
    }

    int64_t nTime1 = GetTimeMicros(); nTimeCheck += nTime1 - nTimeStart;
    LogPrint(BCLog::BENCH, "    - Sanity checks: %.2fms [%.2fs (%.2fms/blk)]\n", MILLI * (nTime1 - nTimeStart), nTimeCheck * MICRO, nTimeCheck * MILLI / nBlocksTotal);

    // Do not allow blocks that contain transactions which 'overwrite' older transactions,
    // unless those are already completely spent.
    // If such overwrites are allowed, coinbases and transactions depending upon those
    // can be duplicated to remove the ability to spend the first instance -- even after
    // being sent to another address.
    // See BIP30, CVE-2012-1909, and http://r6.ca/blog/20120206T005236Z.html for more information.
    // This logic is not necessary for memory pool transactions, as AcceptToMemoryPool
    // already refuses previously-known transaction ids entirely.
    // This rule was originally applied to all blocks with a timestamp after March 15, 2012, 0:00 UTC.
    // Now that the whole chain is irreversibly beyond that time it is applied to all blocks except the
    // two in the chain that violate it. This prevents exploiting the issue against nodes during their
    // initial block download.
    bool fEnforceBIP30 = fParticlMode || (!((pindex->nHeight==91842 && pindex->GetBlockHash() == uint256S("0x00000000000a4d0a398161ffc163c503763b1f4360639393e0e4c8e300e0caec")) ||
                           (pindex->nHeight==91880 && pindex->GetBlockHash() == uint256S("0x00000000000743f190a18c5577a3c2d2a1f610ae9601ac046a38084ccb7cd721"))));

    // Once BIP34 activated it was not possible to create new duplicate coinbases and thus other than starting
    // with the 2 existing duplicate coinbase pairs, not possible to create overwriting txs.  But by the
    // time BIP34 activated, in each of the existing pairs the duplicate coinbase had overwritten the first
    // before the first had been spent.  Since those coinbases are sufficiently buried it's no longer possible to create further
    // duplicate transactions descending from the known pairs either.
    // If we're on the known chain at height greater than where BIP34 activated, we can save the db accesses needed for the BIP30 check.

    // BIP34 requires that a block at height X (block X) has its coinbase
    // scriptSig start with a CScriptNum of X (indicated height X).  The above
    // logic of no longer requiring BIP30 once BIP34 activates is flawed in the
    // case that there is a block X before the BIP34 height of 227,931 which has
    // an indicated height Y where Y is greater than X.  The coinbase for block
    // X would also be a valid coinbase for block Y, which could be a BIP30
    // violation.  An exhaustive search of all mainnet coinbases before the
    // BIP34 height which have an indicated height greater than the block height
    // reveals many occurrences. The 3 lowest indicated heights found are
    // 209,921, 490,897, and 1,983,702 and thus coinbases for blocks at these 3
    // heights would be the first opportunity for BIP30 to be violated.

    // The search reveals a great many blocks which have an indicated height
    // greater than 1,983,702, so we simply remove the optimization to skip
    // BIP30 checking for blocks at height 1,983,702 or higher.  Before we reach
    // that block in another 25 years or so, we should take advantage of a
    // future consensus change to do a new and improved version of BIP34 that
    // will actually prevent ever creating any duplicate coinbases in the
    // future.
    static constexpr int BIP34_IMPLIES_BIP30_LIMIT = 1983702;

    // There is no potential to create a duplicate coinbase at block 209,921
    // because this is still before the BIP34 height and so explicit BIP30
    // checking is still active.

    // The final case is block 176,684 which has an indicated height of
    // 490,897. Unfortunately, this issue was not discovered until about 2 weeks
    // before block 490,897 so there was not much opportunity to address this
    // case other than to carefully analyze it and determine it would not be a
    // problem. Block 490,897 was, in fact, mined with a different coinbase than
    // block 176,684, but it is important to note that even if it hadn't been or
    // is remined on an alternate fork with a duplicate coinbase, we would still
    // not run into a BIP30 violation.  This is because the coinbase for 176,684
    // is spent in block 185,956 in transaction
    // d4f7fbbf92f4a3014a230b2dc70b8058d02eb36ac06b4a0736d9d60eaa9e8781.  This
    // spending transaction can't be duplicated because it also spends coinbase
    // 0328dd85c331237f18e781d692c92de57649529bd5edf1d01036daea32ffde29.  This
    // coinbase has an indicated height of over 4.2 billion, and wouldn't be
    // duplicatable until that height, and it's currently impossible to create a
    // chain that long. Nevertheless we may wish to consider a future soft fork
    // which retroactively prevents block 490,897 from creating a duplicate
    // coinbase. The two historical BIP30 violations often provide a confusing
    // edge case when manipulating the UTXO and it would be simpler not to have
    // another edge case to deal with.

    // testnet3 has no blocks before the BIP34 height with indicated heights
    // post BIP34 before approximately height 486,000,000 and presumably will
    // be reset before it reaches block 1,983,702 and starts doing unnecessary
    // BIP30 checking again.
    if (pindex->pprev) {
        CBlockIndex* pindexBIP34height = pindex->pprev->GetAncestor(m_params.GetConsensus().BIP34Height);
        //Only continue to enforce if we're below BIP34 activation height or the block hash at that height doesn't correspond.
        fEnforceBIP30 = fEnforceBIP30 && (!pindexBIP34height || !(pindexBIP34height->GetBlockHash() == m_params.GetConsensus().BIP34Hash));
    }

    // TODO: Remove BIP30 checking from block height 1,983,702 on, once we have a
    // consensus change that ensures coinbases at those heights can not
    // duplicate earlier coinbases.
    if (fEnforceBIP30 || pindex->nHeight >= BIP34_IMPLIES_BIP30_LIMIT) {
        for (const auto& tx : block.vtx) {
            for (size_t o = 0; o < tx->GetNumVOuts(); o++) {
                if (view.HaveCoin(COutPoint(tx->GetHash(), o))) {
                    LogPrintf("ERROR: ConnectBlock(): tried to overwrite transaction\n");
                    return state.Invalid(BlockValidationResult::BLOCK_CONSENSUS, "bad-txns-BIP30");
                }
            }
        }
    }

    // Enforce BIP68 (sequence locks)
    int nLockTimeFlags = 0;
    if (DeploymentActiveAt(*pindex, m_params.GetConsensus(), Consensus::DEPLOYMENT_CSV)) {
        nLockTimeFlags |= LOCKTIME_VERIFY_SEQUENCE;
    }

    // Get the script flags for this block
    unsigned int flags = GetBlockScriptFlags(pindex, m_params.GetConsensus());

    int64_t nTime2 = GetTimeMicros(); nTimeForks += nTime2 - nTime1;
    LogPrint(BCLog::BENCH, "    - Fork checks: %.2fms [%.2fs (%.2fms/blk)]\n", MILLI * (nTime2 - nTime1), nTimeForks * MICRO, nTimeForks * MILLI / nBlocksTotal);

    CBlockUndo blockundo;

    // Precomputed transaction data pointers must not be invalidated
    // until after `control` has run the script checks (potentially
    // in multiple threads). Preallocate the vector size so a new allocation
    // doesn't invalidate pointers into the vector, and keep txsdata in scope
    // for as long as `control`.
    CCheckQueueControl<CScriptCheck> control(fScriptChecks && g_parallel_script_checks ? &scriptcheckqueue : nullptr);
    std::vector<PrecomputedTransactionData> txsdata(block.vtx.size());

    std::vector<int> prevheights;
    CAmount nFees = 0;
    int nInputs = 0;
    int64_t nSigOpsCost = 0;
    int64_t nAnonIn = 0;
    int64_t nStakeReward = 0;

    blockundo.vtxundo.reserve(block.vtx.size() - (fParticlMode ? 0 : 1));

    // NOTE: Block reward is based on nMoneySupply
    CAmount nMoneyCreated = 0;
    CAmount block_balances[3] = {0};
    bool reset_balances = false;

    for (unsigned int i = 0; i < block.vtx.size(); i++)
    {
        const CTransaction &tx = *(block.vtx[i]);
        const uint256 txhash = tx.GetHash();
        nInputs += tx.vin.size();

        TxValidationState tx_state;
        tx_state.SetStateInfo(block.nTime, pindex->nHeight, consensus, fParticlMode, (fBusyImporting && fSkipRangeproof), true);
        tx_state.m_chainman = state.m_chainman;
        tx_state.m_chainstate = this;
        if (!tx.IsCoinBase())
        {
            CAmount txfee = 0;
            if (!Consensus::CheckTxInputs(tx, tx_state, view, pindex->nHeight, txfee)) {
                control.Wait();
                // Any transaction validation failure in ConnectBlock is a block consensus failure
                state.Invalid(BlockValidationResult::BLOCK_CONSENSUS,
                            tx_state.GetRejectReason(), tx_state.GetDebugMessage());
                return error("%s: Consensus::CheckTxInputs: %s, %s", __func__, tx.GetHash().ToString(), state.ToString());
            }
            if (tx_state.m_exploit_fix_2 && tx_state.m_spends_frozen_blinded) {
                // Add redeemed frozen blinded value to moneysupply
                nMoneyCreated += tx.GetValueOut() + txfee;
            }
            if (tx.IsCoinStake())
            {
                // Block reward is passed back in txfee (nPlainValueOut - nPlainValueIn)
                nStakeReward += txfee;
                nMoneyCreated += nStakeReward;
            } else
            {
                nFees += txfee;
            }
            if (!MoneyRange(nFees)) {
                control.Wait();
                LogPrintf("ERROR: %s: accumulated fee in the block out of range.\n", __func__);
                return state.Invalid(BlockValidationResult::BLOCK_CONSENSUS, "bad-txns-accumulated-fee-outofrange");
            }

            // Check that transaction is BIP68 final
            // BIP68 lock checks (as opposed to nLockTime checks) must
            // be in ConnectBlock because they require the UTXO set

            prevheights.resize(tx.vin.size());
            for (size_t j = 0; j < tx.vin.size(); j++) {
                if (tx.vin[j].IsAnonInput())
                    prevheights[j] = 0;
                else
                    prevheights[j] = view.AccessCoin(tx.vin[j].prevout).nHeight;
            }

            if (!SequenceLocks(tx, nLockTimeFlags, prevheights, *pindex)) {
                control.Wait();
                LogPrintf("ERROR: %s: contains a non-BIP68-final transaction\n", __func__);
                return state.Invalid(BlockValidationResult::BLOCK_CONSENSUS, "bad-txns-nonfinal");
            }

            if (tx.IsParticlVersion()) {
                // Update spent inputs
                for (size_t j = 0; j < tx.vin.size(); j++) {
                    const CTxIn input = tx.vin[j];
                    if (input.IsAnonInput()) {
                        nAnonIn++;
                        continue;
                    }

                    const Coin &coin = view.AccessCoin(input.prevout);

                    if (coin.nType != OUTPUT_CT) {
                        // Cache recently spent coins for staking.
                        view.spent_cache.emplace_back(input.prevout, SpentCoin(coin, pindex->nHeight));
                    }
                    if (!fAddressIndex && !fSpentIndex) {
                        continue;
                    }

                    const CScript *pScript = &coin.out.scriptPubKey;
                    CAmount nValue = coin.nType == OUTPUT_CT ? 0 : coin.out.nValue;
                    std::vector<uint8_t> hashBytes;
                    int scriptType = 0;

                    if (!ExtractIndexInfo(pScript, scriptType, hashBytes)) {
                        continue;
                    }

                    uint256 hashAddress;
                    if (scriptType > 0) {
                        hashAddress = uint256(hashBytes.data(), hashBytes.size());
                    }
                    if (fAddressIndex && scriptType > 0) {
                        // record spending activity
                        view.addressIndex.push_back(std::make_pair(CAddressIndexKey(scriptType, hashAddress, pindex->nHeight, i, txhash, j, true), nValue * -1));
                        // remove address from unspent index
                        view.addressUnspentIndex.push_back(std::make_pair(CAddressUnspentKey(scriptType, hashAddress, input.prevout.hash, input.prevout.n), CAddressUnspentValue()));
                    }
                    if (fSpentIndex) {
                        CAmount nValue = coin.nType == OUTPUT_CT ? -1 : coin.out.nValue;
                        // add the spent index to determine the txid and input that spent an output
                        // and to find the amount and address from an input
                        view.spentIndex.push_back(std::make_pair(CSpentIndexKey(input.prevout.hash, input.prevout.n), CSpentIndexValue(txhash, j, pindex->nHeight, nValue, scriptType, hashAddress)));
                    }
                }

                if (smsg::fSecMsgEnabled && tx_state.m_funds_smsg) {
                    smsgModule.StoreFundingTx(tx, pindex);
                }
            }
        } else {
            tx_state.tx_balances[BAL_IND_PLAIN_ADDED] = tx.GetValueOut();
        }

        // GetTransactionSigOpCost counts 3 types of sigops:
        // * legacy (always)
        // * p2sh (when P2SH enabled in flags and excludes coinbase)
        // * witness (when witness enabled in flags and excludes coinbase)
        nSigOpsCost += GetTransactionSigOpCost(tx, view, flags);
        if (nSigOpsCost > MAX_BLOCK_SIGOPS_COST) {
            control.Wait();
            LogPrintf("ERROR: ConnectBlock(): too many sigops\n");
            return state.Invalid(BlockValidationResult::BLOCK_CONSENSUS, "bad-blk-sigops");
        }

        if (!tx.IsCoinBase())
        {
            std::vector<CScriptCheck> vChecks;
            bool fCacheResults = fJustCheck; /* Don't cache results if we're actually connecting blocks (still consult the cache, though) */
            //TxValidationState tx_state;
            if (fScriptChecks && !CheckInputScripts(tx, tx_state, view, flags, fCacheResults, fCacheResults, txsdata[i], g_parallel_script_checks ? &vChecks : nullptr)) {
                control.Wait();
                // Any transaction validation failure in ConnectBlock is a block consensus failure
                state.Invalid(BlockValidationResult::BLOCK_CONSENSUS,
                              tx_state.GetRejectReason(), tx_state.GetDebugMessage());
                return error("ConnectBlock(): CheckInputScripts on %s failed with %s",
                    txhash.ToString(), state.ToString());
            }
            control.Add(vChecks);

            blockundo.vtxundo.push_back(CTxUndo());
            UpdateCoins(tx, view, blockundo.vtxundo.back(), pindex->nHeight);
        } else
        {
            // tx is coinbase
            CTxUndo undoDummy;
            UpdateCoins(tx, view, undoDummy, pindex->nHeight);
            nMoneyCreated += tx.GetValueOut();
        }

        if (view.nLastRCTOutput == 0) {
            view.nLastRCTOutput = pindex->pprev ? pindex->pprev->nAnonOutputs : 0;
        }

        // Index rct outputs and keyimages
        if (tx_state.m_has_anon_output || tx_state.m_has_anon_input) {
            COutPoint op(txhash, 0);
            if (tx_state.m_has_anon_input) {
                assert(tx_state.m_setHaveKI.size());
            }
            for (const auto &ki : tx_state.m_setHaveKI) {
                // Test for duplicate keyimage used in block
                if (!view.keyImages.insert(std::make_pair(ki, txhash)).second) {
                    return state.Invalid(BlockValidationResult::BLOCK_CONSENSUS, "bad-anonin-dup-ki");
                }
            }

            for (unsigned int k = 0; k < tx.vpout.size(); k++) {
                if (!tx.vpout[k]->IsType(OUTPUT_RINGCT)) {
                    continue;
                }

                CTxOutRingCT *txout = (CTxOutRingCT*)tx.vpout[k].get();

                int64_t nTestExists;
                if (!fVerifyingDB && m_blockman.m_block_tree_db->ReadRCTOutputLink(txout->pk, nTestExists)) {
                    control.Wait();

                    if (nTestExists > pindex->pprev->nAnonOutputs) {
                        // The anon index can diverge from the chain index if shutdown does not complete
                        LogPrintf("%s: Duplicate anon-output %s, index %d, above last index %d.\n", __func__, HexStr(txout->pk), nTestExists, pindex->pprev->nAnonOutputs);

                        if (!attempted_rct_index_repair) {
                            LogPrintf("Attempting to repair anon index.\n");
                            assert(state.m_chainman);
                            std::set<CCmpPubKey> setKi; // unused
                            RollBackRCTIndex(*state.m_chainman, pindex->pprev->nAnonOutputs, nTestExists, pindex->pprev->nHeight, setKi);
                            attempted_rct_index_repair = true;
                            return false;
                        } else {
                            LogPrintf("Not attempting anon index repair, already tried once.\n");
                        }
                    }

                    return error("%s: Duplicate anon-output (db) %s, index %d.", __func__, HexStr(txout->pk), nTestExists);
                }
                if (!fVerifyingDB && view.ReadRCTOutputLink(txout->pk, nTestExists)) {
                    control.Wait();
                    return error("%s: Duplicate anon-output (view) %s, index %d.", __func__, HexStr(txout->pk), nTestExists);
                }

                op.n = k;
                view.nLastRCTOutput++;
                CAnonOutput ao(txout->pk, txout->commitment, op, pindex->nHeight, 0);

                view.anonOutputLinks[txout->pk] = view.nLastRCTOutput;
                view.anonOutputs.push_back(std::make_pair(view.nLastRCTOutput, ao));
            }
        }

        if (fAddressIndex) {
            // Update outputs for insight
            for (unsigned int k = 0; k < tx.vpout.size(); k++) {
                const CTxOutBase *out = tx.vpout[k].get();

                if (!out->IsType(OUTPUT_STANDARD)
                    && !out->IsType(OUTPUT_CT)) {
                    continue;
                }

                const CScript *pScript;
                std::vector<unsigned char> hashBytes;
                int scriptType = 0;
                CAmount nValue;
                if (!ExtractIndexInfo(out, scriptType, hashBytes, nValue, pScript)
                    || scriptType == 0) {
                    continue;
                }

                // Record receiving activity
                view.addressIndex.push_back(std::make_pair(CAddressIndexKey(scriptType, uint256(hashBytes.data(), hashBytes.size()), pindex->nHeight, i, txhash, k, false), nValue));
                // Record unspent output
                view.addressUnspentIndex.push_back(std::make_pair(CAddressUnspentKey(scriptType, uint256(hashBytes.data(), hashBytes.size()), txhash, k), CAddressUnspentValue(nValue, *pScript, pindex->nHeight)));
            }
        }

        block_balances[BAL_IND_PLAIN] += tx_state.tx_balances[BAL_IND_PLAIN_ADDED] - tx_state.tx_balances[BAL_IND_PLAIN_REMOVED];
        block_balances[BAL_IND_BLIND] += tx_state.tx_balances[BAL_IND_BLIND_ADDED] - tx_state.tx_balances[BAL_IND_BLIND_REMOVED];
        block_balances[BAL_IND_ANON]  += tx_state.tx_balances[BAL_IND_ANON_ADDED]  - tx_state.tx_balances[BAL_IND_ANON_REMOVED];
    }

    int64_t nTime3 = GetTimeMicros(); nTimeConnect += nTime3 - nTime2;
    LogPrint(BCLog::BENCH, "      - Connect %u transactions: %.2fms (%.3fms/tx, %.3fms/txin) [%.2fs (%.2fms/blk)]\n", (unsigned)block.vtx.size(), MILLI * (nTime3 - nTime2), MILLI * (nTime3 - nTime2) / block.vtx.size(), nInputs <= 1 ? 0 : MILLI * (nTime3 - nTime2) / (nInputs-1), nTimeConnect * MICRO, nTimeConnect * MILLI / nBlocksTotal);


    if (!control.Wait()) {
        LogPrintf("ERROR: %s: CheckQueue failed\n", __func__);
        return state.Invalid(BlockValidationResult::BLOCK_CONSENSUS, "block-validation-failed");
    }

    if (fParticlMode) {
        if (block.nTime >= consensus.clamp_tx_version_time) {
            nMoneyCreated -= nFees;
        }
        if (block.IsProofOfStake()) { // Only the genesis block isn't proof of stake
            CTransactionRef txCoinstake = block.vtx[0];
            CTransactionRef txPrevCoinstake = nullptr;
            const TreasuryFundSettings *pTreasuryFundSettings = m_params.GetTreasuryFundSettings(block.nTime);
            const CAmount nCalculatedStakeReward = Params().GetProofOfStakeReward(pindex->pprev, nFees); // stake_test

            if (block.nTime >= consensus.smsg_fee_time) {
                CAmount smsg_fee_new, smsg_fee_prev = consensus.smsg_fee_msg_per_day_per_k;
                if (pindex->pprev->nHeight > 0 // Skip genesis block (POW)
                    && pindex->pprev->nTime >= consensus.smsg_fee_time) {
                    if (!particl::coinStakeCache.GetCoinStake(*this, pindex->pprev->GetBlockHash(), txPrevCoinstake)
                        || !txPrevCoinstake->GetSmsgFeeRate(smsg_fee_prev)) {
                        LogPrintf("ERROR: %s: Failed to get previous smsg fee.\n", __func__);
                        return state.Invalid(BlockValidationResult::BLOCK_CONSENSUS, "bad-cs-smsg-fee-prev");
                    }
                }

                if (!txCoinstake->GetSmsgFeeRate(smsg_fee_new)) {
                    LogPrintf("ERROR: %s: Failed to get smsg fee.\n", __func__);
                    return state.Invalid(BlockValidationResult::BLOCK_CONSENSUS, "bad-cs-smsg-fee");
                }
                if (smsg_fee_new < 1) {
                    LogPrintf("ERROR: %s: Smsg fee < 1.\n", __func__);
                    return state.Invalid(BlockValidationResult::BLOCK_CONSENSUS, "bad-cs-smsg-fee");
                }
                int64_t delta = std::abs(smsg_fee_new - smsg_fee_prev);
                int64_t max_delta = m_params.GetMaxSmsgFeeRateDelta(smsg_fee_prev, pindex->nTime);
                if (delta > max_delta) {
                    LogPrintf("ERROR: %s: Bad smsg-fee (delta=%d, max_delta=%d)\n", __func__, delta, max_delta);
                    return state.Invalid(BlockValidationResult::BLOCK_CONSENSUS, "bad-cs-smsg-fee");
                }
            }

            if (block.nTime >= consensus.smsg_difficulty_time) {
                uint32_t smsg_difficulty_new, smsg_difficulty_prev = consensus.smsg_min_difficulty;
                if (pindex->pprev->nHeight > 0 // Skip genesis block (POW)
                    && pindex->pprev->nTime >= consensus.smsg_difficulty_time) {
                    if (!particl::coinStakeCache.GetCoinStake(*this, pindex->pprev->GetBlockHash(), txPrevCoinstake)
                        || !txPrevCoinstake->GetSmsgDifficulty(smsg_difficulty_prev)) {
                        LogPrintf("ERROR: %s: Failed to get previous smsg difficulty.\n", __func__);
                        return state.Invalid(BlockValidationResult::BLOCK_CONSENSUS, "bad-cs-smsg-diff-prev");
                    }
                }

                if (!txCoinstake->GetSmsgDifficulty(smsg_difficulty_new)) {
                    LogPrintf("ERROR: %s: Failed to get smsg difficulty.\n", __func__);
                    return state.Invalid(BlockValidationResult::BLOCK_CONSENSUS, "bad-cs-smsg-diff");
                }
                if (smsg_difficulty_new < 1 || smsg_difficulty_new > consensus.smsg_min_difficulty) {

                    LogPrintf("ERROR: %s: Smsg difficulty out of range.\n", __func__);
                    return state.Invalid(BlockValidationResult::BLOCK_CONSENSUS, "bad-cs-smsg-diff");
                }
                int delta = int(smsg_difficulty_prev) - int(smsg_difficulty_new);
                if (abs(delta) > int(consensus.smsg_difficulty_max_delta)) {
                    LogPrintf("ERROR: %s: Smsg difficulty change out of range.\n", __func__);
                    return state.Invalid(BlockValidationResult::BLOCK_CONSENSUS, "bad-cs-smsg-diff");
                }
            }

            if (!pTreasuryFundSettings || pTreasuryFundSettings->nMinTreasuryStakePercent <= 0) {
                if (nStakeReward < 0 || nStakeReward > nCalculatedStakeReward) {
                    LogPrintf("ERROR: %s: Coinstake pays too much(actual=%d vs calculated=%d)\n", __func__, nStakeReward, nCalculatedStakeReward);
                    return state.Invalid(BlockValidationResult::BLOCK_CONSENSUS, "bad-cs-amount");
                }
            } else {
                assert(pTreasuryFundSettings->nMinTreasuryStakePercent <= 100);

                CAmount nTreasuryBfwd = 0, nTreasuryCfwdCheck = 0;
                CAmount nMinTreasuryPart = (nCalculatedStakeReward * pTreasuryFundSettings->nMinTreasuryStakePercent) / 100;
                CAmount nMaxHolderPart = nCalculatedStakeReward - nMinTreasuryPart;
                if (nMinTreasuryPart < 0 || nMaxHolderPart < 0) {
                    LogPrintf("ERROR: %s: Bad coinstake split amount (treasury=%d vs reward=%d)\n", __func__, nMinTreasuryPart, nMaxHolderPart);
                    return state.Invalid(BlockValidationResult::BLOCK_CONSENSUS, "bad-cs-amount");
                }

                if (pindex->pprev->nHeight > 0) { // Genesis block is pow
                    if (!txPrevCoinstake
                        && !particl::coinStakeCache.GetCoinStake(*this, pindex->pprev->GetBlockHash(), txPrevCoinstake)) {
                        LogPrintf("ERROR: %s: Failed to get previous coinstake.\n", __func__);
                        return state.Invalid(BlockValidationResult::BLOCK_CONSENSUS, "bad-cs-prev");
                    }

                    assert(txPrevCoinstake->IsCoinStake()); // Sanity check
                    if (!txPrevCoinstake->GetTreasuryFundCfwd(nTreasuryBfwd)) {
                        nTreasuryBfwd = 0;
                    }
                }

                if (pindex->nHeight % pTreasuryFundSettings->nTreasuryOutputPeriod == 0) {
                    // Fund output must exist and match cfwd, cfwd data output must be unset
                    // nStakeReward must == nTreasuryBfwd + nCalculatedStakeReward

                    if (nStakeReward != nTreasuryBfwd + nCalculatedStakeReward) {
                        LogPrintf("ERROR: %s: Bad stake-reward (actual=%d vs expected=%d)\n", __func__, nStakeReward, nTreasuryBfwd + nCalculatedStakeReward);
                        return state.Invalid(BlockValidationResult::BLOCK_CONSENSUS, "bad-cs-amount");
                    }

                    CTxDestination dfDest = CBitcoinAddress(pTreasuryFundSettings->sTreasuryFundAddresses).Get();
                    if (std::get_if<CNoDestination>(&dfDest)) {
                        return error("%s: Failed to get treasury fund destination: %s.", __func__, pTreasuryFundSettings->sTreasuryFundAddresses);
                    }
                    CScript fundScriptPubKey = GetScriptForDestination(dfDest);

                    // Output 1 must be to the treasury fund
                    const CTxOutStandard *outputDF = txCoinstake->vpout[1]->GetStandardOutput();
                    if (!outputDF) {
                        LogPrintf("ERROR: %s: Bad treasury fund output.\n", __func__);
                        return state.Invalid(BlockValidationResult::BLOCK_CONSENSUS, "bad-cs");
                    }
                    if (outputDF->scriptPubKey != fundScriptPubKey) {
                        LogPrintf("ERROR: %s: Bad treasury fund output script.\n", __func__);
                        return state.Invalid(BlockValidationResult::BLOCK_CONSENSUS, "bad-cs");
                    }
                    if (outputDF->nValue < nTreasuryBfwd + nMinTreasuryPart) { // Max value is clamped already
                        LogPrintf("ERROR: %s: Bad treasury-reward (actual=%d vs minfundpart=%d)\n", __func__, nStakeReward, nTreasuryBfwd + nMinTreasuryPart);
                        return state.Invalid(BlockValidationResult::BLOCK_CONSENSUS, "bad-cs-fund-amount");
                    }
                    if (txCoinstake->GetTreasuryFundCfwd(nTreasuryCfwdCheck)) {
                        LogPrintf("ERROR: %s: Coinstake treasury cfwd must be unset.\n", __func__);
                        return state.Invalid(BlockValidationResult::BLOCK_CONSENSUS, "bad-cs-cfwd");
                    }
                } else {
                    // Ensure cfwd data output is correct and nStakeReward is <= nHolderPart
                    // cfwd must == nTreasuryBfwd + (nCalculatedStakeReward - nStakeReward) // Allowing users to set a higher split

                    if (nStakeReward < 0 || nStakeReward > nMaxHolderPart) {
                        LogPrintf("ERROR: %s: Bad stake-reward (actual=%d vs maxholderpart=%d)\n", __func__, nStakeReward, nMaxHolderPart);
                        return state.Invalid(BlockValidationResult::BLOCK_CONSENSUS, "bad-cs-amount");
                    }
                    CAmount nTreasuryCfwd = nTreasuryBfwd + nCalculatedStakeReward - nStakeReward;
                    if (!txCoinstake->GetTreasuryFundCfwd(nTreasuryCfwdCheck)
                        || nTreasuryCfwdCheck != nTreasuryCfwd) {
                        LogPrintf("ERROR: %s: Coinstake treasury fund carried forward mismatch (actual=%d vs expected=%d)\n", __func__, nTreasuryCfwdCheck, nTreasuryCfwd);
                        return state.Invalid(BlockValidationResult::BLOCK_CONSENSUS, "bad-cs-cfwd");
                    }
                }

                particl::coinStakeCache.InsertCoinStake(blockHash, txCoinstake);
            }
        } else {
            if (blockHash != m_params.GetConsensus().hashGenesisBlock) {
                LogPrintf("ERROR: %s: Block isn't coinstake or genesis.\n", __func__);
                return state.Invalid(BlockValidationResult::BLOCK_CONSENSUS, "bad-cs");
            }
        }
    } else {
        CAmount blockReward = nFees + GetBlockSubsidy(pindex->nHeight, m_params.GetConsensus());
        if (block.vtx[0]->GetValueOut() > blockReward) {
            LogPrintf("ERROR: ConnectBlock(): coinbase pays too much (actual=%d vs limit=%d)\n", block.vtx[0]->GetValueOut(), blockReward);
            return state.Invalid(BlockValidationResult::BLOCK_CONSENSUS, "bad-cb-amount");
        }
    }

    int64_t nTime4 = GetTimeMicros(); nTimeVerify += nTime4 - nTime2;
    LogPrint(BCLog::BENCH, "    - Verify %u txins: %.2fms (%.3fms/txin) [%.2fs (%.2fms/blk)]\n", nInputs - 1, MILLI * (nTime4 - nTime2), nInputs <= 1 ? 0 : MILLI * (nTime4 - nTime2) / (nInputs-1), nTimeVerify * MICRO, nTimeVerify * MILLI / nBlocksTotal);

    if (fJustCheck)
        return true;

    if (block.nTime >= consensus.exploit_fix_2_time && pindex->pprev && pindex->pprev->nTime < consensus.exploit_fix_2_time) {
        // TODO: Set to block height after fork
        // Set moneysupply to utxoset sum
        pindex->nMoneySupply = particl::GetUTXOSum(*this) + nMoneyCreated;
        LogPrintf("RCT mint fix HF2, set nMoneySupply to: %d\n", pindex->nMoneySupply);
        reset_balances = true;
        block_balances[BAL_IND_PLAIN] = pindex->nMoneySupply;
    } else {
        pindex->nMoneySupply = (pindex->pprev ? pindex->pprev->nMoneySupply : 0) + nMoneyCreated;
    }
    pindex->nAnonOutputs = view.nLastRCTOutput;
    setDirtyBlockIndex.insert(pindex); // pindex has changed, must save to disk

    if ((!fIsGenesisBlock || fParticlMode) &&
        !WriteUndoDataForBlock(blockundo, state, pindex, m_params))
        return false;

    if (!pindex->IsValid(BLOCK_VALID_SCRIPTS)) {
        pindex->RaiseValidity(BLOCK_VALID_SCRIPTS);
        setDirtyBlockIndex.insert(pindex);
    }


    if (fTimestampIndex) {
        unsigned int logicalTS = pindex->nTime;
        if (!m_blockman.m_block_tree_db->WriteTimestampIndex(CTimestampIndexKey(logicalTS, pindex->GetBlockHash()))) {
            return AbortNode(state, "Failed to write timestamp index");
        }
        if (!m_blockman.m_block_tree_db->WriteTimestampBlockIndex(CTimestampBlockIndexKey(pindex->GetBlockHash()), CTimestampBlockIndexValue(logicalTS))) {
            return AbortNode(state, "Failed to write blockhash index");
        }
    }
    if (fBalancesIndex) {
        BlockBalances values(block_balances);
        if (pindex->pprev && !reset_balances) {
            BlockBalances prev_balances;
            if (!m_blockman.m_block_tree_db->ReadBlockBalancesIndex(pindex->pprev->GetBlockHash(), prev_balances)) {
                return AbortNode(state, "Failed to read previous block's balances");
            } else {
                values.sum(prev_balances);
            }
        }
        if (!m_blockman.m_block_tree_db->WriteBlockBalancesIndex(block.GetHash(), values)) {
            return AbortNode(state, "Failed to write balances index");
        }
    }

    assert(pindex->phashBlock);
    // add this block to the view's block chain
    view.SetBestBlock(pindex->GetBlockHash(), pindex->nHeight);

    int64_t nTime5 = GetTimeMicros(); nTimeIndex += nTime5 - nTime4;
    LogPrint(BCLog::BENCH, "    - Index writing: %.2fms [%.2fs (%.2fms/blk)]\n", MILLI * (nTime5 - nTime4), nTimeIndex * MICRO, nTimeIndex * MILLI / nBlocksTotal);

    TRACE6(validation, block_connected,
        block.GetHash().data(),
        pindex->nHeight,
        block.vtx.size(),
        nInputs,
        nSigOpsCost,
        GetTimeMicros() - nTimeStart // in microseconds (µs)
    );

    return true;
}

CoinsCacheSizeState CChainState::GetCoinsCacheSizeState()
{
    return this->GetCoinsCacheSizeState(
        m_coinstip_cache_size_bytes,
        gArgs.GetIntArg("-maxmempool", DEFAULT_MAX_MEMPOOL_SIZE) * 1000000);
}

CoinsCacheSizeState CChainState::GetCoinsCacheSizeState(
    size_t max_coins_cache_size_bytes,
    size_t max_mempool_size_bytes)
{
    const int64_t nMempoolUsage = m_mempool ? m_mempool->DynamicMemoryUsage() : 0;
    int64_t cacheSize = CoinsTip().DynamicMemoryUsage();
    int64_t nTotalSpace =
        max_coins_cache_size_bytes + std::max<int64_t>(max_mempool_size_bytes - nMempoolUsage, 0);

    //! No need to periodic flush if at least this much space still available.
    static constexpr int64_t MAX_BLOCK_COINSDB_USAGE_BYTES = 10 * 1024 * 1024;  // 10MB
    int64_t large_threshold =
        std::max((9 * nTotalSpace) / 10, nTotalSpace - MAX_BLOCK_COINSDB_USAGE_BYTES);

    if (cacheSize > nTotalSpace) {
        LogPrintf("Cache size (%s) exceeds total space (%s)\n", cacheSize, nTotalSpace);
        return CoinsCacheSizeState::CRITICAL;
    } else if (cacheSize > large_threshold) {
        return CoinsCacheSizeState::LARGE;
    }
    return CoinsCacheSizeState::OK;
}

bool CChainState::FlushStateToDisk(
    BlockValidationState &state,
    FlushStateMode mode,
    int nManualPruneHeight)
{
    LOCK(cs_main);
    assert(this->CanFlushToDisk());
    static std::chrono::microseconds nLastWrite{0};
    static std::chrono::microseconds nLastFlush{0};
    std::set<int> setFilesToPrune;
    bool full_flush_completed = false;

    const size_t coins_count = CoinsTip().GetCacheSize();
    const size_t coins_mem_usage = CoinsTip().DynamicMemoryUsage();

    try {
    {
        bool fFlushForPrune = false;
        bool fDoFullFlush = false;

        CoinsCacheSizeState cache_state = GetCoinsCacheSizeState();
        LOCK(cs_LastBlockFile);
        if (fPruneMode && (fCheckForPruning || nManualPruneHeight > 0) && !fReindex) {
            // make sure we don't prune above the blockfilterindexes bestblocks
            // pruning is height-based
            int last_prune = m_chain.Height(); // last height we can prune
            ForEachBlockFilterIndex([&](BlockFilterIndex& index) {
               last_prune = std::max(1, std::min(last_prune, index.GetSummary().best_block_height));
            });

            if (nManualPruneHeight > 0) {
                LOG_TIME_MILLIS_WITH_CATEGORY("find files to prune (manual)", BCLog::BENCH);

                m_blockman.FindFilesToPruneManual(setFilesToPrune, std::min(last_prune, nManualPruneHeight), m_chain.Height());
            } else {
                LOG_TIME_MILLIS_WITH_CATEGORY("find files to prune", BCLog::BENCH);

                m_blockman.FindFilesToPrune(setFilesToPrune, m_params.PruneAfterHeight(), m_chain.Height(), last_prune, IsInitialBlockDownload());
                fCheckForPruning = false;
            }
            if (!setFilesToPrune.empty()) {
                fFlushForPrune = true;
                if (!fHavePruned) {
                    m_blockman.m_block_tree_db->WriteFlag("prunedblockfiles", true);
                    fHavePruned = true;
                }
            }
        }
        const auto nNow = GetTime<std::chrono::microseconds>();
        // Avoid writing/flushing immediately after startup.
        if (nLastWrite.count() == 0) {
            nLastWrite = nNow;
        }
        if (nLastFlush.count() == 0) {
            nLastFlush = nNow;
        }
        // The cache is large and we're within 10% and 10 MiB of the limit, but we have time now (not in the middle of a block processing).
        bool fCacheLarge = mode == FlushStateMode::PERIODIC && cache_state >= CoinsCacheSizeState::LARGE;
        // The cache is over the limit, we have to write now.
        bool fCacheCritical = mode == FlushStateMode::IF_NEEDED && cache_state >= CoinsCacheSizeState::CRITICAL;
        // It's been a while since we wrote the block index to disk. Do this frequently, so we don't need to redownload after a crash.
        bool fPeriodicWrite = mode == FlushStateMode::PERIODIC && nNow > nLastWrite + DATABASE_WRITE_INTERVAL;
        // It's been very long since we flushed the cache. Do this infrequently, to optimize cache usage.
        bool fPeriodicFlush = mode == FlushStateMode::PERIODIC && nNow > nLastFlush + DATABASE_FLUSH_INTERVAL;
        // Combine all conditions that result in a full cache flush.
        fDoFullFlush = (mode == FlushStateMode::ALWAYS) || fCacheLarge || fCacheCritical || fPeriodicFlush || fFlushForPrune;
        // Write blocks and block index to disk.
        if (fDoFullFlush || fPeriodicWrite) {
            // Depend on nMinDiskSpace to ensure we can write block index
            if (!CheckDiskSpace(gArgs.GetBlocksDirPath())) {
                return AbortNode(state, "Disk space is too low!", _("Disk space is too low!"));
            }
            {
                LOG_TIME_MILLIS_WITH_CATEGORY("write block and undo data to disk", BCLog::BENCH);

                // First make sure all block and undo data is flushed to disk.
                FlushBlockFile();
            }

            // Then update all block file information (which may refer to block and undo files).
            {
                LOG_TIME_MILLIS_WITH_CATEGORY("write block index to disk", BCLog::BENCH);

                std::vector<std::pair<int, const CBlockFileInfo*> > vFiles;
                vFiles.reserve(setDirtyFileInfo.size());
                for (std::set<int>::iterator it = setDirtyFileInfo.begin(); it != setDirtyFileInfo.end(); ) {
                    vFiles.push_back(std::make_pair(*it, &vinfoBlockFile[*it]));
                    setDirtyFileInfo.erase(it++);
                }
                std::vector<const CBlockIndex*> vBlocks;
                vBlocks.reserve(setDirtyBlockIndex.size());
                for (std::set<CBlockIndex*>::iterator it = setDirtyBlockIndex.begin(); it != setDirtyBlockIndex.end(); ) {
                    if ((*it)->nFlags & BLOCK_ACCEPTED) {
                        vBlocks.push_back(*it);
                    }
                    setDirtyBlockIndex.erase(it++);
                }
                if (!m_blockman.m_block_tree_db->WriteBatchSync(vFiles, nLastBlockFile, vBlocks)) {
                    return AbortNode(state, "Failed to write to block index database");
                }
            }
            // Finally remove any pruned files
            if (fFlushForPrune) {
                LOG_TIME_MILLIS_WITH_CATEGORY("unlink pruned files", BCLog::BENCH);

                UnlinkPrunedFiles(setFilesToPrune);
            }
            nLastWrite = nNow;
        }
        // Flush best chain related state. This can only be done if the blocks / block index write was also done.
        if (fDoFullFlush && !CoinsTip().GetBestBlock().IsNull()) {
            LOG_TIME_MILLIS_WITH_CATEGORY(strprintf("write coins cache to disk (%d coins, %.2fkB)",
                coins_count, coins_mem_usage / 1000), BCLog::BENCH);

            // Typical Coin structures on disk are around 48 bytes in size.
            // Pushing a new one to the database can cause it to be written
            // twice (once in the log, and once in the tables). This is already
            // an overestimation, as most will delete an existing entry or
            // overwrite one. Still, use a conservative safety factor of 2.
            if (!CheckDiskSpace(gArgs.GetDataDirNet(), 48 * 2 * 2 * CoinsTip().GetCacheSize())) {
                return AbortNode(state, "Disk space is too low!", _("Disk space is too low!"));
            }
            // Flush the chainstate (which may refer to block index entries).
            if (!CoinsTip().Flush())
                return AbortNode(state, "Failed to write to coin database");
            nLastFlush = nNow;
            full_flush_completed = true;
        }
    }
    if (full_flush_completed) {
        // Update best block in wallet (so we can detect restored wallets).
        GetMainSignals().ChainStateFlushed(m_chain.GetLocator());
    }
    } catch (const std::runtime_error& e) {
        return AbortNode(state, std::string("System error while flushing: ") + e.what());
    }
    return true;
}

void CChainState::ForceFlushStateToDisk()
{
    BlockValidationState state;
    if (!this->FlushStateToDisk(state, FlushStateMode::ALWAYS)) {
        LogPrintf("%s: failed to flush state (%s)\n", __func__, state.ToString());
    }
}

void CChainState::PruneAndFlush()
{
    BlockValidationState state;
    fCheckForPruning = true;
    if (!this->FlushStateToDisk(state, FlushStateMode::NONE)) {
        LogPrintf("%s: failed to flush state (%s)\n", __func__, state.ToString());
    }
}

static void DoWarning(const bilingual_str& warning)
{
    static bool fWarned = false;
    SetMiscWarning(warning);
    if (!fWarned) {
        AlertNotify(warning.original);
        fWarned = true;
    }
}

static void ClearSpentCache(CChainState &chainstate, CDBBatch &batch, int height)
{
    CBlockIndex* pblockindex = chainstate.m_chain[height];
    if (!pblockindex) {
        return;
    }
    CBlock block;
    if (!ReadBlockFromDisk(block, pblockindex, Params().GetConsensus())) {
        LogPrintf("%s: failed read block from disk (%d, %s)\n", __func__, height, pblockindex->GetBlockHash().ToString());
        return;
    }
    for (int i = block.vtx.size() - 1; i >= 0; i--) {
        const CTransaction &tx = *(block.vtx[i]);
        for (const auto &txin : tx.vin) {
            if (!txin.IsAnonInput()) {
                batch.Erase(std::make_pair(DB_SPENTCACHE, txin.prevout));
            }
        }
    }
}

bool FlushView(CCoinsViewCache *view, BlockValidationState& state, CChainState &chainstate, bool fDisconnecting)
{
    auto& pblocktree{chainstate.m_blockman.m_block_tree_db};

    if (!view->Flush())
        return false;

    if (fAddressIndex) {
        if (fDisconnecting) {
            if (!pblocktree->EraseAddressIndex(view->addressIndex)) {
                return AbortNode(state, "Failed to delete address index");
            }
        } else {
            if (!pblocktree->WriteAddressIndex(view->addressIndex)) {
                return AbortNode(state, "Failed to write address index");
            }
        }
        if (!pblocktree->UpdateAddressUnspentIndex(view->addressUnspentIndex)) {
            return AbortNode(state, "Failed to write address unspent index");
        }
    }

    if (fSpentIndex) {
        if (!pblocktree->UpdateSpentIndex(view->spentIndex)) {
            return AbortNode(state, "Failed to write transaction index");
        }
    }

    view->addressIndex.clear();
    view->addressUnspentIndex.clear();
    view->spentIndex.clear();

    if (fDisconnecting) {
        for (const auto &it : view->keyImages) {
            if (!pblocktree->EraseRCTKeyImage(it.first)) {
                return error("%s: EraseRCTKeyImage failed, txn %s.", __func__, it.second.ToString());
            }
        }
        for (const auto &it : view->anonOutputLinks) {
            if (!pblocktree->EraseRCTOutput(it.second)) {
                return error("%s: EraseRCTOutput failed.", __func__);
            }
            if (!pblocktree->EraseRCTOutputLink(it.first)) {
                return error("%s: EraseRCTOutputLink failed.", __func__);
            }
        }
        for (const auto &it : view->spent_cache) {
            if (!pblocktree->EraseSpentCache(it.first)) {
                return error("%s: EraseSpentCache failed.", __func__);
            }
        }
    } else {
        CDBBatch batch(*pblocktree);

        for (const auto &it : view->keyImages) {
            CAnonKeyImageInfo data(it.second, state.m_spend_height);
            batch.Write(std::make_pair(DB_RCTKEYIMAGE, it.first), data);
        }
        for (const auto &it : view->anonOutputs) {
            batch.Write(std::make_pair(DB_RCTOUTPUT, it.first), it.second);
        }
        for (const auto &it : view->anonOutputLinks) {
            batch.Write(std::make_pair(DB_RCTOUTPUT_LINK, it.first), it.second);
        }
        for (const auto &it : view->spent_cache) {
            batch.Write(std::make_pair(DB_SPENTCACHE, it.first), it.second);
        }
        if (state.m_spend_height > (int)MIN_BLOCKS_TO_KEEP) {
            ClearSpentCache(chainstate, batch, state.m_spend_height - (MIN_BLOCKS_TO_KEEP+1));
        }
        if (!pblocktree->WriteBatch(batch)) {
            return error("%s: Write index data failed.", __func__);
        }
    }

    view->nLastRCTOutput = 0;
    view->anonOutputs.clear();
    view->anonOutputLinks.clear();
    view->keyImages.clear();
    view->spent_cache.clear();

    return true;
};

/** Private helper function that concatenates warning messages. */
static void AppendWarning(bilingual_str& res, const bilingual_str& warn)
{
    if (!res.empty()) res += Untranslated(", ");
    res += warn;
}

static void UpdateTipLog(
    const CCoinsViewCache& coins_tip,
    const CBlockIndex* tip,
    const CChainParams& params,
    const std::string& func_name,
    const std::string& prefix,
    const std::string& warning_messages) EXCLUSIVE_LOCKS_REQUIRED(::cs_main)
{

    AssertLockHeld(::cs_main);
    LogPrintf("%s%s: new best=%s height=%d version=0x%08x log2_work=%f tx=%lu date='%s' progress=%f cache=%.1fMiB(%utxo)%s\n",
        prefix, func_name,
        tip->GetBlockHash().ToString(), tip->nHeight, tip->nVersion,
        log(tip->nChainWork.getdouble()) / log(2.0), (unsigned long)tip->nChainTx,
        FormatISO8601DateTime(tip->GetBlockTime()),
        GuessVerificationProgress(params.TxData(), tip),
        coins_tip.DynamicMemoryUsage() * (1.0 / (1 << 20)),
        coins_tip.GetCacheSize(),
        !warning_messages.empty() ? strprintf(" warning='%s'", warning_messages) : "");
}

void CChainState::UpdateTip(const CBlockIndex* pindexNew)
{
    const auto& coins_tip = this->CoinsTip();

    // The remainder of the function isn't relevant if we are not acting on
    // the active chainstate, so return if need be.
    if (this != &m_chainman.ActiveChainstate()) {
        // Only log every so often so that we don't bury log messages at the tip.
        constexpr int BACKGROUND_LOG_INTERVAL = 2000;
        if (pindexNew->nHeight % BACKGROUND_LOG_INTERVAL == 0) {
            UpdateTipLog(coins_tip, pindexNew, m_params, __func__, "[background validation] ", "");
        }
        return;
    }

    // New best block
    if (m_mempool) {
        m_mempool->AddTransactionsUpdated(1);
    }

    {
        LOCK(g_best_block_mutex);
        g_best_block = pindexNew->GetBlockHash();
        g_best_block_cv.notify_all();
    }

    bilingual_str warning_messages;
    if (!this->IsInitialBlockDownload()) {
        const CBlockIndex* pindex = pindexNew;
        for (int bit = 0; bit < VERSIONBITS_NUM_BITS; bit++) {
            WarningBitsConditionChecker checker(bit);
            ThresholdState state = checker.GetStateFor(pindex, m_params.GetConsensus(), warningcache[bit]);
            if (state == ThresholdState::ACTIVE || state == ThresholdState::LOCKED_IN) {
                const bilingual_str warning = strprintf(_("Unknown new rules activated (versionbit %i)"), bit);
                if (state == ThresholdState::ACTIVE) {
                    DoWarning(warning);
                } else {
                    AppendWarning(warning_messages, warning);
                }
            }
        }
    }
    UpdateTipLog(coins_tip, pindexNew, m_params, __func__, "", warning_messages.original);
}

/** Disconnect m_chain's tip.
  * After calling, the mempool will be in an inconsistent state, with
  * transactions from disconnected blocks being added to disconnectpool.  You
  * should make the mempool consistent again by calling MaybeUpdateMempoolForReorg.
  * with cs_main held.
  *
  * If disconnectpool is nullptr, then no disconnected transactions are added to
  * disconnectpool (note that the caller is responsible for mempool consistency
  * in any case).
  */
bool CChainState::DisconnectTip(BlockValidationState& state, DisconnectedBlockTransactions* disconnectpool)
{
    AssertLockHeld(cs_main);
    if (m_mempool) AssertLockHeld(m_mempool->cs);

    CBlockIndex *pindexDelete = m_chain.Tip();
    assert(pindexDelete);
    // Read block from disk.
    std::shared_ptr<CBlock> pblock = std::make_shared<CBlock>();
    CBlock& block = *pblock;
    if (!ReadBlockFromDisk(block, pindexDelete, m_params.GetConsensus())) {
        return error("DisconnectTip(): Failed to read block");
    }
    // Apply the block atomically to the chain state.
    int64_t nStart = GetTimeMicros();
    {
        CCoinsViewCache view(&CoinsTip());
        assert(view.GetBestBlock() == pindexDelete->GetBlockHash());
        if (DisconnectBlock(block, pindexDelete, view) != DISCONNECT_OK)
            return error("DisconnectTip(): DisconnectBlock %s failed", pindexDelete->GetBlockHash().ToString());
        bool flushed = FlushView(&view, state, *this, true);
        assert(flushed);
    }
    LogPrint(BCLog::BENCH, "- Disconnect block: %.2fms\n", (GetTimeMicros() - nStart) * MILLI);
    // Write the chain state to disk, if necessary.
    if (!FlushStateToDisk(state, FlushStateMode::IF_NEEDED)) {
        return false;
    }

    if (disconnectpool && m_mempool) {
        // Save transactions to re-add to mempool at end of reorg
        for (auto it = block.vtx.rbegin(); it != block.vtx.rend(); ++it) {
            disconnectpool->addTransaction(*it);
        }
        while (disconnectpool->DynamicMemoryUsage() > MAX_DISCONNECTED_TX_POOL_SIZE * 1000) {
            // Drop the earliest entry, and remove its children from the mempool.
            auto it = disconnectpool->queuedTx.get<insertion_order>().begin();
            m_mempool->removeRecursive(**it, MemPoolRemovalReason::REORG);
            disconnectpool->removeEntry(it);
        }
    }

    m_chain.SetTip(pindexDelete->pprev);

    UpdateTip(pindexDelete->pprev);
    // Let wallets know transactions went from 1-confirmed to
    // 0-confirmed or conflicted:
    GetMainSignals().BlockDisconnected(pblock, pindexDelete);
    return true;
}

static int64_t nTimeReadFromDisk = 0;
static int64_t nTimeConnectTotal = 0;
static int64_t nTimeFlush = 0;
static int64_t nTimeChainState = 0;
static int64_t nTimePostConnect = 0;

struct PerBlockConnectTrace {
    CBlockIndex* pindex = nullptr;
    std::shared_ptr<const CBlock> pblock;
    PerBlockConnectTrace() {}
};
/**
 * Used to track blocks whose transactions were applied to the UTXO state as a
 * part of a single ActivateBestChainStep call.
 *
 * This class is single-use, once you call GetBlocksConnected() you have to throw
 * it away and make a new one.
 */
class ConnectTrace {
private:
    std::vector<PerBlockConnectTrace> blocksConnected;

public:
    explicit ConnectTrace() : blocksConnected(1) {}

    void BlockConnected(CBlockIndex* pindex, std::shared_ptr<const CBlock> pblock) {
        assert(!blocksConnected.back().pindex);
        assert(pindex);
        assert(pblock);
        blocksConnected.back().pindex = pindex;
        blocksConnected.back().pblock = std::move(pblock);
        blocksConnected.emplace_back();
    }

    std::vector<PerBlockConnectTrace>& GetBlocksConnected() {
        // We always keep one extra block at the end of our list because
        // blocks are added after all the conflicted transactions have
        // been filled in. Thus, the last entry should always be an empty
        // one waiting for the transactions from the next block. We pop
        // the last entry here to make sure the list we return is sane.
        assert(!blocksConnected.back().pindex);
        blocksConnected.pop_back();
        return blocksConnected;
    }
};

/**
 * Connect a new block to m_chain. pblock is either nullptr or a pointer to a CBlock
 * corresponding to pindexNew, to bypass loading it again from disk.
 *
 * The block is added to connectTrace if connection succeeds.
 */
bool CChainState::ConnectTip(BlockValidationState& state, CBlockIndex* pindexNew, const std::shared_ptr<const CBlock>& pblock, ConnectTrace& connectTrace, DisconnectedBlockTransactions& disconnectpool)
{
    AssertLockHeld(cs_main);
    if (m_mempool) AssertLockHeld(m_mempool->cs);

    assert(pindexNew->pprev == m_chain.Tip());
    // Read block from disk.
    int64_t nTime1 = GetTimeMicros();
    std::shared_ptr<const CBlock> pthisBlock;
    if (!pblock) {
        std::shared_ptr<CBlock> pblockNew = std::make_shared<CBlock>();
        if (!ReadBlockFromDisk(*pblockNew, pindexNew, m_params.GetConsensus())) {
            return AbortNode(state, "Failed to read block");
        }
        pthisBlock = pblockNew;
    } else {
        pthisBlock = pblock;
    }
    const CBlock& blockConnecting = *pthisBlock;
    // Apply the block atomically to the chain state.
    int64_t nTime2 = GetTimeMicros(); nTimeReadFromDisk += nTime2 - nTime1;
    int64_t nTime3;

    LogPrint(BCLog::BENCH, "  - Load block from disk: %.2fms [%.2fs]\n", (nTime2 - nTime1) * MILLI, nTimeReadFromDisk * MICRO);
    {
        CCoinsViewCache view(&CoinsTip());
        bool rv = ConnectBlock(blockConnecting, state, pindexNew, view);
        if (pindexNew->nFlags & BLOCK_FAILED_DUPLICATE_STAKE) {
            state.nFlags |= BLOCK_FAILED_DUPLICATE_STAKE;
        }
        GetMainSignals().BlockChecked(blockConnecting, state);
        if (!rv) {
            if (state.IsInvalid())
                InvalidBlockFound(pindexNew, state);
            return error("%s: ConnectBlock %s failed, %s", __func__, pindexNew->GetBlockHash().ToString(), state.ToString());
        }
        nTime3 = GetTimeMicros(); nTimeConnectTotal += nTime3 - nTime2;
        assert(nBlocksTotal > 0);
        LogPrint(BCLog::BENCH, "  - Connect total: %.2fms [%.2fs (%.2fms/blk)]\n", (nTime3 - nTime2) * MILLI, nTimeConnectTotal * MICRO, nTimeConnectTotal * MILLI / nBlocksTotal);
        bool flushed = FlushView(&view, state, *this, false);
        assert(flushed);
    }
    int64_t nTime4 = GetTimeMicros(); nTimeFlush += nTime4 - nTime3;
    LogPrint(BCLog::BENCH, "  - Flush: %.2fms [%.2fs (%.2fms/blk)]\n", (nTime4 - nTime3) * MILLI, nTimeFlush * MICRO, nTimeFlush * MILLI / nBlocksTotal);
    // Write the chain state to disk, if necessary.
    if (!FlushStateToDisk(state, FlushStateMode::IF_NEEDED))
    {
        //RollBackRCTIndex(nLastValidRCTOutput, setConnectKi);
        return false;
    }
    int64_t nTime5 = GetTimeMicros(); nTimeChainState += nTime5 - nTime4;
    LogPrint(BCLog::BENCH, "  - Writing chainstate: %.2fms [%.2fs (%.2fms/blk)]\n", (nTime5 - nTime4) * MILLI, nTimeChainState * MICRO, nTimeChainState * MILLI / nBlocksTotal);
    // Remove conflicting transactions from the mempool.;
    if (m_mempool) {
        m_mempool->removeForBlock(blockConnecting.vtx, pindexNew->nHeight);
        disconnectpool.removeForBlock(blockConnecting.vtx);
    }
    // Update m_chain & related variables.
    m_chain.SetTip(pindexNew);
    UpdateTip(pindexNew);

    int64_t nTime6 = GetTimeMicros(); nTimePostConnect += nTime6 - nTime5; nTimeTotal += nTime6 - nTime1;
    LogPrint(BCLog::BENCH, "  - Connect postprocess: %.2fms [%.2fs (%.2fms/blk)]\n", (nTime6 - nTime5) * MILLI, nTimePostConnect * MICRO, nTimePostConnect * MILLI / nBlocksTotal);
    LogPrint(BCLog::BENCH, "- Connect block: %.2fms [%.2fs (%.2fms/blk)]\n", (nTime6 - nTime1) * MILLI, nTimeTotal * MICRO, nTimeTotal * MILLI / nBlocksTotal);

    connectTrace.BlockConnected(pindexNew, std::move(pthisBlock));
    return true;
}

/**
 * Return the tip of the chain with the most work in it, that isn't
 * known to be invalid (it's however far from certain to be valid).
 */
CBlockIndex* CChainState::FindMostWorkChain() {
    do {
        CBlockIndex *pindexNew = nullptr;

        // Find the best candidate header.
        {
            std::set<CBlockIndex*, CBlockIndexWorkComparator>::reverse_iterator it = setBlockIndexCandidates.rbegin();
            if (it == setBlockIndexCandidates.rend())
                return nullptr;
            pindexNew = *it;
        }

        // Check whether all blocks on the path between the currently active chain and the candidate are valid.
        // Just going until the active chain is an optimization, as we know all blocks in it are valid already.
        CBlockIndex *pindexTest = pindexNew;
        bool fInvalidAncestor = false;
        while (pindexTest && !m_chain.Contains(pindexTest)) {
            assert(pindexTest->HaveTxsDownloaded() || pindexTest->nHeight == 0);

            // Pruned nodes may have entries in setBlockIndexCandidates for
            // which block files have been deleted.  Remove those as candidates
            // for the most work chain if we come across them; we can't switch
            // to a chain unless we have all the non-active-chain parent blocks.
            bool fFailedChain = pindexTest->nStatus & BLOCK_FAILED_MASK;
            bool fMissingData = !(pindexTest->nStatus & BLOCK_HAVE_DATA);

            if (fFailedChain || fMissingData) {
                // Candidate chain is not usable (either invalid or missing data)
                if (fFailedChain && (pindexBestInvalid == nullptr || pindexNew->nChainWork > pindexBestInvalid->nChainWork))
                    pindexBestInvalid = pindexNew;
                CBlockIndex *pindexFailed = pindexNew;
                // Remove the entire chain from the set.
                while (pindexTest != pindexFailed) {
                    if (fFailedChain) {

                        if (pindexTest->nFlags & BLOCK_FAILED_DUPLICATE_STAKE)
                            pindexFailed->nFlags |= BLOCK_FAILED_DUPLICATE_STAKE;

                        pindexFailed->nStatus |= BLOCK_FAILED_CHILD;
                    } else if (fMissingData) {
                        // If we're missing data, then add back to m_blocks_unlinked,
                        // so that if the block arrives in the future we can try adding
                        // to setBlockIndexCandidates again.
                        m_blockman.m_blocks_unlinked.insert(
                            std::make_pair(pindexFailed->pprev, pindexFailed));
                    }
                    setBlockIndexCandidates.erase(pindexFailed);
                    pindexFailed = pindexFailed->pprev;
                }
                setBlockIndexCandidates.erase(pindexTest);
                fInvalidAncestor = true;
                break;
            }
            pindexTest = pindexTest->pprev;
        }
        if (!fInvalidAncestor)
            return pindexNew;
    } while(true);
}

/** Delete all entries in setBlockIndexCandidates that are worse than the current tip. */
void CChainState::PruneBlockIndexCandidates() {
    // Note that we can't delete the current block itself, as we may need to return to it later in case a
    // reorganization to a better block fails.
    std::set<CBlockIndex*, CBlockIndexWorkComparator>::iterator it = setBlockIndexCandidates.begin();
    while (it != setBlockIndexCandidates.end() && setBlockIndexCandidates.value_comp()(*it, m_chain.Tip())) {
        setBlockIndexCandidates.erase(it++);
    }
    // Either the current tip or a successor of it we're working towards is left in setBlockIndexCandidates.
    assert(!setBlockIndexCandidates.empty());
}

/**
 * Try to make some progress towards making pindexMostWork the active block.
 * pblock is either nullptr or a pointer to a CBlock corresponding to pindexMostWork.
 *
 * @returns true unless a system error occurred
 */
bool CChainState::ActivateBestChainStep(BlockValidationState& state, CBlockIndex* pindexMostWork, const std::shared_ptr<const CBlock>& pblock, bool& fInvalidFound, ConnectTrace& connectTrace)
{
    AssertLockHeld(cs_main);
    if (m_mempool) AssertLockHeld(m_mempool->cs);

    const CBlockIndex* pindexOldTip = m_chain.Tip();
    const CBlockIndex* pindexFork = m_chain.FindFork(pindexMostWork);

    // Disconnect active blocks which are no longer in the best chain.
    bool fBlocksDisconnected = false;
    DisconnectedBlockTransactions disconnectpool;
    while (m_chain.Tip() && m_chain.Tip() != pindexFork) {
        if (!DisconnectTip(state, &disconnectpool)) {
            // This is likely a fatal error, but keep the mempool consistent,
            // just in case. Only remove from the mempool in this case.
            MaybeUpdateMempoolForReorg(disconnectpool, false);

            // If we're unable to disconnect a block during normal operation,
            // then that is a failure of our local system -- we should abort
            // rather than stay on a less work chain.
            AbortNode(state, "Failed to disconnect block; see debug.log for details");
            return false;
        }
        fBlocksDisconnected = true;
    }

    // Build list of new blocks to connect (in descending height order).
    std::vector<CBlockIndex*> vpindexToConnect;
    bool fContinue = true;
    int nHeight = pindexFork ? pindexFork->nHeight : -1;
    while (fContinue && nHeight != pindexMostWork->nHeight) {
        // Don't iterate the entire list of potential improvements toward the best tip, as we likely only need
        // a few blocks along the way.
        int nTargetHeight = std::min(nHeight + 32, pindexMostWork->nHeight);
        vpindexToConnect.clear();
        vpindexToConnect.reserve(nTargetHeight - nHeight);
        CBlockIndex* pindexIter = pindexMostWork->GetAncestor(nTargetHeight);
        while (pindexIter && pindexIter->nHeight != nHeight) {
            vpindexToConnect.push_back(pindexIter);
            pindexIter = pindexIter->pprev;
        }
        nHeight = nTargetHeight;

        // Connect new blocks.
        for (CBlockIndex* pindexConnect : reverse_iterate(vpindexToConnect)) {
            if (!ConnectTip(state, pindexConnect, pindexConnect == pindexMostWork ? pblock : std::shared_ptr<const CBlock>(), connectTrace, disconnectpool)) {
                if (state.IsInvalid()) {
                    // The block violates a consensus rule.
                    if (state.GetResult() != BlockValidationResult::BLOCK_MUTATED) {
                        InvalidChainFound(vpindexToConnect.front());
                    }
                    if (!state.m_preserve_state) {
                        auto pchainman = state.m_chainman;
                        auto ppeerman = state.m_peerman;
                        state = BlockValidationState();
                        state.m_chainman = pchainman;
                        state.m_peerman = ppeerman;
                    }
                    fInvalidFound = true;
                    fContinue = false;
                    break;
                } else {
                    // A system error occurred (disk space, database error, ...).
                    // Make the mempool consistent with the current tip, just in case
                    // any observers try to use it before shutdown.
                    MaybeUpdateMempoolForReorg(disconnectpool, false);
                    return false;
                }
            } else {
                PruneBlockIndexCandidates();
                if (!pindexOldTip || m_chain.Tip()->nChainWork > pindexOldTip->nChainWork) {
                    // We're in a better position than we were. Return temporarily to release the lock.
                    fContinue = false;
                    break;
                }
            }
        }
    }

    if (fBlocksDisconnected) {
        // If any blocks were disconnected, disconnectpool may be non empty.  Add
        // any disconnected transactions back to the mempool.
        MaybeUpdateMempoolForReorg(disconnectpool, true);
    }
    if (m_mempool) m_mempool->check(this->CoinsTip(), this->m_chain.Height() + 1);

    CheckForkWarningConditions();

    return true;
}

static SynchronizationState GetSynchronizationState(bool init)
{
    if (!init) return SynchronizationState::POST_INIT;
    if (::fReindex) return SynchronizationState::INIT_REINDEX;
    return SynchronizationState::INIT_DOWNLOAD;
}

static bool NotifyHeaderTip(CChainState& chainstate) LOCKS_EXCLUDED(cs_main) {
    bool fNotify = false;
    bool fInitialBlockDownload = false;
    static CBlockIndex* pindexHeaderOld = nullptr;
    CBlockIndex* pindexHeader = nullptr;
    {
        LOCK(cs_main);
        pindexHeader = pindexBestHeader;

        if (pindexHeader != pindexHeaderOld) {
            fNotify = true;
            fInitialBlockDownload = chainstate.IsInitialBlockDownload();
            pindexHeaderOld = pindexHeader;
        }
    }
    // Send block tip changed notifications without cs_main
    if (fNotify) {
        uiInterface.NotifyHeaderTip(GetSynchronizationState(fInitialBlockDownload), pindexHeader);
    }
    return fNotify;
}

static void LimitValidationInterfaceQueue() LOCKS_EXCLUDED(cs_main) {
    AssertLockNotHeld(cs_main);

    if (GetMainSignals().CallbacksPending() > 10) {
        SyncWithValidationInterfaceQueue();
    }
}

bool CChainState::ActivateBestChain(BlockValidationState& state, std::shared_ptr<const CBlock> pblock)
{
    // Note that while we're often called here from ProcessNewBlock, this is
    // far from a guarantee. Things in the P2P/RPC will often end up calling
    // us in the middle of ProcessNewBlock - do not assume pblock is set
    // sanely for performance or correctness!
    AssertLockNotHeld(cs_main);

    // ABC maintains a fair degree of expensive-to-calculate internal state
    // because this function periodically releases cs_main so that it does not lock up other threads for too long
    // during large connects - and to allow for e.g. the callback queue to drain
    // we use m_cs_chainstate to enforce mutual exclusion so that only one caller may execute this function at a time
    LOCK(m_cs_chainstate);

    CBlockIndex *pindexMostWork = nullptr;
    CBlockIndex *pindexNewTip = nullptr;
    int nStopAtHeight = gArgs.GetIntArg("-stopatheight", DEFAULT_STOPATHEIGHT);
    do {
        // Block until the validation queue drains. This should largely
        // never happen in normal operation, however may happen during
        // reindex, causing memory blowup if we run too far ahead.
        // Note that if a validationinterface callback ends up calling
        // ActivateBestChain this may lead to a deadlock! We should
        // probably have a DEBUG_LOCKORDER test for this in the future.
        LimitValidationInterfaceQueue();

        std::vector<uint256> connected_blocks;
        {
            LOCK(cs_main);
            // Lock transaction pool for at least as long as it takes for connectTrace to be consumed
            LOCK(MempoolMutex());
            CBlockIndex* starting_tip = m_chain.Tip();
            bool blocks_connected = false;
            do {
                // We absolutely may not unlock cs_main until we've made forward progress
                // (with the exception of shutdown due to hardware issues, low disk space, etc).
                ConnectTrace connectTrace; // Destructed before cs_main is unlocked

                if (pindexMostWork == nullptr) {
                    pindexMostWork = FindMostWorkChain();
                }

                // Whether we have anything to do at all.
                if (pindexMostWork == nullptr || pindexMostWork == m_chain.Tip()) {
                    break;
                }

                bool fInvalidFound = false;
                std::shared_ptr<const CBlock> nullBlockPtr;
                if (!ActivateBestChainStep(state, pindexMostWork, pblock && pblock->GetHash() == pindexMostWork->GetBlockHash() ? pblock : nullBlockPtr, fInvalidFound, connectTrace)) {
                    // A system error occurred
                    return false;
                }
                blocks_connected = true;

                if (fInvalidFound) {
                    // Wipe cache, we may need another branch now.
                    pindexMostWork = nullptr;
                }
                pindexNewTip = m_chain.Tip();

                for (const PerBlockConnectTrace& trace : connectTrace.GetBlocksConnected()) {
                    assert(trace.pblock && trace.pindex);
                    connected_blocks.push_back(trace.pblock->GetHash());
                    GetMainSignals().BlockConnected(trace.pblock, trace.pindex);
                }
            } while (!m_chain.Tip() || (starting_tip && CBlockIndexWorkComparator()(m_chain.Tip(), starting_tip)));
            if (!blocks_connected) return true;

            const CBlockIndex* pindexFork = m_chain.FindFork(starting_tip);
            bool fInitialDownload = IsInitialBlockDownload();

            // Notify external listeners about the new tip.
            // Enqueue while holding cs_main to ensure that UpdatedBlockTip is called in the order in which blocks are connected
            if (pindexFork != pindexNewTip) {
                // Notify ValidationInterface subscribers
                GetMainSignals().UpdatedBlockTip(pindexNewTip, pindexFork, fInitialDownload);

                // Always notify the UI if a new block tip was connected
                uiInterface.NotifyBlockTip(GetSynchronizationState(fInitialDownload), pindexNewTip);
            }
        }
        // When we reach this point, we switched to a new tip (stored in pindexNewTip).

        for (const auto &block_hash : connected_blocks) {
            particl::CheckDelayedBlocks(state, m_params, block_hash);
        }

        if (nStopAtHeight && pindexNewTip && pindexNewTip->nHeight >= nStopAtHeight) StartShutdown();

        // We check shutdown only after giving ActivateBestChainStep a chance to run once so that we
        // never shutdown before connecting the genesis block during LoadChainTip(). Previously this
        // caused an assert() failure during shutdown in such cases as the UTXO DB flushing checks
        // that the best block hash is non-null.
        if (ShutdownRequested()) break;
    } while (pindexNewTip != pindexMostWork);
    CheckBlockIndex();

    // Write changes periodically to disk, after relay.
    if (!FlushStateToDisk(state, FlushStateMode::PERIODIC)) {
        return false;
    }
    return true;
}

bool CChainState::PreciousBlock(BlockValidationState& state, CBlockIndex* pindex)
{
    {
        LOCK(cs_main);
        if (pindex->nChainWork < m_chain.Tip()->nChainWork) {
            // Nothing to do, this block is not at the tip.
            return true;
        }
        if (m_chain.Tip()->nChainWork > nLastPreciousChainwork) {
            // The chain has been extended since the last call, reset the counter.
            nBlockReverseSequenceId = -1;
        }
        nLastPreciousChainwork = m_chain.Tip()->nChainWork;
        setBlockIndexCandidates.erase(pindex);
        pindex->nSequenceId = nBlockReverseSequenceId;
        if (nBlockReverseSequenceId > std::numeric_limits<int32_t>::min()) {
            // We can't keep reducing the counter if somebody really wants to
            // call preciousblock 2**31-1 times on the same set of tips...
            nBlockReverseSequenceId--;
        }
        if (pindex->IsValid(BLOCK_VALID_TRANSACTIONS) && pindex->HaveTxsDownloaded()) {
            setBlockIndexCandidates.insert(pindex);
            PruneBlockIndexCandidates();
        }
    }

    return ActivateBestChain(state, std::shared_ptr<const CBlock>());
}

bool CChainState::InvalidateBlock(BlockValidationState& state, CBlockIndex* pindex)
{
    // Genesis block can't be invalidated
    assert(pindex);
    if (pindex->nHeight == 0) return false;

    CBlockIndex* to_mark_failed = pindex;
    bool pindex_was_in_chain = false;
    int disconnected = 0;

    // We do not allow ActivateBestChain() to run while InvalidateBlock() is
    // running, as that could cause the tip to change while we disconnect
    // blocks.
    LOCK(m_cs_chainstate);

    // We'll be acquiring and releasing cs_main below, to allow the validation
    // callbacks to run. However, we should keep the block index in a
    // consistent state as we disconnect blocks -- in particular we need to
    // add equal-work blocks to setBlockIndexCandidates as we disconnect.
    // To avoid walking the block index repeatedly in search of candidates,
    // build a map once so that we can look up candidate blocks by chain
    // work as we go.
    std::multimap<const arith_uint256, CBlockIndex *> candidate_blocks_by_work;

    {
        LOCK(cs_main);
        for (const auto& entry : m_blockman.m_block_index) {
            CBlockIndex *candidate = entry.second;
            // We don't need to put anything in our active chain into the
            // multimap, because those candidates will be found and considered
            // as we disconnect.
            // Instead, consider only non-active-chain blocks that have at
            // least as much work as where we expect the new tip to end up.
            if (!m_chain.Contains(candidate) &&
                    !CBlockIndexWorkComparator()(candidate, pindex->pprev) &&
                    candidate->IsValid(BLOCK_VALID_TRANSACTIONS) &&
                    candidate->HaveTxsDownloaded()) {
                candidate_blocks_by_work.insert(std::make_pair(candidate->nChainWork, candidate));
            }
        }
    }

    // Disconnect (descendants of) pindex, and mark them invalid.
    while (true) {
        if (ShutdownRequested()) break;

        // Make sure the queue of validation callbacks doesn't grow unboundedly.
        LimitValidationInterfaceQueue();

        LOCK(cs_main);
        // Lock for as long as disconnectpool is in scope to make sure MaybeUpdateMempoolForReorg is
        // called after DisconnectTip without unlocking in between
        LOCK(MempoolMutex());
        if (!m_chain.Contains(pindex)) break;
        pindex_was_in_chain = true;
        CBlockIndex *invalid_walk_tip = m_chain.Tip();

        // ActivateBestChain considers blocks already in m_chain
        // unconditionally valid already, so force disconnect away from it.
        DisconnectedBlockTransactions disconnectpool;
        bool ret = DisconnectTip(state, &disconnectpool);
        // DisconnectTip will add transactions to disconnectpool.
        // Adjust the mempool to be consistent with the new tip, adding
        // transactions back to the mempool if disconnecting was successful,
        // and we're not doing a very deep invalidation (in which case
        // keeping the mempool up to date is probably futile anyway).
        MaybeUpdateMempoolForReorg(disconnectpool, /* fAddToMempool = */ (++disconnected <= 10) && ret);
        if (!ret) return false;
        assert(invalid_walk_tip->pprev == m_chain.Tip());

        // We immediately mark the disconnected blocks as invalid.
        // This prevents a case where pruned nodes may fail to invalidateblock
        // and be left unable to start as they have no tip candidates (as there
        // are no blocks that meet the "have data and are not invalid per
        // nStatus" criteria for inclusion in setBlockIndexCandidates).
        invalid_walk_tip->nStatus |= BLOCK_FAILED_VALID;
        setDirtyBlockIndex.insert(invalid_walk_tip);
        setBlockIndexCandidates.erase(invalid_walk_tip);
        setBlockIndexCandidates.insert(invalid_walk_tip->pprev);
        if (invalid_walk_tip->pprev == to_mark_failed && (to_mark_failed->nStatus & BLOCK_FAILED_VALID)) {
            // We only want to mark the last disconnected block as BLOCK_FAILED_VALID; its children
            // need to be BLOCK_FAILED_CHILD instead.
            to_mark_failed->nStatus = (to_mark_failed->nStatus ^ BLOCK_FAILED_VALID) | BLOCK_FAILED_CHILD;
            setDirtyBlockIndex.insert(to_mark_failed);
        }

        // Add any equal or more work headers to setBlockIndexCandidates
        auto candidate_it = candidate_blocks_by_work.lower_bound(invalid_walk_tip->pprev->nChainWork);
        while (candidate_it != candidate_blocks_by_work.end()) {
            if (!CBlockIndexWorkComparator()(candidate_it->second, invalid_walk_tip->pprev)) {
                setBlockIndexCandidates.insert(candidate_it->second);
                candidate_it = candidate_blocks_by_work.erase(candidate_it);
            } else {
                ++candidate_it;
            }
        }

        // Track the last disconnected block, so we can correct its BLOCK_FAILED_CHILD status in future
        // iterations, or, if it's the last one, call InvalidChainFound on it.
        to_mark_failed = invalid_walk_tip;
    }

    CheckBlockIndex();

    {
        LOCK(cs_main);
        if (m_chain.Contains(to_mark_failed)) {
            // If the to-be-marked invalid block is in the active chain, something is interfering and we can't proceed.
            return false;
        }

        // Mark pindex (or the last disconnected block) as invalid, even when it never was in the main chain
        to_mark_failed->nStatus |= BLOCK_FAILED_VALID;
        setDirtyBlockIndex.insert(to_mark_failed);
        setBlockIndexCandidates.erase(to_mark_failed);
        m_blockman.m_failed_blocks.insert(to_mark_failed);

        // If any new blocks somehow arrived while we were disconnecting
        // (above), then the pre-calculation of what should go into
        // setBlockIndexCandidates may have missed entries. This would
        // technically be an inconsistency in the block index, but if we clean
        // it up here, this should be an essentially unobservable error.
        // Loop back over all block index entries and add any missing entries
        // to setBlockIndexCandidates.
        BlockMap::iterator it = m_blockman.m_block_index.begin();
        while (it != m_blockman.m_block_index.end()) {
            if (it->second->IsValid(BLOCK_VALID_TRANSACTIONS) && it->second->HaveTxsDownloaded() && !setBlockIndexCandidates.value_comp()(it->second, m_chain.Tip())) {
                setBlockIndexCandidates.insert(it->second);
            }
            it++;
        }

        InvalidChainFound(to_mark_failed);
    }

    // Only notify about a new block tip if the active chain was modified.
    if (pindex_was_in_chain) {
        uiInterface.NotifyBlockTip(GetSynchronizationState(IsInitialBlockDownload()), to_mark_failed->pprev);
    }
    return true;
}

void CChainState::ResetBlockFailureFlags(CBlockIndex *pindex) {
    AssertLockHeld(cs_main);

    int nHeight = pindex->nHeight;

    // Remove the invalidity flag from this block and all its descendants.
    BlockMap::iterator it = m_blockman.m_block_index.begin();
    while (it != m_blockman.m_block_index.end()) {
        if (!it->second->IsValid() && it->second->GetAncestor(nHeight) == pindex) {
            it->second->nStatus &= ~BLOCK_FAILED_MASK;
            it->second->nFlags &= ~(BLOCK_FAILED_DUPLICATE_STAKE | BLOCK_STAKE_KERNEL_SPENT);
            setDirtyBlockIndex.insert(it->second);
            if (it->second->IsValid(BLOCK_VALID_TRANSACTIONS) && it->second->HaveTxsDownloaded() && setBlockIndexCandidates.value_comp()(m_chain.Tip(), it->second)) {
                setBlockIndexCandidates.insert(it->second);
            }
            if (it->second == pindexBestInvalid) {
                // Reset invalid block marker if it was pointing to one of those.
                pindexBestInvalid = nullptr;
            }
            m_blockman.m_failed_blocks.erase(it->second);
        }
        it++;
    }

    // Remove the invalidity flag from all ancestors too.
    while (pindex != nullptr) {
        if (pindex->nStatus & BLOCK_FAILED_MASK) {
            pindex->nStatus &= ~BLOCK_FAILED_MASK;
            setDirtyBlockIndex.insert(pindex);
            m_blockman.m_failed_blocks.erase(pindex);
        }
        pindex = pindex->pprev;
    }
}

CBlockIndex* BlockManager::AddToBlockIndex(const CBlockHeader& block)
{
    AssertLockHeld(cs_main);

    // Check for duplicate
    uint256 hash = block.GetHash();
    BlockMap::iterator it = m_block_index.find(hash);
    if (it != m_block_index.end())
        return it->second;

    // Construct new block index object
    CBlockIndex* pindexNew = new CBlockIndex(block);
    // We assign the sequence id to blocks only when the full data is available,
    // to avoid miners withholding blocks but broadcasting headers, to get a
    // competitive advantage.
    pindexNew->nSequenceId = 0;
    BlockMap::iterator mi = m_block_index.insert(std::make_pair(hash, pindexNew)).first;
    pindexNew->phashBlock = &((*mi).first);
    BlockMap::iterator miPrev = m_block_index.find(block.hashPrevBlock);
    if (miPrev != m_block_index.end())
    {
        pindexNew->pprev = (*miPrev).second;
        pindexNew->nHeight = pindexNew->pprev->nHeight + 1;
        pindexNew->BuildSkip();
    }
    pindexNew->nTimeMax = (pindexNew->pprev ? std::max(pindexNew->pprev->nTimeMax, pindexNew->nTime) : pindexNew->nTime);
    pindexNew->nChainWork = (pindexNew->pprev ? pindexNew->pprev->nChainWork : 0) + GetBlockProof(*pindexNew);

    pindexNew->RaiseValidity(BLOCK_VALID_TREE);
    if (pindexBestHeader == nullptr || pindexBestHeader->nChainWork < pindexNew->nChainWork)
        pindexBestHeader = pindexNew;

    setDirtyBlockIndex.insert(pindexNew);

    return pindexNew;
}

/** Mark a block as having its data received and checked (up to BLOCK_VALID_TRANSACTIONS). */
void CChainState::ReceivedBlockTransactions(const CBlock& block, CBlockIndex* pindexNew, const FlatFilePos& pos)
{
    pindexNew->nTx = block.vtx.size();
    pindexNew->nChainTx = 0;
    pindexNew->nFile = pos.nFile;
    pindexNew->nDataPos = pos.nPos;
    pindexNew->nUndoPos = 0;
    pindexNew->nStatus |= BLOCK_HAVE_DATA;
    if (DeploymentActiveAt(*pindexNew, m_params.GetConsensus(), Consensus::DEPLOYMENT_SEGWIT)) {
        pindexNew->nStatus |= BLOCK_OPT_WITNESS;
    }
    pindexNew->RaiseValidity(BLOCK_VALID_TRANSACTIONS);
    setDirtyBlockIndex.insert(pindexNew);

    if (pindexNew->pprev == nullptr || pindexNew->pprev->HaveTxsDownloaded()) {
        // If pindexNew is the genesis block or all parents are BLOCK_VALID_TRANSACTIONS.
        std::deque<CBlockIndex*> queue;
        queue.push_back(pindexNew);

        // Recursively process any descendant blocks that now may be eligible to be connected.
        while (!queue.empty()) {
            CBlockIndex *pindex = queue.front();
            queue.pop_front();
            pindex->nChainTx = (pindex->pprev ? pindex->pprev->nChainTx : 0) + pindex->nTx;
            pindex->nSequenceId = nBlockSequenceId++;
            if (m_chain.Tip() == nullptr || !setBlockIndexCandidates.value_comp()(pindex, m_chain.Tip())) {
                setBlockIndexCandidates.insert(pindex);
            }
            std::pair<std::multimap<CBlockIndex*, CBlockIndex*>::iterator, std::multimap<CBlockIndex*, CBlockIndex*>::iterator> range = m_blockman.m_blocks_unlinked.equal_range(pindex);
            while (range.first != range.second) {
                std::multimap<CBlockIndex*, CBlockIndex*>::iterator it = range.first;
                queue.push_back(it->second);
                range.first++;
                m_blockman.m_blocks_unlinked.erase(it);
            }
        }
    } else {
        if (pindexNew->pprev && pindexNew->pprev->IsValid(BLOCK_VALID_TREE)) {
            m_blockman.m_blocks_unlinked.insert(std::make_pair(pindexNew->pprev, pindexNew));
        }
    }
}

static bool CheckBlockHeader(const CBlockHeader& block, BlockValidationState& state, const Consensus::Params& consensusParams, bool fCheckPOW = true)
{
    if (fParticlMode
        && !block.IsParticlVersion())
        return state.Invalid(BlockValidationResult::BLOCK_CONSENSUS, "block-version", "bad block version");

    // Check timestamp
    if (fParticlMode
        && !block.hashPrevBlock.IsNull() // allow genesis block to be created in the future
        && block.GetBlockTime() > particl::FutureDrift(GetAdjustedTime()))
        return state.Invalid(BlockValidationResult::BLOCK_CONSENSUS, "block-timestamp", "block timestamp too far in the future");

    // Check proof of work matches claimed amount
    if (!fParticlMode
        && fCheckPOW && !CheckProofOfWork(block.GetHash(), block.nBits, consensusParams))
        return state.Invalid(BlockValidationResult::BLOCK_INVALID_HEADER, "high-hash", "proof of work failed");

    return true;
}


bool CheckBlockSignature(const CBlock &block)
{
    if (!block.IsProofOfStake())
        return block.vchBlockSig.empty();
    if (block.vchBlockSig.empty())
        return false;
    if (block.vtx[0]->vin.size() < 1)
        return false;

    const auto &txin = block.vtx[0]->vin[0];
    if (txin.scriptWitness.stack.size() != 2)
        return false;

    if (txin.scriptWitness.stack[1].size() != 33)
        return false;

    CPubKey pubKey(txin.scriptWitness.stack[1]);
    return pubKey.Verify(block.GetHash(), block.vchBlockSig);
};

bool CheckBlock(const CBlock& block, BlockValidationState& state, const Consensus::Params& consensusParams, bool fCheckPOW, bool fCheckMerkleRoot)
{
    // These are checks that are independent of context.

    if (block.fChecked)
        return true;

    // Check that the header is valid (particularly PoW).  This is mostly
    // redundant with the call in AcceptBlockHeader.
    if (!CheckBlockHeader(block, state, consensusParams, fCheckPOW))
        return false;

    state.SetStateInfo(block.nTime, -1, consensusParams, fParticlMode, (fBusyImporting && fSkipRangeproof), true);

    // Signet only: check block solution
    if (consensusParams.signet_blocks && fCheckPOW && !CheckSignetBlockSolution(block, consensusParams)) {
        return state.Invalid(BlockValidationResult::BLOCK_CONSENSUS, "bad-signet-blksig", "signet block signature validation failure");
    }

    // Check the merkle root.
    if (fCheckMerkleRoot) {
        bool mutated;

        uint256 hashMerkleRoot2 = BlockMerkleRoot(block, &mutated);

        if (block.hashMerkleRoot != hashMerkleRoot2)
            return state.Invalid(BlockValidationResult::BLOCK_MUTATED, "bad-txnmrklroot", "hashMerkleRoot mismatch");

        // Check for merkle tree malleability (CVE-2012-2459): repeating sequences
        // of transactions in a block without affecting the merkle root of a block,
        // while still invalidating it.
        if (mutated)
            return state.Invalid(BlockValidationResult::BLOCK_MUTATED, "bad-txns-duplicate", "duplicate transaction");
    }

    // All potential-corruption validation must be done before we do any
    // transaction validation, as otherwise we may mark the header as invalid
    // because we receive the wrong transactions for it.
    // Note that witness malleability is checked in ContextualCheckBlock, so no
    // checks that use witness data may be performed here.

    // Size limits
    if (block.vtx.empty() || block.vtx.size() * WITNESS_SCALE_FACTOR > MAX_BLOCK_WEIGHT || ::GetSerializeSize(block, PROTOCOL_VERSION | SERIALIZE_TRANSACTION_NO_WITNESS) * WITNESS_SCALE_FACTOR > MAX_BLOCK_WEIGHT)
        return state.Invalid(BlockValidationResult::BLOCK_CONSENSUS, "bad-blk-length", "size limits failed");

    if (fParticlMode) {
        // First transaction must be coinbase (genesis only) or coinstake
        // 2nd txn may be coinbase in early blocks: check further in ContextualCheckBlock
        if (!(block.vtx[0]->IsCoinBase() || block.vtx[0]->IsCoinStake())) { // only genesis can be coinbase, check in ContextualCheckBlock
            return state.Invalid(BlockValidationResult::BLOCK_CONSENSUS, "bad-cb-missing", "first tx is not coinbase");
        }

        // 2nd txn may never be coinstake, remaining txns must not be coinbase/stake
        for (size_t i = 1; i < block.vtx.size(); i++) {
            if ((i > 1 && block.vtx[i]->IsCoinBase()) || block.vtx[i]->IsCoinStake()) {
                return state.Invalid(BlockValidationResult::BLOCK_CONSENSUS, "bad-cb-multiple", "more than one coinbase or coinstake");
            }
        }

        if (!CheckBlockSignature(block)) {
            return state.Invalid(BlockValidationResult::BLOCK_CONSENSUS, "bad-block-signature", "bad block signature");
        }
    } else {
        // First transaction must be coinbase, the rest must not be
        if (block.vtx.empty() || !block.vtx[0]->IsCoinBase())
            return state.Invalid(BlockValidationResult::BLOCK_CONSENSUS, "bad-cb-missing", "first tx is not coinbase");
        for (unsigned int i = 1; i < block.vtx.size(); i++)
        if (block.vtx[i]->IsCoinBase())
            return state.Invalid(BlockValidationResult::BLOCK_CONSENSUS, "bad-cb-multiple", "more than one coinbase");
    }

    // Check transactions
    // Must check for duplicate inputs (see CVE-2018-17144)
    for (const auto& tx : block.vtx) {
        TxValidationState tx_state;
        tx_state.SetStateInfo(block.nTime, -1, consensusParams, fParticlMode, (fBusyImporting && fSkipRangeproof), true);
        tx_state.m_chainman = state.m_chainman;
        if (state.m_chainman) {
            tx_state.m_chainstate = &state.m_chainman->ActiveChainstate();
        }
        if (!CheckTransaction(*tx, tx_state)) {
            // CheckBlock() does context-free validation checks. The only
            // possible failures are consensus failures.
            assert(tx_state.GetResult() == TxValidationResult::TX_CONSENSUS);
            return state.Invalid(BlockValidationResult::BLOCK_CONSENSUS, tx_state.GetRejectReason(),
                                 strprintf("Transaction check failed (tx hash %s) %s", tx->GetHash().ToString(), tx_state.GetDebugMessage()));
        }
    }
    unsigned int nSigOps = 0;
    for (const auto& tx : block.vtx)
    {
        nSigOps += GetLegacySigOpCount(*tx);
    }
    if (nSigOps * WITNESS_SCALE_FACTOR > MAX_BLOCK_SIGOPS_COST)
        return state.Invalid(BlockValidationResult::BLOCK_CONSENSUS, "bad-blk-sigops", "out-of-bounds SigOpCount");

    if (fCheckPOW && fCheckMerkleRoot)
        block.fChecked = true;

    return true;
}

void UpdateUncommittedBlockStructures(CBlock& block, const CBlockIndex* pindexPrev, const Consensus::Params& consensusParams)
{
    int commitpos = GetWitnessCommitmentIndex(block);
    static const std::vector<unsigned char> nonce(32, 0x00);
    if (commitpos != NO_WITNESS_COMMITMENT && DeploymentActiveAfter(pindexPrev, consensusParams, Consensus::DEPLOYMENT_SEGWIT) && !block.vtx[0]->HasWitness()) {
        CMutableTransaction tx(*block.vtx[0]);
        tx.vin[0].scriptWitness.stack.resize(1);
        tx.vin[0].scriptWitness.stack[0] = nonce;
        block.vtx[0] = MakeTransactionRef(std::move(tx));
    }
}

std::vector<unsigned char> GenerateCoinbaseCommitment(CBlock& block, const CBlockIndex* pindexPrev, const Consensus::Params& consensusParams)
{
    std::vector<unsigned char> commitment;
    if (fParticlMode) {
        return commitment;
    }

    int commitpos = GetWitnessCommitmentIndex(block);
    std::vector<unsigned char> ret(32, 0x00);
    if (commitpos == NO_WITNESS_COMMITMENT) {
        uint256 witnessroot = BlockWitnessMerkleRoot(block, nullptr);
        CHash256().Write(witnessroot).Write(ret).Finalize(witnessroot);
        CTxOut out;
        out.nValue = 0;
        out.scriptPubKey.resize(MINIMUM_WITNESS_COMMITMENT);
        out.scriptPubKey[0] = OP_RETURN;
        out.scriptPubKey[1] = 0x24;
        out.scriptPubKey[2] = 0xaa;
        out.scriptPubKey[3] = 0x21;
        out.scriptPubKey[4] = 0xa9;
        out.scriptPubKey[5] = 0xed;
        memcpy(&out.scriptPubKey[6], witnessroot.begin(), 32);
        commitment = std::vector<unsigned char>(out.scriptPubKey.begin(), out.scriptPubKey.end());
        CMutableTransaction tx(*block.vtx[0]);
        tx.vout.push_back(out);
        block.vtx[0] = MakeTransactionRef(std::move(tx));
    }
    UpdateUncommittedBlockStructures(block, pindexPrev, consensusParams);
    return commitment;
}

unsigned int GetNextTargetRequired(const CBlockIndex *pindexLast)
{
    const Consensus::Params &consensus = Params().GetConsensus();

    arith_uint256 bnProofOfWorkLimit;
    unsigned int nProofOfWorkLimit;
    int nHeight = pindexLast ? pindexLast->nHeight+1 : 0;

    if (nHeight < (int)Params().GetLastImportHeight()) {
        if (nHeight == 0) {
            return arith_uint256("00ffffffffffffffffffffffffffffffffffffffffffffffffffffffffffffff").GetCompact();
        }
        int nLastImportHeight = (int) Params().GetLastImportHeight();
        arith_uint256 nMaxProofOfWorkLimit = arith_uint256("000000000008ffffffffffffffffffffffffffffffffffffffffffffffffffff");
        arith_uint256 nMinProofOfWorkLimit = UintToArith256(consensus.powLimit);
        arith_uint256 nStep = (nMaxProofOfWorkLimit - nMinProofOfWorkLimit) / nLastImportHeight;

        bnProofOfWorkLimit = nMaxProofOfWorkLimit - (nStep * nHeight);
        nProofOfWorkLimit = bnProofOfWorkLimit.GetCompact();
    } else {
        bnProofOfWorkLimit = UintToArith256(consensus.powLimit);
        nProofOfWorkLimit = bnProofOfWorkLimit.GetCompact();
    }

    if (pindexLast == nullptr)
        return nProofOfWorkLimit; // Genesis block

    const CBlockIndex* pindexPrev = pindexLast;
    if (pindexPrev->pprev == nullptr)
        return nProofOfWorkLimit; // first block
    const CBlockIndex *pindexPrevPrev = pindexPrev->pprev;
    if (pindexPrevPrev->pprev == nullptr)
        return nProofOfWorkLimit; // second block

    int64_t nTargetSpacing = Params().GetTargetSpacing();
    int64_t nTargetTimespan = Params().GetTargetTimespan();
    int64_t nActualSpacing = pindexPrev->GetBlockTime() - pindexPrevPrev->GetBlockTime();

    if (nActualSpacing > nTargetSpacing * 10)
        nActualSpacing = nTargetSpacing * 10;

    // pos: target change every block
    // pos: retarget with exponential moving toward target spacing
    arith_uint256 bnNew;
    bnNew.SetCompact(pindexLast->nBits);

    int64_t nInterval = nTargetTimespan / nTargetSpacing;
    bnNew *= ((nInterval - 1) * nTargetSpacing + nActualSpacing + nActualSpacing);
    bnNew /= ((nInterval + 1) * nTargetSpacing);

    if (bnNew <= 0 || bnNew > bnProofOfWorkLimit)
        return nProofOfWorkLimit;

    return bnNew.GetCompact();
}

/** Context-dependent validity checks.
 *  By "context", we mean only the previous block headers, but not the UTXO
 *  set; UTXO-related validity checks are done in ConnectBlock().
 *  NOTE: This function is not currently invoked by ConnectBlock(), so we
 *  should consider upgrade issues if we change which consensus rules are
 *  enforced in this function (eg by adding a new consensus rule). See comment
 *  in ConnectBlock().
 *  Note that -reindex-chainstate skips the validation that happens here!
 */
static bool ContextualCheckBlockHeader(const CBlockHeader& block, BlockValidationState& state, BlockManager& blockman, const CChainParams& params, const CBlockIndex* pindexPrev, int64_t nAdjustedTime) EXCLUSIVE_LOCKS_REQUIRED(cs_main)
{
    const int nHeight = pindexPrev == nullptr ? 0 : pindexPrev->nHeight + 1;
    const Consensus::Params& consensusParams = params.GetConsensus();

    if (fParticlMode && pindexPrev) {
        // Check proof-of-stake
        if (block.nBits != GetNextTargetRequired(pindexPrev))
            return state.Invalid(BlockValidationResult::BLOCK_INVALID_HEADER, "bad-diffbits-pos", "incorrect proof of stake");
    } else {
        // Check proof of work
        if (block.nBits != GetNextWorkRequired(pindexPrev, &block, consensusParams))
            return state.Invalid(BlockValidationResult::BLOCK_INVALID_HEADER, "bad-diffbits", "incorrect proof of work");
    }

    // Check against checkpoints
    if (fCheckpointsEnabled) {
        // Don't accept any forks from the main chain prior to last checkpoint.
        // GetLastCheckpoint finds the last checkpoint in MapCheckpoints that's in our
        // BlockIndex().
        CBlockIndex* pcheckpoint = blockman.GetLastCheckpoint(params.Checkpoints());
        if (pcheckpoint && nHeight < pcheckpoint->nHeight) {
            LogPrintf("ERROR: %s: forked chain older than last checkpoint (height %d)\n", __func__, nHeight);
            return state.Invalid(BlockValidationResult::BLOCK_CHECKPOINT, "bad-fork-prior-to-checkpoint");
        }
    }

    // Check timestamp against prev
    if (block.GetBlockTime() <= pindexPrev->GetMedianTimePast())
        return state.Invalid(BlockValidationResult::BLOCK_INVALID_HEADER, "time-too-old", "block's timestamp is too early");

    // Check timestamp
    if (nHeight > 0
        && block.GetBlockTime() > nAdjustedTime + MAX_FUTURE_BLOCK_TIME)
        return state.Invalid(BlockValidationResult::BLOCK_TIME_FUTURE, "time-too-new", "block timestamp too far in the future");

    // Reject blocks with outdated version
    if ((block.nVersion < 2 && DeploymentActiveAfter(pindexPrev, consensusParams, Consensus::DEPLOYMENT_HEIGHTINCB)) ||
        (block.nVersion < 3 && DeploymentActiveAfter(pindexPrev, consensusParams, Consensus::DEPLOYMENT_DERSIG)) ||
        (block.nVersion < 4 && DeploymentActiveAfter(pindexPrev, consensusParams, Consensus::DEPLOYMENT_CLTV))) {
            return state.Invalid(BlockValidationResult::BLOCK_INVALID_HEADER, strprintf("bad-version(0x%08x)", block.nVersion),
                                 strprintf("rejected nVersion=0x%08x block", block.nVersion));
    }

    return true;
}

/** NOTE: This function is not currently invoked by ConnectBlock(), so we
 *  should consider upgrade issues if we change which consensus rules are
 *  enforced in this function (eg by adding a new consensus rule). See comment
 *  in ConnectBlock().
 *  Note that -reindex-chainstate skips the validation that happens here!
 */
static bool ContextualCheckBlock(CChainState &chain_state, const CBlock& block, BlockValidationState& state, const Consensus::Params& consensusParams, const CBlockIndex* pindexPrev, bool accept_block=false) EXCLUSIVE_LOCKS_REQUIRED(cs_main)
{
    const int nHeight = pindexPrev == nullptr ? 0 : pindexPrev->nHeight + 1;
    const int64_t nPrevTime = pindexPrev ? pindexPrev->nTime : 0;

    // Enforce BIP113 (Median Time Past).
    int nLockTimeFlags = 0;
    if (DeploymentActiveAfter(pindexPrev, consensusParams, Consensus::DEPLOYMENT_CSV)) {
        assert(pindexPrev != nullptr);
        nLockTimeFlags |= LOCKTIME_MEDIAN_TIME_PAST;
    }

    int64_t nLockTimeCutoff = (nLockTimeFlags & LOCKTIME_MEDIAN_TIME_PAST)
                              ? (pindexPrev ? pindexPrev->GetMedianTimePast() : block.GetBlockTime())
                              : block.GetBlockTime();

    // Check that all transactions are finalized
    for (const auto& tx : block.vtx) {
        if (!IsFinalTx(*tx, nHeight, nLockTimeCutoff)) {
            return state.Invalid(BlockValidationResult::BLOCK_CONSENSUS, "bad-txns-nonfinal", "non-final transaction");
        }
    }

    if (fParticlMode) {
        if (block.IsProofOfStake()) {
            if (!chain_state.IsInitialBlockDownload()
                && !particl::CheckStakeUnique(block)) {
                //state.DoS(10, false, "bad-cs-duplicate", false, "duplicate coinstake");

                state.nFlags |= BLOCK_FAILED_DUPLICATE_STAKE;

                /*
                // TODO: ask peers which stake kernel they have
                if (chainActive.Tip()->nHeight < GetNumBlocksOfPeers() - 8) // peers have significantly longer chain, this node must've got the wrong stake 1st
                {
                    LogPrint(BCLog::POS, "%s: Ignoring CheckStakeUnique for block %s, chain height behind peers.\n", __func__, block.GetHash().ToString());
                    const COutPoint &kernel = block.vtx[0]->vin[0].prevout;
                    mapStakeSeen[kernel] = block.GetHash();
                } else
                    return state.DoS(20, false, "bad-cs-duplicate", false, "duplicate coinstake");
                */
            }

            // Limit the number of outputs in a coinstake txn to 6: 1 data + 1 treasury + 4 user
            if (nPrevTime >= consensusParams.OpIsCoinstakeTime) {
                if (block.vtx[0]->vpout.size() > 6) {
                    return state.Invalid(BlockValidationResult::BLOCK_CONSENSUS, "bad-cs-outputs", "Too many outputs in coinstake");
                }
            }

            // Coinstake output 0 must be data output of blockheight
            int i;
            if (!block.vtx[0]->GetCoinStakeHeight(i)) {
                return state.Invalid(BlockValidationResult::BLOCK_CONSENSUS, "bad-cs-malformed", "coinstake txn is malformed");
            }

            if (i != nHeight) {
                return state.Invalid(BlockValidationResult::BLOCK_CONSENSUS, "bad-cs-height", "block height mismatch in coinstake");
            }

            std::vector<uint8_t> &vData = ((CTxOutData*)block.vtx[0]->vpout[0].get())->vData;
            if (vData.size() > 8 && vData[4] == DO_VOTE) {
                uint32_t voteToken;
                memcpy(&voteToken, &vData[5], 4);
                voteToken = le32toh(voteToken);

                LogPrint(BCLog::HDWALLET, _("Block %d casts vote for option %u of proposal %u.\n").translated.c_str(),
                    nHeight, voteToken >> 16, voteToken & 0xFFFF);
            }

            // check witness merkleroot, TODO: should witnessmerkleroot be hashed?
            bool malleated = false;
            uint256 hashWitness = BlockWitnessMerkleRoot(block, &malleated);

            if (hashWitness != block.hashWitnessMerkleRoot) {
                return state.Invalid(BlockValidationResult::BLOCK_MUTATED, "bad-witness-merkle-match", strprintf("%s : witness merkle commitment mismatch", __func__));
            }

            if (!CheckCoinStakeTimestamp(nHeight, block.GetBlockTime())) {
                return state.Invalid(BlockValidationResult::DOS_50, "bad-coinstake-time", strprintf("%s: coinstake timestamp violation nTimeBlock=%d", __func__, block.GetBlockTime()));
            }

            // Check timestamp against prev
            if (block.GetBlockTime() <= pindexPrev->GetPastTimeLimit() || particl::FutureDrift(block.GetBlockTime()) < pindexPrev->GetBlockTime()) {
                return state.Invalid(BlockValidationResult::DOS_50, "bad-block-time", strprintf("%s: block's timestamp is too early", __func__));
            }

            uint256 hashProof, targetProofOfStake;

            // Blocks are connected at end of import / reindex
            // CheckProofOfStake is run again during connectblock
            if (!chain_state.IsInitialBlockDownload() // checks (!fImporting && !fReindex)
                && (!accept_block || chain_state.m_chain.Height() > (int)Params().GetStakeMinConfirmations())
                && !CheckProofOfStake(chain_state, state, pindexPrev, *block.vtx[0], block.nTime, block.nBits, hashProof, targetProofOfStake)) {
                return error("ContextualCheckBlock(): check proof-of-stake failed for block %s\n", block.GetHash().ToString());
            }
        } else {
            bool fCheckPOW = true; // TODO: pass properly
            if (fCheckPOW && !CheckProofOfWork(block.GetHash(), block.nBits, consensusParams, nHeight, Params().GetLastImportHeight()))
                return state.Invalid(BlockValidationResult::BLOCK_INVALID_HEADER, "high-hash", "proof of work failed");

            // Enforce rule that the coinbase ends with serialized block height
            // genesis block scriptSig size will be different
            CScript expect = CScript() << OP_RETURN << nHeight;
            const CScript &scriptSig = block.vtx[0]->vin[0].scriptSig;
            if (scriptSig.size() < expect.size() ||
                !std::equal(expect.begin()
                    , expect.end(), scriptSig.begin() + scriptSig.size()-expect.size())) {
                return state.Invalid(BlockValidationResult::BLOCK_CONSENSUS, "bad-cb-height", "block height mismatch in coinbase");
            }
        }

        if (nHeight > 0 && !block.vtx[0]->IsCoinStake()) { // only genesis block can start with coinbase
            return state.Invalid(BlockValidationResult::BLOCK_CONSENSUS, "bad-cs-missing", "first tx is not coinstake");
        }

        if (nHeight > 0 // skip genesis
            && Params().GetLastImportHeight() >= (uint32_t)nHeight) {
            // 2nd txn must be coinbase
            if (block.vtx.size() < 2 || !block.vtx[1]->IsCoinBase()) {
                return state.Invalid(BlockValidationResult::BLOCK_CONSENSUS, "bad-cb", "Second txn of import block must be coinbase");
            }

            // Check hash of genesis import txn matches expected hash.
            uint256 txnHash = block.vtx[1]->GetHash();
            if (!Params().CheckImportCoinbase(nHeight, txnHash)) {
                return state.Invalid(BlockValidationResult::BLOCK_CONSENSUS, "bad-cb", "Incorrect outputs hash.");
            }
        } else {
            // 2nd txn can't be coinbase if block height > GetLastImportHeight
            if (block.vtx.size() > 1 && block.vtx[1]->IsCoinBase()) {
                return state.Invalid(BlockValidationResult::BLOCK_CONSENSUS, "bad-cb-multiple", "unexpected coinbase");
            }
        }
    } else {
        // Enforce rule that the coinbase starts with serialized block height
        if (DeploymentActiveAfter(pindexPrev, consensusParams, Consensus::DEPLOYMENT_HEIGHTINCB))
        {
            CScript expect = CScript() << nHeight;
            if (block.vtx[0]->vin[0].scriptSig.size() < expect.size() ||
                !std::equal(expect.begin(), expect.end(), block.vtx[0]->vin[0].scriptSig.begin())) {
                return state.Invalid(BlockValidationResult::BLOCK_CONSENSUS, "bad-cb-height", "block height mismatch in coinbase");
            }
        }

        // Validation for witness commitments.
        // * We compute the witness hash (which is the hash including witnesses) of all the block's transactions, except the
        //   coinbase (where 0x0000....0000 is used instead).
        // * The coinbase scriptWitness is a stack of a single 32-byte vector, containing a witness reserved value (unconstrained).
        // * We build a merkle tree with all those witness hashes as leaves (similar to the hashMerkleRoot in the block header).
        // * There must be at least one output whose scriptPubKey is a single 36-byte push, the first 4 bytes of which are
        //   {0xaa, 0x21, 0xa9, 0xed}, and the following 32 bytes are SHA256^2(witness root, witness reserved value). In case there are
        //   multiple, the last one is used.
        bool fHaveWitness = false;
        if (DeploymentActiveAfter(pindexPrev, consensusParams, Consensus::DEPLOYMENT_SEGWIT)) {
            int commitpos = GetWitnessCommitmentIndex(block);
            if (commitpos != NO_WITNESS_COMMITMENT) {
                bool malleated = false;
                uint256 hashWitness = BlockWitnessMerkleRoot(block, &malleated);
                // The malleation check is ignored; as the transaction tree itself
                // already does not permit it, it is impossible to trigger in the
                // witness tree.
                if (block.vtx[0]->vin[0].scriptWitness.stack.size() != 1 || block.vtx[0]->vin[0].scriptWitness.stack[0].size() != 32) {
                    return state.Invalid(BlockValidationResult::BLOCK_MUTATED, "bad-witness-nonce-size", strprintf("%s : invalid witness reserved value size", __func__));
                }
                CHash256().Write(hashWitness).Write(block.vtx[0]->vin[0].scriptWitness.stack[0]).Finalize(hashWitness);
                if (memcmp(hashWitness.begin(), &block.vtx[0]->vout[commitpos].scriptPubKey[6], 32)) {
                    return state.Invalid(BlockValidationResult::BLOCK_MUTATED, "bad-witness-merkle-match", strprintf("%s : witness merkle commitment mismatch", __func__));
                }
                fHaveWitness = true;
            }
        }

        // No witness data is allowed in blocks that don't commit to witness data, as this would otherwise leave room for spam
        if (!fHaveWitness) {
          for (const auto& tx : block.vtx) {
                if (tx->HasWitness()) {
                    return state.Invalid(BlockValidationResult::BLOCK_MUTATED, "unexpected-witness", strprintf("%s : unexpected witness data found", __func__));
                }
            }
        }
    }

    // After the coinbase witness reserved value and commitment are verified,
    // we can check if the block weight passes (before we've checked the
    // coinbase witness, it would be possible for the weight to be too
    // large by filling up the coinbase witness, which doesn't change
    // the block hash, so we couldn't mark the block as permanently
    // failed).
    if (GetBlockWeight(block) > MAX_BLOCK_WEIGHT) {
        return state.Invalid(BlockValidationResult::BLOCK_CONSENSUS, "bad-blk-weight", strprintf("%s : weight limit failed", __func__));
    }

    return true;
}

bool BlockManager::AcceptBlockHeader(const CBlockHeader& block, BlockValidationState& state, const CChainParams& chainparams, CBlockIndex** ppindex, bool fRequested)
{
    AssertLockHeld(cs_main);
    // Check for duplicate
    uint256 hash = block.GetHash();
    BlockMap::iterator miSelf = m_block_index.find(hash);
    if (hash != chainparams.GetConsensus().hashGenesisBlock) {
        if (miSelf != m_block_index.end()) {
            // Block header is already known.
            CBlockIndex* pindex = miSelf->second;
            if (state.m_chainman && !state.m_peerman) {
                state.m_peerman = state.m_chainman->m_peerman;
            }
            if (fParticlMode && !fRequested && !state.m_chainman->ActiveChainstate().IsInitialBlockDownload() && state.nodeId >= 0
                && !state.m_peerman->IncDuplicateHeaders(state.nodeId)) {
                state.m_peerman->Misbehaving(state.nodeId, 5, "Too many duplicates");
            }

            if (ppindex)
                *ppindex = pindex;
            if (pindex->nStatus & BLOCK_FAILED_MASK) {
                LogPrint(BCLog::VALIDATION, "%s: block %s is marked invalid\n", __func__, hash.ToString());
                return state.Invalid(BlockValidationResult::BLOCK_CACHED_INVALID, "duplicate");
            }
            return true;
        }

        if (!CheckBlockHeader(block, state, chainparams.GetConsensus())) {
            LogPrint(BCLog::VALIDATION, "%s: Consensus::CheckBlockHeader: %s, %s\n", __func__, hash.ToString(), state.ToString());
            return false;
        }

        // Get prev block index
        CBlockIndex* pindexPrev = nullptr;
        BlockMap::iterator mi = m_block_index.find(block.hashPrevBlock);
        if (mi == m_block_index.end()) {
            LogPrint(BCLog::VALIDATION, "%s: %s prev block not found\n", __func__, hash.ToString());
            return state.Invalid(BlockValidationResult::BLOCK_MISSING_PREV, "prev-blk-not-found");
        }
        pindexPrev = (*mi).second;
        if (pindexPrev->nStatus & BLOCK_FAILED_MASK) {
            LogPrint(BCLog::VALIDATION, "%s: %s prev block invalid\n", __func__, hash.ToString());
            return state.Invalid(BlockValidationResult::BLOCK_INVALID_PREV, "bad-prevblk");
        }
        if (!ContextualCheckBlockHeader(block, state, *this, chainparams, pindexPrev, GetAdjustedTime())) {
            LogPrint(BCLog::VALIDATION, "%s: Consensus::ContextualCheckBlockHeader: %s, %s\n", __func__, hash.ToString(), state.ToString());
            return false;
        }

        /* Determine if this block descends from any block which has been found
         * invalid (m_failed_blocks), then mark pindexPrev and any blocks between
         * them as failed. For example:
         *
         *                D3
         *              /
         *      B2 - C2
         *    /         \
         *  A             D2 - E2 - F2
         *    \
         *      B1 - C1 - D1 - E1
         *
         * In the case that we attempted to reorg from E1 to F2, only to find
         * C2 to be invalid, we would mark D2, E2, and F2 as BLOCK_FAILED_CHILD
         * but NOT D3 (it was not in any of our candidate sets at the time).
         *
         * In any case D3 will also be marked as BLOCK_FAILED_CHILD at restart
         * in LoadBlockIndex.
         */
        if (!pindexPrev->IsValid(BLOCK_VALID_SCRIPTS)) {
            // The above does not mean "invalid": it checks if the previous block
            // hasn't been validated up to BLOCK_VALID_SCRIPTS. This is a performance
            // optimization, in the common case of adding a new block to the tip,
            // we don't need to iterate over the failed blocks list.
            for (const CBlockIndex* failedit : m_failed_blocks) {
                if (pindexPrev->GetAncestor(failedit->nHeight) == failedit) {
                    //assert(failedit->nStatus & BLOCK_FAILED_VALID);
                    CBlockIndex* invalid_walk = pindexPrev;
                    if (failedit->nStatus & BLOCK_FAILED_VALID)
                    while (invalid_walk != failedit) {
                        invalid_walk->nStatus |= BLOCK_FAILED_CHILD;
                        setDirtyBlockIndex.insert(invalid_walk);
                        invalid_walk = invalid_walk->pprev;
                    }
                    LogPrint(BCLog::VALIDATION, "%s: %s prev block invalid\n", __func__, hash.ToString());
                    return state.Invalid(BlockValidationResult::BLOCK_INVALID_PREV, "bad-prevblk");
                }
            }
        }
    }
    bool force_accept = true;
    if (fParticlMode &&
        state.nodeId >= 0 &&
        state.m_chainman->HaveActiveChainstate() &&
        !state.m_chainman->ActiveChainstate().IsInitialBlockDownload()) {
        if (!AddNodeHeader(state.nodeId, hash)) {
            LogPrintf("ERROR: %s: DoS limits\n", __func__);
            return state.Invalid(BlockValidationResult::DOS_20, "dos-limits");
        }
        force_accept = false;
    }
    CBlockIndex* pindex = AddToBlockIndex(block);
    if (force_accept) {
        pindex->nFlags |= BLOCK_ACCEPTED;
    }

    if (ppindex)
        *ppindex = pindex;

    return true;
}

// Exposed wrapper for AcceptBlockHeader
bool ChainstateManager::ProcessNewBlockHeaders(const std::vector<CBlockHeader>& headers, BlockValidationState& state, const CChainParams& chainparams, const CBlockIndex** ppindex)
{
    state.m_chainman = this;
    AssertLockNotHeld(cs_main);
    {
        LOCK(cs_main);
        for (const CBlockHeader& header : headers) {
            CBlockIndex *pindex = nullptr; // Use a temp pindex instead of ppindex to avoid a const_cast
            bool accepted = m_blockman.AcceptBlockHeader(
                header, state, chainparams, &pindex);
            ActiveChainstate().CheckBlockIndex();

            if (!accepted) {
                return false;
            }
            if (ppindex) {
                *ppindex = pindex;
            }
        }
    }
    if (NotifyHeaderTip(ActiveChainstate())) {
        if (ActiveChainstate().IsInitialBlockDownload() && ppindex && *ppindex) {
            LogPrintf("Synchronizing blockheaders, height: %d (~%.2f%%)\n", (*ppindex)->nHeight, 100.0/((*ppindex)->nHeight+(GetAdjustedTime() - (*ppindex)->GetBlockTime()) / Params().GetConsensus().nPowTargetSpacing) * (*ppindex)->nHeight);
        }
    }
    return true;
}

/** Store block on disk. If dbp is non-nullptr, the file is known to already reside on disk */
bool CChainState::AcceptBlock(const std::shared_ptr<const CBlock>& pblock, BlockValidationState& state, CBlockIndex** ppindex, bool fRequested, const FlatFilePos* dbp, bool* fNewBlock)
{
    const CBlock& block = *pblock;

    if (fNewBlock) *fNewBlock = false;
    AssertLockHeld(cs_main);

    CBlockIndex *pindexDummy = nullptr;
    CBlockIndex *&pindex = ppindex ? *ppindex : pindexDummy;

    bool accepted_header = m_blockman.AcceptBlockHeader(block, state, m_params, &pindex, fRequested);
    CheckBlockIndex();

    if (!accepted_header)
        return false;

    // Try to process all requested blocks that we don't have, but only
    // process an unrequested block if it's new and has enough work to
    // advance our tip, and isn't too many blocks ahead.
    bool fAlreadyHave = pindex->nStatus & BLOCK_HAVE_DATA;
    bool fHasMoreOrSameWork = (m_chain.Tip() ? pindex->nChainWork >= m_chain.Tip()->nChainWork : true);
    // Blocks that are too out-of-order needlessly limit the effectiveness of
    // pruning, because pruning will not delete block files that contain any
    // blocks which are too close in height to the tip.  Apply this test
    // regardless of whether pruning is enabled; it should generally be safe to
    // not process unrequested blocks.
    bool fTooFarAhead = (pindex->nHeight > int(m_chain.Height() + MIN_BLOCKS_TO_KEEP));

    // TODO: Decouple this function from the block download logic by removing fRequested
    // This requires some new chain data structure to efficiently look up if a
    // block is in a chain leading to a candidate for best tip, despite not
    // being such a candidate itself.

    // TODO: deal better with return value and error conditions for duplicate
    // and unrequested blocks.
    if (fAlreadyHave) return true;
    if (!fRequested) {  // If we didn't ask for it:
        if (pindex->nTx != 0) return true;    // This is a previously-processed block that was pruned
        if (!fHasMoreOrSameWork) return true; // Don't process less-work chains
        if (fTooFarAhead) return true;        // Block height is too high

        // Protect against DoS attacks from low-work chains.
        // If our tip is behind, a peer could try to send us
        // low-work blocks on a fake chain that we would never
        // request; don't process these.
        if (pindex->nChainWork < nMinimumChainWork) return true;
    }

    if (!CheckBlock(block, state, m_params.GetConsensus())) {
        return error("%s: %s", __func__, state.ToString());
    }

    if (block.IsProofOfStake()) {
        pindex->SetProofOfStake();
        pindex->prevoutStake = pblock->vtx[0]->vin[0].prevout;
        if (!pindex->pprev
            || (pindex->pprev->bnStakeModifier.IsNull()
                && pindex->pprev->GetBlockHash() != m_params.GetConsensus().hashGenesisBlock)) {
            // Block received out of order
            if (fParticlMode && !IsInitialBlockDownload()) {
                if (pindex->nFlags & BLOCK_DELAYED) {
                    // Block is already delayed
                    state.nFlags |= BLOCK_DELAYED;
                    return true;
                }
                pindex->nFlags |= BLOCK_DELAYED;
                return particl::DelayBlock(pblock, state);
            }
        } else {
            pindex->bnStakeModifier = ComputeStakeModifierV2(pindex->pprev, pindex->prevoutStake.hash);
        }
        pindex->nFlags &= ~BLOCK_DELAYED;
        setDirtyBlockIndex.insert(pindex);
    }

    if (!ContextualCheckBlock(*this, block, state, m_params.GetConsensus(), pindex->pprev, true)) {
        if (state.IsInvalid() && state.GetResult() != BlockValidationResult::BLOCK_MUTATED) {
            pindex->nStatus |= BLOCK_FAILED_VALID;
            setDirtyBlockIndex.insert(pindex);
        }
        return error("%s: %s", __func__, state.ToString());
    }

    if (state.nFlags & BLOCK_STAKE_KERNEL_SPENT && !(state.nFlags & BLOCK_FAILED_DUPLICATE_STAKE)) {
        if (state.nodeId > -1) {
            state.m_peerman->IncPersistentMisbehaviour(state.nodeId, 20);
            state.m_peerman->Misbehaving(state.nodeId, 20, "Spent kernel");
        }
    }

    RemoveNodeHeader(pindex->GetBlockHash());
    pindex->nFlags |= BLOCK_ACCEPTED;
    setDirtyBlockIndex.insert(pindex);

    // Header is valid/has work, merkle tree and segwit merkle tree are good...RELAY NOW
    // (but if it does not build on our best tip, let the SendMessages loop relay it)
    if (!(state.nFlags & (BLOCK_STAKE_KERNEL_SPENT | BLOCK_FAILED_DUPLICATE_STAKE))
        && !IsInitialBlockDownload() && m_chain.Tip() == pindex->pprev) {
        GetMainSignals().NewPoWValidBlock(pindex, pblock);
    }

    // Write block to history file
    if (fNewBlock) *fNewBlock = true;
    try {
        FlatFilePos blockPos = SaveBlockToDisk(block, pindex->nHeight, m_chain, m_params, dbp);
        if (blockPos.IsNull()) {
            state.Error(strprintf("%s: Failed to find position to write new block to disk", __func__));
            return false;
        }
        ReceivedBlockTransactions(block, pindex, blockPos);
    } catch (const std::runtime_error& e) {
        return AbortNode(state, std::string("System error: ") + e.what());
    }

    FlushStateToDisk(state, FlushStateMode::NONE);

    CheckBlockIndex();

    return true;
}

bool ChainstateManager::ProcessNewBlock(const CChainParams& chainparams, const std::shared_ptr<const CBlock>& block, bool force_processing, bool* new_block, NodeId node_id, PeerManager *peerman)
{
    AssertLockNotHeld(cs_main);

    CBlockIndex *pindex = nullptr;
    {
        /*
        uint256 hash = pblock->GetHash();
        // Limited duplicity on stake: prevents block flood attack
        // Duplicate stake allowed only when there is orphan child block
        if (!fReindex && !fImporting && pblock->IsProofOfStake() && setStakeSeen.count(pblock->GetProofOfStake()) && !mapOrphanBlocksByPrev.count(hash))
            return error("%s: Duplicate proof-of-stake (%s, %d) for block %s", pblock->GetProofOfStake().first.ToString(), pblock->GetProofOfStake().second, hash.ToString());
        */

        if (new_block) *new_block = false;
        BlockValidationState state;
        state.m_chainman = this;
        if (peerman) {
            state.m_peerman = peerman;
        } else {
            state.m_peerman = this->m_peerman;
        }
        if (node_id > -1) {
            state.nodeId = node_id;
        }

        // CheckBlock() does not support multi-threaded block validation because CBlock::fChecked can cause data race.
        // Therefore, the following critical section must include the CheckBlock() call as well.
        LOCK(cs_main);

        // Skipping AcceptBlock() for CheckBlock() failures means that we will never mark a block as invalid if
        // CheckBlock() fails.  This is protective against consensus failure if there are any unknown forms of block
        // malleability that cause CheckBlock() to fail; see e.g. CVE-2012-2459 and
        // https://lists.linuxfoundation.org/pipermail/bitcoin-dev/2019-February/016697.html.  Because CheckBlock() is
        // not very expensive, the anti-DoS benefits of caching failure (of a definitely-invalid block) are not substantial.
        bool ret = CheckBlock(*block, state, chainparams.GetConsensus());
        if (ret) {
            // Store to disk
            ret = ActiveChainstate().AcceptBlock(block, state, &pindex, force_processing, nullptr, new_block);
        }
        if (state.nFlags & BLOCK_DELAYED) {
            return true;
        }
        if (!ret) {
            if (fParticlMode && state.GetResult() != BlockValidationResult::BLOCK_MISSING_PREV) {
                // Mark block as invalid to prevent re-requesting from peer.
                // Block will have been added to the block index in AcceptBlockHeader
                CBlockIndex *pindex = ActiveChainstate().m_blockman.AddToBlockIndex(*block);
                ActiveChainstate().InvalidBlockFound(pindex, state);
            }
            GetMainSignals().BlockChecked(*block, state);
            return error("%s: AcceptBlock FAILED (%s)", __func__, state.ToString());
        }

        if (pindex && state.nFlags & BLOCK_FAILED_DUPLICATE_STAKE) {
            pindex->nFlags |= BLOCK_FAILED_DUPLICATE_STAKE;
            setDirtyBlockIndex.insert(pindex);
            LogPrint(BCLog::POS, "%s Marking duplicate stake: %s.\n", __func__, pindex->GetBlockHash().ToString());
            GetMainSignals().BlockChecked(*block, state);
        }
    }

    NotifyHeaderTip(ActiveChainstate());

    BlockValidationState state; // Only used to report errors, not invalidity - ignore it
    state.m_chainman = this;
    if (peerman) {
        state.m_peerman = peerman;
    } else {
        state.m_peerman = this->m_peerman;
    }
    if (!ActiveChainstate().ActivateBestChain(state, block)) {
        return error("%s: ActivateBestChain failed (%s)", __func__, state.ToString());
    }

    if (smsg::fSecMsgEnabled && gArgs.GetBoolArg("-smsgscanincoming", false)) {
        smsgModule.ScanBlock(*block);
    }

    {
        assert(pindex);
        // Check here for blocks not connected to the chain, TODO: move to a timer.
        particl::CheckDelayedBlocks(state, chainparams, pindex->GetBlockHash());
    }

    return true;
}

bool TestBlockValidity(BlockValidationState& state,
                       const CChainParams& chainparams,
                       CChainState& chainstate,
                       const CBlock& block,
                       CBlockIndex* pindexPrev,
                       bool fCheckPOW,
                       bool fCheckMerkleRoot)
{
    AssertLockHeld(cs_main);
    assert(pindexPrev && pindexPrev == chainstate.m_chain.Tip());
    CCoinsViewCache viewNew(&chainstate.CoinsTip());
    uint256 block_hash(block.GetHash());
    CBlockIndex indexDummy(block);
    indexDummy.pprev = pindexPrev;
    indexDummy.nHeight = pindexPrev->nHeight + 1;
    indexDummy.phashBlock = &block_hash;

    // NOTE: CheckBlockHeader is called by CheckBlock
    if (!ContextualCheckBlockHeader(block, state, chainstate.m_blockman, chainparams, pindexPrev, GetAdjustedTime()))
        return error("%s: Consensus::ContextualCheckBlockHeader: %s", __func__, state.ToString());
    if (!CheckBlock(block, state, chainparams.GetConsensus(), fCheckPOW, fCheckMerkleRoot))
        return error("%s: Consensus::CheckBlock: %s", __func__, state.ToString());
    if (!ContextualCheckBlock(chainstate, block, state, chainparams.GetConsensus(), pindexPrev))
        return error("%s: Consensus::ContextualCheckBlock: %s", __func__, state.ToString());
    if (!chainstate.ConnectBlock(block, state, &indexDummy, viewNew, true)) {
        return false;
    }
    assert(state.IsValid());

    return true;
}

/**
 * BLOCK PRUNING CODE
 */

void BlockManager::PruneOneBlockFile(const int fileNumber)
{
    AssertLockHeld(cs_main);
    LOCK(cs_LastBlockFile);

    for (const auto& entry : m_block_index) {
        CBlockIndex* pindex = entry.second;
        if (pindex->nFile == fileNumber) {
            pindex->nStatus &= ~BLOCK_HAVE_DATA;
            pindex->nStatus &= ~BLOCK_HAVE_UNDO;
            pindex->nFile = 0;
            pindex->nDataPos = 0;
            pindex->nUndoPos = 0;
            setDirtyBlockIndex.insert(pindex);

            // Prune from m_blocks_unlinked -- any block we prune would have
            // to be downloaded again in order to consider its chain, at which
            // point it would be considered as a candidate for
            // m_blocks_unlinked or setBlockIndexCandidates.
            auto range = m_blocks_unlinked.equal_range(pindex->pprev);
            while (range.first != range.second) {
                std::multimap<CBlockIndex *, CBlockIndex *>::iterator _it = range.first;
                range.first++;
                if (_it->second == pindex) {
                    m_blocks_unlinked.erase(_it);
                }
            }
        }
    }

    vinfoBlockFile[fileNumber].SetNull();
    setDirtyFileInfo.insert(fileNumber);
}

void BlockManager::FindFilesToPruneManual(std::set<int>& setFilesToPrune, int nManualPruneHeight, int chain_tip_height)
{
    assert(fPruneMode && nManualPruneHeight > 0);

    LOCK2(cs_main, cs_LastBlockFile);
    if (chain_tip_height < 0) {
        return;
    }

    // last block to prune is the lesser of (user-specified height, MIN_BLOCKS_TO_KEEP from the tip)
    unsigned int nLastBlockWeCanPrune = std::min((unsigned)nManualPruneHeight, chain_tip_height - MIN_BLOCKS_TO_KEEP);
    int count = 0;
    for (int fileNumber = 0; fileNumber < nLastBlockFile; fileNumber++) {
        if (vinfoBlockFile[fileNumber].nSize == 0 || vinfoBlockFile[fileNumber].nHeightLast > nLastBlockWeCanPrune) {
            continue;
        }
        PruneOneBlockFile(fileNumber);
        setFilesToPrune.insert(fileNumber);
        count++;
    }
    LogPrintf("Prune (Manual): prune_height=%d removed %d blk/rev pairs\n", nLastBlockWeCanPrune, count);
}

/* This function is called from the RPC code for pruneblockchain */
void PruneBlockFilesManual(CChainState& active_chainstate, int nManualPruneHeight)
{
    BlockValidationState state;
    if (!active_chainstate.FlushStateToDisk(
            state, FlushStateMode::NONE, nManualPruneHeight)) {
        LogPrintf("%s: failed to flush state (%s)\n", __func__, state.ToString());
    }
}

void BlockManager::FindFilesToPrune(std::set<int>& setFilesToPrune, uint64_t nPruneAfterHeight, int chain_tip_height, int prune_height, bool is_ibd)
{
    LOCK2(cs_main, cs_LastBlockFile);
    if (chain_tip_height < 0 || nPruneTarget == 0) {
        return;
    }
    if ((uint64_t)chain_tip_height <= nPruneAfterHeight) {
        return;
    }

    unsigned int nLastBlockWeCanPrune = std::min(prune_height, chain_tip_height - static_cast<int>(MIN_BLOCKS_TO_KEEP));
    uint64_t nCurrentUsage = CalculateCurrentUsage();
    // We don't check to prune until after we've allocated new space for files
    // So we should leave a buffer under our target to account for another allocation
    // before the next pruning.
    uint64_t nBuffer = BLOCKFILE_CHUNK_SIZE + UNDOFILE_CHUNK_SIZE;
    uint64_t nBytesToPrune;
    int count = 0;

    if (nCurrentUsage + nBuffer >= nPruneTarget) {
        // On a prune event, the chainstate DB is flushed.
        // To avoid excessive prune events negating the benefit of high dbcache
        // values, we should not prune too rapidly.
        // So when pruning in IBD, increase the buffer a bit to avoid a re-prune too soon.
        if (is_ibd) {
            // Since this is only relevant during IBD, we use a fixed 10%
            nBuffer += nPruneTarget / 10;
        }

        for (int fileNumber = 0; fileNumber < nLastBlockFile; fileNumber++) {
            nBytesToPrune = vinfoBlockFile[fileNumber].nSize + vinfoBlockFile[fileNumber].nUndoSize;

            if (vinfoBlockFile[fileNumber].nSize == 0) {
                continue;
            }

            if (nCurrentUsage + nBuffer < nPruneTarget) { // are we below our target?
                break;
            }

            // don't prune files that could have a block within MIN_BLOCKS_TO_KEEP of the main chain's tip but keep scanning
            if (vinfoBlockFile[fileNumber].nHeightLast > nLastBlockWeCanPrune) {
                continue;
            }

            PruneOneBlockFile(fileNumber);
            // Queue up the files for removal
            setFilesToPrune.insert(fileNumber);
            nCurrentUsage -= nBytesToPrune;
            count++;
        }
    }

    LogPrint(BCLog::PRUNE, "Prune: target=%dMiB actual=%dMiB diff=%dMiB max_prune_height=%d removed %d blk/rev pairs\n",
           nPruneTarget/1024/1024, nCurrentUsage/1024/1024,
           ((int64_t)nPruneTarget - (int64_t)nCurrentUsage)/1024/1024,
           nLastBlockWeCanPrune, count);
}

CBlockIndex * BlockManager::InsertBlockIndex(const uint256& hash)
{
    AssertLockHeld(cs_main);

    if (hash.IsNull())
        return nullptr;

    // Return existing
    BlockMap::iterator mi = m_block_index.find(hash);
    if (mi != m_block_index.end())
        return (*mi).second;

    // Create new
    CBlockIndex* pindexNew = new CBlockIndex();
    mi = m_block_index.insert(std::make_pair(hash, pindexNew)).first;
    pindexNew->phashBlock = &((*mi).first);

    return pindexNew;
}

bool BlockManager::LoadBlockIndex(
    const Consensus::Params& consensus_params,
    std::set<CBlockIndex*, CBlockIndexWorkComparator>& block_index_candidates)
{
    if (!m_block_tree_db->LoadBlockIndexGuts(consensus_params, [this](const uint256& hash) EXCLUSIVE_LOCKS_REQUIRED(cs_main) { return this->InsertBlockIndex(hash); })) {
        return false;
    }

    // Calculate nChainWork
    std::vector<std::pair<int, CBlockIndex*> > vSortedByHeight;
    vSortedByHeight.reserve(m_block_index.size());
    for (const std::pair<const uint256, CBlockIndex*>& item : m_block_index)
    {
        CBlockIndex* pindex = item.second;
        vSortedByHeight.push_back(std::make_pair(pindex->nHeight, pindex));
    }
    sort(vSortedByHeight.begin(), vSortedByHeight.end());
    for (const std::pair<int, CBlockIndex*>& item : vSortedByHeight)
    {
        if (ShutdownRequested()) return false;
        CBlockIndex* pindex = item.second;
        pindex->nChainWork = (pindex->pprev ? pindex->pprev->nChainWork : 0) + GetBlockProof(*pindex);
        pindex->nTimeMax = (pindex->pprev ? std::max(pindex->pprev->nTimeMax, pindex->nTime) : pindex->nTime);
        // We can link the chain of blocks for which we've received transactions at some point.
        // Pruned nodes may have deleted the block.
        if (pindex->nTx > 0) {
            if (pindex->pprev) {
                if (pindex->pprev->HaveTxsDownloaded()) {
                    pindex->nChainTx = pindex->pprev->nChainTx + pindex->nTx;
                } else {
                    pindex->nChainTx = 0;
                    m_blocks_unlinked.insert(std::make_pair(pindex->pprev, pindex));
                }
            } else {
                pindex->nChainTx = pindex->nTx;
            }
        }
        if (!(pindex->nStatus & BLOCK_FAILED_MASK) && pindex->pprev && (pindex->pprev->nStatus & BLOCK_FAILED_MASK)) {
            pindex->nStatus |= BLOCK_FAILED_CHILD;
            setDirtyBlockIndex.insert(pindex);
        }
        if (pindex->IsAssumedValid() ||
                (pindex->IsValid(BLOCK_VALID_TRANSACTIONS) &&
                 (pindex->HaveTxsDownloaded() || pindex->pprev == nullptr))) {
            block_index_candidates.insert(pindex);
        }
        if (pindex->nStatus & BLOCK_FAILED_MASK && (!pindexBestInvalid || pindex->nChainWork > pindexBestInvalid->nChainWork))
            pindexBestInvalid = pindex;
        if (pindex->pprev)
            pindex->BuildSkip();
        if (pindex->IsValid(BLOCK_VALID_TREE) && (pindexBestHeader == nullptr || CBlockIndexWorkComparator()(pindexBestHeader, pindex)))
            pindexBestHeader = pindex;
    }

    return true;
}

void BlockManager::Unload() {
    m_failed_blocks.clear();
    m_blocks_unlinked.clear();

    for (const BlockMap::value_type& entry : m_block_index) {
        delete entry.second;
    }

    m_block_index.clear();
}

bool BlockManager::LoadBlockIndexDB(std::set<CBlockIndex*, CBlockIndexWorkComparator>& setBlockIndexCandidates)
{
    if (!LoadBlockIndex(
            ::Params().GetConsensus(),
            setBlockIndexCandidates)) {
        return false;
    }

    // Load block file info
    m_block_tree_db->ReadLastBlockFile(nLastBlockFile);
    vinfoBlockFile.resize(nLastBlockFile + 1);
    LogPrintf("%s: last block file = %i\n", __func__, nLastBlockFile);
    for (int nFile = 0; nFile <= nLastBlockFile; nFile++) {
        m_block_tree_db->ReadBlockFileInfo(nFile, vinfoBlockFile[nFile]);
    }
    LogPrintf("%s: last block file info: %s\n", __func__, vinfoBlockFile[nLastBlockFile].ToString());
    for (int nFile = nLastBlockFile + 1; true; nFile++) {
        CBlockFileInfo info;
        if (m_block_tree_db->ReadBlockFileInfo(nFile, info)) {
            vinfoBlockFile.push_back(info);
        } else {
            break;
        }
    }

    // Check presence of blk files
    LogPrintf("Checking all blk files are present...\n");
    std::set<int> setBlkDataFiles;
    for (const std::pair<const uint256, CBlockIndex*>& item : m_block_index) {
        CBlockIndex* pindex = item.second;
        if (pindex->nStatus & BLOCK_HAVE_DATA) {
            setBlkDataFiles.insert(pindex->nFile);
        }
    }
    for (std::set<int>::iterator it = setBlkDataFiles.begin(); it != setBlkDataFiles.end(); it++)
    {
        FlatFilePos pos(*it, 0);
        if (CAutoFile(OpenBlockFile(pos, true), SER_DISK, CLIENT_VERSION).IsNull()) {
            return false;
        }
    }

    // Check whether we have ever pruned block & undo files
    m_block_tree_db->ReadFlag("prunedblockfiles", fHavePruned);
    if (fHavePruned)
        LogPrintf("LoadBlockIndexDB(): Block files have previously been pruned\n");

    // Check whether we need to continue reindexing
    bool fReindexing = false;
    m_block_tree_db->ReadReindexing(fReindexing);
    if(fReindexing) fReindex = true;

    // Check whether we have indices
    m_block_tree_db->ReadFlag("addressindex", fAddressIndex);
    LogPrintf("%s: address index %s\n", __func__, fAddressIndex ? "enabled" : "disabled");
    m_block_tree_db->ReadFlag("timestampindex", fTimestampIndex);
    LogPrintf("%s: timestamp index %s\n", __func__, fTimestampIndex ? "enabled" : "disabled");
    m_block_tree_db->ReadFlag("spentindex", fSpentIndex);
    LogPrintf("%s: spent index %s\n", __func__, fSpentIndex ? "enabled" : "disabled");
    m_block_tree_db->ReadFlag("balancesindex", fBalancesIndex);
    LogPrintf("%s: balances index %s\n", __func__, fBalancesIndex ? "enabled" : "disabled");

    return true;
}

void CChainState::LoadMempool(const ArgsManager& args)
{
    if (!m_mempool) return;
    if (args.GetBoolArg("-persistmempool", DEFAULT_PERSIST_MEMPOOL)) {
        ::LoadMempool(*m_mempool, *this);
    }
    m_mempool->SetIsLoaded(!ShutdownRequested());
}

bool CChainState::LoadChainTip()
{
    AssertLockHeld(cs_main);
    const CCoinsViewCache& coins_cache = CoinsTip();
    assert(!coins_cache.GetBestBlock().IsNull()); // Never called when the coins view is empty
    const CBlockIndex* tip = m_chain.Tip();

    if (tip && tip->GetBlockHash() == coins_cache.GetBestBlock()) {
        return true;
    }

    // Load pointer to end of best chain
    CBlockIndex* pindex = m_blockman.LookupBlockIndex(coins_cache.GetBestBlock());
    if (!pindex) {
        return false;
    }
    m_chain.SetTip(pindex);
    PruneBlockIndexCandidates();

    tip = m_chain.Tip();
    LogPrintf("Loaded best chain: hashBestChain=%s height=%d date=%s progress=%f\n",
              tip->GetBlockHash().ToString(),
              m_chain.Height(),
              FormatISO8601DateTime(tip->GetBlockTime()),
              GuessVerificationProgress(m_params.TxData(), tip));
    return true;
}

CVerifyDB::CVerifyDB()
{
    uiInterface.ShowProgress(_("Verifying blocks…").translated, 0, false);
}

CVerifyDB::~CVerifyDB()
{
    uiInterface.ShowProgress("", 100, false);
}

bool CVerifyDB::VerifyDB(
    CChainState& chainstate,
    const CChainParams& chainparams,
    CCoinsView& coinsview,
    int nCheckLevel, int nCheckDepth)
{
    AssertLockHeld(cs_main);

    if (chainstate.m_chain.Tip() == nullptr || chainstate.m_chain.Tip()->pprev == nullptr)
        return true;

    fVerifyingDB = true;

    // Verify blocks in the best chain
    if (nCheckDepth <= 0 || nCheckDepth > chainstate.m_chain.Height())
        nCheckDepth = chainstate.m_chain.Height();
    nCheckLevel = std::max(0, std::min(4, nCheckLevel));
    LogPrintf("Verifying last %i blocks at level %i\n", nCheckDepth, nCheckLevel);
    CCoinsViewCache coins(&coinsview);
    CBlockIndex* pindex;
    CBlockIndex* pindexFailure = nullptr;
    int nGoodTransactions = 0;
    BlockValidationState state;
    int reportDone = 0;
    LogPrintf("[0%%]..."); /* Continued */

    const bool is_snapshot_cs{!chainstate.m_from_snapshot_blockhash};

    for (pindex = chainstate.m_chain.Tip(); pindex && pindex->pprev; pindex = pindex->pprev) {
        const int percentageDone = std::max(1, std::min(99, (int)(((double)(chainstate.m_chain.Height() - pindex->nHeight)) / (double)nCheckDepth * (nCheckLevel >= 4 ? 50 : 100))));
        if (reportDone < percentageDone/10) {
            // report every 10% step
            LogPrintf("[%d%%]...", percentageDone); /* Continued */
            reportDone = percentageDone/10;
        }
        uiInterface.ShowProgress(_("Verifying blocks…").translated, percentageDone, false);
        if (pindex->nHeight <= chainstate.m_chain.Height()-nCheckDepth)
            break;
        if ((fPruneMode || is_snapshot_cs) && !(pindex->nStatus & BLOCK_HAVE_DATA)) {
            // If pruning or running under an assumeutxo snapshot, only go
            // back as far as we have data.
            LogPrintf("VerifyDB(): block verification stopping at height %d (pruning, no data)\n", pindex->nHeight);
            break;
        }
        CBlock block;
        // check level 0: read from disk
        if (!ReadBlockFromDisk(block, pindex, chainparams.GetConsensus()))
            return error("VerifyDB(): *** ReadBlockFromDisk failed at %d, hash=%s", pindex->nHeight, pindex->GetBlockHash().ToString());
        // check level 1: verify block validity
        if (nCheckLevel >= 1 && !CheckBlock(block, state, chainparams.GetConsensus()))
            return error("%s: *** found bad block at %d, hash=%s (%s)\n", __func__,
                         pindex->nHeight, pindex->GetBlockHash().ToString(), state.ToString());
        // check level 2: verify undo validity
        if (nCheckLevel >= 2 && pindex) {
            CBlockUndo undo;
            if (!pindex->GetUndoPos().IsNull()) {
                if (!UndoReadFromDisk(undo, pindex)) {
                    return error("VerifyDB(): *** found bad undo data at %d, hash=%s\n", pindex->nHeight, pindex->GetBlockHash().ToString());
                }
            }
        }
        // check level 3: check for inconsistencies during memory-only disconnect of tip blocks
        size_t curr_coins_usage = coins.DynamicMemoryUsage() + chainstate.CoinsTip().DynamicMemoryUsage();

        if (nCheckLevel >= 3 && curr_coins_usage <= chainstate.m_coinstip_cache_size_bytes) {
            assert(coins.GetBestBlock() == pindex->GetBlockHash());
            DisconnectResult res = chainstate.DisconnectBlock(block, pindex, coins);
            if (res == DISCONNECT_FAILED) {
                return error("VerifyDB(): *** irrecoverable inconsistency in block data at %d, hash=%s", pindex->nHeight, pindex->GetBlockHash().ToString());
            }
            if (res == DISCONNECT_UNCLEAN) {
                nGoodTransactions = 0;
                pindexFailure = pindex;
            } else {
                nGoodTransactions += block.vtx.size();
            }
        }
        if (ShutdownRequested()) return true;
    }
    if (pindexFailure)
        return error("VerifyDB(): *** coin database inconsistencies found (last %i blocks, %i good transactions before that)\n", chainstate.m_chain.Height() - pindexFailure->nHeight + 1, nGoodTransactions);

    // store block count as we move pindex at check level >= 4
    int block_count = chainstate.m_chain.Height() - pindex->nHeight;

    // check level 4: try reconnecting blocks
    if (nCheckLevel >= 4) {
        while (pindex != chainstate.m_chain.Tip()) {
            const int percentageDone = std::max(1, std::min(99, 100 - (int)(((double)(chainstate.m_chain.Height() - pindex->nHeight)) / (double)nCheckDepth * 50)));
            if (reportDone < percentageDone/10) {
                // report every 10% step
                LogPrintf("[%d%%]...", percentageDone); /* Continued */
                reportDone = percentageDone/10;
            }
            uiInterface.ShowProgress(_("Verifying blocks…").translated, percentageDone, false);
            pindex = chainstate.m_chain.Next(pindex);
            CBlock block;
            if (!ReadBlockFromDisk(block, pindex, chainparams.GetConsensus()))
                return error("VerifyDB(): *** ReadBlockFromDisk failed at %d, hash=%s", pindex->nHeight, pindex->GetBlockHash().ToString());
            // Particl: Clear state, data from VerifyDB is not written to disk.
            BlockValidationState state;
            coins.ClearFlushed();
            if (!chainstate.ConnectBlock(block, state, pindex, coins)) {
                return error("VerifyDB(): *** found unconnectable block at %d, hash=%s (%s)", pindex->nHeight, pindex->GetBlockHash().ToString(), state.ToString());
            }
            if (ShutdownRequested()) return true;
        }
    }

    LogPrintf("[DONE].\n");
    LogPrintf("No coin database inconsistencies in last %i blocks (%i transactions)\n", block_count, nGoodTransactions);
    fVerifyingDB = false;

    return true;
}

/** Apply the effects of a block on the utxo cache, ignoring that it may already have been applied. */
bool CChainState::RollforwardBlock(const CBlockIndex* pindex, CCoinsViewCache& inputs)
{
    // TODO: merge with ConnectBlock
    CBlock block;
    if (!ReadBlockFromDisk(block, pindex, m_params.GetConsensus())) {
        return error("ReplayBlock(): ReadBlockFromDisk failed at %d, hash=%s", pindex->nHeight, pindex->GetBlockHash().ToString());
    }

    for (const CTransactionRef& tx : block.vtx) {
        if (!tx->IsCoinBase()) {
            for (const CTxIn &txin : tx->vin) {
                inputs.SpendCoin(txin.prevout);
            }
        }
        // Pass check = true as every addition may be an overwrite.
        AddCoins(inputs, *tx, pindex->nHeight, true);
    }
    return true;
}

bool CChainState::ReplayBlocks()
{
    LOCK(cs_main);

    CCoinsView& db = this->CoinsDB();
    CCoinsViewCache cache(&db);

    std::vector<uint256> hashHeads = db.GetHeadBlocks();
    if (hashHeads.empty()) return true; // We're already in a consistent state.
    if (hashHeads.size() != 2) return error("ReplayBlocks(): unknown inconsistent state");

    uiInterface.ShowProgress(_("Replaying blocks…").translated, 0, false);
    LogPrintf("Replaying blocks\n");

    const CBlockIndex* pindexOld = nullptr;  // Old tip during the interrupted flush.
    const CBlockIndex* pindexNew;            // New tip during the interrupted flush.
    const CBlockIndex* pindexFork = nullptr; // Latest block common to both the old and the new tip.

    if (m_blockman.m_block_index.count(hashHeads[0]) == 0) {
        return error("ReplayBlocks(): reorganization to unknown block requested");
    }
    pindexNew = m_blockman.m_block_index[hashHeads[0]];

    if (!hashHeads[1].IsNull()) { // The old tip is allowed to be 0, indicating it's the first flush.
        if (m_blockman.m_block_index.count(hashHeads[1]) == 0) {
            return error("ReplayBlocks(): reorganization from unknown block requested");
        }
        pindexOld = m_blockman.m_block_index[hashHeads[1]];
        pindexFork = LastCommonAncestor(pindexOld, pindexNew);
        assert(pindexFork != nullptr);
    }

    // Rollback along the old branch.
    while (pindexOld != pindexFork) {
        if (pindexOld->nHeight > 0) { // Never disconnect the genesis block.
            CBlock block;
            if (!ReadBlockFromDisk(block, pindexOld, m_params.GetConsensus())) {
                return error("RollbackBlock(): ReadBlockFromDisk() failed at %d, hash=%s", pindexOld->nHeight, pindexOld->GetBlockHash().ToString());
            }
            LogPrintf("Rolling back %s (%i)\n", pindexOld->GetBlockHash().ToString(), pindexOld->nHeight);
            DisconnectResult res = DisconnectBlock(block, pindexOld, cache);
            if (res == DISCONNECT_FAILED) {
                return error("RollbackBlock(): DisconnectBlock failed at %d, hash=%s", pindexOld->nHeight, pindexOld->GetBlockHash().ToString());
            }
            // If DISCONNECT_UNCLEAN is returned, it means a non-existing UTXO was deleted, or an existing UTXO was
            // overwritten. It corresponds to cases where the block-to-be-disconnect never had all its operations
            // applied to the UTXO set. However, as both writing a UTXO and deleting a UTXO are idempotent operations,
            // the result is still a version of the UTXO set with the effects of that block undone.
        }
        pindexOld = pindexOld->pprev;
    }

    // Roll forward from the forking point to the new tip.
    int nForkHeight = pindexFork ? pindexFork->nHeight : 0;
    for (int nHeight = nForkHeight + 1; nHeight <= pindexNew->nHeight; ++nHeight) {
        const CBlockIndex* pindex = pindexNew->GetAncestor(nHeight);
        LogPrintf("Rolling forward %s (%i)\n", pindex->GetBlockHash().ToString(), nHeight);
        uiInterface.ShowProgress(_("Replaying blocks…").translated, (int) ((nHeight - nForkHeight) * 100.0 / (pindexNew->nHeight - nForkHeight)) , false);
        if (!RollforwardBlock(pindex, cache)) return false;
    }

    cache.SetBestBlock(pindexNew->GetBlockHash(), pindexNew->nHeight);
    cache.Flush();
    uiInterface.ShowProgress("", 100, false);
    return true;
}

bool CChainState::NeedsRedownload() const
{
    AssertLockHeld(cs_main);

    // At and above m_params.SegwitHeight, segwit consensus rules must be validated
    CBlockIndex* block{m_chain.Tip()};

    while (block != nullptr && DeploymentActiveAt(*block, m_params.GetConsensus(), Consensus::DEPLOYMENT_SEGWIT)) {
        if (!(block->nStatus & BLOCK_OPT_WITNESS)) {
            // block is insufficiently validated for a segwit client
            return true;
        }
        block = block->pprev;
    }

    return false;
}

void CChainState::UnloadBlockIndex() {
    nBlockSequenceId = 1;
    setBlockIndexCandidates.clear();
}

// May NOT be used after any connections are up as much
// of the peer-processing logic assumes a consistent
// block index state
void UnloadBlockIndex(CTxMemPool* mempool, ChainstateManager& chainman)
{
    LOCK(cs_main);
    chainman.Unload();
    pindexBestInvalid = nullptr;
    pindexBestHeader = nullptr;
    if (mempool) mempool->clear();
    vinfoBlockFile.clear();
    nLastBlockFile = 0;
    setDirtyBlockIndex.clear();
    setDirtyFileInfo.clear();
    g_versionbitscache.Clear();
    for (int b = 0; b < VERSIONBITS_NUM_BITS; b++) {
        warningcache[b].clear();
    }
    fHavePruned = false;
}

bool ChainstateManager::LoadBlockIndex()
{
    AssertLockHeld(cs_main);
    // Load block index from databases
    bool needs_init = fReindex;

    if (!fReindex) {
        bool ret = m_blockman.LoadBlockIndexDB(ActiveChainstate().setBlockIndexCandidates);
        if (!ret) return false;
        needs_init = m_blockman.m_block_index.empty();
    }

    if (needs_init) {
        // Everything here is for *new* reindex/DBs. Thus, though
        // LoadBlockIndexDB may have set fReindex if we shut down
        // mid-reindex previously, we don't check fReindex and
        // instead only check it prior to LoadBlockIndexDB to set
        // needs_init.

        LogPrintf("Initializing databases...\n");
        m_blockman.m_block_tree_db->WriteFlag("v1", true);
        m_blockman.m_block_tree_db->WriteFlag("v2", true);

        // Use the provided setting for indices in the new database
        fAddressIndex = gArgs.GetBoolArg("-addressindex", particl::DEFAULT_ADDRESSINDEX);
        m_blockman.m_block_tree_db->WriteFlag("addressindex", fAddressIndex);
        LogPrintf("%s: address index %s\n", __func__, fAddressIndex ? "enabled" : "disabled");
        fTimestampIndex = gArgs.GetBoolArg("-timestampindex", particl::DEFAULT_TIMESTAMPINDEX);
        m_blockman.m_block_tree_db->WriteFlag("timestampindex", fTimestampIndex);
        LogPrintf("%s: timestamp index %s\n", __func__, fTimestampIndex ? "enabled" : "disabled");
        fSpentIndex = gArgs.GetBoolArg("-spentindex", particl::DEFAULT_SPENTINDEX);
        m_blockman.m_block_tree_db->WriteFlag("spentindex", fSpentIndex);
        LogPrintf("%s: spent index %s\n", __func__, fSpentIndex ? "enabled" : "disabled");
        fBalancesIndex = gArgs.GetBoolArg("-balancesindex", particl::DEFAULT_BALANCESINDEX);
        m_blockman.m_block_tree_db->WriteFlag("balancesindex", fBalancesIndex);
        LogPrintf("%s: balances index %s\n", __func__, fBalancesIndex ? "enabled" : "disabled");
    }
    return true;
}

bool CChainState::LoadGenesisBlock()
{
    LOCK(cs_main);

    // Check whether we're already initialized by checking for genesis in
    // m_blockman.m_block_index. Note that we can't use m_chain here, since it is
    // set based on the coins db, not the block index db, which is the only
    // thing loaded at this point.
    if (m_blockman.m_block_index.count(m_params.GenesisBlock().GetHash()))
        return true;

    try {
        const CBlock& block = m_params.GenesisBlock();
        FlatFilePos blockPos = SaveBlockToDisk(block, 0, m_chain, m_params, nullptr);
        if (blockPos.IsNull())
            return error("%s: writing genesis block to disk failed", __func__);
        CBlockIndex *pindex = m_blockman.AddToBlockIndex(block);
        pindex->nFlags |= BLOCK_ACCEPTED;
        ReceivedBlockTransactions(block, pindex, blockPos);
    } catch (const std::runtime_error& e) {
        return error("%s: failed to write genesis block: %s", __func__, e.what());
    }

    return true;
}

void CChainState::LoadExternalBlockFile(FILE* fileIn, FlatFilePos* dbp, ChainstateManager *chainman)
{
    // Map of disk positions for blocks with unknown parent (only used for reindex)
    static std::multimap<uint256, FlatFilePos> mapBlocksUnknownParent;
    int64_t nStart = GetTimeMillis();

    fAddressIndex = gArgs.GetBoolArg("-addressindex", particl::DEFAULT_ADDRESSINDEX);
    fTimestampIndex = gArgs.GetBoolArg("-timestampindex", particl::DEFAULT_TIMESTAMPINDEX);
    fSpentIndex = gArgs.GetBoolArg("-spentindex", particl::DEFAULT_SPENTINDEX);
    fBalancesIndex = gArgs.GetBoolArg("-balancesindex", particl::DEFAULT_BALANCESINDEX);

    int nLoaded = 0;
    try {
        // This takes over fileIn and calls fclose() on it in the CBufferedFile destructor
        CBufferedFile blkdat(fileIn, 2*MAX_BLOCK_SERIALIZED_SIZE, MAX_BLOCK_SERIALIZED_SIZE+8, SER_DISK, CLIENT_VERSION);
        uint64_t nRewind = blkdat.GetPos();
        while (!blkdat.eof()) {
            if (ShutdownRequested()) return;

            blkdat.SetPos(nRewind);
            nRewind++; // start one byte further next time, in case of failure
            blkdat.SetLimit(); // remove former limit
            unsigned int nSize = 0;
            try {
                // locate a header
                unsigned char buf[CMessageHeader::MESSAGE_START_SIZE];
                blkdat.FindByte(m_params.MessageStart()[0]);
                nRewind = blkdat.GetPos()+1;
                blkdat >> buf;
                if (memcmp(buf, m_params.MessageStart(), CMessageHeader::MESSAGE_START_SIZE)) {
                    continue;
                }
                // read size
                blkdat >> nSize;
                if (nSize < 80 || nSize > MAX_BLOCK_SERIALIZED_SIZE)
                    continue;
            } catch (const std::exception&) {
                // no valid block header found; don't complain
                break;
            }
            try {
                // read block
                uint64_t nBlockPos = blkdat.GetPos();
                if (dbp)
                    dbp->nPos = nBlockPos;
                blkdat.SetLimit(nBlockPos + nSize);
                std::shared_ptr<CBlock> pblock = std::make_shared<CBlock>();
                CBlock& block = *pblock;
                blkdat >> block;
                nRewind = blkdat.GetPos();

                uint256 hash = block.GetHash();
                {
                    LOCK(cs_main);
                    // detect out of order blocks, and store them for later
                    if (hash != m_params.GetConsensus().hashGenesisBlock && !m_blockman.LookupBlockIndex(block.hashPrevBlock)) {
                        LogPrint(BCLog::REINDEX, "%s: Out of order block %s, parent %s not known\n", __func__, hash.ToString(),
                                block.hashPrevBlock.ToString());
                        if (dbp)
                            mapBlocksUnknownParent.insert(std::make_pair(block.hashPrevBlock, *dbp));
                        continue;
                    }

                    // process in case the block isn't known yet
                    CBlockIndex* pindex = m_blockman.LookupBlockIndex(hash);
                    if (!pindex || (pindex->nStatus & BLOCK_HAVE_DATA) == 0) {
                      BlockValidationState state;
                      state.m_chainman = chainman;
                      if (AcceptBlock(pblock, state, nullptr, true, dbp, nullptr)) {
                          nLoaded++;
                      }
                      if (state.IsError()) {
                          break;
                      }
                    } else if (hash != m_params.GetConsensus().hashGenesisBlock && pindex->nHeight % 1000 == 0) {
                        LogPrint(BCLog::REINDEX, "Block Import: already had block %s at height %d\n", hash.ToString(), pindex->nHeight);
                    }
                }

                // Activate the genesis block so normal node progress can continue
                if (hash == m_params.GetConsensus().hashGenesisBlock) {
                    BlockValidationState state;
                    state.m_chainman = chainman;
                    if (!ActivateBestChain(state, nullptr)) {
                        break;
                    }
                }

                NotifyHeaderTip(*this);

                // Recursively process earlier encountered successors of this block
                std::deque<uint256> queue;
                queue.push_back(hash);
                while (!queue.empty()) {
                    uint256 head = queue.front();
                    queue.pop_front();
                    std::pair<std::multimap<uint256, FlatFilePos>::iterator, std::multimap<uint256, FlatFilePos>::iterator> range = mapBlocksUnknownParent.equal_range(head);
                    while (range.first != range.second) {
                        std::multimap<uint256, FlatFilePos>::iterator it = range.first;
                        std::shared_ptr<CBlock> pblockrecursive = std::make_shared<CBlock>();
                        if (ReadBlockFromDisk(*pblockrecursive, it->second, m_params.GetConsensus())) {
                            LogPrint(BCLog::REINDEX, "%s: Processing out of order child %s of %s\n", __func__, pblockrecursive->GetHash().ToString(),
                                    head.ToString());
                            LOCK(cs_main);
                            BlockValidationState dummy;
                            dummy.m_chainman = chainman;
                            if (AcceptBlock(pblockrecursive, dummy, nullptr, true, &it->second, nullptr))
                            {
                                nLoaded++;
                                queue.push_back(pblockrecursive->GetHash());
                            }
                        }
                        range.first++;
                        mapBlocksUnknownParent.erase(it);
                        NotifyHeaderTip(*this);
                    }
                }
            } catch (const std::exception& e) {
                LogPrintf("%s: Deserialize or I/O error - %s\n", __func__, e.what());
            }
        }
    } catch (const std::runtime_error& e) {
        AbortNode(std::string("System error: ") + e.what());
    }
    LogPrintf("Loaded %i blocks from external file in %dms\n", nLoaded, GetTimeMillis() - nStart);
}

void CChainState::CheckBlockIndex()
{
    if (!fCheckBlockIndex) {
        return;
    }

    LOCK(cs_main);

    // During a reindex, we read the genesis block and call CheckBlockIndex before ActivateBestChain,
    // so we have the genesis block in m_blockman.m_block_index but no active chain. (A few of the
    // tests when iterating the block tree require that m_chain has been initialized.)
    if (m_chain.Height() < 0) {
        assert(m_blockman.m_block_index.size() <= 1);
        return;
    }

    // Build forward-pointing map of the entire block tree.
    std::multimap<CBlockIndex*,CBlockIndex*> forward;
    for (const std::pair<const uint256, CBlockIndex*>& entry : m_blockman.m_block_index) {
        forward.insert(std::make_pair(entry.second->pprev, entry.second));
    }

    assert(forward.size() == m_blockman.m_block_index.size());

    std::pair<std::multimap<CBlockIndex*,CBlockIndex*>::iterator,std::multimap<CBlockIndex*,CBlockIndex*>::iterator> rangeGenesis = forward.equal_range(nullptr);
    CBlockIndex *pindex = rangeGenesis.first->second;
    rangeGenesis.first++;
    assert(rangeGenesis.first == rangeGenesis.second); // There is only one index entry with parent nullptr.

    // Iterate over the entire block tree, using depth-first search.
    // Along the way, remember whether there are blocks on the path from genesis
    // block being explored which are the first to have certain properties.
    size_t nNodes = 0;
    int nHeight = 0;
    CBlockIndex* pindexFirstInvalid = nullptr; // Oldest ancestor of pindex which is invalid.
    CBlockIndex* pindexFirstMissing = nullptr; // Oldest ancestor of pindex which does not have BLOCK_HAVE_DATA.
    CBlockIndex* pindexFirstNeverProcessed = nullptr; // Oldest ancestor of pindex for which nTx == 0.
    CBlockIndex* pindexFirstNotTreeValid = nullptr; // Oldest ancestor of pindex which does not have BLOCK_VALID_TREE (regardless of being valid or not).
    CBlockIndex* pindexFirstNotTransactionsValid = nullptr; // Oldest ancestor of pindex which does not have BLOCK_VALID_TRANSACTIONS (regardless of being valid or not).
    CBlockIndex* pindexFirstNotChainValid = nullptr; // Oldest ancestor of pindex which does not have BLOCK_VALID_CHAIN (regardless of being valid or not).
    CBlockIndex* pindexFirstNotScriptsValid = nullptr; // Oldest ancestor of pindex which does not have BLOCK_VALID_SCRIPTS (regardless of being valid or not).
    while (pindex != nullptr) {
        nNodes++;
        if (pindexFirstInvalid == nullptr && pindex->nStatus & BLOCK_FAILED_VALID) pindexFirstInvalid = pindex;
        // Assumed-valid index entries will not have data since we haven't downloaded the
        // full block yet.
        if (pindexFirstMissing == nullptr && !(pindex->nStatus & BLOCK_HAVE_DATA) && !pindex->IsAssumedValid()) {
            pindexFirstMissing = pindex;
        }
        if (pindexFirstNeverProcessed == nullptr && pindex->nTx == 0) pindexFirstNeverProcessed = pindex;
        if (pindex->pprev != nullptr && pindexFirstNotTreeValid == nullptr && (pindex->nStatus & BLOCK_VALID_MASK) < BLOCK_VALID_TREE) pindexFirstNotTreeValid = pindex;

        if (pindex->pprev != nullptr && !pindex->IsAssumedValid()) {
            // Skip validity flag checks for BLOCK_ASSUMED_VALID index entries, since these
            // *_VALID_MASK flags will not be present for index entries we are temporarily assuming
            // valid.
            if (pindexFirstNotTransactionsValid == nullptr &&
                    (pindex->nStatus & BLOCK_VALID_MASK) < BLOCK_VALID_TRANSACTIONS) {
                pindexFirstNotTransactionsValid = pindex;
            }

            if (pindexFirstNotChainValid == nullptr &&
                    (pindex->nStatus & BLOCK_VALID_MASK) < BLOCK_VALID_CHAIN) {
                pindexFirstNotChainValid = pindex;
            }

            if (pindexFirstNotScriptsValid == nullptr &&
                    (pindex->nStatus & BLOCK_VALID_MASK) < BLOCK_VALID_SCRIPTS) {
                pindexFirstNotScriptsValid = pindex;
            }
        }

        // Begin: actual consistency checks.
        if (pindex->pprev == nullptr) {
            // Genesis block checks.
            assert(pindex->GetBlockHash() == m_params.GetConsensus().hashGenesisBlock); // Genesis block's hash must match.
            assert(pindex == m_chain.Genesis()); // The current active chain's genesis block must be this block.
        }
        if (!pindex->HaveTxsDownloaded()) assert(pindex->nSequenceId <= 0); // nSequenceId can't be set positive for blocks that aren't linked (negative is used for preciousblock)
        // VALID_TRANSACTIONS is equivalent to nTx > 0 for all nodes (whether or not pruning has occurred).
        // HAVE_DATA is only equivalent to nTx > 0 (or VALID_TRANSACTIONS) if no pruning has occurred.
        // Unless these indexes are assumed valid and pending block download on a
        // background chainstate.
        if (!fHavePruned && !pindex->IsAssumedValid()) {
            // If we've never pruned, then HAVE_DATA should be equivalent to nTx > 0
            assert(!(pindex->nStatus & BLOCK_HAVE_DATA) == (pindex->nTx == 0));
            assert(pindexFirstMissing == pindexFirstNeverProcessed);
        } else {
            // If we have pruned, then we can only say that HAVE_DATA implies nTx > 0
            if (pindex->nStatus & BLOCK_HAVE_DATA) assert(pindex->nTx > 0);
        }
        if (pindex->nStatus & BLOCK_HAVE_UNDO) assert(pindex->nStatus & BLOCK_HAVE_DATA);
        if (pindex->IsAssumedValid()) {
            // Assumed-valid blocks should have some nTx value.
            assert(pindex->nTx > 0);
            // Assumed-valid blocks should connect to the main chain.
            assert((pindex->nStatus & BLOCK_VALID_MASK) >= BLOCK_VALID_TREE);
        } else {
            // Otherwise there should only be an nTx value if we have
            // actually seen a block's transactions.
            assert(((pindex->nStatus & BLOCK_VALID_MASK) >= BLOCK_VALID_TRANSACTIONS) == (pindex->nTx > 0)); // This is pruning-independent.
        }
        // All parents having had data (at some point) is equivalent to all parents being VALID_TRANSACTIONS, which is equivalent to HaveTxsDownloaded().
        assert((pindexFirstNeverProcessed == nullptr) == pindex->HaveTxsDownloaded());
        assert((pindexFirstNotTransactionsValid == nullptr) == pindex->HaveTxsDownloaded());
        assert(pindex->nHeight == nHeight); // nHeight must be consistent.
        assert(pindex->pprev == nullptr || pindex->nChainWork >= pindex->pprev->nChainWork); // For every block except the genesis block, the chainwork must be larger than the parent's.
        assert(nHeight < 2 || (pindex->pskip && (pindex->pskip->nHeight < nHeight))); // The pskip pointer must point back for all but the first 2 blocks.
        assert(pindexFirstNotTreeValid == nullptr); // All m_blockman.m_block_index entries must at least be TREE valid
        if ((pindex->nStatus & BLOCK_VALID_MASK) >= BLOCK_VALID_TREE) assert(pindexFirstNotTreeValid == nullptr); // TREE valid implies all parents are TREE valid
        if ((pindex->nStatus & BLOCK_VALID_MASK) >= BLOCK_VALID_CHAIN) assert(pindexFirstNotChainValid == nullptr); // CHAIN valid implies all parents are CHAIN valid
        if ((pindex->nStatus & BLOCK_VALID_MASK) >= BLOCK_VALID_SCRIPTS) assert(pindexFirstNotScriptsValid == nullptr); // SCRIPTS valid implies all parents are SCRIPTS valid
        if (pindexFirstInvalid == nullptr) {
            // Checks for not-invalid blocks.
            assert((pindex->nStatus & BLOCK_FAILED_MASK) == 0); // The failed mask cannot be set for blocks without invalid parents.
        }
        if (!CBlockIndexWorkComparator()(pindex, m_chain.Tip()) && pindexFirstNeverProcessed == nullptr) {
            if (pindexFirstInvalid == nullptr) {
                const bool is_active = this == &m_chainman.ActiveChainstate();

                // If this block sorts at least as good as the current tip and
                // is valid and we have all data for its parents, it must be in
                // setBlockIndexCandidates.  m_chain.Tip() must also be there
                // even if some data has been pruned.
                //
                // Don't perform this check for the background chainstate since
                // its setBlockIndexCandidates shouldn't have some entries (i.e. those past the
                // snapshot block) which do exist in the block index for the active chainstate.
                if (is_active && (pindexFirstMissing == nullptr || pindex == m_chain.Tip())) {
                    assert(setBlockIndexCandidates.count(pindex));
                }
                // If some parent is missing, then it could be that this block was in
                // setBlockIndexCandidates but had to be removed because of the missing data.
                // In this case it must be in m_blocks_unlinked -- see test below.
            }
        } else { // If this block sorts worse than the current tip or some ancestor's block has never been seen, it cannot be in setBlockIndexCandidates.
            assert(setBlockIndexCandidates.count(pindex) == 0);
        }
        // Check whether this block is in m_blocks_unlinked.
        std::pair<std::multimap<CBlockIndex*,CBlockIndex*>::iterator,std::multimap<CBlockIndex*,CBlockIndex*>::iterator> rangeUnlinked = m_blockman.m_blocks_unlinked.equal_range(pindex->pprev);
        bool foundInUnlinked = false;
        while (rangeUnlinked.first != rangeUnlinked.second) {
            assert(rangeUnlinked.first->first == pindex->pprev);
            if (rangeUnlinked.first->second == pindex) {
                foundInUnlinked = true;
                break;
            }
            rangeUnlinked.first++;
        }
        if (pindex->pprev && (pindex->nStatus & BLOCK_HAVE_DATA) && pindexFirstNeverProcessed != nullptr && pindexFirstInvalid == nullptr) {
            // If this block has block data available, some parent was never received, and has no invalid parents, it must be in m_blocks_unlinked.
            assert(foundInUnlinked);
        }
        if (!(pindex->nStatus & BLOCK_HAVE_DATA)) assert(!foundInUnlinked); // Can't be in m_blocks_unlinked if we don't HAVE_DATA
        if (pindexFirstMissing == nullptr) assert(!foundInUnlinked); // We aren't missing data for any parent -- cannot be in m_blocks_unlinked.
        if (pindex->pprev && (pindex->nStatus & BLOCK_HAVE_DATA) && pindexFirstNeverProcessed == nullptr && pindexFirstMissing != nullptr) {
            // We HAVE_DATA for this block, have received data for all parents at some point, but we're currently missing data for some parent.
            assert(fHavePruned); // We must have pruned.
            // This block may have entered m_blocks_unlinked if:
            //  - it has a descendant that at some point had more work than the
            //    tip, and
            //  - we tried switching to that descendant but were missing
            //    data for some intermediate block between m_chain and the
            //    tip.
            // So if this block is itself better than m_chain.Tip() and it wasn't in
            // setBlockIndexCandidates, then it must be in m_blocks_unlinked.
            if (!CBlockIndexWorkComparator()(pindex, m_chain.Tip()) && setBlockIndexCandidates.count(pindex) == 0) {
                if (pindexFirstInvalid == nullptr) {
                    assert(foundInUnlinked);
                }
            }
        }
        // assert(pindex->GetBlockHash() == pindex->GetBlockHeader().GetHash()); // Perhaps too slow
        // End: actual consistency checks.

        // Try descending into the first subnode.
        std::pair<std::multimap<CBlockIndex*,CBlockIndex*>::iterator,std::multimap<CBlockIndex*,CBlockIndex*>::iterator> range = forward.equal_range(pindex);
        if (range.first != range.second) {
            // A subnode was found.
            pindex = range.first->second;
            nHeight++;
            continue;
        }
        // This is a leaf node.
        // Move upwards until we reach a node of which we have not yet visited the last child.
        while (pindex) {
            // We are going to either move to a parent or a sibling of pindex.
            // If pindex was the first with a certain property, unset the corresponding variable.
            if (pindex == pindexFirstInvalid) pindexFirstInvalid = nullptr;
            if (pindex == pindexFirstMissing) pindexFirstMissing = nullptr;
            if (pindex == pindexFirstNeverProcessed) pindexFirstNeverProcessed = nullptr;
            if (pindex == pindexFirstNotTreeValid) pindexFirstNotTreeValid = nullptr;
            if (pindex == pindexFirstNotTransactionsValid) pindexFirstNotTransactionsValid = nullptr;
            if (pindex == pindexFirstNotChainValid) pindexFirstNotChainValid = nullptr;
            if (pindex == pindexFirstNotScriptsValid) pindexFirstNotScriptsValid = nullptr;
            // Find our parent.
            CBlockIndex* pindexPar = pindex->pprev;
            // Find which child we just visited.
            std::pair<std::multimap<CBlockIndex*,CBlockIndex*>::iterator,std::multimap<CBlockIndex*,CBlockIndex*>::iterator> rangePar = forward.equal_range(pindexPar);
            while (rangePar.first->second != pindex) {
                assert(rangePar.first != rangePar.second); // Our parent must have at least the node we're coming from as child.
                rangePar.first++;
            }
            // Proceed to the next one.
            rangePar.first++;
            if (rangePar.first != rangePar.second) {
                // Move to the sibling.
                pindex = rangePar.first->second;
                break;
            } else {
                // Move up further.
                pindex = pindexPar;
                nHeight--;
                continue;
            }
        }
    }

    // Check that we actually traversed the entire map.
    assert(nNodes == forward.size());
}

std::string CChainState::ToString()
{
    CBlockIndex* tip = m_chain.Tip();
    return strprintf("Chainstate [%s] @ height %d (%s)",
                     m_from_snapshot_blockhash ? "snapshot" : "ibd",
                     tip ? tip->nHeight : -1, tip ? tip->GetBlockHash().ToString() : "null");
}

bool CChainState::ResizeCoinsCaches(size_t coinstip_size, size_t coinsdb_size)
{
    if (coinstip_size == m_coinstip_cache_size_bytes &&
            coinsdb_size == m_coinsdb_cache_size_bytes) {
        // Cache sizes are unchanged, no need to continue.
        return true;
    }
    size_t old_coinstip_size = m_coinstip_cache_size_bytes;
    m_coinstip_cache_size_bytes = coinstip_size;
    m_coinsdb_cache_size_bytes = coinsdb_size;
    CoinsDB().ResizeCache(coinsdb_size);

    LogPrintf("[%s] resized coinsdb cache to %.1f MiB\n",
        this->ToString(), coinsdb_size * (1.0 / 1024 / 1024));
    LogPrintf("[%s] resized coinstip cache to %.1f MiB\n",
        this->ToString(), coinstip_size * (1.0 / 1024 / 1024));

    BlockValidationState state;
    bool ret;

    if (coinstip_size > old_coinstip_size) {
        // Likely no need to flush if cache sizes have grown.
        ret = FlushStateToDisk(state, FlushStateMode::IF_NEEDED);
    } else {
        // Otherwise, flush state to disk and deallocate the in-memory coins map.
        ret = FlushStateToDisk(state, FlushStateMode::ALWAYS);
        CoinsTip().ReallocateCache();
    }
    return ret;
}

static const uint64_t MEMPOOL_DUMP_VERSION = 1;

bool LoadMempool(CTxMemPool& pool, CChainState& active_chainstate, FopenFn mockable_fopen_function)
{
    const CChainParams& chainparams = Params();
    int64_t nExpiryTimeout = gArgs.GetIntArg("-mempoolexpiry", DEFAULT_MEMPOOL_EXPIRY) * 60 * 60;
    FILE* filestr{mockable_fopen_function(gArgs.GetDataDirNet() / "mempool.dat", "rb")};
    CAutoFile file(filestr, SER_DISK, CLIENT_VERSION);
    if (file.IsNull()) {
        LogPrintf("Failed to open mempool file from disk. Continuing anyway.\n");
        return false;
    }

    int64_t count = 0;
    int64_t expired = 0;
    int64_t failed = 0;
    int64_t already_there = 0;
    int64_t unbroadcast = 0;
    int64_t nNow = GetTime();

    try {
        uint64_t version;
        file >> version;
        if (version != MEMPOOL_DUMP_VERSION) {
            return false;
        }
        uint64_t num;
        file >> num;
        while (num--) {
            CTransactionRef tx;
            int64_t nTime;
            int64_t nFeeDelta;
            file >> tx;
            file >> nTime;
            file >> nFeeDelta;

            CAmount amountdelta = nFeeDelta;
            if (amountdelta) {
                pool.PrioritiseTransaction(tx->GetHash(), amountdelta);
            }
            if (nTime > nNow - nExpiryTimeout) {
                LOCK(cs_main);
                if (AcceptToMemoryPoolWithTime(chainparams, pool, active_chainstate, tx, nTime, false /* bypass_limits */,
                                               false /* test_accept */, false /* ignore_locks */).m_result_type == MempoolAcceptResult::ResultType::VALID) {
                    ++count;
                } else {
                    // mempool may contain the transaction already, e.g. from
                    // wallet(s) having loaded it while we were processing
                    // mempool transactions; consider these as valid, instead of
                    // failed, but mark them as 'already there'
                    if (pool.exists(GenTxid::Txid(tx->GetHash()))) {
                        ++already_there;
                    } else {
                        ++failed;
                    }
                }
            } else {
                ++expired;
            }
            if (ShutdownRequested())
                return false;
        }
        std::map<uint256, CAmount> mapDeltas;
        file >> mapDeltas;

        for (const auto& i : mapDeltas) {
            pool.PrioritiseTransaction(i.first, i.second);
        }

        std::set<uint256> unbroadcast_txids;
        file >> unbroadcast_txids;
        unbroadcast = unbroadcast_txids.size();
        for (const auto& txid : unbroadcast_txids) {
            // Ensure transactions were accepted to mempool then add to
            // unbroadcast set.
            if (pool.get(txid) != nullptr) pool.AddUnbroadcastTx(txid);
        }
    } catch (const std::exception& e) {
        LogPrintf("Failed to deserialize mempool data on disk: %s. Continuing anyway.\n", e.what());
        return false;
    }

    LogPrintf("Imported mempool transactions from disk: %i succeeded, %i failed, %i expired, %i already there, %i waiting for initial broadcast\n", count, failed, expired, already_there, unbroadcast);
    return true;
}

bool DumpMempool(const CTxMemPool& pool, FopenFn mockable_fopen_function, bool skip_file_commit)
{
    int64_t start = GetTimeMicros();

    std::map<uint256, CAmount> mapDeltas;
    std::vector<TxMempoolInfo> vinfo;
    std::set<uint256> unbroadcast_txids;

    static Mutex dump_mutex;
    LOCK(dump_mutex);

    {
        LOCK(pool.cs);
        for (const auto &i : pool.mapDeltas) {
            mapDeltas[i.first] = i.second;
        }
        vinfo = pool.infoAll();
        unbroadcast_txids = pool.GetUnbroadcastTxs();
    }

    int64_t mid = GetTimeMicros();

    try {
        FILE* filestr{mockable_fopen_function(gArgs.GetDataDirNet() / "mempool.dat.new", "wb")};
        if (!filestr) {
            return false;
        }

        CAutoFile file(filestr, SER_DISK, CLIENT_VERSION);

        uint64_t version = MEMPOOL_DUMP_VERSION;
        file << version;

        file << (uint64_t)vinfo.size();
        for (const auto& i : vinfo) {
            file << *(i.tx);
            file << int64_t{count_seconds(i.m_time)};
            file << int64_t{i.nFeeDelta};
            mapDeltas.erase(i.tx->GetHash());
        }
        file << mapDeltas;

        LogPrintf("Writing %d unbroadcast transactions to disk.\n", unbroadcast_txids.size());
        file << unbroadcast_txids;

        if (!skip_file_commit && !FileCommit(file.Get()))
            throw std::runtime_error("FileCommit failed");
        file.fclose();
        if (!RenameOver(gArgs.GetDataDirNet() / "mempool.dat.new", gArgs.GetDataDirNet() / "mempool.dat")) {
            throw std::runtime_error("Rename failed");
        }
        int64_t last = GetTimeMicros();
        LogPrintf("Dumped mempool: %gs to copy, %gs to dump\n", (mid-start)*MICRO, (last-mid)*MICRO);
    } catch (const std::exception& e) {
        LogPrintf("Failed to dump mempool: %s. Continuing anyway.\n", e.what());
        return false;
    }
    return true;
}

//! Guess how far we are in the verification process at the given block index
//! require cs_main if pindex has not been validated yet (because nChainTx might be unset)
double GuessVerificationProgress(const ChainTxData& data, const CBlockIndex *pindex) {
    if (pindex == nullptr)
        return 0.0;

    int64_t nNow = time(nullptr);

    double fTxTotal;

    if (pindex->nChainTx <= data.nTxCount) {
        fTxTotal = data.nTxCount + (nNow - data.nTime) * data.dTxRate;
    } else {
        fTxTotal = pindex->nChainTx + (nNow - pindex->GetBlockTime()) * data.dTxRate;
    }

    return std::min<double>(pindex->nChainTx / fTxTotal, 1.0);
}

std::optional<uint256> ChainstateManager::SnapshotBlockhash() const
{
    LOCK(::cs_main);
    if (m_active_chainstate && m_active_chainstate->m_from_snapshot_blockhash) {
        // If a snapshot chainstate exists, it will always be our active.
        return m_active_chainstate->m_from_snapshot_blockhash;
    }
    return std::nullopt;
}

std::vector<CChainState*> ChainstateManager::GetAll()
{
    LOCK(::cs_main);
    std::vector<CChainState*> out;

    if (!IsSnapshotValidated() && m_ibd_chainstate) {
        out.push_back(m_ibd_chainstate.get());
    }

    if (m_snapshot_chainstate) {
        out.push_back(m_snapshot_chainstate.get());
    }

    return out;
}

CChainState& ChainstateManager::InitializeChainstate(
    CTxMemPool* mempool, const std::optional<uint256>& snapshot_blockhash)
{
    bool is_snapshot = snapshot_blockhash.has_value();
    std::unique_ptr<CChainState>& to_modify =
        is_snapshot ? m_snapshot_chainstate : m_ibd_chainstate;

    if (to_modify) {
        throw std::logic_error("should not be overwriting a chainstate");
    }
    to_modify.reset(new CChainState(mempool, m_blockman, *this, snapshot_blockhash));

    // Snapshot chainstates and initial IBD chaintates always become active.
    if (is_snapshot || (!is_snapshot && !m_active_chainstate)) {
        LogPrintf("Switching active chainstate to %s\n", to_modify->ToString());
        m_active_chainstate = to_modify.get();
    } else {
        throw std::logic_error("unexpected chainstate activation");
    }

    return *to_modify;
}

const AssumeutxoData* ExpectedAssumeutxo(
    const int height, const CChainParams& chainparams)
{
    const MapAssumeutxo& valid_assumeutxos_map = chainparams.Assumeutxo();
    const auto assumeutxo_found = valid_assumeutxos_map.find(height);

    if (assumeutxo_found != valid_assumeutxos_map.end()) {
        return &assumeutxo_found->second;
    }
    return nullptr;
}

bool ChainstateManager::ActivateSnapshot(
        CAutoFile& coins_file,
        const SnapshotMetadata& metadata,
        bool in_memory)
{
    uint256 base_blockhash = metadata.m_base_blockhash;

    if (this->SnapshotBlockhash()) {
        LogPrintf("[snapshot] can't activate a snapshot-based chainstate more than once\n");
        return false;
    }

    int64_t current_coinsdb_cache_size{0};
    int64_t current_coinstip_cache_size{0};

    // Cache percentages to allocate to each chainstate.
    //
    // These particular percentages don't matter so much since they will only be
    // relevant during snapshot activation; caches are rebalanced at the conclusion of
    // this function. We want to give (essentially) all available cache capacity to the
    // snapshot to aid the bulk load later in this function.
    static constexpr double IBD_CACHE_PERC = 0.01;
    static constexpr double SNAPSHOT_CACHE_PERC = 0.99;

    {
        LOCK(::cs_main);
        // Resize the coins caches to ensure we're not exceeding memory limits.
        //
        // Allocate the majority of the cache to the incoming snapshot chainstate, since
        // (optimistically) getting to its tip will be the top priority. We'll need to call
        // `MaybeRebalanceCaches()` once we're done with this function to ensure
        // the right allocation (including the possibility that no snapshot was activated
        // and that we should restore the active chainstate caches to their original size).
        //
        current_coinsdb_cache_size = this->ActiveChainstate().m_coinsdb_cache_size_bytes;
        current_coinstip_cache_size = this->ActiveChainstate().m_coinstip_cache_size_bytes;

        // Temporarily resize the active coins cache to make room for the newly-created
        // snapshot chain.
        this->ActiveChainstate().ResizeCoinsCaches(
            static_cast<size_t>(current_coinstip_cache_size * IBD_CACHE_PERC),
            static_cast<size_t>(current_coinsdb_cache_size * IBD_CACHE_PERC));
    }

    auto snapshot_chainstate = WITH_LOCK(::cs_main,
        return std::make_unique<CChainState>(
            /* mempool */ nullptr, m_blockman, *this, base_blockhash));

    {
        LOCK(::cs_main);
        snapshot_chainstate->InitCoinsDB(
            static_cast<size_t>(current_coinsdb_cache_size * SNAPSHOT_CACHE_PERC),
            in_memory, false, "chainstate");
        snapshot_chainstate->InitCoinsCache(
            static_cast<size_t>(current_coinstip_cache_size * SNAPSHOT_CACHE_PERC));
    }

    const bool snapshot_ok = this->PopulateAndValidateSnapshot(
        *snapshot_chainstate, coins_file, metadata);

    if (!snapshot_ok) {
        WITH_LOCK(::cs_main, this->MaybeRebalanceCaches());
        return false;
    }

    {
        LOCK(::cs_main);
        assert(!m_snapshot_chainstate);
        m_snapshot_chainstate.swap(snapshot_chainstate);
        const bool chaintip_loaded = m_snapshot_chainstate->LoadChainTip();
        assert(chaintip_loaded);

        m_active_chainstate = m_snapshot_chainstate.get();

        LogPrintf("[snapshot] successfully activated snapshot %s\n", base_blockhash.ToString());
        LogPrintf("[snapshot] (%.2f MB)\n",
            m_snapshot_chainstate->CoinsTip().DynamicMemoryUsage() / (1000 * 1000));

        this->MaybeRebalanceCaches();
    }
    return true;
}

bool ChainstateManager::PopulateAndValidateSnapshot(
    CChainState& snapshot_chainstate,
    CAutoFile& coins_file,
    const SnapshotMetadata& metadata)
{
    // It's okay to release cs_main before we're done using `coins_cache` because we know
    // that nothing else will be referencing the newly created snapshot_chainstate yet.
    CCoinsViewCache& coins_cache = *WITH_LOCK(::cs_main, return &snapshot_chainstate.CoinsTip());

    uint256 base_blockhash = metadata.m_base_blockhash;

    CBlockIndex* snapshot_start_block = WITH_LOCK(::cs_main, return m_blockman.LookupBlockIndex(base_blockhash));

    if (!snapshot_start_block) {
        // Needed for GetUTXOStats and ExpectedAssumeutxo to determine the height and to avoid a crash when base_blockhash.IsNull()
        LogPrintf("[snapshot] Did not find snapshot start blockheader %s\n",
                  base_blockhash.ToString());
        return false;
    }

    int base_height = snapshot_start_block->nHeight;
    // Set SetBestBlock again now that the height is known
    coins_cache.SetBestBlock(base_blockhash, base_height);
    auto maybe_au_data = ExpectedAssumeutxo(base_height, ::Params());

    if (!maybe_au_data) {
        LogPrintf("[snapshot] assumeutxo height in snapshot metadata not recognized " /* Continued */
                  "(%d) - refusing to load snapshot\n", base_height);
        return false;
    }

    const AssumeutxoData& au_data = *maybe_au_data;

    COutPoint outpoint;
    Coin coin;
    const uint64_t coins_count = metadata.m_coins_count;
    uint64_t coins_left = metadata.m_coins_count;

    LogPrintf("[snapshot] loading coins from snapshot %s\n", base_blockhash.ToString());
    int64_t flush_now{0};
    int64_t coins_processed{0};

    while (coins_left > 0) {
        try {
            coins_file >> outpoint;
            coins_file >> coin;
        } catch (const std::ios_base::failure&) {
            LogPrintf("[snapshot] bad snapshot format or truncated snapshot after deserializing %d coins\n",
                      coins_count - coins_left);
            return false;
        }
        if (coin.nHeight > base_height ||
            outpoint.n >= std::numeric_limits<decltype(outpoint.n)>::max() // Avoid integer wrap-around in coinstats.cpp:ApplyHash
        ) {
            LogPrintf("[snapshot] bad snapshot data after deserializing %d coins\n",
                      coins_count - coins_left);
            return false;
        }

        coins_cache.EmplaceCoinInternalDANGER(std::move(outpoint), std::move(coin));

        --coins_left;
        ++coins_processed;

        if (coins_processed % 1000000 == 0) {
            LogPrintf("[snapshot] %d coins loaded (%.2f%%, %.2f MB)\n",
                coins_processed,
                static_cast<float>(coins_processed) * 100 / static_cast<float>(coins_count),
                coins_cache.DynamicMemoryUsage() / (1000 * 1000));
        }

        // Batch write and flush (if we need to) every so often.
        //
        // If our average Coin size is roughly 41 bytes, checking every 120,000 coins
        // means <5MB of memory imprecision.
        if (coins_processed % 120000 == 0) {
            if (ShutdownRequested()) {
                return false;
            }

            const auto snapshot_cache_state = WITH_LOCK(::cs_main,
                return snapshot_chainstate.GetCoinsCacheSizeState());

            if (snapshot_cache_state >=
                    CoinsCacheSizeState::CRITICAL) {
                LogPrintf("[snapshot] flushing coins cache (%.2f MB)... ", /* Continued */
                    coins_cache.DynamicMemoryUsage() / (1000 * 1000));
                flush_now = GetTimeMillis();

                // This is a hack - we don't know what the actual best block is, but that
                // doesn't matter for the purposes of flushing the cache here. We'll set this
                // to its correct value (`base_blockhash`) below after the coins are loaded.
                coins_cache.SetBestBlock(GetRandHash(), 5);

                coins_cache.Flush();
                LogPrintf("done (%.2fms)\n", GetTimeMillis() - flush_now);
            }
        }
    }

    // Important that we set this. This and the coins_cache accesses above are
    // sort of a layer violation, but either we reach into the innards of
    // CCoinsViewCache here or we have to invert some of the CChainState to
    // embed them in a snapshot-activation-specific CCoinsViewCache bulk load
    // method.
    coins_cache.SetBestBlock(base_blockhash, 5);

    bool out_of_coins{false};
    try {
        coins_file >> outpoint;
    } catch (const std::ios_base::failure&) {
        // We expect an exception since we should be out of coins.
        out_of_coins = true;
    }
    if (!out_of_coins) {
        LogPrintf("[snapshot] bad snapshot - coins left over after deserializing %d coins\n",
            coins_count);
        return false;
    }

    LogPrintf("[snapshot] loaded %d (%.2f MB) coins from snapshot %s\n",
        coins_count,
        coins_cache.DynamicMemoryUsage() / (1000 * 1000),
        base_blockhash.ToString());

    LogPrintf("[snapshot] flushing snapshot chainstate to disk\n");
    // No need to acquire cs_main since this chainstate isn't being used yet.
    coins_cache.Flush(); // TODO: if #17487 is merged, add erase=false here for better performance.

    assert(coins_cache.GetBestBlock() == base_blockhash);

    CCoinsStats stats{CoinStatsHashType::HASH_SERIALIZED};
    auto breakpoint_fnc = [] { /* TODO insert breakpoint here? */ };

    // As above, okay to immediately release cs_main here since no other context knows
    // about the snapshot_chainstate.
    CCoinsViewDB* snapshot_coinsdb = WITH_LOCK(::cs_main, return &snapshot_chainstate.CoinsDB());

    if (!GetUTXOStats(snapshot_coinsdb, WITH_LOCK(::cs_main, return std::ref(m_blockman)), stats, breakpoint_fnc)) {
        LogPrintf("[snapshot] failed to generate coins stats\n");
        return false;
    }

    if (AssumeutxoHash{stats.hashSerialized} != au_data.hash_serialized) {
        LogPrintf("[snapshot] bad snapshot content hash: expected %s, got %s\n",
            au_data.hash_serialized.ToString(), stats.hashSerialized.ToString());
        return false;
    }

    snapshot_chainstate.m_chain.SetTip(snapshot_start_block);

    // The remainder of this function requires modifying data protected by cs_main.
    LOCK(::cs_main);

    // Fake various pieces of CBlockIndex state:
    CBlockIndex* index = nullptr;
    for (int i = 0; i <= snapshot_chainstate.m_chain.Height(); ++i) {
        index = snapshot_chainstate.m_chain[i];

        // Fake nTx so that LoadBlockIndex() loads assumed-valid CBlockIndex
        // entries (among other things)
        if (!index->nTx) {
            index->nTx = 1;
        }
        // Fake nChainTx so that GuessVerificationProgress reports accurately
        index->nChainTx = index->pprev ? index->pprev->nChainTx + index->nTx : 1;

        // Mark unvalidated block index entries beneath the snapshot base block as assumed-valid.
        if (!index->IsValid(BLOCK_VALID_SCRIPTS)) {
            // This flag will be removed once the block is fully validated by a
            // background chainstate.
            index->nStatus |= BLOCK_ASSUMED_VALID;
        }

        // Fake BLOCK_OPT_WITNESS so that CChainState::NeedsRedownload()
        // won't ask to rewind the entire assumed-valid chain on startup.
        if (index->pprev && DeploymentActiveAt(*index, ::Params().GetConsensus(), Consensus::DEPLOYMENT_SEGWIT)) {
            index->nStatus |= BLOCK_OPT_WITNESS;
        }

        setDirtyBlockIndex.insert(index);
        // Changes to the block index will be flushed to disk after this call
        // returns in `ActivateSnapshot()`, when `MaybeRebalanceCaches()` is
        // called, since we've added a snapshot chainstate and therefore will
        // have to downsize the IBD chainstate, which will result in a call to
        // `FlushStateToDisk(ALWAYS)`.
    }

    assert(index);
    index->nChainTx = au_data.nChainTx;
    snapshot_chainstate.setBlockIndexCandidates.insert(snapshot_start_block);

    LogPrintf("[snapshot] validated snapshot (%.2f MB)\n",
        coins_cache.DynamicMemoryUsage() / (1000 * 1000));
    return true;
}

CChainState& ChainstateManager::ActiveChainstate() const
{
    LOCK(::cs_main);
    assert(m_active_chainstate);
    return *m_active_chainstate;
}

bool ChainstateManager::IsSnapshotActive() const
{
    LOCK(::cs_main);
    return m_snapshot_chainstate && m_active_chainstate == m_snapshot_chainstate.get();
}

void ChainstateManager::Unload()
{
    for (CChainState* chainstate : this->GetAll()) {
        chainstate->m_chain.SetTip(nullptr);
        chainstate->UnloadBlockIndex();
    }

    m_blockman.Unload();
}

void ChainstateManager::Reset()
{
    LOCK(::cs_main);
    m_ibd_chainstate.reset();
    m_snapshot_chainstate.reset();
    m_active_chainstate = nullptr;
    m_snapshot_validated = false;
}

void ChainstateManager::MaybeRebalanceCaches()
{
    if (m_ibd_chainstate && !m_snapshot_chainstate) {
        LogPrintf("[snapshot] allocating all cache to the IBD chainstate\n");
        // Allocate everything to the IBD chainstate.
        m_ibd_chainstate->ResizeCoinsCaches(m_total_coinstip_cache, m_total_coinsdb_cache);
    }
    else if (m_snapshot_chainstate && !m_ibd_chainstate) {
        LogPrintf("[snapshot] allocating all cache to the snapshot chainstate\n");
        // Allocate everything to the snapshot chainstate.
        m_snapshot_chainstate->ResizeCoinsCaches(m_total_coinstip_cache, m_total_coinsdb_cache);
    }
    else if (m_ibd_chainstate && m_snapshot_chainstate) {
        // If both chainstates exist, determine who needs more cache based on IBD status.
        //
        // Note: shrink caches first so that we don't inadvertently overwhelm available memory.
        if (m_snapshot_chainstate->IsInitialBlockDownload()) {
            m_ibd_chainstate->ResizeCoinsCaches(
                m_total_coinstip_cache * 0.05, m_total_coinsdb_cache * 0.05);
            m_snapshot_chainstate->ResizeCoinsCaches(
                m_total_coinstip_cache * 0.95, m_total_coinsdb_cache * 0.95);
        } else {
            m_snapshot_chainstate->ResizeCoinsCaches(
                m_total_coinstip_cache * 0.05, m_total_coinsdb_cache * 0.05);
            m_ibd_chainstate->ResizeCoinsCaches(
                m_total_coinstip_cache * 0.95, m_total_coinsdb_cache * 0.95);
        }
    }
}

namespace particl {

class HeightEntry {
public:
    HeightEntry(int height, NodeId id, int64_t time) : m_height(height), m_id(id), m_time(time)  {};
    int m_height;
    NodeId m_id;
    int64_t m_time;
};
static std::atomic_int nPeerBlocks(std::numeric_limits<int>::max());
static std::atomic_int nPeers(0);
static std::list<HeightEntry> peer_blocks;
const size_t max_peer_blocks = 9;

void UpdateNumPeers(int num_peers)
{
    nPeers = num_peers;
}

int GetNumPeers()
{
    return nPeers;
}

CAmount GetUTXOSum(CChainState &chainstate)
{
    // GetUTXOStats is fragile
    LOCK(cs_main);
    chainstate.ForceFlushStateToDisk();
    CCoinsView *coins_view = &chainstate.CoinsDB();
    CAmount total = 0;
    std::unique_ptr<CCoinsViewCursor> pcursor(coins_view->Cursor());
    while (pcursor->Valid()) {
        COutPoint key;
        Coin coin;
        if (pcursor->GetKey(key) && pcursor->GetValue(coin)) {
            if (coin.nType == OUTPUT_STANDARD) {
                total += coin.out.nValue;
            }
        } else {
            break;
        }
        pcursor->Next();
    }
    return total;
}

void UpdateNumBlocksOfPeers(ChainstateManager &chainman, NodeId id, int height) EXCLUSIVE_LOCKS_REQUIRED(cs_main)
{
    // Select median value. Only one sample per peer. Remove oldest sample.
    int new_value = 0;

    bool inserted = false;
    size_t num_elements = 0;
    std::list<HeightEntry>::iterator oldest = peer_blocks.end();
    for (auto it = peer_blocks.begin(); it != peer_blocks.end(); ) {
        if (id == it->m_id) {
            if (height == it->m_height) {
                inserted = true;
            } else {
                it = peer_blocks.erase(it);
                continue;
            }
        }
        if (!inserted && it->m_height > height) {
            peer_blocks.emplace(it, height, id, GetTime());
            inserted = true;
        }
        if (oldest == peer_blocks.end() || oldest->m_time > it->m_time) {
            oldest = it;
        }
        it++;
        num_elements++;
    }

    if (!inserted) {
        peer_blocks.emplace_back(height, id, GetTime());
        num_elements++;
    }
    if (num_elements > max_peer_blocks && oldest != peer_blocks.end()) {
        peer_blocks.erase(oldest);
        num_elements--;
    }

    size_t stop = num_elements / 2;
    num_elements = 0;
    for (auto it = peer_blocks.begin(); it != peer_blocks.end(); ++it) {
        if (num_elements >= stop) {
            new_value = it->m_height;
            break;
        }
        num_elements++;
    }

    static const CBlockIndex *pcheckpoint = chainman.m_blockman.GetLastCheckpoint(Params().Checkpoints());
    if (pcheckpoint) {
        if (new_value < pcheckpoint->nHeight) {
            new_value = std::numeric_limits<int>::max();
        }
    }
    nPeerBlocks = new_value;
}

int GetNumBlocksOfPeers()
{
    return nPeerBlocks;
}

void SetNumBlocksOfPeers(int num_blocks)
{
    assert(Params().IsMockableChain());
    nPeerBlocks = num_blocks;
}

int StakeConflict::Add(NodeId id)
{
    nLastUpdated = GetAdjustedTime();
    std::pair<std::map<NodeId, int>::iterator,bool> ret;
    ret = peerCount.insert(std::pair<NodeId, int>(id, 1));
    if (ret.second == false) { // existing element
        ret.first->second++;
    }
    return 0;
};

bool CoinStakeCache::GetCoinStake(CChainState &chainstate, const uint256 &blockHash, CTransactionRef &tx)
{
    for (const auto &i : lData) {
        if (blockHash != i.first) {
            continue;
        }
        tx = i.second;
        return true;
    }

    BlockMap::iterator mi = chainstate.BlockIndex().find(blockHash);
    if (mi == chainstate.BlockIndex().end()) {
        return false;
    }

    CBlockIndex *pindex = mi->second;
    if (ReadTransactionFromDiskBlock(pindex, 0, tx)) {
        return InsertCoinStake(blockHash, tx);
    }

    return false;
}

bool CoinStakeCache::InsertCoinStake(const uint256 &blockHash, const CTransactionRef &tx)
{
    lData.emplace_front(blockHash, tx);

    while (lData.size() > nMaxSize) {
        lData.pop_back();
    }

    return true;
}

static void EraseDelayedBlock(std::list<DelayedBlock>::iterator p, BlockValidationState &state) EXCLUSIVE_LOCKS_REQUIRED(cs_main)
{
    assert(state.m_chainman);
    if (p->m_node_id > -1) {
        if (state.m_peerman) {
            state.m_peerman->Misbehaving(p->m_node_id, 25, "Delayed block");
        }
    }

    assert(state.m_chainman);
    auto it = state.m_chainman->BlockIndex().find(p->m_pblock->GetHash());
    if (it != state.m_chainman->BlockIndex().end()) {
        it->second->nFlags &= ~BLOCK_DELAYED;
        setDirtyBlockIndex.insert(it->second);
    }
}

bool DelayBlock(const std::shared_ptr<const CBlock> &pblock, BlockValidationState &state) EXCLUSIVE_LOCKS_REQUIRED(cs_main)
{
    if (state.nodeId < 0) {
        // Try lookup the blocksource if not known.
        assert(state.m_peerman);
        state.nodeId = state.m_peerman->GetBlockSource(pblock->GetHash());
    }
    LogPrintf("Warning: %s - Previous stake modifier is null for block %s from peer %d.\n", __func__, pblock->GetHash().ToString(), state.nodeId);
    while (list_delayed_blocks.size() >= MAX_DELAYED_BLOCKS) {
        LogPrint(BCLog::NET, "Removing Delayed block %s, too many delayed.\n", pblock->GetHash().ToString());
        EraseDelayedBlock(list_delayed_blocks.begin(), state);
        list_delayed_blocks.erase(list_delayed_blocks.begin());
    }
    assert(list_delayed_blocks.size() < MAX_DELAYED_BLOCKS);
    state.nFlags |= BLOCK_DELAYED; // Mark to prevent further processing
    list_delayed_blocks.emplace_back(pblock, state.nodeId);
    return true;
}

void CheckDelayedBlocks(BlockValidationState &state, const CChainParams& chainparams, const uint256 &block_hash) LOCKS_EXCLUDED(cs_main)
{
    if (!fParticlMode) {
        return;
    }
    assert(state.m_chainman);
    if (!state.m_peerman) {
        state.m_peerman = state.m_chainman->m_peerman;
    }
    //assert(state.m_peerman);
    if (list_delayed_blocks.empty()) {
        return;
    }

    int64_t now = GetTime();
    std::vector<std::shared_ptr<const CBlock> > process_blocks;
    {
        LOCK(cs_main);
        std::list<DelayedBlock>::iterator p = list_delayed_blocks.begin();
        while (p != list_delayed_blocks.end()) {
            if (p->m_pblock->hashPrevBlock == block_hash) {
                process_blocks.push_back(p->m_pblock);
                p = list_delayed_blocks.erase(p);
                continue;
            }
            if (p->m_time + MAX_DELAY_BLOCK_SECONDS < now) {
                LogPrint(BCLog::NET, "Removing delayed block %s, timed out.\n", p->m_pblock->GetHash().ToString());
                EraseDelayedBlock(p, state);
                p = list_delayed_blocks.erase(p);
                continue;
            }
            ++p;
        }
    }

    for (auto &p : process_blocks) {
        LogPrint(BCLog::NET, "Processing delayed block %s prev %s.\n", p->GetHash().ToString(), block_hash.ToString());
        state.m_chainman->ProcessNewBlock(chainparams, p, false, nullptr); // Should update DoS if necessary, finding block through mapBlockSource
    }
}

bool RemoveUnreceivedHeader(ChainstateManager &chainman, const uint256 &hash) EXCLUSIVE_LOCKS_REQUIRED(cs_main)
{
    BlockMap::iterator mi = chainman.BlockIndex().find(hash);
    if (mi != chainman.BlockIndex().end() && (mi->second->nFlags & BLOCK_ACCEPTED)) {
        return false;
    }
    if (mi == chainman.BlockIndex().end()) {
        return true; // Was already removed, peer misbehaving
    }

    // Remove entire chain
    std::vector<BlockMap::iterator> remove_headers;
    std::vector<BlockMap::iterator> last_round[2];

    size_t n = 0;
    last_round[n].push_back(mi);
    remove_headers.push_back(mi);
    while (last_round[n].size()) {
        last_round[!n].clear();

        for (BlockMap::iterator& check_header : last_round[n]) {
            BlockMap::iterator it = chainman.BlockIndex().begin();
            while (it != chainman.BlockIndex().end()) {
                if (it->second->pprev == check_header->second) {
                    if ((it->second->nFlags & BLOCK_ACCEPTED)) {
                        LogPrintf("Can't remove header %s, descendant block %s accepted.\n", hash.ToString(), it->second->GetBlockHash().ToString());
                        return true; // Can't remove any blocks, peer misbehaving for not sending
                    }
                    last_round[!n].push_back(it);
                    remove_headers.push_back(it);
                }
                it++;
            }
        }
        n = !n;
    }

    LogPrintf("Removing %d loose headers from %s.\n", remove_headers.size(), hash.ToString());

    for (auto &entry : remove_headers) {
        LogPrint(BCLog::NET, "Removing loose header %s.\n", entry->second->GetBlockHash().ToString());
        setDirtyBlockIndex.erase(entry->second);

        if (pindexBestHeader == entry->second) {
            pindexBestHeader = chainman.ActiveChain().Tip();
        }
        if (pindexBestInvalid == entry->second) {
            pindexBestInvalid = nullptr;
        }
        RemoveNonReceivedHeaderFromNodes(entry);
        delete entry->second;
        chainman.BlockIndex().erase(entry);
    }

    return true;
}

size_t CountDelayedBlocks() EXCLUSIVE_LOCKS_REQUIRED(cs_main)
{
    return list_delayed_blocks.size();
}

bool ProcessDuplicateStakeHeader(CBlockIndex *pindex, NodeId nodeId) EXCLUSIVE_LOCKS_REQUIRED(cs_main)
{
    if (!pindex) {
        return false;
    }

    uint256 hash = pindex->GetBlockHash();

    bool fMakeValid = false;
    if (nodeId == -1) {
        LogPrintf("%s: Duplicate stake block %s was received in a group, marking valid.\n",
            __func__, hash.ToString());

        fMakeValid = true;
    }

    if (nodeId > -1) {
        std::pair<std::map<uint256, StakeConflict>::iterator,bool> ret;
        ret = mapStakeConflict.insert(std::pair<uint256, StakeConflict>(hash, StakeConflict()));
        StakeConflict &sc = ret.first->second;
        sc.Add(nodeId);

        if ((int)sc.peerCount.size() > std::min(GetNumPeers() / 2, 4)) {
            LogPrintf("%s: More than half the connected peers are building on block %s," /* Continued */
                "  marked as duplicate stake, assuming this node has the duplicate.\n", __func__, hash.ToString());

            fMakeValid = true;
        }
    }

    if (fMakeValid) {
        pindex->nFlags &= (~BLOCK_FAILED_DUPLICATE_STAKE);
        pindex->nStatus &= (~BLOCK_FAILED_VALID);
        setDirtyBlockIndex.insert(pindex);

        //if (pindex->nStatus & BLOCK_FAILED_CHILD)
        //{
            CBlockIndex *pindexPrev = pindex->pprev;
            while (pindexPrev) {
                if (pindexPrev->nStatus & BLOCK_VALID_MASK) {
                    break;
                }

                if (pindexPrev->nFlags & BLOCK_FAILED_DUPLICATE_STAKE) {
                    pindexPrev->nFlags &= (~BLOCK_FAILED_DUPLICATE_STAKE);
                    pindexPrev->nStatus &= (~BLOCK_FAILED_VALID);
                    setDirtyBlockIndex.insert(pindexPrev);

                    if (!pindexPrev->prevoutStake.IsNull()) {
                        uint256 prevhash = pindexPrev->GetBlockHash();
                        particl::AddToMapStakeSeen(pindexPrev->prevoutStake, prevhash);
                    }

                    pindexPrev->nStatus &= (~BLOCK_FAILED_CHILD);
                }

                pindexPrev = pindexPrev->pprev;
            }

            pindex->nStatus &= (~BLOCK_FAILED_CHILD);
        //};

        if (!pindex->prevoutStake.IsNull()) {
            particl::AddToMapStakeSeen(pindex->prevoutStake, hash);
        }
        return true;
    }

    return false;
}


bool AddToMapStakeSeen(const COutPoint &kernel, const uint256 &blockHash)
{
    // Overwrites existing values

    std::pair<std::map<COutPoint, uint256>::iterator,bool> ret;
    ret = mapStakeSeen.insert(std::pair<COutPoint, uint256>(kernel, blockHash));
    if (ret.second == false) { // existing element
        ret.first->second = blockHash;
    } else {
        listStakeSeen.push_back(kernel);
    }

    return true;
};

bool CheckStakeUnused(const COutPoint &kernel)
{
    std::map<COutPoint, uint256>::const_iterator mi = mapStakeSeen.find(kernel);
    return (mi == mapStakeSeen.end());
}

bool CheckStakeUnique(const CBlock &block, bool fUpdate)
{
    LOCK(cs_main);

    uint256 blockHash = block.GetHash();
    const COutPoint &kernel = block.vtx[0]->vin[0].prevout;

    std::map<COutPoint, uint256>::const_iterator mi = mapStakeSeen.find(kernel);
    if (mi != mapStakeSeen.end()) {
        if (mi->second == blockHash) {
            return true;
        }
        return error("%s: Stake kernel for %s first seen on %s.", __func__, blockHash.ToString(), mi->second.ToString());
    }

    if (!fUpdate) {
        return true;
    }

    while (listStakeSeen.size() > particl::MAX_STAKE_SEEN_SIZE) {
        const COutPoint &oldest = listStakeSeen.front();
        if (1 != mapStakeSeen.erase(oldest)) {
            LogPrintf("%s: Warning: mapStakeSeen did not erase %s %n\n", __func__, oldest.hash.ToString(), oldest.n);
        }
        listStakeSeen.pop_front();
    }

    return AddToMapStakeSeen(kernel, blockHash);
};

bool ShouldAutoReindex(ChainstateManager &chainman)
{
    auto& pblocktree{chainman.m_blockman.m_block_tree_db};
    // Force reindex to update version
    bool nV1 = false;
    if (!pblocktree->ReadFlag("v1", nV1) || !nV1) {
        LogPrintf("%s: v1 marker not detected, attempting reindex.\n", __func__);
        return true;
    }
    return false;
};

bool RebuildRollingIndices(ChainstateManager &chainman, CTxMemPool* mempool)
{
    auto &pblocktree{chainman.m_blockman.m_block_tree_db};
    bool nV2 = false;
    if (gArgs.GetBoolArg("-rebuildrollingindices", false)) {
        LogPrintf("%s: Manual override, attempting to rewind chain.\n", __func__);
    } else
    if (pblocktree->ReadFlag("v2", nV2) && nV2) {
        return true;
    } else {
        LogPrintf("%s: v2 marker not detected, attempting to rewind chain.\n", __func__);
    }
    uiInterface.InitMessage(_("Rebuilding rolling indices...").translated);

    if (!mempool) {
        LogPrintf("%s: Requires mempool.\n", __func__);
        return false;
    }

    int64_t now = GetAdjustedTime();
    int rewound_tip_height, max_height_to_keep = 0;

    {
        LOCK(cs_main);
        CBlockIndex *pindex_tip = chainman.ActiveChain().Tip();
        CBlockIndex *pindex = pindex_tip;
        while (pindex && pindex->nTime >= now - smsg::KEEP_FUNDING_TX_DATA) {
            max_height_to_keep = pindex->nHeight;
            pindex = pindex->pprev;
        }

        LogPrintf("%s: Rewinding to block %d.\n", __func__, max_height_to_keep);
        int num_disconnected = 0;

        std::string str_error;
        if (!RewindToHeight(chainman, *mempool, max_height_to_keep, num_disconnected, str_error)) {
            LogPrintf("%s: RewindToHeight failed %s.\n", __func__, str_error);
            return false;
        }
        rewound_tip_height = chainman.ActiveChain().Tip()->nHeight;
    }

    BlockValidationState state;
    state.m_chainman = &chainman;
    if (!chainman.ActiveChainstate().ActivateBestChain(state)) {
        LogPrintf("%s: ActivateBestChain failed %s.\n", __func__, state.ToString());
        return false;
    }

    {
        LOCK(cs_main);
        LogPrintf("%s: Reprocessed chain from block %d to %d.\n", __func__, rewound_tip_height, chainman.ActiveChain().Tip()->nHeight);

        if (!chainman.m_blockman.m_block_tree_db->WriteFlag("v2", true)) {
            LogPrintf("%s: WriteFlag failed.\n", __func__);
            return false;
        }
    }
    return true;
}

int64_t GetSmsgFeeRate(ChainstateManager &chainman, const CBlockIndex *pindex, bool reduce_height) EXCLUSIVE_LOCKS_REQUIRED(cs_main)
{
    const Consensus::Params &consensusParams = Params().GetConsensus();

    if ((pindex && pindex->nTime < consensusParams.smsg_fee_time)
        || (!pindex && GetTime() < consensusParams.smsg_fee_time)) {
        return consensusParams.smsg_fee_msg_per_day_per_k;
    }

    int chain_height = pindex ? pindex->nHeight : chainman.ActiveChain().Height();
    if (reduce_height) { // Grace period, push back to previous period
        chain_height -= 10;
    }
    int fee_height = (chain_height / consensusParams.smsg_fee_period) * consensusParams.smsg_fee_period;

    CBlockIndex *fee_block = chainman.ActiveChain()[fee_height];
    if (!fee_block || fee_block->nTime < consensusParams.smsg_fee_time) {
        return consensusParams.smsg_fee_msg_per_day_per_k;
    }

    int64_t smsg_fee_rate = consensusParams.smsg_fee_msg_per_day_per_k;
    CTransactionRef coinstake = nullptr;
    if (!smsgFeeCoinstakeCache.GetCoinStake(chainman.ActiveChainstate(), fee_block->GetBlockHash(), coinstake)
        || !coinstake->GetSmsgFeeRate(smsg_fee_rate)) {
        return consensusParams.smsg_fee_msg_per_day_per_k;
    }

    return smsg_fee_rate;
};

uint32_t GetSmsgDifficulty(ChainstateManager &chainman, uint64_t time, bool verify) EXCLUSIVE_LOCKS_REQUIRED(cs_main)
{
    const Consensus::Params &consensusParams = Params().GetConsensus();

    CBlockIndex *pindex = chainman.ActiveChain().Tip();
    for (size_t k = 0; k < 180; ++k) {
        if (!pindex) {
            break;
        }
        if (time >= pindex->nTime) {
            uint32_t smsg_difficulty = 0;
            CTransactionRef coinstake = nullptr;
            if (smsgDifficultyCoinstakeCache.GetCoinStake(chainman.ActiveChainstate(), pindex->GetBlockHash(), coinstake)
                && coinstake->GetSmsgDifficulty(smsg_difficulty)) {

                if (verify && smsg_difficulty != consensusParams.smsg_min_difficulty) {
                    return smsg_difficulty + consensusParams.smsg_difficulty_max_delta;
                }
                return smsg_difficulty - consensusParams.smsg_difficulty_max_delta;
            }
        }
        pindex = pindex->pprev;
    }

    return consensusParams.smsg_min_difficulty - consensusParams.smsg_difficulty_max_delta;
};

} // namespace particl<|MERGE_RESOLUTION|>--- conflicted
+++ resolved
@@ -509,43 +509,41 @@
         /** Whether we allow transactions to replace mempool transactions by BIP125 rules. If false,
          * any transaction spending the same inputs as a transaction in the mempool is considered
          * a conflict. */
-<<<<<<< HEAD
-        const bool m_allow_bip125_replacement{true};
+        const bool m_allow_bip125_replacement;
 
         /** Particl - test if tx would get in the mempool without considering locks */
         const bool m_ignore_locks;
-=======
-        const bool m_allow_bip125_replacement;
 
         /** Parameters for single transaction mempool validation. */
         static ATMPArgs SingleAccept(const CChainParams& chainparams, int64_t accept_time,
                                      bool bypass_limits, std::vector<COutPoint>& coins_to_uncache,
-                                     bool test_accept) {
+                                     bool test_accept, bool ignore_locks) {
             return ATMPArgs{/* m_chainparams */ chainparams,
                             /* m_accept_time */ accept_time,
                             /* m_bypass_limits */ bypass_limits,
                             /* m_coins_to_uncache */ coins_to_uncache,
                             /* m_test_accept */ test_accept,
                             /* m_allow_bip125_replacement */ true,
+                            ignore_locks,
             };
         }
 
         /** Parameters for test package mempool validation through testmempoolaccept. */
         static ATMPArgs PackageTestAccept(const CChainParams& chainparams, int64_t accept_time,
-                                          std::vector<COutPoint>& coins_to_uncache) {
+                                          std::vector<COutPoint>& coins_to_uncache, bool ignore_locks) {
             return ATMPArgs{/* m_chainparams */ chainparams,
                             /* m_accept_time */ accept_time,
                             /* m_bypass_limits */ false,
                             /* m_coins_to_uncache */ coins_to_uncache,
                             /* m_test_accept */ true,
                             /* m_allow_bip125_replacement */ false,
+                            ignore_locks,
             };
         }
 
         // No default ctor to avoid exposing details to clients and allowing the possibility of
         // mixing up the order of the arguments. Use static functions above instead.
         ATMPArgs() = delete;
->>>>>>> 8ae4ba48
     };
 
     // Single transaction acceptance
@@ -1010,14 +1008,9 @@
         // need to turn both off, and compare against just turning off CLEANSTACK
         // to see if the failure is specifically due to witness validation.
         TxValidationState state_dummy; // Want reported failures to be from first CheckInputScripts
-<<<<<<< HEAD
-        state_dummy.m_chainman = state.m_chainman;
-        if (!tx.HasWitness() && CheckInputScripts(tx, state_dummy, m_view, scriptVerifyFlags & ~(SCRIPT_VERIFY_WITNESS | SCRIPT_VERIFY_CLEANSTACK), true, false, txdata) &&
-                !CheckInputScripts(tx, state_dummy, m_view, scriptVerifyFlags & ~SCRIPT_VERIFY_CLEANSTACK, true, false, txdata)) {
-=======
+        state_dummy.CopyStateInfo(state);
         if (!tx.HasWitness() && CheckInputScripts(tx, state_dummy, m_view, scriptVerifyFlags & ~(SCRIPT_VERIFY_WITNESS | SCRIPT_VERIFY_CLEANSTACK), true, false, ws.m_precomputed_txdata) &&
                 !CheckInputScripts(tx, state_dummy, m_view, scriptVerifyFlags & ~SCRIPT_VERIFY_CLEANSTACK, true, false, ws.m_precomputed_txdata)) {
->>>>>>> 8ae4ba48
             // Only the witness is missing, so the transaction itself may be fine.
             state.Invalid(TxValidationResult::TX_WITNESS_STRIPPED,
                     state.GetRejectReason(), state.GetDebugMessage());
@@ -1212,13 +1205,7 @@
                                                       EXCLUSIVE_LOCKS_REQUIRED(cs_main)
 {
     std::vector<COutPoint> coins_to_uncache;
-<<<<<<< HEAD
-    MemPoolAccept::ATMPArgs args { chainparams, nAcceptTime, bypass_limits, coins_to_uncache,
-                                   test_accept, /* m_allow_bip125_replacement */ true, ignore_locks };
-
-=======
-    auto args = MemPoolAccept::ATMPArgs::SingleAccept(chainparams, nAcceptTime, bypass_limits, coins_to_uncache, test_accept);
->>>>>>> 8ae4ba48
+    auto args = MemPoolAccept::ATMPArgs::SingleAccept(chainparams, nAcceptTime, bypass_limits, coins_to_uncache, test_accept, ignore_locks);
     const MempoolAcceptResult result = MemPoolAccept(pool, active_chainstate).AcceptSingleTransaction(tx, args);
     if (result.m_result_type != MempoolAcceptResult::ResultType::VALID) {
         // Remove coins that were not present in the coins cache before calling
@@ -1250,12 +1237,7 @@
 
     std::vector<COutPoint> coins_to_uncache;
     const CChainParams& chainparams = Params();
-<<<<<<< HEAD
-    MemPoolAccept::ATMPArgs args { chainparams, GetTime(), /* bypass_limits */ false, coins_to_uncache,
-                                   test_accept, /* m_allow_bip125_replacement */ false, ignore_locks };
-=======
-    auto args = MemPoolAccept::ATMPArgs::PackageTestAccept(chainparams, GetTime(), coins_to_uncache);
->>>>>>> 8ae4ba48
+    auto args = MemPoolAccept::ATMPArgs::PackageTestAccept(chainparams, GetTime(), coins_to_uncache, ignore_locks);
     const PackageMempoolAcceptResult result = MemPoolAccept(pool, active_chainstate).AcceptMultipleTransactions(package, args);
 
     // Uncache coins pertaining to transactions that were not submitted to the mempool.
