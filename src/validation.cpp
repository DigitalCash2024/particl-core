--- conflicted
+++ resolved
@@ -541,13 +541,11 @@
          */
         const std::optional<CFeeRate> m_client_maxfeerate;
 
-<<<<<<< HEAD
+        /** Whether CPFP carveout and RBF carveout are granted. */
+        const bool m_allow_carveouts;
+
         /** Particl - test if tx would get in the mempool without considering locks */
         const bool m_ignore_locks;
-=======
-        /** Whether CPFP carveout and RBF carveout are granted. */
-        const bool m_allow_carveouts;
->>>>>>> 4c387cb6
 
         /** Parameters for single transaction mempool validation. */
         static ATMPArgs SingleAccept(const CChainParams& chainparams, int64_t accept_time,
@@ -563,11 +561,8 @@
                             /* m_package_submission */ false,
                             /* m_package_feerates */ false,
                             /* m_client_maxfeerate */ {}, // checked by caller
-<<<<<<< HEAD
+                            /* m_allow_carveouts */ true,
                             /* m_ignore_locks */ ignore_locks,
-=======
-                            /* m_allow_carveouts */ true,
->>>>>>> 4c387cb6
             };
         }
 
@@ -584,11 +579,8 @@
                             /* m_package_submission */ false, // not submitting to mempool
                             /* m_package_feerates */ false,
                             /* m_client_maxfeerate */ {}, // checked by caller
-<<<<<<< HEAD
+                            /* m_allow_carveouts */ false,
                             /* m_ignore_locks */ ignore_locks,
-=======
-                            /* m_allow_carveouts */ false,
->>>>>>> 4c387cb6
             };
         }
 
@@ -605,11 +597,8 @@
                             /* m_package_submission */ true,
                             /* m_package_feerates */ true,
                             /* m_client_maxfeerate */ client_maxfeerate,
-<<<<<<< HEAD
+                            /* m_allow_carveouts */ false,
                             /* m_ignore_locks */ ignore_locks,
-=======
-                            /* m_allow_carveouts */ false,
->>>>>>> 4c387cb6
             };
         }
 
@@ -625,11 +614,8 @@
                             /* m_package_submission */ true, // do not LimitMempoolSize in Finalize()
                             /* m_package_feerates */ false, // only 1 transaction
                             /* m_client_maxfeerate */ package_args.m_client_maxfeerate,
-<<<<<<< HEAD
+                            /* m_allow_carveouts */ false,
                             /* m_ignore_locks */ package_args.m_ignore_locks,
-=======
-                            /* m_allow_carveouts */ false,
->>>>>>> 4c387cb6
             };
         }
 
@@ -646,11 +632,8 @@
                  bool package_submission,
                  bool package_feerates,
                  std::optional<CFeeRate> client_maxfeerate,
-<<<<<<< HEAD
+                 bool allow_carveouts,
                  bool ignore_locks)
-=======
-                 bool allow_carveouts)
->>>>>>> 4c387cb6
             : m_chainparams{chainparams},
               m_accept_time{accept_time},
               m_bypass_limits{bypass_limits},
@@ -661,11 +644,8 @@
               m_package_submission{package_submission},
               m_package_feerates{package_feerates},
               m_client_maxfeerate{client_maxfeerate},
-<<<<<<< HEAD
+              m_allow_carveouts{allow_carveouts},
               m_ignore_locks{ignore_locks}
-=======
-              m_allow_carveouts{allow_carveouts}
->>>>>>> 4c387cb6
         {
             // If we are using package feerates, we must be doing package submission.
             // It also means carveouts and sibling eviction are not permitted.
@@ -7045,19 +7025,11 @@
                     const auto snapshot_cache_state = WITH_LOCK(::cs_main,
                         return snapshot_chainstate.GetCoinsCacheSizeState());
 
-<<<<<<< HEAD
-            if (snapshot_cache_state >= CoinsCacheSizeState::CRITICAL) {
-                // This is a hack - we don't know what the actual best block is, but that
-                // doesn't matter for the purposes of flushing the cache here. We'll set this
-                // to its correct value (`base_blockhash`) below after the coins are loaded.
-                coins_cache.SetBestBlock(GetRandHash(), 5);
-=======
                     if (snapshot_cache_state >= CoinsCacheSizeState::CRITICAL) {
                         // This is a hack - we don't know what the actual best block is, but that
                         // doesn't matter for the purposes of flushing the cache here. We'll set this
                         // to its correct value (`base_blockhash`) below after the coins are loaded.
-                        coins_cache.SetBestBlock(GetRandHash());
->>>>>>> 4c387cb6
+                        coins_cache.SetBestBlock(GetRandHash(), 5);
 
                         // No need to acquire cs_main since this chainstate isn't being used yet.
                         FlushSnapshotToDisk(coins_cache, /*snapshot_loaded=*/false);
