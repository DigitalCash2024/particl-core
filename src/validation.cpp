--- conflicted
+++ resolved
@@ -2917,7 +2917,6 @@
         return state.Invalid(BlockValidationResult::BLOCK_CONSENSUS, "block-validation-failed");
     }
 
-<<<<<<< HEAD
     if (fParticlMode) {
         if (block.nTime >= consensus.clamp_tx_version_time) {
             nMoneyCreated -= nFees;  // nStakeReward includes fees
@@ -2939,14 +2938,6 @@
                         return state.Invalid(BlockValidationResult::BLOCK_CONSENSUS, "bad-cs-smsg-fee-prev");
                     }
                 }
-=======
-    if (fJustCheck)
-        return true;
-
-    if (!m_blockman.WriteUndoDataForBlock(blockundo, state, *pindex)) {
-        return false;
-    }
->>>>>>> ccd4db7d
 
                 if (!txCoinstake->GetSmsgFeeRate(smsg_fee_new)) {
                     LogPrintf("ERROR: %s: Failed to get smsg fee.\n", __func__);
@@ -3108,7 +3099,7 @@
     m_blockman.m_dirty_blockindex.insert(pindex); // pindex has changed, must save to disk
 
     if ((!fIsGenesisBlock || fParticlMode) &&
-        !m_blockman.WriteUndoDataForBlock(blockundo, state, pindex, params)) {
+        !m_blockman.WriteUndoDataForBlock(blockundo, state, *pindex)) {
         return false;
     }
 
