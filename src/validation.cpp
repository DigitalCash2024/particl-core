--- conflicted
+++ resolved
@@ -3545,22 +3545,6 @@
                     pindexMostWork = FindMostWorkChain();
                 }
 
-<<<<<<< HEAD
-            // Whether we have anything to do at all.
-            if (pindexMostWork == nullptr || pindexMostWork == chainActive.Tip())
-                return true;
-            bool fInvalidFound = false;
-            std::shared_ptr<const CBlock> nullBlockPtr;
-            if (!ActivateBestChainStep(state, chainparams, pindexMostWork, pblock && pblock->GetHash() == pindexMostWork->GetBlockHash() ? pblock : nullBlockPtr, fInvalidFound, connectTrace))
-                return false;
-            if (fInvalidFound) {
-                // Wipe cache, we may need another branch now.
-                pindexMostWork = nullptr;
-            }
-            pindexNewTip = chainActive.Tip();
-            pindexFork = chainActive.FindFork(pindexOldTip);
-            fInitialDownload = IsInitialBlockDownload();
-=======
                 // Whether we have anything to do at all.
                 if (pindexMostWork == nullptr || pindexMostWork == chainActive.Tip()) {
                     break;
@@ -3577,7 +3561,6 @@
                     pindexMostWork = nullptr;
                 }
                 pindexNewTip = chainActive.Tip();
->>>>>>> afc115d7
 
                 for (const PerBlockConnectTrace& trace : connectTrace.GetBlocksConnected()) {
                     assert(trace.pblock && trace.pindex);
@@ -3595,16 +3578,9 @@
                 // Notify ValidationInterface subscribers
                 GetMainSignals().UpdatedBlockTip(pindexNewTip, pindexFork, fInitialDownload);
 
-<<<<<<< HEAD
-
-        // Always notify the UI if a new block tip was connected
-        if (pindexFork != pindexNewTip) {
-            uiInterface.NotifyBlockTip(fInitialDownload, pindexNewTip);
-=======
                 // Always notify the UI if a new block tip was connected
                 uiInterface.NotifyBlockTip(fInitialDownload, pindexNewTip);
             }
->>>>>>> afc115d7
         }
         // When we reach this point, we switched to a new tip (stored in pindexNewTip).
 
