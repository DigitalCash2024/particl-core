--- conflicted
+++ resolved
@@ -1922,7 +1922,9 @@
     LogPrintf("Leaving InitialBlockDownload (latching to false)\n");
     m_cached_finished_ibd.store(true, std::memory_order_relaxed);
     }
-    GetMainSignals().LeavingIBD();
+    if (m_options.signals) {
+        m_options.signals->LeavingIBD();
+    }
     WakeAllThreadStakeMiner();
     return false;
 }
@@ -3828,16 +3830,12 @@
     {
         CCoinsViewCache view(&CoinsTip());
         bool rv = ConnectBlock(blockConnecting, state, pindexNew, view);
-<<<<<<< HEAD
         if (pindexNew->nFlags & BLOCK_FAILED_DUPLICATE_STAKE) {
             state.nFlags |= BLOCK_FAILED_DUPLICATE_STAKE;
         }
-        GetMainSignals().BlockChecked(blockConnecting, state);
-=======
         if (m_chainman.m_options.signals) {
             m_chainman.m_options.signals->BlockChecked(blockConnecting, state);
         }
->>>>>>> 4cc99df4
         if (!rv) {
             if (state.IsInvalid())
                 InvalidBlockFound(pindexNew, state);
@@ -4194,14 +4192,10 @@
 
                 for (const PerBlockConnectTrace& trace : connectTrace.GetBlocksConnected()) {
                     assert(trace.pblock && trace.pindex);
-<<<<<<< HEAD
                     connected_blocks.push_back(trace.pblock->GetHash());
-                    GetMainSignals().BlockConnected(this->GetRole(), trace.pblock, trace.pindex);
-=======
                     if (m_chainman.m_options.signals) {
                         m_chainman.m_options.signals->BlockConnected(this->GetRole(), trace.pblock, trace.pindex);
                     }
->>>>>>> 4cc99df4
                 }
 
                 // This will have been toggled in
@@ -5395,14 +5389,9 @@
 
     // Header is valid/has work, merkle tree and segwit merkle tree are good...RELAY NOW
     // (but if it does not build on our best tip, let the SendMessages loop relay it)
-<<<<<<< HEAD
     if (!(state.nFlags & (BLOCK_STAKE_KERNEL_SPENT | BLOCK_FAILED_DUPLICATE_STAKE)) &&
         !IsInitialBlockDownload() && ActiveTip() == pindex->pprev) {
-        GetMainSignals().NewPoWValidBlock(pindex, pblock);
-=======
-    if (!IsInitialBlockDownload() && ActiveTip() == pindex->pprev && m_options.signals) {
         m_options.signals->NewPoWValidBlock(pindex, pblock);
->>>>>>> 4cc99df4
     }
 
     // Write block to history file
@@ -5476,19 +5465,15 @@
             return true;
         }
         if (!ret) {
-<<<<<<< HEAD
             if (fParticlMode && state.GetResult() != BlockValidationResult::BLOCK_MISSING_PREV) {
                 // Mark block as invalid to prevent re-requesting from peer.
                 // Block will have been added to the block index in AcceptBlockHeader
                 CBlockIndex *pindex = ActiveChainstate().m_blockman.AddToBlockIndex(*block, m_best_header);
                 ActiveChainstate().InvalidBlockFound(pindex, state);
             }
-            GetMainSignals().BlockChecked(*block, state);
-=======
             if (m_options.signals) {
                 m_options.signals->BlockChecked(*block, state);
             }
->>>>>>> 4cc99df4
             return error("%s: AcceptBlock FAILED (%s)", __func__, state.ToString());
         }
 
@@ -5496,7 +5481,9 @@
             pindex->nFlags |= BLOCK_FAILED_DUPLICATE_STAKE;
             m_blockman.m_dirty_blockindex.insert(pindex);
             LogPrint(BCLog::POS, "%s Marking duplicate stake: %s.\n", __func__, pindex->GetBlockHash().ToString());
-            GetMainSignals().BlockChecked(*block, state);
+            if (m_options.signals) {
+                m_options.signals->BlockChecked(*block, state);
+            }
         }
     }
 
