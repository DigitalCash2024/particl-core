// Copyright (c) 2009-2010 Satoshi Nakamoto
// Copyright (c) 2009-2018 The Bitcoin Core developers
// Distributed under the MIT software license, see the accompanying
// file COPYING or http://www.opensource.org/licenses/mit-license.php.

#include <validation.h>

#include <arith_uint256.h>
#include <chain.h>
#include <chainparams.h>
#include <checkpoints.h>
#include <checkqueue.h>
#include <consensus/consensus.h>
#include <consensus/merkle.h>
#include <consensus/tx_verify.h>
#include <consensus/validation.h>
#include <cuckoocache.h>
#include <hash.h>
#include <index/txindex.h>
#include <policy/fees.h>
#include <policy/policy.h>
#include <policy/rbf.h>
#include <pow.h>
#include <primitives/block.h>
#include <primitives/transaction.h>
#include <random.h>
#include <reverse_iterator.h>
#include <script/script.h>
#include <script/interpreter.h>
#include <script/sigcache.h>
#include <script/standard.h>
#include <shutdown.h>
#include <timedata.h>
#include <tinyformat.h>
#include <txdb.h>
#include <txmempool.h>
#include <ui_interface.h>
#include <undo.h>
#include <util.h>
#include <utilmoneystr.h>
#include <utilstrencodings.h>
#include <validationinterface.h>
#include <warnings.h>
#include <smsg/smessage.h>
#include <pos/kernel.h>
#include <blind.h>
#include <anon.h>
#include <rctindex.h>
#include <insight/insight.h>

#include <secp256k1_rangeproof.h>

#include <future>
#include <sstream>

#include <boost/algorithm/string/replace.hpp>
#include <boost/thread.hpp>

#if defined(NDEBUG)
# error "Particl cannot be compiled without assertions."
#endif

#define MICRO 0.000001
#define MILLI 0.001

/**
 * Global state
 */
namespace {
    struct CBlockIndexWorkComparator
    {
        bool operator()(const CBlockIndex *pa, const CBlockIndex *pb) const {
            // First sort by most total work, ...
            if (pa->nChainWork > pb->nChainWork) return false;
            if (pa->nChainWork < pb->nChainWork) return true;

            // ... then by earliest time received, ...
            if (pa->nSequenceId < pb->nSequenceId) return false;
            if (pa->nSequenceId > pb->nSequenceId) return true;

            // Use pointer address as tie breaker (should only happen with blocks
            // loaded from disk, as those all have id 0).
            if (pa < pb) return false;
            if (pa > pb) return true;

            // Identical blocks.
            return false;
        }
    };
} // anon namespace
/*
enum DisconnectResult
{
    DISCONNECT_OK,      // All good.
    DISCONNECT_UNCLEAN, // Rolled back, but UTXO set was inconsistent with block.
    DISCONNECT_FAILED   // Something else went wrong.
};
*/
class ConnectTrace;

/**
 * CChainState stores and provides an API to update our local knowledge of the
 * current best chain and header tree.
 *
 * It generally provides access to the current block tree, as well as functions
 * to provide new data, which it will appropriately validate and incorporate in
 * its state as necessary.
 *
 * Eventually, the API here is targeted at being exposed externally as a
 * consumable libconsensus library, so any functions added must only call
 * other class member functions, pure functions in other parts of the consensus
 * library, callbacks via the validation interface, or read/write-to-disk
 * functions (eventually this will also be via callbacks).
 */
class CChainState {
private:
    /**
     * The set of all CBlockIndex entries with BLOCK_VALID_TRANSACTIONS (for itself and all ancestors) and
     * as good as our current tip or better. Entries may be failed, though, and pruning nodes may be
     * missing the data for the block.
     */
    std::set<CBlockIndex*, CBlockIndexWorkComparator> setBlockIndexCandidates;

    /**
     * Every received block is assigned a unique and increasing identifier, so we
     * know which one to give priority in case of a fork.
     */
    CCriticalSection cs_nBlockSequenceId;
    /** Blocks loaded from disk are assigned id 0, so start the counter at 1. */
    int32_t nBlockSequenceId = 1;
    /** Decreasing counter (used by subsequent preciousblock calls). */
    int32_t nBlockReverseSequenceId = -1;
    /** chainwork for the last block that preciousblock has been applied to. */
    arith_uint256 nLastPreciousChainwork = 0;

    /** In order to efficiently track invalidity of headers, we keep the set of
      * blocks which we tried to connect and found to be invalid here (ie which
      * were set to BLOCK_FAILED_VALID since the last restart). We can then
      * walk this set and check if a new header is a descendant of something in
      * this set, preventing us from having to walk mapBlockIndex when we try
      * to connect a bad block and fail.
      *
      * While this is more complicated than marking everything which descends
      * from an invalid block as invalid at the time we discover it to be
      * invalid, doing so would require walking all of mapBlockIndex to find all
      * descendants. Since this case should be very rare, keeping track of all
      * BLOCK_FAILED_VALID blocks in a set should be just fine and work just as
      * well.
      *
      * Because we already walk mapBlockIndex in height-order at startup, we go
      * ahead and mark descendants of invalid blocks as FAILED_CHILD at that time,
      * instead of putting things in this set.
      */
    std::set<CBlockIndex*> m_failed_blocks;

    /**
     * the ChainState CriticalSection
     * A lock that must be held when modifying this ChainState - held in ActivateBestChain()
     */
    CCriticalSection m_cs_chainstate;

public:
    CChain chainActive;
    BlockMap mapBlockIndex;
    std::multimap<CBlockIndex*, CBlockIndex*> mapBlocksUnlinked;
    CBlockIndex *pindexBestInvalid = nullptr;

    bool LoadBlockIndex(const Consensus::Params& consensus_params, CBlockTreeDB& blocktree) EXCLUSIVE_LOCKS_REQUIRED(cs_main);

    bool ActivateBestChain(CValidationState &state, const CChainParams& chainparams, std::shared_ptr<const CBlock> pblock);

    /**
     * If a block header hasn't already been seen, call CheckBlockHeader on it, ensure
     * that it doesn't descend from an invalid block, and then add it to mapBlockIndex.
     */
    bool AcceptBlockHeader(const CBlockHeader& block, CValidationState& state, const CChainParams& chainparams, CBlockIndex** ppindex) EXCLUSIVE_LOCKS_REQUIRED(cs_main);
    bool AcceptBlock(const std::shared_ptr<const CBlock>& pblock, CValidationState& state, const CChainParams& chainparams, CBlockIndex** ppindex, bool fRequested, const CDiskBlockPos* dbp, bool* fNewBlock) EXCLUSIVE_LOCKS_REQUIRED(cs_main);

    // Block (dis)connection on a given view:
    DisconnectResult DisconnectBlock(const CBlock& block, const CBlockIndex* pindex, CCoinsViewCache& view);
    bool ConnectBlock(const CBlock& block, CValidationState& state, CBlockIndex* pindex,
                      CCoinsViewCache& view, const CChainParams& chainparams, bool fJustCheck = false) EXCLUSIVE_LOCKS_REQUIRED(cs_main);

    // Block disconnection on our pcoinsTip:
    bool DisconnectTip(CValidationState& state, const CChainParams& chainparams, DisconnectedBlockTransactions *disconnectpool);

    // Manual block validity manipulation:
    bool PreciousBlock(CValidationState& state, const CChainParams& params, CBlockIndex* pindex) LOCKS_EXCLUDED(cs_main);
    bool InvalidateBlock(CValidationState& state, const CChainParams& chainparams, CBlockIndex* pindex) EXCLUSIVE_LOCKS_REQUIRED(cs_main);
    void ResetBlockFailureFlags(CBlockIndex* pindex) EXCLUSIVE_LOCKS_REQUIRED(cs_main);

    bool ReplayBlocks(const CChainParams& params, CCoinsView* view);
    bool RewindBlockIndex(const CChainParams& params);
    bool LoadGenesisBlock(const CChainParams& chainparams);

    void PruneBlockIndexCandidates();

    void UnloadBlockIndex();

<<<<<<< HEAD
//private:
    bool ActivateBestChainStep(CValidationState& state, const CChainParams& chainparams, CBlockIndex* pindexMostWork, const std::shared_ptr<const CBlock>& pblock, bool& fInvalidFound, ConnectTrace& connectTrace);
    bool ConnectTip(CValidationState& state, const CChainParams& chainparams, CBlockIndex* pindexNew, const std::shared_ptr<const CBlock>& pblock, ConnectTrace& connectTrace, DisconnectedBlockTransactions &disconnectpool);
=======
private:
    bool ActivateBestChainStep(CValidationState& state, const CChainParams& chainparams, CBlockIndex* pindexMostWork, const std::shared_ptr<const CBlock>& pblock, bool& fInvalidFound, ConnectTrace& connectTrace) EXCLUSIVE_LOCKS_REQUIRED(cs_main);
    bool ConnectTip(CValidationState& state, const CChainParams& chainparams, CBlockIndex* pindexNew, const std::shared_ptr<const CBlock>& pblock, ConnectTrace& connectTrace, DisconnectedBlockTransactions &disconnectpool) EXCLUSIVE_LOCKS_REQUIRED(cs_main);
>>>>>>> 427253cf

    CBlockIndex* AddToBlockIndex(const CBlockHeader& block) EXCLUSIVE_LOCKS_REQUIRED(cs_main);
    /** Create a new block index entry for a given block hash */
    CBlockIndex* InsertBlockIndex(const uint256& hash) EXCLUSIVE_LOCKS_REQUIRED(cs_main);
    /**
     * Make various assertions about the state of the block index.
     *
     * By default this only executes fully when using the Regtest chain; see: fCheckBlockIndex.
     */
    void CheckBlockIndex(const Consensus::Params& consensusParams);

<<<<<<< HEAD
    void InvalidBlockFound(CBlockIndex *pindex, const CBlock &block, const CValidationState &state);
=======
    void InvalidBlockFound(CBlockIndex *pindex, const CValidationState &state) EXCLUSIVE_LOCKS_REQUIRED(cs_main);
>>>>>>> 427253cf
    CBlockIndex* FindMostWorkChain() EXCLUSIVE_LOCKS_REQUIRED(cs_main);
    void ReceivedBlockTransactions(const CBlock& block, CBlockIndex* pindexNew, const CDiskBlockPos& pos, const Consensus::Params& consensusParams) EXCLUSIVE_LOCKS_REQUIRED(cs_main);


    bool RollforwardBlock(const CBlockIndex* pindex, CCoinsViewCache& inputs, const CChainParams& params) EXCLUSIVE_LOCKS_REQUIRED(cs_main);
} g_chainstate;



CCriticalSection cs_main;

BlockMap& mapBlockIndex = g_chainstate.mapBlockIndex;
CChain& chainActive = g_chainstate.chainActive;

std::map<uint256, StakeConflict> mapStakeConflict;
std::map<COutPoint, uint256> mapStakeSeen;
std::list<COutPoint> listStakeSeen;

CoinStakeCache coinStakeCache;
std::set<CCmpPubKey> setConnectKi; // hacky workaround

CBlockIndex *pindexBestHeader = nullptr;
CWaitableCriticalSection g_best_block_mutex;
CConditionVariable g_best_block_cv;
uint256 g_best_block;
int nScriptCheckThreads = 0;
std::atomic_bool fImporting(false);
std::atomic_bool fReindex(false);
bool fSkipRangeproof = false;
bool fBusyImporting = false;        // covers ActivateBestChain too
bool fTxIndex = true;
bool fAddressIndex = false;
bool fTimestampIndex = false;
bool fSpentIndex = false;
bool fHavePruned = false;
bool fPruneMode = false;
bool fIsBareMultisigStd = DEFAULT_PERMIT_BAREMULTISIG;
bool fRequireStandard = true;
bool fCheckBlockIndex = false;
bool fCheckpointsEnabled = DEFAULT_CHECKPOINTS_ENABLED;
size_t nCoinCacheUsage = 5000 * 300;
uint64_t nPruneTarget = 0;
int64_t nMaxTipAge = DEFAULT_MAX_TIP_AGE;
bool fEnableReplacement = DEFAULT_ENABLE_REPLACEMENT;
static bool fVerifyingDB = false;

uint256 hashAssumeValid;
arith_uint256 nMinimumChainWork;

CFeeRate minRelayTxFee = CFeeRate(DEFAULT_MIN_RELAY_TX_FEE);
CAmount maxTxFee = DEFAULT_TRANSACTION_MAXFEE;

CBlockPolicyEstimator feeEstimator;
CTxMemPool mempool(&feeEstimator);
std::atomic_bool g_is_mempool_loaded{false};

/** Constant stuff for coinbase transactions we create: */
CScript COINBASE_FLAGS;


const std::string strMessageMagic = "Bitcoin Signed Message:\n";

extern bool IncomingBlockChecked(const CBlock &block, CValidationState &state);

// Internal stuff
namespace {
    CBlockIndex *&pindexBestInvalid = g_chainstate.pindexBestInvalid;

    /** All pairs A->B, where A (or one of its ancestors) misses transactions, but B has transactions.
     * Pruned nodes may have entries where B is missing data.
     */
    std::multimap<CBlockIndex*, CBlockIndex*>& mapBlocksUnlinked = g_chainstate.mapBlocksUnlinked;

    CCriticalSection cs_LastBlockFile;
    std::vector<CBlockFileInfo> vinfoBlockFile;
    int nLastBlockFile = 0;
    /** Global flag to indicate we should check to see if there are
     *  block/undo files that should be deleted.  Set on startup
     *  or if we allocate more file space when we're in prune mode
     */
    bool fCheckForPruning = false;

    /** Dirty block index entries. */
    std::set<CBlockIndex*> setDirtyBlockIndex;

    /** Dirty block file entries. */
    std::set<int> setDirtyFileInfo;
} // anon namespace

int StakeConflict::Add(NodeId id)
{
    nLastUpdated = GetAdjustedTime();
    std::pair<std::map<NodeId, int>::iterator,bool> ret;
    ret = peerCount.insert(std::pair<NodeId, int>(id, 1));
    if (ret.second == false) // existing element
        ret.first->second++;

    return 0;
};

CBlockIndex* FindForkInGlobalIndex(const CChain& chain, const CBlockLocator& locator)
{
    AssertLockHeld(cs_main);

    // Find the latest block common to locator and chain - we expect that
    // locator.vHave is sorted descending by height.
    for (const uint256& hash : locator.vHave) {
        CBlockIndex* pindex = LookupBlockIndex(hash);
        if (pindex) {
            if (chain.Contains(pindex))
                return pindex;
            if (pindex->GetAncestor(chain.Height()) == chain.Tip()) {
                return chain.Tip();
            }
        }
    }
    return chain.Genesis();
}

std::unique_ptr<CCoinsViewDB> pcoinsdbview;
std::unique_ptr<CCoinsViewCache> pcoinsTip;
std::unique_ptr<CBlockTreeDB> pblocktree;

// See definition for documentation
//static bool FlushStateToDisk(const CChainParams& chainParams, CValidationState &state, FlushStateMode mode, int nManualPruneHeight=0);
static void FindFilesToPruneManual(std::set<int>& setFilesToPrune, int nManualPruneHeight);
static void FindFilesToPrune(std::set<int>& setFilesToPrune, uint64_t nPruneAfterHeight);
bool CheckInputs(const CTransaction& tx, CValidationState &state, const CCoinsViewCache &inputs, bool fScriptChecks, unsigned int flags, bool cacheSigStore, bool cacheFullScriptStore, PrecomputedTransactionData& txdata, std::vector<CScriptCheck> *pvChecks = nullptr, bool fAnonChecks = true);
static FILE* OpenUndoFile(const CDiskBlockPos &pos, bool fReadOnly = false);

bool CheckFinalTx(const CTransaction &tx, int flags)
{
    AssertLockHeld(cs_main);

    // By convention a negative value for flags indicates that the
    // current network-enforced consensus rules should be used. In
    // a future soft-fork scenario that would mean checking which
    // rules would be enforced for the next block and setting the
    // appropriate flags. At the present time no soft-forks are
    // scheduled, so no flags are set.
    flags = std::max(flags, 0);

    // CheckFinalTx() uses chainActive.Height()+1 to evaluate
    // nLockTime because when IsFinalTx() is called within
    // CBlock::AcceptBlock(), the height of the block *being*
    // evaluated is what is used. Thus if we want to know if a
    // transaction can be part of the *next* block, we need to call
    // IsFinalTx() with one more than chainActive.Height().
    const int nBlockHeight = chainActive.Height() + 1;

    // BIP113 requires that time-locked transactions have nLockTime set to
    // less than the median time of the previous block they're contained in.
    // When the next block is created its previous block will be the current
    // chain tip, so we use that to calculate the median time passed to
    // IsFinalTx() if LOCKTIME_MEDIAN_TIME_PAST is set.
    const int64_t nBlockTime = (flags & LOCKTIME_MEDIAN_TIME_PAST)
                             ? chainActive.Tip()->GetMedianTimePast()
                             : GetAdjustedTime();

    return IsFinalTx(tx, nBlockHeight, nBlockTime);
}


bool TestLockPointValidity(const LockPoints* lp)
{
    AssertLockHeld(cs_main);
    assert(lp);
    // If there are relative lock times then the maxInputBlock will be set
    // If there are no relative lock times, the LockPoints don't depend on the chain
    if (lp->maxInputBlock) {
        // Check whether chainActive is an extension of the block at which the LockPoints
        // calculation was valid.  If not LockPoints are no longer valid
        if (!chainActive.Contains(lp->maxInputBlock)) {
            return false;
        }
    }

    // LockPoints still valid
    return true;
}

bool CheckSequenceLocks(const CTransaction &tx, int flags, LockPoints* lp, bool useExistingLockPoints)
{
    AssertLockHeld(cs_main);
    AssertLockHeld(mempool.cs);

    CBlockIndex* tip = chainActive.Tip();
    assert(tip != nullptr);

    CBlockIndex index;
    index.pprev = tip;
    // CheckSequenceLocks() uses chainActive.Height()+1 to evaluate
    // height based locks because when SequenceLocks() is called within
    // ConnectBlock(), the height of the block *being*
    // evaluated is what is used.
    // Thus if we want to know if a transaction can be part of the
    // *next* block, we need to use one more than chainActive.Height()
    index.nHeight = tip->nHeight + 1;

    std::pair<int, int64_t> lockPair;
    if (useExistingLockPoints) {
        assert(lp);
        lockPair.first = lp->height;
        lockPair.second = lp->time;
    }
    else {
        // pcoinsTip contains the UTXO set for chainActive.Tip()
        CCoinsViewMemPool viewMemPool(pcoinsTip.get(), mempool);
        std::vector<int> prevheights;
        prevheights.resize(tx.vin.size());
        for (size_t txinIndex = 0; txinIndex < tx.vin.size(); txinIndex++) {
            const CTxIn& txin = tx.vin[txinIndex];

            if (txin.IsAnonInput())
            {
                prevheights[txinIndex] = tip->nHeight + 1;
                continue;
            };

            Coin coin;
            if (!viewMemPool.GetCoin(txin.prevout, coin)) {
                return error("%s: Missing input", __func__);
            }
            if (coin.nHeight == MEMPOOL_HEIGHT) {
                // Assume all mempool transaction confirm in the next block
                prevheights[txinIndex] = tip->nHeight + 1;
            } else {
                prevheights[txinIndex] = coin.nHeight;
            }
        }
        lockPair = CalculateSequenceLocks(tx, flags, &prevheights, index);
        if (lp) {
            lp->height = lockPair.first;
            lp->time = lockPair.second;
            // Also store the hash of the block with the highest height of
            // all the blocks which have sequence locked prevouts.
            // This hash needs to still be on the chain
            // for these LockPoint calculations to be valid
            // Note: It is impossible to correctly calculate a maxInputBlock
            // if any of the sequence locked inputs depend on unconfirmed txs,
            // except in the special case where the relative lock time/height
            // is 0, which is equivalent to no sequence lock. Since we assume
            // input height of tip+1 for mempool txs and test the resulting
            // lockPair from CalculateSequenceLocks against tip+1.  We know
            // EvaluateSequenceLocks will fail if there was a non-zero sequence
            // lock on a mempool input, so we can use the return value of
            // CheckSequenceLocks to indicate the LockPoints validity
            int maxInputHeight = 0;
            for (int height : prevheights) {
                // Can ignore mempool inputs since we'll fail if they had non-zero locks
                if (height != tip->nHeight+1) {
                    maxInputHeight = std::max(maxInputHeight, height);
                }
            }
            lp->maxInputBlock = tip->GetAncestor(maxInputHeight);
        }
    }
    return EvaluateSequenceLocks(index, lockPair);
}

// Returns the script flags which should be checked for a given block
static unsigned int GetBlockScriptFlags(const CBlockIndex* pindex, const Consensus::Params& chainparams);


static void LimitMempoolSize(CTxMemPool& pool, size_t limit, unsigned long age) {
    int expired = pool.Expire(GetTime() - age);
    if (expired != 0) {
        LogPrint(BCLog::MEMPOOL, "Expired %i transactions from the memory pool\n", expired);
    }

    std::vector<COutPoint> vNoSpendsRemaining;
    pool.TrimToSize(limit, &vNoSpendsRemaining);
    for (const COutPoint& removed : vNoSpendsRemaining)
        pcoinsTip->Uncache(removed);
}

/** Convert CValidationState to a human-readable message for logging */
std::string FormatStateMessage(const CValidationState &state)
{
    return strprintf("%s%s (code %i)",
        state.GetRejectReason(),
        state.GetDebugMessage().empty() ? "" : ", "+state.GetDebugMessage(),
        state.GetRejectCode());
}

static bool IsCurrentForFeeEstimation() EXCLUSIVE_LOCKS_REQUIRED(cs_main)
{
    AssertLockHeld(cs_main);
    if (IsInitialBlockDownload())
        return false;
    if (chainActive.Tip()->GetBlockTime() < (GetTime() - MAX_FEE_ESTIMATION_TIP_AGE))
        return false;
    if (chainActive.Height() < pindexBestHeader->nHeight - 1)
        return false;
    return true;
}

/* Make mempool consistent after a reorg, by re-adding or recursively erasing
 * disconnected block transactions from the mempool, and also removing any
 * other transactions from the mempool that are no longer valid given the new
 * tip/height.
 *
 * Note: we assume that disconnectpool only contains transactions that are NOT
 * confirmed in the current chain nor already in the mempool (otherwise,
 * in-mempool descendants of such transactions would be removed).
 *
 * Passing fAddToMempool=false will skip trying to add the transactions back,
 * and instead just erase from the mempool as needed.
 */

static void UpdateMempoolForReorg(DisconnectedBlockTransactions &disconnectpool, bool fAddToMempool) EXCLUSIVE_LOCKS_REQUIRED(cs_main)
{
    AssertLockHeld(cs_main);
    std::vector<uint256> vHashUpdate;
    // disconnectpool's insertion_order index sorts the entries from
    // oldest to newest, but the oldest entry will be the last tx from the
    // latest mined block that was disconnected.
    // Iterate disconnectpool in reverse, so that we add transactions
    // back to the mempool starting with the earliest transaction that had
    // been previously seen in a block.
    auto it = disconnectpool.queuedTx.get<insertion_order>().rbegin();
    while (it != disconnectpool.queuedTx.get<insertion_order>().rend()) {
        // ignore validation errors in resurrected transactions
        CValidationState stateDummy;
        if (!fAddToMempool || (*it)->IsCoinBase() ||
            !AcceptToMemoryPool(mempool, stateDummy, *it, nullptr /* pfMissingInputs */,
                                nullptr /* plTxnReplaced */, true /* bypass_limits */, 0 /* nAbsurdFee */)) {
            // If the transaction doesn't make it in to the mempool, remove any
            // transactions that depend on it (which would now be orphans).
            mempool.removeRecursive(**it, MemPoolRemovalReason::REORG);
        } else if (mempool.exists((*it)->GetHash())) {
            vHashUpdate.push_back((*it)->GetHash());
        }
        ++it;
    }
    disconnectpool.queuedTx.clear();
    // AcceptToMemoryPool/addUnchecked all assume that new mempool entries have
    // no in-mempool children, which is generally not true when adding
    // previously-confirmed transactions back to the mempool.
    // UpdateTransactionsFromBlock finds descendants of any transactions in
    // the disconnectpool that were added back and cleans up the mempool state.
    mempool.UpdateTransactionsFromBlock(vHashUpdate);

    // We also need to remove any now-immature transactions
    mempool.removeForReorg(pcoinsTip.get(), chainActive.Tip()->nHeight + 1, STANDARD_LOCKTIME_VERIFY_FLAGS);
    // Re-limit mempool size, in case we added any transactions
    LimitMempoolSize(mempool, gArgs.GetArg("-maxmempool", DEFAULT_MAX_MEMPOOL_SIZE) * 1000000, gArgs.GetArg("-mempoolexpiry", DEFAULT_MEMPOOL_EXPIRY) * 60 * 60);
}

// Used to avoid mempool polluting consensus critical paths if CCoinsViewMempool
// were somehow broken and returning the wrong scriptPubKeys
static bool CheckInputsFromMempoolAndCache(const CTransaction& tx, CValidationState& state, const CCoinsViewCache& view, const CTxMemPool& pool,
                 unsigned int flags, bool cacheSigStore, PrecomputedTransactionData& txdata) EXCLUSIVE_LOCKS_REQUIRED(cs_main) {
    AssertLockHeld(cs_main);

    // pool.cs should be locked already, but go ahead and re-take the lock here
    // to enforce that mempool doesn't change between when we check the view
    // and when we actually call through to CheckInputs
    LOCK(pool.cs);

    assert(!tx.IsCoinBase());
    for (const CTxIn& txin : tx.vin) {
        if (txin.IsAnonInput())
            continue;
        const Coin& coin = view.AccessCoin(txin.prevout);

        // At this point we haven't actually checked if the coins are all
        // available (or shouldn't assume we have, since CheckInputs does).
        // So we just return failure if the inputs are not available here,
        // and then only have to check equivalence for available inputs.
        if (coin.IsSpent()) return false;

        const CTransactionRef& txFrom = pool.get(txin.prevout.hash);
        if (txFrom) {
            assert(txFrom->GetHash() == txin.prevout.hash);
            assert(txFrom->GetNumVOuts() > txin.prevout.n);
            if (txFrom->IsParticlVersion())
            {
                assert(coin.Matches(txFrom->vpout[txin.prevout.n].get()));
            } else
            {
                assert(txFrom->vout[txin.prevout.n] == coin.out);
            }
        } else {
            const Coin& coinFromDisk = pcoinsTip->AccessCoin(txin.prevout);
            assert(!coinFromDisk.IsSpent());
            assert(coinFromDisk.out == coin.out);
        }
    }

    return CheckInputs(tx, state, view, true, flags, cacheSigStore, true, txdata);
}

static bool AcceptToMemoryPoolWorker(const CChainParams& chainparams, CTxMemPool& pool, CValidationState& state, const CTransactionRef& ptx,
                              bool* pfMissingInputs, int64_t nAcceptTime, std::list<CTransactionRef>* plTxnReplaced,
<<<<<<< HEAD
                              bool bypass_limits, const CAmount& nAbsurdFee, std::vector<COutPoint>& coins_to_uncache, bool test_accept, bool ignore_locks)
=======
                              bool bypass_limits, const CAmount& nAbsurdFee, std::vector<COutPoint>& coins_to_uncache, bool test_accept) EXCLUSIVE_LOCKS_REQUIRED(cs_main)
>>>>>>> 427253cf
{
    const CTransaction& tx = *ptx;
    const uint256 hash = tx.GetHash();
    AssertLockHeld(cs_main);
    LOCK(pool.cs); // mempool "read lock" (held through GetMainSignals().TransactionAddedToMempool())
    if (pfMissingInputs) {
        *pfMissingInputs = false;
    }

    if (!CheckTransaction(tx, state))
        return false; // state filled in by CheckTransaction

    // Coinbase is only valid in a block, not as a loose transaction
    if (tx.IsCoinBase())
        return state.DoS(100, false, REJECT_INVALID, "coinbase");

    // Coinstake is only valid in a block, not as a loose transaction
    if (tx.IsCoinStake())
        return state.DoS(100, false, REJECT_INVALID, "coinstake");

    // Rather not work on nonstandard transactions (unless -testnet/-regtest)
    std::string reason;
    if (fRequireStandard && !IsStandardTx(tx, reason))
        return state.DoS(0, false, REJECT_NONSTANDARD, reason);

    // Do not work on transactions that are too small.
    // A transaction with 1 segwit input and 1 P2WPHK output has non-witness size of 82 bytes.
    // Transactions smaller than this are not relayed to reduce unnecessary malloc overhead.
    if (::GetSerializeSize(tx, SER_NETWORK, PROTOCOL_VERSION | SERIALIZE_TRANSACTION_NO_WITNESS) < MIN_STANDARD_TX_NONWITNESS_SIZE)
        return state.DoS(0, false, REJECT_NONSTANDARD, "tx-size-small");

    // Only accept nLockTime-using transactions that can be mined in the next
    // block; we don't want our mempool filled up with transactions that can't
    // be mined yet.
    if (!test_accept || !ignore_locks)
    if (!CheckFinalTx(tx, STANDARD_LOCKTIME_VERIFY_FLAGS))
        return state.DoS(0, false, REJECT_NONSTANDARD, "non-final");

    // is it already in the memory pool?
    if (pool.exists(hash)) {
        return state.Invalid(false, REJECT_DUPLICATE, "txn-already-in-mempool");
    }

    // Check for conflicts with in-memory transactions
    std::set<uint256> setConflicts;
    for (const CTxIn &txin : tx.vin)
    {
        if (txin.IsAnonInput())
            continue;

        auto itConflicting = pool.mapNextTx.find(txin.prevout);
        if (itConflicting != pool.mapNextTx.end())
        {
            const CTransaction *ptxConflicting = itConflicting->second;
            if (!setConflicts.count(ptxConflicting->GetHash()))
            {
                // Allow opt-out of transaction replacement by setting
                // nSequence > MAX_BIP125_RBF_SEQUENCE (SEQUENCE_FINAL-2) on all inputs.
                //
                // SEQUENCE_FINAL-1 is picked to still allow use of nLockTime by
                // non-replaceable transactions. All inputs rather than just one
                // is for the sake of multi-party protocols, where we don't
                // want a single party to be able to disable replacement.
                //
                // The opt-out ignores descendants as anyone relying on
                // first-seen mempool behavior should be checking all
                // unconfirmed ancestors anyway; doing otherwise is hopelessly
                // insecure.
                bool fReplacementOptOut = true;
                if (fEnableReplacement)
                {
                    for (const CTxIn &_txin : ptxConflicting->vin)
                    {
                        if (_txin.nSequence <= MAX_BIP125_RBF_SEQUENCE)
                        {
                            fReplacementOptOut = false;
                            break;
                        }
                    }
                }
                if (fReplacementOptOut) {
                    return state.Invalid(false, REJECT_DUPLICATE, "txn-mempool-conflict");
                }

                setConflicts.insert(ptxConflicting->GetHash());
            }
        }
    }

    state.fHasAnonInput = false;
    {
        CCoinsView dummy;
        CCoinsViewCache view(&dummy);

        LockPoints lp;
        CCoinsViewMemPool viewMemPool(pcoinsTip.get(), pool);
        view.SetBackend(viewMemPool);

        // do all inputs exist?
        for (const CTxIn& txin : tx.vin)
        {
            if (txin.IsAnonInput())
            {
                state.fHasAnonInput = true;
                continue;
            };

            if (!pcoinsTip->HaveCoinInCache(txin.prevout)) {
                coins_to_uncache.push_back(txin.prevout);
            }
            if (!view.HaveCoin(txin.prevout)) {
                // Are inputs missing because we already have the tx?
                for (size_t out = 0; out < tx.GetNumVOuts(); out++) {
                    // Optimistically just do efficient check of cache for outputs
                    if (pcoinsTip->HaveCoinInCache(COutPoint(hash, out))) {
                        return state.Invalid(false, REJECT_DUPLICATE, "txn-already-known");
                    }
                }
                // Otherwise assume this might be an orphan tx for which we just haven't seen parents yet
                if (pfMissingInputs) {
                    *pfMissingInputs = true;
                }
                return false; // fMissingInputs and !state.IsInvalid() is used to detect this condition, don't set state.Invalid()
            }
        };

        if (state.fHasAnonInput
             && (chainActive.Height() < GetNumBlocksOfPeers()-1))
        {
            LogPrintf("%s: Ignoring anon transaction while chain syncs height %d - peers %d.\n",
                __func__, chainActive.Height(), GetNumBlocksOfPeers());
            return false; // Might be missing inputs
        };

        if (!AllAnonOutputsUnknown(tx, state)) // set state.fHasAnonOutput
            return false; // Already in the blockchain, containing block could have been received before loose tx

        // Bring the best block into scope
        view.GetBestBlock();
        // we have all inputs cached now, so switch back to dummy, so we don't need to keep lock on mempool
        view.SetBackend(dummy);

        // Only accept BIP68 sequence locked transactions that can be mined in the next
        // block; we don't want our mempool filled up with transactions that can't
        // be mined yet.
        // Must keep pool.cs for this unless we change CheckSequenceLocks to take a
        // CoinsViewCache instead of create its own
        if (!test_accept || !ignore_locks)
        if (!CheckSequenceLocks(tx, STANDARD_LOCKTIME_VERIFY_FLAGS, &lp))
            return state.DoS(0, false, REJECT_NONSTANDARD, "non-BIP68-final");

        CAmount nFees = 0;
        if (!Consensus::CheckTxInputs(tx, state, view, GetSpendHeight(view), nFees)) {
            return error("%s: Consensus::CheckTxInputs: %s, %s", __func__, tx.GetHash().ToString(), FormatStateMessage(state));
        }

        // Check for non-standard pay-to-script-hash in inputs
        if (fRequireStandard && !AreInputsStandard(tx, view))
            return state.Invalid(false, REJECT_NONSTANDARD, "bad-txns-nonstandard-inputs");

        // Check for non-standard witness in P2WSH
        if (tx.HasWitness() && fRequireStandard && !IsWitnessStandard(tx, view))
            return state.DoS(0, false, REJECT_NONSTANDARD, "bad-witness-nonstandard", true);

        int64_t nSigOpsCost = GetTransactionSigOpCost(tx, view, STANDARD_SCRIPT_VERIFY_FLAGS);

        // nModifiedFees includes any fee deltas from PrioritiseTransaction
        CAmount nModifiedFees = nFees;
        pool.ApplyDelta(hash, nModifiedFees);

        // Keep track of transactions that spend a coinbase, which we re-scan
        // during reorgs to ensure COINBASE_MATURITY is still met.
        bool fSpendsCoinbase = false;
        for (const CTxIn &txin : tx.vin)
        {
            if (txin.IsAnonInput())
                continue;
            const Coin &coin = view.AccessCoin(txin.prevout);
            if (coin.IsCoinBase()) {
                fSpendsCoinbase = true;
                break;
            }
        }


        CTxMemPoolEntry entry(ptx, nFees, nAcceptTime, chainActive.Height(),
                              fSpendsCoinbase, nSigOpsCost, lp);
        unsigned int nSize = entry.GetTxSize();

        // Check that the transaction doesn't have an excessive number of
        // sigops, making it impossible to mine. Since the coinbase transaction
        // itself can contain sigops MAX_STANDARD_TX_SIGOPS is less than
        // MAX_BLOCK_SIGOPS; we still consider this an invalid rather than
        // merely non-standard transaction.
        if (nSigOpsCost > MAX_STANDARD_TX_SIGOPS_COST)
            return state.DoS(0, false, REJECT_NONSTANDARD, "bad-txns-too-many-sigops", false,
                strprintf("%d", nSigOpsCost));

        CAmount mempoolRejectFee = pool.GetMinFee(gArgs.GetArg("-maxmempool", DEFAULT_MAX_MEMPOOL_SIZE) * 1000000).GetFee(nSize);
        if (state.fHasAnonOutput)
            mempoolRejectFee *= ANON_FEE_MULTIPLIER;

        if (!bypass_limits && mempoolRejectFee > 0 && nModifiedFees < mempoolRejectFee) {
            return state.DoS(0, false, REJECT_INSUFFICIENTFEE, "mempool min fee not met", false, strprintf("%d < %d", nModifiedFees, mempoolRejectFee));
        }

        // No transactions are allowed below minRelayTxFee except from disconnected blocks
        if (!bypass_limits && nModifiedFees < ::minRelayTxFee.GetFee(nSize)) {
            return state.DoS(0, false, REJECT_INSUFFICIENTFEE, "min relay fee not met", false, strprintf("%d < %d", nModifiedFees, ::minRelayTxFee.GetFee(nSize)));
        }

        if (nAbsurdFee && nFees > nAbsurdFee)
            return state.Invalid(false,
                REJECT_HIGHFEE, "absurdly-high-fee",
                strprintf("%d > %d", nFees, nAbsurdFee));

        // Calculate in-mempool ancestors, up to a limit.
        CTxMemPool::setEntries setAncestors;
        size_t nLimitAncestors = gArgs.GetArg("-limitancestorcount", DEFAULT_ANCESTOR_LIMIT);
        size_t nLimitAncestorSize = gArgs.GetArg("-limitancestorsize", DEFAULT_ANCESTOR_SIZE_LIMIT)*1000;
        size_t nLimitDescendants = gArgs.GetArg("-limitdescendantcount", DEFAULT_DESCENDANT_LIMIT);
        size_t nLimitDescendantSize = gArgs.GetArg("-limitdescendantsize", DEFAULT_DESCENDANT_SIZE_LIMIT)*1000;
        std::string errString;
        if (!pool.CalculateMemPoolAncestors(entry, setAncestors, nLimitAncestors, nLimitAncestorSize, nLimitDescendants, nLimitDescendantSize, errString)) {
            return state.DoS(0, false, REJECT_NONSTANDARD, "too-long-mempool-chain", false, errString);
        }

        // A transaction that spends outputs that would be replaced by it is invalid. Now
        // that we have the set of all ancestors we can detect this
        // pathological case by making sure setConflicts and setAncestors don't
        // intersect.
        for (CTxMemPool::txiter ancestorIt : setAncestors)
        {
            const uint256 &hashAncestor = ancestorIt->GetTx().GetHash();
            if (setConflicts.count(hashAncestor))
            {
                return state.DoS(10, false,
                                 REJECT_INVALID, "bad-txns-spends-conflicting-tx", false,
                                 strprintf("%s spends conflicting transaction %s",
                                           hash.ToString(),
                                           hashAncestor.ToString()));
            }
        }

        // Check if it's economically rational to mine this transaction rather
        // than the ones it replaces.
        CAmount nConflictingFees = 0;
        size_t nConflictingSize = 0;
        uint64_t nConflictingCount = 0;
        CTxMemPool::setEntries allConflicting;

        // If we don't hold the lock allConflicting might be incomplete; the
        // subsequent RemoveStaged() and addUnchecked() calls don't guarantee
        // mempool consistency for us.
        const bool fReplacementTransaction = setConflicts.size();
        if (fReplacementTransaction)
        {
            CFeeRate newFeeRate(nModifiedFees, nSize);
            std::set<uint256> setConflictsParents;
            const int maxDescendantsToVisit = 100;
            CTxMemPool::setEntries setIterConflicting;
            for (const uint256 &hashConflicting : setConflicts)
            {
                CTxMemPool::txiter mi = pool.mapTx.find(hashConflicting);
                if (mi == pool.mapTx.end())
                    continue;

                // Save these to avoid repeated lookups
                setIterConflicting.insert(mi);

                // Don't allow the replacement to reduce the feerate of the
                // mempool.
                //
                // We usually don't want to accept replacements with lower
                // feerates than what they replaced as that would lower the
                // feerate of the next block. Requiring that the feerate always
                // be increased is also an easy-to-reason about way to prevent
                // DoS attacks via replacements.
                //
                // We only consider the feerates of transactions being directly
                // replaced, not their indirect descendants. While that does
                // mean high feerate children are ignored when deciding whether
                // or not to replace, we do require the replacement to pay more
                // overall fees too, mitigating most cases.
                CFeeRate oldFeeRate(mi->GetModifiedFee(), mi->GetTxSize());
                if (newFeeRate <= oldFeeRate)
                {
                    return state.DoS(0, false,
                            REJECT_INSUFFICIENTFEE, "insufficient fee", false,
                            strprintf("rejecting replacement %s; new feerate %s <= old feerate %s",
                                  hash.ToString(),
                                  newFeeRate.ToString(),
                                  oldFeeRate.ToString()));
                }

                for (const CTxIn &txin : mi->GetTx().vin)
                {
                    setConflictsParents.insert(txin.prevout.hash);
                }

                nConflictingCount += mi->GetCountWithDescendants();
            }
            // This potentially overestimates the number of actual descendants
            // but we just want to be conservative to avoid doing too much
            // work.
            if (nConflictingCount <= maxDescendantsToVisit) {
                // If not too many to replace, then calculate the set of
                // transactions that would have to be evicted
                for (CTxMemPool::txiter it : setIterConflicting) {
                    pool.CalculateDescendants(it, allConflicting);
                }
                for (CTxMemPool::txiter it : allConflicting) {
                    nConflictingFees += it->GetModifiedFee();
                    nConflictingSize += it->GetTxSize();
                }
            } else {
                return state.DoS(0, false,
                        REJECT_NONSTANDARD, "too many potential replacements", false,
                        strprintf("rejecting replacement %s; too many potential replacements (%d > %d)\n",
                            hash.ToString(),
                            nConflictingCount,
                            maxDescendantsToVisit));
            }

            for (unsigned int j = 0; j < tx.vin.size(); j++)
            {
                if (tx.vin[j].IsAnonInput())
                    continue;
                // We don't want to accept replacements that require low
                // feerate junk to be mined first. Ideally we'd keep track of
                // the ancestor feerates and make the decision based on that,
                // but for now requiring all new inputs to be confirmed works.
                if (!setConflictsParents.count(tx.vin[j].prevout.hash))
                {
                    // Rather than check the UTXO set - potentially expensive -
                    // it's cheaper to just check if the new input refers to a
                    // tx that's in the mempool.
                    if (pool.mapTx.find(tx.vin[j].prevout.hash) != pool.mapTx.end())
                        return state.DoS(0, false,
                                         REJECT_NONSTANDARD, "replacement-adds-unconfirmed", false,
                                         strprintf("replacement %s adds unconfirmed input, idx %d",
                                                  hash.ToString(), j));
                }
            }

            // The replacement must pay greater fees than the transactions it
            // replaces - if we did the bandwidth used by those conflicting
            // transactions would not be paid for.
            if (nModifiedFees < nConflictingFees)
            {
                return state.DoS(0, false,
                                 REJECT_INSUFFICIENTFEE, "insufficient fee", false,
                                 strprintf("rejecting replacement %s, less fees than conflicting txs; %s < %s",
                                          hash.ToString(), FormatMoney(nModifiedFees), FormatMoney(nConflictingFees)));
            }

            // Finally in addition to paying more fees than the conflicts the
            // new transaction must pay for its own bandwidth.
            CAmount nDeltaFees = nModifiedFees - nConflictingFees;
            if (nDeltaFees < ::incrementalRelayFee.GetFee(nSize))
            {
                return state.DoS(0, false,
                        REJECT_INSUFFICIENTFEE, "insufficient fee", false,
                        strprintf("rejecting replacement %s, not enough additional fees to relay; %s < %s",
                              hash.ToString(),
                              FormatMoney(nDeltaFees),
                              FormatMoney(::incrementalRelayFee.GetFee(nSize))));
            }
        }

        constexpr unsigned int scriptVerifyFlags = STANDARD_SCRIPT_VERIFY_FLAGS;

        // Check against previous transactions
        // This is done last to help prevent CPU exhaustion denial-of-service attacks.
        PrecomputedTransactionData txdata(tx);

        state.fEnforceSmsgFees = nAcceptTime >= chainparams.GetConsensus().nPaidSmsgTime;
        if (!CheckInputs(tx, state, view, true, scriptVerifyFlags, true, false, txdata)) {
            // SCRIPT_VERIFY_CLEANSTACK requires SCRIPT_VERIFY_WITNESS, so we
            // need to turn both off, and compare against just turning off CLEANSTACK
            // to see if the failure is specifically due to witness validation.
            CValidationState stateDummy; // Want reported failures to be from first CheckInputs
            if (!tx.HasWitness() && CheckInputs(tx, stateDummy, view, true, scriptVerifyFlags & ~(SCRIPT_VERIFY_WITNESS | SCRIPT_VERIFY_CLEANSTACK), true, false, txdata) &&
                !CheckInputs(tx, stateDummy, view, true, scriptVerifyFlags & ~SCRIPT_VERIFY_CLEANSTACK, true, false, txdata)) {
                // Only the witness is missing, so the transaction itself may be fine.
                state.SetCorruptionPossible();
            }
            return false; // state filled in by CheckInputs
        }

        // Check again against the current block tip's script verification
        // flags to cache our script execution flags. This is, of course,
        // useless if the next block has different script flags from the
        // previous one, but because the cache tracks script flags for us it
        // will auto-invalidate and we'll just have a few blocks of extra
        // misses on soft-fork activation.
        //
        // This is also useful in case of bugs in the standard flags that cause
        // transactions to pass as valid when they're actually invalid. For
        // instance the STRICTENC flag was incorrectly allowing certain
        // CHECKSIG NOT scripts to pass, even though they were invalid.
        //
        // There is a similar check in CreateNewBlock() to prevent creating
        // invalid blocks (using TestBlockValidity), however allowing such
        // transactions into the mempool can be exploited as a DoS attack.
        unsigned int currentBlockScriptVerifyFlags = GetBlockScriptFlags(chainActive.Tip(), Params().GetConsensus());
        if (!CheckInputsFromMempoolAndCache(tx, state, view, pool, currentBlockScriptVerifyFlags, true, txdata)) {
            return error("%s: BUG! PLEASE REPORT THIS! CheckInputs failed against latest-block but not STANDARD flags %s, %s",
                    __func__, hash.ToString(), FormatStateMessage(state));
        }

        if (test_accept) {
            // Tx was accepted, but not added
            return true;
        }

        // Remove conflicting transactions from the mempool
        for (CTxMemPool::txiter it : allConflicting)
        {
            LogPrint(BCLog::MEMPOOL, "replacing tx %s with %s for %s %s additional fees, %d delta bytes\n",
                    it->GetTx().GetHash().ToString(),
                    hash.ToString(),
                    FormatMoney(nModifiedFees - nConflictingFees),
                    CURRENCY_UNIT.c_str(),
                    (int)nSize - (int)nConflictingSize);
            if (plTxnReplaced)
                plTxnReplaced->push_back(it->GetSharedTx());
        }
        pool.RemoveStaged(allConflicting, false, MemPoolRemovalReason::REPLACED);

        // This transaction should only count for fee estimation if:
        // - it isn't a BIP 125 replacement transaction (may not be widely supported)
        // - it's not being re-added during a reorg which bypasses typical mempool fee limits
        // - the node is not behind
        // - the transaction is not dependent on any other transactions in the mempool
        bool validForFeeEstimation = !fReplacementTransaction && !bypass_limits && IsCurrentForFeeEstimation() && pool.HasNoInputsOf(tx);

        // Store transaction in memory
        pool.addUnchecked(hash, entry, setAncestors, validForFeeEstimation);

        // Add memory address index
        if (fAddressIndex)
            pool.addAddressIndex(entry, view);

        // Add memory spent index
        if (fSpentIndex)
            pool.addSpentIndex(entry, view);

        // trim mempool and check if tx was trimmed
        if (!bypass_limits) {
            LimitMempoolSize(pool, gArgs.GetArg("-maxmempool", DEFAULT_MAX_MEMPOOL_SIZE) * 1000000, gArgs.GetArg("-mempoolexpiry", DEFAULT_MEMPOOL_EXPIRY) * 60 * 60);
            if (!pool.exists(hash))
                return state.DoS(0, false, REJECT_INSUFFICIENTFEE, "mempool full");
        }
    }

    if (!AddKeyImagesToMempool(tx, pool))
        return state.DoS(100, error("%s: AddKeyImagesToMempool failed.", __func__), REJECT_MALFORMED, "bad-anonin-keyimages");

    GetMainSignals().TransactionAddedToMempool(ptx);

    return true;
}

/** (try to) add transaction to memory pool with a specified acceptance time **/
static bool AcceptToMemoryPoolWithTime(const CChainParams& chainparams, CTxMemPool& pool, CValidationState &state, const CTransactionRef &tx,
                        bool* pfMissingInputs, int64_t nAcceptTime, std::list<CTransactionRef>* plTxnReplaced,
<<<<<<< HEAD
                        bool bypass_limits, const CAmount nAbsurdFee, bool test_accept, bool ignore_locks)
=======
                        bool bypass_limits, const CAmount nAbsurdFee, bool test_accept) EXCLUSIVE_LOCKS_REQUIRED(cs_main)
>>>>>>> 427253cf
{
    std::vector<COutPoint> coins_to_uncache;
    bool res = AcceptToMemoryPoolWorker(chainparams, pool, state, tx, pfMissingInputs, nAcceptTime, plTxnReplaced, bypass_limits, nAbsurdFee, coins_to_uncache, test_accept, ignore_locks);
    if (!res) {
        for (const COutPoint& hashTx : coins_to_uncache)
            pcoinsTip->Uncache(hashTx);
    }
    // After we've (potentially) uncached entries, ensure our coins cache is still within its size limits
    CValidationState stateDummy;
    FlushStateToDisk(chainparams, stateDummy, FlushStateMode::PERIODIC);
    return res;
}

bool AcceptToMemoryPool(CTxMemPool& pool, CValidationState &state, const CTransactionRef &tx,
                        bool* pfMissingInputs, std::list<CTransactionRef>* plTxnReplaced,
                        bool bypass_limits, const CAmount nAbsurdFee, bool test_accept, bool ignore_locks)
{
    const CChainParams& chainparams = Params();
    return AcceptToMemoryPoolWithTime(chainparams, pool, state, tx, pfMissingInputs, GetTime(), plTxnReplaced, bypass_limits, nAbsurdFee, test_accept, ignore_locks);
}

/**
 * Return transaction in txOut, and if it was found inside a block, its hash is placed in hashBlock.
 * If blockIndex is provided, the transaction is fetched from the corresponding block.
 */
bool GetTransaction(const uint256& hash, CTransactionRef& txOut, const Consensus::Params& consensusParams, uint256& hashBlock, bool fAllowSlow, CBlockIndex* blockIndex)
{
    CBlockIndex* pindexSlow = blockIndex;

    LOCK(cs_main);

    if (!blockIndex) {
        CTransactionRef ptx = mempool.get(hash);
        if (ptx) {
            txOut = ptx;
            return true;
        }

        if (g_txindex) {
            return g_txindex->FindTx(hash, hashBlock, txOut);
        }

        if (fAllowSlow) { // use coin database to locate block that contains transaction, and scan it
            const Coin& coin = AccessByTxid(*pcoinsTip, hash);
            if (!coin.IsSpent()) pindexSlow = chainActive[coin.nHeight];
        }
    }

    if (pindexSlow) {
        CBlock block;
        if (ReadBlockFromDisk(block, pindexSlow, consensusParams)) {
            for (const auto& tx : block.vtx) {
                if (tx->GetHash() == hash) {
                    txOut = tx;
                    hashBlock = pindexSlow->GetBlockHash();
                    return true;
                }
            }
        }
    }

    return false;
}


/** Retrieve a transaction and block header from disk
  * If blockIndex is provided, the transaction is fetched from the corresponding block.
  */
bool GetTransaction(const uint256 &hash, CTransactionRef &txOut, const Consensus::Params &consensusParams, CBlock &block, bool fAllowSlow, CBlockIndex* blockIndex)
{
    CBlockIndex *pindexSlow = blockIndex;

    LOCK(cs_main);

    if (g_txindex) {
        CBlockHeader header;
        if (g_txindex->FindTx(hash, header, txOut))
        {
            block = CBlock(header);
            return true;
        };
        return false;
    }

    if (fAllowSlow) { // use coin database to locate block that contains transaction, and scan it
        const Coin& coin = AccessByTxid(*pcoinsTip, hash);
        if (!coin.IsSpent()) pindexSlow = chainActive[coin.nHeight];
    }

    if (pindexSlow) {
        // read and return entire block
        if (ReadBlockFromDisk(block, pindexSlow, consensusParams)) {
            for (const auto& tx : block.vtx) {
                if (tx->GetHash() == hash) {
                    txOut = tx;
                    return true;
                }
            }
        }
    }

    return false;
}


//////////////////////////////////////////////////////////////////////////////
//
// CBlock and CBlockIndex
//

static bool WriteBlockToDisk(const CBlock& block, CDiskBlockPos& pos, const CMessageHeader::MessageStartChars& messageStart)
{
    // Open history file to append
    CAutoFile fileout(OpenBlockFile(pos), SER_DISK, CLIENT_VERSION);
    if (fileout.IsNull())
        return error("WriteBlockToDisk: OpenBlockFile failed");

    // Write index header
    unsigned int nSize = GetSerializeSize(fileout, block);
    fileout << messageStart << nSize;

    // Write block
    long fileOutPos = ftell(fileout.Get());
    if (fileOutPos < 0)
        return error("WriteBlockToDisk: ftell failed");
    pos.nPos = (unsigned int)fileOutPos;
    fileout << block;

    return true;
}

bool ReadBlockFromDisk(CBlock& block, const CDiskBlockPos& pos, const Consensus::Params& consensusParams)
{
    block.SetNull();

    // Open history file to read
    CAutoFile filein(OpenBlockFile(pos, true), SER_DISK, CLIENT_VERSION);
    if (filein.IsNull())
        return error("ReadBlockFromDisk: OpenBlockFile failed for %s", pos.ToString());

    // Read block
    try {
        filein >> block;
    }
    catch (const std::exception& e) {
        return error("%s: Deserialize or I/O error - %s at %s", __func__, e.what(), pos.ToString());
    }

    // Check the header
    if (fParticlMode)
    {
        // only CheckProofOfWork for genesis blocks
        if (block.hashPrevBlock.IsNull()
            && !CheckProofOfWork(block.GetHash(), block.nBits, consensusParams, 0, Params().GetLastImportHeight()))
            return error("ReadBlockFromDisk: Errors in block header at %s", pos.ToString());
    } else
    {
        if (!CheckProofOfWork(block.GetHash(), block.nBits, consensusParams))
            return error("ReadBlockFromDisk: Errors in block header at %s", pos.ToString());
    }

    return true;
}

bool ReadBlockFromDisk(CBlock& block, const CBlockIndex* pindex, const Consensus::Params& consensusParams)
{
    CDiskBlockPos blockPos;
    {
        LOCK(cs_main);
        blockPos = pindex->GetBlockPos();
    }

    if (!ReadBlockFromDisk(block, blockPos, consensusParams))
        return false;
    if (block.GetHash() != pindex->GetBlockHash())
        return error("ReadBlockFromDisk(CBlock&, CBlockIndex*): GetHash() doesn't match index for %s at %s",
                pindex->ToString(), pindex->GetBlockPos().ToString());
    return true;
}

bool ReadTransactionFromDiskBlock(const CBlockIndex* pindex, int nIndex, CTransactionRef &txOut)
{
    const CDiskBlockPos &pos = pindex->GetBlockPos();

    // Open history file to read
    CAutoFile filein(OpenBlockFile(pos, true), SER_DISK, CLIENT_VERSION);
    if (filein.IsNull())
        return error("%s: OpenBlockFile failed for %s", __func__, pos.ToString());

    CBlockHeader blockHeader;
    try {
        filein >> blockHeader;

        int nTxns = ReadCompactSize(filein);

        if (nTxns <= nIndex || nIndex < 0)
            return error("%s: Block %s, txn %d not in available range %d.", __func__, pindex->GetBlockPos().ToString(), nIndex, nTxns);

        for (int k = 0; k <= nIndex; ++k)
            filein >> txOut;
    } catch (const std::exception& e)
    {
        return error("%s: Deserialize or I/O error - %s at %s", __func__, e.what(), pos.ToString());
    }

    if (blockHeader.GetHash() != pindex->GetBlockHash())
        return error("%s: Hash doesn't match index for %s at %s",
                __func__, pindex->ToString(), pindex->GetBlockPos().ToString());
    return true;
}


bool ReadRawBlockFromDisk(std::vector<uint8_t>& block, const CDiskBlockPos& pos, const CMessageHeader::MessageStartChars& message_start)
{
    CDiskBlockPos hpos = pos;
    hpos.nPos -= 8; // Seek back 8 bytes for meta header
    CAutoFile filein(OpenBlockFile(hpos, true), SER_DISK, CLIENT_VERSION);
    if (filein.IsNull()) {
        return error("%s: OpenBlockFile failed for %s", __func__, pos.ToString());
    }

    try {
        CMessageHeader::MessageStartChars blk_start;
        unsigned int blk_size;

        filein >> blk_start >> blk_size;

        if (memcmp(blk_start, message_start, CMessageHeader::MESSAGE_START_SIZE)) {
            return error("%s: Block magic mismatch for %s: %s versus expected %s", __func__, pos.ToString(),
                    HexStr(blk_start, blk_start + CMessageHeader::MESSAGE_START_SIZE),
                    HexStr(message_start, message_start + CMessageHeader::MESSAGE_START_SIZE));
        }

        if (blk_size > MAX_SIZE) {
            return error("%s: Block data is larger than maximum deserialization size for %s: %s versus %s", __func__, pos.ToString(),
                    blk_size, MAX_SIZE);
        }

        block.resize(blk_size); // Zeroing of memory is intentional here
        filein.read((char*)block.data(), blk_size);
    } catch(const std::exception& e) {
        return error("%s: Read from block file failed: %s for %s", __func__, e.what(), pos.ToString());
    }

    return true;
}

bool ReadRawBlockFromDisk(std::vector<uint8_t>& block, const CBlockIndex* pindex, const CMessageHeader::MessageStartChars& message_start)
{
    CDiskBlockPos block_pos;
    {
        LOCK(cs_main);
        block_pos = pindex->GetBlockPos();
    }

    return ReadRawBlockFromDisk(block, block_pos, message_start);
}

CAmount GetBlockSubsidy(int nHeight, const Consensus::Params& consensusParams)
{
    int halvings = nHeight / consensusParams.nSubsidyHalvingInterval;
    // Force block reward to zero when right shift is undefined.
    if (halvings >= 64)
        return 0;

    CAmount nSubsidy = 50 * COIN;
    // Subsidy is cut in half every 210,000 blocks which will occur approximately every 4 years.
    nSubsidy >>= halvings;
    return nSubsidy;
}

int GetNumPeers()
{
    //return g_connman->GetNodeCount(CConnman::CONNECTIONS_IN); // doesn't seem accurate
    return g_connman ? g_connman->GetNodeCount(CConnman::CONNECTIONS_ALL) : 0;
}

int GetNumBlocksOfPeers()
{
    LOCK(cs_main);

    int nPeerBlocks = g_connman ? g_connman->cPeerBlockCounts.median() : 0;
    CBlockIndex *pcheckpoint = Checkpoints::GetLastCheckpoint(Params().Checkpoints());
    if (pcheckpoint)
        return std::max(nPeerBlocks, pcheckpoint->nHeight);
    return nPeerBlocks;
}

bool IsInitialBlockDownload()
{
    // Once this function has returned false, it must remain false.
    static std::atomic<bool> latchToFalse{false};
    // Optimization: pre-test latch before taking the lock.
    if (latchToFalse.load(std::memory_order_relaxed))
        return false;

    LOCK(cs_main);
    if (latchToFalse.load(std::memory_order_relaxed))
        return false;
    if (fImporting || fReindex)
        return true;
    if (chainActive.Tip() == nullptr)
        return true;
    if (chainActive.Tip()->nChainWork < nMinimumChainWork)
        return true;
    if (fRequireStandard // fRequireStandard is false on testnet
        && chainActive.Tip()->nHeight > COINBASE_MATURITY
        && chainActive.Tip()->GetBlockTime() < (GetTime() - nMaxTipAge))
        return true;
    if (fParticlMode
        && (GetNumPeers() < 1
            || chainActive.Tip()->nHeight < GetNumBlocksOfPeers()))
        return true;

    LogPrintf("Leaving InitialBlockDownload (latching to false)\n");
    latchToFalse.store(true, std::memory_order_relaxed);
    return false;
}

CBlockIndex *pindexBestForkTip = nullptr, *pindexBestForkBase = nullptr;

static void AlertNotify(const std::string& strMessage)
{
    uiInterface.NotifyAlertChanged();
    std::string strCmd = gArgs.GetArg("-alertnotify", "");
    if (strCmd.empty()) return;

    // Alert text should be plain ascii coming from a trusted source, but to
    // be safe we first strip anything not in safeChars, then add single quotes around
    // the whole string before passing it to the shell:
    std::string singleQuote("'");
    std::string safeStatus = SanitizeString(strMessage);
    safeStatus = singleQuote+safeStatus+singleQuote;
    boost::replace_all(strCmd, "%s", safeStatus);

    std::thread t(runCommand, strCmd);
    t.detach(); // thread runs free
}

static void CheckForkWarningConditions() EXCLUSIVE_LOCKS_REQUIRED(cs_main)
{
    AssertLockHeld(cs_main);
    // Before we get past initial download, we cannot reliably alert about forks
    // (we assume we don't get stuck on a fork before finishing our initial sync)
    if (IsInitialBlockDownload())
        return;

    // If our best fork is no longer within 72 blocks (+/- 12 hours if no one mines it)
    // of our head, drop it
    if (pindexBestForkTip && chainActive.Height() - pindexBestForkTip->nHeight >= 72)
        pindexBestForkTip = nullptr;

    if (pindexBestForkTip || (pindexBestInvalid && pindexBestInvalid->nChainWork > chainActive.Tip()->nChainWork + (GetBlockProof(*chainActive.Tip()) * 6)))
    {
        if (!GetfLargeWorkForkFound() && pindexBestForkBase)
        {
            std::string warning = std::string("'Warning: Large-work fork detected, forking after block ") +
                pindexBestForkBase->phashBlock->ToString() + std::string("'");
            AlertNotify(warning);
        }
        if (pindexBestForkTip && pindexBestForkBase)
        {
            LogPrintf("%s: Warning: Large valid fork found\n  forking the chain at height %d (%s)\n  lasting to height %d (%s).\nChain state database corruption likely.\n", __func__,
                   pindexBestForkBase->nHeight, pindexBestForkBase->phashBlock->ToString(),
                   pindexBestForkTip->nHeight, pindexBestForkTip->phashBlock->ToString());
            SetfLargeWorkForkFound(true);
        }
        else
        {
            LogPrintf("%s: Warning: Found invalid chain at least ~6 blocks longer than our best chain.\nChain state database corruption likely.\n", __func__);
            SetfLargeWorkInvalidChainFound(true);
        }
    }
    else
    {
        SetfLargeWorkForkFound(false);
        SetfLargeWorkInvalidChainFound(false);
    }
}

static void CheckForkWarningConditionsOnNewFork(CBlockIndex* pindexNewForkTip) EXCLUSIVE_LOCKS_REQUIRED(cs_main)
{
    AssertLockHeld(cs_main);
    // If we are on a fork that is sufficiently large, set a warning flag
    CBlockIndex* pfork = pindexNewForkTip;
    CBlockIndex* plonger = chainActive.Tip();
    while (pfork && pfork != plonger)
    {
        while (plonger && plonger->nHeight > pfork->nHeight)
            plonger = plonger->pprev;
        if (pfork == plonger)
            break;
        pfork = pfork->pprev;
    }

    // We define a condition where we should warn the user about as a fork of at least 7 blocks
    // with a tip within 72 blocks (+/- 12 hours if no one mines it) of ours
    // We use 7 blocks rather arbitrarily as it represents just under 10% of sustained network
    // hash rate operating on the fork.
    // or a chain that is entirely longer than ours and invalid (note that this should be detected by both)
    // We define it this way because it allows us to only store the highest fork tip (+ base) which meets
    // the 7-block condition and from this always have the most-likely-to-cause-warning fork
    if (pfork && (!pindexBestForkTip || pindexNewForkTip->nHeight > pindexBestForkTip->nHeight) &&
            pindexNewForkTip->nChainWork - pfork->nChainWork > (GetBlockProof(*pfork) * 7) &&
            chainActive.Height() - pindexNewForkTip->nHeight < 72)
    {
        pindexBestForkTip = pindexNewForkTip;
        pindexBestForkBase = pfork;
    }

    CheckForkWarningConditions();
}

void static InvalidChainFound(CBlockIndex* pindexNew) EXCLUSIVE_LOCKS_REQUIRED(cs_main)
{
    if (!pindexBestInvalid || pindexNew->nChainWork > pindexBestInvalid->nChainWork)
        pindexBestInvalid = pindexNew;

    LogPrintf("%s: invalid block=%s  height=%d  log2_work=%.8g  date=%s\n", __func__,
      pindexNew->GetBlockHash().ToString(), pindexNew->nHeight,
      log(pindexNew->nChainWork.getdouble())/log(2.0), FormatISO8601DateTime(pindexNew->GetBlockTime()));
    CBlockIndex *tip = chainActive.Tip();
    assert (tip);
    LogPrintf("%s:  current best=%s  height=%d  log2_work=%.8g  date=%s\n", __func__,
      tip->GetBlockHash().ToString(), chainActive.Height(), log(tip->nChainWork.getdouble())/log(2.0),
      FormatISO8601DateTime(tip->GetBlockTime()));
    CheckForkWarningConditions();
}

void CChainState::InvalidBlockFound(CBlockIndex *pindex, const CBlock &block, const CValidationState &state) {
    if (state.GetRejectReason() == "bad-cs-duplicate")
    {
        pindex->SetProofOfStake();
        pindex->prevoutStake = block.vtx[0]->vin[0].prevout;
        if (pindex->pprev && pindex->pprev->bnStakeModifier.IsNull())
            LogPrintf("Warning: %s - Previous stake modifier is null.\n", __func__);
        else
            pindex->bnStakeModifier = ComputeStakeModifierV2(pindex->pprev, pindex->prevoutStake.hash);

        pindex->nFlags |= BLOCK_FAILED_DUPLICATE_STAKE;
        setDirtyBlockIndex.insert(pindex);
    };

    if (!state.CorruptionPossible()) {
        pindex->nStatus |= BLOCK_FAILED_VALID;
        m_failed_blocks.insert(pindex);
        setDirtyBlockIndex.insert(pindex);
        setBlockIndexCandidates.erase(pindex);
        InvalidChainFound(pindex);
    }
}

void UpdateCoins(const CTransaction& tx, CCoinsViewCache& inputs, CTxUndo &txundo, int nHeight)
{
    // mark inputs spent
    if (!tx.IsCoinBase()) {
        txundo.vprevout.reserve(tx.vin.size());
        for (const CTxIn &txin : tx.vin)
        {
            if (txin.IsAnonInput())
                continue;

            txundo.vprevout.emplace_back();
            bool is_spent = inputs.SpendCoin(txin.prevout, &txundo.vprevout.back());
            assert(is_spent);
        }
    }
    // add outputs
    AddCoins(inputs, tx, nHeight);
}

void UpdateCoins(const CTransaction& tx, CCoinsViewCache& inputs, int nHeight)
{
    CTxUndo txundo;
    UpdateCoins(tx, inputs, txundo, nHeight);
}

bool CScriptCheck::operator()() {
    const CScript &scriptSig = ptxTo->vin[nIn].scriptSig;
    const CScriptWitness *witness = &ptxTo->vin[nIn].scriptWitness;

    return VerifyScript(scriptSig, scriptPubKey, witness, nFlags, CachingTransactionSignatureChecker(ptxTo, nIn, vchAmount, cacheStore, *txdata), &error);
    //return VerifyScript(scriptSig, m_tx_out.scriptPubKey, witness, nFlags, CachingTransactionSignatureChecker(ptxTo, nIn, m_tx_out.nValue, cacheStore, *txdata), &error);
}

int GetSpendHeight(const CCoinsViewCache& inputs)
{
    LOCK(cs_main);

    const CBlockIndex* pindexPrev = LookupBlockIndex(inputs.GetBestBlock());

    if (!pindexPrev)
        return 0;

    return pindexPrev->nHeight + 1;
}

static CuckooCache::cache<uint256, SignatureCacheHasher> scriptExecutionCache;
static uint256 scriptExecutionCacheNonce(GetRandHash());

void InitScriptExecutionCache() {
    // nMaxCacheSize is unsigned. If -maxsigcachesize is set to zero,
    // setup_bytes creates the minimum possible cache (2 elements).
    size_t nMaxCacheSize = std::min(std::max((int64_t)0, gArgs.GetArg("-maxsigcachesize", DEFAULT_MAX_SIG_CACHE_SIZE) / 2), MAX_MAX_SIG_CACHE_SIZE) * ((size_t) 1 << 20);
    size_t nElems = scriptExecutionCache.setup_bytes(nMaxCacheSize);
    LogPrintf("Using %zu MiB out of %zu/2 requested for script execution cache, able to store %zu elements\n",
            (nElems*sizeof(uint256)) >>20, (nMaxCacheSize*2)>>20, nElems);
}

/**
 * Check whether all inputs of this transaction are valid (no double spends, scripts & sigs, amounts)
 * This does not modify the UTXO set.
 *
 * If pvChecks is not nullptr, script checks are pushed onto it instead of being performed inline. Any
 * script checks which are not necessary (eg due to script execution cache hits) are, obviously,
 * not pushed onto pvChecks/run.
 *
 * Setting cacheSigStore/cacheFullScriptStore to false will remove elements from the corresponding cache
 * which are matched. This is useful for checking blocks where we will likely never need the cache
 * entry again.
 *
 * Non-static (and re-declared) in src/test/txvalidationcache_tests.cpp
 */
<<<<<<< HEAD
bool CheckInputs(const CTransaction& tx, CValidationState &state, const CCoinsViewCache &inputs, bool fScriptChecks, unsigned int flags, bool cacheSigStore, bool cacheFullScriptStore, PrecomputedTransactionData& txdata, std::vector<CScriptCheck> *pvChecks, bool fAnonChecks)
=======
bool CheckInputs(const CTransaction& tx, CValidationState &state, const CCoinsViewCache &inputs, bool fScriptChecks, unsigned int flags, bool cacheSigStore, bool cacheFullScriptStore, PrecomputedTransactionData& txdata, std::vector<CScriptCheck> *pvChecks) EXCLUSIVE_LOCKS_REQUIRED(cs_main)
>>>>>>> 427253cf
{
    if (!tx.IsCoinBase())
    {
        if (pvChecks)
            pvChecks->reserve(tx.vin.size());

        // The first loop above does all the inexpensive checks.
        // Only if ALL inputs pass do we perform expensive ECDSA signature checks.
        // Helps prevent CPU exhaustion attacks.

        // Skip script verification when connecting blocks under the
        // assumevalid block. Assuming the assumevalid block is valid this
        // is safe because block merkle hashes are still computed and checked,
        // Of course, if an assumed valid block is invalid due to false scriptSigs
        // this optimization would allow an invalid chain to be accepted.
        if (fScriptChecks) {
            bool fHasAnonInput = false;
            // First check if script executions have been cached with the same
            // flags. Note that this assumes that the inputs provided are
            // correct (ie that the transaction hash which is in tx's prevouts
            // properly commits to the scriptPubKey in the inputs view of that
            // transaction).
            uint256 hashCacheEntry;
            // We only use the first 19 bytes of nonce to avoid a second SHA
            // round - giving us 19 + 32 + 4 = 55 bytes (+ 8 + 1 = 64)
            static_assert(55 - sizeof(flags) - 32 >= 128/8, "Want at least 128 bits of nonce for script execution cache");
            CSHA256().Write(scriptExecutionCacheNonce.begin(), 55 - sizeof(flags) - 32).Write(tx.GetWitnessHash().begin(), 32).Write((unsigned char*)&flags, sizeof(flags)).Finalize(hashCacheEntry.begin());
            AssertLockHeld(cs_main); //TODO: Remove this requirement by making CuckooCache not require external locks

            if (scriptExecutionCache.contains(hashCacheEntry, !cacheFullScriptStore)) {
                return true;
            }

            for (unsigned int i = 0; i < tx.vin.size(); i++) {
                if (tx.vin[i].IsAnonInput())
                {
                    fHasAnonInput = true;
                    continue;
                };

                const COutPoint &prevout = tx.vin[i].prevout;
                const Coin& coin = inputs.AccessCoin(prevout);
                assert(!coin.IsSpent());

                // We very carefully only pass in things to CScriptCheck which
                // are clearly committed to by tx' witness hash. This provides
                // a sanity check that our caching is not introducing consensus
                // failures through additional data in, eg, the coins being
                // spent being checked as a part of CScriptCheck.
                const CScript& scriptPubKey = coin.out.scriptPubKey;
                const CAmount amount = coin.out.nValue;

                std::vector<uint8_t> vchAmount;
                if (coin.nType == OUTPUT_STANDARD)
                {
                    vchAmount.resize(8);
                    memcpy(vchAmount.data(), &amount, sizeof(amount));
                } else
                if (coin.nType == OUTPUT_CT)
                {
                    vchAmount.resize(33);
                    memcpy(vchAmount.data(), coin.commitment.data, 33);
                };

                // Verify signature
                CScriptCheck check(scriptPubKey, vchAmount, tx, i, flags, cacheSigStore, &txdata);
                if (pvChecks) {
                    pvChecks->push_back(CScriptCheck());
                    check.swap(pvChecks->back());
                } else if (!check()) {
                    if (flags & STANDARD_NOT_MANDATORY_VERIFY_FLAGS) {
                        // Check whether the failure was caused by a
                        // non-mandatory script verification check, such as
                        // non-standard DER encodings or non-null dummy
                        // arguments; if so, don't trigger DoS protection to
                        // avoid splitting the network between upgraded and
                        // non-upgraded nodes.
                        CScriptCheck check2(scriptPubKey, vchAmount, tx, i,
                                flags & ~STANDARD_NOT_MANDATORY_VERIFY_FLAGS, cacheSigStore, &txdata);

                        if (check2())
                            return state.Invalid(false, REJECT_NONSTANDARD, strprintf("non-mandatory-script-verify-flag (%s)", ScriptErrorString(check.GetScriptError())));
                    }
                    // Failures of other flags indicate a transaction that is
                    // invalid in new blocks, e.g. an invalid P2SH. We DoS ban
                    // such nodes as they are not following the protocol. That
                    // said during an upgrade careful thought should be taken
                    // as to the correct behavior - we may want to continue
                    // peering with non-upgraded nodes even after soft-fork
                    // super-majority signaling has occurred.
                    return state.DoS(100,false, REJECT_INVALID, strprintf("mandatory-script-verify-flag-failed (%s)", ScriptErrorString(check.GetScriptError())));
                }
            }

            if (fHasAnonInput && fAnonChecks
                && !VerifyMLSAG(tx, state))
                    return false;

            if (cacheFullScriptStore && !pvChecks) {
                // We executed all of the provided scripts, and were told to
                // cache the result. Do so now.
                scriptExecutionCache.insert(hashCacheEntry);
            }
        }
    }

    return true;
}

namespace {

bool UndoWriteToDisk(const CBlockUndo& blockundo, CDiskBlockPos& pos, const uint256& hashBlock, const CMessageHeader::MessageStartChars& messageStart)
{
    // Open history file to append
    CAutoFile fileout(OpenUndoFile(pos), SER_DISK, CLIENT_VERSION);
    if (fileout.IsNull())
        return error("%s: OpenUndoFile failed", __func__);

    // Write index header
    unsigned int nSize = GetSerializeSize(fileout, blockundo);
    fileout << messageStart << nSize;

    // Write undo data
    long fileOutPos = ftell(fileout.Get());
    if (fileOutPos < 0)
        return error("%s: ftell failed", __func__);
    pos.nPos = (unsigned int)fileOutPos;
    fileout << blockundo;

    // calculate & write checksum
    CHashWriter hasher(SER_GETHASH, PROTOCOL_VERSION);
    hasher << hashBlock;
    hasher << blockundo;
    fileout << hasher.GetHash();

    return true;
}

static bool UndoReadFromDisk(CBlockUndo& blockundo, const CBlockIndex *pindex)
{
    CDiskBlockPos pos = pindex->GetUndoPos();
    if (pos.IsNull()) {
        return error("%s: no undo data available", __func__);
    }

    // Open history file to read
    CAutoFile filein(OpenUndoFile(pos, true), SER_DISK, CLIENT_VERSION);
    if (filein.IsNull())
        return error("%s: OpenUndoFile failed", __func__);

    // Read block
    uint256 hashChecksum;
    CHashVerifier<CAutoFile> verifier(&filein); // We need a CHashVerifier as reserializing may lose data
    try {
        verifier << pindex->pprev->GetBlockHash();
        verifier >> blockundo;
        filein >> hashChecksum;
    }
    catch (const std::exception& e) {
        return error("%s: Deserialize or I/O error - %s", __func__, e.what());
    }

    // Verify checksum
    if (hashChecksum != verifier.GetHash())
        return error("%s: Checksum mismatch", __func__);

    return true;
}

/** Abort with a message */
static bool AbortNode(const std::string& strMessage, const std::string& userMessage="")
{
    SetMiscWarning(strMessage);
    LogPrintf("*** %s\n", strMessage);
    uiInterface.ThreadSafeMessageBox(
        userMessage.empty() ? _("Error: A fatal internal error occurred, see debug.log for details") : userMessage,
        "", CClientUIInterface::MSG_ERROR);
    StartShutdown();
    return false;
}

static bool AbortNode(CValidationState& state, const std::string& strMessage, const std::string& userMessage="")
{
    AbortNode(strMessage, userMessage);
    return state.Error(strMessage);
}

} // namespace

/**
 * Restore the UTXO in a Coin at a given COutPoint
 * @param undo The Coin to be restored.
 * @param view The coins view to which to apply the changes.
 * @param out The out point that corresponds to the tx input.
 * @return A DisconnectResult as an int
 */
int ApplyTxInUndo(Coin&& undo, CCoinsViewCache& view, const COutPoint& out)
{
    bool fClean = true;

    if (view.HaveCoin(out)) fClean = false; // overwriting transaction output

    if (undo.nHeight == 0) {
        // Missing undo metadata (height and coinbase). Older versions included this
        // information only in undo records for the last spend of a transactions'
        // outputs. This implies that it must be present for some other output of the same tx.
        const Coin& alternate = AccessByTxid(view, out.hash);
        if (!alternate.IsSpent()) {
            undo.nHeight = alternate.nHeight;
            undo.fCoinBase = alternate.fCoinBase;
        } else {
            return DISCONNECT_FAILED; // adding output for transaction without known metadata
        }
    }
    // The potential_overwrite parameter to AddCoin is only allowed to be false if we know for
    // sure that the coin did not already exist in the cache. As we have queried for that above
    // using HaveCoin, we don't need to guess. When fClean is false, a coin already existed and
    // it is an overwrite.
    view.AddCoin(out, std::move(undo), !fClean);

    return fClean ? DISCONNECT_OK : DISCONNECT_UNCLEAN;
}

/** Undo the effects of this block (with given index) on the UTXO set represented by coins.
 *  When FAILED is returned, view is left in an indeterminate state. */
DisconnectResult CChainState::DisconnectBlock(const CBlock& block, const CBlockIndex* pindex, CCoinsViewCache& view)
{
    if (LogAcceptCategory(BCLog::HDWALLET))
        LogPrintf("%s: hash %s, height %d\n", __func__, block.GetHash().ToString(), pindex->nHeight);

    assert(pindex->GetBlockHash() == view.GetBestBlock());

    bool fClean = true;

    CBlockUndo blockUndo;
    if (!UndoReadFromDisk(blockUndo, pindex)) {
        error("DisconnectBlock(): failure reading undo data");
        return DISCONNECT_FAILED;
    }

    if (!fParticlMode)
    {
        if (blockUndo.vtxundo.size() + 1 != block.vtx.size()) {
            error("DisconnectBlock(): block and undo data inconsistent");
            return DISCONNECT_FAILED;
        }
    } else
    {
        if (blockUndo.vtxundo.size() != block.vtx.size())
        {
            // Count non coinbase txns, this should only happen in early blocks.
            size_t nExpectTxns = 0;
            for (auto &tx : block.vtx)
                if (!tx->IsCoinBase())
                    nExpectTxns++;

            if (blockUndo.vtxundo.size() != nExpectTxns) {
                error("DisconnectBlock(): block and undo data inconsistent");
                return DISCONNECT_FAILED;
            };
        };
    };

    int nVtxundo = blockUndo.vtxundo.size()-1;
    // undo transactions in reverse order
    for (int i = block.vtx.size() - 1; i >= 0; i--)
    {
        const CTransaction &tx = *(block.vtx[i]);
        uint256 hash = tx.GetHash();

        for (const auto &txin : tx.vin)
        {
            if (txin.IsAnonInput())
            {
                uint32_t nInputs, nRingSize;
                txin.GetAnonInfo(nInputs, nRingSize);
                if (txin.scriptData.stack.size() != 1
                    || txin.scriptData.stack[0].size() != 33 * nInputs) {
                    error("%s: Bad scriptData stack, %s.", __func__, hash.ToString());
                    return DISCONNECT_FAILED;
                };

                const std::vector<uint8_t> &vKeyImages = txin.scriptData.stack[0];
                for (size_t k = 0; k < nInputs; ++k)
                {
                    const CCmpPubKey &ki = *((CCmpPubKey*)&vKeyImages[k*33]);

                    view.keyImages.push_back(std::make_pair(ki, hash));
                };
            };
        };

        bool is_coinbase = tx.IsCoinBase() || tx.IsCoinStake();

        for (size_t k = tx.vpout.size(); k-- > 0;)
        {
            const CTxOutBase *out = tx.vpout[k].get();

            if (out->IsType(OUTPUT_RINGCT))
            {
                CTxOutRingCT *txout = (CTxOutRingCT*)out;

                if (view.nLastRCTOutput == 0)
                {
                    view.nLastRCTOutput = pindex->nAnonOutputs;
                    // Verify data matches
                    CAnonOutput ao;
                    if (!pblocktree->ReadRCTOutput(view.nLastRCTOutput, ao)) {
                        error("%s: RCT output missing, txn %s, %d, index %d.", __func__, hash.ToString(), k, view.nLastRCTOutput);
                        if (!view.fForceDisconnect)
                            return DISCONNECT_FAILED;
                    } else
                    if (ao.pubkey != txout->pk) {
                        error("%s: RCT output mismatch, txn %s, %d, index %d.", __func__, hash.ToString(), k, view.nLastRCTOutput);
                        if (!view.fForceDisconnect)
                            return DISCONNECT_FAILED;
                    };
                };

                view.anonOutputLinks[txout->pk] = view.nLastRCTOutput;
                view.nLastRCTOutput--;

                continue;
            };

            // Check that all outputs are available and match the outputs in the block itself
            // exactly.
            if (out->IsType(OUTPUT_STANDARD) || out->IsType(OUTPUT_CT))
            {
                const CScript *pScript = out->GetPScriptPubKey();
                if (!pScript->IsUnspendable()) {
                    COutPoint op(hash, k);
                    Coin coin;

                    CTxOut txout(0, *pScript);

                    if (out->IsType(OUTPUT_STANDARD))
                        txout.nValue = out->GetValue();
                    bool is_spent = view.SpendCoin(op, &coin);
                    if (!is_spent || txout != coin.out || pindex->nHeight != coin.nHeight || is_coinbase != coin.fCoinBase) {
                        fClean = false; // transaction output mismatch
                    }
                }
            };

            if (!fAddressIndex
                || (!out->IsType(OUTPUT_STANDARD)
                && !out->IsType(OUTPUT_CT)))
                continue;

            const CScript *pScript;
            std::vector<unsigned char> hashBytes;
            int scriptType = 0;
            CAmount nValue;
            if (!ExtractIndexInfo(out, scriptType, hashBytes, nValue, pScript)
                || scriptType == 0)
                continue;
            // undo receiving activity
            view.addressIndex.push_back(std::make_pair(CAddressIndexKey(scriptType, uint256(hashBytes.data(), hashBytes.size()), pindex->nHeight, i, hash, k, false), nValue));
            // undo unspent index
            view.addressUnspentIndex.push_back(std::make_pair(CAddressUnspentKey(scriptType, uint256(hashBytes.data(), hashBytes.size()), hash, k), CAddressUnspentValue()));
        };


        if (fParticlMode)
        {
            // restore inputs
            if (!tx.IsCoinBase())
            {
                if (nVtxundo < 0 || nVtxundo >= (int)blockUndo.vtxundo.size())
                {
                    error("DisconnectBlock(): transaction undo data offset out of range.");
                    return DISCONNECT_FAILED;
                };

                size_t nExpectUndo = 0;
                for (const auto &txin : tx.vin)
                if (!txin.IsAnonInput())
                    nExpectUndo++;

                CTxUndo &txundo = blockUndo.vtxundo[nVtxundo--];
                if (txundo.vprevout.size() != nExpectUndo)
                {
                    error("DisconnectBlock(): transaction and undo data inconsistent");
                    return DISCONNECT_FAILED;
                };

                for (unsigned int j = tx.vin.size(); j-- > 0;)
                {
                    if (tx.vin[j].IsAnonInput())
                        continue;

                    const COutPoint &out = tx.vin[j].prevout;
                    int res = ApplyTxInUndo(std::move(txundo.vprevout[j]), view, out);
                    if (res == DISCONNECT_FAILED) return DISCONNECT_FAILED;
                    fClean = fClean && res != DISCONNECT_UNCLEAN;

                    const CTxIn input = tx.vin[j];

                    if (fSpentIndex) // undo and delete the spent index
                        view.spentIndex.push_back(std::make_pair(CSpentIndexKey(input.prevout.hash, input.prevout.n), CSpentIndexValue()));

                    if (fAddressIndex)
                    {
                        const Coin &coin = view.AccessCoin(tx.vin[j].prevout);
                        const CScript *pScript = &coin.out.scriptPubKey;

                        CAmount nValue = coin.nType == OUTPUT_CT ? 0 : coin.out.nValue;
                        std::vector<uint8_t> hashBytes;
                        int scriptType = 0;
                        if (!ExtractIndexInfo(pScript, scriptType, hashBytes)
                            || scriptType == 0)
                            continue;

                        // undo spending activity
                        view.addressIndex.push_back(std::make_pair(CAddressIndexKey(scriptType, uint256(hashBytes.data(), hashBytes.size()), pindex->nHeight, i, hash, j, true), nValue * -1));
                        // restore unspent index
                        view.addressUnspentIndex.push_back(std::make_pair(CAddressUnspentKey(scriptType, uint256(hashBytes.data(), hashBytes.size()), input.prevout.hash, input.prevout.n), CAddressUnspentValue(nValue, *pScript, coin.nHeight)));
                    }; // if (fAddressIndex)
                }; // for (unsigned int j = tx.vin.size(); j-- > 0;)
            };
        } else
        {
            // Check that all outputs are available and match the outputs in the block itself
            // exactly.
            for (size_t o = 0; o < tx.vout.size(); o++) {
                if (!tx.vout[o].scriptPubKey.IsUnspendable()) {
                    COutPoint out(hash, o);
                    Coin coin;
                    bool is_spent = view.SpendCoin(out, &coin);
                    if (!is_spent || tx.vout[o] != coin.out || pindex->nHeight != coin.nHeight || is_coinbase != coin.fCoinBase) {
                        fClean = false; // transaction output mismatch
                    }
                }
            }

            if (i > 0) { // not coinbases
                CTxUndo &txundo = blockUndo.vtxundo[i-1];
                if (txundo.vprevout.size() != tx.vin.size()) {
                    error("DisconnectBlock(): transaction and undo data inconsistent");
                    return DISCONNECT_FAILED;
                }
                for (unsigned int j = tx.vin.size(); j-- > 0;) {
                    const COutPoint &out = tx.vin[j].prevout;
                    int res = ApplyTxInUndo(std::move(txundo.vprevout[j]), view, out);
                    if (res == DISCONNECT_FAILED) return DISCONNECT_FAILED;
                    fClean = fClean && res != DISCONNECT_UNCLEAN;
                }
            }
            // At this point, all of txundo.vprevout should have been moved out.
        }
    }

    // move best block pointer to prevout block
    view.SetBestBlock(pindex->pprev->GetBlockHash(), pindex->pprev->nHeight);

    return fClean ? DISCONNECT_OK : DISCONNECT_UNCLEAN;
}

bool ConnectBlock(const CBlock& block, CValidationState& state, CBlockIndex* pindex,
    CCoinsViewCache& view, const CChainParams& chainparams, bool fJustCheck)
{
    return g_chainstate.ConnectBlock(block, state, pindex, view, chainparams, fJustCheck);
};

DisconnectResult DisconnectBlock(const CBlock& block, const CBlockIndex* pindex, CCoinsViewCache& view)
{
    return g_chainstate.DisconnectBlock(block, pindex, view);
};

void static FlushBlockFile(bool fFinalize = false)
{
    LOCK(cs_LastBlockFile);

    CDiskBlockPos posOld(nLastBlockFile, 0);
    bool status = true;

    FILE *fileOld = OpenBlockFile(posOld);
    if (fileOld) {
        if (fFinalize)
            status &= TruncateFile(fileOld, vinfoBlockFile[nLastBlockFile].nSize);
        status &= FileCommit(fileOld);
        fclose(fileOld);
    }

    fileOld = OpenUndoFile(posOld);
    if (fileOld) {
        if (fFinalize)
            status &= TruncateFile(fileOld, vinfoBlockFile[nLastBlockFile].nUndoSize);
        status &= FileCommit(fileOld);
        fclose(fileOld);
    }

    if (!status) {
        AbortNode("Flushing block file to disk failed. This is likely the result of an I/O error.");
    }
}

static bool FindUndoPos(CValidationState &state, int nFile, CDiskBlockPos &pos, unsigned int nAddSize);

static bool WriteUndoDataForBlock(const CBlockUndo& blockundo, CValidationState& state, CBlockIndex* pindex, const CChainParams& chainparams)
{
    // Write undo information to disk
    if (pindex->GetUndoPos().IsNull()) {
        CDiskBlockPos _pos;
        if (!FindUndoPos(state, pindex->nFile, _pos, ::GetSerializeSize(blockundo, SER_DISK, CLIENT_VERSION) + 40))
            return error("ConnectBlock(): FindUndoPos failed");
        if (!UndoWriteToDisk(blockundo, _pos, pindex->pprev->GetBlockHash(), chainparams.MessageStart()))
            return AbortNode(state, "Failed to write undo data");

        // update nUndoPos in block index
        pindex->nUndoPos = _pos.nPos;
        pindex->nStatus |= BLOCK_HAVE_UNDO;
        setDirtyBlockIndex.insert(pindex);
    }

    return true;
}

static CCheckQueue<CScriptCheck> scriptcheckqueue(128);

void ThreadScriptCheck() {
    RenameThread("particl-scriptch");
    scriptcheckqueue.Thread();
}

// Protected by cs_main
VersionBitsCache versionbitscache;

int32_t ComputeBlockVersion(const CBlockIndex* pindexPrev, const Consensus::Params& params)
{
    LOCK(cs_main);
    int32_t nVersion = VERSIONBITS_TOP_BITS;

    for (int i = 0; i < (int)Consensus::MAX_VERSION_BITS_DEPLOYMENTS; i++) {
        ThresholdState state = VersionBitsState(pindexPrev, params, static_cast<Consensus::DeploymentPos>(i), versionbitscache);
        if (state == ThresholdState::LOCKED_IN || state == ThresholdState::STARTED) {
            nVersion |= VersionBitsMask(params, static_cast<Consensus::DeploymentPos>(i));
        }
    }

    return nVersion;
}

/**
 * Threshold condition checker that triggers when unknown versionbits are seen on the network.
 */
class WarningBitsConditionChecker : public AbstractThresholdConditionChecker
{
private:
    int bit;

public:
    explicit WarningBitsConditionChecker(int bitIn) : bit(bitIn) {}

    int64_t BeginTime(const Consensus::Params& params) const override { return 0; }
    int64_t EndTime(const Consensus::Params& params) const override { return std::numeric_limits<int64_t>::max(); }
    int Period(const Consensus::Params& params) const override { return params.nMinerConfirmationWindow; }
    int Threshold(const Consensus::Params& params) const override { return params.nRuleChangeActivationThreshold; }

    bool Condition(const CBlockIndex* pindex, const Consensus::Params& params) const override
    {
        return ((pindex->nVersion & VERSIONBITS_TOP_MASK) == VERSIONBITS_TOP_BITS) &&
               ((pindex->nVersion >> bit) & 1) != 0 &&
               ((ComputeBlockVersion(pindex->pprev, params) >> bit) & 1) == 0;
    }
};

// Protected by cs_main
static ThresholdConditionCache warningcache[VERSIONBITS_NUM_BITS];

// 0.13.0 was shipped with a segwit deployment defined for testnet, but not for
// mainnet. We no longer need to support disabling the segwit deployment
// except for testing purposes, due to limitations of the functional test
// environment. See test/functional/p2p-segwit.py.
static bool IsScriptWitnessEnabled(const Consensus::Params& params)
{
    return params.vDeployments[Consensus::DEPLOYMENT_SEGWIT].nTimeout != 0;
}

static unsigned int GetBlockScriptFlags(const CBlockIndex* pindex, const Consensus::Params& consensusparams) EXCLUSIVE_LOCKS_REQUIRED(cs_main) {
    AssertLockHeld(cs_main);

    if (fParticlMode)
    {
        unsigned int flags = SCRIPT_VERIFY_P2SH;
        flags |= SCRIPT_VERIFY_DERSIG;
        flags |= SCRIPT_VERIFY_CHECKLOCKTIMEVERIFY;
        flags |= SCRIPT_VERIFY_CHECKSEQUENCEVERIFY;
        flags |= SCRIPT_VERIFY_WITNESS;
        flags |= SCRIPT_VERIFY_NULLDUMMY;

        if (pindex->nHeight < consensusparams.csp2shHeight) {
            flags |= SCRIPT_VERIFY_NO_CSP2SH;
        }
        return flags;
    };

    unsigned int flags = SCRIPT_VERIFY_NONE;

    // BIP16 didn't become active until Apr 1 2012 (on mainnet, and
    // retroactively applied to testnet)
    // However, only one historical block violated the P2SH rules (on both
    // mainnet and testnet), so for simplicity, always leave P2SH
    // on except for the one violating block.
    if (consensusparams.BIP16Exception.IsNull() || // no bip16 exception on this chain
        pindex->phashBlock == nullptr || // this is a new candidate block, eg from TestBlockValidity()
        *pindex->phashBlock != consensusparams.BIP16Exception) // this block isn't the historical exception
    {
        flags |= SCRIPT_VERIFY_P2SH;
    }

    // Enforce WITNESS rules whenever P2SH is in effect (and the segwit
    // deployment is defined).
    if (flags & SCRIPT_VERIFY_P2SH && IsScriptWitnessEnabled(consensusparams)) {
        flags |= SCRIPT_VERIFY_WITNESS;
    }

    // Start enforcing the DERSIG (BIP66) rule
    if (pindex->nHeight >= consensusparams.BIP66Height) {
        flags |= SCRIPT_VERIFY_DERSIG;
    }

    // Start enforcing CHECKLOCKTIMEVERIFY (BIP65) rule
    if (pindex->nHeight >= consensusparams.BIP65Height) {
        flags |= SCRIPT_VERIFY_CHECKLOCKTIMEVERIFY;
    }

    // Start enforcing BIP68 (sequence locks) and BIP112 (CHECKSEQUENCEVERIFY) using versionbits logic.
    if (VersionBitsState(pindex->pprev, consensusparams, Consensus::DEPLOYMENT_CSV, versionbitscache) == ThresholdState::ACTIVE) {
        flags |= SCRIPT_VERIFY_CHECKSEQUENCEVERIFY;
    }

    if (IsNullDummyEnabled(pindex->pprev, consensusparams)) {
        flags |= SCRIPT_VERIFY_NULLDUMMY;
    }

    return flags;
}



static int64_t nTimeCheck = 0;
static int64_t nTimeForks = 0;
static int64_t nTimeVerify = 0;
static int64_t nTimeConnect = 0;
static int64_t nTimeIndex = 0;
static int64_t nTimeCallbacks = 0;
static int64_t nTimeTotal = 0;
static int64_t nBlocksTotal = 0;

/** Apply the effects of this block (with given index) on the UTXO set represented by coins.
 *  Validity checks that depend on the UTXO set are also done; ConnectBlock()
 *  can fail if those validity checks fail (among other reasons). */
bool CChainState::ConnectBlock(const CBlock& block, CValidationState& state, CBlockIndex* pindex,
                  CCoinsViewCache& view, const CChainParams& chainparams, bool fJustCheck)
{
    AssertLockHeld(cs_main);
    assert(pindex);
    assert(*pindex->phashBlock == block.GetHash());
    int64_t nTimeStart = GetTimeMicros();

    // Check it again in case a previous version let a bad block in
    // NOTE: We don't currently (re-)invoke ContextualCheckBlock() or
    // ContextualCheckBlockHeader() here. This means that if we add a new
    // consensus rule that is enforced in one of those two functions, then we
    // may have let in a block that violates the rule prior to updating the
    // software, and we would NOT be enforcing the rule here. Fully solving
    // upgrade from one software version to the next after a consensus rule
    // change is potentially tricky and issue-specific (see RewindBlockIndex()
    // for one general approach that was used for BIP 141 deployment).
    // Also, currently the rule against blocks more than 2 hours in the future
    // is enforced in ContextualCheckBlockHeader(); we wouldn't want to
    // re-enforce that rule here (at least until we make it impossible for
    // GetAdjustedTime() to go backward).
    if (!CheckBlock(block, state, chainparams.GetConsensus(), !fJustCheck, !fJustCheck)) {
        if (state.CorruptionPossible()) {
            // We don't write down blocks to disk if they may have been
            // corrupted, so this should be impossible unless we're having hardware
            // problems.
            return AbortNode(state, "Corrupt block found indicating potential hardware failure; shutting down");
        }
        return error("%s: Consensus::CheckBlock: %s", __func__, FormatStateMessage(state));
    }

    if (block.IsProofOfStake())
    {
        pindex->bnStakeModifier = ComputeStakeModifierV2(pindex->pprev, pindex->prevoutStake.hash);
        setDirtyBlockIndex.insert(pindex);

        uint256 hashProof, targetProofOfStake;
        if (!CheckProofOfStake(pindex->pprev, *block.vtx[0], block.nTime, block.nBits, hashProof, targetProofOfStake))
            return state.DoS(100, error("%s: Check proof of stake failed.", __func__), REJECT_INVALID, "bad-proof-of-stake");
    };

    // verify that the view's current state corresponds to the previous block
    uint256 hashPrevBlock = pindex->pprev == nullptr ? uint256() : pindex->pprev->GetBlockHash();
    assert(hashPrevBlock == view.GetBestBlock());

    uint256 blockHash = block.GetHash();
    bool fIsGenesisBlock = blockHash == chainparams.GetConsensus().hashGenesisBlock;
    // Special case for the genesis block, skipping connection of its transactions
    // (its coinbase is unspendable)
    if (!fParticlMode  // genesis coinbase is spendable when in Particl mode
        && fIsGenesisBlock) {
        if (!fJustCheck)
            view.SetBestBlock(pindex->GetBlockHash(), pindex->nHeight);
        return true;
    }

    nBlocksTotal++;

    bool fScriptChecks = true;
    if (!hashAssumeValid.IsNull()) {
        // We've been configured with the hash of a block which has been externally verified to have a valid history.
        // A suitable default value is included with the software and updated from time to time.  Because validity
        //  relative to a piece of software is an objective fact these defaults can be easily reviewed.
        // This setting doesn't force the selection of any particular chain but makes validating some faster by
        //  effectively caching the result of part of the verification.
        BlockMap::const_iterator  it = mapBlockIndex.find(hashAssumeValid);
        if (it != mapBlockIndex.end()) {
            if (it->second->GetAncestor(pindex->nHeight) == pindex &&
                pindexBestHeader->GetAncestor(pindex->nHeight) == pindex &&
                pindexBestHeader->nChainWork >= nMinimumChainWork) {
                // This block is a member of the assumed verified chain and an ancestor of the best header.
                // The equivalent time check discourages hash power from extorting the network via DOS attack
                //  into accepting an invalid block through telling users they must manually set assumevalid.
                //  Requiring a software change or burying the invalid block, regardless of the setting, makes
                //  it hard to hide the implication of the demand.  This also avoids having release candidates
                //  that are hardly doing any signature verification at all in testing without having to
                //  artificially set the default assumed verified block further back.
                // The test against nMinimumChainWork prevents the skipping when denied access to any chain at
                //  least as good as the expected chain.
                fScriptChecks = (GetBlockProofEquivalentTime(*pindexBestHeader, *pindex, *pindexBestHeader, chainparams.GetConsensus()) <= 60 * 60 * 24 * 7 * 2);
            }
        }
    }

    int64_t nTime1 = GetTimeMicros(); nTimeCheck += nTime1 - nTimeStart;
    LogPrint(BCLog::BENCH, "    - Sanity checks: %.2fms [%.2fs (%.2fms/blk)]\n", MILLI * (nTime1 - nTimeStart), nTimeCheck * MICRO, nTimeCheck * MILLI / nBlocksTotal);

    bool fEnforceBIP30 = true;
    if (!fParticlMode)
    {
        // Do not allow blocks that contain transactions which 'overwrite' older transactions,
        // unless those are already completely spent.
        // If such overwrites are allowed, coinbases and transactions depending upon those
        // can be duplicated to remove the ability to spend the first instance -- even after
        // being sent to another address.
        // See BIP30 and http://r6.ca/blog/20120206T005236Z.html for more information.
        // This logic is not necessary for memory pool transactions, as AcceptToMemoryPool
        // already refuses previously-known transaction ids entirely.
        // This rule was originally applied to all blocks with a timestamp after March 15, 2012, 0:00 UTC.
        // Now that the whole chain is irreversibly beyond that time it is applied to all blocks except the
        // two in the chain that violate it. This prevents exploiting the issue against nodes during their
        // initial block download.
        bool fEnforceBIP30 = !((pindex->nHeight==91842 && pindex->GetBlockHash() == uint256S("0x00000000000a4d0a398161ffc163c503763b1f4360639393e0e4c8e300e0caec")) ||
                               (pindex->nHeight==91880 && pindex->GetBlockHash() == uint256S("0x00000000000743f190a18c5577a3c2d2a1f610ae9601ac046a38084ccb7cd721")));

        // Once BIP34 activated it was not possible to create new duplicate coinbases and thus other than starting
        // with the 2 existing duplicate coinbase pairs, not possible to create overwriting txs.  But by the
        // time BIP34 activated, in each of the existing pairs the duplicate coinbase had overwritten the first
        // before the first had been spent.  Since those coinbases are sufficiently buried it's no longer possible to create further
        // duplicate transactions descending from the known pairs either.
        // If we're on the known chain at height greater than where BIP34 activated, we can save the db accesses needed for the BIP30 check.

        // BIP34 requires that a block at height X (block X) has its coinbase
        // scriptSig start with a CScriptNum of X (indicated height X).  The above
        // logic of no longer requiring BIP30 once BIP34 activates is flawed in the
        // case that there is a block X before the BIP34 height of 227,931 which has
        // an indicated height Y where Y is greater than X.  The coinbase for block
        // X would also be a valid coinbase for block Y, which could be a BIP30
        // violation.  An exhaustive search of all mainnet coinbases before the
        // BIP34 height which have an indicated height greater than the block height
        // reveals many occurrences. The 3 lowest indicated heights found are
        // 209,921, 490,897, and 1,983,702 and thus coinbases for blocks at these 3
        // heights would be the first opportunity for BIP30 to be violated.

        // There is no potential to create a duplicate coinbase at block 209,921
        // because this is still before the BIP34 height and so explicit BIP30
        // checking is still active.

        // The final case is block 176,684 which has an indicated height of
        // 490,897. Unfortunately, this issue was not discovered until about 2 weeks
        // before block 490,897 so there was not much opportunity to address this
        // case other than to carefully analyze it and determine it would not be a
        // problem. Block 490,897 was, in fact, mined with a different coinbase than
        // block 176,684, but it is important to note that even if it hadn't been or
        // is remined on an alternate fork with a duplicate coinbase, we would still
        // not run into a BIP30 violation.  This is because the coinbase for 176,684
        // is spent in block 185,956 in transaction
        // d4f7fbbf92f4a3014a230b2dc70b8058d02eb36ac06b4a0736d9d60eaa9e8781.  This
        // spending transaction can't be duplicated because it also spends coinbase
        // 0328dd85c331237f18e781d692c92de57649529bd5edf1d01036daea32ffde29.  This
        // coinbase has an indicated height of over 4.2 billion, and wouldn't be
        // duplicatable until that height, and it's currently impossible to create a
        // chain that long. Nevertheless we may wish to consider a future soft fork
        // which retroactively prevents block 490,897 from creating a duplicate
        // coinbase. The two historical BIP30 violations often provide a confusing
        // edge case when manipulating the UTXO and it would be simpler not to have
        // another edge case to deal with.

        // testnet3 has no blocks before the BIP34 height with indicated heights
        // post BIP34 before approximately height 486,000,000 and presumably will
        // be reset before it reaches block 1,983,702 and starts doing unnecessary
        // BIP30 checking again.
        assert(pindex->pprev);
        CBlockIndex *pindexBIP34height = pindex->pprev->GetAncestor(chainparams.GetConsensus().BIP34Height);
        //Only continue to enforce if we're below BIP34 activation height or the block hash at that height doesn't correspond.
        fEnforceBIP30 = fEnforceBIP30 && (!pindexBIP34height || !(pindexBIP34height->GetBlockHash() == chainparams.GetConsensus().BIP34Hash));
    };

    // The search reveals a great many blocks which have an indicated height
    // greater than 1,983,702, so we simply remove the optimization to skip
    // BIP30 checking for blocks at height 1,983,702 or higher.  Before we reach
    // that block in another 25 years or so, we should take advantage of a
    // future consensus change to do a new and improved version of BIP34 that
    // will actually prevent ever creating any duplicate coinbases in the
    // future.
    static constexpr int BIP34_IMPLIES_BIP30_LIMIT = 1983702;

    // TODO: Remove BIP30 checking from block height 1,983,702 on, once we have a
    // consensus change that ensures coinbases at those heights can not
    // duplicate earlier coinbases.
    if (fEnforceBIP30 || pindex->nHeight >= BIP34_IMPLIES_BIP30_LIMIT) {
        for (const auto& tx : block.vtx) {
            for (size_t o = 0; o < tx->GetNumVOuts(); o++) {
                if (view.HaveCoin(COutPoint(tx->GetHash(), o))) {
                    return state.DoS(100, error("ConnectBlock(): tried to overwrite transaction"),
                                     REJECT_INVALID, "bad-txns-BIP30");
                }
            }
        }
    }

    int nLockTimeFlags = 0;
    if (fParticlMode || VersionBitsState(pindex->pprev, chainparams.GetConsensus(), Consensus::DEPLOYMENT_CSV, versionbitscache) == ThresholdState::ACTIVE) {
        nLockTimeFlags |= LOCKTIME_VERIFY_SEQUENCE;
    }

    // Get the script flags for this block
    unsigned int flags = GetBlockScriptFlags(pindex, chainparams.GetConsensus());

    int64_t nTime2 = GetTimeMicros(); nTimeForks += nTime2 - nTime1;
    LogPrint(BCLog::BENCH, "    - Fork checks: %.2fms [%.2fs (%.2fms/blk)]\n", MILLI * (nTime2 - nTime1), nTimeForks * MICRO, nTimeForks * MILLI / nBlocksTotal);

    CBlockUndo blockundo;

    CCheckQueueControl<CScriptCheck> control(fScriptChecks && nScriptCheckThreads ? &scriptcheckqueue : nullptr);

    std::vector<int> prevheights;
    CAmount nFees = 0;
    int nInputs = 0;
    int64_t nSigOpsCost = 0;
    int64_t nAnonIn = 0;
    int64_t nStakeReward = 0;

    blockundo.vtxundo.reserve(block.vtx.size() - (fParticlMode ? 0 : 1));

    std::vector<PrecomputedTransactionData> txdata;
    txdata.reserve(block.vtx.size()); // Required so that pointers to individual PrecomputedTransactionData don't get invalidated

    // NOTE: Be careful tracking coin created, block reward is based on nMoneySupply
    CAmount nMoneyCreated = 0;

    state.fEnforceSmsgFees = block.nTime >= chainparams.GetConsensus().nPaidSmsgTime;
    for (unsigned int i = 0; i < block.vtx.size(); i++)
    {
        const CTransaction &tx = *(block.vtx[i]);
        const uint256 txhash = tx.GetHash();
        nInputs += tx.vin.size();

        if (!tx.IsCoinBase())
        {
            CAmount txfee = 0;
            if (!Consensus::CheckTxInputs(tx, state, view, pindex->nHeight, txfee)) {
                control.Wait();
                return error("%s: Consensus::CheckTxInputs: %s, %s", __func__, tx.GetHash().ToString(), FormatStateMessage(state));
            }
            if (tx.IsCoinStake())
            {
                // Stake reward is passed back in txfee (nPlainValueOut - nPlainValueIn)
                nStakeReward += txfee;
                nMoneyCreated += nStakeReward;
            } else
            {
                nFees += txfee;
            };
            if (!MoneyRange(nFees)) {
                control.Wait();
                return state.DoS(100, error("%s: accumulated fee in the block out of range.", __func__),
                                 REJECT_INVALID, "bad-txns-accumulated-fee-outofrange");
            }

            // Check that transaction is BIP68 final
            // BIP68 lock checks (as opposed to nLockTime checks) must
            // be in ConnectBlock because they require the UTXO set

            prevheights.resize(tx.vin.size());
            for (size_t j = 0; j < tx.vin.size(); j++) {
                if (tx.vin[j].IsAnonInput())
                    prevheights[j] = 0;
                else
                    prevheights[j] = view.AccessCoin(tx.vin[j].prevout).nHeight;
            }

            if (!SequenceLocks(tx, nLockTimeFlags, &prevheights, *pindex)) {
                control.Wait();
                return state.DoS(100, error("%s: contains a non-BIP68-final transaction", __func__),
                                 REJECT_INVALID, "bad-txns-nonfinal");
            }

            if (tx.IsParticlVersion()
                && (fAddressIndex || fSpentIndex))
            {
                // Update spent inputs for insight
                for (size_t j = 0; j < tx.vin.size(); j++)
                {
                    const CTxIn input = tx.vin[j];
                    if (input.IsAnonInput())
                    {
                        nAnonIn++;
                        continue;
                    };

                    const Coin &coin = view.AccessCoin(input.prevout);
                    const CScript *pScript = &coin.out.scriptPubKey;

                    CAmount nValue = coin.nType == OUTPUT_CT ? 0 : coin.out.nValue;
                    std::vector<uint8_t> hashBytes;
                    int scriptType = 0;

                    if (!ExtractIndexInfo(pScript, scriptType, hashBytes)
                        || scriptType == 0)
                        continue;

                    uint256 hashAddress;
                    if (scriptType > 0)
                        hashAddress = uint256(hashBytes.data(), hashBytes.size());

                    if (fAddressIndex && scriptType > 0)
                    {
                        // record spending activity
                        view.addressIndex.push_back(std::make_pair(CAddressIndexKey(scriptType, hashAddress, pindex->nHeight, i, txhash, j, true), nValue * -1));
                        // remove address from unspent index
                        view.addressUnspentIndex.push_back(std::make_pair(CAddressUnspentKey(scriptType, hashAddress, input.prevout.hash, input.prevout.n), CAddressUnspentValue()));
                    };

                    if (fSpentIndex)
                    {
                        CAmount nValue = coin.nType == OUTPUT_CT ? -1 : coin.out.nValue;
                        // add the spent index to determine the txid and input that spent an output
                        // and to find the amount and address from an input
                        view.spentIndex.push_back(std::make_pair(CSpentIndexKey(input.prevout.hash, input.prevout.n), CSpentIndexValue(txhash, j, pindex->nHeight, nValue, scriptType, hashAddress)));
                    };
                };
            };
        };

        // GetTransactionSigOpCost counts 3 types of sigops:
        // * legacy (always)
        // * p2sh (when P2SH enabled in flags and excludes coinbase)
        // * witness (when witness enabled in flags and excludes coinbase)
        nSigOpsCost += GetTransactionSigOpCost(tx, view, flags);
        if (nSigOpsCost > MAX_BLOCK_SIGOPS_COST) {
            control.Wait();
            return state.DoS(100, error("ConnectBlock(): too many sigops"),
                             REJECT_INVALID, "bad-blk-sigops");
        }
        txdata.emplace_back(tx);

        if (!tx.IsCoinBase())
        {
            std::vector<CScriptCheck> vChecks;
            bool fCacheResults = fJustCheck; /* Don't cache results if we're actually connecting blocks (still consult the cache, though) */
            if (!CheckInputs(tx, state, view, fScriptChecks, flags, fCacheResults, fCacheResults, txdata[i], nScriptCheckThreads ? &vChecks : nullptr)) {
                control.Wait();
                return error("ConnectBlock(): CheckInputs on %s failed with %s",
                    txhash.ToString(), FormatStateMessage(state));
            };

            control.Add(vChecks);

            blockundo.vtxundo.push_back(CTxUndo());
            UpdateCoins(tx, view, blockundo.vtxundo.back(), pindex->nHeight);
        } else
        {
            // tx is coinbase
            CTxUndo undoDummy;
            UpdateCoins(tx, view, undoDummy, pindex->nHeight);
            nMoneyCreated += tx.GetValueOut();
        };

        if (view.nLastRCTOutput == 0)
            view.nLastRCTOutput = pindex->pprev ? pindex->pprev->nAnonOutputs : 0;
        // Index rct outputs and keyimages
        if (state.fHasAnonOutput || state.fHasAnonInput)
        {
            COutPoint op(txhash, 0);
            for (const auto &txin : tx.vin)
            {
                if (txin.IsAnonInput())
                {
                    uint32_t nAnonInputs, nRingSize;
                    txin.GetAnonInfo(nAnonInputs, nRingSize);
                    if (txin.scriptData.stack.size() != 1
                        || txin.scriptData.stack[0].size() != 33 * nAnonInputs) {
                        control.Wait();
                        return error("%s: Bad scriptData stack, %s.", __func__, txhash.ToString());
                    };

                    const std::vector<uint8_t> &vKeyImages = txin.scriptData.stack[0];
                    for (size_t k = 0; k < nAnonInputs; ++k)
                    {
                        const CCmpPubKey &ki = *((CCmpPubKey*)&vKeyImages[k*33]);

                        view.keyImages.push_back(std::make_pair(ki, txhash));
                    };
                };
            };

            for (unsigned int k = 0; k < tx.vpout.size(); k++)
            {
                if (!tx.vpout[k]->IsType(OUTPUT_RINGCT))
                    continue;

                CTxOutRingCT *txout = (CTxOutRingCT*)tx.vpout[k].get();

                int64_t nTestExists;
                if (!fVerifyingDB && pblocktree->ReadRCTOutputLink(txout->pk, nTestExists)) {
                    control.Wait();

                    if (nTestExists > pindex->pprev->nAnonOutputs)
                    {
                        // The anon index can diverge from the chain index if shutdown does not complete
                        LogPrintf("%s: Duplicate anon-output %s, index %d, above last index %d.\n", __func__, HexStr(txout->pk.begin(), txout->pk.end()), nTestExists, pindex->pprev->nAnonOutputs);
                        LogPrintf("Attempting to repair anon index.\n");
                        std::set<CCmpPubKey> setKi; // unused
                        RollBackRCTIndex(pindex->pprev->nAnonOutputs, nTestExists, setKi);
                        return false;
                    }

                    return error("%s: Duplicate anon-output (db) %s, index %d.", __func__, HexStr(txout->pk.begin(), txout->pk.end()), nTestExists);
                };
                if (!fVerifyingDB && view.ReadRCTOutputLink(txout->pk, nTestExists)) {
                    control.Wait();
                    return error("%s: Duplicate anon-output (view) %s, index %d.", __func__, HexStr(txout->pk.begin(), txout->pk.end()), nTestExists);
                };

                op.n = k;
                view.nLastRCTOutput++;
                CAnonOutput ao(txout->pk, txout->commitment, op, pindex->nHeight, 0);

                view.anonOutputLinks[txout->pk] = view.nLastRCTOutput;
                view.anonOutputs.push_back(std::make_pair(view.nLastRCTOutput, ao));
            };
        };

        if (fAddressIndex)
        {
            // Update outputs for insight
            for (unsigned int k = 0; k < tx.vpout.size(); k++)
            {
                const CTxOutBase *out = tx.vpout[k].get();

                if (!out->IsType(OUTPUT_STANDARD)
                    && !out->IsType(OUTPUT_CT))
                    continue;

                const CScript *pScript;
                std::vector<unsigned char> hashBytes;
                int scriptType = 0;
                CAmount nValue;
                if (!ExtractIndexInfo(out, scriptType, hashBytes, nValue, pScript)
                    || scriptType == 0)
                    continue;

                // record receiving activity
                view.addressIndex.push_back(std::make_pair(CAddressIndexKey(scriptType, uint256(hashBytes.data(), hashBytes.size()), pindex->nHeight, i, txhash, k, false), nValue));
                // record unspent output
                view.addressUnspentIndex.push_back(std::make_pair(CAddressUnspentKey(scriptType, uint256(hashBytes.data(), hashBytes.size()), txhash, k), CAddressUnspentValue(nValue, *pScript, pindex->nHeight)));
            };
        }; // if (fAddressIndex)
    };

    int64_t nTime3 = GetTimeMicros(); nTimeConnect += nTime3 - nTime2;
    LogPrint(BCLog::BENCH, "      - Connect %u transactions: %.2fms (%.3fms/tx, %.3fms/txin) [%.2fs (%.2fms/blk)]\n", (unsigned)block.vtx.size(), MILLI * (nTime3 - nTime2), MILLI * (nTime3 - nTime2) / block.vtx.size(), nInputs <= 1 ? 0 : MILLI * (nTime3 - nTime2) / (nInputs-1), nTimeConnect * MICRO, nTimeConnect * MILLI / nBlocksTotal);

    if (!control.Wait())
        return state.DoS(100, error("%s: CheckQueue failed", __func__), REJECT_INVALID, "block-validation-failed");

    if (fParticlMode)
    {
        if (block.IsProofOfStake()) // only the genesis block isn't proof of stake
        {
            CTransactionRef txCoinstake = block.vtx[0];
            const DevFundSettings *pDevFundSettings = Params().GetDevFundSettings(block.nTime);

            CAmount nCalculatedStakeReward = Params().GetProofOfStakeReward(pindex->pprev, nFees);

            if (!pDevFundSettings || pDevFundSettings->nMinDevStakePercent <= 0)
            {
                if (nStakeReward < 0 || nStakeReward > nCalculatedStakeReward)
                    return state.DoS(100, error("ConnectBlock() : coinstake pays too much(actual=%d vs calculated=%d)", nStakeReward, nCalculatedStakeReward), REJECT_INVALID, "bad-cs-amount");
            } else
            {
                assert(pDevFundSettings->nMinDevStakePercent <= 100);

                CAmount nMinDevPart = (nCalculatedStakeReward * pDevFundSettings->nMinDevStakePercent) / 100;
                CAmount nMaxHolderPart = nCalculatedStakeReward - nMinDevPart;
                if (nMinDevPart < 0 || nMaxHolderPart < 0)
                    return state.DoS(100, error("%s: bad coinstake split amount (foundation=%d vs reward=%d)", __func__, nMinDevPart, nMaxHolderPart), REJECT_INVALID, "bad-cs-amount");


                CAmount nDevBfwd = 0, nDevCfwdCheck = 0;
                if (pindex->pprev->nHeight > 0) // genesis block is pow
                {
                    CTransactionRef txPrevCoinstake;
                    if (!coinStakeCache.GetCoinStake(pindex->pprev->GetBlockHash(), txPrevCoinstake))
                        return state.DoS(100, error("%s: Failed to get previous coinstake.", __func__), REJECT_INVALID, "bad-cs-amount");

                    assert(txPrevCoinstake->IsCoinStake()); // Sanity check

                    if (!txPrevCoinstake->GetDevFundCfwd(nDevBfwd))
                        nDevBfwd = 0;
                };

                if (pindex->nHeight % pDevFundSettings->nDevOutputPeriod == 0)
                {
                    // Fund output must exist and match cfwd, cfwd data output must be unset
                    // nStakeReward must == nDevBfwd + nCalculatedStakeReward

                    if (nStakeReward != nDevBfwd + nCalculatedStakeReward)
                        return state.DoS(100, error("%s: bad stake-reward (actual=%d vs expected=%d)", __func__, nStakeReward, nDevBfwd + nCalculatedStakeReward), REJECT_INVALID, "bad-cs-amount");

                    CTxDestination dfDest = CBitcoinAddress(pDevFundSettings->sDevFundAddresses).Get();
                    if (dfDest.type() == typeid(CNoDestination))
                        return error("%s: Failed to get foundation fund destination: %s.", __func__, pDevFundSettings->sDevFundAddresses);
                    CScript devFundScriptPubKey = GetScriptForDestination(dfDest);

                    // output 1 must be to the dev fund
                    const CTxOutStandard *outputDF = txCoinstake->vpout[1]->GetStandardOutput();
                    if (!outputDF)
                        return state.DoS(100, error("%s: Bad foundation fund output.", __func__), REJECT_INVALID, "bad-cs");

                    if (outputDF->scriptPubKey != devFundScriptPubKey)
                        return state.DoS(100, error("%s: Bad foundation fund output script.", __func__), REJECT_INVALID, "bad-cs");

                    if (outputDF->nValue < nDevBfwd + nMinDevPart) // max value is clamped already
                        return state.DoS(100, error("%s: Bad foundation-reward (actual=%d vs minfundpart=%d)", __func__, nStakeReward, nDevBfwd + nMinDevPart), REJECT_INVALID, "bad-cs-fund-amount");


                    if (txCoinstake->GetDevFundCfwd(nDevCfwdCheck))
                        return state.DoS(100, error("%s: Coinstake foundation cfwd must be unset.", __func__), REJECT_INVALID, "bad-cs-cfwd");
                } else
                {
                    // Ensure cfwd data output is correct and nStakeReward is <= nHolderPart
                    // cfwd must == nDevBfwd + (nCalculatedStakeReward - nStakeReward) // allowing users to set a higher split

                    if (nStakeReward < 0 || nStakeReward > nMaxHolderPart)
                        return state.DoS(100, error("%s: Bad stake-reward (actual=%d vs maxholderpart=%d)", __func__, nStakeReward, nMaxHolderPart), REJECT_INVALID, "bad-cs-amount");

                    CAmount nDevCfwd = nDevBfwd + nCalculatedStakeReward - nStakeReward;
                    if (!txCoinstake->GetDevFundCfwd(nDevCfwdCheck)
                        || nDevCfwdCheck != nDevCfwd)
                        return state.DoS(100, error("%s: Coinstake foundation fund carried forward mismatch (actual=%d vs expected=%d)", __func__, nDevCfwdCheck, nDevCfwd), REJECT_INVALID, "bad-cs-cfwd");
                };

                coinStakeCache.InsertCoinStake(blockHash, txCoinstake);
            };
        } else
        {
            if (block.GetHash() != Params().GenesisBlock().GetHash())
                return state.DoS(100, error("ConnectBlock() : Found block that isn't coinstake or genesis."), REJECT_INVALID, "bad-cs");
        }
    } else
    {
        CAmount blockReward = nFees + GetBlockSubsidy(pindex->nHeight, chainparams.GetConsensus());
        if (block.vtx[0]->GetValueOut() > blockReward) // particl coins are imported as coinbase txns
            return state.DoS(100,
                             error("ConnectBlock(): coinbase pays too much (actual=%d vs limit=%d)",
                                   block.vtx[0]->GetValueOut(), blockReward),
                                   REJECT_INVALID, "bad-cb-amount");
    };

    int64_t nTime4 = GetTimeMicros(); nTimeVerify += nTime4 - nTime2;
    LogPrint(BCLog::BENCH, "    - Verify %u txins: %.2fms (%.3fms/txin) [%.2fs (%.2fms/blk)]\n", nInputs - 1, MILLI * (nTime4 - nTime2), nInputs <= 1 ? 0 : MILLI * (nTime4 - nTime2) / (nInputs-1), nTimeVerify * MICRO, nTimeVerify * MILLI / nBlocksTotal);

    if (fJustCheck)
        return true;

    pindex->nMoneySupply = (pindex->pprev ? pindex->pprev->nMoneySupply : 0) + nMoneyCreated;
    pindex->nAnonOutputs = view.nLastRCTOutput;
    setDirtyBlockIndex.insert(pindex); // pindex has changed, must save to disk

    if (!fIsGenesisBlock
     && !WriteUndoDataForBlock(blockundo, state, pindex, chainparams))
        return false;

    if (!pindex->IsValid(BLOCK_VALID_SCRIPTS)) {
        pindex->RaiseValidity(BLOCK_VALID_SCRIPTS);
        setDirtyBlockIndex.insert(pindex);
    }


    if (fTimestampIndex)
    {
        unsigned int logicalTS = pindex->nTime;
        unsigned int prevLogicalTS = 0;

        // retrieve logical timestamp of the previous block
        if (pindex->pprev)
            if (!pblocktree->ReadTimestampBlockIndex(pindex->pprev->GetBlockHash(), prevLogicalTS))
                LogPrintf("%s: Failed to read previous block's logical timestamp\n", __func__);

        if (logicalTS <= prevLogicalTS)
        {
            logicalTS = prevLogicalTS + 1;
            LogPrintf("%s: Previous logical timestamp is newer Actual[%d] prevLogical[%d] Logical[%d]\n", __func__, pindex->nTime, prevLogicalTS, logicalTS);
        }

        if (!pblocktree->WriteTimestampIndex(CTimestampIndexKey(logicalTS, pindex->GetBlockHash())))
            return AbortNode(state, "Failed to write timestamp index");

        if (!pblocktree->WriteTimestampBlockIndex(CTimestampBlockIndexKey(pindex->GetBlockHash()), CTimestampBlockIndexValue(logicalTS)))
            return AbortNode(state, "Failed to write blockhash index");
    };

    assert(pindex->phashBlock);
    // add this block to the view's block chain
    view.SetBestBlock(pindex->GetBlockHash(), pindex->nHeight);

    int64_t nTime5 = GetTimeMicros(); nTimeIndex += nTime5 - nTime4;
    LogPrint(BCLog::BENCH, "    - Index writing: %.2fms [%.2fs (%.2fms/blk)]\n", MILLI * (nTime5 - nTime4), nTimeIndex * MICRO, nTimeIndex * MILLI / nBlocksTotal);

    int64_t nTime6 = GetTimeMicros(); nTimeCallbacks += nTime6 - nTime5;
    LogPrint(BCLog::BENCH, "    - Callbacks: %.2fms [%.2fs (%.2fms/blk)]\n", MILLI * (nTime6 - nTime5), nTimeCallbacks * MICRO, nTimeCallbacks * MILLI / nBlocksTotal);

    return true;
}

/**
 * Update the on-disk chain state.
 * The caches and indexes are flushed depending on the mode we're called with
 * if they're too large, if it's been a while since the last write,
 * or always and in all cases if we're in prune mode and are deleting files.
 *
 * If FlushStateMode::NONE is used, then FlushStateToDisk(...) won't do anything
 * besides checking if we need to prune.
 */
bool FlushStateToDisk(const CChainParams& chainparams, CValidationState &state, FlushStateMode mode, int nManualPruneHeight) {
    int64_t nMempoolUsage = mempool.DynamicMemoryUsage();
    LOCK(cs_main);
    static int64_t nLastWrite = 0;
    static int64_t nLastFlush = 0;
    std::set<int> setFilesToPrune;
    bool full_flush_completed = false;
    try {
    {
        bool fFlushForPrune = false;
        bool fDoFullFlush = false;
        LOCK(cs_LastBlockFile);
        if (fPruneMode && (fCheckForPruning || nManualPruneHeight > 0) && !fReindex) {
            if (nManualPruneHeight > 0) {
                FindFilesToPruneManual(setFilesToPrune, nManualPruneHeight);
            } else {
                FindFilesToPrune(setFilesToPrune, chainparams.PruneAfterHeight());
                fCheckForPruning = false;
            }
            if (!setFilesToPrune.empty()) {
                fFlushForPrune = true;
                if (!fHavePruned) {
                    pblocktree->WriteFlag("prunedblockfiles", true);
                    fHavePruned = true;
                }
            }
        }
        int64_t nNow = GetTimeMicros();
        // Avoid writing/flushing immediately after startup.
        if (nLastWrite == 0) {
            nLastWrite = nNow;
        }
        if (nLastFlush == 0) {
            nLastFlush = nNow;
        }
        int64_t nMempoolSizeMax = gArgs.GetArg("-maxmempool", DEFAULT_MAX_MEMPOOL_SIZE) * 1000000;
        int64_t cacheSize = pcoinsTip->DynamicMemoryUsage();
        int64_t nTotalSpace = nCoinCacheUsage + std::max<int64_t>(nMempoolSizeMax - nMempoolUsage, 0);
        // The cache is large and we're within 10% and 10 MiB of the limit, but we have time now (not in the middle of a block processing).
        bool fCacheLarge = mode == FlushStateMode::PERIODIC && cacheSize > std::max((9 * nTotalSpace) / 10, nTotalSpace - MAX_BLOCK_COINSDB_USAGE * 1024 * 1024);
        // The cache is over the limit, we have to write now.
        bool fCacheCritical = mode == FlushStateMode::IF_NEEDED && cacheSize > nTotalSpace;
        // It's been a while since we wrote the block index to disk. Do this frequently, so we don't need to redownload after a crash.
        bool fPeriodicWrite = mode == FlushStateMode::PERIODIC && nNow > nLastWrite + (int64_t)DATABASE_WRITE_INTERVAL * 1000000;
        // It's been very long since we flushed the cache. Do this infrequently, to optimize cache usage.
        bool fPeriodicFlush = mode == FlushStateMode::PERIODIC && nNow > nLastFlush + (int64_t)DATABASE_FLUSH_INTERVAL * 1000000;
        // Combine all conditions that result in a full cache flush.
        fDoFullFlush = (mode == FlushStateMode::ALWAYS) || fCacheLarge || fCacheCritical || fPeriodicFlush || fFlushForPrune;
        // Write blocks and block index to disk.
        if (fDoFullFlush || fPeriodicWrite) {
            // Depend on nMinDiskSpace to ensure we can write block index
            if (!CheckDiskSpace(0, true))
                return state.Error("out of disk space");
            // First make sure all block and undo data is flushed to disk.
            FlushBlockFile();
            // Then update all block file information (which may refer to block and undo files).
            {
                std::vector<std::pair<int, const CBlockFileInfo*> > vFiles;
                vFiles.reserve(setDirtyFileInfo.size());
                for (std::set<int>::iterator it = setDirtyFileInfo.begin(); it != setDirtyFileInfo.end(); ) {
                    vFiles.push_back(std::make_pair(*it, &vinfoBlockFile[*it]));
                    setDirtyFileInfo.erase(it++);
                }
                std::vector<const CBlockIndex*> vBlocks;
                vBlocks.reserve(setDirtyBlockIndex.size());
                for (std::set<CBlockIndex*>::iterator it = setDirtyBlockIndex.begin(); it != setDirtyBlockIndex.end(); ) {
                    vBlocks.push_back(*it);
                    setDirtyBlockIndex.erase(it++);
                }
                if (!pblocktree->WriteBatchSync(vFiles, nLastBlockFile, vBlocks)) {
                    return AbortNode(state, "Failed to write to block index database");
                }
            }
            // Finally remove any pruned files
            if (fFlushForPrune)
                UnlinkPrunedFiles(setFilesToPrune);
            nLastWrite = nNow;
        }
        // Flush best chain related state. This can only be done if the blocks / block index write was also done.
        if (fDoFullFlush && !pcoinsTip->GetBestBlock().IsNull()) {
            // Typical Coin structures on disk are around 48 bytes in size.
            // Pushing a new one to the database can cause it to be written
            // twice (once in the log, and once in the tables). This is already
            // an overestimation, as most will delete an existing entry or
            // overwrite one. Still, use a conservative safety factor of 2.
            if (!CheckDiskSpace(48 * 2 * 2 * pcoinsTip->GetCacheSize()))
                return state.Error("out of disk space");
            // Flush the chainstate (which may refer to block index entries).
            if (!pcoinsTip->Flush())
                return AbortNode(state, "Failed to write to coin database");
            nLastFlush = nNow;
            full_flush_completed = true;
        }
    }
    if (full_flush_completed) {
        // Update best block in wallet (so we can detect restored wallets).
        GetMainSignals().ChainStateFlushed(chainActive.GetLocator());
    }
    } catch (const std::runtime_error& e) {
        return AbortNode(state, std::string("System error while flushing: ") + e.what());
    }
    return true;
}

void FlushStateToDisk() {
    CValidationState state;
    const CChainParams& chainparams = Params();
    if (!FlushStateToDisk(chainparams, state, FlushStateMode::ALWAYS)) {
        LogPrintf("%s: failed to flush state (%s)\n", __func__, FormatStateMessage(state));
    }
}

void PruneAndFlush() {
    CValidationState state;
    fCheckForPruning = true;
    const CChainParams& chainparams = Params();
    if (!FlushStateToDisk(chainparams, state, FlushStateMode::NONE)) {
        LogPrintf("%s: failed to flush state (%s)\n", __func__, FormatStateMessage(state));
    }
}

static void DoWarning(const std::string& strWarning)
{
    static bool fWarned = false;
    SetMiscWarning(strWarning);
    if (!fWarned) {
        AlertNotify(strWarning);
        fWarned = true;
    }
}

bool FlushView(CCoinsViewCache *view, CValidationState& state, bool fDisconnecting)
{
    if (!view->Flush())
        return false;

    if (fAddressIndex)
    {
        if (fDisconnecting)
        {
            if (!pblocktree->EraseAddressIndex(view->addressIndex))
                return AbortNode(state, "Failed to delete address index");
        } else
        {
            if (!pblocktree->WriteAddressIndex(view->addressIndex))
                return AbortNode(state, "Failed to write address index");
        };

        if (!pblocktree->UpdateAddressUnspentIndex(view->addressUnspentIndex))
            return AbortNode(state, "Failed to write address unspent index");
    };

    if (fSpentIndex)
    {
        if (!pblocktree->UpdateSpentIndex(view->spentIndex))
            return AbortNode(state, "Failed to write transaction index");
    };

    view->addressIndex.clear();
    view->addressUnspentIndex.clear();
    view->spentIndex.clear();

    if (fDisconnecting)
    {
        for (auto &it : view->keyImages)
            if (!pblocktree->EraseRCTKeyImage(it.first))
                return error("%s: EraseRCTKeyImage failed, txn %s.", __func__, it.second.ToString());

        if (view->anonOutputLinks.size() > 0)
        {
            for (auto &it : view->anonOutputLinks)
            {
                if (!pblocktree->EraseRCTOutput(it.second))
                    return error("%s: EraseRCTOutput failed.", __func__);

                if (!pblocktree->EraseRCTOutputLink(it.first))
                    return error("%s: EraseRCTOutput failed.", __func__);
            };

        };
    } else
    {
        CDBBatch batch(*pblocktree);

        for (auto &it : view->keyImages)
            batch.Write(std::make_pair(DB_RCTKEYIMAGE, it.first), it.second);

        for (auto &it : view->anonOutputs)
            batch.Write(std::make_pair(DB_RCTOUTPUT, it.first), it.second);

        for (auto &it : view->anonOutputLinks)
            batch.Write(std::make_pair(DB_RCTOUTPUT_LINK, it.first), it.second);

        if (!pblocktree->WriteBatch(batch))
            return error("%s: Write RCT outputs failed.", __func__);
    };

    view->nLastRCTOutput = 0;
    view->anonOutputs.clear();
    view->anonOutputLinks.clear();
    view->keyImages.clear();

    return true;
};

/** Private helper function that concatenates warning messages. */
static void AppendWarning(std::string& res, const std::string& warn)
{
    if (!res.empty()) res += ", ";
    res += warn;
}

/** Check warning conditions and do some notifications on new chain tip set. */
void UpdateTip(const CBlockIndex *pindexNew, const CChainParams& chainParams) {
    // New best block
    mempool.AddTransactionsUpdated(1);

    {
        WaitableLock lock(g_best_block_mutex);
        g_best_block = pindexNew->GetBlockHash();
        g_best_block_cv.notify_all();
    }

    std::string warningMessages;
    if (!IsInitialBlockDownload())
    {
        int nUpgraded = 0;
        const CBlockIndex* pindex = pindexNew;
        for (int bit = 0; bit < VERSIONBITS_NUM_BITS; bit++) {
            WarningBitsConditionChecker checker(bit);
            ThresholdState state = checker.GetStateFor(pindex, chainParams.GetConsensus(), warningcache[bit]);
            if (state == ThresholdState::ACTIVE || state == ThresholdState::LOCKED_IN) {
                const std::string strWarning = strprintf(_("Warning: unknown new rules activated (versionbit %i)"), bit);
                if (state == ThresholdState::ACTIVE) {
                    DoWarning(strWarning);
                } else {
                    AppendWarning(warningMessages, strWarning);
                }
            }
        }
        // Check the version of the last 100 blocks to see if we need to upgrade:
        for (int i = 0; i < 100 && pindex != nullptr; i++)
        {
            if (fParticlMode)
            {
                if (pindex->nVersion > PARTICL_BLOCK_VERSION)
                    ++nUpgraded;
            } else
            {
                int32_t nExpectedVersion = ComputeBlockVersion(pindex->pprev, chainParams.GetConsensus());
                if (pindex->nVersion > VERSIONBITS_LAST_OLD_BLOCK_VERSION && (pindex->nVersion & ~nExpectedVersion) != 0)
                    ++nUpgraded;
            }
            pindex = pindex->pprev;
        }
        if (nUpgraded > 0)
            AppendWarning(warningMessages, strprintf(_("%d of last 100 blocks have unexpected version"), nUpgraded));
        if (nUpgraded > 100/2)
        {
            std::string strWarning = _("Warning: Unknown block versions being mined! It's possible unknown rules are in effect");
            // notify GetWarnings(), called by Qt and the JSON-RPC code to warn the user:
            DoWarning(strWarning);
        }
    }
    LogPrintf("%s: new best=%s height=%d version=0x%08x log2_work=%.8g tx=%lu date='%s' progress=%f cache=%.1fMiB(%utxo)", __func__, /* Continued */
      pindexNew->GetBlockHash().ToString(), pindexNew->nHeight, pindexNew->nVersion,
      log(pindexNew->nChainWork.getdouble())/log(2.0), (unsigned long)pindexNew->nChainTx,
      FormatISO8601DateTime(pindexNew->GetBlockTime()),
      GuessVerificationProgress(chainParams.TxData(), pindexNew), pcoinsTip->DynamicMemoryUsage() * (1.0 / (1<<20)), pcoinsTip->GetCacheSize());
    if (!warningMessages.empty())
        LogPrintf(" warning='%s'", warningMessages); /* Continued */
    LogPrintf("\n");

}

/** Disconnect chainActive's tip.
  * After calling, the mempool will be in an inconsistent state, with
  * transactions from disconnected blocks being added to disconnectpool.  You
  * should make the mempool consistent again by calling UpdateMempoolForReorg.
  * with cs_main held.
  *
  * If disconnectpool is nullptr, then no disconnected transactions are added to
  * disconnectpool (note that the caller is responsible for mempool consistency
  * in any case).
  */
bool CChainState::DisconnectTip(CValidationState& state, const CChainParams& chainparams, DisconnectedBlockTransactions *disconnectpool)
{
    CBlockIndex *pindexDelete = chainActive.Tip();
    assert(pindexDelete);
    // Read block from disk.
    std::shared_ptr<CBlock> pblock = std::make_shared<CBlock>();
    CBlock& block = *pblock;
    if (!ReadBlockFromDisk(block, pindexDelete, chainparams.GetConsensus()))
        return AbortNode(state, "Failed to read block");
    // Apply the block atomically to the chain state.
    int64_t nStart = GetTimeMicros();
    {
        CCoinsViewCache view(pcoinsTip.get());
        assert(view.GetBestBlock() == pindexDelete->GetBlockHash());
        if (DisconnectBlock(block, pindexDelete, view) != DISCONNECT_OK)
            return error("DisconnectTip(): DisconnectBlock %s failed", pindexDelete->GetBlockHash().ToString());
        bool flushed = FlushView(&view, state, true);
        assert(flushed);
    }
    LogPrint(BCLog::BENCH, "- Disconnect block: %.2fms\n", (GetTimeMicros() - nStart) * MILLI);
    // Write the chain state to disk, if necessary.
    if (!FlushStateToDisk(chainparams, state, FlushStateMode::IF_NEEDED))
        return false;

    if (disconnectpool) {
        // Save transactions to re-add to mempool at end of reorg
        for (auto it = block.vtx.rbegin(); it != block.vtx.rend(); ++it) {
            disconnectpool->addTransaction(*it);
        }
        while (disconnectpool->DynamicMemoryUsage() > MAX_DISCONNECTED_TX_POOL_SIZE * 1000) {
            // Drop the earliest entry, and remove its children from the mempool.
            auto it = disconnectpool->queuedTx.get<insertion_order>().begin();
            mempool.removeRecursive(**it, MemPoolRemovalReason::REORG);
            disconnectpool->removeEntry(it);
        }
    }

    chainActive.SetTip(pindexDelete->pprev);

    UpdateTip(pindexDelete->pprev, chainparams);
    // Let wallets know transactions went from 1-confirmed to
    // 0-confirmed or conflicted:
    GetMainSignals().BlockDisconnected(pblock);
    return true;
}

static int64_t nTimeReadFromDisk = 0;
static int64_t nTimeConnectTotal = 0;
static int64_t nTimeFlush = 0;
static int64_t nTimeChainState = 0;
static int64_t nTimePostConnect = 0;

struct PerBlockConnectTrace {
    CBlockIndex* pindex = nullptr;
    std::shared_ptr<const CBlock> pblock;
    std::shared_ptr<std::vector<CTransactionRef>> conflictedTxs;
    PerBlockConnectTrace() : conflictedTxs(std::make_shared<std::vector<CTransactionRef>>()) {}
};
/**
 * Used to track blocks whose transactions were applied to the UTXO state as a
 * part of a single ActivateBestChainStep call.
 *
 * This class also tracks transactions that are removed from the mempool as
 * conflicts (per block) and can be used to pass all those transactions
 * through SyncTransaction.
 *
 * This class assumes (and asserts) that the conflicted transactions for a given
 * block are added via mempool callbacks prior to the BlockConnected() associated
 * with those transactions. If any transactions are marked conflicted, it is
 * assumed that an associated block will always be added.
 *
 * This class is single-use, once you call GetBlocksConnected() you have to throw
 * it away and make a new one.
 */
class ConnectTrace {
private:
    std::vector<PerBlockConnectTrace> blocksConnected;
    CTxMemPool &pool;

public:
    explicit ConnectTrace(CTxMemPool &_pool) : blocksConnected(1), pool(_pool) {
        pool.NotifyEntryRemoved.connect(boost::bind(&ConnectTrace::NotifyEntryRemoved, this, _1, _2));
    }

    ~ConnectTrace() {
        pool.NotifyEntryRemoved.disconnect(boost::bind(&ConnectTrace::NotifyEntryRemoved, this, _1, _2));
    }

    void BlockConnected(CBlockIndex* pindex, std::shared_ptr<const CBlock> pblock) {
        assert(!blocksConnected.back().pindex);
        assert(pindex);
        assert(pblock);
        blocksConnected.back().pindex = pindex;
        blocksConnected.back().pblock = std::move(pblock);
        blocksConnected.emplace_back();
    }

    std::vector<PerBlockConnectTrace>& GetBlocksConnected() {
        // We always keep one extra block at the end of our list because
        // blocks are added after all the conflicted transactions have
        // been filled in. Thus, the last entry should always be an empty
        // one waiting for the transactions from the next block. We pop
        // the last entry here to make sure the list we return is sane.
        assert(!blocksConnected.back().pindex);
        assert(blocksConnected.back().conflictedTxs->empty());
        blocksConnected.pop_back();
        return blocksConnected;
    }

    void NotifyEntryRemoved(CTransactionRef txRemoved, MemPoolRemovalReason reason) {
        assert(!blocksConnected.back().pindex);
        if (reason == MemPoolRemovalReason::CONFLICT) {
            blocksConnected.back().conflictedTxs->emplace_back(std::move(txRemoved));
        }
    }
};

/**
 * Connect a new block to chainActive. pblock is either nullptr or a pointer to a CBlock
 * corresponding to pindexNew, to bypass loading it again from disk.
 *
 * The block is added to connectTrace if connection succeeds.
 */
bool CChainState::ConnectTip(CValidationState& state, const CChainParams& chainparams, CBlockIndex* pindexNew, const std::shared_ptr<const CBlock>& pblock, ConnectTrace& connectTrace, DisconnectedBlockTransactions &disconnectpool)
{
    assert(pindexNew->pprev == chainActive.Tip());
    // Read block from disk.
    int64_t nTime1 = GetTimeMicros();
    std::shared_ptr<const CBlock> pthisBlock;
    if (!pblock) {
        std::shared_ptr<CBlock> pblockNew = std::make_shared<CBlock>();
        if (!ReadBlockFromDisk(*pblockNew, pindexNew, chainparams.GetConsensus()))
            return AbortNode(state, "Failed to read block");
        pthisBlock = pblockNew;
    } else {
        pthisBlock = pblock;
    }
    const CBlock& blockConnecting = *pthisBlock;
    // Apply the block atomically to the chain state.
    int64_t nTime2 = GetTimeMicros(); nTimeReadFromDisk += nTime2 - nTime1;
    int64_t nTime3;

    LogPrint(BCLog::BENCH, "  - Load block from disk: %.2fms [%.2fs]\n", (nTime2 - nTime1) * MILLI, nTimeReadFromDisk * MICRO);
    setConnectKi.clear();
    {

        CCoinsViewCache view(pcoinsTip.get());
        bool rv = ConnectBlock(blockConnecting, state, pindexNew, view, chainparams);
        if (pindexNew->nFlags & BLOCK_FAILED_DUPLICATE_STAKE)
            state.nFlags |= BLOCK_FAILED_DUPLICATE_STAKE;
        GetMainSignals().BlockChecked(blockConnecting, state);
        if (!rv) {
            if (state.IsInvalid())
                InvalidBlockFound(pindexNew, blockConnecting, state);

            return error("ConnectTip(): ConnectBlock %s failed", pindexNew->GetBlockHash().ToString());
        }
        nTime3 = GetTimeMicros(); nTimeConnectTotal += nTime3 - nTime2;
        LogPrint(BCLog::BENCH, "  - Connect total: %.2fms [%.2fs (%.2fms/blk)]\n", (nTime3 - nTime2) * MILLI, nTimeConnectTotal * MICRO, nTimeConnectTotal * MILLI / nBlocksTotal);
        bool flushed = FlushView(&view, state, false);
        assert(flushed);
    }
    int64_t nTime4 = GetTimeMicros(); nTimeFlush += nTime4 - nTime3;
    LogPrint(BCLog::BENCH, "  - Flush: %.2fms [%.2fs (%.2fms/blk)]\n", (nTime4 - nTime3) * MILLI, nTimeFlush * MICRO, nTimeFlush * MILLI / nBlocksTotal);
    // Write the chain state to disk, if necessary.
    if (!FlushStateToDisk(chainparams, state, FlushStateMode::IF_NEEDED))
    {
        //RollBackRCTIndex(nLastValidRCTOutput, setConnectKi);
        return false;
    }
    int64_t nTime5 = GetTimeMicros(); nTimeChainState += nTime5 - nTime4;
    LogPrint(BCLog::BENCH, "  - Writing chainstate: %.2fms [%.2fs (%.2fms/blk)]\n", (nTime5 - nTime4) * MILLI, nTimeChainState * MICRO, nTimeChainState * MILLI / nBlocksTotal);
    // Remove conflicting transactions from the mempool.;
    mempool.removeForBlock(blockConnecting.vtx, pindexNew->nHeight);
    disconnectpool.removeForBlock(blockConnecting.vtx);
    // Update chainActive & related variables.
    chainActive.SetTip(pindexNew);
    UpdateTip(pindexNew, chainparams);

    int64_t nTime6 = GetTimeMicros(); nTimePostConnect += nTime6 - nTime5; nTimeTotal += nTime6 - nTime1;
    LogPrint(BCLog::BENCH, "  - Connect postprocess: %.2fms [%.2fs (%.2fms/blk)]\n", (nTime6 - nTime5) * MILLI, nTimePostConnect * MICRO, nTimePostConnect * MILLI / nBlocksTotal);
    LogPrint(BCLog::BENCH, "- Connect block: %.2fms [%.2fs (%.2fms/blk)]\n", (nTime6 - nTime1) * MILLI, nTimeTotal * MICRO, nTimeTotal * MILLI / nBlocksTotal);

    connectTrace.BlockConnected(pindexNew, std::move(pthisBlock));
    return true;
}

/**
 * Return the tip of the chain with the most work in it, that isn't
 * known to be invalid (it's however far from certain to be valid).
 */
CBlockIndex* CChainState::FindMostWorkChain() {
    do {
        CBlockIndex *pindexNew = nullptr;

        // Find the best candidate header.
        {
            std::set<CBlockIndex*, CBlockIndexWorkComparator>::reverse_iterator it = setBlockIndexCandidates.rbegin();
            if (it == setBlockIndexCandidates.rend())
                return nullptr;
            pindexNew = *it;
        }

        // Check whether all blocks on the path between the currently active chain and the candidate are valid.
        // Just going until the active chain is an optimization, as we know all blocks in it are valid already.
        CBlockIndex *pindexTest = pindexNew;
        bool fInvalidAncestor = false;
        while (pindexTest && !chainActive.Contains(pindexTest)) {
            assert(pindexTest->nChainTx || pindexTest->nHeight == 0);

            // Pruned nodes may have entries in setBlockIndexCandidates for
            // which block files have been deleted.  Remove those as candidates
            // for the most work chain if we come across them; we can't switch
            // to a chain unless we have all the non-active-chain parent blocks.
            bool fFailedChain = pindexTest->nStatus & BLOCK_FAILED_MASK;
            bool fMissingData = !(pindexTest->nStatus & BLOCK_HAVE_DATA);

            if (fFailedChain || fMissingData) {
                // Candidate chain is not usable (either invalid or missing data)
                if (fFailedChain && (pindexBestInvalid == nullptr || pindexNew->nChainWork > pindexBestInvalid->nChainWork))
                    pindexBestInvalid = pindexNew;
                CBlockIndex *pindexFailed = pindexNew;
                // Remove the entire chain from the set.
                while (pindexTest != pindexFailed) {
                    if (fFailedChain) {

                        if (pindexTest->nFlags & BLOCK_FAILED_DUPLICATE_STAKE)
                            pindexFailed->nFlags |= BLOCK_FAILED_DUPLICATE_STAKE;

                        pindexFailed->nStatus |= BLOCK_FAILED_CHILD;
                    } else if (fMissingData) {
                        // If we're missing data, then add back to mapBlocksUnlinked,
                        // so that if the block arrives in the future we can try adding
                        // to setBlockIndexCandidates again.
                        mapBlocksUnlinked.insert(std::make_pair(pindexFailed->pprev, pindexFailed));
                    }
                    setBlockIndexCandidates.erase(pindexFailed);
                    pindexFailed = pindexFailed->pprev;
                }
                setBlockIndexCandidates.erase(pindexTest);
                fInvalidAncestor = true;
                break;
            }
            pindexTest = pindexTest->pprev;
        }
        if (!fInvalidAncestor)
            return pindexNew;
    } while(true);
}

/** Delete all entries in setBlockIndexCandidates that are worse than the current tip. */
void CChainState::PruneBlockIndexCandidates() {
    // Note that we can't delete the current block itself, as we may need to return to it later in case a
    // reorganization to a better block fails.
    std::set<CBlockIndex*, CBlockIndexWorkComparator>::iterator it = setBlockIndexCandidates.begin();
    while (it != setBlockIndexCandidates.end() && setBlockIndexCandidates.value_comp()(*it, chainActive.Tip())) {
        setBlockIndexCandidates.erase(it++);
    }
    // Either the current tip or a successor of it we're working towards is left in setBlockIndexCandidates.
    assert(!setBlockIndexCandidates.empty());
}

/**
 * Try to make some progress towards making pindexMostWork the active block.
 * pblock is either nullptr or a pointer to a CBlock corresponding to pindexMostWork.
 */
bool CChainState::ActivateBestChainStep(CValidationState& state, const CChainParams& chainparams, CBlockIndex* pindexMostWork, const std::shared_ptr<const CBlock>& pblock, bool& fInvalidFound, ConnectTrace& connectTrace)
{
    AssertLockHeld(cs_main);

    const CBlockIndex *pindexOldTip = chainActive.Tip();
    const CBlockIndex *pindexFork = chainActive.FindFork(pindexMostWork);

    // Disconnect active blocks which are no longer in the best chain.
    bool fBlocksDisconnected = false;
    DisconnectedBlockTransactions disconnectpool;
    while (chainActive.Tip() && chainActive.Tip() != pindexFork) {
        if (!DisconnectTip(state, chainparams, &disconnectpool)) {
            // This is likely a fatal error, but keep the mempool consistent,
            // just in case. Only remove from the mempool in this case.
            UpdateMempoolForReorg(disconnectpool, false);
            return false;
        }
        fBlocksDisconnected = true;
    }

    // Build list of new blocks to connect.
    std::vector<CBlockIndex*> vpindexToConnect;
    bool fContinue = true;
    int nHeight = pindexFork ? pindexFork->nHeight : -1;
    while (fContinue && nHeight != pindexMostWork->nHeight) {
        // Don't iterate the entire list of potential improvements toward the best tip, as we likely only need
        // a few blocks along the way.
        int nTargetHeight = std::min(nHeight + 32, pindexMostWork->nHeight);
        vpindexToConnect.clear();
        vpindexToConnect.reserve(nTargetHeight - nHeight);
        CBlockIndex *pindexIter = pindexMostWork->GetAncestor(nTargetHeight);
        while (pindexIter && pindexIter->nHeight != nHeight) {
            vpindexToConnect.push_back(pindexIter);
            pindexIter = pindexIter->pprev;
        }
        nHeight = nTargetHeight;

        // Connect new blocks.
        for (CBlockIndex *pindexConnect : reverse_iterate(vpindexToConnect)) {
            if (!ConnectTip(state, chainparams, pindexConnect, pindexConnect == pindexMostWork ? pblock : std::shared_ptr<const CBlock>(), connectTrace, disconnectpool)) {
                if (state.IsInvalid()) {
                    // The block violates a consensus rule.
                    if (!state.CorruptionPossible()) {
                        InvalidChainFound(vpindexToConnect.front());
                    }
                    state = CValidationState();
                    fInvalidFound = true;
                    fContinue = false;
                    break;
                } else {
                    // A system error occurred (disk space, database error, ...).
                    // Make the mempool consistent with the current tip, just in case
                    // any observers try to use it before shutdown.
                    UpdateMempoolForReorg(disconnectpool, false);
                    return false;
                }
            } else {
                PruneBlockIndexCandidates();
                if (!pindexOldTip || chainActive.Tip()->nChainWork > pindexOldTip->nChainWork) {
                    // We're in a better position than we were. Return temporarily to release the lock.
                    fContinue = false;
                    break;
                }
            }
        }
    }

    if (fBlocksDisconnected) {
        // If any blocks were disconnected, disconnectpool may be non empty.  Add
        // any disconnected transactions back to the mempool.
        UpdateMempoolForReorg(disconnectpool, true);
    }
    mempool.check(pcoinsTip.get());


    // Callbacks/notifications for a new best chain.
    if (fInvalidFound)
        CheckForkWarningConditionsOnNewFork(vpindexToConnect.back());
    else
        CheckForkWarningConditions();

    return true;
}

static void NotifyHeaderTip() LOCKS_EXCLUDED(cs_main) {
    bool fNotify = false;
    bool fInitialBlockDownload = false;
    static CBlockIndex* pindexHeaderOld = nullptr;
    CBlockIndex* pindexHeader = nullptr;
    {
        LOCK(cs_main);
        pindexHeader = pindexBestHeader;

        if (pindexHeader != pindexHeaderOld) {
            fNotify = true;
            fInitialBlockDownload = IsInitialBlockDownload();
            pindexHeaderOld = pindexHeader;
        }
    }
    // Send block tip changed notifications without cs_main
    if (fNotify) {
        uiInterface.NotifyHeaderTip(fInitialBlockDownload, pindexHeader);
    }
}

/**
 * Make the best chain active, in multiple steps. The result is either failure
 * or an activated best chain. pblock is either nullptr or a pointer to a block
 * that is already loaded (to avoid loading it again from disk).
 *
 * ActivateBestChain is split into steps (see ActivateBestChainStep) so that
 * we avoid holding cs_main for an extended period of time; the length of this
 * call may be quite long during reindexing or a substantial reorg.
 */
bool CChainState::ActivateBestChain(CValidationState &state, const CChainParams& chainparams, std::shared_ptr<const CBlock> pblock) {
    // Note that while we're often called here from ProcessNewBlock, this is
    // far from a guarantee. Things in the P2P/RPC will often end up calling
    // us in the middle of ProcessNewBlock - do not assume pblock is set
    // sanely for performance or correctness!
    AssertLockNotHeld(cs_main);

    // ABC maintains a fair degree of expensive-to-calculate internal state
    // because this function periodically releases cs_main so that it does not lock up other threads for too long
    // during large connects - and to allow for e.g. the callback queue to drain
    // we use m_cs_chainstate to enforce mutual exclusion so that only one caller may execute this function at a time
    LOCK(m_cs_chainstate);

    CBlockIndex *pindexMostWork = nullptr;
    CBlockIndex *pindexNewTip = nullptr;
    int nStopAtHeight = gArgs.GetArg("-stopatheight", DEFAULT_STOPATHEIGHT);
    do {
        boost::this_thread::interruption_point();

        if (GetMainSignals().CallbacksPending() > 10) {
            // Block until the validation queue drains. This should largely
            // never happen in normal operation, however may happen during
            // reindex, causing memory blowup if we run too far ahead.
            // Note that if a validationinterface callback ends up calling
            // ActivateBestChain this may lead to a deadlock! We should
            // probably have a DEBUG_LOCKORDER test for this in the future.
            SyncWithValidationInterfaceQueue();
        }

        {
            LOCK(cs_main);
            CBlockIndex* starting_tip = chainActive.Tip();
            bool blocks_connected = false;
            do {
                // We absolutely may not unlock cs_main until we've made forward progress
                // (with the exception of shutdown due to hardware issues, low disk space, etc).
                ConnectTrace connectTrace(mempool); // Destructed before cs_main is unlocked

                if (pindexMostWork == nullptr) {
                    pindexMostWork = FindMostWorkChain();
                }

                // Whether we have anything to do at all.
                if (pindexMostWork == nullptr || pindexMostWork == chainActive.Tip()) {
                    break;
                }

                bool fInvalidFound = false;
                std::shared_ptr<const CBlock> nullBlockPtr;
                if (!ActivateBestChainStep(state, chainparams, pindexMostWork, pblock && pblock->GetHash() == pindexMostWork->GetBlockHash() ? pblock : nullBlockPtr, fInvalidFound, connectTrace))
                    return false;
                blocks_connected = true;

                if (fInvalidFound) {
                    // Wipe cache, we may need another branch now.
                    pindexMostWork = nullptr;
                }
                pindexNewTip = chainActive.Tip();

                for (const PerBlockConnectTrace& trace : connectTrace.GetBlocksConnected()) {
                    assert(trace.pblock && trace.pindex);
                    GetMainSignals().BlockConnected(trace.pblock, trace.pindex, trace.conflictedTxs);
                }
            } while (!chainActive.Tip() || (starting_tip && CBlockIndexWorkComparator()(chainActive.Tip(), starting_tip)));
            if (!blocks_connected) return true;

            const CBlockIndex* pindexFork = chainActive.FindFork(starting_tip);
            bool fInitialDownload = IsInitialBlockDownload();

            // Notify external listeners about the new tip.
            // Enqueue while holding cs_main to ensure that UpdatedBlockTip is called in the order in which blocks are connected
            if (pindexFork != pindexNewTip) {
                // Notify ValidationInterface subscribers
                GetMainSignals().UpdatedBlockTip(pindexNewTip, pindexFork, fInitialDownload);

                // Always notify the UI if a new block tip was connected
                uiInterface.NotifyBlockTip(fInitialDownload, pindexNewTip);
            }
        }
        // When we reach this point, we switched to a new tip (stored in pindexNewTip).

        if (nStopAtHeight && pindexNewTip && pindexNewTip->nHeight >= nStopAtHeight) StartShutdown();

        // We check shutdown only after giving ActivateBestChainStep a chance to run once so that we
        // never shutdown before connecting the genesis block during LoadChainTip(). Previously this
        // caused an assert() failure during shutdown in such cases as the UTXO DB flushing checks
        // that the best block hash is non-null.
        if (ShutdownRequested())
            break;
    } while (pindexNewTip != pindexMostWork);
    CheckBlockIndex(chainparams.GetConsensus());


    // Write changes periodically to disk, after relay.
    if (!FlushStateToDisk(chainparams, state, FlushStateMode::PERIODIC)) {
        return false;
    }
    return true;
}

bool ActivateBestChain(CValidationState &state, const CChainParams& chainparams, std::shared_ptr<const CBlock> pblock) {
    return g_chainstate.ActivateBestChain(state, chainparams, std::move(pblock));
}

bool CChainState::PreciousBlock(CValidationState& state, const CChainParams& params, CBlockIndex *pindex)
{
    {
        LOCK(cs_main);
        if (pindex->nChainWork < chainActive.Tip()->nChainWork) {
            // Nothing to do, this block is not at the tip.
            return true;
        }
        if (chainActive.Tip()->nChainWork > nLastPreciousChainwork) {
            // The chain has been extended since the last call, reset the counter.
            nBlockReverseSequenceId = -1;
        }
        nLastPreciousChainwork = chainActive.Tip()->nChainWork;
        setBlockIndexCandidates.erase(pindex);
        pindex->nSequenceId = nBlockReverseSequenceId;
        if (nBlockReverseSequenceId > std::numeric_limits<int32_t>::min()) {
            // We can't keep reducing the counter if somebody really wants to
            // call preciousblock 2**31-1 times on the same set of tips...
            nBlockReverseSequenceId--;
        }
        if (pindex->IsValid(BLOCK_VALID_TRANSACTIONS) && pindex->nChainTx) {
            setBlockIndexCandidates.insert(pindex);
            PruneBlockIndexCandidates();
        }
    }

    return ActivateBestChain(state, params, std::shared_ptr<const CBlock>());
}
bool PreciousBlock(CValidationState& state, const CChainParams& params, CBlockIndex *pindex) {
    return g_chainstate.PreciousBlock(state, params, pindex);
}

bool CChainState::InvalidateBlock(CValidationState& state, const CChainParams& chainparams, CBlockIndex *pindex)
{
    AssertLockHeld(cs_main);

    // We first disconnect backwards and then mark the blocks as invalid.
    // This prevents a case where pruned nodes may fail to invalidateblock
    // and be left unable to start as they have no tip candidates (as there
    // are no blocks that meet the "have data and are not invalid per
    // nStatus" criteria for inclusion in setBlockIndexCandidates).

    bool pindex_was_in_chain = false;
    CBlockIndex *invalid_walk_tip = chainActive.Tip();

    DisconnectedBlockTransactions disconnectpool;
    while (chainActive.Contains(pindex)) {
        pindex_was_in_chain = true;
        // ActivateBestChain considers blocks already in chainActive
        // unconditionally valid already, so force disconnect away from it.
        if (!DisconnectTip(state, chainparams, &disconnectpool)) {
            // It's probably hopeless to try to make the mempool consistent
            // here if DisconnectTip failed, but we can try.
            UpdateMempoolForReorg(disconnectpool, false);
            return false;
        }
    }

    // Now mark the blocks we just disconnected as descendants invalid
    // (note this may not be all descendants).
    while (pindex_was_in_chain && invalid_walk_tip != pindex) {
        invalid_walk_tip->nStatus |= BLOCK_FAILED_CHILD;
        setDirtyBlockIndex.insert(invalid_walk_tip);
        setBlockIndexCandidates.erase(invalid_walk_tip);
        invalid_walk_tip = invalid_walk_tip->pprev;
    }

    // Mark the block itself as invalid.
    pindex->nStatus |= BLOCK_FAILED_VALID;
    setDirtyBlockIndex.insert(pindex);
    setBlockIndexCandidates.erase(pindex);
    m_failed_blocks.insert(pindex);

    // DisconnectTip will add transactions to disconnectpool; try to add these
    // back to the mempool.
    UpdateMempoolForReorg(disconnectpool, true);

    // The resulting new best tip may not be in setBlockIndexCandidates anymore, so
    // add it again.
    BlockMap::iterator it = mapBlockIndex.begin();
    while (it != mapBlockIndex.end()) {
        if (it->second->IsValid(BLOCK_VALID_TRANSACTIONS) && it->second->nChainTx && !setBlockIndexCandidates.value_comp()(it->second, chainActive.Tip())) {
            setBlockIndexCandidates.insert(it->second);
        }
        it++;
    }

    InvalidChainFound(pindex);

    // Only notify about a new block tip if the active chain was modified.
    if (pindex_was_in_chain) {
        uiInterface.NotifyBlockTip(IsInitialBlockDownload(), pindex->pprev);
    }
    return true;
}

bool InvalidateBlock(CValidationState& state, const CChainParams& chainparams, CBlockIndex *pindex) {
    return g_chainstate.InvalidateBlock(state, chainparams, pindex);
}

void CChainState::ResetBlockFailureFlags(CBlockIndex *pindex) {
    AssertLockHeld(cs_main);

    int nHeight = pindex->nHeight;

    // Remove the invalidity flag from this block and all its descendants.
    BlockMap::iterator it = mapBlockIndex.begin();
    while (it != mapBlockIndex.end()) {
        if (!it->second->IsValid() && it->second->GetAncestor(nHeight) == pindex) {
            it->second->nStatus &= ~BLOCK_FAILED_MASK;
            setDirtyBlockIndex.insert(it->second);
            if (it->second->IsValid(BLOCK_VALID_TRANSACTIONS) && it->second->nChainTx && setBlockIndexCandidates.value_comp()(chainActive.Tip(), it->second)) {
                setBlockIndexCandidates.insert(it->second);
            }
            if (it->second == pindexBestInvalid) {
                // Reset invalid block marker if it was pointing to one of those.
                pindexBestInvalid = nullptr;
            }
            m_failed_blocks.erase(it->second);
        }
        it++;
    }

    // Remove the invalidity flag from all ancestors too.
    while (pindex != nullptr) {
        if (pindex->nStatus & BLOCK_FAILED_MASK) {
            pindex->nStatus &= ~BLOCK_FAILED_MASK;
            setDirtyBlockIndex.insert(pindex);
            m_failed_blocks.erase(pindex);
        }
        pindex = pindex->pprev;
    }
}

void ResetBlockFailureFlags(CBlockIndex *pindex) {
    return g_chainstate.ResetBlockFailureFlags(pindex);
}

CBlockIndex* CChainState::AddToBlockIndex(const CBlockHeader& block)
{
    AssertLockHeld(cs_main);

    // Check for duplicate
    uint256 hash = block.GetHash();
    BlockMap::iterator it = mapBlockIndex.find(hash);
    if (it != mapBlockIndex.end())
        return it->second;

    // Construct new block index object
    CBlockIndex* pindexNew = new CBlockIndex(block);
    // We assign the sequence id to blocks only when the full data is available,
    // to avoid miners withholding blocks but broadcasting headers, to get a
    // competitive advantage.
    pindexNew->nSequenceId = 0;
    BlockMap::iterator mi = mapBlockIndex.insert(std::make_pair(hash, pindexNew)).first;
    pindexNew->phashBlock = &((*mi).first);
    BlockMap::iterator miPrev = mapBlockIndex.find(block.hashPrevBlock);
    if (miPrev != mapBlockIndex.end())
    {
        pindexNew->pprev = (*miPrev).second;
        pindexNew->nHeight = pindexNew->pprev->nHeight + 1;
        pindexNew->BuildSkip();
    }
    pindexNew->nTimeMax = (pindexNew->pprev ? std::max(pindexNew->pprev->nTimeMax, pindexNew->nTime) : pindexNew->nTime);
    pindexNew->nChainWork = (pindexNew->pprev ? pindexNew->pprev->nChainWork : 0) + GetBlockProof(*pindexNew);

    pindexNew->RaiseValidity(BLOCK_VALID_TREE);
    if (pindexBestHeader == nullptr || pindexBestHeader->nChainWork < pindexNew->nChainWork)
        pindexBestHeader = pindexNew;

    setDirtyBlockIndex.insert(pindexNew);

    return pindexNew;
}

/** Mark a block as having its data received and checked (up to BLOCK_VALID_TRANSACTIONS). */
void CChainState::ReceivedBlockTransactions(const CBlock& block, CBlockIndex* pindexNew, const CDiskBlockPos& pos, const Consensus::Params& consensusParams)
{
    pindexNew->nTx = block.vtx.size();
    pindexNew->nChainTx = 0;
    pindexNew->nFile = pos.nFile;
    pindexNew->nDataPos = pos.nPos;
    pindexNew->nUndoPos = 0;
    pindexNew->nStatus |= BLOCK_HAVE_DATA;
    if (IsWitnessEnabled(pindexNew->pprev, consensusParams)) {
        pindexNew->nStatus |= BLOCK_OPT_WITNESS;
    }
    pindexNew->RaiseValidity(BLOCK_VALID_TRANSACTIONS);
    setDirtyBlockIndex.insert(pindexNew);
    if (pindexNew->pprev == nullptr || pindexNew->pprev->nChainTx) {
        // If pindexNew is the genesis block or all parents are BLOCK_VALID_TRANSACTIONS.
        std::deque<CBlockIndex*> queue;
        queue.push_back(pindexNew);

        // Recursively process any descendant blocks that now may be eligible to be connected.
        while (!queue.empty()) {
            CBlockIndex *pindex = queue.front();
            queue.pop_front();
            pindex->nChainTx = (pindex->pprev ? pindex->pprev->nChainTx : 0) + pindex->nTx;
            {
                LOCK(cs_nBlockSequenceId);
                pindex->nSequenceId = nBlockSequenceId++;
            }
            if (chainActive.Tip() == nullptr || !setBlockIndexCandidates.value_comp()(pindex, chainActive.Tip())) {
                setBlockIndexCandidates.insert(pindex);
            }
            std::pair<std::multimap<CBlockIndex*, CBlockIndex*>::iterator, std::multimap<CBlockIndex*, CBlockIndex*>::iterator> range = mapBlocksUnlinked.equal_range(pindex);
            while (range.first != range.second) {
                std::multimap<CBlockIndex*, CBlockIndex*>::iterator it = range.first;
                queue.push_back(it->second);
                range.first++;
                mapBlocksUnlinked.erase(it);
            }
        }
    } else {
        if (pindexNew->pprev && pindexNew->pprev->IsValid(BLOCK_VALID_TREE)) {
            mapBlocksUnlinked.insert(std::make_pair(pindexNew->pprev, pindexNew));
        }
    }
}

static bool FindBlockPos(CDiskBlockPos &pos, unsigned int nAddSize, unsigned int nHeight, uint64_t nTime, bool fKnown = false)
{
    LOCK(cs_LastBlockFile);

    unsigned int nFile = fKnown ? pos.nFile : nLastBlockFile;
    if (vinfoBlockFile.size() <= nFile) {
        vinfoBlockFile.resize(nFile + 1);
    }

    if (!fKnown) {
        while (vinfoBlockFile[nFile].nSize + nAddSize >= MAX_BLOCKFILE_SIZE) {
            nFile++;
            if (vinfoBlockFile.size() <= nFile) {
                vinfoBlockFile.resize(nFile + 1);
            }
        }
        pos.nFile = nFile;
        pos.nPos = vinfoBlockFile[nFile].nSize;
    }

    if ((int)nFile != nLastBlockFile) {
        if (!fKnown) {
            LogPrintf("Leaving block file %i: %s\n", nLastBlockFile, vinfoBlockFile[nLastBlockFile].ToString());
        }
        FlushBlockFile(!fKnown);
        nLastBlockFile = nFile;
    }

    vinfoBlockFile[nFile].AddBlock(nHeight, nTime);
    if (fKnown)
        vinfoBlockFile[nFile].nSize = std::max(pos.nPos + nAddSize, vinfoBlockFile[nFile].nSize);
    else
        vinfoBlockFile[nFile].nSize += nAddSize;

    if (!fKnown) {
        unsigned int nOldChunks = (pos.nPos + BLOCKFILE_CHUNK_SIZE - 1) / BLOCKFILE_CHUNK_SIZE;
        unsigned int nNewChunks = (vinfoBlockFile[nFile].nSize + BLOCKFILE_CHUNK_SIZE - 1) / BLOCKFILE_CHUNK_SIZE;
        if (nNewChunks > nOldChunks) {
            if (fPruneMode)
                fCheckForPruning = true;
            if (CheckDiskSpace(nNewChunks * BLOCKFILE_CHUNK_SIZE - pos.nPos, true)) {
                FILE *file = OpenBlockFile(pos);
                if (file) {
                    LogPrintf("Pre-allocating up to position 0x%x in blk%05u.dat\n", nNewChunks * BLOCKFILE_CHUNK_SIZE, pos.nFile);
                    AllocateFileRange(file, pos.nPos, nNewChunks * BLOCKFILE_CHUNK_SIZE - pos.nPos);
                    fclose(file);
                }
            }
            else
                return error("out of disk space");
        }
    }

    setDirtyFileInfo.insert(nFile);
    return true;
}

static bool FindUndoPos(CValidationState &state, int nFile, CDiskBlockPos &pos, unsigned int nAddSize)
{
    pos.nFile = nFile;

    LOCK(cs_LastBlockFile);

    unsigned int nNewSize;
    pos.nPos = vinfoBlockFile[nFile].nUndoSize;
    nNewSize = vinfoBlockFile[nFile].nUndoSize += nAddSize;
    setDirtyFileInfo.insert(nFile);

    unsigned int nOldChunks = (pos.nPos + UNDOFILE_CHUNK_SIZE - 1) / UNDOFILE_CHUNK_SIZE;
    unsigned int nNewChunks = (nNewSize + UNDOFILE_CHUNK_SIZE - 1) / UNDOFILE_CHUNK_SIZE;
    if (nNewChunks > nOldChunks) {
        if (fPruneMode)
            fCheckForPruning = true;
        if (CheckDiskSpace(nNewChunks * UNDOFILE_CHUNK_SIZE - pos.nPos, true)) {
            FILE *file = OpenUndoFile(pos);
            if (file) {
                LogPrintf("Pre-allocating up to position 0x%x in rev%05u.dat\n", nNewChunks * UNDOFILE_CHUNK_SIZE, pos.nFile);
                AllocateFileRange(file, pos.nPos, nNewChunks * UNDOFILE_CHUNK_SIZE - pos.nPos);
                fclose(file);
            }
        }
        else
            return state.Error("out of disk space");
    }

    return true;
}

static bool CheckBlockHeader(const CBlockHeader& block, CValidationState& state, const Consensus::Params& consensusParams, bool fCheckPOW = true)
{
    if (fParticlMode
        && !block.IsParticlVersion())
        return state.DoS(100, false, REJECT_INVALID, "block-version", false, "bad block version");

    // Check timestamp
    if (fParticlMode
        && !block.hashPrevBlock.IsNull() // allow genesis block to be created in the future
        && block.GetBlockTime() > FutureDrift(GetAdjustedTime()))
        return state.DoS(50, false, REJECT_INVALID, "block-timestamp", false, "block timestamp too far in the future");

    // Check proof of work matches claimed amount
    if (!fParticlMode
        && fCheckPOW && !CheckProofOfWork(block.GetHash(), block.nBits, consensusParams))
        return state.DoS(50, false, REJECT_INVALID, "high-hash", false, "proof of work failed");

    return true;
}


bool CheckBlockSignature(const CBlock &block)
{
    if (!block.IsProofOfStake())
        return block.vchBlockSig.empty();
    if (block.vchBlockSig.empty())
        return false;
    if (block.vtx[0]->vin.size() < 1)
        return false;

    const auto &txin = block.vtx[0]->vin[0];
    if (txin.scriptWitness.stack.size() != 2)
        return false;

    if (txin.scriptWitness.stack[1].size() != 33)
        return false;

    CPubKey pubKey(txin.scriptWitness.stack[1]);
    return pubKey.Verify(block.GetHash(), block.vchBlockSig);
};

bool AddToMapStakeSeen(const COutPoint &kernel, const uint256 &blockHash)
{
    AssertLockHeld(cs_main);
    // Overwrites existing values

    std::pair<std::map<COutPoint, uint256>::iterator,bool> ret;
    ret = mapStakeSeen.insert(std::pair<COutPoint, uint256>(kernel, blockHash));
    if (ret.second == false) { // existing element
        ret.first->second = blockHash;
    } else {
        listStakeSeen.push_back(kernel);
    }

    return true;
};

bool CheckStakeUnused(const COutPoint &kernel)
{
    std::map<COutPoint, uint256>::const_iterator mi = mapStakeSeen.find(kernel);
    if (mi != mapStakeSeen.end())
        return false;
    return true;
}

bool CheckStakeUnique(const CBlock &block, bool fUpdate)
{
    LOCK(cs_main);

    uint256 blockHash = block.GetHash();
    const COutPoint &kernel = block.vtx[0]->vin[0].prevout;

    std::map<COutPoint, uint256>::const_iterator mi = mapStakeSeen.find(kernel);
    if (mi != mapStakeSeen.end()) {
        if (mi->second == blockHash)
            return true;

        return error("%s: Stake kernel for %s first seen on %s.", __func__, blockHash.ToString(), mi->second.ToString());
    }

    if (!fUpdate) {
        return true;
    }

    while (listStakeSeen.size() > MAX_STAKE_SEEN_SIZE) {
        const COutPoint &oldest = listStakeSeen.front();
        if (1 != mapStakeSeen.erase(oldest))
            LogPrintf("%s: Warning: mapStakeSeen did not erase %s %n\n", __func__, oldest.hash.ToString(), oldest.n);
        listStakeSeen.pop_front();
    }

    return AddToMapStakeSeen(kernel, blockHash);
};

bool CheckBlock(const CBlock& block, CValidationState& state, const Consensus::Params& consensusParams, bool fCheckPOW, bool fCheckMerkleRoot)
{
    // These are checks that are independent of context.

    if (block.fChecked)
        return true;

    // Check that the header is valid (particularly PoW).  This is mostly
    // redundant with the call in AcceptBlockHeader.
    if (!CheckBlockHeader(block, state, consensusParams, fCheckPOW))
        return false;

    // Check the merkle root.
    if (fCheckMerkleRoot) {
        bool mutated;

        uint256 hashMerkleRoot2 = BlockMerkleRoot(block, &mutated);

        if (block.hashMerkleRoot != hashMerkleRoot2)
            return state.DoS(100, false, REJECT_INVALID, "bad-txnmrklroot", true, "hashMerkleRoot mismatch");

        // Check for merkle tree malleability (CVE-2012-2459): repeating sequences
        // of transactions in a block without affecting the merkle root of a block,
        // while still invalidating it.
        if (mutated)
            return state.DoS(100, false, REJECT_INVALID, "bad-txns-duplicate", true, "duplicate transaction");
    }

    // All potential-corruption validation must be done before we do any
    // transaction validation, as otherwise we may mark the header as invalid
    // because we receive the wrong transactions for it.
    // Note that witness malleability is checked in ContextualCheckBlock, so no
    // checks that use witness data may be performed here.

    // Size limits
    if (block.vtx.empty() || block.vtx.size() * WITNESS_SCALE_FACTOR > MAX_BLOCK_WEIGHT || ::GetSerializeSize(block, SER_NETWORK, PROTOCOL_VERSION | SERIALIZE_TRANSACTION_NO_WITNESS) * WITNESS_SCALE_FACTOR > MAX_BLOCK_WEIGHT)
        return state.DoS(100, false, REJECT_INVALID, "bad-blk-length", false, "size limits failed");

    if (fParticlMode)
    {
        if (!IsInitialBlockDownload()
            && block.vtx[0]->IsCoinStake()
            && !CheckStakeUnique(block))
        {
            //state.DoS(10, false, REJECT_INVALID, "bad-cs-duplicate", false, "duplicate coinstake");

            state.nFlags |= BLOCK_FAILED_DUPLICATE_STAKE;

            /*
            // TODO: ask peers which stake kernel they have
            if (chainActive.Tip()->nHeight < GetNumBlocksOfPeers() - 8) // peers have significantly longer chain, this node must've got the wrong stake 1st
            {
                LogPrint(BCLog::POS, "%s: Ignoring CheckStakeUnique for block %s, chain height behind peers.\n", __func__, block.GetHash().ToString());
                const COutPoint &kernel = block.vtx[0]->vin[0].prevout;
                mapStakeSeen[kernel] = block.GetHash();
            } else
                return state.DoS(20, false, REJECT_INVALID, "bad-cs-duplicate", false, "duplicate coinstake");
            */
        };

        // First transaction must be coinbase (genesis only) or coinstake
        // 2nd txn may be coinbase in early blocks: check further in ContextualCheckBlock
        if (!(block.vtx[0]->IsCoinBase() || block.vtx[0]->IsCoinStake())) // only genesis can be coinbase, check in ContextualCheckBlock
            return state.DoS(100, false, REJECT_INVALID, "bad-cb-missing", false, "first tx is not coinbase");

        // 2nd txn may never be coinstake, remaining txns must not be coinbase/stake
        for (size_t i = 1; i < block.vtx.size(); i++)
            if ((i > 1 && block.vtx[i]->IsCoinBase()) || block.vtx[i]->IsCoinStake())
                return state.DoS(100, false, REJECT_INVALID, "bad-cb-multiple", false, "more than one coinbase or coinstake");

        if (!CheckBlockSignature(block))
            return state.DoS(100, false, REJECT_INVALID, "bad-block-signature", false, "bad block signature");
    } else
    {
        // First transaction must be coinbase, the rest must not be
        if (block.vtx.empty() || !block.vtx[0]->IsCoinBase())
            return state.DoS(100, false, REJECT_INVALID, "bad-cb-missing", false, "first tx is not coinbase");

        // Remaining txns must not be coinbase/stake
        for (size_t i = 1; i < block.vtx.size(); i++)
            if (block.vtx[i]->IsCoinBase() || block.vtx[i]->IsCoinStake())
                return state.DoS(100, false, REJECT_INVALID, "bad-cb-multiple", false, "more than one coinbase");
    };

    // Check transactions
    for (const auto& tx : block.vtx)
    {
        //if (!CheckTransaction(*tx, state, false))
        if (!CheckTransaction(*tx, state)) // Check for duplicate inputs, TODO: UpdateCoins should return a bool, db/coinsview txn should be undone
            return state.Invalid(false, state.GetRejectCode(), state.GetRejectReason(),
                                 strprintf("Transaction check failed (tx hash %s) %s", tx->GetHash().ToString(), state.GetDebugMessage()));
    };

    unsigned int nSigOps = 0;
    for (const auto& tx : block.vtx)
    {
        nSigOps += GetLegacySigOpCount(*tx);
    }
    if (nSigOps * WITNESS_SCALE_FACTOR > MAX_BLOCK_SIGOPS_COST)
        return state.DoS(100, false, REJECT_INVALID, "bad-blk-sigops", false, "out-of-bounds SigOpCount");

    if (fCheckPOW && fCheckMerkleRoot)
        block.fChecked = true;

    return true;
}

bool IsWitnessEnabled(const CBlockIndex* pindexPrev, const Consensus::Params& params)
{
    if (fParticlMode) return true;

    LOCK(cs_main);
    return (VersionBitsState(pindexPrev, params, Consensus::DEPLOYMENT_SEGWIT, versionbitscache) == ThresholdState::ACTIVE);
}

bool IsNullDummyEnabled(const CBlockIndex* pindexPrev, const Consensus::Params& params)
{
    LOCK(cs_main);
    return (VersionBitsState(pindexPrev, params, Consensus::DEPLOYMENT_SEGWIT, versionbitscache) == ThresholdState::ACTIVE);
}

// Compute at which vout of the block's coinbase transaction the witness
// commitment occurs, or -1 if not found.
static int GetWitnessCommitmentIndex(const CBlock& block)
{
    int commitpos = -1;
    if (!block.vtx.empty()) {
        for (size_t o = 0; o < block.vtx[0]->vout.size(); o++) {
            if (block.vtx[0]->vout[o].scriptPubKey.size() >= 38 && block.vtx[0]->vout[o].scriptPubKey[0] == OP_RETURN && block.vtx[0]->vout[o].scriptPubKey[1] == 0x24 && block.vtx[0]->vout[o].scriptPubKey[2] == 0xaa && block.vtx[0]->vout[o].scriptPubKey[3] == 0x21 && block.vtx[0]->vout[o].scriptPubKey[4] == 0xa9 && block.vtx[0]->vout[o].scriptPubKey[5] == 0xed) {
                commitpos = o;
            }
        }
    }
    return commitpos;
}

void UpdateUncommittedBlockStructures(CBlock& block, const CBlockIndex* pindexPrev, const Consensus::Params& consensusParams)
{
    int commitpos = GetWitnessCommitmentIndex(block);
    static const std::vector<unsigned char> nonce(32, 0x00);
    if (commitpos != -1 && IsWitnessEnabled(pindexPrev, consensusParams) && !block.vtx[0]->HasWitness()) {
        CMutableTransaction tx(*block.vtx[0]);
        tx.vin[0].scriptWitness.stack.resize(1);
        tx.vin[0].scriptWitness.stack[0] = nonce;
        block.vtx[0] = MakeTransactionRef(std::move(tx));
    }
}

std::vector<unsigned char> GenerateCoinbaseCommitment(CBlock& block, const CBlockIndex* pindexPrev, const Consensus::Params& consensusParams)
{
    std::vector<unsigned char> commitment;
    if (fParticlMode)
        return commitment;

    int commitpos = GetWitnessCommitmentIndex(block);
    std::vector<unsigned char> ret(32, 0x00);
    if (consensusParams.vDeployments[Consensus::DEPLOYMENT_SEGWIT].nTimeout != 0) {
        if (commitpos == -1) {
            uint256 witnessroot = BlockWitnessMerkleRoot(block, nullptr);
            CHash256().Write(witnessroot.begin(), 32).Write(ret.data(), 32).Finalize(witnessroot.begin());
            CTxOut out;
            out.nValue = 0;
            out.scriptPubKey.resize(38);
            out.scriptPubKey[0] = OP_RETURN;
            out.scriptPubKey[1] = 0x24;
            out.scriptPubKey[2] = 0xaa;
            out.scriptPubKey[3] = 0x21;
            out.scriptPubKey[4] = 0xa9;
            out.scriptPubKey[5] = 0xed;
            memcpy(&out.scriptPubKey[6], witnessroot.begin(), 32);
            commitment = std::vector<unsigned char>(out.scriptPubKey.begin(), out.scriptPubKey.end());
            CMutableTransaction tx(*block.vtx[0]);
            tx.vout.push_back(out);
            block.vtx[0] = MakeTransactionRef(std::move(tx));
        }
    }
    UpdateUncommittedBlockStructures(block, pindexPrev, consensusParams);
    return commitment;
}

unsigned int GetNextTargetRequired(const CBlockIndex *pindexLast)
{
    const Consensus::Params &consensus = Params().GetConsensus();

    arith_uint256 bnProofOfWorkLimit;
    unsigned int nProofOfWorkLimit;
    int nHeight = pindexLast ? pindexLast->nHeight+1 : 0;

    if (nHeight < (int)Params().GetLastImportHeight())
    {
        if (nHeight == 0)
            return arith_uint256("00ffffffffffffffffffffffffffffffffffffffffffffffffffffffffffffff").GetCompact();
        int nLastImportHeight = (int) Params().GetLastImportHeight();
        arith_uint256 nMaxProofOfWorkLimit = arith_uint256("000000000008ffffffffffffffffffffffffffffffffffffffffffffffffffff");
        arith_uint256 nMinProofOfWorkLimit = UintToArith256(consensus.powLimit);
        arith_uint256 nStep = (nMaxProofOfWorkLimit - nMinProofOfWorkLimit) / nLastImportHeight;


        bnProofOfWorkLimit = nMaxProofOfWorkLimit - (nStep * nHeight);
        nProofOfWorkLimit = bnProofOfWorkLimit.GetCompact();
    } else
    {
        bnProofOfWorkLimit = UintToArith256(consensus.powLimit);
        nProofOfWorkLimit = bnProofOfWorkLimit.GetCompact();
    };


    if (pindexLast == nullptr)
        return nProofOfWorkLimit; // Genesis block

    const CBlockIndex* pindexPrev = pindexLast;
    if (pindexPrev->pprev == nullptr)
        return nProofOfWorkLimit; // first block
    const CBlockIndex *pindexPrevPrev = pindexPrev->pprev;
    if (pindexPrevPrev->pprev == nullptr)
        return nProofOfWorkLimit; // second block

    int64_t nTargetSpacing = Params().GetTargetSpacing();
    int64_t nTargetTimespan = Params().GetTargetTimespan();
    int64_t nActualSpacing = pindexPrev->GetBlockTime() - pindexPrevPrev->GetBlockTime();

    if (nActualSpacing > nTargetSpacing * 10)
        nActualSpacing = nTargetSpacing * 10;

    // pos: target change every block
    // pos: retarget with exponential moving toward target spacing
    arith_uint256 bnNew;
    bnNew.SetCompact(pindexLast->nBits);

    int64_t nInterval = nTargetTimespan / nTargetSpacing;
    bnNew *= ((nInterval - 1) * nTargetSpacing + nActualSpacing + nActualSpacing);
    bnNew /= ((nInterval + 1) * nTargetSpacing);


    if (bnNew <= 0 || bnNew > bnProofOfWorkLimit)
        return nProofOfWorkLimit;

    return bnNew.GetCompact();
}

/** Context-dependent validity checks.
 *  By "context", we mean only the previous block headers, but not the UTXO
 *  set; UTXO-related validity checks are done in ConnectBlock().
 *  NOTE: This function is not currently invoked by ConnectBlock(), so we
 *  should consider upgrade issues if we change which consensus rules are
 *  enforced in this function (eg by adding a new consensus rule). See comment
 *  in ConnectBlock().
 *  Note that -reindex-chainstate skips the validation that happens here!
 */
static bool ContextualCheckBlockHeader(const CBlockHeader& block, CValidationState& state, const CChainParams& params, const CBlockIndex* pindexPrev, int64_t nAdjustedTime)
{
    const int nHeight = pindexPrev == nullptr ? 0 : pindexPrev->nHeight + 1;
    const Consensus::Params& consensusParams = params.GetConsensus();

    if (fParticlMode && pindexPrev)
    {
        // Check proof-of-stake
        if (block.nBits != GetNextTargetRequired(pindexPrev))
            return state.DoS(100, false, REJECT_INVALID, "bad-proof-of-stake", true, strprintf("%s: Bad proof-of-stake target", __func__));
    } else
    {
        // Check proof of work
        if (block.nBits != GetNextWorkRequired(pindexPrev, &block, consensusParams))
            return state.DoS(100, false, REJECT_INVALID, "bad-diffbits", false, "incorrect proof of work");
    };

    // Check against checkpoints
    if (fCheckpointsEnabled) {
        // Don't accept any forks from the main chain prior to last checkpoint.
        // GetLastCheckpoint finds the last checkpoint in MapCheckpoints that's in our
        // MapBlockIndex.
        CBlockIndex* pcheckpoint = Checkpoints::GetLastCheckpoint(params.Checkpoints());
        if (pcheckpoint && nHeight < pcheckpoint->nHeight)
            return state.DoS(100, error("%s: forked chain older than last checkpoint (height %d)", __func__, nHeight), REJECT_CHECKPOINT, "bad-fork-prior-to-checkpoint");
    }

    // Check timestamp against prev
    if (block.GetBlockTime() <= pindexPrev->GetMedianTimePast())
        return state.Invalid(false, REJECT_INVALID, "time-too-old", "block's timestamp is too early");

    // Check timestamp
    if (nHeight > 0
        && block.GetBlockTime() > nAdjustedTime + MAX_FUTURE_BLOCK_TIME)
        return state.Invalid(false, REJECT_INVALID, "time-too-new", "block timestamp too far in the future");

    // Reject outdated version blocks when 95% (75% on testnet) of the network has upgraded:
    // check for version 2, 3 and 4 upgrades
    if((block.nVersion < 2 && nHeight >= consensusParams.BIP34Height) ||
       (block.nVersion < 3 && nHeight >= consensusParams.BIP66Height) ||
       (block.nVersion < 4 && nHeight >= consensusParams.BIP65Height))
            return state.Invalid(false, REJECT_OBSOLETE, strprintf("bad-version(0x%08x)", block.nVersion),
                                 strprintf("rejected nVersion=0x%08x block", block.nVersion));

    return true;
}

/** NOTE: This function is not currently invoked by ConnectBlock(), so we
 *  should consider upgrade issues if we change which consensus rules are
 *  enforced in this function (eg by adding a new consensus rule). See comment
 *  in ConnectBlock().
 *  Note that -reindex-chainstate skips the validation that happens here!
 */
static bool ContextualCheckBlock(const CBlock& block, CValidationState& state, const Consensus::Params& consensusParams, const CBlockIndex* pindexPrev)
{
    const int nHeight = pindexPrev == nullptr ? 0 : pindexPrev->nHeight + 1;
    const int64_t nPrevTime = pindexPrev ? pindexPrev->nTime : 0;

    // Start enforcing BIP113 (Median Time Past) using versionbits logic.
    int nLockTimeFlags = 0;
    if (fParticlMode)
    {
        nLockTimeFlags |= LOCKTIME_MEDIAN_TIME_PAST;
    } else
    {
        if (VersionBitsState(pindexPrev, consensusParams, Consensus::DEPLOYMENT_CSV, versionbitscache) == ThresholdState::ACTIVE) {
            nLockTimeFlags |= LOCKTIME_MEDIAN_TIME_PAST;
        }
    };

    int64_t nLockTimeCutoff = (nLockTimeFlags & LOCKTIME_MEDIAN_TIME_PAST)
                              ? (pindexPrev ? pindexPrev->GetMedianTimePast() : block.GetBlockTime())
                              : block.GetBlockTime();

    // Check that all transactions are finalized
    for (const auto& tx : block.vtx) {
        if (!IsFinalTx(*tx, nHeight, nLockTimeCutoff)) {
            return state.DoS(10, false, REJECT_INVALID, "bad-txns-nonfinal", false, "non-final transaction");
        }
    }

    if (fParticlMode)
    {
        // Enforce rule that the coinbase/coinstake ends with serialized block height
        // genesis block scriptSig size will be different

        if (block.IsProofOfStake())
        {
            // Limit the number of outputs in a coinstake txn to 6: 1 data + 1 foundation + 4 user
            if (nPrevTime >= consensusParams.OpIsCoinstakeTime)
            {
                if (block.vtx[0]->vpout.size() > 6)
                    return state.DoS(100, false, REJECT_INVALID, "bad-cs-outputs", false, "Too many outputs in coinstake");
            };

            // coinstake output 0 must be data output of blockheight
            int i;
            if (!block.vtx[0]->GetCoinStakeHeight(i))
                return state.DoS(100, false, REJECT_INVALID, "bad-cs-malformed", false, "coinstake txn is malformed");

            if (i != nHeight)
                return state.DoS(100, false, REJECT_INVALID, "bad-cs-height", false, "block height mismatch in coinstake");

            std::vector<uint8_t> &vData = ((CTxOutData*)block.vtx[0]->vpout[0].get())->vData;
            if (vData.size() > 8 && vData[4] == DO_VOTE)
            {
                uint32_t voteToken;
                memcpy(&voteToken, &vData[5], 4);

                LogPrint(BCLog::HDWALLET, _("Block %d casts vote for option %u of proposal %u.\n").c_str(),
                    nHeight, voteToken >> 16, voteToken & 0xFFFF);
            };

            // check witness merkleroot, TODO: should witnessmerkleroot be hashed?
            bool malleated = false;
            uint256 hashWitness = BlockWitnessMerkleRoot(block, &malleated);

            if (hashWitness != block.hashWitnessMerkleRoot)
                return state.DoS(100, false, REJECT_INVALID, "bad-witness-merkle-match", true, strprintf("%s : witness merkle commitment mismatch", __func__));

            if (!CheckCoinStakeTimestamp(nHeight, block.GetBlockTime()))
                return state.DoS(50, false, REJECT_INVALID, "bad-coinstake-time", true, strprintf("%s: coinstake timestamp violation nTimeBlock=%d", __func__, block.GetBlockTime()));

            // Check timestamp against prev
            if (block.GetBlockTime() <= pindexPrev->GetPastTimeLimit() || FutureDrift(block.GetBlockTime()) < pindexPrev->GetBlockTime())
                return state.DoS(50, false, REJECT_INVALID, "bad-block-time", true, strprintf("%s: block's timestamp is too early", __func__));

            uint256 hashProof, targetProofOfStake;

            // Blocks are connected at end of import / reindex
            // CheckProofOfStake is run again during connectblock
            if (!IsInitialBlockDownload() // checks (!fImporting && !fReindex)
                && !CheckProofOfStake(pindexPrev, *block.vtx[0], block.nTime, block.nBits, hashProof, targetProofOfStake))
            {
                LogPrintf("WARNING: ContextualCheckBlock(): check proof-of-stake failed for block %s\n", block.GetHash().ToString());
                //return false; // do not error here as we expect this during initial block download
                if (pindexPrev->bnStakeModifier.IsNull())
                    // Can happen if the block is received out of order - CheckProofOfStake will run again on connectblock.
                    LogPrint(BCLog::POS, "%s: Accepting failed CheckProofOfStake block, missing stake-modifier.\n", __func__);
                else
                    return state.DoS(50, false, REJECT_INVALID, "bad-proof-of-stake", true, strprintf("%s: CheckProofOfStake failed.", __func__));
            };
        } else
        {
            bool fCheckPOW = true; // TODO: pass properly
            if (fCheckPOW && !CheckProofOfWork(block.GetHash(), block.nBits, consensusParams, nHeight, Params().GetLastImportHeight()))
                return state.DoS(50, false, REJECT_INVALID, "high-hash", false, "proof of work failed");

            // Enforce rule that the coinbase/ ends with serialized block height
            // genesis block scriptSig size will be different
            CScript expect = CScript() << OP_RETURN << nHeight;
            const CScript &scriptSig = block.vtx[0]->vin[0].scriptSig;
            if (scriptSig.size() < expect.size() ||
                !std::equal(expect.begin()
                    , expect.end(), scriptSig.begin() + scriptSig.size()-expect.size())) {
                return state.DoS(100, false, REJECT_INVALID, "bad-cb-height", false, "block height mismatch in coinbase");
            }
        };

        if (nHeight > 0 && !block.vtx[0]->IsCoinStake()) // only genesis block can start with coinbase
            return state.DoS(100, false, REJECT_INVALID, "bad-cs-missing", false, "first tx is not coinstake");

        if (nHeight > 0 // skip genesis
            && Params().GetLastImportHeight() >= (uint32_t)nHeight)
        {
            // 2nd txn must be coinbase
            if (block.vtx.size() < 2 || !block.vtx[1]->IsCoinBase())
                return state.DoS(100, false, REJECT_INVALID, "bad-cb", false, "Second txn of import block must be coinbase");

            // Check hash of genesis import txn matches expected hash.
            uint256 txnHash = block.vtx[1]->GetHash();
            if (!Params().CheckImportCoinbase(nHeight, txnHash))
                return state.DoS(100, false, REJECT_INVALID, "bad-cb", false, "Incorrect outputs hash.");
        } else
        {
            // 2nd txn can't be coinbase if block height > GetLastImportHeight
            if (block.vtx.size() > 1 && block.vtx[1]->IsCoinBase())
                return state.DoS(100, false, REJECT_INVALID, "bad-cb-multiple", false, "unexpected coinbase");
        };
    } else
    {
        if (nHeight >= consensusParams.BIP34Height)
        {
            CScript expect = CScript() << nHeight;
            if (block.vtx[0]->vin[0].scriptSig.size() < expect.size() ||
                !std::equal(expect.begin(), expect.end(), block.vtx[0]->vin[0].scriptSig.begin())) {
                return state.DoS(100, false, REJECT_INVALID, "bad-cb-height", false, "block height mismatch in coinbase");
            }
        }

        // Validation for witness commitments.
        // * We compute the witness hash (which is the hash including witnesses) of all the block's transactions, except the
        //   coinbase (where 0x0000....0000 is used instead).
        // * The coinbase scriptWitness is a stack of a single 32-byte vector, containing a witness reserved value (unconstrained).
        // * We build a merkle tree with all those witness hashes as leaves (similar to the hashMerkleRoot in the block header).
        // * There must be at least one output whose scriptPubKey is a single 36-byte push, the first 4 bytes of which are
        //   {0xaa, 0x21, 0xa9, 0xed}, and the following 32 bytes are SHA256^2(witness root, witness reserved value). In case there are
        //   multiple, the last one is used.
        bool fHaveWitness = false;
        if (VersionBitsState(pindexPrev, consensusParams, Consensus::DEPLOYMENT_SEGWIT, versionbitscache) == ThresholdState::ACTIVE) {
            int commitpos = GetWitnessCommitmentIndex(block);
            if (commitpos != -1) {
                bool malleated = false;
                uint256 hashWitness = BlockWitnessMerkleRoot(block, &malleated);
                // The malleation check is ignored; as the transaction tree itself
                // already does not permit it, it is impossible to trigger in the
                // witness tree.
                if (block.vtx[0]->vin[0].scriptWitness.stack.size() != 1 || block.vtx[0]->vin[0].scriptWitness.stack[0].size() != 32) {
                    return state.DoS(100, false, REJECT_INVALID, "bad-witness-nonce-size", true, strprintf("%s : invalid witness reserved value size", __func__));
                }
                CHash256().Write(hashWitness.begin(), 32).Write(&block.vtx[0]->vin[0].scriptWitness.stack[0][0], 32).Finalize(hashWitness.begin());
                if (memcmp(hashWitness.begin(), &block.vtx[0]->vout[commitpos].scriptPubKey[6], 32)) {
                    return state.DoS(100, false, REJECT_INVALID, "bad-witness-merkle-match", true, strprintf("%s : witness merkle commitment mismatch", __func__));
                }
                fHaveWitness = true;
            }
        }

        // No witness data is allowed in blocks that don't commit to witness data, as this would otherwise leave room for spam
        if (!fHaveWitness) {
          for (const auto& tx : block.vtx) {
                if (tx->HasWitness()) {
                    return state.DoS(100, false, REJECT_INVALID, "unexpected-witness", true, strprintf("%s : unexpected witness data found", __func__));
                }
            }
        }
    };

    // After the coinbase witness reserved value and commitment are verified,
    // we can check if the block weight passes (before we've checked the
    // coinbase witness, it would be possible for the weight to be too
    // large by filling up the coinbase witness, which doesn't change
    // the block hash, so we couldn't mark the block as permanently
    // failed).
    if (GetBlockWeight(block) > MAX_BLOCK_WEIGHT) {
        return state.DoS(100, false, REJECT_INVALID, "bad-blk-weight", false, strprintf("%s : weight limit failed", __func__));
    }

    return true;
}

bool ProcessDuplicateStakeHeader(CBlockIndex *pindex, NodeId nodeId)
{
    if (!pindex)
        return false;

    uint256 hash = pindex->GetBlockHash();

    bool fMakeValid = false;
    if (nodeId == -1)
    {
        LogPrintf("%s: Duplicate stake block %s was received in a group, marking valid.\n",
            __func__, hash.ToString());

        fMakeValid = true;
    };

    if (nodeId > -1)
    {
        std::pair<std::map<uint256, StakeConflict>::iterator,bool> ret;
        ret = mapStakeConflict.insert(std::pair<uint256, StakeConflict>(hash, StakeConflict()));
        StakeConflict &sc = ret.first->second;
        sc.Add(nodeId);

        if ((int)sc.peerCount.size() > std::min(GetNumPeers() / 2, 4))
        {
            LogPrintf("%s: More than half the connected peers are building on block %s," /* Continued */
                "  marked as duplicate stake, assuming this node has the duplicate.\n", __func__, hash.ToString());

            fMakeValid = true;
        };
    };

    if (fMakeValid)
    {
        pindex->nFlags &= (~BLOCK_FAILED_DUPLICATE_STAKE);
        pindex->nStatus |= BLOCK_VALID_HEADER;
        pindex->nStatus &= (~BLOCK_FAILED_VALID);
        setDirtyBlockIndex.insert(pindex);

        //if (pindex->nStatus & BLOCK_FAILED_CHILD)
        //{
            CBlockIndex *pindexPrev = pindex->pprev;
            while (pindexPrev)
            {
                if (pindexPrev->nStatus & BLOCK_VALID_MASK)
                    break;

                if (pindexPrev->nFlags & BLOCK_FAILED_DUPLICATE_STAKE)
                {
                    pindexPrev->nFlags &= (~BLOCK_FAILED_DUPLICATE_STAKE);
                    pindexPrev->nStatus |= BLOCK_VALID_HEADER;
                    pindexPrev->nStatus &= (~BLOCK_FAILED_VALID);
                    setDirtyBlockIndex.insert(pindexPrev);

                    if (!pindexPrev->prevoutStake.IsNull()) {
                        uint256 prevhash = pindexPrev->GetBlockHash();
                        AddToMapStakeSeen(pindexPrev->prevoutStake, prevhash);
                    }

                    pindexPrev->nStatus &= (~BLOCK_FAILED_CHILD);
                };

                pindexPrev = pindexPrev->pprev;
            };

            pindex->nStatus &= (~BLOCK_FAILED_CHILD);
        //};

        if (!pindex->prevoutStake.IsNull()) {
            AddToMapStakeSeen(pindex->prevoutStake, hash);
        }
        return true;
    };

    return false;
}

bool CChainState::AcceptBlockHeader(const CBlockHeader& block, CValidationState& state, const CChainParams& chainparams, CBlockIndex** ppindex)
{
    AssertLockHeld(cs_main);
    // Check for duplicate
    uint256 hash = block.GetHash();
    BlockMap::iterator miSelf = mapBlockIndex.find(hash);
    CBlockIndex *pindex = nullptr;
    if (hash != chainparams.GetConsensus().hashGenesisBlock) {
        if (miSelf != mapBlockIndex.end()) {
            // Block header is already known.
            pindex = miSelf->second;
            if (ppindex)
                *ppindex = pindex;

            if (pindex->nStatus & BLOCK_FAILED_MASK)
            {
                /*
                if (pindex->nFlags & BLOCK_FAILED_DUPLICATE_STAKE
                    && ProcessDuplicateStakeHeader(pindex, state.nodeId))
                {
                    // pass
                } else */
                {
                    return state.Invalid(error("%s: block %s is marked invalid", __func__, hash.ToString()), 0, "duplicate");
                };
            };
            return true;
        }

        if (!CheckBlockHeader(block, state, chainparams.GetConsensus()))
            return error("%s: Consensus::CheckBlockHeader: %s, %s", __func__, hash.ToString(), FormatStateMessage(state));

        // Get prev block index
        CBlockIndex* pindexPrev = nullptr;
        BlockMap::iterator mi = mapBlockIndex.find(block.hashPrevBlock);
        if (mi == mapBlockIndex.end())
            return state.DoS(10, error("%s: prev block not found", __func__), 0, "prev-blk-not-found");
        pindexPrev = (*mi).second;

        if (pindexPrev->nStatus & BLOCK_FAILED_MASK)
            return state.DoS(100, error("%s: prev block invalid", __func__), REJECT_INVALID, "bad-prevblk");
        if (!ContextualCheckBlockHeader(block, state, chainparams, pindexPrev, GetAdjustedTime()))
            return error("%s: Consensus::ContextualCheckBlockHeader: %s, %s", __func__, hash.ToString(), FormatStateMessage(state));

        // If the previous block index isn't valid, determine if it descends from any block which
        // has been found invalid (m_failed_blocks), then mark pindexPrev and any blocks
        // between them as failed.
        if (!pindexPrev->IsValid(BLOCK_VALID_SCRIPTS)) {
            for (const CBlockIndex* failedit : m_failed_blocks) {
                if (pindexPrev->GetAncestor(failedit->nHeight) == failedit) {
                    assert(failedit->nStatus & BLOCK_FAILED_VALID);
                    CBlockIndex* invalid_walk = pindexPrev;
                    while (invalid_walk != failedit) {
                        invalid_walk->nStatus |= BLOCK_FAILED_CHILD;
                        setDirtyBlockIndex.insert(invalid_walk);
                        invalid_walk = invalid_walk->pprev;
                    }
                    return state.DoS(100, error("%s: prev block invalid", __func__), REJECT_INVALID, "bad-prevblk");
                }
            }
        }
    }
    if (pindex == nullptr)
        pindex = AddToBlockIndex(block);

    if (ppindex)
        *ppindex = pindex;

    CheckBlockIndex(chainparams.GetConsensus());

    return true;
}

// Exposed wrapper for AcceptBlockHeader
bool ProcessNewBlockHeaders(const std::vector<CBlockHeader>& headers, CValidationState& state, const CChainParams& chainparams, const CBlockIndex** ppindex, CBlockHeader *first_invalid)
{
    if (first_invalid != nullptr) first_invalid->SetNull();
    {
        LOCK(cs_main);
        for (const CBlockHeader& header : headers) {
            CBlockIndex *pindex = nullptr; // Use a temp pindex instead of ppindex to avoid a const_cast
            if (!g_chainstate.AcceptBlockHeader(header, state, chainparams, &pindex)) {
                if (first_invalid) *first_invalid = header;
                return false;
            }
            if (ppindex) {
                *ppindex = pindex;
            }
        }
    }
    NotifyHeaderTip();
    return true;
}

/** Store block on disk. If dbp is non-nullptr, the file is known to already reside on disk */
static CDiskBlockPos SaveBlockToDisk(const CBlock& block, int nHeight, const CChainParams& chainparams, const CDiskBlockPos* dbp) {
    unsigned int nBlockSize = ::GetSerializeSize(block, SER_DISK, CLIENT_VERSION);
    CDiskBlockPos blockPos;
    if (dbp != nullptr)
        blockPos = *dbp;
    if (!FindBlockPos(blockPos, nBlockSize+8, nHeight, block.GetBlockTime(), dbp != nullptr)) {
        error("%s: FindBlockPos failed", __func__);
        return CDiskBlockPos();
    }
    if (dbp == nullptr) {
        if (!WriteBlockToDisk(block, blockPos, chainparams.MessageStart())) {
            AbortNode("Failed to write block");
            return CDiskBlockPos();
        }
    }
    return blockPos;
}

/** Store block on disk. If dbp is non-nullptr, the file is known to already reside on disk */
bool CChainState::AcceptBlock(const std::shared_ptr<const CBlock>& pblock, CValidationState& state, const CChainParams& chainparams, CBlockIndex** ppindex, bool fRequested, const CDiskBlockPos* dbp, bool* fNewBlock)
{
    const CBlock& block = *pblock;

    if (fNewBlock) *fNewBlock = false;
    AssertLockHeld(cs_main);

    CBlockIndex *pindexDummy = nullptr;
    CBlockIndex *&pindex = ppindex ? *ppindex : pindexDummy;

    if (!AcceptBlockHeader(block, state, chainparams, &pindex))
        return false;

    if (block.IsProofOfStake())
    {
        pindex->SetProofOfStake();
        pindex->prevoutStake = pblock->vtx[0]->vin[0].prevout;
        if (pindex->pprev && pindex->pprev->bnStakeModifier.IsNull()) // block received out of order
        {
            if (!IsInitialBlockDownload())
                LogPrintf("Warning: %s - Previous stake modifier is null.\n", __func__);
        } else
        {
            pindex->bnStakeModifier = ComputeStakeModifierV2(pindex->pprev, pindex->prevoutStake.hash);
        };
        setDirtyBlockIndex.insert(pindex);
    };

    // Try to process all requested blocks that we don't have, but only
    // process an unrequested block if it's new and has enough work to
    // advance our tip, and isn't too many blocks ahead.
    bool fAlreadyHave = pindex->nStatus & BLOCK_HAVE_DATA;
    bool fHasMoreOrSameWork = (chainActive.Tip() ? pindex->nChainWork >= chainActive.Tip()->nChainWork : true);
    // Blocks that are too out-of-order needlessly limit the effectiveness of
    // pruning, because pruning will not delete block files that contain any
    // blocks which are too close in height to the tip.  Apply this test
    // regardless of whether pruning is enabled; it should generally be safe to
    // not process unrequested blocks.
    bool fTooFarAhead = (pindex->nHeight > int(chainActive.Height() + MIN_BLOCKS_TO_KEEP));

    // TODO: Decouple this function from the block download logic by removing fRequested
    // This requires some new chain data structure to efficiently look up if a
    // block is in a chain leading to a candidate for best tip, despite not
    // being such a candidate itself.

    // TODO: deal better with return value and error conditions for duplicate
    // and unrequested blocks.
    if (fAlreadyHave) return true;
    if (!fRequested) {  // If we didn't ask for it:
        if (pindex->nTx != 0) return true;    // This is a previously-processed block that was pruned
        if (!fHasMoreOrSameWork) return true; // Don't process less-work chains
        if (fTooFarAhead) return true;        // Block height is too high

        // Protect against DoS attacks from low-work chains.
        // If our tip is behind, a peer could try to send us
        // low-work blocks on a fake chain that we would never
        // request; don't process these.
        if (pindex->nChainWork < nMinimumChainWork) return true;
    }

    if (!CheckBlock(block, state, chainparams.GetConsensus()) ||
        !ContextualCheckBlock(block, state, chainparams.GetConsensus(), pindex->pprev)) {
        if (state.IsInvalid() && !state.CorruptionPossible()) {
            pindex->nStatus |= BLOCK_FAILED_VALID;
            setDirtyBlockIndex.insert(pindex);
        }
        return error("%s: %s", __func__, FormatStateMessage(state));
    }

    // Header is valid/has work, merkle tree and segwit merkle tree are good...RELAY NOW
    // (but if it does not build on our best tip, let the SendMessages loop relay it)
    if (!IsInitialBlockDownload() && chainActive.Tip() == pindex->pprev)
    {
        if (!(state.nFlags & BLOCK_FAILED_DUPLICATE_STAKE))
            GetMainSignals().NewPoWValidBlock(pindex, pblock);
    };

    // Write block to history file
    if (fNewBlock) *fNewBlock = true;
    try {
        CDiskBlockPos blockPos = SaveBlockToDisk(block, pindex->nHeight, chainparams, dbp);
        if (blockPos.IsNull()) {
            state.Error(strprintf("%s: Failed to find position to write new block to disk", __func__));
            return false;
        }
        ReceivedBlockTransactions(block, pindex, blockPos, chainparams.GetConsensus());
    } catch (const std::runtime_error& e) {
        return AbortNode(state, std::string("System error: ") + e.what());
    }

    FlushStateToDisk(chainparams, state, FlushStateMode::NONE);

    CheckBlockIndex(chainparams.GetConsensus());

    return true;
}

bool ProcessNewBlock(const CChainParams& chainparams, const std::shared_ptr<const CBlock> pblock, bool fForceProcessing, bool *fNewBlock)
{
    AssertLockNotHeld(cs_main);

    {
        /*
        uint256 hash = pblock->GetHash();
        // Limited duplicity on stake: prevents block flood attack
        // Duplicate stake allowed only when there is orphan child block
        if (!fReindex && !fImporting && pblock->IsProofOfStake() && setStakeSeen.count(pblock->GetProofOfStake()) && !mapOrphanBlocksByPrev.count(hash))
            return error("%s: Duplicate proof-of-stake (%s, %d) for block %s", pblock->GetProofOfStake().first.ToString(), pblock->GetProofOfStake().second, hash.ToString());
        */

        CBlockIndex *pindex = nullptr;
        if (fNewBlock) *fNewBlock = false;
        CValidationState state;
        // Ensure that CheckBlock() passes before calling AcceptBlock, as
        // belt-and-suspenders.
        bool ret = CheckBlock(*pblock, state, chainparams.GetConsensus());

        LOCK(cs_main);

        if (ret) {
            // Store to disk
            ret = g_chainstate.AcceptBlock(pblock, state, chainparams, &pindex, fForceProcessing, nullptr, fNewBlock);
        }
        if (!ret) {
            if (fParticlMode)
            {
                // Mark block as invalid to prevent re-requesting from peer.
                // Block will have been added to the block index in AcceptBlockHeader
                CBlockIndex *pindex = g_chainstate.AddToBlockIndex(*pblock);
                g_chainstate.InvalidBlockFound(pindex, *pblock, state);

                if (IncomingBlockChecked(*pblock, state)) // returns true if it did nothing
                    GetMainSignals().BlockChecked(*pblock, state);
            } else
            {
                GetMainSignals().BlockChecked(*pblock, state);
            }
            return error("%s: AcceptBlock FAILED (%s)", __func__, FormatStateMessage(state));
        }

        if (pindex && state.nFlags & BLOCK_FAILED_DUPLICATE_STAKE)
        {
            pindex->nFlags |= BLOCK_FAILED_DUPLICATE_STAKE;
            setDirtyBlockIndex.insert(pindex);
            LogPrint(BCLog::POS, "%s Marking duplicate stake: %s.\n", __func__, pindex->GetBlockHash().ToString());
            //GetMainSignals().BlockChecked(*pblock, state);
            IncomingBlockChecked(*pblock, state);
        };
    }

    NotifyHeaderTip();

    CValidationState state; // Only used to report errors, not invalidity - ignore it
    if (!g_chainstate.ActivateBestChain(state, chainparams, pblock))
        return error("%s: ActivateBestChain failed (%s)", __func__, FormatStateMessage(state));

    if (smsg::fSecMsgEnabled && gArgs.GetBoolArg("-smsgscanincoming", false))
        smsgModule.ScanBlock(*pblock);
    return true;
}

bool TestBlockValidity(CValidationState& state, const CChainParams& chainparams, const CBlock& block, CBlockIndex* pindexPrev, bool fCheckPOW, bool fCheckMerkleRoot)
{
    AssertLockHeld(cs_main);
    assert(pindexPrev && pindexPrev == chainActive.Tip());
    CCoinsViewCache viewNew(pcoinsTip.get());
    uint256 block_hash(block.GetHash());
    CBlockIndex indexDummy(block);
    indexDummy.pprev = pindexPrev;
    indexDummy.nHeight = pindexPrev->nHeight + 1;
    indexDummy.phashBlock = &block_hash;

    // NOTE: CheckBlockHeader is called by CheckBlock
    if (!ContextualCheckBlockHeader(block, state, chainparams, pindexPrev, GetAdjustedTime()))
        return error("%s: Consensus::ContextualCheckBlockHeader: %s", __func__, FormatStateMessage(state));
    if (!CheckBlock(block, state, chainparams.GetConsensus(), fCheckPOW, fCheckMerkleRoot))
        return error("%s: Consensus::CheckBlock: %s", __func__, FormatStateMessage(state));
    if (!ContextualCheckBlock(block, state, chainparams.GetConsensus(), pindexPrev))
        return error("%s: Consensus::ContextualCheckBlock: %s", __func__, FormatStateMessage(state));
    if (!g_chainstate.ConnectBlock(block, state, &indexDummy, viewNew, chainparams, true))
        return false;
    assert(state.IsValid());

    return true;
}

/**
 * BLOCK PRUNING CODE
 */

/* Calculate the amount of disk space the block & undo files currently use */
uint64_t CalculateCurrentUsage()
{
    LOCK(cs_LastBlockFile);

    uint64_t retval = 0;
    for (const CBlockFileInfo &file : vinfoBlockFile) {
        retval += file.nSize + file.nUndoSize;
    }
    return retval;
}

/* Prune a block file (modify associated database entries)*/
void PruneOneBlockFile(const int fileNumber)
{
    LOCK(cs_LastBlockFile);

    for (const auto& entry : mapBlockIndex) {
        CBlockIndex* pindex = entry.second;
        if (pindex->nFile == fileNumber) {
            pindex->nStatus &= ~BLOCK_HAVE_DATA;
            pindex->nStatus &= ~BLOCK_HAVE_UNDO;
            pindex->nFile = 0;
            pindex->nDataPos = 0;
            pindex->nUndoPos = 0;
            setDirtyBlockIndex.insert(pindex);

            // Prune from mapBlocksUnlinked -- any block we prune would have
            // to be downloaded again in order to consider its chain, at which
            // point it would be considered as a candidate for
            // mapBlocksUnlinked or setBlockIndexCandidates.
            std::pair<std::multimap<CBlockIndex*, CBlockIndex*>::iterator, std::multimap<CBlockIndex*, CBlockIndex*>::iterator> range = mapBlocksUnlinked.equal_range(pindex->pprev);
            while (range.first != range.second) {
                std::multimap<CBlockIndex *, CBlockIndex *>::iterator _it = range.first;
                range.first++;
                if (_it->second == pindex) {
                    mapBlocksUnlinked.erase(_it);
                }
            }
        }
    }

    vinfoBlockFile[fileNumber].SetNull();
    setDirtyFileInfo.insert(fileNumber);
}


void UnlinkPrunedFiles(const std::set<int>& setFilesToPrune)
{
    for (std::set<int>::iterator it = setFilesToPrune.begin(); it != setFilesToPrune.end(); ++it) {
        CDiskBlockPos pos(*it, 0);
        fs::remove(GetBlockPosFilename(pos, "blk"));
        fs::remove(GetBlockPosFilename(pos, "rev"));
        LogPrintf("Prune: %s deleted blk/rev (%05u)\n", __func__, *it);
    }
}

/* Calculate the block/rev files to delete based on height specified by user with RPC command pruneblockchain */
static void FindFilesToPruneManual(std::set<int>& setFilesToPrune, int nManualPruneHeight)
{
    assert(fPruneMode && nManualPruneHeight > 0);

    LOCK2(cs_main, cs_LastBlockFile);
    if (chainActive.Tip() == nullptr)
        return;

    // last block to prune is the lesser of (user-specified height, MIN_BLOCKS_TO_KEEP from the tip)
    unsigned int nLastBlockWeCanPrune = std::min((unsigned)nManualPruneHeight, chainActive.Tip()->nHeight - MIN_BLOCKS_TO_KEEP);
    int count=0;
    for (int fileNumber = 0; fileNumber < nLastBlockFile; fileNumber++) {
        if (vinfoBlockFile[fileNumber].nSize == 0 || vinfoBlockFile[fileNumber].nHeightLast > nLastBlockWeCanPrune)
            continue;
        PruneOneBlockFile(fileNumber);
        setFilesToPrune.insert(fileNumber);
        count++;
    }
    LogPrintf("Prune (Manual): prune_height=%d removed %d blk/rev pairs\n", nLastBlockWeCanPrune, count);
}

/* This function is called from the RPC code for pruneblockchain */
void PruneBlockFilesManual(int nManualPruneHeight)
{
    CValidationState state;
    const CChainParams& chainparams = Params();
    if (!FlushStateToDisk(chainparams, state, FlushStateMode::NONE, nManualPruneHeight)) {
        LogPrintf("%s: failed to flush state (%s)\n", __func__, FormatStateMessage(state));
    }
}

/**
 * Prune block and undo files (blk???.dat and undo???.dat) so that the disk space used is less than a user-defined target.
 * The user sets the target (in MB) on the command line or in config file.  This will be run on startup and whenever new
 * space is allocated in a block or undo file, staying below the target. Changing back to unpruned requires a reindex
 * (which in this case means the blockchain must be re-downloaded.)
 *
 * Pruning functions are called from FlushStateToDisk when the global fCheckForPruning flag has been set.
 * Block and undo files are deleted in lock-step (when blk00003.dat is deleted, so is rev00003.dat.)
 * Pruning cannot take place until the longest chain is at least a certain length (100000 on mainnet, 1000 on testnet, 1000 on regtest).
 * Pruning will never delete a block within a defined distance (currently 288) from the active chain's tip.
 * The block index is updated by unsetting HAVE_DATA and HAVE_UNDO for any blocks that were stored in the deleted files.
 * A db flag records the fact that at least some block files have been pruned.
 *
 * @param[out]   setFilesToPrune   The set of file indices that can be unlinked will be returned
 */
static void FindFilesToPrune(std::set<int>& setFilesToPrune, uint64_t nPruneAfterHeight)
{
    LOCK2(cs_main, cs_LastBlockFile);
    if (chainActive.Tip() == nullptr || nPruneTarget == 0) {
        return;
    }
    if ((uint64_t)chainActive.Tip()->nHeight <= nPruneAfterHeight) {
        return;
    }

    unsigned int nLastBlockWeCanPrune = chainActive.Tip()->nHeight - MIN_BLOCKS_TO_KEEP;
    uint64_t nCurrentUsage = CalculateCurrentUsage();
    // We don't check to prune until after we've allocated new space for files
    // So we should leave a buffer under our target to account for another allocation
    // before the next pruning.
    uint64_t nBuffer = BLOCKFILE_CHUNK_SIZE + UNDOFILE_CHUNK_SIZE;
    uint64_t nBytesToPrune;
    int count=0;

    if (nCurrentUsage + nBuffer >= nPruneTarget) {
        // On a prune event, the chainstate DB is flushed.
        // To avoid excessive prune events negating the benefit of high dbcache
        // values, we should not prune too rapidly.
        // So when pruning in IBD, increase the buffer a bit to avoid a re-prune too soon.
        if (IsInitialBlockDownload()) {
            // Since this is only relevant during IBD, we use a fixed 10%
            nBuffer += nPruneTarget / 10;
        }

        for (int fileNumber = 0; fileNumber < nLastBlockFile; fileNumber++) {
            nBytesToPrune = vinfoBlockFile[fileNumber].nSize + vinfoBlockFile[fileNumber].nUndoSize;

            if (vinfoBlockFile[fileNumber].nSize == 0)
                continue;

            if (nCurrentUsage + nBuffer < nPruneTarget)  // are we below our target?
                break;

            // don't prune files that could have a block within MIN_BLOCKS_TO_KEEP of the main chain's tip but keep scanning
            if (vinfoBlockFile[fileNumber].nHeightLast > nLastBlockWeCanPrune)
                continue;

            PruneOneBlockFile(fileNumber);
            // Queue up the files for removal
            setFilesToPrune.insert(fileNumber);
            nCurrentUsage -= nBytesToPrune;
            count++;
        }
    }

    LogPrint(BCLog::PRUNE, "Prune: target=%dMiB actual=%dMiB diff=%dMiB max_prune_height=%d removed %d blk/rev pairs\n",
           nPruneTarget/1024/1024, nCurrentUsage/1024/1024,
           ((int64_t)nPruneTarget - (int64_t)nCurrentUsage)/1024/1024,
           nLastBlockWeCanPrune, count);
}

bool CheckDiskSpace(uint64_t nAdditionalBytes, bool blocks_dir)
{
    uint64_t nFreeBytesAvailable = fs::space(blocks_dir ? GetBlocksDir() : GetDataDir()).available;

    // Check for nMinDiskSpace bytes (currently 50MB)
    if (nFreeBytesAvailable < nMinDiskSpace + nAdditionalBytes)
        return AbortNode("Disk space is low!", _("Error: Disk space is low!"));

    return true;
}

static FILE* OpenDiskFile(const CDiskBlockPos &pos, const char *prefix, bool fReadOnly)
{
    if (pos.IsNull())
        return nullptr;
    fs::path path = GetBlockPosFilename(pos, prefix);
    fs::create_directories(path.parent_path());
    FILE* file = fsbridge::fopen(path, fReadOnly ? "rb": "rb+");
    if (!file && !fReadOnly)
        file = fsbridge::fopen(path, "wb+");
    if (!file) {
        LogPrintf("Unable to open file %s\n", path.string());
        return nullptr;
    }
    if (pos.nPos) {
        if (fseek(file, pos.nPos, SEEK_SET)) {
            LogPrintf("Unable to seek to position %u of %s\n", pos.nPos, path.string());
            fclose(file);
            return nullptr;
        }
    }
    return file;
}

FILE* OpenBlockFile(const CDiskBlockPos &pos, bool fReadOnly) {
    return OpenDiskFile(pos, "blk", fReadOnly);
}

/** Open an undo file (rev?????.dat) */
static FILE* OpenUndoFile(const CDiskBlockPos &pos, bool fReadOnly) {
    return OpenDiskFile(pos, "rev", fReadOnly);
}

fs::path GetBlockPosFilename(const CDiskBlockPos &pos, const char *prefix)
{
    return GetBlocksDir() / strprintf("%s%05u.dat", prefix, pos.nFile);
}

CBlockIndex * CChainState::InsertBlockIndex(const uint256& hash)
{
    AssertLockHeld(cs_main);

    if (hash.IsNull())
        return nullptr;

    // Return existing
    BlockMap::iterator mi = mapBlockIndex.find(hash);
    if (mi != mapBlockIndex.end())
        return (*mi).second;

    // Create new
    CBlockIndex* pindexNew = new CBlockIndex();
    mi = mapBlockIndex.insert(std::make_pair(hash, pindexNew)).first;
    pindexNew->phashBlock = &((*mi).first);

    return pindexNew;
}

bool CChainState::LoadBlockIndex(const Consensus::Params& consensus_params, CBlockTreeDB& blocktree)
{
    if (!blocktree.LoadBlockIndexGuts(consensus_params, [this](const uint256& hash) EXCLUSIVE_LOCKS_REQUIRED(cs_main) { return this->InsertBlockIndex(hash); }))
        return false;

    boost::this_thread::interruption_point();

    // Calculate nChainWork
    std::vector<std::pair<int, CBlockIndex*> > vSortedByHeight;
    vSortedByHeight.reserve(mapBlockIndex.size());
    for (const std::pair<const uint256, CBlockIndex*>& item : mapBlockIndex)
    {
        CBlockIndex* pindex = item.second;
        vSortedByHeight.push_back(std::make_pair(pindex->nHeight, pindex));
    }
    sort(vSortedByHeight.begin(), vSortedByHeight.end());
    for (const std::pair<int, CBlockIndex*>& item : vSortedByHeight)
    {
        CBlockIndex* pindex = item.second;
        pindex->nChainWork = (pindex->pprev ? pindex->pprev->nChainWork : 0) + GetBlockProof(*pindex);
        pindex->nTimeMax = (pindex->pprev ? std::max(pindex->pprev->nTimeMax, pindex->nTime) : pindex->nTime);
        // We can link the chain of blocks for which we've received transactions at some point.
        // Pruned nodes may have deleted the block.
        if (pindex->nTx > 0) {
            if (pindex->pprev) {
                if (pindex->pprev->nChainTx) {
                    pindex->nChainTx = pindex->pprev->nChainTx + pindex->nTx;
                } else {
                    pindex->nChainTx = 0;
                    mapBlocksUnlinked.insert(std::make_pair(pindex->pprev, pindex));
                }
            } else {
                pindex->nChainTx = pindex->nTx;
            }
        }
        if (!(pindex->nStatus & BLOCK_FAILED_MASK) && pindex->pprev && (pindex->pprev->nStatus & BLOCK_FAILED_MASK)) {
            pindex->nStatus |= BLOCK_FAILED_CHILD;
            setDirtyBlockIndex.insert(pindex);
        }
        if (pindex->IsValid(BLOCK_VALID_TRANSACTIONS) && (pindex->nChainTx || pindex->pprev == nullptr))
            setBlockIndexCandidates.insert(pindex);
        if (pindex->nStatus & BLOCK_FAILED_MASK && (!pindexBestInvalid || pindex->nChainWork > pindexBestInvalid->nChainWork))
            pindexBestInvalid = pindex;
        if (pindex->pprev)
            pindex->BuildSkip();
        if (pindex->IsValid(BLOCK_VALID_TREE) && (pindexBestHeader == nullptr || CBlockIndexWorkComparator()(pindexBestHeader, pindex)))
            pindexBestHeader = pindex;
    }

    return true;
}

bool static LoadBlockIndexDB(const CChainParams& chainparams) EXCLUSIVE_LOCKS_REQUIRED(cs_main)
{
    if (!g_chainstate.LoadBlockIndex(chainparams.GetConsensus(), *pblocktree))
        return false;

    // Load block file info
    pblocktree->ReadLastBlockFile(nLastBlockFile);
    vinfoBlockFile.resize(nLastBlockFile + 1);
    LogPrintf("%s: last block file = %i\n", __func__, nLastBlockFile);
    for (int nFile = 0; nFile <= nLastBlockFile; nFile++) {
        pblocktree->ReadBlockFileInfo(nFile, vinfoBlockFile[nFile]);
    }
    LogPrintf("%s: last block file info: %s\n", __func__, vinfoBlockFile[nLastBlockFile].ToString());
    for (int nFile = nLastBlockFile + 1; true; nFile++) {
        CBlockFileInfo info;
        if (pblocktree->ReadBlockFileInfo(nFile, info)) {
            vinfoBlockFile.push_back(info);
        } else {
            break;
        }
    }

    // Check presence of blk files
    LogPrintf("Checking all blk files are present...\n");
    std::set<int> setBlkDataFiles;
    for (const std::pair<const uint256, CBlockIndex*>& item : mapBlockIndex)
    {
        CBlockIndex* pindex = item.second;
        if (pindex->nStatus & BLOCK_HAVE_DATA) {
            setBlkDataFiles.insert(pindex->nFile);
        }
    }
    for (std::set<int>::iterator it = setBlkDataFiles.begin(); it != setBlkDataFiles.end(); it++)
    {
        CDiskBlockPos pos(*it, 0);
        if (CAutoFile(OpenBlockFile(pos, true), SER_DISK, CLIENT_VERSION).IsNull()) {
            return false;
        }
    }

    // Check whether we have ever pruned block & undo files
    pblocktree->ReadFlag("prunedblockfiles", fHavePruned);
    if (fHavePruned)
        LogPrintf("LoadBlockIndexDB(): Block files have previously been pruned\n");

    // Check whether we need to continue reindexing
    bool fReindexing = false;
    pblocktree->ReadReindexing(fReindexing);
    if(fReindexing) fReindex = true;

    // Check whether we have a transaction index
    //pblocktree->ReadFlag("txindex", fTxIndex);
    //LogPrintf("%s: transaction index %s\n", __func__, fTxIndex ? "enabled" : "disabled");

    // Check whether we have an address index
    pblocktree->ReadFlag("addressindex", fAddressIndex);
    LogPrintf("%s: address index %s\n", __func__, fAddressIndex ? "enabled" : "disabled");

    // Check whether we have a timestamp index
    pblocktree->ReadFlag("timestampindex", fTimestampIndex);
    LogPrintf("%s: timestamp index %s\n", __func__, fTimestampIndex ? "enabled" : "disabled");

    // Check whether we have a spent index
    pblocktree->ReadFlag("spentindex", fSpentIndex);
    LogPrintf("%s: spent index %s\n", __func__, fSpentIndex ? "enabled" : "disabled");

    return true;
}

bool LoadChainTip(const CChainParams& chainparams)
{
    AssertLockHeld(cs_main);

    if (chainActive.Tip() && chainActive.Tip()->GetBlockHash() == pcoinsTip->GetBestBlock()) return true;

    if (pcoinsTip->GetBestBlock().IsNull() && mapBlockIndex.size() == 1) {
        // In case we just added the genesis block, connect it now, so
        // that we always have a chainActive.Tip() when we return.
        LogPrintf("%s: Connecting genesis block...\n", __func__);
        CValidationState state;
        if (!ActivateBestChain(state, chainparams)) {
            LogPrintf("%s: failed to activate chain (%s)\n", __func__, FormatStateMessage(state));
            return false;
        }
    }

    // Load pointer to end of best chain
    CBlockIndex* pindex = LookupBlockIndex(pcoinsTip->GetBestBlock());
    if (!pindex) {
        return false;
    }
    chainActive.SetTip(pindex);

    g_chainstate.PruneBlockIndexCandidates();

    LogPrintf("Loaded best chain: hashBestChain=%s height=%d date=%s progress=%f\n",
        chainActive.Tip()->GetBlockHash().ToString(), chainActive.Height(),
        FormatISO8601DateTime(chainActive.Tip()->GetBlockTime()),
        GuessVerificationProgress(chainparams.TxData(), chainActive.Tip()));
    return true;
}

CVerifyDB::CVerifyDB()
{
    uiInterface.ShowProgress(_("Verifying blocks..."), 0, false);
}

CVerifyDB::~CVerifyDB()
{
    uiInterface.ShowProgress("", 100, false);
}

bool CVerifyDB::VerifyDB(const CChainParams& chainparams, CCoinsView *coinsview, int nCheckLevel, int nCheckDepth)
{
    LOCK(cs_main);
    if (chainActive.Tip() == nullptr || chainActive.Tip()->pprev == nullptr)
        return true;

    fVerifyingDB = true;

    // Verify blocks in the best chain
    if (nCheckDepth <= 0 || nCheckDepth > chainActive.Height())
        nCheckDepth = chainActive.Height();
    nCheckLevel = std::max(0, std::min(4, nCheckLevel));
    LogPrintf("Verifying last %i blocks at level %i\n", nCheckDepth, nCheckLevel);
    CCoinsViewCache coins(coinsview);
    CBlockIndex* pindex;
    CBlockIndex* pindexFailure = nullptr;
    int nGoodTransactions = 0;
    CValidationState state;
    int reportDone = 0;
    LogPrintf("[0%%]..."); /* Continued */
    for (pindex = chainActive.Tip(); pindex && pindex->pprev; pindex = pindex->pprev) {
        boost::this_thread::interruption_point();
        int percentageDone = std::max(1, std::min(99, (int)(((double)(chainActive.Height() - pindex->nHeight)) / (double)nCheckDepth * (nCheckLevel >= 4 ? 50 : 100))));
        if (reportDone < percentageDone/10) {
            // report every 10% step
            LogPrintf("[%d%%]...", percentageDone); /* Continued */
            reportDone = percentageDone/10;
        }
        uiInterface.ShowProgress(_("Verifying blocks..."), percentageDone, false);
        if (pindex->nHeight <= chainActive.Height()-nCheckDepth)
            break;
        if (fPruneMode && !(pindex->nStatus & BLOCK_HAVE_DATA)) {
            // If pruning, only go back as far as we have data.
            LogPrintf("VerifyDB(): block verification stopping at height %d (pruning, no data)\n", pindex->nHeight);
            break;
        }
        CBlock block;
        // check level 0: read from disk
        if (!ReadBlockFromDisk(block, pindex, chainparams.GetConsensus()))
            return error("VerifyDB(): *** ReadBlockFromDisk failed at %d, hash=%s", pindex->nHeight, pindex->GetBlockHash().ToString());
        // check level 1: verify block validity
        if (nCheckLevel >= 1 && !CheckBlock(block, state, chainparams.GetConsensus()))
            return error("%s: *** found bad block at %d, hash=%s (%s)\n", __func__,
                         pindex->nHeight, pindex->GetBlockHash().ToString(), FormatStateMessage(state));
        // check level 2: verify undo validity
        if (nCheckLevel >= 2 && pindex) {
            CBlockUndo undo;
            if (!pindex->GetUndoPos().IsNull()) {
                if (!UndoReadFromDisk(undo, pindex)) {
                    return error("VerifyDB(): *** found bad undo data at %d, hash=%s\n", pindex->nHeight, pindex->GetBlockHash().ToString());
                }
            }
        }
        // check level 3: check for inconsistencies during memory-only disconnect of tip blocks
        if (nCheckLevel >= 3 && (coins.DynamicMemoryUsage() + pcoinsTip->DynamicMemoryUsage()) <= nCoinCacheUsage) {
            assert(coins.GetBestBlock() == pindex->GetBlockHash());
            DisconnectResult res = g_chainstate.DisconnectBlock(block, pindex, coins);
            if (res == DISCONNECT_FAILED) {
                return error("VerifyDB(): *** irrecoverable inconsistency in block data at %d, hash=%s", pindex->nHeight, pindex->GetBlockHash().ToString());
            }
            if (res == DISCONNECT_UNCLEAN) {
                nGoodTransactions = 0;
                pindexFailure = pindex;
            } else {
                nGoodTransactions += block.vtx.size();
            }
        }
        if (ShutdownRequested())
            return true;
    }
    if (pindexFailure)
        return error("VerifyDB(): *** coin database inconsistencies found (last %i blocks, %i good transactions before that)\n", chainActive.Height() - pindexFailure->nHeight + 1, nGoodTransactions);

    // store block count as we move pindex at check level >= 4
    int block_count = chainActive.Height() - pindex->nHeight;

    // check level 4: try reconnecting blocks
    if (nCheckLevel >= 4) {
        while (pindex != chainActive.Tip()) {
            boost::this_thread::interruption_point();
            uiInterface.ShowProgress(_("Verifying blocks..."), std::max(1, std::min(99, 100 - (int)(((double)(chainActive.Height() - pindex->nHeight)) / (double)nCheckDepth * 50))), false);
            pindex = chainActive.Next(pindex);
            CBlock block;
            if (!ReadBlockFromDisk(block, pindex, chainparams.GetConsensus()))
                return error("VerifyDB(): *** ReadBlockFromDisk failed at %d, hash=%s", pindex->nHeight, pindex->GetBlockHash().ToString());
            if (!g_chainstate.ConnectBlock(block, state, pindex, coins, chainparams))
                return error("VerifyDB(): *** found unconnectable block at %d, hash=%s (%s)", pindex->nHeight, pindex->GetBlockHash().ToString(), FormatStateMessage(state));
        }
    }

    LogPrintf("[DONE].\n");
    LogPrintf("No coin database inconsistencies in last %i blocks (%i transactions)\n", block_count, nGoodTransactions);
    fVerifyingDB = false;

    return true;
}

/** Apply the effects of a block on the utxo cache, ignoring that it may already have been applied. */
bool CChainState::RollforwardBlock(const CBlockIndex* pindex, CCoinsViewCache& inputs, const CChainParams& params)
{
    // TODO: merge with ConnectBlock
    CBlock block;
    if (!ReadBlockFromDisk(block, pindex, params.GetConsensus())) {
        return error("ReplayBlock(): ReadBlockFromDisk failed at %d, hash=%s", pindex->nHeight, pindex->GetBlockHash().ToString());
    }

    for (const CTransactionRef& tx : block.vtx) {
        if (!tx->IsCoinBase()) {
            for (const CTxIn &txin : tx->vin) {
                inputs.SpendCoin(txin.prevout);
            }
        }
        // Pass check = true as every addition may be an overwrite.
        AddCoins(inputs, *tx, pindex->nHeight, true);
    }
    return true;
}

bool CChainState::ReplayBlocks(const CChainParams& params, CCoinsView* view)
{
    LOCK(cs_main);

    CCoinsViewCache cache(view);

    std::vector<uint256> hashHeads = view->GetHeadBlocks();
    if (hashHeads.empty()) return true; // We're already in a consistent state.
    if (hashHeads.size() != 2) return error("ReplayBlocks(): unknown inconsistent state");

    uiInterface.ShowProgress(_("Replaying blocks..."), 0, false);
    LogPrintf("Replaying blocks\n");

    const CBlockIndex* pindexOld = nullptr;  // Old tip during the interrupted flush.
    const CBlockIndex* pindexNew;            // New tip during the interrupted flush.
    const CBlockIndex* pindexFork = nullptr; // Latest block common to both the old and the new tip.

    if (mapBlockIndex.count(hashHeads[0]) == 0) {
        return error("ReplayBlocks(): reorganization to unknown block requested");
    }
    pindexNew = mapBlockIndex[hashHeads[0]];

    if (!hashHeads[1].IsNull()) { // The old tip is allowed to be 0, indicating it's the first flush.
        if (mapBlockIndex.count(hashHeads[1]) == 0) {
            return error("ReplayBlocks(): reorganization from unknown block requested");
        }
        pindexOld = mapBlockIndex[hashHeads[1]];
        pindexFork = LastCommonAncestor(pindexOld, pindexNew);
        assert(pindexFork != nullptr);
    }

    // Rollback along the old branch.
    while (pindexOld != pindexFork) {
        if (pindexOld->nHeight > 0) { // Never disconnect the genesis block.
            CBlock block;
            if (!ReadBlockFromDisk(block, pindexOld, params.GetConsensus())) {
                return error("RollbackBlock(): ReadBlockFromDisk() failed at %d, hash=%s", pindexOld->nHeight, pindexOld->GetBlockHash().ToString());
            }
            LogPrintf("Rolling back %s (%i)\n", pindexOld->GetBlockHash().ToString(), pindexOld->nHeight);
            DisconnectResult res = DisconnectBlock(block, pindexOld, cache);
            if (res == DISCONNECT_FAILED) {
                return error("RollbackBlock(): DisconnectBlock failed at %d, hash=%s", pindexOld->nHeight, pindexOld->GetBlockHash().ToString());
            }
            // If DISCONNECT_UNCLEAN is returned, it means a non-existing UTXO was deleted, or an existing UTXO was
            // overwritten. It corresponds to cases where the block-to-be-disconnect never had all its operations
            // applied to the UTXO set. However, as both writing a UTXO and deleting a UTXO are idempotent operations,
            // the result is still a version of the UTXO set with the effects of that block undone.
        }
        pindexOld = pindexOld->pprev;
    }

    // Roll forward from the forking point to the new tip.
    int nForkHeight = pindexFork ? pindexFork->nHeight : 0;
    for (int nHeight = nForkHeight + 1; nHeight <= pindexNew->nHeight; ++nHeight) {
        const CBlockIndex* pindex = pindexNew->GetAncestor(nHeight);
        LogPrintf("Rolling forward %s (%i)\n", pindex->GetBlockHash().ToString(), nHeight);
        if (!RollforwardBlock(pindex, cache, params)) return false;
    }

    cache.SetBestBlock(pindexNew->GetBlockHash(), pindexNew->nHeight);
    cache.Flush();
    uiInterface.ShowProgress("", 100, false);
    return true;
}

bool ReplayBlocks(const CChainParams& params, CCoinsView* view) {
    return g_chainstate.ReplayBlocks(params, view);
}

bool CChainState::RewindBlockIndex(const CChainParams& params)
{
    LOCK(cs_main);

    // Note that during -reindex-chainstate we are called with an empty chainActive!

    int nHeight = 1;
    while (nHeight <= chainActive.Height()) {
        // Although SCRIPT_VERIFY_WITNESS is now generally enforced on all
        // blocks in ConnectBlock, we don't need to go back and
        // re-download/re-verify blocks from before segwit actually activated.
        if (IsWitnessEnabled(chainActive[nHeight - 1], params.GetConsensus()) && !(chainActive[nHeight]->nStatus & BLOCK_OPT_WITNESS)) {
            break;
        }
        nHeight++;
    }

    // nHeight is now the height of the first insufficiently-validated block, or tipheight + 1
    CValidationState state;
    CBlockIndex* pindex = chainActive.Tip();
    while (chainActive.Height() >= nHeight) {
        if (fPruneMode && !(chainActive.Tip()->nStatus & BLOCK_HAVE_DATA)) {
            // If pruning, don't try rewinding past the HAVE_DATA point;
            // since older blocks can't be served anyway, there's
            // no need to walk further, and trying to DisconnectTip()
            // will fail (and require a needless reindex/redownload
            // of the blockchain).
            break;
        }
        if (!DisconnectTip(state, params, nullptr)) {
            return error("RewindBlockIndex: unable to disconnect block at height %i (%s)", pindex->nHeight, FormatStateMessage(state));
        }
        // Occasionally flush state to disk.
        if (!FlushStateToDisk(params, state, FlushStateMode::PERIODIC)) {
            LogPrintf("RewindBlockIndex: unable to flush state to disk (%s)\n", FormatStateMessage(state));
            return false;
        }
    }

    // Reduce validity flag and have-data flags.
    // We do this after actual disconnecting, otherwise we'll end up writing the lack of data
    // to disk before writing the chainstate, resulting in a failure to continue if interrupted.
    for (const auto& entry : mapBlockIndex) {
        CBlockIndex* pindexIter = entry.second;

        // Note: If we encounter an insufficiently validated block that
        // is on chainActive, it must be because we are a pruning node, and
        // this block or some successor doesn't HAVE_DATA, so we were unable to
        // rewind all the way.  Blocks remaining on chainActive at this point
        // must not have their validity reduced.
        if (IsWitnessEnabled(pindexIter->pprev, params.GetConsensus()) && !(pindexIter->nStatus & BLOCK_OPT_WITNESS) && !chainActive.Contains(pindexIter)) {
            // Reduce validity
            pindexIter->nStatus = std::min<unsigned int>(pindexIter->nStatus & BLOCK_VALID_MASK, BLOCK_VALID_TREE) | (pindexIter->nStatus & ~BLOCK_VALID_MASK);
            // Remove have-data flags.
            pindexIter->nStatus &= ~(BLOCK_HAVE_DATA | BLOCK_HAVE_UNDO);
            // Remove storage location.
            pindexIter->nFile = 0;
            pindexIter->nDataPos = 0;
            pindexIter->nUndoPos = 0;
            // Remove various other things
            pindexIter->nTx = 0;
            pindexIter->nChainTx = 0;
            pindexIter->nSequenceId = 0;
            // Make sure it gets written.
            setDirtyBlockIndex.insert(pindexIter);
            // Update indexes
            setBlockIndexCandidates.erase(pindexIter);
            std::pair<std::multimap<CBlockIndex*, CBlockIndex*>::iterator, std::multimap<CBlockIndex*, CBlockIndex*>::iterator> ret = mapBlocksUnlinked.equal_range(pindexIter->pprev);
            while (ret.first != ret.second) {
                if (ret.first->second == pindexIter) {
                    mapBlocksUnlinked.erase(ret.first++);
                } else {
                    ++ret.first;
                }
            }
        } else if (pindexIter->IsValid(BLOCK_VALID_TRANSACTIONS) && pindexIter->nChainTx) {
            setBlockIndexCandidates.insert(pindexIter);
        }
    }

    if (chainActive.Tip() != nullptr) {
        // We can't prune block index candidates based on our tip if we have
        // no tip due to chainActive being empty!
        PruneBlockIndexCandidates();

        CheckBlockIndex(params.GetConsensus());
    }

    return true;
}

bool RewindBlockIndex(const CChainParams& params) {
    if (!g_chainstate.RewindBlockIndex(params)) {
        return false;
    }

    if (chainActive.Tip() != nullptr) {
        // FlushStateToDisk can possibly read chainActive. Be conservative
        // and skip it here, we're about to -reindex-chainstate anyway, so
        // it'll get called a bunch real soon.
        CValidationState state;
        if (!FlushStateToDisk(params, state, FlushStateMode::ALWAYS)) {
            LogPrintf("RewindBlockIndex: unable to flush state to disk (%s)\n", FormatStateMessage(state));
            return false;
        }
    }

    return true;
}

void CChainState::UnloadBlockIndex() {
    nBlockSequenceId = 1;
    m_failed_blocks.clear();
    setBlockIndexCandidates.clear();
}

// May NOT be used after any connections are up as much
// of the peer-processing logic assumes a consistent
// block index state
void UnloadBlockIndex()
{
    LOCK(cs_main);
    chainActive.SetTip(nullptr);
    pindexBestInvalid = nullptr;
    pindexBestHeader = nullptr;
    mempool.clear();
    mapBlocksUnlinked.clear();
    vinfoBlockFile.clear();
    nLastBlockFile = 0;
    setDirtyBlockIndex.clear();
    setDirtyFileInfo.clear();
    versionbitscache.Clear();
    for (int b = 0; b < VERSIONBITS_NUM_BITS; b++) {
        warningcache[b].clear();
    }

    for (BlockMap::value_type& entry : mapBlockIndex) {
        delete entry.second;
    }
    mapBlockIndex.clear();
    fHavePruned = false;

    g_chainstate.UnloadBlockIndex();
}

bool TryAutoReindex()
{
    // Force reindex to update version
    bool nV1 = false;
    if (!pblocktree->ReadFlag("v1", nV1) || !nV1)
        return true;
    LogPrintf("%s: v1 Marker not detected, attempting reindex.\n", __func__);
    return false;
};

bool LoadBlockIndex(const CChainParams& chainparams)
{
    // Load block index from databases
    bool needs_init = fReindex;

    if (!fReindex) {
        bool ret = LoadBlockIndexDB(chainparams);
        if (!ret) return false;
        needs_init = mapBlockIndex.empty();
    }

    if (needs_init) {
        // Everything here is for *new* reindex/DBs. Thus, though
        // LoadBlockIndexDB may have set fReindex if we shut down
        // mid-reindex previously, we don't check fReindex and
        // instead only check it prior to LoadBlockIndexDB to set
        // needs_init.

        LogPrintf("Initializing databases...\n");
        pblocktree->WriteFlag("v1", true);

        // Use the provided setting for -addressindex in the new database
        fAddressIndex = gArgs.GetBoolArg("-addressindex", DEFAULT_ADDRESSINDEX);
        pblocktree->WriteFlag("addressindex", fAddressIndex);
        LogPrintf("%s: address index %s\n", __func__, fAddressIndex ? "enabled" : "disabled");

        // Use the provided setting for -timestampindex in the new database
        fTimestampIndex = gArgs.GetBoolArg("-timestampindex", DEFAULT_TIMESTAMPINDEX);
        pblocktree->WriteFlag("timestampindex", fTimestampIndex);
        LogPrintf("%s: timestamp index %s\n", __func__, fTimestampIndex ? "enabled" : "disabled");

        // Use the provided setting for -spentindex in the new database
        fSpentIndex = gArgs.GetBoolArg("-spentindex", DEFAULT_SPENTINDEX);
        pblocktree->WriteFlag("spentindex", fSpentIndex);
        LogPrintf("%s: spent index %s\n", __func__, fSpentIndex ? "enabled" : "disabled");
    }
    return true;
}

bool CChainState::LoadGenesisBlock(const CChainParams& chainparams)
{
    LOCK(cs_main);

    // Check whether we're already initialized by checking for genesis in
    // mapBlockIndex. Note that we can't use chainActive here, since it is
    // set based on the coins db, not the block index db, which is the only
    // thing loaded at this point.
    if (mapBlockIndex.count(chainparams.GenesisBlock().GetHash()))
        return true;

    try {
        CBlock &block = const_cast<CBlock&>(chainparams.GenesisBlock());
        CDiskBlockPos blockPos = SaveBlockToDisk(block, 0, chainparams, nullptr);
        if (blockPos.IsNull())
            return error("%s: writing genesis block to disk failed", __func__);
        CBlockIndex *pindex = AddToBlockIndex(block);
        ReceivedBlockTransactions(block, pindex, blockPos, chainparams.GetConsensus());
    } catch (const std::runtime_error& e) {
        return error("%s: failed to write genesis block: %s", __func__, e.what());
    }

    return true;
}

bool LoadGenesisBlock(const CChainParams& chainparams)
{
    return g_chainstate.LoadGenesisBlock(chainparams);
}

bool LoadExternalBlockFile(const CChainParams& chainparams, FILE* fileIn, CDiskBlockPos *dbp)
{
    // Map of disk positions for blocks with unknown parent (only used for reindex)
    static std::multimap<uint256, CDiskBlockPos> mapBlocksUnknownParent;
    int64_t nStart = GetTimeMillis();

    fAddressIndex = gArgs.GetBoolArg("-addressindex", DEFAULT_ADDRESSINDEX);
    fTimestampIndex = gArgs.GetBoolArg("-timestampindex", DEFAULT_TIMESTAMPINDEX);
    fSpentIndex = gArgs.GetBoolArg("-spentindex", DEFAULT_SPENTINDEX);

    int nLoaded = 0;
    try {
        // This takes over fileIn and calls fclose() on it in the CBufferedFile destructor
        CBufferedFile blkdat(fileIn, 2*MAX_BLOCK_SERIALIZED_SIZE, MAX_BLOCK_SERIALIZED_SIZE+8, SER_DISK, CLIENT_VERSION);
        uint64_t nRewind = blkdat.GetPos();
        while (!blkdat.eof()) {
            boost::this_thread::interruption_point();

            blkdat.SetPos(nRewind);
            nRewind++; // start one byte further next time, in case of failure
            blkdat.SetLimit(); // remove former limit
            unsigned int nSize = 0;
            try {
                // locate a header
                unsigned char buf[CMessageHeader::MESSAGE_START_SIZE];
                blkdat.FindByte(chainparams.MessageStart()[0]);
                nRewind = blkdat.GetPos()+1;
                blkdat >> buf;
                if (memcmp(buf, chainparams.MessageStart(), CMessageHeader::MESSAGE_START_SIZE))
                    continue;
                // read size
                blkdat >> nSize;
                if (nSize < 80 || nSize > MAX_BLOCK_SERIALIZED_SIZE)
                    continue;
            } catch (const std::exception&) {
                // no valid block header found; don't complain
                break;
            }
            try {
                // read block
                uint64_t nBlockPos = blkdat.GetPos();
                if (dbp)
                    dbp->nPos = nBlockPos;
                blkdat.SetLimit(nBlockPos + nSize);
                blkdat.SetPos(nBlockPos);
                std::shared_ptr<CBlock> pblock = std::make_shared<CBlock>();
                CBlock& block = *pblock;
                blkdat >> block;
                nRewind = blkdat.GetPos();

                uint256 hash = block.GetHash();
                {
                    LOCK(cs_main);
                    // detect out of order blocks, and store them for later
                    if (hash != chainparams.GetConsensus().hashGenesisBlock && !LookupBlockIndex(block.hashPrevBlock)) {
                        LogPrint(BCLog::REINDEX, "%s: Out of order block %s, parent %s not known\n", __func__, hash.ToString(),
                                block.hashPrevBlock.ToString());
                        if (dbp)
                            mapBlocksUnknownParent.insert(std::make_pair(block.hashPrevBlock, *dbp));
                        continue;
                    }

                    // process in case the block isn't known yet
                    CBlockIndex* pindex = LookupBlockIndex(hash);
                    if (!pindex || (pindex->nStatus & BLOCK_HAVE_DATA) == 0) {
                      CValidationState state;
                      if (g_chainstate.AcceptBlock(pblock, state, chainparams, nullptr, true, dbp, nullptr)) {
                          nLoaded++;
                      }
                      if (state.IsError()) {
                          break;
                      }
                    } else if (hash != chainparams.GetConsensus().hashGenesisBlock && pindex->nHeight % 1000 == 0) {
                      LogPrint(BCLog::REINDEX, "Block Import: already had block %s at height %d\n", hash.ToString(), pindex->nHeight);
                    }
                }

                // Activate the genesis block so normal node progress can continue
                if (hash == chainparams.GetConsensus().hashGenesisBlock) {
                    CValidationState state;
                    if (!ActivateBestChain(state, chainparams)) {
                        break;
                    }
                }

                NotifyHeaderTip();

                // Recursively process earlier encountered successors of this block
                std::deque<uint256> queue;
                queue.push_back(hash);
                while (!queue.empty()) {
                    uint256 head = queue.front();
                    queue.pop_front();
                    std::pair<std::multimap<uint256, CDiskBlockPos>::iterator, std::multimap<uint256, CDiskBlockPos>::iterator> range = mapBlocksUnknownParent.equal_range(head);
                    while (range.first != range.second) {
                        std::multimap<uint256, CDiskBlockPos>::iterator it = range.first;
                        std::shared_ptr<CBlock> pblockrecursive = std::make_shared<CBlock>();
                        if (ReadBlockFromDisk(*pblockrecursive, it->second, chainparams.GetConsensus()))
                        {
                            LogPrint(BCLog::REINDEX, "%s: Processing out of order child %s of %s\n", __func__, pblockrecursive->GetHash().ToString(),
                                    head.ToString());
                            LOCK(cs_main);
                            CValidationState dummy;
                            if (g_chainstate.AcceptBlock(pblockrecursive, dummy, chainparams, nullptr, true, &it->second, nullptr))
                            {
                                nLoaded++;
                                queue.push_back(pblockrecursive->GetHash());
                            }
                        }
                        range.first++;
                        mapBlocksUnknownParent.erase(it);
                        NotifyHeaderTip();
                    }
                }
            } catch (const std::exception& e) {
                LogPrintf("%s: Deserialize or I/O error - %s\n", __func__, e.what());
            }
        }
    } catch (const std::runtime_error& e) {
        AbortNode(std::string("System error: ") + e.what());
    }
    if (nLoaded > 0)
        LogPrintf("Loaded %i blocks from external file in %dms\n", nLoaded, GetTimeMillis() - nStart);
    return nLoaded > 0;
}

void CChainState::CheckBlockIndex(const Consensus::Params& consensusParams)
{
    if (!fCheckBlockIndex) {
        return;
    }

    LOCK(cs_main);

    // During a reindex, we read the genesis block and call CheckBlockIndex before ActivateBestChain,
    // so we have the genesis block in mapBlockIndex but no active chain.  (A few of the tests when
    // iterating the block tree require that chainActive has been initialized.)
    if (chainActive.Height() < 0) {
        assert(mapBlockIndex.size() <= 1);
        return;
    }

    // Build forward-pointing map of the entire block tree.
    std::multimap<CBlockIndex*,CBlockIndex*> forward;
    for (auto& entry : mapBlockIndex) {
        forward.insert(std::make_pair(entry.second->pprev, entry.second));
    }

    assert(forward.size() == mapBlockIndex.size());

    std::pair<std::multimap<CBlockIndex*,CBlockIndex*>::iterator,std::multimap<CBlockIndex*,CBlockIndex*>::iterator> rangeGenesis = forward.equal_range(nullptr);
    CBlockIndex *pindex = rangeGenesis.first->second;
    rangeGenesis.first++;
    assert(rangeGenesis.first == rangeGenesis.second); // There is only one index entry with parent nullptr.

    // Iterate over the entire block tree, using depth-first search.
    // Along the way, remember whether there are blocks on the path from genesis
    // block being explored which are the first to have certain properties.
    size_t nNodes = 0;
    int nHeight = 0;
    CBlockIndex* pindexFirstInvalid = nullptr; // Oldest ancestor of pindex which is invalid.
    CBlockIndex* pindexFirstMissing = nullptr; // Oldest ancestor of pindex which does not have BLOCK_HAVE_DATA.
    CBlockIndex* pindexFirstNeverProcessed = nullptr; // Oldest ancestor of pindex for which nTx == 0.
    CBlockIndex* pindexFirstNotTreeValid = nullptr; // Oldest ancestor of pindex which does not have BLOCK_VALID_TREE (regardless of being valid or not).
    CBlockIndex* pindexFirstNotTransactionsValid = nullptr; // Oldest ancestor of pindex which does not have BLOCK_VALID_TRANSACTIONS (regardless of being valid or not).
    CBlockIndex* pindexFirstNotChainValid = nullptr; // Oldest ancestor of pindex which does not have BLOCK_VALID_CHAIN (regardless of being valid or not).
    CBlockIndex* pindexFirstNotScriptsValid = nullptr; // Oldest ancestor of pindex which does not have BLOCK_VALID_SCRIPTS (regardless of being valid or not).
    while (pindex != nullptr) {
        nNodes++;
        if (pindexFirstInvalid == nullptr && pindex->nStatus & BLOCK_FAILED_VALID) pindexFirstInvalid = pindex;
        if (pindexFirstMissing == nullptr && !(pindex->nStatus & BLOCK_HAVE_DATA)) pindexFirstMissing = pindex;
        if (pindexFirstNeverProcessed == nullptr && pindex->nTx == 0) pindexFirstNeverProcessed = pindex;
        if (pindex->pprev != nullptr && pindexFirstNotTreeValid == nullptr && (pindex->nStatus & BLOCK_VALID_MASK) < BLOCK_VALID_TREE) pindexFirstNotTreeValid = pindex;
        if (pindex->pprev != nullptr && pindexFirstNotTransactionsValid == nullptr && (pindex->nStatus & BLOCK_VALID_MASK) < BLOCK_VALID_TRANSACTIONS) pindexFirstNotTransactionsValid = pindex;
        if (pindex->pprev != nullptr && pindexFirstNotChainValid == nullptr && (pindex->nStatus & BLOCK_VALID_MASK) < BLOCK_VALID_CHAIN) pindexFirstNotChainValid = pindex;
        if (pindex->pprev != nullptr && pindexFirstNotScriptsValid == nullptr && (pindex->nStatus & BLOCK_VALID_MASK) < BLOCK_VALID_SCRIPTS) pindexFirstNotScriptsValid = pindex;

        // Begin: actual consistency checks.
        if (pindex->pprev == nullptr) {
            // Genesis block checks.
            assert(pindex->GetBlockHash() == consensusParams.hashGenesisBlock); // Genesis block's hash must match.
            assert(pindex == chainActive.Genesis()); // The current active chain's genesis block must be this block.
        }
        if (pindex->nChainTx == 0) assert(pindex->nSequenceId <= 0);  // nSequenceId can't be set positive for blocks that aren't linked (negative is used for preciousblock)
        // VALID_TRANSACTIONS is equivalent to nTx > 0 for all nodes (whether or not pruning has occurred).
        // HAVE_DATA is only equivalent to nTx > 0 (or VALID_TRANSACTIONS) if no pruning has occurred.
        if (!fHavePruned) {
            // If we've never pruned, then HAVE_DATA should be equivalent to nTx > 0
            assert(!(pindex->nStatus & BLOCK_HAVE_DATA) == (pindex->nTx == 0));
            assert(pindexFirstMissing == pindexFirstNeverProcessed);
        } else {
            // If we have pruned, then we can only say that HAVE_DATA implies nTx > 0
            if (pindex->nStatus & BLOCK_HAVE_DATA) assert(pindex->nTx > 0);
        }
        if (pindex->nStatus & BLOCK_HAVE_UNDO) assert(pindex->nStatus & BLOCK_HAVE_DATA);
        assert(((pindex->nStatus & BLOCK_VALID_MASK) >= BLOCK_VALID_TRANSACTIONS) == (pindex->nTx > 0)); // This is pruning-independent.
        // All parents having had data (at some point) is equivalent to all parents being VALID_TRANSACTIONS, which is equivalent to nChainTx being set.
        assert((pindexFirstNeverProcessed != nullptr) == (pindex->nChainTx == 0)); // nChainTx != 0 is used to signal that all parent blocks have been processed (but may have been pruned).
        assert((pindexFirstNotTransactionsValid != nullptr) == (pindex->nChainTx == 0));
        assert(pindex->nHeight == nHeight); // nHeight must be consistent.
        assert(pindex->pprev == nullptr || pindex->nChainWork >= pindex->pprev->nChainWork); // For every block except the genesis block, the chainwork must be larger than the parent's.
        assert(nHeight < 2 || (pindex->pskip && (pindex->pskip->nHeight < nHeight))); // The pskip pointer must point back for all but the first 2 blocks.
        assert(pindexFirstNotTreeValid == nullptr); // All mapBlockIndex entries must at least be TREE valid
        if ((pindex->nStatus & BLOCK_VALID_MASK) >= BLOCK_VALID_TREE) assert(pindexFirstNotTreeValid == nullptr); // TREE valid implies all parents are TREE valid
        if ((pindex->nStatus & BLOCK_VALID_MASK) >= BLOCK_VALID_CHAIN) assert(pindexFirstNotChainValid == nullptr); // CHAIN valid implies all parents are CHAIN valid
        if ((pindex->nStatus & BLOCK_VALID_MASK) >= BLOCK_VALID_SCRIPTS) assert(pindexFirstNotScriptsValid == nullptr); // SCRIPTS valid implies all parents are SCRIPTS valid
        if (pindexFirstInvalid == nullptr) {
            // Checks for not-invalid blocks.
            assert((pindex->nStatus & BLOCK_FAILED_MASK) == 0); // The failed mask cannot be set for blocks without invalid parents.
        }
        if (!CBlockIndexWorkComparator()(pindex, chainActive.Tip()) && pindexFirstNeverProcessed == nullptr) {
            if (pindexFirstInvalid == nullptr) {
                // If this block sorts at least as good as the current tip and
                // is valid and we have all data for its parents, it must be in
                // setBlockIndexCandidates.  chainActive.Tip() must also be there
                // even if some data has been pruned.
                if (pindexFirstMissing == nullptr || pindex == chainActive.Tip()) {
                    assert(setBlockIndexCandidates.count(pindex));
                }
                // If some parent is missing, then it could be that this block was in
                // setBlockIndexCandidates but had to be removed because of the missing data.
                // In this case it must be in mapBlocksUnlinked -- see test below.
            }
        } else { // If this block sorts worse than the current tip or some ancestor's block has never been seen, it cannot be in setBlockIndexCandidates.
            assert(setBlockIndexCandidates.count(pindex) == 0);
        }
        // Check whether this block is in mapBlocksUnlinked.
        std::pair<std::multimap<CBlockIndex*,CBlockIndex*>::iterator,std::multimap<CBlockIndex*,CBlockIndex*>::iterator> rangeUnlinked = mapBlocksUnlinked.equal_range(pindex->pprev);
        bool foundInUnlinked = false;
        while (rangeUnlinked.first != rangeUnlinked.second) {
            assert(rangeUnlinked.first->first == pindex->pprev);
            if (rangeUnlinked.first->second == pindex) {
                foundInUnlinked = true;
                break;
            }
            rangeUnlinked.first++;
        }
        if (pindex->pprev && (pindex->nStatus & BLOCK_HAVE_DATA) && pindexFirstNeverProcessed != nullptr && pindexFirstInvalid == nullptr) {
            // If this block has block data available, some parent was never received, and has no invalid parents, it must be in mapBlocksUnlinked.
            assert(foundInUnlinked);
        }
        if (!(pindex->nStatus & BLOCK_HAVE_DATA)) assert(!foundInUnlinked); // Can't be in mapBlocksUnlinked if we don't HAVE_DATA
        if (pindexFirstMissing == nullptr) assert(!foundInUnlinked); // We aren't missing data for any parent -- cannot be in mapBlocksUnlinked.
        if (pindex->pprev && (pindex->nStatus & BLOCK_HAVE_DATA) && pindexFirstNeverProcessed == nullptr && pindexFirstMissing != nullptr) {
            // We HAVE_DATA for this block, have received data for all parents at some point, but we're currently missing data for some parent.
            assert(fHavePruned); // We must have pruned.
            // This block may have entered mapBlocksUnlinked if:
            //  - it has a descendant that at some point had more work than the
            //    tip, and
            //  - we tried switching to that descendant but were missing
            //    data for some intermediate block between chainActive and the
            //    tip.
            // So if this block is itself better than chainActive.Tip() and it wasn't in
            // setBlockIndexCandidates, then it must be in mapBlocksUnlinked.
            if (!CBlockIndexWorkComparator()(pindex, chainActive.Tip()) && setBlockIndexCandidates.count(pindex) == 0) {
                if (pindexFirstInvalid == nullptr) {
                    assert(foundInUnlinked);
                }
            }
        }
        // assert(pindex->GetBlockHash() == pindex->GetBlockHeader().GetHash()); // Perhaps too slow
        // End: actual consistency checks.

        // Try descending into the first subnode.
        std::pair<std::multimap<CBlockIndex*,CBlockIndex*>::iterator,std::multimap<CBlockIndex*,CBlockIndex*>::iterator> range = forward.equal_range(pindex);
        if (range.first != range.second) {
            // A subnode was found.
            pindex = range.first->second;
            nHeight++;
            continue;
        }
        // This is a leaf node.
        // Move upwards until we reach a node of which we have not yet visited the last child.
        while (pindex) {
            // We are going to either move to a parent or a sibling of pindex.
            // If pindex was the first with a certain property, unset the corresponding variable.
            if (pindex == pindexFirstInvalid) pindexFirstInvalid = nullptr;
            if (pindex == pindexFirstMissing) pindexFirstMissing = nullptr;
            if (pindex == pindexFirstNeverProcessed) pindexFirstNeverProcessed = nullptr;
            if (pindex == pindexFirstNotTreeValid) pindexFirstNotTreeValid = nullptr;
            if (pindex == pindexFirstNotTransactionsValid) pindexFirstNotTransactionsValid = nullptr;
            if (pindex == pindexFirstNotChainValid) pindexFirstNotChainValid = nullptr;
            if (pindex == pindexFirstNotScriptsValid) pindexFirstNotScriptsValid = nullptr;
            // Find our parent.
            CBlockIndex* pindexPar = pindex->pprev;
            // Find which child we just visited.
            std::pair<std::multimap<CBlockIndex*,CBlockIndex*>::iterator,std::multimap<CBlockIndex*,CBlockIndex*>::iterator> rangePar = forward.equal_range(pindexPar);
            while (rangePar.first->second != pindex) {
                assert(rangePar.first != rangePar.second); // Our parent must have at least the node we're coming from as child.
                rangePar.first++;
            }
            // Proceed to the next one.
            rangePar.first++;
            if (rangePar.first != rangePar.second) {
                // Move to the sibling.
                pindex = rangePar.first->second;
                break;
            } else {
                // Move up further.
                pindex = pindexPar;
                nHeight--;
                continue;
            }
        }
    }

    // Check that we actually traversed the entire map.
    assert(nNodes == forward.size());
}

std::string CBlockFileInfo::ToString() const
{
    return strprintf("CBlockFileInfo(blocks=%u, size=%u, heights=%u...%u, time=%s...%s)", nBlocks, nSize, nHeightFirst, nHeightLast, FormatISO8601Date(nTimeFirst), FormatISO8601Date(nTimeLast));
}

CBlockFileInfo* GetBlockFileInfo(size_t n)
{
    LOCK(cs_LastBlockFile);

    return &vinfoBlockFile.at(n);
}

ThresholdState VersionBitsTipState(const Consensus::Params& params, Consensus::DeploymentPos pos)
{
    LOCK(cs_main);
    return VersionBitsState(chainActive.Tip(), params, pos, versionbitscache);
}

BIP9Stats VersionBitsTipStatistics(const Consensus::Params& params, Consensus::DeploymentPos pos)
{
    LOCK(cs_main);
    return VersionBitsStatistics(chainActive.Tip(), params, pos);
}

int VersionBitsTipStateSinceHeight(const Consensus::Params& params, Consensus::DeploymentPos pos)
{
    LOCK(cs_main);
    return VersionBitsStateSinceHeight(chainActive.Tip(), params, pos, versionbitscache);
}

static const uint64_t MEMPOOL_DUMP_VERSION = 1;

bool LoadMempool(void)
{
    const CChainParams& chainparams = Params();
    int64_t nExpiryTimeout = gArgs.GetArg("-mempoolexpiry", DEFAULT_MEMPOOL_EXPIRY) * 60 * 60;
    FILE* filestr = fsbridge::fopen(GetDataDir() / "mempool.dat", "rb");
    CAutoFile file(filestr, SER_DISK, CLIENT_VERSION);
    if (file.IsNull()) {
        LogPrintf("Failed to open mempool file from disk. Continuing anyway.\n");
        return false;
    }

    int64_t count = 0;
    int64_t expired = 0;
    int64_t failed = 0;
    int64_t already_there = 0;
    int64_t nNow = GetTime();

    try {
        uint64_t version;
        file >> version;
        if (version != MEMPOOL_DUMP_VERSION) {
            return false;
        }
        uint64_t num;
        file >> num;
        while (num--) {
            CTransactionRef tx;
            int64_t nTime;
            int64_t nFeeDelta;
            file >> tx;
            file >> nTime;
            file >> nFeeDelta;

            CAmount amountdelta = nFeeDelta;
            if (amountdelta) {
                mempool.PrioritiseTransaction(tx->GetHash(), amountdelta);
            }
            CValidationState state;
            if (nTime + nExpiryTimeout > nNow) {
                LOCK(cs_main);
                AcceptToMemoryPoolWithTime(chainparams, mempool, state, tx, nullptr /* pfMissingInputs */, nTime,
                                           nullptr /* plTxnReplaced */, false /* bypass_limits */, 0 /* nAbsurdFee */,
                                           false /* test_accept */, false /* ignore_locks */);
                if (state.IsValid()) {
                    ++count;
                } else {
                    // mempool may contain the transaction already, e.g. from
                    // wallet(s) having loaded it while we were processing
                    // mempool transactions; consider these as valid, instead of
                    // failed, but mark them as 'already there'
                    if (mempool.exists(tx->GetHash())) {
                        ++already_there;
                    } else {
                        ++failed;
                    }
                }
            } else {
                ++expired;
            }
            if (ShutdownRequested())
                return false;
        }
        std::map<uint256, CAmount> mapDeltas;
        file >> mapDeltas;

        for (const auto& i : mapDeltas) {
            mempool.PrioritiseTransaction(i.first, i.second);
        }
    } catch (const std::exception& e) {
        LogPrintf("Failed to deserialize mempool data on disk: %s. Continuing anyway.\n", e.what());
        return false;
    }

    LogPrintf("Imported mempool transactions from disk: %i succeeded, %i failed, %i expired, %i already there\n", count, failed, expired, already_there);
    return true;
}

bool DumpMempool(void)
{
    int64_t start = GetTimeMicros();

    std::map<uint256, CAmount> mapDeltas;
    std::vector<TxMempoolInfo> vinfo;

    {
        LOCK(mempool.cs);
        for (const auto &i : mempool.mapDeltas) {
            mapDeltas[i.first] = i.second;
        }
        vinfo = mempool.infoAll();
    }

    int64_t mid = GetTimeMicros();

    try {
        FILE* filestr = fsbridge::fopen(GetDataDir() / "mempool.dat.new", "wb");
        if (!filestr) {
            return false;
        }

        CAutoFile file(filestr, SER_DISK, CLIENT_VERSION);

        uint64_t version = MEMPOOL_DUMP_VERSION;
        file << version;

        file << (uint64_t)vinfo.size();
        for (const auto& i : vinfo) {
            file << *(i.tx);
            file << (int64_t)i.nTime;
            file << (int64_t)i.nFeeDelta;
            mapDeltas.erase(i.tx->GetHash());
        }
        file << mapDeltas;
        if (!FileCommit(file.Get()))
            throw std::runtime_error("FileCommit failed");
        file.fclose();
        RenameOver(GetDataDir() / "mempool.dat.new", GetDataDir() / "mempool.dat");
        int64_t last = GetTimeMicros();
        LogPrintf("Dumped mempool: %gs to copy, %gs to dump\n", (mid-start)*MICRO, (last-mid)*MICRO);
    } catch (const std::exception& e) {
        LogPrintf("Failed to dump mempool: %s. Continuing anyway.\n", e.what());
        return false;
    }
    return true;
}

//! Guess how far we are in the verification process at the given block index
//! require cs_main if pindex has not been validated yet (because nChainTx might be unset)
double GuessVerificationProgress(const ChainTxData& data, const CBlockIndex *pindex) {
    if (pindex == nullptr)
        return 0.0;

    int64_t nNow = time(nullptr);

    double fTxTotal;

    if (pindex->nChainTx <= data.nTxCount) {
        fTxTotal = data.nTxCount + (nNow - data.nTime) * data.dTxRate;
    } else {
        fTxTotal = pindex->nChainTx + (nNow - pindex->GetBlockTime()) * data.dTxRate;
    }

    return pindex->nChainTx / fTxTotal;
}

class CMainCleanup
{
public:
    CMainCleanup() {}
    ~CMainCleanup() {
        // block headers
        BlockMap::iterator it1 = mapBlockIndex.begin();
        for (; it1 != mapBlockIndex.end(); it1++)
            delete (*it1).second;
        mapBlockIndex.clear();
    }
} instance_of_cmaincleanup;


bool CoinStakeCache::GetCoinStake(const uint256 &blockHash, CTransactionRef &tx)
{

    for (const auto &i : lData)
    {
        if (blockHash != i.first)
            continue;
        tx = i.second;
        return true;
    };

    BlockMap::iterator mi = mapBlockIndex.find(blockHash);
    if (mi == mapBlockIndex.end())
        return false;

    CBlockIndex *pindex = mi->second;
    if (ReadTransactionFromDiskBlock(pindex, 0, tx))
        return InsertCoinStake(blockHash, tx);

    return false;
};

bool CoinStakeCache::InsertCoinStake(const uint256 &blockHash, const CTransactionRef &tx)
{
    lData.emplace_front(blockHash, tx);

    while (lData.size() > nMaxSize)
        lData.pop_back();

    return true;
};
<|MERGE_RESOLUTION|>--- conflicted
+++ resolved
@@ -197,15 +197,9 @@
 
     void UnloadBlockIndex();
 
-<<<<<<< HEAD
 //private:
-    bool ActivateBestChainStep(CValidationState& state, const CChainParams& chainparams, CBlockIndex* pindexMostWork, const std::shared_ptr<const CBlock>& pblock, bool& fInvalidFound, ConnectTrace& connectTrace);
-    bool ConnectTip(CValidationState& state, const CChainParams& chainparams, CBlockIndex* pindexNew, const std::shared_ptr<const CBlock>& pblock, ConnectTrace& connectTrace, DisconnectedBlockTransactions &disconnectpool);
-=======
-private:
     bool ActivateBestChainStep(CValidationState& state, const CChainParams& chainparams, CBlockIndex* pindexMostWork, const std::shared_ptr<const CBlock>& pblock, bool& fInvalidFound, ConnectTrace& connectTrace) EXCLUSIVE_LOCKS_REQUIRED(cs_main);
     bool ConnectTip(CValidationState& state, const CChainParams& chainparams, CBlockIndex* pindexNew, const std::shared_ptr<const CBlock>& pblock, ConnectTrace& connectTrace, DisconnectedBlockTransactions &disconnectpool) EXCLUSIVE_LOCKS_REQUIRED(cs_main);
->>>>>>> 427253cf
 
     CBlockIndex* AddToBlockIndex(const CBlockHeader& block) EXCLUSIVE_LOCKS_REQUIRED(cs_main);
     /** Create a new block index entry for a given block hash */
@@ -217,11 +211,7 @@
      */
     void CheckBlockIndex(const Consensus::Params& consensusParams);
 
-<<<<<<< HEAD
-    void InvalidBlockFound(CBlockIndex *pindex, const CBlock &block, const CValidationState &state);
-=======
-    void InvalidBlockFound(CBlockIndex *pindex, const CValidationState &state) EXCLUSIVE_LOCKS_REQUIRED(cs_main);
->>>>>>> 427253cf
+    void InvalidBlockFound(CBlockIndex *pindex, const CBlock &block, const CValidationState &state) EXCLUSIVE_LOCKS_REQUIRED(cs_main);
     CBlockIndex* FindMostWorkChain() EXCLUSIVE_LOCKS_REQUIRED(cs_main);
     void ReceivedBlockTransactions(const CBlock& block, CBlockIndex* pindexNew, const CDiskBlockPos& pos, const Consensus::Params& consensusParams) EXCLUSIVE_LOCKS_REQUIRED(cs_main);
 
@@ -617,11 +607,7 @@
 
 static bool AcceptToMemoryPoolWorker(const CChainParams& chainparams, CTxMemPool& pool, CValidationState& state, const CTransactionRef& ptx,
                               bool* pfMissingInputs, int64_t nAcceptTime, std::list<CTransactionRef>* plTxnReplaced,
-<<<<<<< HEAD
-                              bool bypass_limits, const CAmount& nAbsurdFee, std::vector<COutPoint>& coins_to_uncache, bool test_accept, bool ignore_locks)
-=======
-                              bool bypass_limits, const CAmount& nAbsurdFee, std::vector<COutPoint>& coins_to_uncache, bool test_accept) EXCLUSIVE_LOCKS_REQUIRED(cs_main)
->>>>>>> 427253cf
+                              bool bypass_limits, const CAmount& nAbsurdFee, std::vector<COutPoint>& coins_to_uncache, bool test_accept, bool ignore_locks) EXCLUSIVE_LOCKS_REQUIRED(cs_main)
 {
     const CTransaction& tx = *ptx;
     const uint256 hash = tx.GetHash();
@@ -1089,11 +1075,7 @@
 /** (try to) add transaction to memory pool with a specified acceptance time **/
 static bool AcceptToMemoryPoolWithTime(const CChainParams& chainparams, CTxMemPool& pool, CValidationState &state, const CTransactionRef &tx,
                         bool* pfMissingInputs, int64_t nAcceptTime, std::list<CTransactionRef>* plTxnReplaced,
-<<<<<<< HEAD
-                        bool bypass_limits, const CAmount nAbsurdFee, bool test_accept, bool ignore_locks)
-=======
-                        bool bypass_limits, const CAmount nAbsurdFee, bool test_accept) EXCLUSIVE_LOCKS_REQUIRED(cs_main)
->>>>>>> 427253cf
+                        bool bypass_limits, const CAmount nAbsurdFee, bool test_accept, bool ignore_locks) EXCLUSIVE_LOCKS_REQUIRED(cs_main)
 {
     std::vector<COutPoint> coins_to_uncache;
     bool res = AcceptToMemoryPoolWorker(chainparams, pool, state, tx, pfMissingInputs, nAcceptTime, plTxnReplaced, bypass_limits, nAbsurdFee, coins_to_uncache, test_accept, ignore_locks);
@@ -1617,11 +1599,7 @@
  *
  * Non-static (and re-declared) in src/test/txvalidationcache_tests.cpp
  */
-<<<<<<< HEAD
-bool CheckInputs(const CTransaction& tx, CValidationState &state, const CCoinsViewCache &inputs, bool fScriptChecks, unsigned int flags, bool cacheSigStore, bool cacheFullScriptStore, PrecomputedTransactionData& txdata, std::vector<CScriptCheck> *pvChecks, bool fAnonChecks)
-=======
-bool CheckInputs(const CTransaction& tx, CValidationState &state, const CCoinsViewCache &inputs, bool fScriptChecks, unsigned int flags, bool cacheSigStore, bool cacheFullScriptStore, PrecomputedTransactionData& txdata, std::vector<CScriptCheck> *pvChecks) EXCLUSIVE_LOCKS_REQUIRED(cs_main)
->>>>>>> 427253cf
+bool CheckInputs(const CTransaction& tx, CValidationState &state, const CCoinsViewCache &inputs, bool fScriptChecks, unsigned int flags, bool cacheSigStore, bool cacheFullScriptStore, PrecomputedTransactionData& txdata, std::vector<CScriptCheck> *pvChecks, bool fAnonChecks) EXCLUSIVE_LOCKS_REQUIRED(cs_main)
 {
     if (!tx.IsCoinBase())
     {
