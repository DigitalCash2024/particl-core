--- conflicted
+++ resolved
@@ -791,12 +791,8 @@
     // Only accept nLockTime-using transactions that can be mined in the next
     // block; we don't want our mempool filled up with transactions that can't
     // be mined yet.
-<<<<<<< HEAD
     if (!args.m_test_accept || !args.m_ignore_locks)
-    if (!CheckFinalTx(m_active_chainstate.m_chain.Tip(), tx, STANDARD_LOCKTIME_VERIFY_FLAGS))
-=======
     if (!CheckFinalTxAtTip(m_active_chainstate.m_chain.Tip(), tx)) {
->>>>>>> d6cb4e8f
         return state.Invalid(TxValidationResult::TX_PREMATURE_SPEND, "non-final");
     }
 
@@ -900,12 +896,8 @@
     // be mined yet.
     // Pass in m_view which has all of the relevant inputs cached. Note that, since m_view's
     // backend was removed, it no longer pulls coins from the mempool.
-<<<<<<< HEAD
-    if (!args.m_test_accept || !args.m_ignore_locks)
-    if (!CheckSequenceLocks(m_active_chainstate.m_chain.Tip(), m_view, tx, STANDARD_LOCKTIME_VERIFY_FLAGS, &lp))
-=======
+    if (!args.m_test_accept || !args.m_ignore_locks)  // Particl: Only check m_ignore_locks when m_test_accept is true
     if (!CheckSequenceLocksAtTip(m_active_chainstate.m_chain.Tip(), m_view, tx, &lp)) {
->>>>>>> d6cb4e8f
         return state.Invalid(TxValidationResult::TX_PREMATURE_SPEND, "non-BIP68-final");
     }
 
