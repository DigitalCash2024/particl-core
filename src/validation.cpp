// Copyright (c) 2009-2010 Satoshi Nakamoto
// Copyright (c) 2009-2018 The Bitcoin Core developers
// Distributed under the MIT software license, see the accompanying
// file COPYING or http://www.opensource.org/licenses/mit-license.php.

#include <validation.h>

#include <arith_uint256.h>
#include <chain.h>
#include <chainparams.h>
#include <checkqueue.h>
#include <consensus/consensus.h>
#include <consensus/merkle.h>
#include <consensus/tx_check.h>
#include <consensus/tx_verify.h>
#include <consensus/validation.h>
#include <cuckoocache.h>
#include <flatfile.h>
#include <hash.h>
#include <index/txindex.h>
#include <policy/fees.h>
#include <policy/policy.h>
#include <policy/rbf.h>
#include <policy/settings.h>
#include <pow.h>
#include <primitives/block.h>
#include <primitives/transaction.h>
#include <random.h>
#include <reverse_iterator.h>
#include <script/script.h>
#include <script/interpreter.h>
#include <script/sigcache.h>
#include <script/standard.h>
#include <shutdown.h>
#include <timedata.h>
#include <tinyformat.h>
#include <txdb.h>
#include <txmempool.h>
#include <ui_interface.h>
#include <uint256.h>
#include <undo.h>
#include <util/moneystr.h>
#include <util/rbf.h>
#include <util/strencodings.h>
#include <util/system.h>
#include <util/validation.h>
#include <validationinterface.h>
#include <warnings.h>
#include <smsg/smessage.h>
#include <pos/kernel.h>
#include <blind.h>
#include <anon.h>
#include <rctindex.h>
#include <insight/insight.h>

#include <secp256k1_rangeproof.h>

#include <future>
#include <sstream>
#include <string>

#include <boost/algorithm/string/replace.hpp>
#include <boost/thread.hpp>

#if defined(NDEBUG)
# error "Particl cannot be compiled without assertions."
#endif

#define MICRO 0.000001
#define MILLI 0.001

/**
 * Global state
 */
namespace {
    struct CBlockIndexWorkComparator
    {
        bool operator()(const CBlockIndex *pa, const CBlockIndex *pb) const {
            // First sort by most total work, ...
            if (pa->nChainWork > pb->nChainWork) return false;
            if (pa->nChainWork < pb->nChainWork) return true;

            // ... then by earliest time received, ...
            if (pa->nSequenceId < pb->nSequenceId) return false;
            if (pa->nSequenceId > pb->nSequenceId) return true;

            // Use pointer address as tie breaker (should only happen with blocks
            // loaded from disk, as those all have id 0).
            if (pa < pb) return false;
            if (pa > pb) return true;

            // Identical blocks.
            return false;
        }
    };
} // anon namespace
/*
enum DisconnectResult
{
    DISCONNECT_OK,      // All good.
    DISCONNECT_UNCLEAN, // Rolled back, but UTXO set was inconsistent with block.
    DISCONNECT_FAILED   // Something else went wrong.
};
*/
class ConnectTrace;

/**
 * CChainState stores and provides an API to update our local knowledge of the
 * current best chain and header tree.
 *
 * It generally provides access to the current block tree, as well as functions
 * to provide new data, which it will appropriately validate and incorporate in
 * its state as necessary.
 *
 * Eventually, the API here is targeted at being exposed externally as a
 * consumable libconsensus library, so any functions added must only call
 * other class member functions, pure functions in other parts of the consensus
 * library, callbacks via the validation interface, or read/write-to-disk
 * functions (eventually this will also be via callbacks).
 */
class CChainState {
private:
    /**
     * The set of all CBlockIndex entries with BLOCK_VALID_TRANSACTIONS (for itself and all ancestors) and
     * as good as our current tip or better. Entries may be failed, though, and pruning nodes may be
     * missing the data for the block.
     */
    std::set<CBlockIndex*, CBlockIndexWorkComparator> setBlockIndexCandidates;

    /**
     * Every received block is assigned a unique and increasing identifier, so we
     * know which one to give priority in case of a fork.
     */
    CCriticalSection cs_nBlockSequenceId;
    /** Blocks loaded from disk are assigned id 0, so start the counter at 1. */
    int32_t nBlockSequenceId = 1;
    /** Decreasing counter (used by subsequent preciousblock calls). */
    int32_t nBlockReverseSequenceId = -1;
    /** chainwork for the last block that preciousblock has been applied to. */
    arith_uint256 nLastPreciousChainwork = 0;

    /** In order to efficiently track invalidity of headers, we keep the set of
      * blocks which we tried to connect and found to be invalid here (ie which
      * were set to BLOCK_FAILED_VALID since the last restart). We can then
      * walk this set and check if a new header is a descendant of something in
      * this set, preventing us from having to walk mapBlockIndex when we try
      * to connect a bad block and fail.
      *
      * While this is more complicated than marking everything which descends
      * from an invalid block as invalid at the time we discover it to be
      * invalid, doing so would require walking all of mapBlockIndex to find all
      * descendants. Since this case should be very rare, keeping track of all
      * BLOCK_FAILED_VALID blocks in a set should be just fine and work just as
      * well.
      *
      * Because we already walk mapBlockIndex in height-order at startup, we go
      * ahead and mark descendants of invalid blocks as FAILED_CHILD at that time,
      * instead of putting things in this set.
      */
    std::set<CBlockIndex*> m_failed_blocks;

    /**
     * the ChainState CriticalSection
     * A lock that must be held when modifying this ChainState - held in ActivateBestChain()
     */
    CCriticalSection m_cs_chainstate;

public:
    //! The current chain of blockheaders we consult and build on.
    //! @see CChain, CBlockIndex.
    CChain m_chain;
    BlockMap mapBlockIndex GUARDED_BY(cs_main);
    std::multimap<CBlockIndex*, CBlockIndex*> mapBlocksUnlinked;
    CBlockIndex *pindexBestInvalid = nullptr;

    bool LoadBlockIndex(const Consensus::Params& consensus_params, CBlockTreeDB& blocktree) EXCLUSIVE_LOCKS_REQUIRED(cs_main);

    bool ActivateBestChain(CValidationState &state, const CChainParams& chainparams, std::shared_ptr<const CBlock> pblock) LOCKS_EXCLUDED(cs_main);

    /**
     * If a block header hasn't already been seen, call CheckBlockHeader on it, ensure
     * that it doesn't descend from an invalid block, and then add it to mapBlockIndex.
     */
    bool AcceptBlockHeader(const CBlockHeader& block, CValidationState& state, const CChainParams& chainparams, CBlockIndex** ppindex) EXCLUSIVE_LOCKS_REQUIRED(cs_main);
    bool AcceptBlock(const std::shared_ptr<const CBlock>& pblock, CValidationState& state, const CChainParams& chainparams, CBlockIndex** ppindex, bool fRequested, const FlatFilePos* dbp, bool* fNewBlock) EXCLUSIVE_LOCKS_REQUIRED(cs_main);

    // Block (dis)connection on a given view:
    DisconnectResult DisconnectBlock(const CBlock& block, const CBlockIndex* pindex, CCoinsViewCache& view);
    bool ConnectBlock(const CBlock& block, CValidationState& state, CBlockIndex* pindex,
                      CCoinsViewCache& view, const CChainParams& chainparams, bool fJustCheck = false) EXCLUSIVE_LOCKS_REQUIRED(cs_main);

    // Block disconnection on our pcoinsTip:
    bool DisconnectTip(CValidationState& state, const CChainParams& chainparams, DisconnectedBlockTransactions* disconnectpool) EXCLUSIVE_LOCKS_REQUIRED(cs_main);

    // Manual block validity manipulation:
    bool PreciousBlock(CValidationState& state, const CChainParams& params, CBlockIndex* pindex) LOCKS_EXCLUDED(cs_main);
    bool InvalidateBlock(CValidationState& state, const CChainParams& chainparams, CBlockIndex* pindex) LOCKS_EXCLUDED(cs_main);
    void ResetBlockFailureFlags(CBlockIndex* pindex) EXCLUSIVE_LOCKS_REQUIRED(cs_main);

    bool ReplayBlocks(const CChainParams& params, CCoinsView* view);
    bool RewindBlockIndex(const CChainParams& params) LOCKS_EXCLUDED(cs_main);
    bool LoadGenesisBlock(const CChainParams& chainparams);

    void PruneBlockIndexCandidates();

    void UnloadBlockIndex();

//private:
    bool ActivateBestChainStep(CValidationState& state, const CChainParams& chainparams, CBlockIndex* pindexMostWork, const std::shared_ptr<const CBlock>& pblock, bool& fInvalidFound, ConnectTrace& connectTrace) EXCLUSIVE_LOCKS_REQUIRED(cs_main);
    bool ConnectTip(CValidationState& state, const CChainParams& chainparams, CBlockIndex* pindexNew, const std::shared_ptr<const CBlock>& pblock, ConnectTrace& connectTrace, DisconnectedBlockTransactions &disconnectpool) EXCLUSIVE_LOCKS_REQUIRED(cs_main);

    CBlockIndex* AddToBlockIndex(const CBlockHeader& block) EXCLUSIVE_LOCKS_REQUIRED(cs_main);
    /** Create a new block index entry for a given block hash */
    CBlockIndex* InsertBlockIndex(const uint256& hash) EXCLUSIVE_LOCKS_REQUIRED(cs_main);
    /**
     * Make various assertions about the state of the block index.
     *
     * By default this only executes fully when using the Regtest chain; see: fCheckBlockIndex.
     */
    void CheckBlockIndex(const Consensus::Params& consensusParams);

    void InvalidBlockFound(CBlockIndex *pindex, const CBlock &block, const CValidationState &state) EXCLUSIVE_LOCKS_REQUIRED(cs_main);
    CBlockIndex* FindMostWorkChain() EXCLUSIVE_LOCKS_REQUIRED(cs_main);
    void ReceivedBlockTransactions(const CBlock& block, CBlockIndex* pindexNew, const FlatFilePos& pos, const Consensus::Params& consensusParams) EXCLUSIVE_LOCKS_REQUIRED(cs_main);

    bool RollforwardBlock(const CBlockIndex* pindex, CCoinsViewCache& inputs, const CChainParams& params) EXCLUSIVE_LOCKS_REQUIRED(cs_main);

    //! Mark a block as not having block data
    void EraseBlockData(CBlockIndex* index) EXCLUSIVE_LOCKS_REQUIRED(cs_main);
} g_chainstate;

CChain& ChainActive() { return g_chainstate.m_chain; }

/**
 * Mutex to guard access to validation specific variables, such as reading
 * or changing the chainstate.
 *
 * This may also need to be locked when updating the transaction pool, e.g. on
 * AcceptToMemoryPool. See CTxMemPool::cs comment for details.
 *
 * The transaction pool has a separate lock to allow reading from it and the
 * chainstate at the same time.
 */
RecursiveMutex cs_main;

BlockMap& mapBlockIndex = g_chainstate.mapBlockIndex;

std::map<uint256, StakeConflict> mapStakeConflict;
std::map<COutPoint, uint256> mapStakeSeen;
std::list<COutPoint> listStakeSeen;

CoinStakeCache coinStakeCache GUARDED_BY(cs_main);
std::set<CCmpPubKey> setConnectKi; // hacky workaround

CBlockIndex *pindexBestHeader = nullptr;
Mutex g_best_block_mutex;
std::condition_variable g_best_block_cv;
uint256 g_best_block;
int nScriptCheckThreads = 0;
std::atomic_bool fImporting(false);
std::atomic_bool fReindex(false);
std::atomic_bool fSkipRangeproof(false);
std::atomic_bool fBusyImporting(false);        // covers ActivateBestChain too
bool fAddressIndex = false;
bool fTimestampIndex = false;
bool fSpentIndex = false;
bool fHavePruned = false;
bool fPruneMode = false;
bool fRequireStandard = true;
bool fCheckBlockIndex = false;
bool fCheckpointsEnabled = DEFAULT_CHECKPOINTS_ENABLED;
size_t nCoinCacheUsage = 5000 * 300;
uint64_t nPruneTarget = 0;
int64_t nMaxTipAge = DEFAULT_MAX_TIP_AGE;
bool fEnableReplacement = DEFAULT_ENABLE_REPLACEMENT;
static bool fVerifyingDB = false;

uint256 hashAssumeValid;
arith_uint256 nMinimumChainWork;

CFeeRate minRelayTxFee = CFeeRate(DEFAULT_MIN_RELAY_TX_FEE);

CBlockPolicyEstimator feeEstimator;
CTxMemPool mempool(&feeEstimator);

/** Constant stuff for coinbase transactions we create: */
CScript COINBASE_FLAGS;

// Internal stuff
namespace {
    CBlockIndex *&pindexBestInvalid = g_chainstate.pindexBestInvalid;

    /** All pairs A->B, where A (or one of its ancestors) misses transactions, but B has transactions.
     * Pruned nodes may have entries where B is missing data.
     */
    std::multimap<CBlockIndex*, CBlockIndex*>& mapBlocksUnlinked = g_chainstate.mapBlocksUnlinked;

    CCriticalSection cs_LastBlockFile;
    std::vector<CBlockFileInfo> vinfoBlockFile;
    int nLastBlockFile = 0;
    /** Global flag to indicate we should check to see if there are
     *  block/undo files that should be deleted.  Set on startup
     *  or if we allocate more file space when we're in prune mode
     */
    bool fCheckForPruning = false;

    /** Dirty block index entries. */
    std::set<CBlockIndex*> setDirtyBlockIndex;

    /** Dirty block file entries. */
    std::set<int> setDirtyFileInfo;
} // anon namespace

int StakeConflict::Add(NodeId id)
{
    nLastUpdated = GetAdjustedTime();
    std::pair<std::map<NodeId, int>::iterator,bool> ret;
    ret = peerCount.insert(std::pair<NodeId, int>(id, 1));
    if (ret.second == false) // existing element
        ret.first->second++;

    return 0;
};

CBlockIndex* FindForkInGlobalIndex(const CChain& chain, const CBlockLocator& locator)
{
    AssertLockHeld(cs_main);

    // Find the latest block common to locator and chain - we expect that
    // locator.vHave is sorted descending by height.
    for (const uint256& hash : locator.vHave) {
        CBlockIndex* pindex = LookupBlockIndex(hash);
        if (pindex) {
            if (chain.Contains(pindex))
                return pindex;
            if (pindex->GetAncestor(chain.Height()) == chain.Tip()) {
                return chain.Tip();
            }
        }
    }
    return chain.Genesis();
}

std::unique_ptr<CCoinsViewDB> pcoinsdbview;
std::unique_ptr<CCoinsViewCache> pcoinsTip;
std::unique_ptr<CBlockTreeDB> pblocktree;

// See definition for documentation
//static bool FlushStateToDisk(const CChainParams& chainParams, CValidationState &state, FlushStateMode mode, int nManualPruneHeight=0);
static void FindFilesToPruneManual(std::set<int>& setFilesToPrune, int nManualPruneHeight);
static void FindFilesToPrune(std::set<int>& setFilesToPrune, uint64_t nPruneAfterHeight);
bool CheckInputs(const CTransaction& tx, CValidationState &state, const CCoinsViewCache &inputs, bool fScriptChecks, unsigned int flags, bool cacheSigStore, bool cacheFullScriptStore, PrecomputedTransactionData& txdata, std::vector<CScriptCheck> *pvChecks = nullptr, bool fAnonChecks = true);
static FILE* OpenUndoFile(const FlatFilePos &pos, bool fReadOnly = false);
static FlatFileSeq BlockFileSeq();
static FlatFileSeq UndoFileSeq();

bool CheckFinalTx(const CTransaction &tx, int flags)
{
    AssertLockHeld(cs_main);

    // By convention a negative value for flags indicates that the
    // current network-enforced consensus rules should be used. In
    // a future soft-fork scenario that would mean checking which
    // rules would be enforced for the next block and setting the
    // appropriate flags. At the present time no soft-forks are
    // scheduled, so no flags are set.
    flags = std::max(flags, 0);

    // CheckFinalTx() uses ::ChainActive().Height()+1 to evaluate
    // nLockTime because when IsFinalTx() is called within
    // CBlock::AcceptBlock(), the height of the block *being*
    // evaluated is what is used. Thus if we want to know if a
    // transaction can be part of the *next* block, we need to call
    // IsFinalTx() with one more than ::ChainActive().Height().
    const int nBlockHeight = ::ChainActive().Height() + 1;

    // BIP113 requires that time-locked transactions have nLockTime set to
    // less than the median time of the previous block they're contained in.
    // When the next block is created its previous block will be the current
    // chain tip, so we use that to calculate the median time passed to
    // IsFinalTx() if LOCKTIME_MEDIAN_TIME_PAST is set.
    const int64_t nBlockTime = (flags & LOCKTIME_MEDIAN_TIME_PAST)
                             ? ::ChainActive().Tip()->GetMedianTimePast()
                             : GetAdjustedTime();

    return IsFinalTx(tx, nBlockHeight, nBlockTime);
}


bool TestLockPointValidity(const LockPoints* lp)
{
    AssertLockHeld(cs_main);
    assert(lp);
    // If there are relative lock times then the maxInputBlock will be set
    // If there are no relative lock times, the LockPoints don't depend on the chain
    if (lp->maxInputBlock) {
        // Check whether ::ChainActive() is an extension of the block at which the LockPoints
        // calculation was valid.  If not LockPoints are no longer valid
        if (!::ChainActive().Contains(lp->maxInputBlock)) {
            return false;
        }
    }

    // LockPoints still valid
    return true;
}

bool CheckSequenceLocks(const CTxMemPool& pool, const CTransaction& tx, int flags, LockPoints* lp, bool useExistingLockPoints)
{
    AssertLockHeld(cs_main);
    AssertLockHeld(pool.cs);

    CBlockIndex* tip = ::ChainActive().Tip();
    assert(tip != nullptr);

    CBlockIndex index;
    index.pprev = tip;
    // CheckSequenceLocks() uses ::ChainActive().Height()+1 to evaluate
    // height based locks because when SequenceLocks() is called within
    // ConnectBlock(), the height of the block *being*
    // evaluated is what is used.
    // Thus if we want to know if a transaction can be part of the
    // *next* block, we need to use one more than ::ChainActive().Height()
    index.nHeight = tip->nHeight + 1;

    std::pair<int, int64_t> lockPair;
    if (useExistingLockPoints) {
        assert(lp);
        lockPair.first = lp->height;
        lockPair.second = lp->time;
    }
    else {
        // pcoinsTip contains the UTXO set for ::ChainActive().Tip()
        CCoinsViewMemPool viewMemPool(pcoinsTip.get(), pool);
        std::vector<int> prevheights;
        prevheights.resize(tx.vin.size());
        for (size_t txinIndex = 0; txinIndex < tx.vin.size(); txinIndex++) {
            const CTxIn& txin = tx.vin[txinIndex];

            if (txin.IsAnonInput())
            {
                prevheights[txinIndex] = tip->nHeight + 1;
                continue;
            };

            Coin coin;
            if (!viewMemPool.GetCoin(txin.prevout, coin)) {
                return error("%s: Missing input", __func__);
            }
            if (coin.nHeight == MEMPOOL_HEIGHT) {
                // Assume all mempool transaction confirm in the next block
                prevheights[txinIndex] = tip->nHeight + 1;
            } else {
                prevheights[txinIndex] = coin.nHeight;
            }
        }
        lockPair = CalculateSequenceLocks(tx, flags, &prevheights, index);
        if (lp) {
            lp->height = lockPair.first;
            lp->time = lockPair.second;
            // Also store the hash of the block with the highest height of
            // all the blocks which have sequence locked prevouts.
            // This hash needs to still be on the chain
            // for these LockPoint calculations to be valid
            // Note: It is impossible to correctly calculate a maxInputBlock
            // if any of the sequence locked inputs depend on unconfirmed txs,
            // except in the special case where the relative lock time/height
            // is 0, which is equivalent to no sequence lock. Since we assume
            // input height of tip+1 for mempool txs and test the resulting
            // lockPair from CalculateSequenceLocks against tip+1.  We know
            // EvaluateSequenceLocks will fail if there was a non-zero sequence
            // lock on a mempool input, so we can use the return value of
            // CheckSequenceLocks to indicate the LockPoints validity
            int maxInputHeight = 0;
            for (const int height : prevheights) {
                // Can ignore mempool inputs since we'll fail if they had non-zero locks
                if (height != tip->nHeight+1) {
                    maxInputHeight = std::max(maxInputHeight, height);
                }
            }
            lp->maxInputBlock = tip->GetAncestor(maxInputHeight);
        }
    }
    return EvaluateSequenceLocks(index, lockPair);
}

// Returns the script flags which should be checked for a given block
static unsigned int GetBlockScriptFlags(const CBlockIndex* pindex, const Consensus::Params& chainparams);


static void LimitMempoolSize(CTxMemPool& pool, size_t limit, unsigned long age) {
    int expired = pool.Expire(GetTime() - age);
    if (expired != 0) {
        LogPrint(BCLog::MEMPOOL, "Expired %i transactions from the memory pool\n", expired);
    }

    std::vector<COutPoint> vNoSpendsRemaining;
    pool.TrimToSize(limit, &vNoSpendsRemaining);
    for (const COutPoint& removed : vNoSpendsRemaining)
        pcoinsTip->Uncache(removed);
}

static bool IsCurrentForFeeEstimation() EXCLUSIVE_LOCKS_REQUIRED(cs_main)
{
    AssertLockHeld(cs_main);
    if (IsInitialBlockDownload())
        return false;
    if (::ChainActive().Tip()->GetBlockTime() < (GetTime() - MAX_FEE_ESTIMATION_TIP_AGE))
        return false;
    if (::ChainActive().Height() < pindexBestHeader->nHeight - 1)
        return false;
    return true;
}

/* Make mempool consistent after a reorg, by re-adding or recursively erasing
 * disconnected block transactions from the mempool, and also removing any
 * other transactions from the mempool that are no longer valid given the new
 * tip/height.
 *
 * Note: we assume that disconnectpool only contains transactions that are NOT
 * confirmed in the current chain nor already in the mempool (otherwise,
 * in-mempool descendants of such transactions would be removed).
 *
 * Passing fAddToMempool=false will skip trying to add the transactions back,
 * and instead just erase from the mempool as needed.
 */

static void UpdateMempoolForReorg(DisconnectedBlockTransactions &disconnectpool, bool fAddToMempool) EXCLUSIVE_LOCKS_REQUIRED(cs_main)
{
    AssertLockHeld(cs_main);
    std::vector<uint256> vHashUpdate;
    // disconnectpool's insertion_order index sorts the entries from
    // oldest to newest, but the oldest entry will be the last tx from the
    // latest mined block that was disconnected.
    // Iterate disconnectpool in reverse, so that we add transactions
    // back to the mempool starting with the earliest transaction that had
    // been previously seen in a block.
    auto it = disconnectpool.queuedTx.get<insertion_order>().rbegin();
    while (it != disconnectpool.queuedTx.get<insertion_order>().rend()) {
        // ignore validation errors in resurrected transactions
        CValidationState stateDummy;
        if (!fAddToMempool || (*it)->IsCoinBase() ||
            !AcceptToMemoryPool(mempool, stateDummy, *it, nullptr /* pfMissingInputs */,
                                nullptr /* plTxnReplaced */, true /* bypass_limits */, 0 /* nAbsurdFee */)) {
            // If the transaction doesn't make it in to the mempool, remove any
            // transactions that depend on it (which would now be orphans).
            mempool.removeRecursive(**it, MemPoolRemovalReason::REORG);
        } else if (mempool.exists((*it)->GetHash())) {
            vHashUpdate.push_back((*it)->GetHash());
        }
        ++it;
    }
    disconnectpool.queuedTx.clear();
    // AcceptToMemoryPool/addUnchecked all assume that new mempool entries have
    // no in-mempool children, which is generally not true when adding
    // previously-confirmed transactions back to the mempool.
    // UpdateTransactionsFromBlock finds descendants of any transactions in
    // the disconnectpool that were added back and cleans up the mempool state.
    mempool.UpdateTransactionsFromBlock(vHashUpdate);

    // We also need to remove any now-immature transactions
    mempool.removeForReorg(pcoinsTip.get(), ::ChainActive().Tip()->nHeight + 1, STANDARD_LOCKTIME_VERIFY_FLAGS);
    // Re-limit mempool size, in case we added any transactions
    LimitMempoolSize(mempool, gArgs.GetArg("-maxmempool", DEFAULT_MAX_MEMPOOL_SIZE) * 1000000, gArgs.GetArg("-mempoolexpiry", DEFAULT_MEMPOOL_EXPIRY) * 60 * 60);
}

// Used to avoid mempool polluting consensus critical paths if CCoinsViewMempool
// were somehow broken and returning the wrong scriptPubKeys
static bool CheckInputsFromMempoolAndCache(const CTransaction& tx, CValidationState& state, const CCoinsViewCache& view, const CTxMemPool& pool,
                 unsigned int flags, bool cacheSigStore, PrecomputedTransactionData& txdata) EXCLUSIVE_LOCKS_REQUIRED(cs_main) {
    AssertLockHeld(cs_main);

    // pool.cs should be locked already, but go ahead and re-take the lock here
    // to enforce that mempool doesn't change between when we check the view
    // and when we actually call through to CheckInputs
    LOCK(pool.cs);

    assert(!tx.IsCoinBase());
    for (const CTxIn& txin : tx.vin) {
        if (txin.IsAnonInput())
            continue;
        const Coin& coin = view.AccessCoin(txin.prevout);

        // At this point we haven't actually checked if the coins are all
        // available (or shouldn't assume we have, since CheckInputs does).
        // So we just return failure if the inputs are not available here,
        // and then only have to check equivalence for available inputs.
        if (coin.IsSpent()) return false;

        const CTransactionRef& txFrom = pool.get(txin.prevout.hash);
        if (txFrom) {
            assert(txFrom->GetHash() == txin.prevout.hash);
            assert(txFrom->GetNumVOuts() > txin.prevout.n);
            if (txFrom->IsParticlVersion())
            {
                assert(coin.Matches(txFrom->vpout[txin.prevout.n].get()));
            } else
            {
                assert(txFrom->vout[txin.prevout.n] == coin.out);
            }
        } else {
            const Coin& coinFromDisk = pcoinsTip->AccessCoin(txin.prevout);
            assert(!coinFromDisk.IsSpent());
            assert(coinFromDisk.out == coin.out);
        }
    }

    return CheckInputs(tx, state, view, true, flags, cacheSigStore, true, txdata);
}

/**
 * @param[out] coins_to_uncache   Return any outpoints which were not previously present in the
 *                                coins cache, but were added as a result of validating the tx
 *                                for mempool acceptance. This allows the caller to optionally
 *                                remove the cache additions if the associated transaction ends
 *                                up being rejected by the mempool.
 */
static bool AcceptToMemoryPoolWorker(const CChainParams& chainparams, CTxMemPool& pool, CValidationState& state, const CTransactionRef& ptx,
                              bool* pfMissingInputs, int64_t nAcceptTime, std::list<CTransactionRef>* plTxnReplaced,
                              bool bypass_limits, const CAmount& nAbsurdFee, std::vector<COutPoint>& coins_to_uncache, bool test_accept, bool ignore_locks) EXCLUSIVE_LOCKS_REQUIRED(cs_main)
{
    const CTransaction& tx = *ptx;
    const uint256 hash = tx.GetHash();
    AssertLockHeld(cs_main);
    LOCK(pool.cs); // mempool "read lock" (held through GetMainSignals().TransactionAddedToMempool())
    if (pfMissingInputs) {
        *pfMissingInputs = false;
    }

    const Consensus::Params &consensus = Params().GetConsensus();
    state.fEnforceSmsgFees = nAcceptTime >= consensus.nPaidSmsgTime;
    state.fBulletproofsActive = nAcceptTime >= consensus.bulletproof_time;
    state.rct_active = nAcceptTime >= consensus.rct_time;

    if (!CheckTransaction(tx, state))
        return false; // state filled in by CheckTransaction

    // Coinbase is only valid in a block, not as a loose transaction
    if (tx.IsCoinBase())
        return state.Invalid(ValidationInvalidReason::CONSENSUS, false, REJECT_INVALID, "coinbase");

    // Coinstake is only valid in a block, not as a loose transaction
    if (tx.IsCoinStake())
        return state.Invalid(ValidationInvalidReason::CONSENSUS, false, REJECT_INVALID, "coinstake");

    // Rather not work on nonstandard transactions (unless -testnet/-regtest)
    std::string reason;
    if (fRequireStandard && !IsStandardTx(tx, reason, nAcceptTime))
        return state.Invalid(ValidationInvalidReason::TX_NOT_STANDARD, false, REJECT_NONSTANDARD, reason);

    // Do not work on transactions that are too small.
    // A transaction with 1 segwit input and 1 P2WPHK output has non-witness size of 82 bytes.
    // Transactions smaller than this are not relayed to reduce unnecessary malloc overhead.
    if (::GetSerializeSize(tx, PROTOCOL_VERSION | SERIALIZE_TRANSACTION_NO_WITNESS) < MIN_STANDARD_TX_NONWITNESS_SIZE)
        return state.Invalid(ValidationInvalidReason::TX_NOT_STANDARD, false, REJECT_NONSTANDARD, "tx-size-small");

    // Only accept nLockTime-using transactions that can be mined in the next
    // block; we don't want our mempool filled up with transactions that can't
    // be mined yet.
    if (!test_accept || !ignore_locks)
    if (!CheckFinalTx(tx, STANDARD_LOCKTIME_VERIFY_FLAGS))
        return state.Invalid(ValidationInvalidReason::TX_PREMATURE_SPEND, false, REJECT_NONSTANDARD, "non-final");

    // is it already in the memory pool?
    if (pool.exists(hash)) {
        return state.Invalid(ValidationInvalidReason::TX_CONFLICT, false, REJECT_DUPLICATE, "txn-already-in-mempool");
    }

    // Check for conflicts with in-memory transactions
    std::set<uint256> setConflicts;
    for (const CTxIn &txin : tx.vin)
    {
        if (txin.IsAnonInput()) {
            continue;
        }
        const CTransaction* ptxConflicting = pool.GetConflictTx(txin.prevout);
        if (ptxConflicting) {
            if (!setConflicts.count(ptxConflicting->GetHash()))
            {
                // Allow opt-out of transaction replacement by setting
                // nSequence > MAX_BIP125_RBF_SEQUENCE (SEQUENCE_FINAL-2) on all inputs.
                //
                // SEQUENCE_FINAL-1 is picked to still allow use of nLockTime by
                // non-replaceable transactions. All inputs rather than just one
                // is for the sake of multi-party protocols, where we don't
                // want a single party to be able to disable replacement.
                //
                // The opt-out ignores descendants as anyone relying on
                // first-seen mempool behavior should be checking all
                // unconfirmed ancestors anyway; doing otherwise is hopelessly
                // insecure.
                bool fReplacementOptOut = true;
                if (fEnableReplacement)
                {
                    for (const CTxIn &_txin : ptxConflicting->vin)
                    {
                        if (_txin.nSequence <= MAX_BIP125_RBF_SEQUENCE)
                        {
                            fReplacementOptOut = false;
                            break;
                        }
                    }
                }
                if (fReplacementOptOut) {
                    return state.Invalid(ValidationInvalidReason::TX_MEMPOOL_POLICY, false, REJECT_DUPLICATE, "txn-mempool-conflict");
                }

                setConflicts.insert(ptxConflicting->GetHash());
            }
        }
    }

    state.fHasAnonInput = false;
    {
        CCoinsView dummy;
        CCoinsViewCache view(&dummy);

        LockPoints lp;
        CCoinsViewMemPool viewMemPool(pcoinsTip.get(), pool);
        view.SetBackend(viewMemPool);

        // do all inputs exist?
        for (const CTxIn& txin : tx.vin)
        {
            if (txin.IsAnonInput()) {
                state.fHasAnonInput = true;
                continue;
            }

            if (!pcoinsTip->HaveCoinInCache(txin.prevout)) {
                coins_to_uncache.push_back(txin.prevout);
            }

            // Note: this call may add txin.prevout to the coins cache
            // (pcoinsTip.cacheCoins) by way of FetchCoin(). It should be removed
            // later (via coins_to_uncache) if this tx turns out to be invalid.
            if (!view.HaveCoin(txin.prevout)) {
                // Are inputs missing because we already have the tx?
                for (size_t out = 0; out < tx.GetNumVOuts(); out++) {
                    // Optimistically just do efficient check of cache for outputs
                    if (pcoinsTip->HaveCoinInCache(COutPoint(hash, out))) {
                        return state.Invalid(ValidationInvalidReason::TX_CONFLICT, false, REJECT_DUPLICATE, "txn-already-known");
                    }
                }
                // Otherwise assume this might be an orphan tx for which we just haven't seen parents yet
                if (pfMissingInputs) {
                    *pfMissingInputs = true;
                }
                return false; // fMissingInputs and !state.IsInvalid() is used to detect this condition, don't set state.Invalid()
            }
        };

        if (state.fHasAnonInput
             && (::ChainActive().Height() < GetNumBlocksOfPeers()-1)) {
            LogPrintf("%s: Ignoring anon transaction while chain syncs height %d - peers %d.\n",
                __func__, ::ChainActive().Height(), GetNumBlocksOfPeers());
            return false; // Might be missing inputs
        }

        if (!AllAnonOutputsUnknown(tx, state)) // set state.fHasAnonOutput
            return false; // Already in the blockchain, containing block could have been received before loose tx

        // Bring the best block into scope
        view.GetBestBlock();
        // we have all inputs cached now, so switch back to dummy, so we don't need to keep lock on mempool
        view.SetBackend(dummy);

        // Only accept BIP68 sequence locked transactions that can be mined in the next
        // block; we don't want our mempool filled up with transactions that can't
        // be mined yet.
        // Must keep pool.cs for this unless we change CheckSequenceLocks to take a
        // CoinsViewCache instead of create its own
        if (!test_accept || !ignore_locks)
        if (!CheckSequenceLocks(pool, tx, STANDARD_LOCKTIME_VERIFY_FLAGS, &lp))
            return state.Invalid(ValidationInvalidReason::TX_PREMATURE_SPEND, false, REJECT_NONSTANDARD, "non-BIP68-final");

        CAmount nFees = 0;
        if (!Consensus::CheckTxInputs(tx, state, view, GetSpendHeight(view), nFees)) {
            return error("%s: Consensus::CheckTxInputs: %s, %s", __func__, tx.GetHash().ToString(), FormatStateMessage(state));
        }

        // Check for non-standard pay-to-script-hash in inputs
        if (fRequireStandard && !AreInputsStandard(tx, view, nAcceptTime))
            return state.Invalid(ValidationInvalidReason::TX_NOT_STANDARD, false, REJECT_NONSTANDARD, "bad-txns-nonstandard-inputs");

        // Check for non-standard witness in P2WSH
        if (tx.HasWitness() && fRequireStandard && !IsWitnessStandard(tx, view))
            return state.Invalid(ValidationInvalidReason::TX_WITNESS_MUTATED, false, REJECT_NONSTANDARD, "bad-witness-nonstandard");

        int64_t nSigOpsCost = GetTransactionSigOpCost(tx, view, STANDARD_SCRIPT_VERIFY_FLAGS);

        // nModifiedFees includes any fee deltas from PrioritiseTransaction
        CAmount nModifiedFees = nFees;
        pool.ApplyDelta(hash, nModifiedFees);

        // Keep track of transactions that spend a coinbase, which we re-scan
        // during reorgs to ensure COINBASE_MATURITY is still met.
        bool fSpendsCoinbase = false;
        for (const CTxIn &txin : tx.vin)
        {
            if (txin.IsAnonInput())
                continue;
            const Coin &coin = view.AccessCoin(txin.prevout);
            if (coin.IsCoinBase()) {
                fSpendsCoinbase = true;
                break;
            }
        }

        CTxMemPoolEntry entry(ptx, nFees, nAcceptTime, ::ChainActive().Height(),
                              fSpendsCoinbase, nSigOpsCost, lp);
        unsigned int nSize = entry.GetTxSize();

        if (nSigOpsCost > MAX_STANDARD_TX_SIGOPS_COST)
            return state.Invalid(ValidationInvalidReason::TX_NOT_STANDARD, false, REJECT_NONSTANDARD, "bad-txns-too-many-sigops",
                strprintf("%d", nSigOpsCost));

        CAmount mempoolRejectFee = pool.GetMinFee(gArgs.GetArg("-maxmempool", DEFAULT_MAX_MEMPOOL_SIZE) * 1000000).GetFee(nSize);
        if (state.fHasAnonOutput)
            mempoolRejectFee *= ANON_FEE_MULTIPLIER;

        if (!bypass_limits && mempoolRejectFee > 0 && nModifiedFees < mempoolRejectFee) {
            return state.Invalid(ValidationInvalidReason::TX_MEMPOOL_POLICY, false, REJECT_INSUFFICIENTFEE, "mempool min fee not met", strprintf("%d < %d", nModifiedFees, mempoolRejectFee));
        }

        // No transactions are allowed below minRelayTxFee except from disconnected blocks
        if (!bypass_limits && nModifiedFees < ::minRelayTxFee.GetFee(nSize)) {
            return state.Invalid(ValidationInvalidReason::TX_MEMPOOL_POLICY, false, REJECT_INSUFFICIENTFEE, "min relay fee not met", strprintf("%d < %d", nModifiedFees, ::minRelayTxFee.GetFee(nSize)));
        }

        if (nAbsurdFee && nFees > nAbsurdFee)
            return state.Invalid(ValidationInvalidReason::TX_NOT_STANDARD, false,
                REJECT_HIGHFEE, "absurdly-high-fee",
                strprintf("%d > %d", nFees, nAbsurdFee));

        // Calculate in-mempool ancestors, up to a limit.
        CTxMemPool::setEntries setAncestors;
        size_t nLimitAncestors = gArgs.GetArg("-limitancestorcount", DEFAULT_ANCESTOR_LIMIT);
        size_t nLimitAncestorSize = gArgs.GetArg("-limitancestorsize", DEFAULT_ANCESTOR_SIZE_LIMIT)*1000;
        size_t nLimitDescendants = gArgs.GetArg("-limitdescendantcount", DEFAULT_DESCENDANT_LIMIT);
        size_t nLimitDescendantSize = gArgs.GetArg("-limitdescendantsize", DEFAULT_DESCENDANT_SIZE_LIMIT)*1000;
        std::string errString;
        if (!pool.CalculateMemPoolAncestors(entry, setAncestors, nLimitAncestors, nLimitAncestorSize, nLimitDescendants, nLimitDescendantSize, errString)) {
            return state.Invalid(ValidationInvalidReason::TX_MEMPOOL_POLICY, false, REJECT_NONSTANDARD, "too-long-mempool-chain", errString);
        }

        // A transaction that spends outputs that would be replaced by it is invalid. Now
        // that we have the set of all ancestors we can detect this
        // pathological case by making sure setConflicts and setAncestors don't
        // intersect.
        for (CTxMemPool::txiter ancestorIt : setAncestors)
        {
            const uint256 &hashAncestor = ancestorIt->GetTx().GetHash();
            if (setConflicts.count(hashAncestor))
            {
                return state.Invalid(ValidationInvalidReason::CONSENSUS, false, REJECT_INVALID, "bad-txns-spends-conflicting-tx",
                                 strprintf("%s spends conflicting transaction %s",
                                           hash.ToString(),
                                           hashAncestor.ToString()));
            }
        }

        // Check if it's economically rational to mine this transaction rather
        // than the ones it replaces.
        CAmount nConflictingFees = 0;
        size_t nConflictingSize = 0;
        uint64_t nConflictingCount = 0;
        CTxMemPool::setEntries allConflicting;

        // If we don't hold the lock allConflicting might be incomplete; the
        // subsequent RemoveStaged() and addUnchecked() calls don't guarantee
        // mempool consistency for us.
        const bool fReplacementTransaction = setConflicts.size();
        if (fReplacementTransaction)
        {
            CFeeRate newFeeRate(nModifiedFees, nSize);
            std::set<uint256> setConflictsParents;
            const int maxDescendantsToVisit = 100;
            const CTxMemPool::setEntries setIterConflicting = pool.GetIterSet(setConflicts);
            for (const auto& mi : setIterConflicting) {
                // Don't allow the replacement to reduce the feerate of the
                // mempool.
                //
                // We usually don't want to accept replacements with lower
                // feerates than what they replaced as that would lower the
                // feerate of the next block. Requiring that the feerate always
                // be increased is also an easy-to-reason about way to prevent
                // DoS attacks via replacements.
                //
                // We only consider the feerates of transactions being directly
                // replaced, not their indirect descendants. While that does
                // mean high feerate children are ignored when deciding whether
                // or not to replace, we do require the replacement to pay more
                // overall fees too, mitigating most cases.
                CFeeRate oldFeeRate(mi->GetModifiedFee(), mi->GetTxSize());
                if (newFeeRate <= oldFeeRate)
                {
                    return state.Invalid(ValidationInvalidReason::TX_MEMPOOL_POLICY, false, REJECT_INSUFFICIENTFEE, "insufficient fee",
                            strprintf("rejecting replacement %s; new feerate %s <= old feerate %s",
                                  hash.ToString(),
                                  newFeeRate.ToString(),
                                  oldFeeRate.ToString()));
                }

                for (const CTxIn &txin : mi->GetTx().vin)
                {
                    setConflictsParents.insert(txin.prevout.hash);
                }

                nConflictingCount += mi->GetCountWithDescendants();
            }
            // This potentially overestimates the number of actual descendants
            // but we just want to be conservative to avoid doing too much
            // work.
            if (nConflictingCount <= maxDescendantsToVisit) {
                // If not too many to replace, then calculate the set of
                // transactions that would have to be evicted
                for (CTxMemPool::txiter it : setIterConflicting) {
                    pool.CalculateDescendants(it, allConflicting);
                }
                for (CTxMemPool::txiter it : allConflicting) {
                    nConflictingFees += it->GetModifiedFee();
                    nConflictingSize += it->GetTxSize();
                }
            } else {
                return state.Invalid(ValidationInvalidReason::TX_MEMPOOL_POLICY, false, REJECT_NONSTANDARD, "too many potential replacements",
                        strprintf("rejecting replacement %s; too many potential replacements (%d > %d)\n",
                            hash.ToString(),
                            nConflictingCount,
                            maxDescendantsToVisit));
            }

            for (unsigned int j = 0; j < tx.vin.size(); j++)
            {
                if (tx.vin[j].IsAnonInput())
                    continue;
                // We don't want to accept replacements that require low
                // feerate junk to be mined first. Ideally we'd keep track of
                // the ancestor feerates and make the decision based on that,
                // but for now requiring all new inputs to be confirmed works.
                if (!setConflictsParents.count(tx.vin[j].prevout.hash))
                {
                    // Rather than check the UTXO set - potentially expensive -
                    // it's cheaper to just check if the new input refers to a
                    // tx that's in the mempool.
                    if (pool.exists(tx.vin[j].prevout.hash)) {
                        return state.Invalid(ValidationInvalidReason::TX_MEMPOOL_POLICY, false, REJECT_NONSTANDARD, "replacement-adds-unconfirmed",
                                         strprintf("replacement %s adds unconfirmed input, idx %d",
                                                  hash.ToString(), j));
                    }
                }
            }

            // The replacement must pay greater fees than the transactions it
            // replaces - if we did the bandwidth used by those conflicting
            // transactions would not be paid for.
            if (nModifiedFees < nConflictingFees)
            {
                return state.Invalid(ValidationInvalidReason::TX_MEMPOOL_POLICY, false, REJECT_INSUFFICIENTFEE, "insufficient fee",
                                 strprintf("rejecting replacement %s, less fees than conflicting txs; %s < %s",
                                          hash.ToString(), FormatMoney(nModifiedFees), FormatMoney(nConflictingFees)));
            }

            // Finally in addition to paying more fees than the conflicts the
            // new transaction must pay for its own bandwidth.
            CAmount nDeltaFees = nModifiedFees - nConflictingFees;
            if (nDeltaFees < ::incrementalRelayFee.GetFee(nSize))
            {
                return state.Invalid(ValidationInvalidReason::TX_MEMPOOL_POLICY, false, REJECT_INSUFFICIENTFEE, "insufficient fee",
                        strprintf("rejecting replacement %s, not enough additional fees to relay; %s < %s",
                              hash.ToString(),
                              FormatMoney(nDeltaFees),
                              FormatMoney(::incrementalRelayFee.GetFee(nSize))));
            }
        }

        constexpr unsigned int scriptVerifyFlags = STANDARD_SCRIPT_VERIFY_FLAGS;

        // Check against previous transactions
        // This is done last to help prevent CPU exhaustion denial-of-service attacks.
        PrecomputedTransactionData txdata(tx);

        if (!CheckInputs(tx, state, view, true, scriptVerifyFlags, true, false, txdata)) {
            // SCRIPT_VERIFY_CLEANSTACK requires SCRIPT_VERIFY_WITNESS, so we
            // need to turn both off, and compare against just turning off CLEANSTACK
            // to see if the failure is specifically due to witness validation.
            CValidationState stateDummy; // Want reported failures to be from first CheckInputs
            if (!tx.HasWitness() && CheckInputs(tx, stateDummy, view, true, scriptVerifyFlags & ~(SCRIPT_VERIFY_WITNESS | SCRIPT_VERIFY_CLEANSTACK), true, false, txdata) &&
                !CheckInputs(tx, stateDummy, view, true, scriptVerifyFlags & ~SCRIPT_VERIFY_CLEANSTACK, true, false, txdata)) {
                // Only the witness is missing, so the transaction itself may be fine.
                state.Invalid(ValidationInvalidReason::TX_WITNESS_MUTATED, false,
                        state.GetRejectCode(), state.GetRejectReason(), state.GetDebugMessage());
            }
            assert(IsTransactionReason(state.GetReason()));
            return false; // state filled in by CheckInputs
        }

        // Check again against the current block tip's script verification
        // flags to cache our script execution flags. This is, of course,
        // useless if the next block has different script flags from the
        // previous one, but because the cache tracks script flags for us it
        // will auto-invalidate and we'll just have a few blocks of extra
        // misses on soft-fork activation.
        //
        // This is also useful in case of bugs in the standard flags that cause
        // transactions to pass as valid when they're actually invalid. For
        // instance the STRICTENC flag was incorrectly allowing certain
        // CHECKSIG NOT scripts to pass, even though they were invalid.
        //
        // There is a similar check in CreateNewBlock() to prevent creating
        // invalid blocks (using TestBlockValidity), however allowing such
        // transactions into the mempool can be exploited as a DoS attack.
        unsigned int currentBlockScriptVerifyFlags = GetBlockScriptFlags(::ChainActive().Tip(), chainparams.GetConsensus());
        if (!CheckInputsFromMempoolAndCache(tx, state, view, pool, currentBlockScriptVerifyFlags, true, txdata)) {
            return error("%s: BUG! PLEASE REPORT THIS! CheckInputs failed against latest-block but not STANDARD flags %s, %s",
                    __func__, hash.ToString(), FormatStateMessage(state));
        }

        if (test_accept) {
            // Tx was accepted, but not added
            return true;
        }

        // Remove conflicting transactions from the mempool
        for (CTxMemPool::txiter it : allConflicting)
        {
            LogPrint(BCLog::MEMPOOL, "replacing tx %s with %s for %s %s additional fees, %d delta bytes\n",
                    it->GetTx().GetHash().ToString(),
                    hash.ToString(),
                    FormatMoney(nModifiedFees - nConflictingFees),
                    CURRENCY_UNIT.c_str(),
                    (int)nSize - (int)nConflictingSize);
            if (plTxnReplaced)
                plTxnReplaced->push_back(it->GetSharedTx());
        }
        pool.RemoveStaged(allConflicting, false, MemPoolRemovalReason::REPLACED);

        // This transaction should only count for fee estimation if:
        // - it isn't a BIP 125 replacement transaction (may not be widely supported)
        // - it's not being re-added during a reorg which bypasses typical mempool fee limits
        // - the node is not behind
        // - the transaction is not dependent on any other transactions in the mempool
        bool validForFeeEstimation = !fReplacementTransaction && !bypass_limits && IsCurrentForFeeEstimation() && pool.HasNoInputsOf(tx);

        // Store transaction in memory
        pool.addUnchecked(entry, setAncestors, validForFeeEstimation);

        // Add memory address index
        if (fAddressIndex) {
            pool.addAddressIndex(entry, view);
        }

        // Add memory spent index
        if (fSpentIndex) {
            pool.addSpentIndex(entry, view);
        }

        // trim mempool and check if tx was trimmed
        if (!bypass_limits) {
            LimitMempoolSize(pool, gArgs.GetArg("-maxmempool", DEFAULT_MAX_MEMPOOL_SIZE) * 1000000, gArgs.GetArg("-mempoolexpiry", DEFAULT_MEMPOOL_EXPIRY) * 60 * 60);
            if (!pool.exists(hash))
                return state.Invalid(ValidationInvalidReason::TX_MEMPOOL_POLICY, false, REJECT_INSUFFICIENTFEE, "mempool full");
        }
    }

    if (!AddKeyImagesToMempool(tx, pool)) {
        return state.Invalid(ValidationInvalidReason::CONSENSUS, error("%s: AddKeyImagesToMempool failed.", __func__), REJECT_MALFORMED, "bad-anonin-keyimages");
    }

    GetMainSignals().TransactionAddedToMempool(ptx);

    return true;
}

/** (try to) add transaction to memory pool with a specified acceptance time **/
static bool AcceptToMemoryPoolWithTime(const CChainParams& chainparams, CTxMemPool& pool, CValidationState &state, const CTransactionRef &tx,
                        bool* pfMissingInputs, int64_t nAcceptTime, std::list<CTransactionRef>* plTxnReplaced,
                        bool bypass_limits, const CAmount nAbsurdFee, bool test_accept, bool ignore_locks) EXCLUSIVE_LOCKS_REQUIRED(cs_main)
{
    std::vector<COutPoint> coins_to_uncache;
    bool res = AcceptToMemoryPoolWorker(chainparams, pool, state, tx, pfMissingInputs, nAcceptTime, plTxnReplaced, bypass_limits, nAbsurdFee, coins_to_uncache, test_accept, ignore_locks);
    if (!res) {
        // Remove coins that were not present in the coins cache before calling ATMPW;
        // this is to prevent memory DoS in case we receive a large number of
        // invalid transactions that attempt to overrun the in-memory coins cache
        // (`CCoinsViewCache::cacheCoins`).

        for (const COutPoint& hashTx : coins_to_uncache)
            pcoinsTip->Uncache(hashTx);
    }
    // After we've (potentially) uncached entries, ensure our coins cache is still within its size limits
    CValidationState stateDummy;
    FlushStateToDisk(chainparams, stateDummy, FlushStateMode::PERIODIC);
    return res;
}

bool AcceptToMemoryPool(CTxMemPool& pool, CValidationState &state, const CTransactionRef &tx,
                        bool* pfMissingInputs, std::list<CTransactionRef>* plTxnReplaced,
                        bool bypass_limits, const CAmount nAbsurdFee, bool test_accept, bool ignore_locks)
{
    const CChainParams& chainparams = Params();
    return AcceptToMemoryPoolWithTime(chainparams, pool, state, tx, pfMissingInputs, GetTime(), plTxnReplaced, bypass_limits, nAbsurdFee, test_accept, ignore_locks);
}

/**
 * Return transaction in txOut, and if it was found inside a block, its hash is placed in hashBlock.
 * If blockIndex is provided, the transaction is fetched from the corresponding block.
 */
bool GetTransaction(const uint256& hash, CTransactionRef& txOut, const Consensus::Params& consensusParams, uint256& hashBlock, const CBlockIndex* const block_index)
{
    LOCK(cs_main);

    if (!block_index) {
        CTransactionRef ptx = mempool.get(hash);
        if (ptx) {
            txOut = ptx;
            return true;
        }

        if (g_txindex) {
            return g_txindex->FindTx(hash, hashBlock, txOut);
        }
    } else {
        CBlock block;
        if (ReadBlockFromDisk(block, block_index, consensusParams)) {
            for (const auto& tx : block.vtx) {
                if (tx->GetHash() == hash) {
                    txOut = tx;
                    hashBlock = block_index->GetBlockHash();
                    return true;
                }
            }
        }
    }

    return false;
}


/** Retrieve a transaction and block header from disk
  * If blockIndex is provided, the transaction is fetched from the corresponding block.
  */
bool GetTransaction(const uint256 &hash, CTransactionRef &txOut, const Consensus::Params &consensusParams, CBlock &block, bool fAllowSlow, CBlockIndex* blockIndex)
{
    CBlockIndex *pindexSlow = blockIndex;

    LOCK(cs_main);

    if (g_txindex) {
        CBlockHeader header;
        if (g_txindex->FindTx(hash, header, txOut)) {
            block = CBlock(header);
            return true;
        }
        return false;
    }

    if (fAllowSlow) { // use coin database to locate block that contains transaction, and scan it
        const Coin& coin = AccessByTxid(*pcoinsTip, hash);
        if (!coin.IsSpent()) pindexSlow = ::ChainActive()[coin.nHeight];
    }

    if (pindexSlow) {
        // read and return entire block
        if (ReadBlockFromDisk(block, pindexSlow, consensusParams)) {
            for (const auto& tx : block.vtx) {
                if (tx->GetHash() == hash) {
                    txOut = tx;
                    return true;
                }
            }
        }
    }

    return false;
}


//////////////////////////////////////////////////////////////////////////////
//
// CBlock and CBlockIndex
//

static bool WriteBlockToDisk(const CBlock& block, FlatFilePos& pos, const CMessageHeader::MessageStartChars& messageStart)
{
    // Open history file to append
    CAutoFile fileout(OpenBlockFile(pos), SER_DISK, CLIENT_VERSION);
    if (fileout.IsNull())
        return error("WriteBlockToDisk: OpenBlockFile failed");

    // Write index header
    unsigned int nSize = GetSerializeSize(block, fileout.GetVersion());
    fileout << messageStart << nSize;

    // Write block
    long fileOutPos = ftell(fileout.Get());
    if (fileOutPos < 0)
        return error("WriteBlockToDisk: ftell failed");
    pos.nPos = (unsigned int)fileOutPos;
    fileout << block;

    return true;
}

bool ReadBlockFromDisk(CBlock& block, const FlatFilePos& pos, const Consensus::Params& consensusParams)
{
    block.SetNull();

    // Open history file to read
    CAutoFile filein(OpenBlockFile(pos, true), SER_DISK, CLIENT_VERSION);
    if (filein.IsNull())
        return error("ReadBlockFromDisk: OpenBlockFile failed for %s", pos.ToString());

    // Read block
    try {
        filein >> block;
    }
    catch (const std::exception& e) {
        return error("%s: Deserialize or I/O error - %s at %s", __func__, e.what(), pos.ToString());
    }

    // Check the header
    if (fParticlMode) {
        // only CheckProofOfWork for genesis blocks
        if (block.hashPrevBlock.IsNull()
            && !CheckProofOfWork(block.GetHash(), block.nBits, consensusParams, 0, Params().GetLastImportHeight())) {
            return error("ReadBlockFromDisk: Errors in block header at %s", pos.ToString());
        }
    } else {
        if (!CheckProofOfWork(block.GetHash(), block.nBits, consensusParams))
            return error("ReadBlockFromDisk: Errors in block header at %s", pos.ToString());
    }

    return true;
}

bool ReadBlockFromDisk(CBlock& block, const CBlockIndex* pindex, const Consensus::Params& consensusParams)
{
    FlatFilePos blockPos;
    {
        LOCK(cs_main);
        blockPos = pindex->GetBlockPos();
    }

    if (!ReadBlockFromDisk(block, blockPos, consensusParams))
        return false;
    if (block.GetHash() != pindex->GetBlockHash())
        return error("ReadBlockFromDisk(CBlock&, CBlockIndex*): GetHash() doesn't match index for %s at %s",
                pindex->ToString(), pindex->GetBlockPos().ToString());
    return true;
}

bool ReadTransactionFromDiskBlock(const CBlockIndex* pindex, int nIndex, CTransactionRef &txOut)
{
    FlatFilePos hpos;
    {
        LOCK(cs_main);
        hpos = pindex->GetBlockPos();
    }

    // Open history file to read
    CAutoFile filein(OpenBlockFile(hpos, true), SER_DISK, CLIENT_VERSION);
    if (filein.IsNull())
        return error("%s: OpenBlockFile failed for %s", __func__, hpos.ToString());

    CBlockHeader blockHeader;
    try {
        filein >> blockHeader;

        int nTxns = ReadCompactSize(filein);

        if (nTxns <= nIndex || nIndex < 0)
            return error("%s: Block %s, txn %d not in available range %d.", __func__, pindex->GetBlockPos().ToString(), nIndex, nTxns);

        for (int k = 0; k <= nIndex; ++k)
            filein >> txOut;
    } catch (const std::exception& e)
    {
        return error("%s: Deserialize or I/O error - %s at %s", __func__, e.what(), hpos.ToString());
    }

    if (blockHeader.GetHash() != pindex->GetBlockHash())
        return error("%s: Hash doesn't match index for %s at %s",
                __func__, pindex->ToString(), hpos.ToString());
    return true;
}

bool ReadRawBlockFromDisk(std::vector<uint8_t>& block, const FlatFilePos& pos, const CMessageHeader::MessageStartChars& message_start)
{
    FlatFilePos hpos = pos;
    hpos.nPos -= 8; // Seek back 8 bytes for meta header
    CAutoFile filein(OpenBlockFile(hpos, true), SER_DISK, CLIENT_VERSION);
    if (filein.IsNull()) {
        return error("%s: OpenBlockFile failed for %s", __func__, pos.ToString());
    }

    try {
        CMessageHeader::MessageStartChars blk_start;
        unsigned int blk_size;

        filein >> blk_start >> blk_size;

        if (memcmp(blk_start, message_start, CMessageHeader::MESSAGE_START_SIZE)) {
            return error("%s: Block magic mismatch for %s: %s versus expected %s", __func__, pos.ToString(),
                    HexStr(blk_start, blk_start + CMessageHeader::MESSAGE_START_SIZE),
                    HexStr(message_start, message_start + CMessageHeader::MESSAGE_START_SIZE));
        }

        if (blk_size > MAX_SIZE) {
            return error("%s: Block data is larger than maximum deserialization size for %s: %s versus %s", __func__, pos.ToString(),
                    blk_size, MAX_SIZE);
        }

        block.resize(blk_size); // Zeroing of memory is intentional here
        filein.read((char*)block.data(), blk_size);
    } catch(const std::exception& e) {
        return error("%s: Read from block file failed: %s for %s", __func__, e.what(), pos.ToString());
    }

    return true;
}

bool ReadRawBlockFromDisk(std::vector<uint8_t>& block, const CBlockIndex* pindex, const CMessageHeader::MessageStartChars& message_start)
{
    FlatFilePos block_pos;
    {
        LOCK(cs_main);
        block_pos = pindex->GetBlockPos();
    }

    return ReadRawBlockFromDisk(block, block_pos, message_start);
}

CAmount GetBlockSubsidy(int nHeight, const Consensus::Params& consensusParams)
{
    int halvings = nHeight / consensusParams.nSubsidyHalvingInterval;
    // Force block reward to zero when right shift is undefined.
    if (halvings >= 64)
        return 0;

    CAmount nSubsidy = 50 * COIN;
    // Subsidy is cut in half every 210,000 blocks which will occur approximately every 4 years.
    nSubsidy >>= halvings;
    return nSubsidy;
}

int GetNumPeers()
{
    //return g_connman->GetNodeCount(CConnman::CONNECTIONS_IN); // doesn't seem accurate
    return g_connman ? g_connman->GetNodeCount(CConnman::CONNECTIONS_ALL) : 0;
}

//! Returns last CBlockIndex* that is a checkpoint
static CBlockIndex* GetLastCheckpoint(const CCheckpointData& data)
{
    const MapCheckpoints& checkpoints = data.mapCheckpoints;

    for (const MapCheckpoints::value_type& i : reverse_iterate(checkpoints))
    {
        const uint256& hash = i.second;
        CBlockIndex* pindex = LookupBlockIndex(hash);
        if (pindex) {
            return pindex;
        }
    }
    return nullptr;
}

int GetNumBlocksOfPeers()
{
    int nPeerBlocks = g_connman ? g_connman->cPeerBlockCounts.median() : 0;
    CBlockIndex *pcheckpoint = GetLastCheckpoint(Params().Checkpoints());
    if (pcheckpoint) {
        if (nPeerBlocks < pcheckpoint->nHeight) {
            return std::numeric_limits<int>::max();
        }
    }
    return nPeerBlocks;
}

bool IsInitialBlockDownload()
{
    // Once this function has returned false, it must remain false.
    static std::atomic<bool> latchToFalse{false};
    // Optimization: pre-test latch before taking the lock.
    if (latchToFalse.load(std::memory_order_relaxed))
        return false;

    LOCK(cs_main);
    if (latchToFalse.load(std::memory_order_relaxed))
        return false;
    if (fImporting || fReindex)
        return true;
    if (::ChainActive().Tip() == nullptr)
        return true;
    if (::ChainActive().Tip()->nChainWork < nMinimumChainWork)
        return true;
    if (::ChainActive().Tip()->nHeight > COINBASE_MATURITY
        && ::ChainActive().Tip()->GetBlockTime() < (GetTime() - nMaxTipAge))
        return true;
    if (fParticlMode
        && (GetNumPeers() < 1
            || ::ChainActive().Tip()->nHeight < GetNumBlocksOfPeers()-10))
        return true;

    LogPrintf("Leaving InitialBlockDownload (latching to false)\n");
    latchToFalse.store(true, std::memory_order_relaxed);
    return false;
}

CBlockIndex *pindexBestForkTip = nullptr, *pindexBestForkBase = nullptr;

static void AlertNotify(const std::string& strMessage)
{
    uiInterface.NotifyAlertChanged();
    std::string strCmd = gArgs.GetArg("-alertnotify", "");
    if (strCmd.empty()) return;

    // Alert text should be plain ascii coming from a trusted source, but to
    // be safe we first strip anything not in safeChars, then add single quotes around
    // the whole string before passing it to the shell:
    std::string singleQuote("'");
    std::string safeStatus = SanitizeString(strMessage);
    safeStatus = singleQuote+safeStatus+singleQuote;
    boost::replace_all(strCmd, "%s", safeStatus);

    std::thread t(runCommand, strCmd);
    t.detach(); // thread runs free
}

static void CheckForkWarningConditions() EXCLUSIVE_LOCKS_REQUIRED(cs_main)
{
    AssertLockHeld(cs_main);
    // Before we get past initial download, we cannot reliably alert about forks
    // (we assume we don't get stuck on a fork before finishing our initial sync)
    if (IsInitialBlockDownload())
        return;

    // If our best fork is no longer within 72 blocks (+/- 12 hours if no one mines it)
    // of our head, drop it
    if (pindexBestForkTip && ::ChainActive().Height() - pindexBestForkTip->nHeight >= 72)
        pindexBestForkTip = nullptr;

    if (pindexBestForkTip || (pindexBestInvalid && pindexBestInvalid->nChainWork > ::ChainActive().Tip()->nChainWork + (GetBlockProof(*::ChainActive().Tip()) * 6)))
    {
        if (!GetfLargeWorkForkFound() && pindexBestForkBase)
        {
            std::string warning = std::string("'Warning: Large-work fork detected, forking after block ") +
                pindexBestForkBase->phashBlock->ToString() + std::string("'");
            AlertNotify(warning);
        }
        if (pindexBestForkTip && pindexBestForkBase)
        {
            LogPrintf("%s: Warning: Large valid fork found\n  forking the chain at height %d (%s)\n  lasting to height %d (%s).\nChain state database corruption likely.\n", __func__,
                   pindexBestForkBase->nHeight, pindexBestForkBase->phashBlock->ToString(),
                   pindexBestForkTip->nHeight, pindexBestForkTip->phashBlock->ToString());
            SetfLargeWorkForkFound(true);
        }
        else
        {
            LogPrintf("%s: Warning: Found invalid chain at least ~6 blocks longer than our best chain.\nChain state database corruption likely.\n", __func__);
            SetfLargeWorkInvalidChainFound(true);
        }
    }
    else
    {
        SetfLargeWorkForkFound(false);
        SetfLargeWorkInvalidChainFound(false);
    }
}

static void CheckForkWarningConditionsOnNewFork(CBlockIndex* pindexNewForkTip) EXCLUSIVE_LOCKS_REQUIRED(cs_main)
{
    AssertLockHeld(cs_main);
    // If we are on a fork that is sufficiently large, set a warning flag
    CBlockIndex* pfork = pindexNewForkTip;
    CBlockIndex* plonger = ::ChainActive().Tip();
    while (pfork && pfork != plonger)
    {
        while (plonger && plonger->nHeight > pfork->nHeight)
            plonger = plonger->pprev;
        if (pfork == plonger)
            break;
        pfork = pfork->pprev;
    }

    // We define a condition where we should warn the user about as a fork of at least 7 blocks
    // with a tip within 72 blocks (+/- 12 hours if no one mines it) of ours
    // We use 7 blocks rather arbitrarily as it represents just under 10% of sustained network
    // hash rate operating on the fork.
    // or a chain that is entirely longer than ours and invalid (note that this should be detected by both)
    // We define it this way because it allows us to only store the highest fork tip (+ base) which meets
    // the 7-block condition and from this always have the most-likely-to-cause-warning fork
    if (pfork && (!pindexBestForkTip || pindexNewForkTip->nHeight > pindexBestForkTip->nHeight) &&
            pindexNewForkTip->nChainWork - pfork->nChainWork > (GetBlockProof(*pfork) * 7) &&
            ::ChainActive().Height() - pindexNewForkTip->nHeight < 72)
    {
        pindexBestForkTip = pindexNewForkTip;
        pindexBestForkBase = pfork;
    }

    CheckForkWarningConditions();
}

void static InvalidChainFound(CBlockIndex* pindexNew) EXCLUSIVE_LOCKS_REQUIRED(cs_main)
{
    if (!pindexBestInvalid || pindexNew->nChainWork > pindexBestInvalid->nChainWork)
        pindexBestInvalid = pindexNew;

    LogPrintf("%s: invalid block=%s  height=%d  log2_work=%.8g  date=%s\n", __func__,
      pindexNew->GetBlockHash().ToString(), pindexNew->nHeight,
      log(pindexNew->nChainWork.getdouble())/log(2.0), FormatISO8601DateTime(pindexNew->GetBlockTime()));
    CBlockIndex *tip = ::ChainActive().Tip();
    assert (tip);
    LogPrintf("%s:  current best=%s  height=%d  log2_work=%.8g  date=%s\n", __func__,
      tip->GetBlockHash().ToString(), ::ChainActive().Height(), log(tip->nChainWork.getdouble())/log(2.0),
      FormatISO8601DateTime(tip->GetBlockTime()));
    CheckForkWarningConditions();
}

void CChainState::InvalidBlockFound(CBlockIndex *pindex, const CBlock &block, const CValidationState &state) {
    if (state.GetReason() != ValidationInvalidReason::BLOCK_MUTATED) {
        pindex->nStatus |= BLOCK_FAILED_VALID;
        m_failed_blocks.insert(pindex);
        setDirtyBlockIndex.insert(pindex);
        setBlockIndexCandidates.erase(pindex);
        InvalidChainFound(pindex);
    }
}

void UpdateCoins(const CTransaction& tx, CCoinsViewCache& inputs, CTxUndo &txundo, int nHeight)
{
    // mark inputs spent
    if (!tx.IsCoinBase()) {
        txundo.vprevout.reserve(tx.vin.size());
        for (const CTxIn &txin : tx.vin)
        {
            if (txin.IsAnonInput())
                continue;

            txundo.vprevout.emplace_back();
            bool is_spent = inputs.SpendCoin(txin.prevout, &txundo.vprevout.back());
            assert(is_spent);
        }
    }
    // add outputs
    AddCoins(inputs, tx, nHeight);
}

void UpdateCoins(const CTransaction& tx, CCoinsViewCache& inputs, int nHeight)
{
    CTxUndo txundo;
    UpdateCoins(tx, inputs, txundo, nHeight);
}

bool CScriptCheck::operator()() {
    const CScript &scriptSig = ptxTo->vin[nIn].scriptSig;
    const CScriptWitness *witness = &ptxTo->vin[nIn].scriptWitness;

    return VerifyScript(scriptSig, scriptPubKey, witness, nFlags, CachingTransactionSignatureChecker(ptxTo, nIn, vchAmount, cacheStore, *txdata), &error);
    //return VerifyScript(scriptSig, m_tx_out.scriptPubKey, witness, nFlags, CachingTransactionSignatureChecker(ptxTo, nIn, m_tx_out.nValue, cacheStore, *txdata), &error);
}

int GetSpendHeight(const CCoinsViewCache& inputs)
{
    LOCK(cs_main);

    const CBlockIndex* pindexPrev = LookupBlockIndex(inputs.GetBestBlock());

    if (!pindexPrev)
        return 0;

    return pindexPrev->nHeight + 1;
}

static CuckooCache::cache<uint256, SignatureCacheHasher> scriptExecutionCache;
static uint256 scriptExecutionCacheNonce(GetRandHash());

void InitScriptExecutionCache() {
    // nMaxCacheSize is unsigned. If -maxsigcachesize is set to zero,
    // setup_bytes creates the minimum possible cache (2 elements).
    size_t nMaxCacheSize = std::min(std::max((int64_t)0, gArgs.GetArg("-maxsigcachesize", DEFAULT_MAX_SIG_CACHE_SIZE) / 2), MAX_MAX_SIG_CACHE_SIZE) * ((size_t) 1 << 20);
    size_t nElems = scriptExecutionCache.setup_bytes(nMaxCacheSize);
    LogPrintf("Using %zu MiB out of %zu/2 requested for script execution cache, able to store %zu elements\n",
            (nElems*sizeof(uint256)) >>20, (nMaxCacheSize*2)>>20, nElems);
}

/**
 * Check whether all inputs of this transaction are valid (no double spends, scripts & sigs, amounts)
 * This does not modify the UTXO set.
 *
 * If pvChecks is not nullptr, script checks are pushed onto it instead of being performed inline. Any
 * script checks which are not necessary (eg due to script execution cache hits) are, obviously,
 * not pushed onto pvChecks/run.
 *
 * Setting cacheSigStore/cacheFullScriptStore to false will remove elements from the corresponding cache
 * which are matched. This is useful for checking blocks where we will likely never need the cache
 * entry again.
 *
 * Note that we may set state.reason to NOT_STANDARD for extra soft-fork flags in flags, block-checking
 * callers should probably reset it to CONSENSUS in such cases.
 *
 * Non-static (and re-declared) in src/test/txvalidationcache_tests.cpp
 */
bool CheckInputs(const CTransaction& tx, CValidationState &state, const CCoinsViewCache &inputs, bool fScriptChecks, unsigned int flags, bool cacheSigStore, bool cacheFullScriptStore, PrecomputedTransactionData& txdata, std::vector<CScriptCheck> *pvChecks, bool fAnonChecks) EXCLUSIVE_LOCKS_REQUIRED(cs_main)
{
    if (!tx.IsCoinBase())
    {
        if (pvChecks)
            pvChecks->reserve(tx.vin.size());

        // The first loop above does all the inexpensive checks.
        // Only if ALL inputs pass do we perform expensive ECDSA signature checks.
        // Helps prevent CPU exhaustion attacks.

        // Skip script verification when connecting blocks under the
        // assumevalid block. Assuming the assumevalid block is valid this
        // is safe because block merkle hashes are still computed and checked,
        // Of course, if an assumed valid block is invalid due to false scriptSigs
        // this optimization would allow an invalid chain to be accepted.
        if (fScriptChecks) {
            bool fHasAnonInput = false;
            // First check if script executions have been cached with the same
            // flags. Note that this assumes that the inputs provided are
            // correct (ie that the transaction hash which is in tx's prevouts
            // properly commits to the scriptPubKey in the inputs view of that
            // transaction).
            uint256 hashCacheEntry;
            // We only use the first 19 bytes of nonce to avoid a second SHA
            // round - giving us 19 + 32 + 4 = 55 bytes (+ 8 + 1 = 64)
            static_assert(55 - sizeof(flags) - 32 >= 128/8, "Want at least 128 bits of nonce for script execution cache");
            CSHA256().Write(scriptExecutionCacheNonce.begin(), 55 - sizeof(flags) - 32).Write(tx.GetWitnessHash().begin(), 32).Write((unsigned char*)&flags, sizeof(flags)).Finalize(hashCacheEntry.begin());
            AssertLockHeld(cs_main); //TODO: Remove this requirement by making CuckooCache not require external locks

            if (scriptExecutionCache.contains(hashCacheEntry, !cacheFullScriptStore)) {
                return true;
            }

            for (unsigned int i = 0; i < tx.vin.size(); i++) {
                if (tx.vin[i].IsAnonInput())
                {
                    fHasAnonInput = true;
                    continue;
                };

                const COutPoint &prevout = tx.vin[i].prevout;
                const Coin& coin = inputs.AccessCoin(prevout);
                assert(!coin.IsSpent());

                // We very carefully only pass in things to CScriptCheck which
                // are clearly committed to by tx' witness hash. This provides
                // a sanity check that our caching is not introducing consensus
                // failures through additional data in, eg, the coins being
                // spent being checked as a part of CScriptCheck.
                const CScript& scriptPubKey = coin.out.scriptPubKey;
                const CAmount amount = coin.out.nValue;

                std::vector<uint8_t> vchAmount;
                if (coin.nType == OUTPUT_STANDARD)
                {
                    vchAmount.resize(8);
                    memcpy(vchAmount.data(), &amount, sizeof(amount));
                } else
                if (coin.nType == OUTPUT_CT)
                {
                    vchAmount.resize(33);
                    memcpy(vchAmount.data(), coin.commitment.data, 33);
                };

                // Verify signature
                CScriptCheck check(scriptPubKey, vchAmount, tx, i, flags, cacheSigStore, &txdata);
                if (pvChecks) {
                    pvChecks->push_back(CScriptCheck());
                    check.swap(pvChecks->back());
                } else if (!check()) {
                    if (flags & STANDARD_NOT_MANDATORY_VERIFY_FLAGS) {
                        // Check whether the failure was caused by a
                        // non-mandatory script verification check, such as
                        // non-standard DER encodings or non-null dummy
                        // arguments; if so, ensure we return NOT_STANDARD
                        // instead of CONSENSUS to avoid downstream users
                        // splitting the network between upgraded and
                        // non-upgraded nodes by banning CONSENSUS-failing
                        // data providers.
                        CScriptCheck check2(scriptPubKey, vchAmount, tx, i,
                                flags & ~STANDARD_NOT_MANDATORY_VERIFY_FLAGS, cacheSigStore, &txdata);

                        if (check2())
                            return state.Invalid(ValidationInvalidReason::TX_NOT_STANDARD, false, REJECT_NONSTANDARD, strprintf("non-mandatory-script-verify-flag (%s)", ScriptErrorString(check.GetScriptError())));
                    }
                    // MANDATORY flag failures correspond to
                    // ValidationInvalidReason::CONSENSUS. Because CONSENSUS
                    // failures are the most serious case of validation
                    // failures, we may need to consider using
                    // RECENT_CONSENSUS_CHANGE for any script failure that
                    // could be due to non-upgraded nodes which we may want to
                    // support, to avoid splitting the network (but this
                    // depends on the details of how net_processing handles
                    // such errors).
                    return state.Invalid(ValidationInvalidReason::CONSENSUS, false, REJECT_INVALID, strprintf("mandatory-script-verify-flag-failed (%s)", ScriptErrorString(check.GetScriptError())));
                }
            }

            if (fHasAnonInput && fAnonChecks
                && !VerifyMLSAG(tx, state))
                    return false;

            if (cacheFullScriptStore && !pvChecks) {
                // We executed all of the provided scripts, and were told to
                // cache the result. Do so now.
                scriptExecutionCache.insert(hashCacheEntry);
            }
        }
    }

    return true;
}

static bool UndoWriteToDisk(const CBlockUndo& blockundo, FlatFilePos& pos, const uint256& hashBlock, const CMessageHeader::MessageStartChars& messageStart)
{
    // Open history file to append
    CAutoFile fileout(OpenUndoFile(pos), SER_DISK, CLIENT_VERSION);
    if (fileout.IsNull())
        return error("%s: OpenUndoFile failed", __func__);

    // Write index header
    unsigned int nSize = GetSerializeSize(blockundo, fileout.GetVersion());
    fileout << messageStart << nSize;

    // Write undo data
    long fileOutPos = ftell(fileout.Get());
    if (fileOutPos < 0)
        return error("%s: ftell failed", __func__);
    pos.nPos = (unsigned int)fileOutPos;
    fileout << blockundo;

    // calculate & write checksum
    CHashWriter hasher(SER_GETHASH, PROTOCOL_VERSION);
    hasher << hashBlock;
    hasher << blockundo;
    fileout << hasher.GetHash();

    return true;
}

bool UndoReadFromDisk(CBlockUndo& blockundo, const CBlockIndex* pindex)
{
    FlatFilePos pos = pindex->GetUndoPos();
    if (pos.IsNull()) {
        return error("%s: no undo data available", __func__);
    }

    // Open history file to read
    CAutoFile filein(OpenUndoFile(pos, true), SER_DISK, CLIENT_VERSION);
    if (filein.IsNull())
        return error("%s: OpenUndoFile failed", __func__);

    // Read block
    uint256 hashChecksum;
    CHashVerifier<CAutoFile> verifier(&filein); // We need a CHashVerifier as reserializing may lose data
    try {
        verifier << pindex->pprev->GetBlockHash();
        verifier >> blockundo;
        filein >> hashChecksum;
    }
    catch (const std::exception& e) {
        return error("%s: Deserialize or I/O error - %s", __func__, e.what());
    }

    // Verify checksum
    if (hashChecksum != verifier.GetHash())
        return error("%s: Checksum mismatch", __func__);

    return true;
}

/** Abort with a message */
static bool AbortNode(const std::string& strMessage, const std::string& userMessage="")
{
    SetMiscWarning(strMessage);
    LogPrintf("*** %s\n", strMessage);
    uiInterface.ThreadSafeMessageBox(
        userMessage.empty() ? _("Error: A fatal internal error occurred, see debug.log for details") : userMessage,
        "", CClientUIInterface::MSG_ERROR);
    StartShutdown();
    return false;
}

static bool AbortNode(CValidationState& state, const std::string& strMessage, const std::string& userMessage="")
{
    AbortNode(strMessage, userMessage);
    return state.Error(strMessage);
}

/**
 * Restore the UTXO in a Coin at a given COutPoint
 * @param undo The Coin to be restored.
 * @param view The coins view to which to apply the changes.
 * @param out The out point that corresponds to the tx input.
 * @return A DisconnectResult as an int
 */
int ApplyTxInUndo(Coin&& undo, CCoinsViewCache& view, const COutPoint& out)
{
    bool fClean = true;

    if (view.HaveCoin(out)) fClean = false; // overwriting transaction output

    if (undo.nHeight == 0) {
        // Missing undo metadata (height and coinbase). Older versions included this
        // information only in undo records for the last spend of a transactions'
        // outputs. This implies that it must be present for some other output of the same tx.
        const Coin& alternate = AccessByTxid(view, out.hash);
        if (!alternate.IsSpent()) {
            undo.nHeight = alternate.nHeight;
            undo.fCoinBase = alternate.fCoinBase;
        } else {
            return DISCONNECT_FAILED; // adding output for transaction without known metadata
        }
    }
    // The potential_overwrite parameter to AddCoin is only allowed to be false if we know for
    // sure that the coin did not already exist in the cache. As we have queried for that above
    // using HaveCoin, we don't need to guess. When fClean is false, a coin already existed and
    // it is an overwrite.
    view.AddCoin(out, std::move(undo), !fClean);

    return fClean ? DISCONNECT_OK : DISCONNECT_UNCLEAN;
}

/** Undo the effects of this block (with given index) on the UTXO set represented by coins.
 *  When FAILED is returned, view is left in an indeterminate state. */
DisconnectResult CChainState::DisconnectBlock(const CBlock& block, const CBlockIndex* pindex, CCoinsViewCache& view)
{
    if (LogAcceptCategory(BCLog::HDWALLET))
        LogPrintf("%s: hash %s, height %d\n", __func__, block.GetHash().ToString(), pindex->nHeight);

    assert(pindex->GetBlockHash() == view.GetBestBlock());

    bool fClean = true;

    CBlockUndo blockUndo;
    if (!UndoReadFromDisk(blockUndo, pindex)) {
        error("DisconnectBlock(): failure reading undo data");
        return DISCONNECT_FAILED;
    }

    if (!fParticlMode) {
        if (blockUndo.vtxundo.size() + 1 != block.vtx.size()) {
            error("DisconnectBlock(): block and undo data inconsistent");
            return DISCONNECT_FAILED;
        }
    } else {
        if (blockUndo.vtxundo.size() != block.vtx.size()) {
            // Count non coinbase txns, this should only happen in early blocks.
            size_t nExpectTxns = 0;
            for (auto &tx : block.vtx) {
                if (!tx->IsCoinBase()) {
                    nExpectTxns++;
                }
            }

            if (blockUndo.vtxundo.size() != nExpectTxns) {
                error("DisconnectBlock(): block and undo data inconsistent");
                return DISCONNECT_FAILED;
            }
        }
    }

    int nVtxundo = blockUndo.vtxundo.size()-1;
    // undo transactions in reverse order
    for (int i = block.vtx.size() - 1; i >= 0; i--)
    {
        const CTransaction &tx = *(block.vtx[i]);
        uint256 hash = tx.GetHash();

        for (const auto &txin : tx.vin) {
            if (txin.IsAnonInput()) {
                uint32_t nInputs, nRingSize;
                txin.GetAnonInfo(nInputs, nRingSize);
                if (txin.scriptData.stack.size() != 1
                    || txin.scriptData.stack[0].size() != 33 * nInputs) {
                    error("%s: Bad scriptData stack, %s.", __func__, hash.ToString());
                    return DISCONNECT_FAILED;
                }

                const std::vector<uint8_t> &vKeyImages = txin.scriptData.stack[0];
                for (size_t k = 0; k < nInputs; ++k) {
                    const CCmpPubKey &ki = *((CCmpPubKey*)&vKeyImages[k*33]);

                    view.keyImages.push_back(std::make_pair(ki, hash));
                }
            }
        }

        bool is_coinbase = tx.IsCoinBase() || tx.IsCoinStake();

        for (size_t k = tx.vpout.size(); k-- > 0;) {
            const CTxOutBase *out = tx.vpout[k].get();

            if (out->IsType(OUTPUT_RINGCT)) {
                CTxOutRingCT *txout = (CTxOutRingCT*)out;

                if (view.nLastRCTOutput == 0) {
                    view.nLastRCTOutput = pindex->nAnonOutputs;
                    // Verify data matches
                    CAnonOutput ao;
                    if (!pblocktree->ReadRCTOutput(view.nLastRCTOutput, ao)) {
                        error("%s: RCT output missing, txn %s, %d, index %d.", __func__, hash.ToString(), k, view.nLastRCTOutput);
                        if (!view.fForceDisconnect) {
                            return DISCONNECT_FAILED;
                        }
                    } else
                    if (ao.pubkey != txout->pk) {
                        error("%s: RCT output mismatch, txn %s, %d, index %d.", __func__, hash.ToString(), k, view.nLastRCTOutput);
                        if (!view.fForceDisconnect) {
                            return DISCONNECT_FAILED;
                        }
                    }
                }

                view.anonOutputLinks[txout->pk] = view.nLastRCTOutput;
                view.nLastRCTOutput--;

                continue;
            }

            // Check that all outputs are available and match the outputs in the block itself
            // exactly.
            if (out->IsType(OUTPUT_STANDARD) || out->IsType(OUTPUT_CT)) {
                const CScript *pScript = out->GetPScriptPubKey();
                if (!pScript->IsUnspendable()) {
                    COutPoint op(hash, k);
                    Coin coin;

                    CTxOut txout(0, *pScript);

                    if (out->IsType(OUTPUT_STANDARD)) {
                        txout.nValue = out->GetValue();
                    }
                    bool is_spent = view.SpendCoin(op, &coin);
                    if (!is_spent || txout != coin.out || pindex->nHeight != coin.nHeight || is_coinbase != coin.fCoinBase) {
                        fClean = false; // transaction output mismatch
                    }
                }
            }

            if (!fAddressIndex
                || (!out->IsType(OUTPUT_STANDARD)
                && !out->IsType(OUTPUT_CT))) {
                continue;
            }

            const CScript *pScript;
            std::vector<unsigned char> hashBytes;
            int scriptType = 0;
            CAmount nValue;
            if (!ExtractIndexInfo(out, scriptType, hashBytes, nValue, pScript)
                || scriptType == 0) {
                continue;
            }
            // undo receiving activity
            view.addressIndex.push_back(std::make_pair(CAddressIndexKey(scriptType, uint256(hashBytes.data(), hashBytes.size()), pindex->nHeight, i, hash, k, false), nValue));
            // undo unspent index
            view.addressUnspentIndex.push_back(std::make_pair(CAddressUnspentKey(scriptType, uint256(hashBytes.data(), hashBytes.size()), hash, k), CAddressUnspentValue()));
        }


        if (fParticlMode) {
            // restore inputs
            if (!tx.IsCoinBase()) {
                if (nVtxundo < 0 || nVtxundo >= (int)blockUndo.vtxundo.size()) {
                    error("DisconnectBlock(): transaction undo data offset out of range.");
                    return DISCONNECT_FAILED;
                }

                size_t nExpectUndo = 0;
                for (const auto &txin : tx.vin)
                if (!txin.IsAnonInput()) {
                    nExpectUndo++;
                }

                CTxUndo &txundo = blockUndo.vtxundo[nVtxundo--];
                if (txundo.vprevout.size() != nExpectUndo) {
                    error("DisconnectBlock(): transaction and undo data inconsistent");
                    return DISCONNECT_FAILED;
                }

                for (unsigned int j = tx.vin.size(); j-- > 0;) {
                    if (tx.vin[j].IsAnonInput()) {
                        continue;
                    }

                    const COutPoint &out = tx.vin[j].prevout;
                    int res = ApplyTxInUndo(std::move(txundo.vprevout[j]), view, out);
                    if (res == DISCONNECT_FAILED) {
                        error("DisconnectBlock(): ApplyTxInUndo failed");
                        return DISCONNECT_FAILED;
                    }
                    fClean = fClean && res != DISCONNECT_UNCLEAN;

                    const CTxIn input = tx.vin[j];

                    if (fSpentIndex) { // undo and delete the spent index
                        view.spentIndex.push_back(std::make_pair(CSpentIndexKey(input.prevout.hash, input.prevout.n), CSpentIndexValue()));
                    }

                    if (fAddressIndex) {
                        const Coin &coin = view.AccessCoin(tx.vin[j].prevout);
                        const CScript *pScript = &coin.out.scriptPubKey;

                        CAmount nValue = coin.nType == OUTPUT_CT ? 0 : coin.out.nValue;
                        std::vector<uint8_t> hashBytes;
                        int scriptType = 0;
                        if (!ExtractIndexInfo(pScript, scriptType, hashBytes)
                            || scriptType == 0) {
                            continue;
                        }

                        // undo spending activity
                        view.addressIndex.push_back(std::make_pair(CAddressIndexKey(scriptType, uint256(hashBytes.data(), hashBytes.size()), pindex->nHeight, i, hash, j, true), nValue * -1));
                        // restore unspent index
                        view.addressUnspentIndex.push_back(std::make_pair(CAddressUnspentKey(scriptType, uint256(hashBytes.data(), hashBytes.size()), input.prevout.hash, input.prevout.n), CAddressUnspentValue(nValue, *pScript, coin.nHeight)));
                    }
                }
            }
        } else
        {
            // Check that all outputs are available and match the outputs in the block itself
            // exactly.
            for (size_t o = 0; o < tx.vout.size(); o++) {
                if (!tx.vout[o].scriptPubKey.IsUnspendable()) {
                    COutPoint out(hash, o);
                    Coin coin;
                    bool is_spent = view.SpendCoin(out, &coin);
                    if (!is_spent || tx.vout[o] != coin.out || pindex->nHeight != coin.nHeight || is_coinbase != coin.fCoinBase) {
                        fClean = false; // transaction output mismatch
                    }
                }
            }

            if (i > 0) { // not coinbases
                CTxUndo &txundo = blockUndo.vtxundo[i-1];
                if (txundo.vprevout.size() != tx.vin.size()) {
                    error("DisconnectBlock(): transaction and undo data inconsistent");
                    return DISCONNECT_FAILED;
                }
                for (unsigned int j = tx.vin.size(); j-- > 0;) {
                    const COutPoint &out = tx.vin[j].prevout;
                    int res = ApplyTxInUndo(std::move(txundo.vprevout[j]), view, out);
                    if (res == DISCONNECT_FAILED) return DISCONNECT_FAILED;
                    fClean = fClean && res != DISCONNECT_UNCLEAN;
                }
            }
            // At this point, all of txundo.vprevout should have been moved out.
        }
    }

    // move best block pointer to prevout block
    view.SetBestBlock(pindex->pprev->GetBlockHash(), pindex->pprev->nHeight);

    return fClean ? DISCONNECT_OK : DISCONNECT_UNCLEAN;
}

bool ConnectBlock(const CBlock& block, CValidationState& state, CBlockIndex* pindex,
    CCoinsViewCache& view, const CChainParams& chainparams, bool fJustCheck)
{
    return g_chainstate.ConnectBlock(block, state, pindex, view, chainparams, fJustCheck);
};

DisconnectResult DisconnectBlock(const CBlock& block, const CBlockIndex* pindex, CCoinsViewCache& view)
{
    return g_chainstate.DisconnectBlock(block, pindex, view);
};

void static FlushBlockFile(bool fFinalize = false)
{
    LOCK(cs_LastBlockFile);

    FlatFilePos block_pos_old(nLastBlockFile, vinfoBlockFile[nLastBlockFile].nSize);
    FlatFilePos undo_pos_old(nLastBlockFile, vinfoBlockFile[nLastBlockFile].nUndoSize);

    bool status = true;
    status &= BlockFileSeq().Flush(block_pos_old, fFinalize);
    status &= UndoFileSeq().Flush(undo_pos_old, fFinalize);
    if (!status) {
        AbortNode("Flushing block file to disk failed. This is likely the result of an I/O error.");
    }
}

static bool FindUndoPos(CValidationState &state, int nFile, FlatFilePos &pos, unsigned int nAddSize);

static bool WriteUndoDataForBlock(const CBlockUndo& blockundo, CValidationState& state, CBlockIndex* pindex, const CChainParams& chainparams)
{
    // Write undo information to disk
    if (pindex->GetUndoPos().IsNull()) {
        FlatFilePos _pos;
        if (!FindUndoPos(state, pindex->nFile, _pos, ::GetSerializeSize(blockundo, CLIENT_VERSION) + 40))
            return error("ConnectBlock(): FindUndoPos failed");
        if (!UndoWriteToDisk(blockundo, _pos, pindex->pprev->GetBlockHash(), chainparams.MessageStart()))
            return AbortNode(state, "Failed to write undo data");

        // update nUndoPos in block index
        pindex->nUndoPos = _pos.nPos;
        pindex->nStatus |= BLOCK_HAVE_UNDO;
        setDirtyBlockIndex.insert(pindex);
    }

    return true;
}

static CCheckQueue<CScriptCheck> scriptcheckqueue(128);

void ThreadScriptCheck(int worker_num) {
    util::ThreadRename(strprintf("scriptch.%i", worker_num));
    scriptcheckqueue.Thread();
}

VersionBitsCache versionbitscache GUARDED_BY(cs_main);

int32_t ComputeBlockVersion(const CBlockIndex* pindexPrev, const Consensus::Params& params)
{
    LOCK(cs_main);
    int32_t nVersion = VERSIONBITS_TOP_BITS;

    for (int i = 0; i < (int)Consensus::MAX_VERSION_BITS_DEPLOYMENTS; i++) {
        ThresholdState state = VersionBitsState(pindexPrev, params, static_cast<Consensus::DeploymentPos>(i), versionbitscache);
        if (state == ThresholdState::LOCKED_IN || state == ThresholdState::STARTED) {
            nVersion |= VersionBitsMask(params, static_cast<Consensus::DeploymentPos>(i));
        }
    }

    return nVersion;
}

/**
 * Threshold condition checker that triggers when unknown versionbits are seen on the network.
 */
class WarningBitsConditionChecker : public AbstractThresholdConditionChecker
{
private:
    int bit;

public:
    explicit WarningBitsConditionChecker(int bitIn) : bit(bitIn) {}

    int64_t BeginTime(const Consensus::Params& params) const override { return 0; }
    int64_t EndTime(const Consensus::Params& params) const override { return std::numeric_limits<int64_t>::max(); }
    int Period(const Consensus::Params& params) const override { return params.nMinerConfirmationWindow; }
    int Threshold(const Consensus::Params& params) const override { return params.nRuleChangeActivationThreshold; }

    bool Condition(const CBlockIndex* pindex, const Consensus::Params& params) const override
    {
        return ((pindex->nVersion & VERSIONBITS_TOP_MASK) == VERSIONBITS_TOP_BITS) &&
               ((pindex->nVersion >> bit) & 1) != 0 &&
               ((ComputeBlockVersion(pindex->pprev, params) >> bit) & 1) == 0;
    }
};

static ThresholdConditionCache warningcache[VERSIONBITS_NUM_BITS] GUARDED_BY(cs_main);

// 0.13.0 was shipped with a segwit deployment defined for testnet, but not for
// mainnet. We no longer need to support disabling the segwit deployment
// except for testing purposes, due to limitations of the functional test
// environment. See test/functional/p2p-segwit.py.
static bool IsScriptWitnessEnabled(const Consensus::Params& params)
{
    return params.vDeployments[Consensus::DEPLOYMENT_SEGWIT].nTimeout != 0;
}

static unsigned int GetBlockScriptFlags(const CBlockIndex* pindex, const Consensus::Params& consensusparams) EXCLUSIVE_LOCKS_REQUIRED(cs_main) {
    AssertLockHeld(cs_main);

    if (fParticlMode) {
        unsigned int flags = SCRIPT_VERIFY_P2SH;
        flags |= SCRIPT_VERIFY_DERSIG;
        flags |= SCRIPT_VERIFY_CHECKLOCKTIMEVERIFY;
        flags |= SCRIPT_VERIFY_CHECKSEQUENCEVERIFY;
        flags |= SCRIPT_VERIFY_WITNESS;
        flags |= SCRIPT_VERIFY_NULLDUMMY;

        if (pindex->nTime < consensusparams.csp2shTime) {
            flags |= SCRIPT_VERIFY_NO_CSP2SH;
        }
        return flags;
    }

    unsigned int flags = SCRIPT_VERIFY_NONE;

    // BIP16 didn't become active until Apr 1 2012 (on mainnet, and
    // retroactively applied to testnet)
    // However, only one historical block violated the P2SH rules (on both
    // mainnet and testnet), so for simplicity, always leave P2SH
    // on except for the one violating block.
    if (consensusparams.BIP16Exception.IsNull() || // no bip16 exception on this chain
        pindex->phashBlock == nullptr || // this is a new candidate block, eg from TestBlockValidity()
        *pindex->phashBlock != consensusparams.BIP16Exception) // this block isn't the historical exception
    {
        flags |= SCRIPT_VERIFY_P2SH;
    }

    // Enforce WITNESS rules whenever P2SH is in effect (and the segwit
    // deployment is defined).
    if (flags & SCRIPT_VERIFY_P2SH && IsScriptWitnessEnabled(consensusparams)) {
        flags |= SCRIPT_VERIFY_WITNESS;
    }

    // Start enforcing the DERSIG (BIP66) rule
    if (pindex->nHeight >= consensusparams.BIP66Height) {
        flags |= SCRIPT_VERIFY_DERSIG;
    }

    // Start enforcing CHECKLOCKTIMEVERIFY (BIP65) rule
    if (pindex->nHeight >= consensusparams.BIP65Height) {
        flags |= SCRIPT_VERIFY_CHECKLOCKTIMEVERIFY;
    }

    // Start enforcing BIP68 (sequence locks) and BIP112 (CHECKSEQUENCEVERIFY) using versionbits logic.
    if (VersionBitsState(pindex->pprev, consensusparams, Consensus::DEPLOYMENT_CSV, versionbitscache) == ThresholdState::ACTIVE) {
        flags |= SCRIPT_VERIFY_CHECKSEQUENCEVERIFY;
    }

    if (IsNullDummyEnabled(pindex->pprev, consensusparams)) {
        flags |= SCRIPT_VERIFY_NULLDUMMY;
    }

    return flags;
}



static int64_t nTimeCheck = 0;
static int64_t nTimeForks = 0;
static int64_t nTimeVerify = 0;
static int64_t nTimeConnect = 0;
static int64_t nTimeIndex = 0;
static int64_t nTimeCallbacks = 0;
static int64_t nTimeTotal = 0;
static int64_t nBlocksTotal = 0;

/** Apply the effects of this block (with given index) on the UTXO set represented by coins.
 *  Validity checks that depend on the UTXO set are also done; ConnectBlock()
 *  can fail if those validity checks fail (among other reasons). */
bool CChainState::ConnectBlock(const CBlock& block, CValidationState& state, CBlockIndex* pindex,
                  CCoinsViewCache& view, const CChainParams& chainparams, bool fJustCheck)
{
    AssertLockHeld(cs_main);
    assert(pindex);
    assert(*pindex->phashBlock == block.GetHash());
    int64_t nTimeStart = GetTimeMicros();

    const Consensus::Params &consensus = Params().GetConsensus();
    state.fEnforceSmsgFees = block.nTime >= consensus.nPaidSmsgTime;
    state.fBulletproofsActive = block.nTime >= consensus.bulletproof_time;
    state.rct_active = block.nTime >= consensus.rct_time;

    // Check it again in case a previous version let a bad block in
    // NOTE: We don't currently (re-)invoke ContextualCheckBlock() or
    // ContextualCheckBlockHeader() here. This means that if we add a new
    // consensus rule that is enforced in one of those two functions, then we
    // may have let in a block that violates the rule prior to updating the
    // software, and we would NOT be enforcing the rule here. Fully solving
    // upgrade from one software version to the next after a consensus rule
    // change is potentially tricky and issue-specific (see RewindBlockIndex()
    // for one general approach that was used for BIP 141 deployment).
    // Also, currently the rule against blocks more than 2 hours in the future
    // is enforced in ContextualCheckBlockHeader(); we wouldn't want to
    // re-enforce that rule here (at least until we make it impossible for
    // GetAdjustedTime() to go backward).
    if (!CheckBlock(block, state, chainparams.GetConsensus(), !fJustCheck, !fJustCheck)) {
        if (state.GetReason() == ValidationInvalidReason::BLOCK_MUTATED) {
            // We don't write down blocks to disk if they may have been
            // corrupted, so this should be impossible unless we're having hardware
            // problems.
            return AbortNode(state, "Corrupt block found indicating potential hardware failure; shutting down");
        }
        return error("%s: Consensus::CheckBlock: %s", __func__, FormatStateMessage(state));
    }

    if (block.IsProofOfStake()) {
        pindex->bnStakeModifier = ComputeStakeModifierV2(pindex->pprev, pindex->prevoutStake.hash);
        setDirtyBlockIndex.insert(pindex);

        uint256 hashProof, targetProofOfStake;
        if (!CheckProofOfStake(state, pindex->pprev, *block.vtx[0], block.nTime, block.nBits, hashProof, targetProofOfStake)) {
            return error("%s: Check proof of stake failed.", __func__);
        }
    }

    // verify that the view's current state corresponds to the previous block
    uint256 hashPrevBlock = pindex->pprev == nullptr ? uint256() : pindex->pprev->GetBlockHash();
    assert(hashPrevBlock == view.GetBestBlock());

    uint256 blockHash = block.GetHash();
    bool fIsGenesisBlock = blockHash == chainparams.GetConsensus().hashGenesisBlock;
    // Special case for the genesis block, skipping connection of its transactions
    // (its coinbase is unspendable)
    if (!fParticlMode  // genesis coinbase is spendable when in Particl mode
        && fIsGenesisBlock) {
        if (!fJustCheck)
            view.SetBestBlock(pindex->GetBlockHash(), pindex->nHeight);
        return true;
    }

    nBlocksTotal++;

    bool fScriptChecks = true;
    if (!hashAssumeValid.IsNull()) {
        // We've been configured with the hash of a block which has been externally verified to have a valid history.
        // A suitable default value is included with the software and updated from time to time.  Because validity
        //  relative to a piece of software is an objective fact these defaults can be easily reviewed.
        // This setting doesn't force the selection of any particular chain but makes validating some faster by
        //  effectively caching the result of part of the verification.
        BlockMap::const_iterator  it = mapBlockIndex.find(hashAssumeValid);
        if (it != mapBlockIndex.end()) {
            if (it->second->GetAncestor(pindex->nHeight) == pindex &&
                pindexBestHeader->GetAncestor(pindex->nHeight) == pindex &&
                pindexBestHeader->nChainWork >= nMinimumChainWork) {
                // This block is a member of the assumed verified chain and an ancestor of the best header.
                // The equivalent time check discourages hash power from extorting the network via DOS attack
                //  into accepting an invalid block through telling users they must manually set assumevalid.
                //  Requiring a software change or burying the invalid block, regardless of the setting, makes
                //  it hard to hide the implication of the demand.  This also avoids having release candidates
                //  that are hardly doing any signature verification at all in testing without having to
                //  artificially set the default assumed verified block further back.
                // The test against nMinimumChainWork prevents the skipping when denied access to any chain at
                //  least as good as the expected chain.
                fScriptChecks = (GetBlockProofEquivalentTime(*pindexBestHeader, *pindex, *pindexBestHeader, chainparams.GetConsensus()) <= 60 * 60 * 24 * 7 * 2);
            }
        }
    }

    int64_t nTime1 = GetTimeMicros(); nTimeCheck += nTime1 - nTimeStart;
    LogPrint(BCLog::BENCH, "    - Sanity checks: %.2fms [%.2fs (%.2fms/blk)]\n", MILLI * (nTime1 - nTimeStart), nTimeCheck * MICRO, nTimeCheck * MILLI / nBlocksTotal);

    bool fEnforceBIP30 = true;
    if (!fParticlMode)
    {
        // Do not allow blocks that contain transactions which 'overwrite' older transactions,
        // unless those are already completely spent.
        // If such overwrites are allowed, coinbases and transactions depending upon those
        // can be duplicated to remove the ability to spend the first instance -- even after
        // being sent to another address.
        // See BIP30 and http://r6.ca/blog/20120206T005236Z.html for more information.
        // This logic is not necessary for memory pool transactions, as AcceptToMemoryPool
        // already refuses previously-known transaction ids entirely.
        // This rule was originally applied to all blocks with a timestamp after March 15, 2012, 0:00 UTC.
        // Now that the whole chain is irreversibly beyond that time it is applied to all blocks except the
        // two in the chain that violate it. This prevents exploiting the issue against nodes during their
        // initial block download.
        bool fEnforceBIP30 = !((pindex->nHeight==91842 && pindex->GetBlockHash() == uint256S("0x00000000000a4d0a398161ffc163c503763b1f4360639393e0e4c8e300e0caec")) ||
                               (pindex->nHeight==91880 && pindex->GetBlockHash() == uint256S("0x00000000000743f190a18c5577a3c2d2a1f610ae9601ac046a38084ccb7cd721")));

        // Once BIP34 activated it was not possible to create new duplicate coinbases and thus other than starting
        // with the 2 existing duplicate coinbase pairs, not possible to create overwriting txs.  But by the
        // time BIP34 activated, in each of the existing pairs the duplicate coinbase had overwritten the first
        // before the first had been spent.  Since those coinbases are sufficiently buried it's no longer possible to create further
        // duplicate transactions descending from the known pairs either.
        // If we're on the known chain at height greater than where BIP34 activated, we can save the db accesses needed for the BIP30 check.

        // BIP34 requires that a block at height X (block X) has its coinbase
        // scriptSig start with a CScriptNum of X (indicated height X).  The above
        // logic of no longer requiring BIP30 once BIP34 activates is flawed in the
        // case that there is a block X before the BIP34 height of 227,931 which has
        // an indicated height Y where Y is greater than X.  The coinbase for block
        // X would also be a valid coinbase for block Y, which could be a BIP30
        // violation.  An exhaustive search of all mainnet coinbases before the
        // BIP34 height which have an indicated height greater than the block height
        // reveals many occurrences. The 3 lowest indicated heights found are
        // 209,921, 490,897, and 1,983,702 and thus coinbases for blocks at these 3
        // heights would be the first opportunity for BIP30 to be violated.

        // There is no potential to create a duplicate coinbase at block 209,921
        // because this is still before the BIP34 height and so explicit BIP30
        // checking is still active.

        // The final case is block 176,684 which has an indicated height of
        // 490,897. Unfortunately, this issue was not discovered until about 2 weeks
        // before block 490,897 so there was not much opportunity to address this
        // case other than to carefully analyze it and determine it would not be a
        // problem. Block 490,897 was, in fact, mined with a different coinbase than
        // block 176,684, but it is important to note that even if it hadn't been or
        // is remined on an alternate fork with a duplicate coinbase, we would still
        // not run into a BIP30 violation.  This is because the coinbase for 176,684
        // is spent in block 185,956 in transaction
        // d4f7fbbf92f4a3014a230b2dc70b8058d02eb36ac06b4a0736d9d60eaa9e8781.  This
        // spending transaction can't be duplicated because it also spends coinbase
        // 0328dd85c331237f18e781d692c92de57649529bd5edf1d01036daea32ffde29.  This
        // coinbase has an indicated height of over 4.2 billion, and wouldn't be
        // duplicatable until that height, and it's currently impossible to create a
        // chain that long. Nevertheless we may wish to consider a future soft fork
        // which retroactively prevents block 490,897 from creating a duplicate
        // coinbase. The two historical BIP30 violations often provide a confusing
        // edge case when manipulating the UTXO and it would be simpler not to have
        // another edge case to deal with.

        // testnet3 has no blocks before the BIP34 height with indicated heights
        // post BIP34 before approximately height 486,000,000 and presumably will
        // be reset before it reaches block 1,983,702 and starts doing unnecessary
        // BIP30 checking again.
        assert(pindex->pprev);
        CBlockIndex *pindexBIP34height = pindex->pprev->GetAncestor(chainparams.GetConsensus().BIP34Height);
        //Only continue to enforce if we're below BIP34 activation height or the block hash at that height doesn't correspond.
        fEnforceBIP30 = fEnforceBIP30 && (!pindexBIP34height || !(pindexBIP34height->GetBlockHash() == chainparams.GetConsensus().BIP34Hash));
    };

    // The search reveals a great many blocks which have an indicated height
    // greater than 1,983,702, so we simply remove the optimization to skip
    // BIP30 checking for blocks at height 1,983,702 or higher.  Before we reach
    // that block in another 25 years or so, we should take advantage of a
    // future consensus change to do a new and improved version of BIP34 that
    // will actually prevent ever creating any duplicate coinbases in the
    // future.
    static constexpr int BIP34_IMPLIES_BIP30_LIMIT = 1983702;

    // TODO: Remove BIP30 checking from block height 1,983,702 on, once we have a
    // consensus change that ensures coinbases at those heights can not
    // duplicate earlier coinbases.
    if (fEnforceBIP30 || pindex->nHeight >= BIP34_IMPLIES_BIP30_LIMIT) {
        for (const auto& tx : block.vtx) {
            for (size_t o = 0; o < tx->GetNumVOuts(); o++) {
                if (view.HaveCoin(COutPoint(tx->GetHash(), o))) {
                    return state.Invalid(ValidationInvalidReason::CONSENSUS, error("ConnectBlock(): tried to overwrite transaction"),
                                     REJECT_INVALID, "bad-txns-BIP30");
                }
            }
        }
    }

    int nLockTimeFlags = 0;
    if (fParticlMode || VersionBitsState(pindex->pprev, consensus, Consensus::DEPLOYMENT_CSV, versionbitscache) == ThresholdState::ACTIVE) {
        nLockTimeFlags |= LOCKTIME_VERIFY_SEQUENCE;
    }

    // Get the script flags for this block
    unsigned int flags = GetBlockScriptFlags(pindex, chainparams.GetConsensus());

    int64_t nTime2 = GetTimeMicros(); nTimeForks += nTime2 - nTime1;
    LogPrint(BCLog::BENCH, "    - Fork checks: %.2fms [%.2fs (%.2fms/blk)]\n", MILLI * (nTime2 - nTime1), nTimeForks * MICRO, nTimeForks * MILLI / nBlocksTotal);

    CBlockUndo blockundo;

    CCheckQueueControl<CScriptCheck> control(fScriptChecks && nScriptCheckThreads ? &scriptcheckqueue : nullptr);

    std::vector<int> prevheights;
    CAmount nFees = 0;
    int nInputs = 0;
    int64_t nSigOpsCost = 0;
    int64_t nAnonIn = 0;
    int64_t nStakeReward = 0;

    blockundo.vtxundo.reserve(block.vtx.size() - (fParticlMode ? 0 : 1));

    std::vector<PrecomputedTransactionData> txdata;
    txdata.reserve(block.vtx.size()); // Required so that pointers to individual PrecomputedTransactionData don't get invalidated

    // NOTE: Be careful tracking coin created, block reward is based on nMoneySupply
    CAmount nMoneyCreated = 0;

    for (unsigned int i = 0; i < block.vtx.size(); i++)
    {
        const CTransaction &tx = *(block.vtx[i]);
        const uint256 txhash = tx.GetHash();
        nInputs += tx.vin.size();

        if (!tx.IsCoinBase())
        {
            CAmount txfee = 0;
            if (!Consensus::CheckTxInputs(tx, state, view, pindex->nHeight, txfee)) {
                control.Wait();
                if (!IsBlockReason(state.GetReason())) {
                    // CheckTxInputs may return MISSING_INPUTS or
                    // PREMATURE_SPEND but we can't return that, as it's not
                    // defined for a block, so we reset the reason flag to
                    // CONSENSUS here.
                    state.Invalid(ValidationInvalidReason::CONSENSUS, false,
                            state.GetRejectCode(), state.GetRejectReason(), state.GetDebugMessage());
                }
                return error("%s: Consensus::CheckTxInputs: %s, %s", __func__, tx.GetHash().ToString(), FormatStateMessage(state));
            }
            if (tx.IsCoinStake())
            {
                // Stake reward is passed back in txfee (nPlainValueOut - nPlainValueIn)
                nStakeReward += txfee;
                nMoneyCreated += nStakeReward;
            } else
            {
                nFees += txfee;
            }
            if (!MoneyRange(nFees)) {
                control.Wait();
                return state.Invalid(ValidationInvalidReason::CONSENSUS, error("%s: accumulated fee in the block out of range.", __func__),
                                 REJECT_INVALID, "bad-txns-accumulated-fee-outofrange");
            }

            // Check that transaction is BIP68 final
            // BIP68 lock checks (as opposed to nLockTime checks) must
            // be in ConnectBlock because they require the UTXO set

            prevheights.resize(tx.vin.size());
            for (size_t j = 0; j < tx.vin.size(); j++) {
                if (tx.vin[j].IsAnonInput())
                    prevheights[j] = 0;
                else
                    prevheights[j] = view.AccessCoin(tx.vin[j].prevout).nHeight;
            }

            if (!SequenceLocks(tx, nLockTimeFlags, &prevheights, *pindex)) {
                control.Wait();
                return state.Invalid(ValidationInvalidReason::CONSENSUS, error("%s: contains a non-BIP68-final transaction", __func__),
                                 REJECT_INVALID, "bad-txns-nonfinal");
            }

            if (tx.IsParticlVersion()
                && (fAddressIndex || fSpentIndex)) {
                // Update spent inputs for insight
                for (size_t j = 0; j < tx.vin.size(); j++) {
                    const CTxIn input = tx.vin[j];
                    if (input.IsAnonInput()) {
                        nAnonIn++;
                        continue;
                    }

                    const Coin &coin = view.AccessCoin(input.prevout);
                    const CScript *pScript = &coin.out.scriptPubKey;

                    CAmount nValue = coin.nType == OUTPUT_CT ? 0 : coin.out.nValue;
                    std::vector<uint8_t> hashBytes;
                    int scriptType = 0;

                    if (!ExtractIndexInfo(pScript, scriptType, hashBytes)
                        || scriptType == 0)
                        continue;

                    uint256 hashAddress;
                    if (scriptType > 0)
                        hashAddress = uint256(hashBytes.data(), hashBytes.size());

                    if (fAddressIndex && scriptType > 0) {
                        // record spending activity
                        view.addressIndex.push_back(std::make_pair(CAddressIndexKey(scriptType, hashAddress, pindex->nHeight, i, txhash, j, true), nValue * -1));
                        // remove address from unspent index
                        view.addressUnspentIndex.push_back(std::make_pair(CAddressUnspentKey(scriptType, hashAddress, input.prevout.hash, input.prevout.n), CAddressUnspentValue()));
                    }

                    if (fSpentIndex) {
                        CAmount nValue = coin.nType == OUTPUT_CT ? -1 : coin.out.nValue;
                        // add the spent index to determine the txid and input that spent an output
                        // and to find the amount and address from an input
                        view.spentIndex.push_back(std::make_pair(CSpentIndexKey(input.prevout.hash, input.prevout.n), CSpentIndexValue(txhash, j, pindex->nHeight, nValue, scriptType, hashAddress)));
                    }
                }
            }
        }

        // GetTransactionSigOpCost counts 3 types of sigops:
        // * legacy (always)
        // * p2sh (when P2SH enabled in flags and excludes coinbase)
        // * witness (when witness enabled in flags and excludes coinbase)
        nSigOpsCost += GetTransactionSigOpCost(tx, view, flags);
        if (nSigOpsCost > MAX_BLOCK_SIGOPS_COST) {
            control.Wait();
            return state.Invalid(ValidationInvalidReason::CONSENSUS, error("ConnectBlock(): too many sigops"),
                             REJECT_INVALID, "bad-blk-sigops");
        }
        txdata.emplace_back(tx);

        if (!tx.IsCoinBase())
        {
            std::vector<CScriptCheck> vChecks;
            bool fCacheResults = fJustCheck; /* Don't cache results if we're actually connecting blocks (still consult the cache, though) */
            if (!CheckInputs(tx, state, view, fScriptChecks, flags, fCacheResults, fCacheResults, txdata[i], nScriptCheckThreads ? &vChecks : nullptr)) {
                control.Wait();
                if (state.GetReason() == ValidationInvalidReason::TX_NOT_STANDARD) {
                    // CheckInputs may return NOT_STANDARD for extra flags we passed,
                    // but we can't return that, as it's not defined for a block, so
                    // we reset the reason flag to CONSENSUS here.
                    // In the event of a future soft-fork, we may need to
                    // consider whether rewriting to CONSENSUS or
                    // RECENT_CONSENSUS_CHANGE would be more appropriate.
                    state.Invalid(ValidationInvalidReason::CONSENSUS, false,
                              state.GetRejectCode(), state.GetRejectReason(), state.GetDebugMessage());
                }
                return error("ConnectBlock(): CheckInputs on %s failed with %s",
                    txhash.ToString(), FormatStateMessage(state));
            }
            control.Add(vChecks);

            blockundo.vtxundo.push_back(CTxUndo());
            UpdateCoins(tx, view, blockundo.vtxundo.back(), pindex->nHeight);
        } else
        {
            // tx is coinbase
            CTxUndo undoDummy;
            UpdateCoins(tx, view, undoDummy, pindex->nHeight);
            nMoneyCreated += tx.GetValueOut();
        }

        if (view.nLastRCTOutput == 0) {
            view.nLastRCTOutput = pindex->pprev ? pindex->pprev->nAnonOutputs : 0;
        }
        // Index rct outputs and keyimages
        if (state.fHasAnonOutput || state.fHasAnonInput) {
            COutPoint op(txhash, 0);
            for (const auto &txin : tx.vin) {
                if (txin.IsAnonInput()) {
                    uint32_t nAnonInputs, nRingSize;
                    txin.GetAnonInfo(nAnonInputs, nRingSize);
                    if (txin.scriptData.stack.size() != 1
                        || txin.scriptData.stack[0].size() != 33 * nAnonInputs) {
                        control.Wait();
                        return error("%s: Bad scriptData stack, %s.", __func__, txhash.ToString());
                    }

                    const std::vector<uint8_t> &vKeyImages = txin.scriptData.stack[0];
                    for (size_t k = 0; k < nAnonInputs; ++k) {
                        const CCmpPubKey &ki = *((CCmpPubKey*)&vKeyImages[k*33]);

                        view.keyImages.push_back(std::make_pair(ki, txhash));
                    }
                }
            }

            for (unsigned int k = 0; k < tx.vpout.size(); k++) {
                if (!tx.vpout[k]->IsType(OUTPUT_RINGCT)) {
                    continue;
                }

                CTxOutRingCT *txout = (CTxOutRingCT*)tx.vpout[k].get();

                int64_t nTestExists;
                if (!fVerifyingDB && pblocktree->ReadRCTOutputLink(txout->pk, nTestExists)) {
                    control.Wait();

                    if (nTestExists > pindex->pprev->nAnonOutputs) {
                        // The anon index can diverge from the chain index if shutdown does not complete
                        LogPrintf("%s: Duplicate anon-output %s, index %d, above last index %d.\n", __func__, HexStr(txout->pk.begin(), txout->pk.end()), nTestExists, pindex->pprev->nAnonOutputs);
                        LogPrintf("Attempting to repair anon index.\n");
                        std::set<CCmpPubKey> setKi; // unused
                        RollBackRCTIndex(pindex->pprev->nAnonOutputs, nTestExists, setKi);
                        return false;
                    }

                    return error("%s: Duplicate anon-output (db) %s, index %d.", __func__, HexStr(txout->pk.begin(), txout->pk.end()), nTestExists);
                }
                if (!fVerifyingDB && view.ReadRCTOutputLink(txout->pk, nTestExists)) {
                    control.Wait();
                    return error("%s: Duplicate anon-output (view) %s, index %d.", __func__, HexStr(txout->pk.begin(), txout->pk.end()), nTestExists);
                }

                op.n = k;
                view.nLastRCTOutput++;
                CAnonOutput ao(txout->pk, txout->commitment, op, pindex->nHeight, 0);

                view.anonOutputLinks[txout->pk] = view.nLastRCTOutput;
                view.anonOutputs.push_back(std::make_pair(view.nLastRCTOutput, ao));
            }
        }

        if (fAddressIndex) {
            // Update outputs for insight
            for (unsigned int k = 0; k < tx.vpout.size(); k++) {
                const CTxOutBase *out = tx.vpout[k].get();

                if (!out->IsType(OUTPUT_STANDARD)
                    && !out->IsType(OUTPUT_CT)) {
                    continue;
                }

                const CScript *pScript;
                std::vector<unsigned char> hashBytes;
                int scriptType = 0;
                CAmount nValue;
                if (!ExtractIndexInfo(out, scriptType, hashBytes, nValue, pScript)
                    || scriptType == 0) {
                    continue;
                }

                // Record receiving activity
                view.addressIndex.push_back(std::make_pair(CAddressIndexKey(scriptType, uint256(hashBytes.data(), hashBytes.size()), pindex->nHeight, i, txhash, k, false), nValue));
                // Record unspent output
                view.addressUnspentIndex.push_back(std::make_pair(CAddressUnspentKey(scriptType, uint256(hashBytes.data(), hashBytes.size()), txhash, k), CAddressUnspentValue(nValue, *pScript, pindex->nHeight)));
            }
        }
    }

    int64_t nTime3 = GetTimeMicros(); nTimeConnect += nTime3 - nTime2;
    LogPrint(BCLog::BENCH, "      - Connect %u transactions: %.2fms (%.3fms/tx, %.3fms/txin) [%.2fs (%.2fms/blk)]\n", (unsigned)block.vtx.size(), MILLI * (nTime3 - nTime2), MILLI * (nTime3 - nTime2) / block.vtx.size(), nInputs <= 1 ? 0 : MILLI * (nTime3 - nTime2) / (nInputs-1), nTimeConnect * MICRO, nTimeConnect * MILLI / nBlocksTotal);

    if (!control.Wait())
        return state.Invalid(ValidationInvalidReason::CONSENSUS, error("%s: CheckQueue failed", __func__), REJECT_INVALID, "block-validation-failed");

    if (fParticlMode) {
        if (block.IsProofOfStake()) { // Only the genesis block isn't proof of stake
            CTransactionRef txCoinstake = block.vtx[0];
            CTransactionRef txPrevCoinstake = nullptr;
            const DevFundSettings *pDevFundSettings = chainparams.GetDevFundSettings(block.nTime);
            const CAmount nCalculatedStakeReward = Params().GetProofOfStakeReward(pindex->pprev, nFees); // stake_test

            if (block.nTime >= consensus.smsg_fee_time) {
                CAmount smsg_fee_new, smsg_fee_prev;
                if (pindex->pprev->nHeight > 0 // Skip genesis block (POW)
                    && pindex->pprev->nTime >= consensus.smsg_fee_time) {
                    if (!coinStakeCache.GetCoinStake(pindex->pprev->GetBlockHash(), txPrevCoinstake)
                        || !txPrevCoinstake->GetSmsgFeeRate(smsg_fee_prev)) {
                        return state.Invalid(ValidationInvalidReason::CONSENSUS, error("%s: Failed to get previous smsg fee.", __func__), REJECT_INVALID, "bad-cs-smsg-fee-prev");
                    }
                } else {
                    smsg_fee_prev = consensus.smsg_fee_msg_per_day_per_k;
                }

                if (!txCoinstake->GetSmsgFeeRate(smsg_fee_new)) {
                    return state.Invalid(ValidationInvalidReason::CONSENSUS, error("%s: Failed to get smsg fee.", __func__), REJECT_INVALID, "bad-cs-smsg-fee");
                }
                if (smsg_fee_new < 1) {
                    return state.Invalid(ValidationInvalidReason::CONSENSUS, error("%s: Smsg fee < 1.", __func__), REJECT_INVALID, "bad-cs-smsg-fee");
                }
                int64_t delta = std::abs(smsg_fee_new - smsg_fee_prev);
                int64_t max_delta = chainparams.GetMaxSmsgFeeRateDelta(smsg_fee_prev);
                if (delta > max_delta) {
                    return state.Invalid(ValidationInvalidReason::CONSENSUS, error("%s: Bad smsg-fee (delta=%d, max_delta=%d)", __func__, delta, max_delta), REJECT_INVALID, "bad-cs-smsg-fee");
                }
            }

            if (block.nTime >= consensus.smsg_difficulty_time) {
                uint32_t smsg_difficulty_new, smsg_difficulty_prev;
                if (pindex->pprev->nHeight > 0 // Skip genesis block (POW)
                    && pindex->pprev->nTime >= consensus.smsg_difficulty_time) {
                    if (!coinStakeCache.GetCoinStake(pindex->pprev->GetBlockHash(), txPrevCoinstake)
                        || !txPrevCoinstake->GetSmsgDifficulty(smsg_difficulty_prev)) {
                        return state.Invalid(ValidationInvalidReason::CONSENSUS, error("%s: Failed to get previous smsg difficulty.", __func__), REJECT_INVALID, "bad-cs-smsg-diff-prev");
                    }
                } else {
                    smsg_difficulty_prev = consensus.smsg_min_difficulty;
                }

                if (!txCoinstake->GetSmsgDifficulty(smsg_difficulty_new)) {
                    return state.Invalid(ValidationInvalidReason::CONSENSUS, error("%s: Failed to get smsg difficulty.", __func__), REJECT_INVALID, "bad-cs-smsg-diff");
                }
                if (smsg_difficulty_new < 1 || smsg_difficulty_new > consensus.smsg_min_difficulty) {
                    return state.Invalid(ValidationInvalidReason::CONSENSUS, error("%s: Smsg difficulty out of range.", __func__), REJECT_INVALID, "bad-cs-smsg-diff");
                }
                int delta = int(smsg_difficulty_prev) - int(smsg_difficulty_new);
                if (abs(delta) > int(consensus.smsg_difficulty_max_delta)) {
                    return state.Invalid(ValidationInvalidReason::CONSENSUS, error("%s: Smsg difficulty change out of range.", __func__), REJECT_INVALID, "bad-cs-smsg-diff");
                }
            }

            if (!pDevFundSettings || pDevFundSettings->nMinDevStakePercent <= 0) {
                if (nStakeReward < 0 || nStakeReward > nCalculatedStakeReward) {
                    return state.Invalid(ValidationInvalidReason::CONSENSUS, error("%s: Coinstake pays too much(actual=%d vs calculated=%d)", __func__, nStakeReward, nCalculatedStakeReward), REJECT_INVALID, "bad-cs-amount");
                }
            } else {
                assert(pDevFundSettings->nMinDevStakePercent <= 100);

                CAmount nDevBfwd = 0, nDevCfwdCheck = 0;
                CAmount nMinDevPart = (nCalculatedStakeReward * pDevFundSettings->nMinDevStakePercent) / 100;
                CAmount nMaxHolderPart = nCalculatedStakeReward - nMinDevPart;
                if (nMinDevPart < 0 || nMaxHolderPart < 0) {
                    return state.Invalid(ValidationInvalidReason::CONSENSUS, error("%s: Bad coinstake split amount (foundation=%d vs reward=%d)", __func__, nMinDevPart, nMaxHolderPart), REJECT_INVALID, "bad-cs-amount");
                }

                if (pindex->pprev->nHeight > 0) { // Genesis block is pow
                    if (!txPrevCoinstake
                        && !coinStakeCache.GetCoinStake(pindex->pprev->GetBlockHash(), txPrevCoinstake)) {
                        return state.Invalid(ValidationInvalidReason::CONSENSUS, error("%s: Failed to get previous coinstake.", __func__), REJECT_INVALID, "bad-cs-prev");
                    }

                    assert(txPrevCoinstake->IsCoinStake()); // Sanity check
                    if (!txPrevCoinstake->GetDevFundCfwd(nDevBfwd)) {
                        nDevBfwd = 0;
                    }
                }

                if (pindex->nHeight % pDevFundSettings->nDevOutputPeriod == 0) {
                    // Fund output must exist and match cfwd, cfwd data output must be unset
                    // nStakeReward must == nDevBfwd + nCalculatedStakeReward

                    if (nStakeReward != nDevBfwd + nCalculatedStakeReward) {
                        return state.Invalid(ValidationInvalidReason::CONSENSUS, error("%s: Bad stake-reward (actual=%d vs expected=%d)", __func__, nStakeReward, nDevBfwd + nCalculatedStakeReward), REJECT_INVALID, "bad-cs-amount");
                    }

                    CTxDestination dfDest = CBitcoinAddress(pDevFundSettings->sDevFundAddresses).Get();
                    if (dfDest.type() == typeid(CNoDestination)) {
                        return error("%s: Failed to get foundation fund destination: %s.", __func__, pDevFundSettings->sDevFundAddresses);
                    }
                    CScript devFundScriptPubKey = GetScriptForDestination(dfDest);

                    // Output 1 must be to the dev fund
                    const CTxOutStandard *outputDF = txCoinstake->vpout[1]->GetStandardOutput();
                    if (!outputDF) {
                        return state.Invalid(ValidationInvalidReason::CONSENSUS, error("%s: Bad foundation fund output.", __func__), REJECT_INVALID, "bad-cs");
                    }
                    if (outputDF->scriptPubKey != devFundScriptPubKey) {
                        return state.Invalid(ValidationInvalidReason::CONSENSUS, error("%s: Bad foundation fund output script.", __func__), REJECT_INVALID, "bad-cs");
                    }
                    if (outputDF->nValue < nDevBfwd + nMinDevPart) { // Max value is clamped already
                        return state.Invalid(ValidationInvalidReason::CONSENSUS, error("%s: Bad foundation-reward (actual=%d vs minfundpart=%d)", __func__, nStakeReward, nDevBfwd + nMinDevPart), REJECT_INVALID, "bad-cs-fund-amount");
                    }
                    if (txCoinstake->GetDevFundCfwd(nDevCfwdCheck)) {
                        return state.Invalid(ValidationInvalidReason::CONSENSUS, error("%s: Coinstake foundation cfwd must be unset.", __func__), REJECT_INVALID, "bad-cs-cfwd");
                    }
                } else {
                    // Ensure cfwd data output is correct and nStakeReward is <= nHolderPart
                    // cfwd must == nDevBfwd + (nCalculatedStakeReward - nStakeReward) // Allowing users to set a higher split

                    if (nStakeReward < 0 || nStakeReward > nMaxHolderPart) {
                        return state.Invalid(ValidationInvalidReason::CONSENSUS, error("%s: Bad stake-reward (actual=%d vs maxholderpart=%d)", __func__, nStakeReward, nMaxHolderPart), REJECT_INVALID, "bad-cs-amount");
                    }
                    CAmount nDevCfwd = nDevBfwd + nCalculatedStakeReward - nStakeReward;
                    if (!txCoinstake->GetDevFundCfwd(nDevCfwdCheck)
                        || nDevCfwdCheck != nDevCfwd) {
                        return state.Invalid(ValidationInvalidReason::CONSENSUS, error("%s: Coinstake foundation fund carried forward mismatch (actual=%d vs expected=%d)", __func__, nDevCfwdCheck, nDevCfwd), REJECT_INVALID, "bad-cs-cfwd");
                    }
                }

                coinStakeCache.InsertCoinStake(blockHash, txCoinstake);
            }
        } else {
            if (block.GetHash() != chainparams.GenesisBlock().GetHash()) {
                return state.Invalid(ValidationInvalidReason::CONSENSUS, error("%s: Block isn't coinstake or genesis.", __func__), REJECT_INVALID, "bad-cs");
            }
        }
    } else {
        CAmount blockReward = nFees + GetBlockSubsidy(pindex->nHeight, chainparams.GetConsensus());
        if (block.vtx[0]->GetValueOut() > blockReward)
            return state.Invalid(ValidationInvalidReason::CONSENSUS,
                             error("ConnectBlock(): coinbase pays too much (actual=%d vs limit=%d)",
                                   block.vtx[0]->GetValueOut(), blockReward),
                                   REJECT_INVALID, "bad-cb-amount");
    }

    int64_t nTime4 = GetTimeMicros(); nTimeVerify += nTime4 - nTime2;
    LogPrint(BCLog::BENCH, "    - Verify %u txins: %.2fms (%.3fms/txin) [%.2fs (%.2fms/blk)]\n", nInputs - 1, MILLI * (nTime4 - nTime2), nInputs <= 1 ? 0 : MILLI * (nTime4 - nTime2) / (nInputs-1), nTimeVerify * MICRO, nTimeVerify * MILLI / nBlocksTotal);

    if (fJustCheck)
        return true;

    pindex->nMoneySupply = (pindex->pprev ? pindex->pprev->nMoneySupply : 0) + nMoneyCreated;
    pindex->nAnonOutputs = view.nLastRCTOutput;
    setDirtyBlockIndex.insert(pindex); // pindex has changed, must save to disk

    if (!fIsGenesisBlock
     && !WriteUndoDataForBlock(blockundo, state, pindex, chainparams))
        return false;

    if (!pindex->IsValid(BLOCK_VALID_SCRIPTS)) {
        pindex->RaiseValidity(BLOCK_VALID_SCRIPTS);
        setDirtyBlockIndex.insert(pindex);
    }


    if (fTimestampIndex) {
        unsigned int logicalTS = pindex->nTime;
        unsigned int prevLogicalTS = 0;

        // Retrieve logical timestamp of the previous block
        if (pindex->pprev) {
            if (!pblocktree->ReadTimestampBlockIndex(pindex->pprev->GetBlockHash(), prevLogicalTS)) {
                LogPrintf("%s: Failed to read previous block's logical timestamp\n", __func__);
            }
        }

        if (logicalTS <= prevLogicalTS) {
            logicalTS = prevLogicalTS + 1;
            LogPrintf("%s: Previous logical timestamp is newer Actual[%d] prevLogical[%d] Logical[%d]\n", __func__, pindex->nTime, prevLogicalTS, logicalTS);
        }

        if (!pblocktree->WriteTimestampIndex(CTimestampIndexKey(logicalTS, pindex->GetBlockHash()))) {
            return AbortNode(state, "Failed to write timestamp index");
        }

        if (!pblocktree->WriteTimestampBlockIndex(CTimestampBlockIndexKey(pindex->GetBlockHash()), CTimestampBlockIndexValue(logicalTS))) {
            return AbortNode(state, "Failed to write blockhash index");
        }
    }

    assert(pindex->phashBlock);
    // add this block to the view's block chain
    view.SetBestBlock(pindex->GetBlockHash(), pindex->nHeight);

    int64_t nTime5 = GetTimeMicros(); nTimeIndex += nTime5 - nTime4;
    LogPrint(BCLog::BENCH, "    - Index writing: %.2fms [%.2fs (%.2fms/blk)]\n", MILLI * (nTime5 - nTime4), nTimeIndex * MICRO, nTimeIndex * MILLI / nBlocksTotal);

    int64_t nTime6 = GetTimeMicros(); nTimeCallbacks += nTime6 - nTime5;
    LogPrint(BCLog::BENCH, "    - Callbacks: %.2fms [%.2fs (%.2fms/blk)]\n", MILLI * (nTime6 - nTime5), nTimeCallbacks * MICRO, nTimeCallbacks * MILLI / nBlocksTotal);

    return true;
}

/**
 * Update the on-disk chain state.
 * The caches and indexes are flushed depending on the mode we're called with
 * if they're too large, if it's been a while since the last write,
 * or always and in all cases if we're in prune mode and are deleting files.
 *
 * If FlushStateMode::NONE is used, then FlushStateToDisk(...) won't do anything
 * besides checking if we need to prune.
 */
bool FlushStateToDisk(const CChainParams& chainparams, CValidationState &state, FlushStateMode mode, int nManualPruneHeight) {
    int64_t nMempoolUsage = mempool.DynamicMemoryUsage();
    LOCK(cs_main);
    static int64_t nLastWrite = 0;
    static int64_t nLastFlush = 0;
    std::set<int> setFilesToPrune;
    bool full_flush_completed = false;
    try {
    {
        bool fFlushForPrune = false;
        bool fDoFullFlush = false;
        LOCK(cs_LastBlockFile);
        if (fPruneMode && (fCheckForPruning || nManualPruneHeight > 0) && !fReindex) {
            if (nManualPruneHeight > 0) {
                FindFilesToPruneManual(setFilesToPrune, nManualPruneHeight);
            } else {
                FindFilesToPrune(setFilesToPrune, chainparams.PruneAfterHeight());
                fCheckForPruning = false;
            }
            if (!setFilesToPrune.empty()) {
                fFlushForPrune = true;
                if (!fHavePruned) {
                    pblocktree->WriteFlag("prunedblockfiles", true);
                    fHavePruned = true;
                }
            }
        }
        int64_t nNow = GetTimeMicros();
        // Avoid writing/flushing immediately after startup.
        if (nLastWrite == 0) {
            nLastWrite = nNow;
        }
        if (nLastFlush == 0) {
            nLastFlush = nNow;
        }
        int64_t nMempoolSizeMax = gArgs.GetArg("-maxmempool", DEFAULT_MAX_MEMPOOL_SIZE) * 1000000;
        int64_t cacheSize = pcoinsTip->DynamicMemoryUsage();
        int64_t nTotalSpace = nCoinCacheUsage + std::max<int64_t>(nMempoolSizeMax - nMempoolUsage, 0);
        // The cache is large and we're within 10% and 10 MiB of the limit, but we have time now (not in the middle of a block processing).
        bool fCacheLarge = mode == FlushStateMode::PERIODIC && cacheSize > std::max((9 * nTotalSpace) / 10, nTotalSpace - MAX_BLOCK_COINSDB_USAGE * 1024 * 1024);
        // The cache is over the limit, we have to write now.
        bool fCacheCritical = mode == FlushStateMode::IF_NEEDED && cacheSize > nTotalSpace;
        // It's been a while since we wrote the block index to disk. Do this frequently, so we don't need to redownload after a crash.
        bool fPeriodicWrite = mode == FlushStateMode::PERIODIC && nNow > nLastWrite + (int64_t)DATABASE_WRITE_INTERVAL * 1000000;
        // It's been very long since we flushed the cache. Do this infrequently, to optimize cache usage.
        bool fPeriodicFlush = mode == FlushStateMode::PERIODIC && nNow > nLastFlush + (int64_t)DATABASE_FLUSH_INTERVAL * 1000000;
        // Combine all conditions that result in a full cache flush.
        fDoFullFlush = (mode == FlushStateMode::ALWAYS) || fCacheLarge || fCacheCritical || fPeriodicFlush || fFlushForPrune;
        // Write blocks and block index to disk.
        if (fDoFullFlush || fPeriodicWrite) {
            // Depend on nMinDiskSpace to ensure we can write block index
            if (!CheckDiskSpace(GetBlocksDir())) {
                return AbortNode(state, "Disk space is low!", _("Error: Disk space is low!"));
            }
            // First make sure all block and undo data is flushed to disk.
            FlushBlockFile();
            // Then update all block file information (which may refer to block and undo files).
            {
                std::vector<std::pair<int, const CBlockFileInfo*> > vFiles;
                vFiles.reserve(setDirtyFileInfo.size());
                for (std::set<int>::iterator it = setDirtyFileInfo.begin(); it != setDirtyFileInfo.end(); ) {
                    vFiles.push_back(std::make_pair(*it, &vinfoBlockFile[*it]));
                    setDirtyFileInfo.erase(it++);
                }
                std::vector<const CBlockIndex*> vBlocks;
                vBlocks.reserve(setDirtyBlockIndex.size());
                for (std::set<CBlockIndex*>::iterator it = setDirtyBlockIndex.begin(); it != setDirtyBlockIndex.end(); ) {
                    if ((*it)->nFlags & BLOCK_ACCEPTED) {
                        vBlocks.push_back(*it);
                    }
                    setDirtyBlockIndex.erase(it++);
                }
                if (!pblocktree->WriteBatchSync(vFiles, nLastBlockFile, vBlocks)) {
                    return AbortNode(state, "Failed to write to block index database");
                }
            }
            // Finally remove any pruned files
            if (fFlushForPrune)
                UnlinkPrunedFiles(setFilesToPrune);
            nLastWrite = nNow;
        }
        // Flush best chain related state. This can only be done if the blocks / block index write was also done.
        if (fDoFullFlush && !pcoinsTip->GetBestBlock().IsNull()) {
            // Typical Coin structures on disk are around 48 bytes in size.
            // Pushing a new one to the database can cause it to be written
            // twice (once in the log, and once in the tables). This is already
            // an overestimation, as most will delete an existing entry or
            // overwrite one. Still, use a conservative safety factor of 2.
            if (!CheckDiskSpace(GetDataDir(), 48 * 2 * 2 * pcoinsTip->GetCacheSize())) {
                return AbortNode(state, "Disk space is low!", _("Error: Disk space is low!"));
            }
            // Flush the chainstate (which may refer to block index entries).
            if (!pcoinsTip->Flush())
                return AbortNode(state, "Failed to write to coin database");
            nLastFlush = nNow;
            full_flush_completed = true;
        }
    }
    if (full_flush_completed) {
        // Update best block in wallet (so we can detect restored wallets).
        GetMainSignals().ChainStateFlushed(::ChainActive().GetLocator());
    }
    } catch (const std::runtime_error& e) {
        return AbortNode(state, std::string("System error while flushing: ") + e.what());
    }
    return true;
}

void FlushStateToDisk() {
    CValidationState state;
    const CChainParams& chainparams = Params();
    if (!FlushStateToDisk(chainparams, state, FlushStateMode::ALWAYS)) {
        LogPrintf("%s: failed to flush state (%s)\n", __func__, FormatStateMessage(state));
    }
}

void PruneAndFlush() {
    CValidationState state;
    fCheckForPruning = true;
    const CChainParams& chainparams = Params();
    if (!FlushStateToDisk(chainparams, state, FlushStateMode::NONE)) {
        LogPrintf("%s: failed to flush state (%s)\n", __func__, FormatStateMessage(state));
    }
}

static void DoWarning(const std::string& strWarning)
{
    static bool fWarned = false;
    SetMiscWarning(strWarning);
    if (!fWarned) {
        AlertNotify(strWarning);
        fWarned = true;
    }
}

bool FlushView(CCoinsViewCache *view, CValidationState& state, bool fDisconnecting)
{
    if (!view->Flush())
        return false;

    if (fAddressIndex) {
        if (fDisconnecting) {
            if (!pblocktree->EraseAddressIndex(view->addressIndex)) {
                return AbortNode(state, "Failed to delete address index");
            }
        } else {
            if (!pblocktree->WriteAddressIndex(view->addressIndex)) {
                return AbortNode(state, "Failed to write address index");
            }
        }

        if (!pblocktree->UpdateAddressUnspentIndex(view->addressUnspentIndex)) {
            return AbortNode(state, "Failed to write address unspent index");
        }
    }

    if (fSpentIndex) {
        if (!pblocktree->UpdateSpentIndex(view->spentIndex)) {
            return AbortNode(state, "Failed to write transaction index");
        }
    }

    view->addressIndex.clear();
    view->addressUnspentIndex.clear();
    view->spentIndex.clear();

    if (fDisconnecting) {
        for (auto &it : view->keyImages) {
            if (!pblocktree->EraseRCTKeyImage(it.first)) {
                return error("%s: EraseRCTKeyImage failed, txn %s.", __func__, it.second.ToString());
            }
        }

        if (view->anonOutputLinks.size() > 0) {
            for (auto &it : view->anonOutputLinks) {
                if (!pblocktree->EraseRCTOutput(it.second)) {
                    return error("%s: EraseRCTOutput failed.", __func__);
                }

                if (!pblocktree->EraseRCTOutputLink(it.first)) {
                    return error("%s: EraseRCTOutput failed.", __func__);
                }
            }
        }
    } else {
        CDBBatch batch(*pblocktree);

        for (auto &it : view->keyImages) {
            batch.Write(std::make_pair(DB_RCTKEYIMAGE, it.first), it.second);
        }

        for (auto &it : view->anonOutputs) {
            batch.Write(std::make_pair(DB_RCTOUTPUT, it.first), it.second);
        }

        for (auto &it : view->anonOutputLinks) {
            batch.Write(std::make_pair(DB_RCTOUTPUT_LINK, it.first), it.second);
        }

        if (!pblocktree->WriteBatch(batch)) {
            return error("%s: Write RCT outputs failed.", __func__);
        }
    }

    view->nLastRCTOutput = 0;
    view->anonOutputs.clear();
    view->anonOutputLinks.clear();
    view->keyImages.clear();

    return true;
};

/** Private helper function that concatenates warning messages. */
static void AppendWarning(std::string& res, const std::string& warn)
{
    if (!res.empty()) res += ", ";
    res += warn;
}

/** Check warning conditions and do some notifications on new chain tip set. */
void UpdateTip(const CBlockIndex *pindexNew, const CChainParams& chainParams) {
    // New best block
    mempool.AddTransactionsUpdated(1);

    {
        LOCK(g_best_block_mutex);
        g_best_block = pindexNew->GetBlockHash();
        g_best_block_cv.notify_all();
    }

    std::string warningMessages;
    if (!IsInitialBlockDownload())
    {
        int nUpgraded = 0;
        const CBlockIndex* pindex = pindexNew;
        for (int bit = 0; bit < VERSIONBITS_NUM_BITS; bit++) {
            WarningBitsConditionChecker checker(bit);
            ThresholdState state = checker.GetStateFor(pindex, chainParams.GetConsensus(), warningcache[bit]);
            if (state == ThresholdState::ACTIVE || state == ThresholdState::LOCKED_IN) {
                const std::string strWarning = strprintf(_("Warning: unknown new rules activated (versionbit %i)"), bit);
                if (state == ThresholdState::ACTIVE) {
                    DoWarning(strWarning);
                } else {
                    AppendWarning(warningMessages, strWarning);
                }
            }
        }
        // Check the version of the last 100 blocks to see if we need to upgrade:
        for (int i = 0; i < 100 && pindex != nullptr; i++)
        {
            if (fParticlMode)
            {
                if (pindex->nVersion > PARTICL_BLOCK_VERSION)
                    ++nUpgraded;
            } else
            {
                int32_t nExpectedVersion = ComputeBlockVersion(pindex->pprev, chainParams.GetConsensus());
                if (pindex->nVersion > VERSIONBITS_LAST_OLD_BLOCK_VERSION && (pindex->nVersion & ~nExpectedVersion) != 0)
                    ++nUpgraded;
            }
            pindex = pindex->pprev;
        }
        if (nUpgraded > 0)
            AppendWarning(warningMessages, strprintf(_("%d of last 100 blocks have unexpected version"), nUpgraded));
    }
    LogPrintf("%s: new best=%s height=%d version=0x%08x log2_work=%.8g tx=%lu date='%s' progress=%f cache=%.1fMiB(%utxo)", __func__, /* Continued */
      pindexNew->GetBlockHash().ToString(), pindexNew->nHeight, pindexNew->nVersion,
      log(pindexNew->nChainWork.getdouble())/log(2.0), (unsigned long)pindexNew->nChainTx,
      FormatISO8601DateTime(pindexNew->GetBlockTime()),
      GuessVerificationProgress(chainParams.TxData(), pindexNew), pcoinsTip->DynamicMemoryUsage() * (1.0 / (1<<20)), pcoinsTip->GetCacheSize());
    if (!warningMessages.empty())
        LogPrintf(" warning='%s'", warningMessages); /* Continued */
    LogPrintf("\n");

}

/** Disconnect m_chain's tip.
  * After calling, the mempool will be in an inconsistent state, with
  * transactions from disconnected blocks being added to disconnectpool.  You
  * should make the mempool consistent again by calling UpdateMempoolForReorg.
  * with cs_main held.
  *
  * If disconnectpool is nullptr, then no disconnected transactions are added to
  * disconnectpool (note that the caller is responsible for mempool consistency
  * in any case).
  */
bool CChainState::DisconnectTip(CValidationState& state, const CChainParams& chainparams, DisconnectedBlockTransactions *disconnectpool)
{
    CBlockIndex *pindexDelete = m_chain.Tip();
    assert(pindexDelete);
    // Read block from disk.
    std::shared_ptr<CBlock> pblock = std::make_shared<CBlock>();
    CBlock& block = *pblock;
    if (!ReadBlockFromDisk(block, pindexDelete, chainparams.GetConsensus()))
        return AbortNode(state, "Failed to read block");
    // Apply the block atomically to the chain state.
    int64_t nStart = GetTimeMicros();
    {
        CCoinsViewCache view(pcoinsTip.get());
        assert(view.GetBestBlock() == pindexDelete->GetBlockHash());
        if (DisconnectBlock(block, pindexDelete, view) != DISCONNECT_OK)
            return error("DisconnectTip(): DisconnectBlock %s failed", pindexDelete->GetBlockHash().ToString());
        bool flushed = FlushView(&view, state, true);
        assert(flushed);
    }
    LogPrint(BCLog::BENCH, "- Disconnect block: %.2fms\n", (GetTimeMicros() - nStart) * MILLI);
    // Write the chain state to disk, if necessary.
    if (!FlushStateToDisk(chainparams, state, FlushStateMode::IF_NEEDED))
        return false;

    if (disconnectpool) {
        // Save transactions to re-add to mempool at end of reorg
        for (auto it = block.vtx.rbegin(); it != block.vtx.rend(); ++it) {
            disconnectpool->addTransaction(*it);
        }
        while (disconnectpool->DynamicMemoryUsage() > MAX_DISCONNECTED_TX_POOL_SIZE * 1000) {
            // Drop the earliest entry, and remove its children from the mempool.
            auto it = disconnectpool->queuedTx.get<insertion_order>().begin();
            mempool.removeRecursive(**it, MemPoolRemovalReason::REORG);
            disconnectpool->removeEntry(it);
        }
    }

    m_chain.SetTip(pindexDelete->pprev);

    UpdateTip(pindexDelete->pprev, chainparams);
    // Let wallets know transactions went from 1-confirmed to
    // 0-confirmed or conflicted:
    GetMainSignals().BlockDisconnected(pblock);
    return true;
}

static int64_t nTimeReadFromDisk = 0;
static int64_t nTimeConnectTotal = 0;
static int64_t nTimeFlush = 0;
static int64_t nTimeChainState = 0;
static int64_t nTimePostConnect = 0;

struct PerBlockConnectTrace {
    CBlockIndex* pindex = nullptr;
    std::shared_ptr<const CBlock> pblock;
    std::shared_ptr<std::vector<CTransactionRef>> conflictedTxs;
    PerBlockConnectTrace() : conflictedTxs(std::make_shared<std::vector<CTransactionRef>>()) {}
};
/**
 * Used to track blocks whose transactions were applied to the UTXO state as a
 * part of a single ActivateBestChainStep call.
 *
 * This class also tracks transactions that are removed from the mempool as
 * conflicts (per block) and can be used to pass all those transactions
 * through SyncTransaction.
 *
 * This class assumes (and asserts) that the conflicted transactions for a given
 * block are added via mempool callbacks prior to the BlockConnected() associated
 * with those transactions. If any transactions are marked conflicted, it is
 * assumed that an associated block will always be added.
 *
 * This class is single-use, once you call GetBlocksConnected() you have to throw
 * it away and make a new one.
 */
class ConnectTrace {
private:
    std::vector<PerBlockConnectTrace> blocksConnected;
    CTxMemPool &pool;
    boost::signals2::scoped_connection m_connNotifyEntryRemoved;

public:
    explicit ConnectTrace(CTxMemPool &_pool) : blocksConnected(1), pool(_pool) {
        m_connNotifyEntryRemoved = pool.NotifyEntryRemoved.connect(std::bind(&ConnectTrace::NotifyEntryRemoved, this, std::placeholders::_1, std::placeholders::_2));
    }

    void BlockConnected(CBlockIndex* pindex, std::shared_ptr<const CBlock> pblock) {
        assert(!blocksConnected.back().pindex);
        assert(pindex);
        assert(pblock);
        blocksConnected.back().pindex = pindex;
        blocksConnected.back().pblock = std::move(pblock);
        blocksConnected.emplace_back();
    }

    std::vector<PerBlockConnectTrace>& GetBlocksConnected() {
        // We always keep one extra block at the end of our list because
        // blocks are added after all the conflicted transactions have
        // been filled in. Thus, the last entry should always be an empty
        // one waiting for the transactions from the next block. We pop
        // the last entry here to make sure the list we return is sane.
        assert(!blocksConnected.back().pindex);
        assert(blocksConnected.back().conflictedTxs->empty());
        blocksConnected.pop_back();
        return blocksConnected;
    }

    void NotifyEntryRemoved(CTransactionRef txRemoved, MemPoolRemovalReason reason) {
        assert(!blocksConnected.back().pindex);
        if (reason == MemPoolRemovalReason::CONFLICT) {
            blocksConnected.back().conflictedTxs->emplace_back(std::move(txRemoved));
        }
    }
};

/**
 * Connect a new block to m_chain. pblock is either nullptr or a pointer to a CBlock
 * corresponding to pindexNew, to bypass loading it again from disk.
 *
 * The block is added to connectTrace if connection succeeds.
 */
bool CChainState::ConnectTip(CValidationState& state, const CChainParams& chainparams, CBlockIndex* pindexNew, const std::shared_ptr<const CBlock>& pblock, ConnectTrace& connectTrace, DisconnectedBlockTransactions &disconnectpool)
{
    assert(pindexNew->pprev == m_chain.Tip());
    // Read block from disk.
    int64_t nTime1 = GetTimeMicros();
    std::shared_ptr<const CBlock> pthisBlock;
    if (!pblock) {
        std::shared_ptr<CBlock> pblockNew = std::make_shared<CBlock>();
        if (!ReadBlockFromDisk(*pblockNew, pindexNew, chainparams.GetConsensus()))
            return AbortNode(state, "Failed to read block");
        pthisBlock = pblockNew;
    } else {
        pthisBlock = pblock;
    }
    const CBlock& blockConnecting = *pthisBlock;
    // Apply the block atomically to the chain state.
    int64_t nTime2 = GetTimeMicros(); nTimeReadFromDisk += nTime2 - nTime1;
    int64_t nTime3;

    LogPrint(BCLog::BENCH, "  - Load block from disk: %.2fms [%.2fs]\n", (nTime2 - nTime1) * MILLI, nTimeReadFromDisk * MICRO);
    setConnectKi.clear();
    {

        CCoinsViewCache view(pcoinsTip.get());
        bool rv = ConnectBlock(blockConnecting, state, pindexNew, view, chainparams);
        if (pindexNew->nFlags & BLOCK_FAILED_DUPLICATE_STAKE)
            state.nFlags |= BLOCK_FAILED_DUPLICATE_STAKE;
        GetMainSignals().BlockChecked(blockConnecting, state);
        if (!rv) {
            if (state.IsInvalid())
                InvalidBlockFound(pindexNew, blockConnecting, state);
            return error("%s: ConnectBlock %s failed, %s", __func__, pindexNew->GetBlockHash().ToString(), FormatStateMessage(state));
        }
        nTime3 = GetTimeMicros(); nTimeConnectTotal += nTime3 - nTime2;
        LogPrint(BCLog::BENCH, "  - Connect total: %.2fms [%.2fs (%.2fms/blk)]\n", (nTime3 - nTime2) * MILLI, nTimeConnectTotal * MICRO, nTimeConnectTotal * MILLI / nBlocksTotal);
        bool flushed = FlushView(&view, state, false);
        assert(flushed);
    }
    int64_t nTime4 = GetTimeMicros(); nTimeFlush += nTime4 - nTime3;
    LogPrint(BCLog::BENCH, "  - Flush: %.2fms [%.2fs (%.2fms/blk)]\n", (nTime4 - nTime3) * MILLI, nTimeFlush * MICRO, nTimeFlush * MILLI / nBlocksTotal);
    // Write the chain state to disk, if necessary.
    if (!FlushStateToDisk(chainparams, state, FlushStateMode::IF_NEEDED))
    {
        //RollBackRCTIndex(nLastValidRCTOutput, setConnectKi);
        return false;
    }
    int64_t nTime5 = GetTimeMicros(); nTimeChainState += nTime5 - nTime4;
    LogPrint(BCLog::BENCH, "  - Writing chainstate: %.2fms [%.2fs (%.2fms/blk)]\n", (nTime5 - nTime4) * MILLI, nTimeChainState * MICRO, nTimeChainState * MILLI / nBlocksTotal);
    // Remove conflicting transactions from the mempool.;
    mempool.removeForBlock(blockConnecting.vtx, pindexNew->nHeight);
    disconnectpool.removeForBlock(blockConnecting.vtx);
    // Update m_chain & related variables.
    m_chain.SetTip(pindexNew);
    UpdateTip(pindexNew, chainparams);

    int64_t nTime6 = GetTimeMicros(); nTimePostConnect += nTime6 - nTime5; nTimeTotal += nTime6 - nTime1;
    LogPrint(BCLog::BENCH, "  - Connect postprocess: %.2fms [%.2fs (%.2fms/blk)]\n", (nTime6 - nTime5) * MILLI, nTimePostConnect * MICRO, nTimePostConnect * MILLI / nBlocksTotal);
    LogPrint(BCLog::BENCH, "- Connect block: %.2fms [%.2fs (%.2fms/blk)]\n", (nTime6 - nTime1) * MILLI, nTimeTotal * MICRO, nTimeTotal * MILLI / nBlocksTotal);

    connectTrace.BlockConnected(pindexNew, std::move(pthisBlock));
    return true;
}

/**
 * Return the tip of the chain with the most work in it, that isn't
 * known to be invalid (it's however far from certain to be valid).
 */
CBlockIndex* CChainState::FindMostWorkChain() {
    do {
        CBlockIndex *pindexNew = nullptr;

        // Find the best candidate header.
        {
            std::set<CBlockIndex*, CBlockIndexWorkComparator>::reverse_iterator it = setBlockIndexCandidates.rbegin();
            if (it == setBlockIndexCandidates.rend())
                return nullptr;
            pindexNew = *it;
        }

        // Check whether all blocks on the path between the currently active chain and the candidate are valid.
        // Just going until the active chain is an optimization, as we know all blocks in it are valid already.
        CBlockIndex *pindexTest = pindexNew;
        bool fInvalidAncestor = false;
        while (pindexTest && !m_chain.Contains(pindexTest)) {
            assert(pindexTest->HaveTxsDownloaded() || pindexTest->nHeight == 0);

            // Pruned nodes may have entries in setBlockIndexCandidates for
            // which block files have been deleted.  Remove those as candidates
            // for the most work chain if we come across them; we can't switch
            // to a chain unless we have all the non-active-chain parent blocks.
            bool fFailedChain = pindexTest->nStatus & BLOCK_FAILED_MASK;
            bool fMissingData = !(pindexTest->nStatus & BLOCK_HAVE_DATA);

            if (fFailedChain || fMissingData) {
                // Candidate chain is not usable (either invalid or missing data)
                if (fFailedChain && (pindexBestInvalid == nullptr || pindexNew->nChainWork > pindexBestInvalid->nChainWork))
                    pindexBestInvalid = pindexNew;
                CBlockIndex *pindexFailed = pindexNew;
                // Remove the entire chain from the set.
                while (pindexTest != pindexFailed) {
                    if (fFailedChain) {

                        if (pindexTest->nFlags & BLOCK_FAILED_DUPLICATE_STAKE)
                            pindexFailed->nFlags |= BLOCK_FAILED_DUPLICATE_STAKE;

                        pindexFailed->nStatus |= BLOCK_FAILED_CHILD;
                    } else if (fMissingData) {
                        // If we're missing data, then add back to mapBlocksUnlinked,
                        // so that if the block arrives in the future we can try adding
                        // to setBlockIndexCandidates again.
                        mapBlocksUnlinked.insert(std::make_pair(pindexFailed->pprev, pindexFailed));
                    }
                    setBlockIndexCandidates.erase(pindexFailed);
                    pindexFailed = pindexFailed->pprev;
                }
                setBlockIndexCandidates.erase(pindexTest);
                fInvalidAncestor = true;
                break;
            }
            pindexTest = pindexTest->pprev;
        }
        if (!fInvalidAncestor)
            return pindexNew;
    } while(true);
}

/** Delete all entries in setBlockIndexCandidates that are worse than the current tip. */
void CChainState::PruneBlockIndexCandidates() {
    // Note that we can't delete the current block itself, as we may need to return to it later in case a
    // reorganization to a better block fails.
    std::set<CBlockIndex*, CBlockIndexWorkComparator>::iterator it = setBlockIndexCandidates.begin();
    while (it != setBlockIndexCandidates.end() && setBlockIndexCandidates.value_comp()(*it, m_chain.Tip())) {
        setBlockIndexCandidates.erase(it++);
    }
    // Either the current tip or a successor of it we're working towards is left in setBlockIndexCandidates.
    assert(!setBlockIndexCandidates.empty());
}

/**
 * Try to make some progress towards making pindexMostWork the active block.
 * pblock is either nullptr or a pointer to a CBlock corresponding to pindexMostWork.
 */
bool CChainState::ActivateBestChainStep(CValidationState& state, const CChainParams& chainparams, CBlockIndex* pindexMostWork, const std::shared_ptr<const CBlock>& pblock, bool& fInvalidFound, ConnectTrace& connectTrace)
{
    AssertLockHeld(cs_main);

    const CBlockIndex *pindexOldTip = m_chain.Tip();
    const CBlockIndex *pindexFork = m_chain.FindFork(pindexMostWork);

    // Disconnect active blocks which are no longer in the best chain.
    bool fBlocksDisconnected = false;
    DisconnectedBlockTransactions disconnectpool;
    while (m_chain.Tip() && m_chain.Tip() != pindexFork) {
        if (!DisconnectTip(state, chainparams, &disconnectpool)) {
            // This is likely a fatal error, but keep the mempool consistent,
            // just in case. Only remove from the mempool in this case.
            UpdateMempoolForReorg(disconnectpool, false);
            return false;
        }
        fBlocksDisconnected = true;
    }

    // Build list of new blocks to connect.
    std::vector<CBlockIndex*> vpindexToConnect;
    bool fContinue = true;
    int nHeight = pindexFork ? pindexFork->nHeight : -1;
    while (fContinue && nHeight != pindexMostWork->nHeight) {
        // Don't iterate the entire list of potential improvements toward the best tip, as we likely only need
        // a few blocks along the way.
        int nTargetHeight = std::min(nHeight + 32, pindexMostWork->nHeight);
        vpindexToConnect.clear();
        vpindexToConnect.reserve(nTargetHeight - nHeight);
        CBlockIndex *pindexIter = pindexMostWork->GetAncestor(nTargetHeight);
        while (pindexIter && pindexIter->nHeight != nHeight) {
            vpindexToConnect.push_back(pindexIter);
            pindexIter = pindexIter->pprev;
        }
        nHeight = nTargetHeight;

        // Connect new blocks.
        for (CBlockIndex *pindexConnect : reverse_iterate(vpindexToConnect)) {
            if (!ConnectTip(state, chainparams, pindexConnect, pindexConnect == pindexMostWork ? pblock : std::shared_ptr<const CBlock>(), connectTrace, disconnectpool)) {
                if (state.IsInvalid()) {
                    // The block violates a consensus rule.
                    if (state.GetReason() != ValidationInvalidReason::BLOCK_MUTATED) {
                        InvalidChainFound(vpindexToConnect.front());
                    }
                    state = CValidationState();
                    fInvalidFound = true;
                    fContinue = false;
                    break;
                } else {
                    // A system error occurred (disk space, database error, ...).
                    // Make the mempool consistent with the current tip, just in case
                    // any observers try to use it before shutdown.
                    UpdateMempoolForReorg(disconnectpool, false);
                    return false;
                }
            } else {
                PruneBlockIndexCandidates();
                if (!pindexOldTip || m_chain.Tip()->nChainWork > pindexOldTip->nChainWork) {
                    // We're in a better position than we were. Return temporarily to release the lock.
                    fContinue = false;
                    break;
                }
            }
        }
    }

    if (fBlocksDisconnected) {
        // If any blocks were disconnected, disconnectpool may be non empty.  Add
        // any disconnected transactions back to the mempool.
        UpdateMempoolForReorg(disconnectpool, true);
    }
    mempool.check(pcoinsTip.get());


    // Callbacks/notifications for a new best chain.
    if (fInvalidFound)
        CheckForkWarningConditionsOnNewFork(vpindexToConnect.back());
    else
        CheckForkWarningConditions();

    return true;
}

static void NotifyHeaderTip() LOCKS_EXCLUDED(cs_main) {
    bool fNotify = false;
    bool fInitialBlockDownload = false;
    static CBlockIndex* pindexHeaderOld = nullptr;
    CBlockIndex* pindexHeader = nullptr;
    {
        LOCK(cs_main);
        pindexHeader = pindexBestHeader;

        if (pindexHeader != pindexHeaderOld) {
            fNotify = true;
            fInitialBlockDownload = IsInitialBlockDownload();
            pindexHeaderOld = pindexHeader;
        }
    }
    // Send block tip changed notifications without cs_main
    if (fNotify) {
        uiInterface.NotifyHeaderTip(fInitialBlockDownload, pindexHeader);
    }
}

<<<<<<< HEAD
void CheckDelayedBlocks(const CChainParams& chainparams, const uint256 &block_hash) LOCKS_EXCLUDED(cs_main);

static void LimitValidationInterfaceQueue() {
=======
static void LimitValidationInterfaceQueue() LOCKS_EXCLUDED(cs_main) {
>>>>>>> 08788ce1
    AssertLockNotHeld(cs_main);

    if (GetMainSignals().CallbacksPending() > 10) {
        SyncWithValidationInterfaceQueue();
    }
}

/**
 * Make the best chain active, in multiple steps. The result is either failure
 * or an activated best chain. pblock is either nullptr or a pointer to a block
 * that is already loaded (to avoid loading it again from disk).
 *
 * ActivateBestChain is split into steps (see ActivateBestChainStep) so that
 * we avoid holding cs_main for an extended period of time; the length of this
 * call may be quite long during reindexing or a substantial reorg.
 */
bool CChainState::ActivateBestChain(CValidationState &state, const CChainParams& chainparams, std::shared_ptr<const CBlock> pblock) {
    // Note that while we're often called here from ProcessNewBlock, this is
    // far from a guarantee. Things in the P2P/RPC will often end up calling
    // us in the middle of ProcessNewBlock - do not assume pblock is set
    // sanely for performance or correctness!
    AssertLockNotHeld(cs_main);

    // ABC maintains a fair degree of expensive-to-calculate internal state
    // because this function periodically releases cs_main so that it does not lock up other threads for too long
    // during large connects - and to allow for e.g. the callback queue to drain
    // we use m_cs_chainstate to enforce mutual exclusion so that only one caller may execute this function at a time
    LOCK(m_cs_chainstate);

    CBlockIndex *pindexMostWork = nullptr;
    CBlockIndex *pindexNewTip = nullptr;
    int nStopAtHeight = gArgs.GetArg("-stopatheight", DEFAULT_STOPATHEIGHT);
    do {
        boost::this_thread::interruption_point();

        // Block until the validation queue drains. This should largely
        // never happen in normal operation, however may happen during
        // reindex, causing memory blowup if we run too far ahead.
        // Note that if a validationinterface callback ends up calling
        // ActivateBestChain this may lead to a deadlock! We should
        // probably have a DEBUG_LOCKORDER test for this in the future.
        LimitValidationInterfaceQueue();

        std::vector<uint256> connected_blocks;
        {
            LOCK(cs_main);
            CBlockIndex* starting_tip = m_chain.Tip();
            bool blocks_connected = false;
            do {
                // We absolutely may not unlock cs_main until we've made forward progress
                // (with the exception of shutdown due to hardware issues, low disk space, etc).
                ConnectTrace connectTrace(mempool); // Destructed before cs_main is unlocked

                if (pindexMostWork == nullptr) {
                    pindexMostWork = FindMostWorkChain();
                }

                // Whether we have anything to do at all.
                if (pindexMostWork == nullptr || pindexMostWork == m_chain.Tip()) {
                    break;
                }

                bool fInvalidFound = false;
                std::shared_ptr<const CBlock> nullBlockPtr;
                if (!ActivateBestChainStep(state, chainparams, pindexMostWork, pblock && pblock->GetHash() == pindexMostWork->GetBlockHash() ? pblock : nullBlockPtr, fInvalidFound, connectTrace))
                    return false;
                blocks_connected = true;

                if (fInvalidFound) {
                    // Wipe cache, we may need another branch now.
                    pindexMostWork = nullptr;
                }
                pindexNewTip = m_chain.Tip();

                for (const PerBlockConnectTrace& trace : connectTrace.GetBlocksConnected()) {
                    assert(trace.pblock && trace.pindex);
                    connected_blocks.push_back(trace.pblock->GetHash());
                    GetMainSignals().BlockConnected(trace.pblock, trace.pindex, trace.conflictedTxs);
                }
            } while (!m_chain.Tip() || (starting_tip && CBlockIndexWorkComparator()(m_chain.Tip(), starting_tip)));
            if (!blocks_connected) return true;

            const CBlockIndex* pindexFork = m_chain.FindFork(starting_tip);
            bool fInitialDownload = IsInitialBlockDownload();

            // Notify external listeners about the new tip.
            // Enqueue while holding cs_main to ensure that UpdatedBlockTip is called in the order in which blocks are connected
            if (pindexFork != pindexNewTip) {
                // Notify ValidationInterface subscribers
                GetMainSignals().UpdatedBlockTip(pindexNewTip, pindexFork, fInitialDownload);

                // Always notify the UI if a new block tip was connected
                uiInterface.NotifyBlockTip(fInitialDownload, pindexNewTip);
            }
        }
        // When we reach this point, we switched to a new tip (stored in pindexNewTip).

        for (const auto& block_hash : connected_blocks) {
            CheckDelayedBlocks(chainparams, block_hash);
        }

        if (nStopAtHeight && pindexNewTip && pindexNewTip->nHeight >= nStopAtHeight) StartShutdown();

        // We check shutdown only after giving ActivateBestChainStep a chance to run once so that we
        // never shutdown before connecting the genesis block during LoadChainTip(). Previously this
        // caused an assert() failure during shutdown in such cases as the UTXO DB flushing checks
        // that the best block hash is non-null.
        if (ShutdownRequested())
            break;
    } while (pindexNewTip != pindexMostWork);
    CheckBlockIndex(chainparams.GetConsensus());


    // Write changes periodically to disk, after relay.
    if (!FlushStateToDisk(chainparams, state, FlushStateMode::PERIODIC)) {
        return false;
    }
    return true;
}

bool ActivateBestChain(CValidationState &state, const CChainParams& chainparams, std::shared_ptr<const CBlock> pblock) {
    return g_chainstate.ActivateBestChain(state, chainparams, std::move(pblock));
}

bool CChainState::PreciousBlock(CValidationState& state, const CChainParams& params, CBlockIndex *pindex)
{
    {
        LOCK(cs_main);
        if (pindex->nChainWork < m_chain.Tip()->nChainWork) {
            // Nothing to do, this block is not at the tip.
            return true;
        }
        if (m_chain.Tip()->nChainWork > nLastPreciousChainwork) {
            // The chain has been extended since the last call, reset the counter.
            nBlockReverseSequenceId = -1;
        }
        nLastPreciousChainwork = m_chain.Tip()->nChainWork;
        setBlockIndexCandidates.erase(pindex);
        pindex->nSequenceId = nBlockReverseSequenceId;
        if (nBlockReverseSequenceId > std::numeric_limits<int32_t>::min()) {
            // We can't keep reducing the counter if somebody really wants to
            // call preciousblock 2**31-1 times on the same set of tips...
            nBlockReverseSequenceId--;
        }
        if (pindex->IsValid(BLOCK_VALID_TRANSACTIONS) && pindex->HaveTxsDownloaded()) {
            setBlockIndexCandidates.insert(pindex);
            PruneBlockIndexCandidates();
        }
    }

    return ActivateBestChain(state, params, std::shared_ptr<const CBlock>());
}
bool PreciousBlock(CValidationState& state, const CChainParams& params, CBlockIndex *pindex) {
    return g_chainstate.PreciousBlock(state, params, pindex);
}

bool CChainState::InvalidateBlock(CValidationState& state, const CChainParams& chainparams, CBlockIndex *pindex)
{
    CBlockIndex* to_mark_failed = pindex;
    bool pindex_was_in_chain = false;
    int disconnected = 0;

    // Disconnect (descendants of) pindex, and mark them invalid.
    while (true) {
        if (ShutdownRequested()) break;

        // Make sure the queue of validation callbacks doesn't grow unboundedly.
        LimitValidationInterfaceQueue();

        LOCK(cs_main);
        if (!m_chain.Contains(pindex)) break;
        pindex_was_in_chain = true;
        CBlockIndex *invalid_walk_tip = m_chain.Tip();

        // ActivateBestChain considers blocks already in m_chain
        // unconditionally valid already, so force disconnect away from it.
        DisconnectedBlockTransactions disconnectpool;
        bool ret = DisconnectTip(state, chainparams, &disconnectpool);
        // DisconnectTip will add transactions to disconnectpool.
        // Adjust the mempool to be consistent with the new tip, adding
        // transactions back to the mempool if disconnecting was successful,
        // and we're not doing a very deep invalidation (in which case
        // keeping the mempool up to date is probably futile anyway).
        UpdateMempoolForReorg(disconnectpool, /* fAddToMempool = */ (++disconnected <= 10) && ret);
        if (!ret) return false;
        assert(invalid_walk_tip->pprev == m_chain.Tip());

        // We immediately mark the disconnected blocks as invalid.
        // This prevents a case where pruned nodes may fail to invalidateblock
        // and be left unable to start as they have no tip candidates (as there
        // are no blocks that meet the "have data and are not invalid per
        // nStatus" criteria for inclusion in setBlockIndexCandidates).
        invalid_walk_tip->nStatus |= BLOCK_FAILED_VALID;
        setDirtyBlockIndex.insert(invalid_walk_tip);
        setBlockIndexCandidates.erase(invalid_walk_tip);
        setBlockIndexCandidates.insert(invalid_walk_tip->pprev);
        if (invalid_walk_tip->pprev == to_mark_failed && (to_mark_failed->nStatus & BLOCK_FAILED_VALID)) {
            // We only want to mark the last disconnected block as BLOCK_FAILED_VALID; its children
            // need to be BLOCK_FAILED_CHILD instead.
            to_mark_failed->nStatus = (to_mark_failed->nStatus ^ BLOCK_FAILED_VALID) | BLOCK_FAILED_CHILD;
            setDirtyBlockIndex.insert(to_mark_failed);
        }

        // Track the last disconnected block, so we can correct its BLOCK_FAILED_CHILD status in future
        // iterations, or, if it's the last one, call InvalidChainFound on it.
        to_mark_failed = invalid_walk_tip;
    }

    {
        LOCK(cs_main);
        if (m_chain.Contains(to_mark_failed)) {
            // If the to-be-marked invalid block is in the active chain, something is interfering and we can't proceed.
            return false;
        }

        // Mark pindex (or the last disconnected block) as invalid, even when it never was in the main chain
        to_mark_failed->nStatus |= BLOCK_FAILED_VALID;
        setDirtyBlockIndex.insert(to_mark_failed);
        setBlockIndexCandidates.erase(to_mark_failed);
        m_failed_blocks.insert(to_mark_failed);

        // The resulting new best tip may not be in setBlockIndexCandidates anymore, so
        // add it again.
        BlockMap::iterator it = mapBlockIndex.begin();
        while (it != mapBlockIndex.end()) {
            if (it->second->IsValid(BLOCK_VALID_TRANSACTIONS) && it->second->HaveTxsDownloaded() && !setBlockIndexCandidates.value_comp()(it->second, m_chain.Tip())) {
                setBlockIndexCandidates.insert(it->second);
            }
            it++;
        }

        InvalidChainFound(to_mark_failed);
    }

    // Only notify about a new block tip if the active chain was modified.
    if (pindex_was_in_chain) {
        uiInterface.NotifyBlockTip(IsInitialBlockDownload(), to_mark_failed->pprev);
    }
    return true;
}

bool InvalidateBlock(CValidationState& state, const CChainParams& chainparams, CBlockIndex *pindex) {
    return g_chainstate.InvalidateBlock(state, chainparams, pindex);
}

void CChainState::ResetBlockFailureFlags(CBlockIndex *pindex) {
    AssertLockHeld(cs_main);

    int nHeight = pindex->nHeight;

    // Remove the invalidity flag from this block and all its descendants.
    BlockMap::iterator it = mapBlockIndex.begin();
    while (it != mapBlockIndex.end()) {
        if (!it->second->IsValid() && it->second->GetAncestor(nHeight) == pindex) {
            it->second->nStatus &= ~BLOCK_FAILED_MASK;
            it->second->nFlags &= ~(BLOCK_FAILED_DUPLICATE_STAKE | BLOCK_STAKE_KERNEL_SPENT);
            setDirtyBlockIndex.insert(it->second);
            if (it->second->IsValid(BLOCK_VALID_TRANSACTIONS) && it->second->HaveTxsDownloaded() && setBlockIndexCandidates.value_comp()(m_chain.Tip(), it->second)) {
                setBlockIndexCandidates.insert(it->second);
            }
            if (it->second == pindexBestInvalid) {
                // Reset invalid block marker if it was pointing to one of those.
                pindexBestInvalid = nullptr;
            }
            m_failed_blocks.erase(it->second);
        }
        it++;
    }

    // Remove the invalidity flag from all ancestors too.
    while (pindex != nullptr) {
        if (pindex->nStatus & BLOCK_FAILED_MASK) {
            pindex->nStatus &= ~BLOCK_FAILED_MASK;
            setDirtyBlockIndex.insert(pindex);
            m_failed_blocks.erase(pindex);
        }
        pindex = pindex->pprev;
    }
}

void ResetBlockFailureFlags(CBlockIndex *pindex) {
    return g_chainstate.ResetBlockFailureFlags(pindex);
}

CBlockIndex* CChainState::AddToBlockIndex(const CBlockHeader& block)
{
    AssertLockHeld(cs_main);

    // Check for duplicate
    uint256 hash = block.GetHash();
    BlockMap::iterator it = mapBlockIndex.find(hash);
    if (it != mapBlockIndex.end())
        return it->second;

    // Construct new block index object
    CBlockIndex* pindexNew = new CBlockIndex(block);
    // We assign the sequence id to blocks only when the full data is available,
    // to avoid miners withholding blocks but broadcasting headers, to get a
    // competitive advantage.
    pindexNew->nSequenceId = 0;
    BlockMap::iterator mi = mapBlockIndex.insert(std::make_pair(hash, pindexNew)).first;
    pindexNew->phashBlock = &((*mi).first);
    BlockMap::iterator miPrev = mapBlockIndex.find(block.hashPrevBlock);
    if (miPrev != mapBlockIndex.end())
    {
        pindexNew->pprev = (*miPrev).second;
        pindexNew->nHeight = pindexNew->pprev->nHeight + 1;
        pindexNew->BuildSkip();
    }
    pindexNew->nTimeMax = (pindexNew->pprev ? std::max(pindexNew->pprev->nTimeMax, pindexNew->nTime) : pindexNew->nTime);
    pindexNew->nChainWork = (pindexNew->pprev ? pindexNew->pprev->nChainWork : 0) + GetBlockProof(*pindexNew);

    pindexNew->RaiseValidity(BLOCK_VALID_TREE);
    if (pindexBestHeader == nullptr || pindexBestHeader->nChainWork < pindexNew->nChainWork)
        pindexBestHeader = pindexNew;

    setDirtyBlockIndex.insert(pindexNew);

    return pindexNew;
}

/** Mark a block as having its data received and checked (up to BLOCK_VALID_TRANSACTIONS). */
void CChainState::ReceivedBlockTransactions(const CBlock& block, CBlockIndex* pindexNew, const FlatFilePos& pos, const Consensus::Params& consensusParams)
{
    pindexNew->nTx = block.vtx.size();
    pindexNew->nChainTx = 0;
    pindexNew->nFile = pos.nFile;
    pindexNew->nDataPos = pos.nPos;
    pindexNew->nUndoPos = 0;
    pindexNew->nStatus |= BLOCK_HAVE_DATA;
    if (IsWitnessEnabled(pindexNew->pprev, consensusParams)) {
        pindexNew->nStatus |= BLOCK_OPT_WITNESS;
    }
    pindexNew->RaiseValidity(BLOCK_VALID_TRANSACTIONS);
    setDirtyBlockIndex.insert(pindexNew);

    if (pindexNew->pprev == nullptr || pindexNew->pprev->HaveTxsDownloaded()) {
        // If pindexNew is the genesis block or all parents are BLOCK_VALID_TRANSACTIONS.
        std::deque<CBlockIndex*> queue;
        queue.push_back(pindexNew);

        // Recursively process any descendant blocks that now may be eligible to be connected.
        while (!queue.empty()) {
            CBlockIndex *pindex = queue.front();
            queue.pop_front();
            pindex->nChainTx = (pindex->pprev ? pindex->pprev->nChainTx : 0) + pindex->nTx;
            {
                LOCK(cs_nBlockSequenceId);
                pindex->nSequenceId = nBlockSequenceId++;
            }
            if (m_chain.Tip() == nullptr || !setBlockIndexCandidates.value_comp()(pindex, m_chain.Tip())) {
                setBlockIndexCandidates.insert(pindex);
            }
            std::pair<std::multimap<CBlockIndex*, CBlockIndex*>::iterator, std::multimap<CBlockIndex*, CBlockIndex*>::iterator> range = mapBlocksUnlinked.equal_range(pindex);
            while (range.first != range.second) {
                std::multimap<CBlockIndex*, CBlockIndex*>::iterator it = range.first;
                queue.push_back(it->second);
                range.first++;
                mapBlocksUnlinked.erase(it);
            }
        }
    } else {
        if (pindexNew->pprev && pindexNew->pprev->IsValid(BLOCK_VALID_TREE)) {
            mapBlocksUnlinked.insert(std::make_pair(pindexNew->pprev, pindexNew));
        }
    }
}

static bool FindBlockPos(FlatFilePos &pos, unsigned int nAddSize, unsigned int nHeight, uint64_t nTime, bool fKnown = false)
{
    LOCK(cs_LastBlockFile);

    unsigned int nFile = fKnown ? pos.nFile : nLastBlockFile;
    if (vinfoBlockFile.size() <= nFile) {
        vinfoBlockFile.resize(nFile + 1);
    }

    if (!fKnown) {
        while (vinfoBlockFile[nFile].nSize + nAddSize >= MAX_BLOCKFILE_SIZE) {
            nFile++;
            if (vinfoBlockFile.size() <= nFile) {
                vinfoBlockFile.resize(nFile + 1);
            }
        }
        pos.nFile = nFile;
        pos.nPos = vinfoBlockFile[nFile].nSize;
    }

    if ((int)nFile != nLastBlockFile) {
        if (!fKnown) {
            LogPrintf("Leaving block file %i: %s\n", nLastBlockFile, vinfoBlockFile[nLastBlockFile].ToString());
        }
        FlushBlockFile(!fKnown);
        nLastBlockFile = nFile;
    }

    vinfoBlockFile[nFile].AddBlock(nHeight, nTime);
    if (fKnown)
        vinfoBlockFile[nFile].nSize = std::max(pos.nPos + nAddSize, vinfoBlockFile[nFile].nSize);
    else
        vinfoBlockFile[nFile].nSize += nAddSize;

    if (!fKnown) {
        bool out_of_space;
        size_t bytes_allocated = BlockFileSeq().Allocate(pos, nAddSize, out_of_space);
        if (out_of_space) {
            return AbortNode("Disk space is low!", _("Error: Disk space is low!"));
        }
        if (bytes_allocated != 0 && fPruneMode) {
            fCheckForPruning = true;
        }
    }

    setDirtyFileInfo.insert(nFile);
    return true;
}

static bool FindUndoPos(CValidationState &state, int nFile, FlatFilePos &pos, unsigned int nAddSize)
{
    pos.nFile = nFile;

    LOCK(cs_LastBlockFile);

    pos.nPos = vinfoBlockFile[nFile].nUndoSize;
    vinfoBlockFile[nFile].nUndoSize += nAddSize;
    setDirtyFileInfo.insert(nFile);

    bool out_of_space;
    size_t bytes_allocated = UndoFileSeq().Allocate(pos, nAddSize, out_of_space);
    if (out_of_space) {
        return AbortNode(state, "Disk space is low!", _("Error: Disk space is low!"));
    }
    if (bytes_allocated != 0 && fPruneMode) {
        fCheckForPruning = true;
    }

    return true;
}

static bool CheckBlockHeader(const CBlockHeader& block, CValidationState& state, const Consensus::Params& consensusParams, bool fCheckPOW = true)
{
    if (fParticlMode
        && !block.IsParticlVersion())
        return state.Invalid(ValidationInvalidReason::CONSENSUS, false, REJECT_INVALID, "block-version", "bad block version");

    // Check timestamp
    if (fParticlMode
        && !block.hashPrevBlock.IsNull() // allow genesis block to be created in the future
        && block.GetBlockTime() > FutureDrift(GetAdjustedTime()))
        return state.Invalid(ValidationInvalidReason::CONSENSUS, false, REJECT_INVALID, "block-timestamp", "block timestamp too far in the future");

    // Check proof of work matches claimed amount
    if (!fParticlMode
        && fCheckPOW && !CheckProofOfWork(block.GetHash(), block.nBits, consensusParams))
        return state.Invalid(ValidationInvalidReason::BLOCK_INVALID_HEADER, false, REJECT_INVALID, "high-hash", "proof of work failed");

    return true;
}


bool CheckBlockSignature(const CBlock &block)
{
    if (!block.IsProofOfStake())
        return block.vchBlockSig.empty();
    if (block.vchBlockSig.empty())
        return false;
    if (block.vtx[0]->vin.size() < 1)
        return false;

    const auto &txin = block.vtx[0]->vin[0];
    if (txin.scriptWitness.stack.size() != 2)
        return false;

    if (txin.scriptWitness.stack[1].size() != 33)
        return false;

    CPubKey pubKey(txin.scriptWitness.stack[1]);
    return pubKey.Verify(block.GetHash(), block.vchBlockSig);
};

bool AddToMapStakeSeen(const COutPoint &kernel, const uint256 &blockHash)
{
    // Overwrites existing values

    std::pair<std::map<COutPoint, uint256>::iterator,bool> ret;
    ret = mapStakeSeen.insert(std::pair<COutPoint, uint256>(kernel, blockHash));
    if (ret.second == false) { // existing element
        ret.first->second = blockHash;
    } else {
        listStakeSeen.push_back(kernel);
    }

    return true;
};

bool CheckStakeUnused(const COutPoint &kernel)
{
    std::map<COutPoint, uint256>::const_iterator mi = mapStakeSeen.find(kernel);
    return (mi == mapStakeSeen.end());
}

bool CheckStakeUnique(const CBlock &block, bool fUpdate)
{
    LOCK(cs_main);

    uint256 blockHash = block.GetHash();
    const COutPoint &kernel = block.vtx[0]->vin[0].prevout;

    std::map<COutPoint, uint256>::const_iterator mi = mapStakeSeen.find(kernel);
    if (mi != mapStakeSeen.end()) {
        if (mi->second == blockHash) {
            return true;
        }
        return error("%s: Stake kernel for %s first seen on %s.", __func__, blockHash.ToString(), mi->second.ToString());
    }

    if (!fUpdate) {
        return true;
    }

    while (listStakeSeen.size() > MAX_STAKE_SEEN_SIZE) {
        const COutPoint &oldest = listStakeSeen.front();
        if (1 != mapStakeSeen.erase(oldest)) {
            LogPrintf("%s: Warning: mapStakeSeen did not erase %s %n\n", __func__, oldest.hash.ToString(), oldest.n);
        }
        listStakeSeen.pop_front();
    }

    return AddToMapStakeSeen(kernel, blockHash);
};

bool CheckBlock(const CBlock& block, CValidationState& state, const Consensus::Params& consensusParams, bool fCheckPOW, bool fCheckMerkleRoot)
{
    // These are checks that are independent of context.

    if (block.fChecked)
        return true;

    // Check that the header is valid (particularly PoW).  This is mostly
    // redundant with the call in AcceptBlockHeader.
    if (!CheckBlockHeader(block, state, consensusParams, fCheckPOW))
        return false;

    state.fEnforceSmsgFees = block.nTime >= consensusParams.nPaidSmsgTime;
    state.fBulletproofsActive = block.nTime >= consensusParams.bulletproof_time;
    state.rct_active = block.nTime >= consensusParams.rct_time;

    // Check the merkle root.
    if (fCheckMerkleRoot) {
        bool mutated;

        uint256 hashMerkleRoot2 = BlockMerkleRoot(block, &mutated);

        if (block.hashMerkleRoot != hashMerkleRoot2)
            return state.Invalid(ValidationInvalidReason::BLOCK_MUTATED, false, REJECT_INVALID, "bad-txnmrklroot", "hashMerkleRoot mismatch");

        // Check for merkle tree malleability (CVE-2012-2459): repeating sequences
        // of transactions in a block without affecting the merkle root of a block,
        // while still invalidating it.
        if (mutated)
            return state.Invalid(ValidationInvalidReason::BLOCK_MUTATED, false, REJECT_INVALID, "bad-txns-duplicate", "duplicate transaction");
    }

    // All potential-corruption validation must be done before we do any
    // transaction validation, as otherwise we may mark the header as invalid
    // because we receive the wrong transactions for it.
    // Note that witness malleability is checked in ContextualCheckBlock, so no
    // checks that use witness data may be performed here.

    // Size limits
    if (block.vtx.empty() || block.vtx.size() * WITNESS_SCALE_FACTOR > MAX_BLOCK_WEIGHT || ::GetSerializeSize(block, PROTOCOL_VERSION | SERIALIZE_TRANSACTION_NO_WITNESS) * WITNESS_SCALE_FACTOR > MAX_BLOCK_WEIGHT)
        return state.Invalid(ValidationInvalidReason::CONSENSUS, false, REJECT_INVALID, "bad-blk-length", "size limits failed");

    if (fParticlMode) {
        if (!IsInitialBlockDownload()
            && block.vtx[0]->IsCoinStake()
            && !CheckStakeUnique(block)) {
            //state.DoS(10, false, REJECT_INVALID, "bad-cs-duplicate", false, "duplicate coinstake");

            state.nFlags |= BLOCK_FAILED_DUPLICATE_STAKE;

            /*
            // TODO: ask peers which stake kernel they have
            if (chainActive.Tip()->nHeight < GetNumBlocksOfPeers() - 8) // peers have significantly longer chain, this node must've got the wrong stake 1st
            {
                LogPrint(BCLog::POS, "%s: Ignoring CheckStakeUnique for block %s, chain height behind peers.\n", __func__, block.GetHash().ToString());
                const COutPoint &kernel = block.vtx[0]->vin[0].prevout;
                mapStakeSeen[kernel] = block.GetHash();
            } else
                return state.DoS(20, false, REJECT_INVALID, "bad-cs-duplicate", false, "duplicate coinstake");
            */
        }

        // First transaction must be coinbase (genesis only) or coinstake
        // 2nd txn may be coinbase in early blocks: check further in ContextualCheckBlock
        if (!(block.vtx[0]->IsCoinBase() || block.vtx[0]->IsCoinStake())) { // only genesis can be coinbase, check in ContextualCheckBlock
            return state.Invalid(ValidationInvalidReason::CONSENSUS, false, REJECT_INVALID, "bad-cb-missing", "first tx is not coinbase");
        }

        // 2nd txn may never be coinstake, remaining txns must not be coinbase/stake
        for (size_t i = 1; i < block.vtx.size(); i++) {
            if ((i > 1 && block.vtx[i]->IsCoinBase()) || block.vtx[i]->IsCoinStake()) {
                return state.Invalid(ValidationInvalidReason::CONSENSUS, false, REJECT_INVALID, "bad-cb-multiple", "more than one coinbase or coinstake");
            }
        }

        if (!CheckBlockSignature(block)) {
            return state.Invalid(ValidationInvalidReason::CONSENSUS, false, REJECT_INVALID, "bad-block-signature", "bad block signature");
        }
    } else {
        // First transaction must be coinbase, the rest must not be
        if (block.vtx.empty() || !block.vtx[0]->IsCoinBase())
            return state.Invalid(ValidationInvalidReason::CONSENSUS, false, REJECT_INVALID, "bad-cb-missing", "first tx is not coinbase");
        for (unsigned int i = 1; i < block.vtx.size(); i++)
        if (block.vtx[i]->IsCoinBase())
            return state.Invalid(ValidationInvalidReason::CONSENSUS, false, REJECT_INVALID, "bad-cb-multiple", "more than one coinbase");
    }

    // Check transactions
    for (const auto& tx : block.vtx)
        if (!CheckTransaction(*tx, state, true)) // Check for duplicate inputs, TODO: UpdateCoins should return a bool, db/coinsview txn should be undone
            return state.Invalid(state.GetReason(), false, state.GetRejectCode(), state.GetRejectReason(),
                                 strprintf("Transaction check failed (tx hash %s) %s", tx->GetHash().ToString(), state.GetDebugMessage()));

    unsigned int nSigOps = 0;
    for (const auto& tx : block.vtx)
    {
        nSigOps += GetLegacySigOpCount(*tx);
    }
    if (nSigOps * WITNESS_SCALE_FACTOR > MAX_BLOCK_SIGOPS_COST)
        return state.Invalid(ValidationInvalidReason::CONSENSUS, false, REJECT_INVALID, "bad-blk-sigops", "out-of-bounds SigOpCount");

    if (fCheckPOW && fCheckMerkleRoot)
        block.fChecked = true;

    return true;
}

bool IsWitnessEnabled(const CBlockIndex* pindexPrev, const Consensus::Params& params)
{
    if (fParticlMode) return true;

    LOCK(cs_main);
    return (VersionBitsState(pindexPrev, params, Consensus::DEPLOYMENT_SEGWIT, versionbitscache) == ThresholdState::ACTIVE);
}

bool IsNullDummyEnabled(const CBlockIndex* pindexPrev, const Consensus::Params& params)
{
    LOCK(cs_main);
    return (VersionBitsState(pindexPrev, params, Consensus::DEPLOYMENT_SEGWIT, versionbitscache) == ThresholdState::ACTIVE);
}

// Compute at which vout of the block's coinbase transaction the witness
// commitment occurs, or -1 if not found.
static int GetWitnessCommitmentIndex(const CBlock& block)
{
    int commitpos = -1;
    if (!block.vtx.empty()) {
        for (size_t o = 0; o < block.vtx[0]->vout.size(); o++) {
            if (block.vtx[0]->vout[o].scriptPubKey.size() >= 38 && block.vtx[0]->vout[o].scriptPubKey[0] == OP_RETURN && block.vtx[0]->vout[o].scriptPubKey[1] == 0x24 && block.vtx[0]->vout[o].scriptPubKey[2] == 0xaa && block.vtx[0]->vout[o].scriptPubKey[3] == 0x21 && block.vtx[0]->vout[o].scriptPubKey[4] == 0xa9 && block.vtx[0]->vout[o].scriptPubKey[5] == 0xed) {
                commitpos = o;
            }
        }
    }
    return commitpos;
}

void UpdateUncommittedBlockStructures(CBlock& block, const CBlockIndex* pindexPrev, const Consensus::Params& consensusParams)
{
    int commitpos = GetWitnessCommitmentIndex(block);
    static const std::vector<unsigned char> nonce(32, 0x00);
    if (commitpos != -1 && IsWitnessEnabled(pindexPrev, consensusParams) && !block.vtx[0]->HasWitness()) {
        CMutableTransaction tx(*block.vtx[0]);
        tx.vin[0].scriptWitness.stack.resize(1);
        tx.vin[0].scriptWitness.stack[0] = nonce;
        block.vtx[0] = MakeTransactionRef(std::move(tx));
    }
}

std::vector<unsigned char> GenerateCoinbaseCommitment(CBlock& block, const CBlockIndex* pindexPrev, const Consensus::Params& consensusParams)
{
    std::vector<unsigned char> commitment;
    if (fParticlMode)
        return commitment;

    int commitpos = GetWitnessCommitmentIndex(block);
    std::vector<unsigned char> ret(32, 0x00);
    if (consensusParams.vDeployments[Consensus::DEPLOYMENT_SEGWIT].nTimeout != 0) {
        if (commitpos == -1) {
            uint256 witnessroot = BlockWitnessMerkleRoot(block, nullptr);
            CHash256().Write(witnessroot.begin(), 32).Write(ret.data(), 32).Finalize(witnessroot.begin());
            CTxOut out;
            out.nValue = 0;
            out.scriptPubKey.resize(38);
            out.scriptPubKey[0] = OP_RETURN;
            out.scriptPubKey[1] = 0x24;
            out.scriptPubKey[2] = 0xaa;
            out.scriptPubKey[3] = 0x21;
            out.scriptPubKey[4] = 0xa9;
            out.scriptPubKey[5] = 0xed;
            memcpy(&out.scriptPubKey[6], witnessroot.begin(), 32);
            commitment = std::vector<unsigned char>(out.scriptPubKey.begin(), out.scriptPubKey.end());
            CMutableTransaction tx(*block.vtx[0]);
            tx.vout.push_back(out);
            block.vtx[0] = MakeTransactionRef(std::move(tx));
        }
    }
    UpdateUncommittedBlockStructures(block, pindexPrev, consensusParams);
    return commitment;
}

unsigned int GetNextTargetRequired(const CBlockIndex *pindexLast)
{
    const Consensus::Params &consensus = Params().GetConsensus();

    arith_uint256 bnProofOfWorkLimit;
    unsigned int nProofOfWorkLimit;
    int nHeight = pindexLast ? pindexLast->nHeight+1 : 0;

    if (nHeight < (int)Params().GetLastImportHeight()) {
        if (nHeight == 0) {
            return arith_uint256("00ffffffffffffffffffffffffffffffffffffffffffffffffffffffffffffff").GetCompact();
        }
        int nLastImportHeight = (int) Params().GetLastImportHeight();
        arith_uint256 nMaxProofOfWorkLimit = arith_uint256("000000000008ffffffffffffffffffffffffffffffffffffffffffffffffffff");
        arith_uint256 nMinProofOfWorkLimit = UintToArith256(consensus.powLimit);
        arith_uint256 nStep = (nMaxProofOfWorkLimit - nMinProofOfWorkLimit) / nLastImportHeight;

        bnProofOfWorkLimit = nMaxProofOfWorkLimit - (nStep * nHeight);
        nProofOfWorkLimit = bnProofOfWorkLimit.GetCompact();
    } else {
        bnProofOfWorkLimit = UintToArith256(consensus.powLimit);
        nProofOfWorkLimit = bnProofOfWorkLimit.GetCompact();
    }

    if (pindexLast == nullptr)
        return nProofOfWorkLimit; // Genesis block

    const CBlockIndex* pindexPrev = pindexLast;
    if (pindexPrev->pprev == nullptr)
        return nProofOfWorkLimit; // first block
    const CBlockIndex *pindexPrevPrev = pindexPrev->pprev;
    if (pindexPrevPrev->pprev == nullptr)
        return nProofOfWorkLimit; // second block

    int64_t nTargetSpacing = Params().GetTargetSpacing();
    int64_t nTargetTimespan = Params().GetTargetTimespan();
    int64_t nActualSpacing = pindexPrev->GetBlockTime() - pindexPrevPrev->GetBlockTime();

    if (nActualSpacing > nTargetSpacing * 10)
        nActualSpacing = nTargetSpacing * 10;

    // pos: target change every block
    // pos: retarget with exponential moving toward target spacing
    arith_uint256 bnNew;
    bnNew.SetCompact(pindexLast->nBits);

    int64_t nInterval = nTargetTimespan / nTargetSpacing;
    bnNew *= ((nInterval - 1) * nTargetSpacing + nActualSpacing + nActualSpacing);
    bnNew /= ((nInterval + 1) * nTargetSpacing);

    if (bnNew <= 0 || bnNew > bnProofOfWorkLimit)
        return nProofOfWorkLimit;

    return bnNew.GetCompact();
}

/** Context-dependent validity checks.
 *  By "context", we mean only the previous block headers, but not the UTXO
 *  set; UTXO-related validity checks are done in ConnectBlock().
 *  NOTE: This function is not currently invoked by ConnectBlock(), so we
 *  should consider upgrade issues if we change which consensus rules are
 *  enforced in this function (eg by adding a new consensus rule). See comment
 *  in ConnectBlock().
 *  Note that -reindex-chainstate skips the validation that happens here!
 */
static bool ContextualCheckBlockHeader(const CBlockHeader& block, CValidationState& state, const CChainParams& params, const CBlockIndex* pindexPrev, int64_t nAdjustedTime)
{
    const int nHeight = pindexPrev == nullptr ? 0 : pindexPrev->nHeight + 1;
    const Consensus::Params& consensusParams = params.GetConsensus();

    if (fParticlMode && pindexPrev) {
        // Check proof-of-stake
        if (block.nBits != GetNextTargetRequired(pindexPrev))
            return state.Invalid(ValidationInvalidReason::BLOCK_INVALID_HEADER, false, REJECT_INVALID, "bad-diffbits-pos", "incorrect proof of stake");
    } else {
        // Check proof of work
        if (block.nBits != GetNextWorkRequired(pindexPrev, &block, consensusParams))
            return state.Invalid(ValidationInvalidReason::BLOCK_INVALID_HEADER, false, REJECT_INVALID, "bad-diffbits", "incorrect proof of work");
    }

    // Check against checkpoints
    if (fCheckpointsEnabled) {
        // Don't accept any forks from the main chain prior to last checkpoint.
        // GetLastCheckpoint finds the last checkpoint in MapCheckpoints that's in our
        // MapBlockIndex.
        CBlockIndex* pcheckpoint = GetLastCheckpoint(params.Checkpoints());
        if (pcheckpoint && nHeight < pcheckpoint->nHeight)
            return state.Invalid(ValidationInvalidReason::BLOCK_CHECKPOINT, error("%s: forked chain older than last checkpoint (height %d)", __func__, nHeight), REJECT_CHECKPOINT, "bad-fork-prior-to-checkpoint");
    }

    // Check timestamp against prev
    if (block.GetBlockTime() <= pindexPrev->GetMedianTimePast())
        return state.Invalid(ValidationInvalidReason::BLOCK_INVALID_HEADER, false, REJECT_INVALID, "time-too-old", "block's timestamp is too early");

    // Check timestamp
    if (nHeight > 0
        && block.GetBlockTime() > nAdjustedTime + MAX_FUTURE_BLOCK_TIME)
        return state.Invalid(ValidationInvalidReason::BLOCK_TIME_FUTURE, false, REJECT_INVALID, "time-too-new", "block timestamp too far in the future");

    // Reject outdated version blocks when 95% (75% on testnet) of the network has upgraded:
    // check for version 2, 3 and 4 upgrades
    if((block.nVersion < 2 && nHeight >= consensusParams.BIP34Height) ||
       (block.nVersion < 3 && nHeight >= consensusParams.BIP66Height) ||
       (block.nVersion < 4 && nHeight >= consensusParams.BIP65Height))
            return state.Invalid(ValidationInvalidReason::BLOCK_INVALID_HEADER, false, REJECT_OBSOLETE, strprintf("bad-version(0x%08x)", block.nVersion),
                                 strprintf("rejected nVersion=0x%08x block", block.nVersion));

    return true;
}

/** NOTE: This function is not currently invoked by ConnectBlock(), so we
 *  should consider upgrade issues if we change which consensus rules are
 *  enforced in this function (eg by adding a new consensus rule). See comment
 *  in ConnectBlock().
 *  Note that -reindex-chainstate skips the validation that happens here!
 */
static bool ContextualCheckBlock(const CBlock& block, CValidationState& state, const Consensus::Params& consensusParams, const CBlockIndex* pindexPrev, bool accept_block=false) EXCLUSIVE_LOCKS_REQUIRED(cs_main)
{
    const int nHeight = pindexPrev == nullptr ? 0 : pindexPrev->nHeight + 1;
    const int64_t nPrevTime = pindexPrev ? pindexPrev->nTime : 0;

    // Start enforcing BIP113 (Median Time Past) using versionbits logic.
    int nLockTimeFlags = 0;
    if (fParticlMode) {
        nLockTimeFlags |= LOCKTIME_MEDIAN_TIME_PAST;
    } else {
        if (VersionBitsState(pindexPrev, consensusParams, Consensus::DEPLOYMENT_CSV, versionbitscache) == ThresholdState::ACTIVE) {
            assert(pindexPrev != nullptr);
            nLockTimeFlags |= LOCKTIME_MEDIAN_TIME_PAST;
        }
    }

    int64_t nLockTimeCutoff = (nLockTimeFlags & LOCKTIME_MEDIAN_TIME_PAST)
                              ? (pindexPrev ? pindexPrev->GetMedianTimePast() : block.GetBlockTime())
                              : block.GetBlockTime();

    // Check that all transactions are finalized
    for (const auto& tx : block.vtx) {
        if (!IsFinalTx(*tx, nHeight, nLockTimeCutoff)) {
            return state.Invalid(ValidationInvalidReason::CONSENSUS, false, REJECT_INVALID, "bad-txns-nonfinal", "non-final transaction");
        }
    }

    if (fParticlMode) {
        // Enforce rule that the coinbase/coinstake ends with serialized block height
        // genesis block scriptSig size will be different

        if (block.IsProofOfStake()) {
            // Limit the number of outputs in a coinstake txn to 6: 1 data + 1 foundation + 4 user
            if (nPrevTime >= consensusParams.OpIsCoinstakeTime) {
                if (block.vtx[0]->vpout.size() > 6) {
                    return state.Invalid(ValidationInvalidReason::CONSENSUS, false, REJECT_INVALID, "bad-cs-outputs", "Too many outputs in coinstake");
                }
            }

            // coinstake output 0 must be data output of blockheight
            int i;
            if (!block.vtx[0]->GetCoinStakeHeight(i)) {
                return state.Invalid(ValidationInvalidReason::CONSENSUS, false, REJECT_INVALID, "bad-cs-malformed", "coinstake txn is malformed");
            }

            if (i != nHeight) {
                return state.Invalid(ValidationInvalidReason::CONSENSUS, false, REJECT_INVALID, "bad-cs-height", "block height mismatch in coinstake");
            }

            std::vector<uint8_t> &vData = ((CTxOutData*)block.vtx[0]->vpout[0].get())->vData;
            if (vData.size() > 8 && vData[4] == DO_VOTE) {
                uint32_t voteToken;
                memcpy(&voteToken, &vData[5], 4);

                LogPrint(BCLog::HDWALLET, _("Block %d casts vote for option %u of proposal %u.\n").c_str(),
                    nHeight, voteToken >> 16, voteToken & 0xFFFF);
            }

            // check witness merkleroot, TODO: should witnessmerkleroot be hashed?
            bool malleated = false;
            uint256 hashWitness = BlockWitnessMerkleRoot(block, &malleated);

            if (hashWitness != block.hashWitnessMerkleRoot) {
                return state.Invalid(ValidationInvalidReason::BLOCK_MUTATED, false, REJECT_INVALID, "bad-witness-merkle-match", strprintf("%s : witness merkle commitment mismatch", __func__));
            }

            if (!CheckCoinStakeTimestamp(nHeight, block.GetBlockTime())) {
                return state.Invalid(ValidationInvalidReason::DOS_50, false, REJECT_INVALID, "bad-coinstake-time", strprintf("%s: coinstake timestamp violation nTimeBlock=%d", __func__, block.GetBlockTime()));
            }

            // Check timestamp against prev
            if (block.GetBlockTime() <= pindexPrev->GetPastTimeLimit() || FutureDrift(block.GetBlockTime()) < pindexPrev->GetBlockTime()) {
                return state.Invalid(ValidationInvalidReason::DOS_50, false, REJECT_INVALID, "bad-block-time", strprintf("%s: block's timestamp is too early", __func__));
            }

            uint256 hashProof, targetProofOfStake;

            // Blocks are connected at end of import / reindex
            // CheckProofOfStake is run again during connectblock
            if (!IsInitialBlockDownload() // checks (!fImporting && !fReindex)
                && (!accept_block || ::ChainActive().Height() > (int)Params().GetStakeMinConfirmations())
                && !CheckProofOfStake(state, pindexPrev, *block.vtx[0], block.nTime, block.nBits, hashProof, targetProofOfStake)) {
                return error("ContextualCheckBlock(): check proof-of-stake failed for block %s\n", block.GetHash().ToString());
            }
        } else {
            bool fCheckPOW = true; // TODO: pass properly
            if (fCheckPOW && !CheckProofOfWork(block.GetHash(), block.nBits, consensusParams, nHeight, Params().GetLastImportHeight()))
                return state.Invalid(ValidationInvalidReason::BLOCK_INVALID_HEADER, false, REJECT_INVALID, "high-hash", "proof of work failed");

            // Enforce rule that the coinbase/ ends with serialized block height
            // genesis block scriptSig size will be different
            CScript expect = CScript() << OP_RETURN << nHeight;
            const CScript &scriptSig = block.vtx[0]->vin[0].scriptSig;
            if (scriptSig.size() < expect.size() ||
                !std::equal(expect.begin()
                    , expect.end(), scriptSig.begin() + scriptSig.size()-expect.size())) {
                return state.Invalid(ValidationInvalidReason::CONSENSUS, false, REJECT_INVALID, "bad-cb-height", "block height mismatch in coinbase");
            }
        }

        if (nHeight > 0 && !block.vtx[0]->IsCoinStake()) { // only genesis block can start with coinbase
            return state.Invalid(ValidationInvalidReason::CONSENSUS, false, REJECT_INVALID, "bad-cs-missing", "first tx is not coinstake");
        }

        if (nHeight > 0 // skip genesis
            && Params().GetLastImportHeight() >= (uint32_t)nHeight) {
            // 2nd txn must be coinbase
            if (block.vtx.size() < 2 || !block.vtx[1]->IsCoinBase()) {
                return state.Invalid(ValidationInvalidReason::CONSENSUS, false, REJECT_INVALID, "bad-cb", "Second txn of import block must be coinbase");
            }

            // Check hash of genesis import txn matches expected hash.
            uint256 txnHash = block.vtx[1]->GetHash();
            if (!Params().CheckImportCoinbase(nHeight, txnHash)) {
                return state.Invalid(ValidationInvalidReason::CONSENSUS, false, REJECT_INVALID, "bad-cb", "Incorrect outputs hash.");
            }
        } else {
            // 2nd txn can't be coinbase if block height > GetLastImportHeight
            if (block.vtx.size() > 1 && block.vtx[1]->IsCoinBase()) {
                return state.Invalid(ValidationInvalidReason::CONSENSUS, false, REJECT_INVALID, "bad-cb-multiple", "unexpected coinbase");
            }
        }
    } else {
        if (nHeight >= consensusParams.BIP34Height)
        {
            CScript expect = CScript() << nHeight;
            if (block.vtx[0]->vin[0].scriptSig.size() < expect.size() ||
                !std::equal(expect.begin(), expect.end(), block.vtx[0]->vin[0].scriptSig.begin())) {
                return state.Invalid(ValidationInvalidReason::CONSENSUS, false, REJECT_INVALID, "bad-cb-height", "block height mismatch in coinbase");
            }
        }

        // Validation for witness commitments.
        // * We compute the witness hash (which is the hash including witnesses) of all the block's transactions, except the
        //   coinbase (where 0x0000....0000 is used instead).
        // * The coinbase scriptWitness is a stack of a single 32-byte vector, containing a witness reserved value (unconstrained).
        // * We build a merkle tree with all those witness hashes as leaves (similar to the hashMerkleRoot in the block header).
        // * There must be at least one output whose scriptPubKey is a single 36-byte push, the first 4 bytes of which are
        //   {0xaa, 0x21, 0xa9, 0xed}, and the following 32 bytes are SHA256^2(witness root, witness reserved value). In case there are
        //   multiple, the last one is used.
        bool fHaveWitness = false;
        if (VersionBitsState(pindexPrev, consensusParams, Consensus::DEPLOYMENT_SEGWIT, versionbitscache) == ThresholdState::ACTIVE) {
            int commitpos = GetWitnessCommitmentIndex(block);
            if (commitpos != -1) {
                bool malleated = false;
                uint256 hashWitness = BlockWitnessMerkleRoot(block, &malleated);
                // The malleation check is ignored; as the transaction tree itself
                // already does not permit it, it is impossible to trigger in the
                // witness tree.
                if (block.vtx[0]->vin[0].scriptWitness.stack.size() != 1 || block.vtx[0]->vin[0].scriptWitness.stack[0].size() != 32) {
                    return state.Invalid(ValidationInvalidReason::BLOCK_MUTATED, false, REJECT_INVALID, "bad-witness-nonce-size", strprintf("%s : invalid witness reserved value size", __func__));
                }
                CHash256().Write(hashWitness.begin(), 32).Write(&block.vtx[0]->vin[0].scriptWitness.stack[0][0], 32).Finalize(hashWitness.begin());
                if (memcmp(hashWitness.begin(), &block.vtx[0]->vout[commitpos].scriptPubKey[6], 32)) {
                    return state.Invalid(ValidationInvalidReason::BLOCK_MUTATED, false, REJECT_INVALID, "bad-witness-merkle-match", strprintf("%s : witness merkle commitment mismatch", __func__));
                }
                fHaveWitness = true;
            }
        }

        // No witness data is allowed in blocks that don't commit to witness data, as this would otherwise leave room for spam
        if (!fHaveWitness) {
          for (const auto& tx : block.vtx) {
                if (tx->HasWitness()) {
                    return state.Invalid(ValidationInvalidReason::BLOCK_MUTATED, false, REJECT_INVALID, "unexpected-witness", strprintf("%s : unexpected witness data found", __func__));
                }
            }
        }
    };

    // After the coinbase witness reserved value and commitment are verified,
    // we can check if the block weight passes (before we've checked the
    // coinbase witness, it would be possible for the weight to be too
    // large by filling up the coinbase witness, which doesn't change
    // the block hash, so we couldn't mark the block as permanently
    // failed).
    if (GetBlockWeight(block) > MAX_BLOCK_WEIGHT) {
        return state.Invalid(ValidationInvalidReason::CONSENSUS, false, REJECT_INVALID, "bad-blk-weight", strprintf("%s : weight limit failed", __func__));
    }

    return true;
}

bool ProcessDuplicateStakeHeader(CBlockIndex *pindex, NodeId nodeId) EXCLUSIVE_LOCKS_REQUIRED(cs_main)
{
    if (!pindex) {
        return false;
    }

    uint256 hash = pindex->GetBlockHash();

    bool fMakeValid = false;
    if (nodeId == -1) {
        LogPrintf("%s: Duplicate stake block %s was received in a group, marking valid.\n",
            __func__, hash.ToString());

        fMakeValid = true;
    }

    if (nodeId > -1) {
        std::pair<std::map<uint256, StakeConflict>::iterator,bool> ret;
        ret = mapStakeConflict.insert(std::pair<uint256, StakeConflict>(hash, StakeConflict()));
        StakeConflict &sc = ret.first->second;
        sc.Add(nodeId);

        if ((int)sc.peerCount.size() > std::min(GetNumPeers() / 2, 4)) {
            LogPrintf("%s: More than half the connected peers are building on block %s," /* Continued */
                "  marked as duplicate stake, assuming this node has the duplicate.\n", __func__, hash.ToString());

            fMakeValid = true;
        }
    }

    if (fMakeValid) {
        pindex->nFlags &= (~BLOCK_FAILED_DUPLICATE_STAKE);
        pindex->nStatus |= BLOCK_VALID_HEADER;
        pindex->nStatus &= (~BLOCK_FAILED_VALID);
        setDirtyBlockIndex.insert(pindex);

        //if (pindex->nStatus & BLOCK_FAILED_CHILD)
        //{
            CBlockIndex *pindexPrev = pindex->pprev;
            while (pindexPrev) {
                if (pindexPrev->nStatus & BLOCK_VALID_MASK) {
                    break;
                }

                if (pindexPrev->nFlags & BLOCK_FAILED_DUPLICATE_STAKE) {
                    pindexPrev->nFlags &= (~BLOCK_FAILED_DUPLICATE_STAKE);
                    pindexPrev->nStatus |= BLOCK_VALID_HEADER;
                    pindexPrev->nStatus &= (~BLOCK_FAILED_VALID);
                    setDirtyBlockIndex.insert(pindexPrev);

                    if (!pindexPrev->prevoutStake.IsNull()) {
                        uint256 prevhash = pindexPrev->GetBlockHash();
                        AddToMapStakeSeen(pindexPrev->prevoutStake, prevhash);
                    }

                    pindexPrev->nStatus &= (~BLOCK_FAILED_CHILD);
                }

                pindexPrev = pindexPrev->pprev;
            }

            pindex->nStatus &= (~BLOCK_FAILED_CHILD);
        //};

        if (!pindex->prevoutStake.IsNull()) {
            AddToMapStakeSeen(pindex->prevoutStake, hash);
        }
        return true;
    }

    return false;
}

size_t MAX_DELAYED_BLOCKS = 64;
int64_t MAX_DELAY_BLOCK_SECONDS = 180;

class DelayedBlock
{
public:
    DelayedBlock(const std::shared_ptr<const CBlock>& pblock, int node_id) : m_pblock(pblock), m_node_id(node_id) {
        m_time = GetTime();
    }
    int64_t m_time;
    std::shared_ptr<const CBlock> m_pblock;
    int m_node_id;
};
std::list<DelayedBlock> list_delayed_blocks;

extern void Misbehaving(NodeId nodeid, int howmuch, const std::string& message="") EXCLUSIVE_LOCKS_REQUIRED(cs_main);
extern bool AddNodeHeader(NodeId node_id, const uint256 &hash) EXCLUSIVE_LOCKS_REQUIRED(cs_main);
extern void RemoveNodeHeader(const uint256 &hash) EXCLUSIVE_LOCKS_REQUIRED(cs_main);
extern void RemoveNonReceivedHeaderFromNodes(BlockMap::iterator mi) EXCLUSIVE_LOCKS_REQUIRED(cs_main);
extern bool IncDuplicateHeaders(NodeId node_id) EXCLUSIVE_LOCKS_REQUIRED(cs_main);

void EraseDelayedBlock(std::list<DelayedBlock>::iterator p) EXCLUSIVE_LOCKS_REQUIRED(cs_main)
{
    if (p->m_node_id > -1) {
        Misbehaving(p->m_node_id, 25, "Delayed block");
    }

    auto it = mapBlockIndex.find(p->m_pblock->GetHash());
    if (it != mapBlockIndex.end()) {
        it->second->nFlags &= ~BLOCK_DELAYED;
        setDirtyBlockIndex.insert(it->second);
    }
}

extern NodeId GetBlockSource(uint256 hash) EXCLUSIVE_LOCKS_REQUIRED(cs_main);
bool DelayBlock(const std::shared_ptr<const CBlock>& pblock, CValidationState& state) EXCLUSIVE_LOCKS_REQUIRED(cs_main)
{
    NodeId nodeId = GetBlockSource(pblock->GetHash());
    LogPrintf("Warning: %s - Previous stake modifier is null for block %s from peer %d.\n", __func__, pblock->GetHash().ToString(), nodeId);
    while (list_delayed_blocks.size() >= MAX_DELAYED_BLOCKS) {
        LogPrint(BCLog::NET, "Removing Delayed block %s, too many delayed.\n", pblock->GetHash().ToString());
        EraseDelayedBlock(list_delayed_blocks.begin());
        list_delayed_blocks.erase(list_delayed_blocks.begin());
    }
    assert(list_delayed_blocks.size() < MAX_DELAYED_BLOCKS);
    state.nFlags |= BLOCK_DELAYED; // Mark to prevent further processing
    list_delayed_blocks.emplace_back(pblock, nodeId);
    return true;
}

void CheckDelayedBlocks(const CChainParams& chainparams, const uint256 &block_hash) LOCKS_EXCLUDED(cs_main)
{
    if (list_delayed_blocks.empty()) {
        return;
    }

    int64_t now = GetTime();
    std::vector<std::shared_ptr<const CBlock> > process_blocks;
    {
        LOCK(cs_main);
        std::list<DelayedBlock>::iterator p = list_delayed_blocks.begin();
        while (p != list_delayed_blocks.end()) {
            if (p->m_pblock->hashPrevBlock == block_hash) {
                process_blocks.push_back(p->m_pblock);
                p = list_delayed_blocks.erase(p);
                continue;
            }
            if (p->m_time + MAX_DELAY_BLOCK_SECONDS < now) {
                LogPrint(BCLog::NET, "Removing delayed block %s, timed out.\n", p->m_pblock->GetHash().ToString());
                EraseDelayedBlock(p);
                p = list_delayed_blocks.erase(p);
                continue;
            }
            ++p;
        }
    }

    for (auto &p : process_blocks) {
        LogPrint(BCLog::NET, "Processing delayed block %s prev %s.\n", p->GetHash().ToString(), block_hash.ToString());
        ProcessNewBlock(chainparams, p, false, nullptr); // Should update DoS if necessary, finding block through mapBlockSource
    }
}

bool RemoveUnreceivedHeader(const uint256 &hash) EXCLUSIVE_LOCKS_REQUIRED(cs_main)
{
    BlockMap::iterator mi = mapBlockIndex.find(hash);
    if (mi != mapBlockIndex.end() && (mi->second->nFlags & BLOCK_ACCEPTED)) {
        return false;
    }
    if (mi == mapBlockIndex.end()) {
        return true; // was already removed, peer misbehaving
    }

    // Remove entire chain
    std::vector<BlockMap::iterator> remove_headers;
    std::vector<BlockMap::iterator> last_round[2];

    size_t n = 0;
    last_round[n].push_back(mi);
    remove_headers.push_back(mi);
    while (last_round[n].size()) {
        last_round[!n].clear();

        for (BlockMap::iterator& check_header : last_round[n]) {
            BlockMap::iterator it = mapBlockIndex.begin();
            while (it != mapBlockIndex.end()) {
                if (it->second->pprev == check_header->second) {
                    if ((it->second->nFlags & BLOCK_ACCEPTED)) {
                        LogPrintf("Can't remove header %s, descendant block %s accepted.\n", hash.ToString(), it->second->GetBlockHash().ToString());
                        return true; // Can't remove any blocks, peer misbehaving for not sending
                    }
                    last_round[!n].push_back(it);
                    remove_headers.push_back(it);
                }
                it++;
            }
        }
        n = !n;
    }

    LogPrintf("Removing %d loose headers from %s.\n", remove_headers.size(), hash.ToString());

    for (auto &entry : remove_headers) {
        LogPrintf("Removing loose header %s.\n", entry->second->GetBlockHash().ToString());
        setDirtyBlockIndex.erase(entry->second);

        if (pindexBestHeader == entry->second) {
            pindexBestHeader = ::ChainActive().Tip();
        }
        if (pindexBestInvalid == entry->second) {
            pindexBestInvalid = nullptr;
        }
        RemoveNonReceivedHeaderFromNodes(entry);
        delete entry->second;
        mapBlockIndex.erase(entry);
    }

    return true;
}

size_t CountDelayedBlocks() EXCLUSIVE_LOCKS_REQUIRED(cs_main)
{
    return list_delayed_blocks.size();
}

CoinStakeCache smsgFeeCoinstakeCache;
int64_t GetSmsgFeeRate(const CBlockIndex *pindex, bool reduce_height) EXCLUSIVE_LOCKS_REQUIRED(cs_main)
{
    const Consensus::Params &consensusParams = Params().GetConsensus();

    if ((pindex && pindex->nTime < consensusParams.smsg_fee_time)
        || (!pindex && GetTime() < consensusParams.smsg_fee_time)) {
        return consensusParams.smsg_fee_msg_per_day_per_k;
    }

    int chain_height = pindex ? pindex->nHeight : ::ChainActive().Height();
    if (reduce_height) { // Grace period, push back to previous period
        chain_height -= 10;
    }
    int fee_height = (chain_height / consensusParams.smsg_fee_period) * consensusParams.smsg_fee_period;

    CBlockIndex *fee_block = ::ChainActive()[fee_height];
    if (!fee_block || fee_block->nTime < consensusParams.smsg_fee_time) {
        return consensusParams.smsg_fee_msg_per_day_per_k;
    }

    int64_t smsg_fee_rate;
    CTransactionRef coinstake = nullptr;
    if (!smsgFeeCoinstakeCache.GetCoinStake(fee_block->GetBlockHash(), coinstake)
        || !coinstake->GetSmsgFeeRate(smsg_fee_rate)) {
        return consensusParams.smsg_fee_msg_per_day_per_k;
    }

    return smsg_fee_rate;
};

CoinStakeCache smsgDifficultyCoinstakeCache(180);
uint32_t GetSmsgDifficulty(uint64_t time, bool verify) EXCLUSIVE_LOCKS_REQUIRED(cs_main)
{
    const Consensus::Params &consensusParams = Params().GetConsensus();

    CBlockIndex *pindex = ::ChainActive().Tip();
    for (size_t k = 0; k < 180; ++k) {
        if (!pindex) {
            break;
        }
        if (time >= pindex->nTime) {
            uint32_t smsg_difficulty;
            CTransactionRef coinstake = nullptr;
            if (smsgDifficultyCoinstakeCache.GetCoinStake(pindex->GetBlockHash(), coinstake)
                && coinstake->GetSmsgDifficulty(smsg_difficulty)) {

                if (verify && smsg_difficulty != consensusParams.smsg_min_difficulty) {
                    return smsg_difficulty + consensusParams.smsg_difficulty_max_delta;
                }
                return smsg_difficulty - consensusParams.smsg_difficulty_max_delta;
            }
        }
        pindex = pindex->pprev;
    }

    return consensusParams.smsg_min_difficulty - consensusParams.smsg_difficulty_max_delta;
};

bool CChainState::AcceptBlockHeader(const CBlockHeader& block, CValidationState& state, const CChainParams& chainparams, CBlockIndex** ppindex)
{
    AssertLockHeld(cs_main);
    // Check for duplicate
    uint256 hash = block.GetHash();
    BlockMap::iterator miSelf = mapBlockIndex.find(hash);
    CBlockIndex *pindex = nullptr;
    if (hash != chainparams.GetConsensus().hashGenesisBlock) {
        if (miSelf != mapBlockIndex.end()) {
            // Block header is already known.

            if (fParticlMode && !IsInitialBlockDownload() && state.nodeId >= 0
                && !IncDuplicateHeaders(state.nodeId)) {
                return state.Invalid(ValidationInvalidReason::DOS_5, error("%s: DoS limits, too many duplicates", __func__), REJECT_INVALID, "dos-limits");
            }

            pindex = miSelf->second;
            if (ppindex)
                *ppindex = pindex;

            if (pindex->nStatus & BLOCK_FAILED_MASK)
                return state.Invalid(ValidationInvalidReason::CACHED_INVALID, error("%s: block %s is marked invalid", __func__, hash.ToString()), 0, "duplicate");
            return true;
        }

        if (!CheckBlockHeader(block, state, chainparams.GetConsensus()))
            return error("%s: Consensus::CheckBlockHeader: %s, %s", __func__, hash.ToString(), FormatStateMessage(state));

        // Get prev block index
        CBlockIndex* pindexPrev = nullptr;
        BlockMap::iterator mi = mapBlockIndex.find(block.hashPrevBlock);
        if (mi == mapBlockIndex.end())
            return state.Invalid(ValidationInvalidReason::BLOCK_MISSING_PREV, error("%s: prev block not found", __func__), 0, "prev-blk-not-found");
        pindexPrev = (*mi).second;

        if (pindexPrev->nStatus & BLOCK_FAILED_MASK)
            return state.Invalid(ValidationInvalidReason::BLOCK_INVALID_PREV, error("%s: prev block invalid", __func__), REJECT_INVALID, "bad-prevblk");
        if (!ContextualCheckBlockHeader(block, state, chainparams, pindexPrev, GetAdjustedTime()))
            return error("%s: Consensus::ContextualCheckBlockHeader: %s, %s", __func__, hash.ToString(), FormatStateMessage(state));

        /* Determine if this block descends from any block which has been found
         * invalid (m_failed_blocks), then mark pindexPrev and any blocks between
         * them as failed. For example:
         *
         *                D3
         *              /
         *      B2 - C2
         *    /         \
         *  A             D2 - E2 - F2
         *    \
         *      B1 - C1 - D1 - E1
         *
         * In the case that we attempted to reorg from E1 to F2, only to find
         * C2 to be invalid, we would mark D2, E2, and F2 as BLOCK_FAILED_CHILD
         * but NOT D3 (it was not in any of our candidate sets at the time).
         *
         * In any case D3 will also be marked as BLOCK_FAILED_CHILD at restart
         * in LoadBlockIndex.
         */
        if (!pindexPrev->IsValid(BLOCK_VALID_SCRIPTS)) {
            // The above does not mean "invalid": it checks if the previous block
            // hasn't been validated up to BLOCK_VALID_SCRIPTS. This is a performance
            // optimization, in the common case of adding a new block to the tip,
            // we don't need to iterate over the failed blocks list.
            for (const CBlockIndex* failedit : m_failed_blocks) {
                if (pindexPrev->GetAncestor(failedit->nHeight) == failedit) {
                    //assert(failedit->nStatus & BLOCK_FAILED_VALID);
                    CBlockIndex* invalid_walk = pindexPrev;
                    if (failedit->nStatus & BLOCK_FAILED_VALID)
                    while (invalid_walk != failedit) {
                        invalid_walk->nStatus |= BLOCK_FAILED_CHILD;
                        setDirtyBlockIndex.insert(invalid_walk);
                        invalid_walk = invalid_walk->pprev;
                    }
                    return state.Invalid(ValidationInvalidReason::BLOCK_INVALID_PREV, error("%s: prev block invalid", __func__), REJECT_INVALID, "bad-prevblk");
                }
            }
        }
    }
    if (pindex == nullptr) {
        bool force_accept = true;
        if (fParticlMode && !IsInitialBlockDownload() && state.nodeId >= 0) {
            if (!AddNodeHeader(state.nodeId, hash)) {
                return state.Invalid(ValidationInvalidReason::DOS_20, error("%s: DoS limits", __func__), REJECT_INVALID, "dos-limits");
            }
            force_accept = false;
        }
        pindex = AddToBlockIndex(block);
        if (force_accept) {
            pindex->nFlags |= BLOCK_ACCEPTED;
        }
    }

    if (ppindex)
        *ppindex = pindex;

    CheckBlockIndex(chainparams.GetConsensus());

    return true;
}

// Exposed wrapper for AcceptBlockHeader
bool ProcessNewBlockHeaders(const std::vector<CBlockHeader>& headers, CValidationState& state, const CChainParams& chainparams, const CBlockIndex** ppindex, CBlockHeader *first_invalid)
{
    if (first_invalid != nullptr) first_invalid->SetNull();
    {
        LOCK(cs_main);
        for (const CBlockHeader& header : headers) {
            CBlockIndex *pindex = nullptr; // Use a temp pindex instead of ppindex to avoid a const_cast
            if (!g_chainstate.AcceptBlockHeader(header, state, chainparams, &pindex)) {
                if (first_invalid) *first_invalid = header;
                return false;
            }
            if (ppindex) {
                *ppindex = pindex;
            }
        }
    }
    NotifyHeaderTip();
    return true;
}

/** Store block on disk. If dbp is non-nullptr, the file is known to already reside on disk */
static FlatFilePos SaveBlockToDisk(const CBlock& block, int nHeight, const CChainParams& chainparams, const FlatFilePos* dbp) {
    unsigned int nBlockSize = ::GetSerializeSize(block, CLIENT_VERSION);
    FlatFilePos blockPos;
    if (dbp != nullptr)
        blockPos = *dbp;
    if (!FindBlockPos(blockPos, nBlockSize+8, nHeight, block.GetBlockTime(), dbp != nullptr)) {
        error("%s: FindBlockPos failed", __func__);
        return FlatFilePos();
    }
    if (dbp == nullptr) {
        if (!WriteBlockToDisk(block, blockPos, chainparams.MessageStart())) {
            AbortNode("Failed to write block");
            return FlatFilePos();
        }
    }
    return blockPos;
}

/** Store block on disk. If dbp is non-nullptr, the file is known to already reside on disk */
bool CChainState::AcceptBlock(const std::shared_ptr<const CBlock>& pblock, CValidationState& state, const CChainParams& chainparams, CBlockIndex** ppindex, bool fRequested, const FlatFilePos* dbp, bool* fNewBlock)
{
    const CBlock& block = *pblock;

    if (fNewBlock) *fNewBlock = false;
    AssertLockHeld(cs_main);

    CBlockIndex *pindexDummy = nullptr;
    CBlockIndex *&pindex = ppindex ? *ppindex : pindexDummy;

    if (!AcceptBlockHeader(block, state, chainparams, &pindex))
        return false;

    // Try to process all requested blocks that we don't have, but only
    // process an unrequested block if it's new and has enough work to
    // advance our tip, and isn't too many blocks ahead.
    bool fAlreadyHave = pindex->nStatus & BLOCK_HAVE_DATA;
    bool fHasMoreOrSameWork = (m_chain.Tip() ? pindex->nChainWork >= m_chain.Tip()->nChainWork : true);
    // Blocks that are too out-of-order needlessly limit the effectiveness of
    // pruning, because pruning will not delete block files that contain any
    // blocks which are too close in height to the tip.  Apply this test
    // regardless of whether pruning is enabled; it should generally be safe to
    // not process unrequested blocks.
    bool fTooFarAhead = (pindex->nHeight > int(m_chain.Height() + MIN_BLOCKS_TO_KEEP));

    // TODO: Decouple this function from the block download logic by removing fRequested
    // This requires some new chain data structure to efficiently look up if a
    // block is in a chain leading to a candidate for best tip, despite not
    // being such a candidate itself.

    // TODO: deal better with return value and error conditions for duplicate
    // and unrequested blocks.
    if (fAlreadyHave) return true;
    if (!fRequested) {  // If we didn't ask for it:
        if (pindex->nTx != 0) return true;    // This is a previously-processed block that was pruned
        if (!fHasMoreOrSameWork) return true; // Don't process less-work chains
        if (fTooFarAhead) return true;        // Block height is too high

        // Protect against DoS attacks from low-work chains.
        // If our tip is behind, a peer could try to send us
        // low-work blocks on a fake chain that we would never
        // request; don't process these.
        if (pindex->nChainWork < nMinimumChainWork) return true;
    }

    if (!CheckBlock(block, state, chainparams.GetConsensus())) {
        return error("%s: %s", __func__, FormatStateMessage(state));
    }

    if (block.IsProofOfStake()) {
        pindex->SetProofOfStake();
        pindex->prevoutStake = pblock->vtx[0]->vin[0].prevout;
        if (!pindex->pprev
            || (pindex->pprev->bnStakeModifier.IsNull()
                && pindex->pprev->GetBlockHash() != chainparams.GetConsensus().hashGenesisBlock)) {
            // Block received out of order
            if (fParticlMode && !IsInitialBlockDownload()) {
                if (pindex->nFlags & BLOCK_DELAYED) {
                    // Block is already delayed
                    state.nFlags |= BLOCK_DELAYED;
                    return true;
                }
                pindex->nFlags |= BLOCK_DELAYED;
                return DelayBlock(pblock, state);
            }
        } else {
            pindex->bnStakeModifier = ComputeStakeModifierV2(pindex->pprev, pindex->prevoutStake.hash);
        }
        pindex->nFlags &= ~BLOCK_DELAYED;
        setDirtyBlockIndex.insert(pindex);
    }

    if (!ContextualCheckBlock(block, state, chainparams.GetConsensus(), pindex->pprev, true)) {
        assert(IsBlockReason(state.GetReason()));
        if (state.IsInvalid() && state.GetReason() != ValidationInvalidReason::BLOCK_MUTATED) {
            pindex->nStatus |= BLOCK_FAILED_VALID;
            setDirtyBlockIndex.insert(pindex);
        }
        return error("%s: %s", __func__, FormatStateMessage(state));
    }

    if (state.nFlags & BLOCK_STAKE_KERNEL_SPENT && !(state.nFlags & BLOCK_FAILED_DUPLICATE_STAKE)) {
        if (state.nodeId > -1) {
            Misbehaving(state.nodeId, 20, "Spent kernel");
        }
    }

    RemoveNodeHeader(pindex->GetBlockHash());
    pindex->nFlags |= BLOCK_ACCEPTED;
    setDirtyBlockIndex.insert(pindex);

    // Header is valid/has work, merkle tree and segwit merkle tree are good...RELAY NOW
    // (but if it does not build on our best tip, let the SendMessages loop relay it)
    if (!IsInitialBlockDownload() && m_chain.Tip() == pindex->pprev) {
        if (!(state.nFlags & BLOCK_FAILED_DUPLICATE_STAKE))
            GetMainSignals().NewPoWValidBlock(pindex, pblock);
    }

    // Write block to history file
    if (fNewBlock) *fNewBlock = true;
    try {
        FlatFilePos blockPos = SaveBlockToDisk(block, pindex->nHeight, chainparams, dbp);
        if (blockPos.IsNull()) {
            state.Error(strprintf("%s: Failed to find position to write new block to disk", __func__));
            return false;
        }
        ReceivedBlockTransactions(block, pindex, blockPos, chainparams.GetConsensus());
    } catch (const std::runtime_error& e) {
        return AbortNode(state, std::string("System error: ") + e.what());
    }

    FlushStateToDisk(chainparams, state, FlushStateMode::NONE);

    CheckBlockIndex(chainparams.GetConsensus());

    return true;
}

extern bool IncomingBlockChecked(const CBlock &block, CValidationState &state);
bool ProcessNewBlock(const CChainParams& chainparams, const std::shared_ptr<const CBlock> pblock, bool fForceProcessing, bool *fNewBlock)
{
    AssertLockNotHeld(cs_main);

    CBlockIndex *pindex = nullptr;
    {
        /*
        uint256 hash = pblock->GetHash();
        // Limited duplicity on stake: prevents block flood attack
        // Duplicate stake allowed only when there is orphan child block
        if (!fReindex && !fImporting && pblock->IsProofOfStake() && setStakeSeen.count(pblock->GetProofOfStake()) && !mapOrphanBlocksByPrev.count(hash))
            return error("%s: Duplicate proof-of-stake (%s, %d) for block %s", pblock->GetProofOfStake().first.ToString(), pblock->GetProofOfStake().second, hash.ToString());
        */

        if (fNewBlock) *fNewBlock = false;
        CValidationState state;

        // CheckBlock() does not support multi-threaded block validation because CBlock::fChecked can cause data race.
        // Therefore, the following critical section must include the CheckBlock() call as well.
        LOCK(cs_main);

        // Ensure that CheckBlock() passes before calling AcceptBlock, as
        // belt-and-suspenders.
        bool ret = CheckBlock(*pblock, state, chainparams.GetConsensus());
        if (ret) {
            // Store to disk
            ret = g_chainstate.AcceptBlock(pblock, state, chainparams, &pindex, fForceProcessing, nullptr, fNewBlock);
        }
        if (state.nFlags & BLOCK_DELAYED) {
            return true;
        }
        if (!ret) {
            if (fParticlMode) {
                // Mark block as invalid to prevent re-requesting from peer.
                // Block will have been added to the block index in AcceptBlockHeader
                CBlockIndex *pindex = g_chainstate.AddToBlockIndex(*pblock);
                g_chainstate.InvalidBlockFound(pindex, *pblock, state);

                IncomingBlockChecked(*pblock, state);
            }
            GetMainSignals().BlockChecked(*pblock, state);
            return error("%s: AcceptBlock FAILED (%s)", __func__, FormatStateMessage(state));
        }

        if (pindex && state.nFlags & BLOCK_FAILED_DUPLICATE_STAKE) {
            pindex->nFlags |= BLOCK_FAILED_DUPLICATE_STAKE;
            setDirtyBlockIndex.insert(pindex);
            LogPrint(BCLog::POS, "%s Marking duplicate stake: %s.\n", __func__, pindex->GetBlockHash().ToString());
            //GetMainSignals().BlockChecked(*pblock, state);
            IncomingBlockChecked(*pblock, state);
        }
    }

    NotifyHeaderTip();

    CValidationState state; // Only used to report errors, not invalidity - ignore it
    if (!g_chainstate.ActivateBestChain(state, chainparams, pblock))
        return error("%s: ActivateBestChain failed (%s)", __func__, FormatStateMessage(state));

    if (smsg::fSecMsgEnabled && gArgs.GetBoolArg("-smsgscanincoming", false)) {
        smsgModule.ScanBlock(*pblock);
    }

    {
        assert(pindex);
        // Check here for blocks not connected to the chain, TODO: move to a timer.
        CheckDelayedBlocks(chainparams, pindex->GetBlockHash());
    }

    return true;
}

bool TestBlockValidity(CValidationState& state, const CChainParams& chainparams, const CBlock& block, CBlockIndex* pindexPrev, bool fCheckPOW, bool fCheckMerkleRoot)
{
    AssertLockHeld(cs_main);
    assert(pindexPrev && pindexPrev == ::ChainActive().Tip());
    CCoinsViewCache viewNew(pcoinsTip.get());
    uint256 block_hash(block.GetHash());
    CBlockIndex indexDummy(block);
    indexDummy.pprev = pindexPrev;
    indexDummy.nHeight = pindexPrev->nHeight + 1;
    indexDummy.phashBlock = &block_hash;

    // NOTE: CheckBlockHeader is called by CheckBlock
    if (!ContextualCheckBlockHeader(block, state, chainparams, pindexPrev, GetAdjustedTime()))
        return error("%s: Consensus::ContextualCheckBlockHeader: %s", __func__, FormatStateMessage(state));
    if (!CheckBlock(block, state, chainparams.GetConsensus(), fCheckPOW, fCheckMerkleRoot))
        return error("%s: Consensus::CheckBlock: %s", __func__, FormatStateMessage(state));
    if (!ContextualCheckBlock(block, state, chainparams.GetConsensus(), pindexPrev))
        return error("%s: Consensus::ContextualCheckBlock: %s", __func__, FormatStateMessage(state));
    if (!g_chainstate.ConnectBlock(block, state, &indexDummy, viewNew, chainparams, true))
        return false;
    assert(state.IsValid());

    return true;
}

/**
 * BLOCK PRUNING CODE
 */

/* Calculate the amount of disk space the block & undo files currently use */
uint64_t CalculateCurrentUsage()
{
    LOCK(cs_LastBlockFile);

    uint64_t retval = 0;
    for (const CBlockFileInfo &file : vinfoBlockFile) {
        retval += file.nSize + file.nUndoSize;
    }
    return retval;
}

/* Prune a block file (modify associated database entries)*/
void PruneOneBlockFile(const int fileNumber)
{
    LOCK(cs_LastBlockFile);

    for (const auto& entry : mapBlockIndex) {
        CBlockIndex* pindex = entry.second;
        if (pindex->nFile == fileNumber) {
            pindex->nStatus &= ~BLOCK_HAVE_DATA;
            pindex->nStatus &= ~BLOCK_HAVE_UNDO;
            pindex->nFile = 0;
            pindex->nDataPos = 0;
            pindex->nUndoPos = 0;
            setDirtyBlockIndex.insert(pindex);

            // Prune from mapBlocksUnlinked -- any block we prune would have
            // to be downloaded again in order to consider its chain, at which
            // point it would be considered as a candidate for
            // mapBlocksUnlinked or setBlockIndexCandidates.
            std::pair<std::multimap<CBlockIndex*, CBlockIndex*>::iterator, std::multimap<CBlockIndex*, CBlockIndex*>::iterator> range = mapBlocksUnlinked.equal_range(pindex->pprev);
            while (range.first != range.second) {
                std::multimap<CBlockIndex *, CBlockIndex *>::iterator _it = range.first;
                range.first++;
                if (_it->second == pindex) {
                    mapBlocksUnlinked.erase(_it);
                }
            }
        }
    }

    vinfoBlockFile[fileNumber].SetNull();
    setDirtyFileInfo.insert(fileNumber);
}


void UnlinkPrunedFiles(const std::set<int>& setFilesToPrune)
{
    for (std::set<int>::iterator it = setFilesToPrune.begin(); it != setFilesToPrune.end(); ++it) {
        FlatFilePos pos(*it, 0);
        fs::remove(BlockFileSeq().FileName(pos));
        fs::remove(UndoFileSeq().FileName(pos));
        LogPrintf("Prune: %s deleted blk/rev (%05u)\n", __func__, *it);
    }
}

/* Calculate the block/rev files to delete based on height specified by user with RPC command pruneblockchain */
static void FindFilesToPruneManual(std::set<int>& setFilesToPrune, int nManualPruneHeight)
{
    assert(fPruneMode && nManualPruneHeight > 0);

    LOCK2(cs_main, cs_LastBlockFile);
    if (::ChainActive().Tip() == nullptr)
        return;

    // last block to prune is the lesser of (user-specified height, MIN_BLOCKS_TO_KEEP from the tip)
    unsigned int nLastBlockWeCanPrune = std::min((unsigned)nManualPruneHeight, ::ChainActive().Tip()->nHeight - MIN_BLOCKS_TO_KEEP);
    int count=0;
    for (int fileNumber = 0; fileNumber < nLastBlockFile; fileNumber++) {
        if (vinfoBlockFile[fileNumber].nSize == 0 || vinfoBlockFile[fileNumber].nHeightLast > nLastBlockWeCanPrune)
            continue;
        PruneOneBlockFile(fileNumber);
        setFilesToPrune.insert(fileNumber);
        count++;
    }
    LogPrintf("Prune (Manual): prune_height=%d removed %d blk/rev pairs\n", nLastBlockWeCanPrune, count);
}

/* This function is called from the RPC code for pruneblockchain */
void PruneBlockFilesManual(int nManualPruneHeight)
{
    CValidationState state;
    const CChainParams& chainparams = Params();
    if (!FlushStateToDisk(chainparams, state, FlushStateMode::NONE, nManualPruneHeight)) {
        LogPrintf("%s: failed to flush state (%s)\n", __func__, FormatStateMessage(state));
    }
}

/**
 * Prune block and undo files (blk???.dat and undo???.dat) so that the disk space used is less than a user-defined target.
 * The user sets the target (in MB) on the command line or in config file.  This will be run on startup and whenever new
 * space is allocated in a block or undo file, staying below the target. Changing back to unpruned requires a reindex
 * (which in this case means the blockchain must be re-downloaded.)
 *
 * Pruning functions are called from FlushStateToDisk when the global fCheckForPruning flag has been set.
 * Block and undo files are deleted in lock-step (when blk00003.dat is deleted, so is rev00003.dat.)
 * Pruning cannot take place until the longest chain is at least a certain length (100000 on mainnet, 1000 on testnet, 1000 on regtest).
 * Pruning will never delete a block within a defined distance (currently 288) from the active chain's tip.
 * The block index is updated by unsetting HAVE_DATA and HAVE_UNDO for any blocks that were stored in the deleted files.
 * A db flag records the fact that at least some block files have been pruned.
 *
 * @param[out]   setFilesToPrune   The set of file indices that can be unlinked will be returned
 */
static void FindFilesToPrune(std::set<int>& setFilesToPrune, uint64_t nPruneAfterHeight)
{
    LOCK2(cs_main, cs_LastBlockFile);
    if (::ChainActive().Tip() == nullptr || nPruneTarget == 0) {
        return;
    }
    if ((uint64_t)::ChainActive().Tip()->nHeight <= nPruneAfterHeight) {
        return;
    }

    unsigned int nLastBlockWeCanPrune = ::ChainActive().Tip()->nHeight - MIN_BLOCKS_TO_KEEP;
    uint64_t nCurrentUsage = CalculateCurrentUsage();
    // We don't check to prune until after we've allocated new space for files
    // So we should leave a buffer under our target to account for another allocation
    // before the next pruning.
    uint64_t nBuffer = BLOCKFILE_CHUNK_SIZE + UNDOFILE_CHUNK_SIZE;
    uint64_t nBytesToPrune;
    int count=0;

    if (nCurrentUsage + nBuffer >= nPruneTarget) {
        // On a prune event, the chainstate DB is flushed.
        // To avoid excessive prune events negating the benefit of high dbcache
        // values, we should not prune too rapidly.
        // So when pruning in IBD, increase the buffer a bit to avoid a re-prune too soon.
        if (IsInitialBlockDownload()) {
            // Since this is only relevant during IBD, we use a fixed 10%
            nBuffer += nPruneTarget / 10;
        }

        for (int fileNumber = 0; fileNumber < nLastBlockFile; fileNumber++) {
            nBytesToPrune = vinfoBlockFile[fileNumber].nSize + vinfoBlockFile[fileNumber].nUndoSize;

            if (vinfoBlockFile[fileNumber].nSize == 0)
                continue;

            if (nCurrentUsage + nBuffer < nPruneTarget)  // are we below our target?
                break;

            // don't prune files that could have a block within MIN_BLOCKS_TO_KEEP of the main chain's tip but keep scanning
            if (vinfoBlockFile[fileNumber].nHeightLast > nLastBlockWeCanPrune)
                continue;

            PruneOneBlockFile(fileNumber);
            // Queue up the files for removal
            setFilesToPrune.insert(fileNumber);
            nCurrentUsage -= nBytesToPrune;
            count++;
        }
    }

    LogPrint(BCLog::PRUNE, "Prune: target=%dMiB actual=%dMiB diff=%dMiB max_prune_height=%d removed %d blk/rev pairs\n",
           nPruneTarget/1024/1024, nCurrentUsage/1024/1024,
           ((int64_t)nPruneTarget - (int64_t)nCurrentUsage)/1024/1024,
           nLastBlockWeCanPrune, count);
}

static FlatFileSeq BlockFileSeq()
{
    return FlatFileSeq(GetBlocksDir(), "blk", BLOCKFILE_CHUNK_SIZE);
}

static FlatFileSeq UndoFileSeq()
{
    return FlatFileSeq(GetBlocksDir(), "rev", UNDOFILE_CHUNK_SIZE);
}

FILE* OpenBlockFile(const FlatFilePos &pos, bool fReadOnly) {
    return BlockFileSeq().Open(pos, fReadOnly);
}

/** Open an undo file (rev?????.dat) */
static FILE* OpenUndoFile(const FlatFilePos &pos, bool fReadOnly) {
    return UndoFileSeq().Open(pos, fReadOnly);
}

fs::path GetBlockPosFilename(const FlatFilePos &pos)
{
    return BlockFileSeq().FileName(pos);
}

CBlockIndex * CChainState::InsertBlockIndex(const uint256& hash)
{
    AssertLockHeld(cs_main);

    if (hash.IsNull())
        return nullptr;

    // Return existing
    BlockMap::iterator mi = mapBlockIndex.find(hash);
    if (mi != mapBlockIndex.end())
        return (*mi).second;

    // Create new
    CBlockIndex* pindexNew = new CBlockIndex();
    mi = mapBlockIndex.insert(std::make_pair(hash, pindexNew)).first;
    pindexNew->phashBlock = &((*mi).first);

    return pindexNew;
}

bool CChainState::LoadBlockIndex(const Consensus::Params& consensus_params, CBlockTreeDB& blocktree)
{
    if (!blocktree.LoadBlockIndexGuts(consensus_params, [this](const uint256& hash) EXCLUSIVE_LOCKS_REQUIRED(cs_main) { return this->InsertBlockIndex(hash); }))
        return false;

    // Calculate nChainWork
    std::vector<std::pair<int, CBlockIndex*> > vSortedByHeight;
    vSortedByHeight.reserve(mapBlockIndex.size());
    for (const std::pair<const uint256, CBlockIndex*>& item : mapBlockIndex)
    {
        CBlockIndex* pindex = item.second;
        vSortedByHeight.push_back(std::make_pair(pindex->nHeight, pindex));
    }
    sort(vSortedByHeight.begin(), vSortedByHeight.end());
    for (const std::pair<int, CBlockIndex*>& item : vSortedByHeight)
    {
        CBlockIndex* pindex = item.second;
        pindex->nChainWork = (pindex->pprev ? pindex->pprev->nChainWork : 0) + GetBlockProof(*pindex);
        pindex->nTimeMax = (pindex->pprev ? std::max(pindex->pprev->nTimeMax, pindex->nTime) : pindex->nTime);
        // We can link the chain of blocks for which we've received transactions at some point.
        // Pruned nodes may have deleted the block.
        if (pindex->nTx > 0) {
            if (pindex->pprev) {
                if (pindex->pprev->HaveTxsDownloaded()) {
                    pindex->nChainTx = pindex->pprev->nChainTx + pindex->nTx;
                } else {
                    pindex->nChainTx = 0;
                    mapBlocksUnlinked.insert(std::make_pair(pindex->pprev, pindex));
                }
            } else {
                pindex->nChainTx = pindex->nTx;
            }
        }
        if (!(pindex->nStatus & BLOCK_FAILED_MASK) && pindex->pprev && (pindex->pprev->nStatus & BLOCK_FAILED_MASK)) {
            pindex->nStatus |= BLOCK_FAILED_CHILD;
            setDirtyBlockIndex.insert(pindex);
        }
        if (pindex->IsValid(BLOCK_VALID_TRANSACTIONS) && (pindex->HaveTxsDownloaded() || pindex->pprev == nullptr))
            setBlockIndexCandidates.insert(pindex);
        if (pindex->nStatus & BLOCK_FAILED_MASK && (!pindexBestInvalid || pindex->nChainWork > pindexBestInvalid->nChainWork))
            pindexBestInvalid = pindex;
        if (pindex->pprev)
            pindex->BuildSkip();
        if (pindex->IsValid(BLOCK_VALID_TREE) && (pindexBestHeader == nullptr || CBlockIndexWorkComparator()(pindexBestHeader, pindex)))
            pindexBestHeader = pindex;
    }

    return true;
}

bool static LoadBlockIndexDB(const CChainParams& chainparams) EXCLUSIVE_LOCKS_REQUIRED(cs_main)
{
    if (!g_chainstate.LoadBlockIndex(chainparams.GetConsensus(), *pblocktree))
        return false;

    // Load block file info
    pblocktree->ReadLastBlockFile(nLastBlockFile);
    vinfoBlockFile.resize(nLastBlockFile + 1);
    LogPrintf("%s: last block file = %i\n", __func__, nLastBlockFile);
    for (int nFile = 0; nFile <= nLastBlockFile; nFile++) {
        pblocktree->ReadBlockFileInfo(nFile, vinfoBlockFile[nFile]);
    }
    LogPrintf("%s: last block file info: %s\n", __func__, vinfoBlockFile[nLastBlockFile].ToString());
    for (int nFile = nLastBlockFile + 1; true; nFile++) {
        CBlockFileInfo info;
        if (pblocktree->ReadBlockFileInfo(nFile, info)) {
            vinfoBlockFile.push_back(info);
        } else {
            break;
        }
    }

    // Check presence of blk files
    LogPrintf("Checking all blk files are present...\n");
    std::set<int> setBlkDataFiles;
    for (const std::pair<const uint256, CBlockIndex*>& item : mapBlockIndex)
    {
        CBlockIndex* pindex = item.second;
        if (pindex->nStatus & BLOCK_HAVE_DATA) {
            setBlkDataFiles.insert(pindex->nFile);
        }
    }
    for (std::set<int>::iterator it = setBlkDataFiles.begin(); it != setBlkDataFiles.end(); it++)
    {
        FlatFilePos pos(*it, 0);
        if (CAutoFile(OpenBlockFile(pos, true), SER_DISK, CLIENT_VERSION).IsNull()) {
            return false;
        }
    }

    // Check whether we have ever pruned block & undo files
    pblocktree->ReadFlag("prunedblockfiles", fHavePruned);
    if (fHavePruned)
        LogPrintf("LoadBlockIndexDB(): Block files have previously been pruned\n");

    // Check whether we need to continue reindexing
    bool fReindexing = false;
    pblocktree->ReadReindexing(fReindexing);
    if(fReindexing) fReindex = true;

    // Check whether we have an address index
    pblocktree->ReadFlag("addressindex", fAddressIndex);
    LogPrintf("%s: address index %s\n", __func__, fAddressIndex ? "enabled" : "disabled");

    // Check whether we have a timestamp index
    pblocktree->ReadFlag("timestampindex", fTimestampIndex);
    LogPrintf("%s: timestamp index %s\n", __func__, fTimestampIndex ? "enabled" : "disabled");

    // Check whether we have a spent index
    pblocktree->ReadFlag("spentindex", fSpentIndex);
    LogPrintf("%s: spent index %s\n", __func__, fSpentIndex ? "enabled" : "disabled");

    return true;
}

bool LoadChainTip(const CChainParams& chainparams)
{
    AssertLockHeld(cs_main);

    if (::ChainActive().Tip() && ::ChainActive().Tip()->GetBlockHash() == pcoinsTip->GetBestBlock()) return true;

    if (pcoinsTip->GetBestBlock().IsNull() && mapBlockIndex.size() == 1) {
        // In case we just added the genesis block, connect it now, so
        // that we always have a ::ChainActive().Tip() when we return.
        LogPrintf("%s: Connecting genesis block...\n", __func__);
        CValidationState state;
        if (!ActivateBestChain(state, chainparams)) {
            LogPrintf("%s: failed to activate chain (%s)\n", __func__, FormatStateMessage(state));
            return false;
        }
    }

    // Load pointer to end of best chain
    CBlockIndex* pindex = LookupBlockIndex(pcoinsTip->GetBestBlock());
    if (!pindex) {
        return false;
    }
    ::ChainActive().SetTip(pindex);

    g_chainstate.PruneBlockIndexCandidates();

    LogPrintf("Loaded best chain: hashBestChain=%s height=%d date=%s progress=%f\n",
        ::ChainActive().Tip()->GetBlockHash().ToString(), ::ChainActive().Height(),
        FormatISO8601DateTime(::ChainActive().Tip()->GetBlockTime()),
        GuessVerificationProgress(chainparams.TxData(), ::ChainActive().Tip()));
    return true;
}

CVerifyDB::CVerifyDB()
{
    uiInterface.ShowProgress(_("Verifying blocks..."), 0, false);
}

CVerifyDB::~CVerifyDB()
{
    uiInterface.ShowProgress("", 100, false);
}

bool CVerifyDB::VerifyDB(const CChainParams& chainparams, CCoinsView *coinsview, int nCheckLevel, int nCheckDepth)
{
    LOCK(cs_main);
    if (::ChainActive().Tip() == nullptr || ::ChainActive().Tip()->pprev == nullptr)
        return true;

    fVerifyingDB = true;

    // Verify blocks in the best chain
    if (nCheckDepth <= 0 || nCheckDepth > ::ChainActive().Height())
        nCheckDepth = ::ChainActive().Height();
    nCheckLevel = std::max(0, std::min(4, nCheckLevel));
    LogPrintf("Verifying last %i blocks at level %i\n", nCheckDepth, nCheckLevel);
    CCoinsViewCache coins(coinsview);
    CBlockIndex* pindex;
    CBlockIndex* pindexFailure = nullptr;
    int nGoodTransactions = 0;
    CValidationState state;
    int reportDone = 0;
    LogPrintf("[0%%]..."); /* Continued */
    for (pindex = ::ChainActive().Tip(); pindex && pindex->pprev; pindex = pindex->pprev) {
        boost::this_thread::interruption_point();
        const int percentageDone = std::max(1, std::min(99, (int)(((double)(::ChainActive().Height() - pindex->nHeight)) / (double)nCheckDepth * (nCheckLevel >= 4 ? 50 : 100))));
        if (reportDone < percentageDone/10) {
            // report every 10% step
            LogPrintf("[%d%%]...", percentageDone); /* Continued */
            reportDone = percentageDone/10;
        }
        uiInterface.ShowProgress(_("Verifying blocks..."), percentageDone, false);
        if (pindex->nHeight <= ::ChainActive().Height()-nCheckDepth)
            break;
        if (fPruneMode && !(pindex->nStatus & BLOCK_HAVE_DATA)) {
            // If pruning, only go back as far as we have data.
            LogPrintf("VerifyDB(): block verification stopping at height %d (pruning, no data)\n", pindex->nHeight);
            break;
        }
        CBlock block;
        // check level 0: read from disk
        if (!ReadBlockFromDisk(block, pindex, chainparams.GetConsensus()))
            return error("VerifyDB(): *** ReadBlockFromDisk failed at %d, hash=%s", pindex->nHeight, pindex->GetBlockHash().ToString());
        // check level 1: verify block validity
        if (nCheckLevel >= 1 && !CheckBlock(block, state, chainparams.GetConsensus()))
            return error("%s: *** found bad block at %d, hash=%s (%s)\n", __func__,
                         pindex->nHeight, pindex->GetBlockHash().ToString(), FormatStateMessage(state));
        // check level 2: verify undo validity
        if (nCheckLevel >= 2 && pindex) {
            CBlockUndo undo;
            if (!pindex->GetUndoPos().IsNull()) {
                if (!UndoReadFromDisk(undo, pindex)) {
                    return error("VerifyDB(): *** found bad undo data at %d, hash=%s\n", pindex->nHeight, pindex->GetBlockHash().ToString());
                }
            }
        }
        // check level 3: check for inconsistencies during memory-only disconnect of tip blocks
        if (nCheckLevel >= 3 && (coins.DynamicMemoryUsage() + pcoinsTip->DynamicMemoryUsage()) <= nCoinCacheUsage) {
            assert(coins.GetBestBlock() == pindex->GetBlockHash());
            DisconnectResult res = g_chainstate.DisconnectBlock(block, pindex, coins);
            if (res == DISCONNECT_FAILED) {
                return error("VerifyDB(): *** irrecoverable inconsistency in block data at %d, hash=%s", pindex->nHeight, pindex->GetBlockHash().ToString());
            }
            if (res == DISCONNECT_UNCLEAN) {
                nGoodTransactions = 0;
                pindexFailure = pindex;
            } else {
                nGoodTransactions += block.vtx.size();
            }
        }
        if (ShutdownRequested())
            return true;
    }
    if (pindexFailure)
        return error("VerifyDB(): *** coin database inconsistencies found (last %i blocks, %i good transactions before that)\n", ::ChainActive().Height() - pindexFailure->nHeight + 1, nGoodTransactions);

    // store block count as we move pindex at check level >= 4
    int block_count = ::ChainActive().Height() - pindex->nHeight;

    // check level 4: try reconnecting blocks
    if (nCheckLevel >= 4) {
        while (pindex != ::ChainActive().Tip()) {
            boost::this_thread::interruption_point();
            const int percentageDone = std::max(1, std::min(99, 100 - (int)(((double)(::ChainActive().Height() - pindex->nHeight)) / (double)nCheckDepth * 50)));
            if (reportDone < percentageDone/10) {
                // report every 10% step
                LogPrintf("[%d%%]...", percentageDone); /* Continued */
                reportDone = percentageDone/10;
            }
            uiInterface.ShowProgress(_("Verifying blocks..."), percentageDone, false);
            pindex = ::ChainActive().Next(pindex);
            CBlock block;
            if (!ReadBlockFromDisk(block, pindex, chainparams.GetConsensus()))
                return error("VerifyDB(): *** ReadBlockFromDisk failed at %d, hash=%s", pindex->nHeight, pindex->GetBlockHash().ToString());
            if (!g_chainstate.ConnectBlock(block, state, pindex, coins, chainparams))
                return error("VerifyDB(): *** found unconnectable block at %d, hash=%s (%s)", pindex->nHeight, pindex->GetBlockHash().ToString(), FormatStateMessage(state));
        }
    }

    LogPrintf("[DONE].\n");
    LogPrintf("No coin database inconsistencies in last %i blocks (%i transactions)\n", block_count, nGoodTransactions);
    fVerifyingDB = false;

    return true;
}

/** Apply the effects of a block on the utxo cache, ignoring that it may already have been applied. */
bool CChainState::RollforwardBlock(const CBlockIndex* pindex, CCoinsViewCache& inputs, const CChainParams& params)
{
    // TODO: merge with ConnectBlock
    CBlock block;
    if (!ReadBlockFromDisk(block, pindex, params.GetConsensus())) {
        return error("ReplayBlock(): ReadBlockFromDisk failed at %d, hash=%s", pindex->nHeight, pindex->GetBlockHash().ToString());
    }

    for (const CTransactionRef& tx : block.vtx) {
        if (!tx->IsCoinBase()) {
            for (const CTxIn &txin : tx->vin) {
                inputs.SpendCoin(txin.prevout);
            }
        }
        // Pass check = true as every addition may be an overwrite.
        AddCoins(inputs, *tx, pindex->nHeight, true);
    }
    return true;
}

bool CChainState::ReplayBlocks(const CChainParams& params, CCoinsView* view)
{
    LOCK(cs_main);

    CCoinsViewCache cache(view);

    std::vector<uint256> hashHeads = view->GetHeadBlocks();
    if (hashHeads.empty()) return true; // We're already in a consistent state.
    if (hashHeads.size() != 2) return error("ReplayBlocks(): unknown inconsistent state");

    uiInterface.ShowProgress(_("Replaying blocks..."), 0, false);
    LogPrintf("Replaying blocks\n");

    const CBlockIndex* pindexOld = nullptr;  // Old tip during the interrupted flush.
    const CBlockIndex* pindexNew;            // New tip during the interrupted flush.
    const CBlockIndex* pindexFork = nullptr; // Latest block common to both the old and the new tip.

    if (mapBlockIndex.count(hashHeads[0]) == 0) {
        return error("ReplayBlocks(): reorganization to unknown block requested");
    }
    pindexNew = mapBlockIndex[hashHeads[0]];

    if (!hashHeads[1].IsNull()) { // The old tip is allowed to be 0, indicating it's the first flush.
        if (mapBlockIndex.count(hashHeads[1]) == 0) {
            return error("ReplayBlocks(): reorganization from unknown block requested");
        }
        pindexOld = mapBlockIndex[hashHeads[1]];
        pindexFork = LastCommonAncestor(pindexOld, pindexNew);
        assert(pindexFork != nullptr);
    }

    // Rollback along the old branch.
    while (pindexOld != pindexFork) {
        if (pindexOld->nHeight > 0) { // Never disconnect the genesis block.
            CBlock block;
            if (!ReadBlockFromDisk(block, pindexOld, params.GetConsensus())) {
                return error("RollbackBlock(): ReadBlockFromDisk() failed at %d, hash=%s", pindexOld->nHeight, pindexOld->GetBlockHash().ToString());
            }
            LogPrintf("Rolling back %s (%i)\n", pindexOld->GetBlockHash().ToString(), pindexOld->nHeight);
            DisconnectResult res = DisconnectBlock(block, pindexOld, cache);
            if (res == DISCONNECT_FAILED) {
                return error("RollbackBlock(): DisconnectBlock failed at %d, hash=%s", pindexOld->nHeight, pindexOld->GetBlockHash().ToString());
            }
            // If DISCONNECT_UNCLEAN is returned, it means a non-existing UTXO was deleted, or an existing UTXO was
            // overwritten. It corresponds to cases where the block-to-be-disconnect never had all its operations
            // applied to the UTXO set. However, as both writing a UTXO and deleting a UTXO are idempotent operations,
            // the result is still a version of the UTXO set with the effects of that block undone.
        }
        pindexOld = pindexOld->pprev;
    }

    // Roll forward from the forking point to the new tip.
    int nForkHeight = pindexFork ? pindexFork->nHeight : 0;
    for (int nHeight = nForkHeight + 1; nHeight <= pindexNew->nHeight; ++nHeight) {
        const CBlockIndex* pindex = pindexNew->GetAncestor(nHeight);
        LogPrintf("Rolling forward %s (%i)\n", pindex->GetBlockHash().ToString(), nHeight);
        uiInterface.ShowProgress(_("Replaying blocks..."), (int) ((nHeight - nForkHeight) * 100.0 / (pindexNew->nHeight - nForkHeight)) , false);
        if (!RollforwardBlock(pindex, cache, params)) return false;
    }

    cache.SetBestBlock(pindexNew->GetBlockHash(), pindexNew->nHeight);
    cache.Flush();
    uiInterface.ShowProgress("", 100, false);
    return true;
}

bool ReplayBlocks(const CChainParams& params, CCoinsView* view) {
    return g_chainstate.ReplayBlocks(params, view);
}

//! Helper for CChainState::RewindBlockIndex
void CChainState::EraseBlockData(CBlockIndex* index)
{
    AssertLockHeld(cs_main);
    assert(!m_chain.Contains(index)); // Make sure this block isn't active

    // Reduce validity
    index->nStatus = std::min<unsigned int>(index->nStatus & BLOCK_VALID_MASK, BLOCK_VALID_TREE) | (index->nStatus & ~BLOCK_VALID_MASK);
    // Remove have-data flags.
    index->nStatus &= ~(BLOCK_HAVE_DATA | BLOCK_HAVE_UNDO);
    // Remove storage location.
    index->nFile = 0;
    index->nDataPos = 0;
    index->nUndoPos = 0;
    // Remove various other things
    index->nTx = 0;
    index->nChainTx = 0;
    index->nSequenceId = 0;
    // Make sure it gets written.
    setDirtyBlockIndex.insert(index);
    // Update indexes
    setBlockIndexCandidates.erase(index);
    std::pair<std::multimap<CBlockIndex*, CBlockIndex*>::iterator, std::multimap<CBlockIndex*, CBlockIndex*>::iterator> ret = mapBlocksUnlinked.equal_range(index->pprev);
    while (ret.first != ret.second) {
        if (ret.first->second == index) {
            mapBlocksUnlinked.erase(ret.first++);
        } else {
            ++ret.first;
        }
    }
    // Mark parent as eligible for main chain again
    if (index->pprev && index->pprev->IsValid(BLOCK_VALID_TRANSACTIONS) && index->pprev->HaveTxsDownloaded()) {
        setBlockIndexCandidates.insert(index->pprev);
    }
}

bool CChainState::RewindBlockIndex(const CChainParams& params)
{
    // Note that during -reindex-chainstate we are called with an empty m_chain!

    // First erase all post-segwit blocks without witness not in the main chain,
    // as this can we done without costly DisconnectTip calls. Active
    // blocks will be dealt with below (releasing cs_main in between).
    {
        LOCK(cs_main);
        for (const auto& entry : mapBlockIndex) {
            if (IsWitnessEnabled(entry.second->pprev, params.GetConsensus()) && !(entry.second->nStatus & BLOCK_OPT_WITNESS) && !m_chain.Contains(entry.second)) {
                EraseBlockData(entry.second);
            }
        }
    }

    // Find what height we need to reorganize to.
    CBlockIndex *tip;
    int nHeight = 1;
    {
        LOCK(cs_main);
        while (nHeight <= m_chain.Height()) {
            // Although SCRIPT_VERIFY_WITNESS is now generally enforced on all
            // blocks in ConnectBlock, we don't need to go back and
            // re-download/re-verify blocks from before segwit actually activated.
            if (IsWitnessEnabled(m_chain[nHeight - 1], params.GetConsensus()) && !(m_chain[nHeight]->nStatus & BLOCK_OPT_WITNESS)) {
                break;
            }
            nHeight++;
        }

        tip = m_chain.Tip();
    }
    // nHeight is now the height of the first insufficiently-validated block, or tipheight + 1

    CValidationState state;
    // Loop until the tip is below nHeight, or we reach a pruned block.
    while (!ShutdownRequested()) {
        {
            LOCK(cs_main);
            // Make sure nothing changed from under us (this won't happen because RewindBlockIndex runs before importing/network are active)
            assert(tip == m_chain.Tip());
            if (tip == nullptr || tip->nHeight < nHeight) break;
            if (fPruneMode && !(tip->nStatus & BLOCK_HAVE_DATA)) {
                // If pruning, don't try rewinding past the HAVE_DATA point;
                // since older blocks can't be served anyway, there's
                // no need to walk further, and trying to DisconnectTip()
                // will fail (and require a needless reindex/redownload
                // of the blockchain).
                break;
            }

            // Disconnect block
            if (!DisconnectTip(state, params, nullptr)) {
                return error("RewindBlockIndex: unable to disconnect block at height %i (%s)", tip->nHeight, FormatStateMessage(state));
            }

            // Reduce validity flag and have-data flags.
            // We do this after actual disconnecting, otherwise we'll end up writing the lack of data
            // to disk before writing the chainstate, resulting in a failure to continue if interrupted.
            // Note: If we encounter an insufficiently validated block that
            // is on m_chain, it must be because we are a pruning node, and
            // this block or some successor doesn't HAVE_DATA, so we were unable to
            // rewind all the way.  Blocks remaining on m_chain at this point
            // must not have their validity reduced.
            EraseBlockData(tip);

            tip = tip->pprev;
        }
        // Make sure the queue of validation callbacks doesn't grow unboundedly.
        LimitValidationInterfaceQueue();

        // Occasionally flush state to disk.
        if (!FlushStateToDisk(params, state, FlushStateMode::PERIODIC)) {
            LogPrintf("RewindBlockIndex: unable to flush state to disk (%s)\n", FormatStateMessage(state));
            return false;
        }
    }

    {
        LOCK(cs_main);
        if (m_chain.Tip() != nullptr) {
            // We can't prune block index candidates based on our tip if we have
            // no tip due to m_chain being empty!
            PruneBlockIndexCandidates();

            CheckBlockIndex(params.GetConsensus());
        }
    }

    return true;
}

bool RewindBlockIndex(const CChainParams& params) {
    if (!g_chainstate.RewindBlockIndex(params)) {
        return false;
    }

    if (::ChainActive().Tip() != nullptr) {
        // FlushStateToDisk can possibly read ::ChainActive(). Be conservative
        // and skip it here, we're about to -reindex-chainstate anyway, so
        // it'll get called a bunch real soon.
        CValidationState state;
        if (!FlushStateToDisk(params, state, FlushStateMode::ALWAYS)) {
            LogPrintf("RewindBlockIndex: unable to flush state to disk (%s)\n", FormatStateMessage(state));
            return false;
        }
    }

    return true;
}

void CChainState::UnloadBlockIndex() {
    nBlockSequenceId = 1;
    m_failed_blocks.clear();
    setBlockIndexCandidates.clear();
}

// May NOT be used after any connections are up as much
// of the peer-processing logic assumes a consistent
// block index state
void UnloadBlockIndex()
{
    LOCK(cs_main);
    ::ChainActive().SetTip(nullptr);
    pindexBestInvalid = nullptr;
    pindexBestHeader = nullptr;
    mempool.clear();
    mapBlocksUnlinked.clear();
    vinfoBlockFile.clear();
    nLastBlockFile = 0;
    setDirtyBlockIndex.clear();
    setDirtyFileInfo.clear();
    versionbitscache.Clear();
    for (int b = 0; b < VERSIONBITS_NUM_BITS; b++) {
        warningcache[b].clear();
    }

    for (const BlockMap::value_type& entry : mapBlockIndex) {
        delete entry.second;
    }
    mapBlockIndex.clear();
    fHavePruned = false;

    g_chainstate.UnloadBlockIndex();
}

bool TryAutoReindex()
{
    // Force reindex to update version
    bool nV1 = false;
    if (!pblocktree->ReadFlag("v1", nV1) || !nV1) {
        LogPrintf("%s: v1 Marker not detected, attempting reindex.\n", __func__);
        return true;
    }
    return false;
};

bool LoadBlockIndex(const CChainParams& chainparams)
{
    // Load block index from databases
    bool needs_init = fReindex;

    if (!fReindex) {
        bool ret = LoadBlockIndexDB(chainparams);
        if (!ret) return false;
        needs_init = mapBlockIndex.empty();
    }

    if (needs_init) {
        // Everything here is for *new* reindex/DBs. Thus, though
        // LoadBlockIndexDB may have set fReindex if we shut down
        // mid-reindex previously, we don't check fReindex and
        // instead only check it prior to LoadBlockIndexDB to set
        // needs_init.

        LogPrintf("Initializing databases...\n");
        pblocktree->WriteFlag("v1", true);

        // Use the provided setting for -addressindex in the new database
        fAddressIndex = gArgs.GetBoolArg("-addressindex", DEFAULT_ADDRESSINDEX);
        pblocktree->WriteFlag("addressindex", fAddressIndex);
        LogPrintf("%s: address index %s\n", __func__, fAddressIndex ? "enabled" : "disabled");

        // Use the provided setting for -timestampindex in the new database
        fTimestampIndex = gArgs.GetBoolArg("-timestampindex", DEFAULT_TIMESTAMPINDEX);
        pblocktree->WriteFlag("timestampindex", fTimestampIndex);
        LogPrintf("%s: timestamp index %s\n", __func__, fTimestampIndex ? "enabled" : "disabled");

        // Use the provided setting for -spentindex in the new database
        fSpentIndex = gArgs.GetBoolArg("-spentindex", DEFAULT_SPENTINDEX);
        pblocktree->WriteFlag("spentindex", fSpentIndex);
        LogPrintf("%s: spent index %s\n", __func__, fSpentIndex ? "enabled" : "disabled");
    }
    return true;
}

bool CChainState::LoadGenesisBlock(const CChainParams& chainparams)
{
    LOCK(cs_main);

    // Check whether we're already initialized by checking for genesis in
    // mapBlockIndex. Note that we can't use m_chain here, since it is
    // set based on the coins db, not the block index db, which is the only
    // thing loaded at this point.
    if (mapBlockIndex.count(chainparams.GenesisBlock().GetHash()))
        return true;

    try {
        const CBlock& block = chainparams.GenesisBlock();
        FlatFilePos blockPos = SaveBlockToDisk(block, 0, chainparams, nullptr);
        if (blockPos.IsNull())
            return error("%s: writing genesis block to disk failed", __func__);
        CBlockIndex *pindex = AddToBlockIndex(block);
        pindex->nFlags |= BLOCK_ACCEPTED;
        ReceivedBlockTransactions(block, pindex, blockPos, chainparams.GetConsensus());
    } catch (const std::runtime_error& e) {
        return error("%s: failed to write genesis block: %s", __func__, e.what());
    }

    return true;
}

bool LoadGenesisBlock(const CChainParams& chainparams)
{
    return g_chainstate.LoadGenesisBlock(chainparams);
}

bool LoadExternalBlockFile(const CChainParams& chainparams, FILE* fileIn, FlatFilePos *dbp)
{
    // Map of disk positions for blocks with unknown parent (only used for reindex)
    static std::multimap<uint256, FlatFilePos> mapBlocksUnknownParent;
    int64_t nStart = GetTimeMillis();

    fAddressIndex = gArgs.GetBoolArg("-addressindex", DEFAULT_ADDRESSINDEX);
    fTimestampIndex = gArgs.GetBoolArg("-timestampindex", DEFAULT_TIMESTAMPINDEX);
    fSpentIndex = gArgs.GetBoolArg("-spentindex", DEFAULT_SPENTINDEX);

    int nLoaded = 0;
    try {
        // This takes over fileIn and calls fclose() on it in the CBufferedFile destructor
        CBufferedFile blkdat(fileIn, 2*MAX_BLOCK_SERIALIZED_SIZE, MAX_BLOCK_SERIALIZED_SIZE+8, SER_DISK, CLIENT_VERSION);
        uint64_t nRewind = blkdat.GetPos();
        while (!blkdat.eof()) {
            boost::this_thread::interruption_point();

            blkdat.SetPos(nRewind);
            nRewind++; // start one byte further next time, in case of failure
            blkdat.SetLimit(); // remove former limit
            unsigned int nSize = 0;
            try {
                // locate a header
                unsigned char buf[CMessageHeader::MESSAGE_START_SIZE];
                blkdat.FindByte(chainparams.MessageStart()[0]);
                nRewind = blkdat.GetPos()+1;
                blkdat >> buf;
                if (memcmp(buf, chainparams.MessageStart(), CMessageHeader::MESSAGE_START_SIZE))
                    continue;
                // read size
                blkdat >> nSize;
                if (nSize < 80 || nSize > MAX_BLOCK_SERIALIZED_SIZE)
                    continue;
            } catch (const std::exception&) {
                // no valid block header found; don't complain
                break;
            }
            try {
                // read block
                uint64_t nBlockPos = blkdat.GetPos();
                if (dbp)
                    dbp->nPos = nBlockPos;
                blkdat.SetLimit(nBlockPos + nSize);
                blkdat.SetPos(nBlockPos);
                std::shared_ptr<CBlock> pblock = std::make_shared<CBlock>();
                CBlock& block = *pblock;
                blkdat >> block;
                nRewind = blkdat.GetPos();

                uint256 hash = block.GetHash();
                {
                    LOCK(cs_main);
                    // detect out of order blocks, and store them for later
                    if (hash != chainparams.GetConsensus().hashGenesisBlock && !LookupBlockIndex(block.hashPrevBlock)) {
                        LogPrint(BCLog::REINDEX, "%s: Out of order block %s, parent %s not known\n", __func__, hash.ToString(),
                                block.hashPrevBlock.ToString());
                        if (dbp)
                            mapBlocksUnknownParent.insert(std::make_pair(block.hashPrevBlock, *dbp));
                        continue;
                    }

                    // process in case the block isn't known yet
                    CBlockIndex* pindex = LookupBlockIndex(hash);
                    if (!pindex || (pindex->nStatus & BLOCK_HAVE_DATA) == 0) {
                      CValidationState state;
                      if (g_chainstate.AcceptBlock(pblock, state, chainparams, nullptr, true, dbp, nullptr)) {
                          nLoaded++;
                      }
                      if (state.IsError()) {
                          break;
                      }
                    } else if (hash != chainparams.GetConsensus().hashGenesisBlock && pindex->nHeight % 1000 == 0) {
                      LogPrint(BCLog::REINDEX, "Block Import: already had block %s at height %d\n", hash.ToString(), pindex->nHeight);
                    }
                }

                // Activate the genesis block so normal node progress can continue
                if (hash == chainparams.GetConsensus().hashGenesisBlock) {
                    CValidationState state;
                    if (!ActivateBestChain(state, chainparams)) {
                        break;
                    }
                }

                NotifyHeaderTip();

                // Recursively process earlier encountered successors of this block
                std::deque<uint256> queue;
                queue.push_back(hash);
                while (!queue.empty()) {
                    uint256 head = queue.front();
                    queue.pop_front();
                    std::pair<std::multimap<uint256, FlatFilePos>::iterator, std::multimap<uint256, FlatFilePos>::iterator> range = mapBlocksUnknownParent.equal_range(head);
                    while (range.first != range.second) {
                        std::multimap<uint256, FlatFilePos>::iterator it = range.first;
                        std::shared_ptr<CBlock> pblockrecursive = std::make_shared<CBlock>();
                        if (ReadBlockFromDisk(*pblockrecursive, it->second, chainparams.GetConsensus()))
                        {
                            LogPrint(BCLog::REINDEX, "%s: Processing out of order child %s of %s\n", __func__, pblockrecursive->GetHash().ToString(),
                                    head.ToString());
                            LOCK(cs_main);
                            CValidationState dummy;
                            if (g_chainstate.AcceptBlock(pblockrecursive, dummy, chainparams, nullptr, true, &it->second, nullptr))
                            {
                                nLoaded++;
                                queue.push_back(pblockrecursive->GetHash());
                            }
                        }
                        range.first++;
                        mapBlocksUnknownParent.erase(it);
                        NotifyHeaderTip();
                    }
                }
            } catch (const std::exception& e) {
                LogPrintf("%s: Deserialize or I/O error - %s\n", __func__, e.what());
            }
        }
    } catch (const std::runtime_error& e) {
        AbortNode(std::string("System error: ") + e.what());
    }
    if (nLoaded > 0)
        LogPrintf("Loaded %i blocks from external file in %dms\n", nLoaded, GetTimeMillis() - nStart);
    return nLoaded > 0;
}

void CChainState::CheckBlockIndex(const Consensus::Params& consensusParams)
{
    if (!fCheckBlockIndex) {
        return;
    }

    LOCK(cs_main);

    // During a reindex, we read the genesis block and call CheckBlockIndex before ActivateBestChain,
    // so we have the genesis block in mapBlockIndex but no active chain.  (A few of the tests when
    // iterating the block tree require that m_chain has been initialized.)
    if (m_chain.Height() < 0) {
        assert(mapBlockIndex.size() <= 1);
        return;
    }

    // Build forward-pointing map of the entire block tree.
    std::multimap<CBlockIndex*,CBlockIndex*> forward;
    for (const std::pair<const uint256, CBlockIndex*>& entry : mapBlockIndex) {
        forward.insert(std::make_pair(entry.second->pprev, entry.second));
    }

    assert(forward.size() == mapBlockIndex.size());

    std::pair<std::multimap<CBlockIndex*,CBlockIndex*>::iterator,std::multimap<CBlockIndex*,CBlockIndex*>::iterator> rangeGenesis = forward.equal_range(nullptr);
    CBlockIndex *pindex = rangeGenesis.first->second;
    rangeGenesis.first++;
    assert(rangeGenesis.first == rangeGenesis.second); // There is only one index entry with parent nullptr.

    // Iterate over the entire block tree, using depth-first search.
    // Along the way, remember whether there are blocks on the path from genesis
    // block being explored which are the first to have certain properties.
    size_t nNodes = 0;
    int nHeight = 0;
    CBlockIndex* pindexFirstInvalid = nullptr; // Oldest ancestor of pindex which is invalid.
    CBlockIndex* pindexFirstMissing = nullptr; // Oldest ancestor of pindex which does not have BLOCK_HAVE_DATA.
    CBlockIndex* pindexFirstNeverProcessed = nullptr; // Oldest ancestor of pindex for which nTx == 0.
    CBlockIndex* pindexFirstNotTreeValid = nullptr; // Oldest ancestor of pindex which does not have BLOCK_VALID_TREE (regardless of being valid or not).
    CBlockIndex* pindexFirstNotTransactionsValid = nullptr; // Oldest ancestor of pindex which does not have BLOCK_VALID_TRANSACTIONS (regardless of being valid or not).
    CBlockIndex* pindexFirstNotChainValid = nullptr; // Oldest ancestor of pindex which does not have BLOCK_VALID_CHAIN (regardless of being valid or not).
    CBlockIndex* pindexFirstNotScriptsValid = nullptr; // Oldest ancestor of pindex which does not have BLOCK_VALID_SCRIPTS (regardless of being valid or not).
    while (pindex != nullptr) {
        nNodes++;
        if (pindexFirstInvalid == nullptr && pindex->nStatus & BLOCK_FAILED_VALID) pindexFirstInvalid = pindex;
        if (pindexFirstMissing == nullptr && !(pindex->nStatus & BLOCK_HAVE_DATA)) pindexFirstMissing = pindex;
        if (pindexFirstNeverProcessed == nullptr && pindex->nTx == 0) pindexFirstNeverProcessed = pindex;
        if (pindex->pprev != nullptr && pindexFirstNotTreeValid == nullptr && (pindex->nStatus & BLOCK_VALID_MASK) < BLOCK_VALID_TREE) pindexFirstNotTreeValid = pindex;
        if (pindex->pprev != nullptr && pindexFirstNotTransactionsValid == nullptr && (pindex->nStatus & BLOCK_VALID_MASK) < BLOCK_VALID_TRANSACTIONS) pindexFirstNotTransactionsValid = pindex;
        if (pindex->pprev != nullptr && pindexFirstNotChainValid == nullptr && (pindex->nStatus & BLOCK_VALID_MASK) < BLOCK_VALID_CHAIN) pindexFirstNotChainValid = pindex;
        if (pindex->pprev != nullptr && pindexFirstNotScriptsValid == nullptr && (pindex->nStatus & BLOCK_VALID_MASK) < BLOCK_VALID_SCRIPTS) pindexFirstNotScriptsValid = pindex;

        // Begin: actual consistency checks.
        if (pindex->pprev == nullptr) {
            // Genesis block checks.
            assert(pindex->GetBlockHash() == consensusParams.hashGenesisBlock); // Genesis block's hash must match.
            assert(pindex == m_chain.Genesis()); // The current active chain's genesis block must be this block.
        }
        if (!pindex->HaveTxsDownloaded()) assert(pindex->nSequenceId <= 0); // nSequenceId can't be set positive for blocks that aren't linked (negative is used for preciousblock)
        // VALID_TRANSACTIONS is equivalent to nTx > 0 for all nodes (whether or not pruning has occurred).
        // HAVE_DATA is only equivalent to nTx > 0 (or VALID_TRANSACTIONS) if no pruning has occurred.
        if (!fHavePruned) {
            // If we've never pruned, then HAVE_DATA should be equivalent to nTx > 0
            assert(!(pindex->nStatus & BLOCK_HAVE_DATA) == (pindex->nTx == 0));
            assert(pindexFirstMissing == pindexFirstNeverProcessed);
        } else {
            // If we have pruned, then we can only say that HAVE_DATA implies nTx > 0
            if (pindex->nStatus & BLOCK_HAVE_DATA) assert(pindex->nTx > 0);
        }
        if (pindex->nStatus & BLOCK_HAVE_UNDO) assert(pindex->nStatus & BLOCK_HAVE_DATA);
        assert(((pindex->nStatus & BLOCK_VALID_MASK) >= BLOCK_VALID_TRANSACTIONS) == (pindex->nTx > 0)); // This is pruning-independent.
        // All parents having had data (at some point) is equivalent to all parents being VALID_TRANSACTIONS, which is equivalent to HaveTxsDownloaded().
        assert((pindexFirstNeverProcessed == nullptr) == pindex->HaveTxsDownloaded());
        assert((pindexFirstNotTransactionsValid == nullptr) == pindex->HaveTxsDownloaded());
        assert(pindex->nHeight == nHeight); // nHeight must be consistent.
        assert(pindex->pprev == nullptr || pindex->nChainWork >= pindex->pprev->nChainWork); // For every block except the genesis block, the chainwork must be larger than the parent's.
        assert(nHeight < 2 || (pindex->pskip && (pindex->pskip->nHeight < nHeight))); // The pskip pointer must point back for all but the first 2 blocks.
        assert(pindexFirstNotTreeValid == nullptr); // All mapBlockIndex entries must at least be TREE valid
        if ((pindex->nStatus & BLOCK_VALID_MASK) >= BLOCK_VALID_TREE) assert(pindexFirstNotTreeValid == nullptr); // TREE valid implies all parents are TREE valid
        if ((pindex->nStatus & BLOCK_VALID_MASK) >= BLOCK_VALID_CHAIN) assert(pindexFirstNotChainValid == nullptr); // CHAIN valid implies all parents are CHAIN valid
        if ((pindex->nStatus & BLOCK_VALID_MASK) >= BLOCK_VALID_SCRIPTS) assert(pindexFirstNotScriptsValid == nullptr); // SCRIPTS valid implies all parents are SCRIPTS valid
        if (pindexFirstInvalid == nullptr) {
            // Checks for not-invalid blocks.
            assert((pindex->nStatus & BLOCK_FAILED_MASK) == 0); // The failed mask cannot be set for blocks without invalid parents.
        }
        if (!CBlockIndexWorkComparator()(pindex, m_chain.Tip()) && pindexFirstNeverProcessed == nullptr) {
            if (pindexFirstInvalid == nullptr) {
                // If this block sorts at least as good as the current tip and
                // is valid and we have all data for its parents, it must be in
                // setBlockIndexCandidates.  m_chain.Tip() must also be there
                // even if some data has been pruned.
                if (pindexFirstMissing == nullptr || pindex == m_chain.Tip()) {
                    assert(setBlockIndexCandidates.count(pindex));
                }
                // If some parent is missing, then it could be that this block was in
                // setBlockIndexCandidates but had to be removed because of the missing data.
                // In this case it must be in mapBlocksUnlinked -- see test below.
            }
        } else { // If this block sorts worse than the current tip or some ancestor's block has never been seen, it cannot be in setBlockIndexCandidates.
            assert(setBlockIndexCandidates.count(pindex) == 0);
        }
        // Check whether this block is in mapBlocksUnlinked.
        std::pair<std::multimap<CBlockIndex*,CBlockIndex*>::iterator,std::multimap<CBlockIndex*,CBlockIndex*>::iterator> rangeUnlinked = mapBlocksUnlinked.equal_range(pindex->pprev);
        bool foundInUnlinked = false;
        while (rangeUnlinked.first != rangeUnlinked.second) {
            assert(rangeUnlinked.first->first == pindex->pprev);
            if (rangeUnlinked.first->second == pindex) {
                foundInUnlinked = true;
                break;
            }
            rangeUnlinked.first++;
        }
        if (pindex->pprev && (pindex->nStatus & BLOCK_HAVE_DATA) && pindexFirstNeverProcessed != nullptr && pindexFirstInvalid == nullptr) {
            // If this block has block data available, some parent was never received, and has no invalid parents, it must be in mapBlocksUnlinked.
            assert(foundInUnlinked);
        }
        if (!(pindex->nStatus & BLOCK_HAVE_DATA)) assert(!foundInUnlinked); // Can't be in mapBlocksUnlinked if we don't HAVE_DATA
        if (pindexFirstMissing == nullptr) assert(!foundInUnlinked); // We aren't missing data for any parent -- cannot be in mapBlocksUnlinked.
        if (pindex->pprev && (pindex->nStatus & BLOCK_HAVE_DATA) && pindexFirstNeverProcessed == nullptr && pindexFirstMissing != nullptr) {
            // We HAVE_DATA for this block, have received data for all parents at some point, but we're currently missing data for some parent.
            assert(fHavePruned); // We must have pruned.
            // This block may have entered mapBlocksUnlinked if:
            //  - it has a descendant that at some point had more work than the
            //    tip, and
            //  - we tried switching to that descendant but were missing
            //    data for some intermediate block between m_chain and the
            //    tip.
            // So if this block is itself better than m_chain.Tip() and it wasn't in
            // setBlockIndexCandidates, then it must be in mapBlocksUnlinked.
            if (!CBlockIndexWorkComparator()(pindex, m_chain.Tip()) && setBlockIndexCandidates.count(pindex) == 0) {
                if (pindexFirstInvalid == nullptr) {
                    assert(foundInUnlinked);
                }
            }
        }
        // assert(pindex->GetBlockHash() == pindex->GetBlockHeader().GetHash()); // Perhaps too slow
        // End: actual consistency checks.

        // Try descending into the first subnode.
        std::pair<std::multimap<CBlockIndex*,CBlockIndex*>::iterator,std::multimap<CBlockIndex*,CBlockIndex*>::iterator> range = forward.equal_range(pindex);
        if (range.first != range.second) {
            // A subnode was found.
            pindex = range.first->second;
            nHeight++;
            continue;
        }
        // This is a leaf node.
        // Move upwards until we reach a node of which we have not yet visited the last child.
        while (pindex) {
            // We are going to either move to a parent or a sibling of pindex.
            // If pindex was the first with a certain property, unset the corresponding variable.
            if (pindex == pindexFirstInvalid) pindexFirstInvalid = nullptr;
            if (pindex == pindexFirstMissing) pindexFirstMissing = nullptr;
            if (pindex == pindexFirstNeverProcessed) pindexFirstNeverProcessed = nullptr;
            if (pindex == pindexFirstNotTreeValid) pindexFirstNotTreeValid = nullptr;
            if (pindex == pindexFirstNotTransactionsValid) pindexFirstNotTransactionsValid = nullptr;
            if (pindex == pindexFirstNotChainValid) pindexFirstNotChainValid = nullptr;
            if (pindex == pindexFirstNotScriptsValid) pindexFirstNotScriptsValid = nullptr;
            // Find our parent.
            CBlockIndex* pindexPar = pindex->pprev;
            // Find which child we just visited.
            std::pair<std::multimap<CBlockIndex*,CBlockIndex*>::iterator,std::multimap<CBlockIndex*,CBlockIndex*>::iterator> rangePar = forward.equal_range(pindexPar);
            while (rangePar.first->second != pindex) {
                assert(rangePar.first != rangePar.second); // Our parent must have at least the node we're coming from as child.
                rangePar.first++;
            }
            // Proceed to the next one.
            rangePar.first++;
            if (rangePar.first != rangePar.second) {
                // Move to the sibling.
                pindex = rangePar.first->second;
                break;
            } else {
                // Move up further.
                pindex = pindexPar;
                nHeight--;
                continue;
            }
        }
    }

    // Check that we actually traversed the entire map.
    assert(nNodes == forward.size());
}

std::string CBlockFileInfo::ToString() const
{
    return strprintf("CBlockFileInfo(blocks=%u, size=%u, heights=%u...%u, time=%s...%s)", nBlocks, nSize, nHeightFirst, nHeightLast, FormatISO8601Date(nTimeFirst), FormatISO8601Date(nTimeLast));
}

CBlockFileInfo* GetBlockFileInfo(size_t n)
{
    LOCK(cs_LastBlockFile);

    return &vinfoBlockFile.at(n);
}

ThresholdState VersionBitsTipState(const Consensus::Params& params, Consensus::DeploymentPos pos)
{
    LOCK(cs_main);
    return VersionBitsState(::ChainActive().Tip(), params, pos, versionbitscache);
}

BIP9Stats VersionBitsTipStatistics(const Consensus::Params& params, Consensus::DeploymentPos pos)
{
    LOCK(cs_main);
    return VersionBitsStatistics(::ChainActive().Tip(), params, pos);
}

int VersionBitsTipStateSinceHeight(const Consensus::Params& params, Consensus::DeploymentPos pos)
{
    LOCK(cs_main);
    return VersionBitsStateSinceHeight(::ChainActive().Tip(), params, pos, versionbitscache);
}

static const uint64_t MEMPOOL_DUMP_VERSION = 1;

bool LoadMempool(CTxMemPool& pool)
{
    const CChainParams& chainparams = Params();
    int64_t nExpiryTimeout = gArgs.GetArg("-mempoolexpiry", DEFAULT_MEMPOOL_EXPIRY) * 60 * 60;
    FILE* filestr = fsbridge::fopen(GetDataDir() / "mempool.dat", "rb");
    CAutoFile file(filestr, SER_DISK, CLIENT_VERSION);
    if (file.IsNull()) {
        LogPrintf("Failed to open mempool file from disk. Continuing anyway.\n");
        return false;
    }

    int64_t count = 0;
    int64_t expired = 0;
    int64_t failed = 0;
    int64_t already_there = 0;
    int64_t nNow = GetTime();

    try {
        uint64_t version;
        file >> version;
        if (version != MEMPOOL_DUMP_VERSION) {
            return false;
        }
        uint64_t num;
        file >> num;
        while (num--) {
            CTransactionRef tx;
            int64_t nTime;
            int64_t nFeeDelta;
            file >> tx;
            file >> nTime;
            file >> nFeeDelta;

            CAmount amountdelta = nFeeDelta;
            if (amountdelta) {
                pool.PrioritiseTransaction(tx->GetHash(), amountdelta);
            }
            CValidationState state;
            if (nTime + nExpiryTimeout > nNow) {
                LOCK(cs_main);
                AcceptToMemoryPoolWithTime(chainparams, pool, state, tx, nullptr /* pfMissingInputs */, nTime,
                                           nullptr /* plTxnReplaced */, false /* bypass_limits */, 0 /* nAbsurdFee */,
                                           false /* test_accept */, false /* ignore_locks */);
                if (state.IsValid()) {
                    ++count;
                } else {
                    // mempool may contain the transaction already, e.g. from
                    // wallet(s) having loaded it while we were processing
                    // mempool transactions; consider these as valid, instead of
                    // failed, but mark them as 'already there'
                    if (pool.exists(tx->GetHash())) {
                        ++already_there;
                    } else {
                        ++failed;
                    }
                }
            } else {
                ++expired;
            }
            if (ShutdownRequested())
                return false;
        }
        std::map<uint256, CAmount> mapDeltas;
        file >> mapDeltas;

        for (const auto& i : mapDeltas) {
            pool.PrioritiseTransaction(i.first, i.second);
        }
    } catch (const std::exception& e) {
        LogPrintf("Failed to deserialize mempool data on disk: %s. Continuing anyway.\n", e.what());
        return false;
    }

    LogPrintf("Imported mempool transactions from disk: %i succeeded, %i failed, %i expired, %i already there\n", count, failed, expired, already_there);
    return true;
}

bool DumpMempool(const CTxMemPool& pool)
{
    int64_t start = GetTimeMicros();

    std::map<uint256, CAmount> mapDeltas;
    std::vector<TxMempoolInfo> vinfo;

    static Mutex dump_mutex;
    LOCK(dump_mutex);

    {
        LOCK(pool.cs);
        for (const auto &i : pool.mapDeltas) {
            mapDeltas[i.first] = i.second;
        }
        vinfo = pool.infoAll();
    }

    int64_t mid = GetTimeMicros();

    try {
        FILE* filestr = fsbridge::fopen(GetDataDir() / "mempool.dat.new", "wb");
        if (!filestr) {
            return false;
        }

        CAutoFile file(filestr, SER_DISK, CLIENT_VERSION);

        uint64_t version = MEMPOOL_DUMP_VERSION;
        file << version;

        file << (uint64_t)vinfo.size();
        for (const auto& i : vinfo) {
            file << *(i.tx);
            file << (int64_t)i.nTime;
            file << (int64_t)i.nFeeDelta;
            mapDeltas.erase(i.tx->GetHash());
        }
        file << mapDeltas;
        if (!FileCommit(file.Get()))
            throw std::runtime_error("FileCommit failed");
        file.fclose();
        RenameOver(GetDataDir() / "mempool.dat.new", GetDataDir() / "mempool.dat");
        int64_t last = GetTimeMicros();
        LogPrintf("Dumped mempool: %gs to copy, %gs to dump\n", (mid-start)*MICRO, (last-mid)*MICRO);
    } catch (const std::exception& e) {
        LogPrintf("Failed to dump mempool: %s. Continuing anyway.\n", e.what());
        return false;
    }
    return true;
}

//! Guess how far we are in the verification process at the given block index
//! require cs_main if pindex has not been validated yet (because nChainTx might be unset)
double GuessVerificationProgress(const ChainTxData& data, const CBlockIndex *pindex) {
    if (pindex == nullptr)
        return 0.0;

    int64_t nNow = time(nullptr);

    double fTxTotal;

    if (pindex->nChainTx <= data.nTxCount) {
        fTxTotal = data.nTxCount + (nNow - data.nTime) * data.dTxRate;
    } else {
        fTxTotal = pindex->nChainTx + (nNow - pindex->GetBlockTime()) * data.dTxRate;
    }

    return pindex->nChainTx / fTxTotal;
}

class CMainCleanup
{
public:
    CMainCleanup() {}
    ~CMainCleanup() {
        // block headers
        BlockMap::iterator it1 = mapBlockIndex.begin();
        for (; it1 != mapBlockIndex.end(); it1++)
            delete (*it1).second;
        mapBlockIndex.clear();
    }
} instance_of_cmaincleanup;


bool CoinStakeCache::GetCoinStake(const uint256 &blockHash, CTransactionRef &tx)
{
    for (const auto &i : lData) {
        if (blockHash != i.first) {
            continue;
        }
        tx = i.second;
        return true;
    }

    BlockMap::iterator mi = mapBlockIndex.find(blockHash);
    if (mi == mapBlockIndex.end()) {
        return false;
    }

    CBlockIndex *pindex = mi->second;
    if (ReadTransactionFromDiskBlock(pindex, 0, tx)) {
        return InsertCoinStake(blockHash, tx);
    }

    return false;
};

bool CoinStakeCache::InsertCoinStake(const uint256 &blockHash, const CTransactionRef &tx)
{
    lData.emplace_front(blockHash, tx);

    while (lData.size() > nMaxSize) {
        lData.pop_back();
    }

    return true;
};
<|MERGE_RESOLUTION|>--- conflicted
+++ resolved
@@ -3548,13 +3548,9 @@
     }
 }
 
-<<<<<<< HEAD
 void CheckDelayedBlocks(const CChainParams& chainparams, const uint256 &block_hash) LOCKS_EXCLUDED(cs_main);
 
-static void LimitValidationInterfaceQueue() {
-=======
 static void LimitValidationInterfaceQueue() LOCKS_EXCLUDED(cs_main) {
->>>>>>> 08788ce1
     AssertLockNotHeld(cs_main);
 
     if (GetMainSignals().CallbacksPending() > 10) {
