--- conflicted
+++ resolved
@@ -556,11 +556,8 @@
                             /* m_allow_replacement */ true,
                             /* m_package_submission */ false,
                             /* m_package_feerates */ false,
-<<<<<<< HEAD
-                            ignore_locks,
-=======
                             /* m_client_maxfeerate */ {}, // checked by caller
->>>>>>> b50554ba
+                            /* m_ignore_locks */ ignore_locks,
             };
         }
 
@@ -575,21 +572,14 @@
                             /* m_allow_replacement */ false,
                             /* m_package_submission */ false, // not submitting to mempool
                             /* m_package_feerates */ false,
-<<<<<<< HEAD
-                            ignore_locks,
-=======
                             /* m_client_maxfeerate */ {}, // checked by caller
->>>>>>> b50554ba
+                            /* m_ignore_locks */ ignore_locks,
             };
         }
 
         /** Parameters for child-with-unconfirmed-parents package validation. */
         static ATMPArgs PackageChildWithParents(const CChainParams& chainparams, int64_t accept_time,
-<<<<<<< HEAD
-                                                std::vector<COutPoint>& coins_to_uncache, bool ignore_locks) {
-=======
-                                                std::vector<COutPoint>& coins_to_uncache, std::optional<CFeeRate>& client_maxfeerate) {
->>>>>>> b50554ba
+                                                std::vector<COutPoint>& coins_to_uncache, std::optional<CFeeRate>& client_maxfeerate, bool ignore_locks) {
             return ATMPArgs{/* m_chainparams */ chainparams,
                             /* m_accept_time */ accept_time,
                             /* m_bypass_limits */ false,
@@ -598,11 +588,8 @@
                             /* m_allow_replacement */ false,
                             /* m_package_submission */ true,
                             /* m_package_feerates */ true,
-<<<<<<< HEAD
-                            ignore_locks,
-=======
                             /* m_client_maxfeerate */ client_maxfeerate,
->>>>>>> b50554ba
+                            /* m_ignore_locks */ ignore_locks,
             };
         }
 
@@ -616,11 +603,8 @@
                             /* m_allow_replacement */ true,
                             /* m_package_submission */ true, // do not LimitMempoolSize in Finalize()
                             /* m_package_feerates */ false, // only 1 transaction
-<<<<<<< HEAD
+                            /* m_client_maxfeerate */ package_args.m_client_maxfeerate,
                             /* m_ignore_locks */ package_args.m_ignore_locks,
-=======
-                            /* m_client_maxfeerate */ package_args.m_client_maxfeerate,
->>>>>>> b50554ba
             };
         }
 
@@ -635,11 +619,8 @@
                  bool allow_replacement,
                  bool package_submission,
                  bool package_feerates,
-<<<<<<< HEAD
+                 std::optional<CFeeRate> client_maxfeerate,
                  bool ignore_locks)
-=======
-                 std::optional<CFeeRate> client_maxfeerate)
->>>>>>> b50554ba
             : m_chainparams{chainparams},
               m_accept_time{accept_time},
               m_bypass_limits{bypass_limits},
@@ -648,11 +629,8 @@
               m_allow_replacement{allow_replacement},
               m_package_submission{package_submission},
               m_package_feerates{package_feerates},
-<<<<<<< HEAD
+              m_client_maxfeerate{client_maxfeerate},
               m_ignore_locks{ignore_locks}
-=======
-              m_client_maxfeerate{client_maxfeerate}
->>>>>>> b50554ba
         {
         }
     };
@@ -1865,11 +1843,7 @@
 }
 
 PackageMempoolAcceptResult ProcessNewPackage(Chainstate& active_chainstate, CTxMemPool& pool,
-<<<<<<< HEAD
-                                                   const Package& package, bool test_accept, bool ignore_locks)
-=======
-                                                   const Package& package, bool test_accept, std::optional<CFeeRate> client_maxfeerate)
->>>>>>> b50554ba
+                                                   const Package& package, bool test_accept, std::optional<CFeeRate> client_maxfeerate, bool ignore_locks)
 {
     AssertLockHeld(cs_main);
     assert(!package.empty());
@@ -1883,11 +1857,7 @@
             auto args = MemPoolAccept::ATMPArgs::PackageTestAccept(chainparams, GetTime(), coins_to_uncache, ignore_locks);
             return MemPoolAccept(pool, active_chainstate).AcceptMultipleTransactions(package, args);
         } else {
-<<<<<<< HEAD
-            auto args = MemPoolAccept::ATMPArgs::PackageChildWithParents(chainparams, GetTime(), coins_to_uncache, ignore_locks);
-=======
-            auto args = MemPoolAccept::ATMPArgs::PackageChildWithParents(chainparams, GetTime(), coins_to_uncache, client_maxfeerate);
->>>>>>> b50554ba
+            auto args = MemPoolAccept::ATMPArgs::PackageChildWithParents(chainparams, GetTime(), coins_to_uncache, client_maxfeerate, ignore_locks);
             return MemPoolAccept(pool, active_chainstate).AcceptPackage(package, args);
         }
     }();
