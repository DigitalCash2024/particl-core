--- conflicted
+++ resolved
@@ -579,11 +579,7 @@
 
         /** Parameters for child-with-unconfirmed-parents package validation. */
         static ATMPArgs PackageChildWithParents(const CChainParams& chainparams, int64_t accept_time,
-<<<<<<< HEAD
-                                                std::vector<COutPoint>& coins_to_uncache, std::optional<CFeeRate>& client_maxfeerate, bool ignore_locks) {
-=======
-                                                std::vector<COutPoint>& coins_to_uncache, const std::optional<CFeeRate>& client_maxfeerate) {
->>>>>>> c8e39781
+                                                std::vector<COutPoint>& coins_to_uncache, const std::optional<CFeeRate>& client_maxfeerate, bool ignore_locks) {
             return ATMPArgs{/* m_chainparams */ chainparams,
                             /* m_accept_time */ accept_time,
                             /* m_bypass_limits */ false,
@@ -1847,11 +1843,7 @@
 }
 
 PackageMempoolAcceptResult ProcessNewPackage(Chainstate& active_chainstate, CTxMemPool& pool,
-<<<<<<< HEAD
-                                                   const Package& package, bool test_accept, std::optional<CFeeRate> client_maxfeerate, bool ignore_locks)
-=======
-                                                   const Package& package, bool test_accept, const std::optional<CFeeRate>& client_maxfeerate)
->>>>>>> c8e39781
+                                                   const Package& package, bool test_accept, const std::optional<CFeeRate>& client_maxfeerate, bool ignore_locks)
 {
     AssertLockHeld(cs_main);
     assert(!package.empty());
