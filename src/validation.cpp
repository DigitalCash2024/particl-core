// Copyright (c) 2009-2010 Satoshi Nakamoto
// Copyright (c) 2009-2021 The Bitcoin Core developers
// Distributed under the MIT software license, see the accompanying
// file COPYING or http://www.opensource.org/licenses/mit-license.php.

#include <validation.h>

#include <kernel/coinstats.h>
#include <kernel/mempool_persist.h>

#include <arith_uint256.h>
#include <chain.h>
#include <chainparams.h>
#include <checkqueue.h>
#include <consensus/amount.h>
#include <consensus/consensus.h>
#include <consensus/merkle.h>
#include <consensus/tx_check.h>
#include <consensus/tx_verify.h>
#include <consensus/validation.h>
#include <cuckoocache.h>
#include <flatfile.h>
#include <fs.h>
#include <hash.h>
#include <logging.h>
#include <logging/timer.h>
#include <node/blockstorage.h>
#include <node/interface_ui.h>
#include <node/utxo_snapshot.h>
#include <policy/policy.h>
#include <policy/rbf.h>
#include <policy/settings.h>
#include <pow.h>
#include <primitives/block.h>
#include <primitives/transaction.h>
#include <random.h>
#include <reverse_iterator.h>
#include <script/script.h>
#include <script/interpreter.h>
#include <script/sigcache.h>
#include <shutdown.h>
#include <signet.h>
#include <tinyformat.h>
#include <txdb.h>
#include <txmempool.h>
#include <uint256.h>
#include <undo.h>
#include <util/check.h> // For NDEBUG compile time check
#include <util/hasher.h>
#include <util/moneystr.h>
#include <util/rbf.h>
#include <util/strencodings.h>
#include <util/system.h>
#include <util/time.h>
#include <util/trace.h>
#include <util/translation.h>
#include <validationinterface.h>
#include <warnings.h>
#include <script/standard.h>
#include <key_io.h>
#include <net.h>
#include <smsg/manager.h>
#include <pos/kernel.h>
#include <pos/miner.h>
#include <anon.h>
#include <rctindex.h>
#include <insight/insight.h>
#include <insight/balanceindex.h>
#include <net_processing.h>

#include <algorithm>
#include <cassert>
#include <chrono>
#include <deque>
#include <numeric>
#include <optional>
#include <string>

using kernel::CCoinsStats;
using kernel::CoinStatsHashType;
using kernel::ComputeUTXOStats;
using kernel::LoadMempool;

using fsbridge::FopenFn;
using node::BlockManager;
using node::BlockMap;
using node::CBlockIndexHeightOnlyComparator;
using node::CBlockIndexWorkComparator;
using node::fImporting;
using node::fPruneMode;
using node::fReindex;
using node::ReadBlockFromDisk;
using node::SnapshotMetadata;
using node::UndoReadFromDisk;
using node::UnlinkPrunedFiles;

/** Maximum kilobytes for transactions to store for processing during reorg */
static const unsigned int MAX_DISCONNECTED_TX_POOL_SIZE = 20000;
/** Time to wait between writing blocks/block index to disk. */
static constexpr std::chrono::hours DATABASE_WRITE_INTERVAL{1};
/** Time to wait between flushing chainstate to disk. */
static constexpr std::chrono::hours DATABASE_FLUSH_INTERVAL{24};
/** Maximum age of our tip for us to be considered current for fee estimation */
static constexpr std::chrono::hours MAX_FEE_ESTIMATION_TIP_AGE{3};
const std::vector<std::string> CHECKLEVEL_DOC {
    "level 0 reads the blocks from disk",
    "level 1 verifies block validity",
    "level 2 verifies undo data",
    "level 3 checks disconnection of tip blocks",
    "level 4 tries to reconnect the blocks",
    "each level includes the checks of the previous levels",
};
/** The number of blocks to keep below the deepest prune lock.
 *  There is nothing special about this number. It is higher than what we
 *  expect to see in regular mainnet reorgs, but not so high that it would
 *  noticeably interfere with the pruning mechanism.
 * */
static constexpr int PRUNE_LOCK_BUFFER{10};

/**
 * Mutex to guard access to validation specific variables, such as reading
 * or changing the chainstate.
 *
 * This may also need to be locked when updating the transaction pool, e.g. on
 * AcceptToMemoryPool. See CTxMemPool::cs comment for details.
 *
 * The transaction pool has a separate lock to allow reading from it and the
 * chainstate at the same time.
 */
RecursiveMutex cs_main;

GlobalMutex g_best_block_mutex;
std::condition_variable g_best_block_cv;
uint256 g_best_block;
bool g_parallel_script_checks{false};
bool fCheckBlockIndex = false;
bool fCheckpointsEnabled = DEFAULT_CHECKPOINTS_ENABLED;
unsigned int MIN_BLOCKS_TO_KEEP = 288;
unsigned int NODE_NETWORK_LIMITED_MIN_BLOCKS = 288;
int64_t nMaxTipAge = DEFAULT_MAX_TIP_AGE;

uint256 hashAssumeValid;
arith_uint256 nMinimumChainWork;

const CBlockIndex* Chainstate::FindForkInGlobalIndex(const CBlockLocator& locator) const
{
    AssertLockHeld(cs_main);

    // Find the latest block common to locator and chain - we expect that
    // locator.vHave is sorted descending by height.
    for (const uint256& hash : locator.vHave) {
        const CBlockIndex* pindex{m_blockman.LookupBlockIndex(hash)};
        if (pindex) {
            if (m_chain.Contains(pindex)) {
                return pindex;
            }
            if (pindex->GetAncestor(m_chain.Height()) == m_chain.Tip()) {
                return m_chain.Tip();
            }
        }
    }
    return m_chain.Genesis();
}

namespace particl {
bool DelayBlock(BlockManager &blockman, const std::shared_ptr<const CBlock> &pblock, BlockValidationState &state) EXCLUSIVE_LOCKS_REQUIRED(cs_main);
void CheckDelayedBlocks(BlockManager &blockman, BlockValidationState &state, const uint256 &block_hash) LOCKS_EXCLUDED(cs_main);

std::map<uint256, StakeConflict> mapStakeConflict;
std::map<COutPoint, uint256> mapStakeSeen;
std::list<COutPoint> listStakeSeen;

CoinStakeCache coinStakeCache GUARDED_BY(cs_main);
CoinStakeCache smsgFeeCoinstakeCache;
CoinStakeCache smsgDifficultyCoinstakeCache(180);

size_t MAX_DELAYED_BLOCKS = 64;
int64_t MAX_DELAY_BLOCK_SECONDS = 180;

class DelayedBlock
{
public:
    DelayedBlock(const std::shared_ptr<const CBlock>& pblock, int node_id) : m_pblock(pblock), m_node_id(node_id) {
        m_time = GetTime();
    }
    int64_t m_time;
    std::shared_ptr<const CBlock> m_pblock;
    int m_node_id;
};
std::list<DelayedBlock> list_delayed_blocks;
bool fVerifyingDB = false;
static bool attempted_rct_index_repair = false;
std::atomic_bool fSkipRangeproof(false);
std::atomic_bool fBusyImporting(false);        // covers ActivateBestChain too
} // namespace particl


bool CheckInputScripts(const CTransaction& tx, TxValidationState& state,
                       const CCoinsViewCache& inputs, unsigned int flags, bool cacheSigStore,
                       bool cacheFullScriptStore, PrecomputedTransactionData& txdata,
                       std::vector<CScriptCheck> *pvChecks = nullptr, bool fAnonChecks = true)
                       EXCLUSIVE_LOCKS_REQUIRED(cs_main);

bool CheckFinalTxAtTip(const CBlockIndex& active_chain_tip, const CTransaction& tx)
{
    AssertLockHeld(cs_main);

    // CheckFinalTxAtTip() uses active_chain_tip.Height()+1 to evaluate
    // nLockTime because when IsFinalTx() is called within
    // AcceptBlock(), the height of the block *being*
    // evaluated is what is used. Thus if we want to know if a
    // transaction can be part of the *next* block, we need to call
    // IsFinalTx() with one more than active_chain_tip.Height().
    const int nBlockHeight = active_chain_tip.nHeight + 1;

    // BIP113 requires that time-locked transactions have nLockTime set to
    // less than the median time of the previous block they're contained in.
    // When the next block is created its previous block will be the current
    // chain tip, so we use that to calculate the median time passed to
    // IsFinalTx().
    const int64_t nBlockTime{active_chain_tip.GetMedianTimePast()};

    return IsFinalTx(tx, nBlockHeight, nBlockTime);
}

bool CheckSequenceLocksAtTip(CBlockIndex* tip,
                        const CCoinsView& coins_view,
                        const CTransaction& tx,
                        LockPoints* lp,
                        bool useExistingLockPoints)
{
    assert(tip != nullptr);

    CBlockIndex index;
    index.pprev = tip;
    // CheckSequenceLocksAtTip() uses active_chainstate.m_chain.Height()+1 to evaluate
    // height based locks because when SequenceLocks() is called within
    // ConnectBlock(), the height of the block *being*
    // evaluated is what is used.
    // Thus if we want to know if a transaction can be part of the
    // *next* block, we need to use one more than active_chainstate.m_chain.Height()
    index.nHeight = tip->nHeight + 1;

    std::pair<int, int64_t> lockPair;
    if (useExistingLockPoints) {
        assert(lp);
        lockPair.first = lp->height;
        lockPair.second = lp->time;
    }
    else {
        std::vector<int> prevheights;
        prevheights.resize(tx.vin.size());
        for (size_t txinIndex = 0; txinIndex < tx.vin.size(); txinIndex++) {
            const CTxIn& txin = tx.vin[txinIndex];

            if (txin.IsAnonInput()) {
                prevheights[txinIndex] = tip->nHeight + 1;
                continue;
            }

            Coin coin;
            if (!coins_view.GetCoin(txin.prevout, coin)) {
                return error("%s: Missing input", __func__);
            }
            if (coin.nHeight == MEMPOOL_HEIGHT) {
                // Assume all mempool transaction confirm in the next block
                prevheights[txinIndex] = tip->nHeight + 1;
            } else {
                prevheights[txinIndex] = coin.nHeight;
            }
        }
        lockPair = CalculateSequenceLocks(tx, STANDARD_LOCKTIME_VERIFY_FLAGS, prevheights, index);
        if (lp) {
            lp->height = lockPair.first;
            lp->time = lockPair.second;
            // Also store the hash of the block with the highest height of
            // all the blocks which have sequence locked prevouts.
            // This hash needs to still be on the chain
            // for these LockPoint calculations to be valid
            // Note: It is impossible to correctly calculate a maxInputBlock
            // if any of the sequence locked inputs depend on unconfirmed txs,
            // except in the special case where the relative lock time/height
            // is 0, which is equivalent to no sequence lock. Since we assume
            // input height of tip+1 for mempool txs and test the resulting
            // lockPair from CalculateSequenceLocks against tip+1.  We know
            // EvaluateSequenceLocks will fail if there was a non-zero sequence
            // lock on a mempool input, so we can use the return value of
            // CheckSequenceLocksAtTip to indicate the LockPoints validity
            int maxInputHeight = 0;
            for (const int height : prevheights) {
                // Can ignore mempool inputs since we'll fail if they had non-zero locks
                if (height != tip->nHeight+1) {
                    maxInputHeight = std::max(maxInputHeight, height);
                }
            }
            // tip->GetAncestor(maxInputHeight) should never return a nullptr
            // because maxInputHeight is always less than the tip height.
            // It would, however, be a bad bug to continue execution, since a
            // LockPoints object with the maxInputBlock member set to nullptr
            // signifies no relative lock time.
            lp->maxInputBlock = Assert(tip->GetAncestor(maxInputHeight));
        }
    }
    return EvaluateSequenceLocks(index, lockPair);
}

// Returns the script flags which should be checked for a given block
static unsigned int GetBlockScriptFlags(const CBlockIndex& block_index, const ChainstateManager& chainman);

static void LimitMempoolSize(CTxMemPool& pool, CCoinsViewCache& coins_cache)
    EXCLUSIVE_LOCKS_REQUIRED(::cs_main, pool.cs)
{
    AssertLockHeld(::cs_main);
    AssertLockHeld(pool.cs);
    int expired = pool.Expire(GetTime<std::chrono::seconds>() - pool.m_expiry);
    if (expired != 0) {
        LogPrint(BCLog::MEMPOOL, "Expired %i transactions from the memory pool\n", expired);
    }

    std::vector<COutPoint> vNoSpendsRemaining;
    pool.TrimToSize(pool.m_max_size_bytes, &vNoSpendsRemaining);
    for (const COutPoint& removed : vNoSpendsRemaining)
        coins_cache.Uncache(removed);
}

static bool IsCurrentForFeeEstimation(Chainstate& active_chainstate) EXCLUSIVE_LOCKS_REQUIRED(cs_main)
{
    AssertLockHeld(cs_main);
    if (active_chainstate.IsInitialBlockDownload())
        return false;
    if (active_chainstate.m_chain.Tip()->GetBlockTime() < count_seconds(GetTime<std::chrono::seconds>() - MAX_FEE_ESTIMATION_TIP_AGE))
        return false;
    if (active_chainstate.m_chain.Height() < active_chainstate.m_chainman.m_best_header->nHeight - 1) {
        return false;
    }
    return true;
}

void Chainstate::MaybeUpdateMempoolForReorg(
    DisconnectedBlockTransactions& disconnectpool,
    bool fAddToMempool)
{
    if (!m_mempool) return;

    AssertLockHeld(cs_main);
    AssertLockHeld(m_mempool->cs);
    std::vector<uint256> vHashUpdate;
    // disconnectpool's insertion_order index sorts the entries from
    // oldest to newest, but the oldest entry will be the last tx from the
    // latest mined block that was disconnected.
    // Iterate disconnectpool in reverse, so that we add transactions
    // back to the mempool starting with the earliest transaction that had
    // been previously seen in a block.
    auto it = disconnectpool.queuedTx.get<insertion_order>().rbegin();
    while (it != disconnectpool.queuedTx.get<insertion_order>().rend()) {
        // ignore validation errors in resurrected transactions
        if (!fAddToMempool || (*it)->IsCoinBase() || (*it)->IsCoinStake() ||
            AcceptToMemoryPool(*this, *it, GetTime(),
                /*bypass_limits=*/true, /*test_accept=*/false).m_result_type !=
                    MempoolAcceptResult::ResultType::VALID) {
            // If the transaction doesn't make it in to the mempool, remove any
            // transactions that depend on it (which would now be orphans).
            m_mempool->removeRecursive(**it, MemPoolRemovalReason::REORG);
        } else if (m_mempool->exists(GenTxid::Txid((*it)->GetHash()))) {
            vHashUpdate.push_back((*it)->GetHash());
        }
        ++it;
    }
    disconnectpool.queuedTx.clear();
    // AcceptToMemoryPool/addUnchecked all assume that new mempool entries have
    // no in-mempool children, which is generally not true when adding
    // previously-confirmed transactions back to the mempool.
    // UpdateTransactionsFromBlock finds descendants of any transactions in
    // the disconnectpool that were added back and cleans up the mempool state.
    m_mempool->UpdateTransactionsFromBlock(vHashUpdate);

    // Predicate to use for filtering transactions in removeForReorg.
    // Checks whether the transaction is still final and, if it spends a coinbase output, mature.
    // Also updates valid entries' cached LockPoints if needed.
    // If false, the tx is still valid and its lockpoints are updated.
    // If true, the tx would be invalid in the next block; remove this entry and all of its descendants.
    const auto filter_final_and_mature = [this](CTxMemPool::txiter it)
        EXCLUSIVE_LOCKS_REQUIRED(m_mempool->cs, ::cs_main) {
        AssertLockHeld(m_mempool->cs);
        AssertLockHeld(::cs_main);
        const CTransaction& tx = it->GetTx();

        // The transaction must be final.
        if (!CheckFinalTxAtTip(*Assert(m_chain.Tip()), tx)) return true;
        LockPoints lp = it->GetLockPoints();
        const bool validLP{TestLockPointValidity(m_chain, lp)};
        CCoinsViewMemPool view_mempool(&CoinsTip(), *m_mempool);
        // CheckSequenceLocksAtTip checks if the transaction will be final in the next block to be
        // created on top of the new chain. We use useExistingLockPoints=false so that, instead of
        // using the information in lp (which might now refer to a block that no longer exists in
        // the chain), it will update lp to contain LockPoints relevant to the new chain.
        if (!CheckSequenceLocksAtTip(m_chain.Tip(), view_mempool, tx, &lp, validLP)) {
            // If CheckSequenceLocksAtTip fails, remove the tx and don't depend on the LockPoints.
            return true;
        } else if (!validLP) {
            // If CheckSequenceLocksAtTip succeeded, it also updated the LockPoints.
            // Now update the mempool entry lockpoints as well.
            m_mempool->mapTx.modify(it, [&lp](CTxMemPoolEntry& e) { e.UpdateLockPoints(lp); });
        }

        // If the transaction spends any coinbase outputs, it must be mature.
        if (it->GetSpendsCoinbase()) {
            for (const CTxIn& txin : tx.vin) {
                if (txin.IsAnonInput()) {
                    continue;
                }
                auto it2 = m_mempool->mapTx.find(txin.prevout.hash);
                if (it2 != m_mempool->mapTx.end())
                    continue;
                const Coin& coin{CoinsTip().AccessCoin(txin.prevout)};
                assert(!coin.IsSpent());
                const auto mempool_spend_height{m_chain.Tip()->nHeight + 1};
                if (coin.IsCoinBase() && mempool_spend_height - coin.nHeight < COINBASE_MATURITY) {
                    return true;
                }
            }
        }
        // Transaction is still valid and cached LockPoints are updated.
        return false;
    };

    // We also need to remove any now-immature transactions
    m_mempool->removeForReorg(m_chain, filter_final_and_mature);
    // Re-limit mempool size, in case we added any transactions
    LimitMempoolSize(*m_mempool, this->CoinsTip());
}

/**
* Checks to avoid mempool polluting consensus critical paths since cached
* signature and script validity results will be reused if we validate this
* transaction again during block validation.
* */
static bool CheckInputsFromMempoolAndCache(const CTransaction& tx, TxValidationState& state,
                const CCoinsViewCache& view, const CTxMemPool& pool,
                unsigned int flags, PrecomputedTransactionData& txdata, CCoinsViewCache& coins_tip)
                EXCLUSIVE_LOCKS_REQUIRED(cs_main, pool.cs)
{
    AssertLockHeld(cs_main);
    AssertLockHeld(pool.cs);

    assert(!tx.IsCoinBase());
    for (const CTxIn& txin : tx.vin) {
        if (txin.IsAnonInput()) {
            continue;
        }
        const Coin& coin = view.AccessCoin(txin.prevout);

        // This coin was checked in PreChecks and MemPoolAccept
        // has been holding cs_main since then.
        Assume(!coin.IsSpent());
        if (coin.IsSpent()) return false;

        // If the Coin is available, there are 2 possibilities:
        // it is available in our current ChainstateActive UTXO set,
        // or it's a UTXO provided by a transaction in our mempool.
        // Ensure the scriptPubKeys in Coins from CoinsView are correct.
        const CTransactionRef& txFrom = pool.get(txin.prevout.hash);
        if (txFrom) {
            assert(txFrom->GetHash() == txin.prevout.hash);
            assert(txFrom->GetNumVOuts() > txin.prevout.n);
            if (txFrom->IsParticlVersion()) {
                assert(coin.Matches(txFrom->vpout[txin.prevout.n].get()));
            } else {
                assert(txFrom->vout[txin.prevout.n] == coin.out);
            }
        } else {
            const Coin& coinFromUTXOSet = coins_tip.AccessCoin(txin.prevout);
            assert(!coinFromUTXOSet.IsSpent());
            assert(coinFromUTXOSet.out == coin.out);
        }
    }

    // Call CheckInputScripts() to cache signature and script validity against current tip consensus rules.
    return CheckInputScripts(tx, state, view, flags, /* cacheSigStore= */ true, /* cacheFullScriptStore= */ true, txdata);
}

namespace {

class MemPoolAccept
{
public:
    explicit MemPoolAccept(CTxMemPool& mempool, Chainstate& active_chainstate) :
        m_pool(mempool),
        m_view(&m_dummy),
        m_viewmempool(&active_chainstate.CoinsTip(), m_pool),
        m_active_chainstate(active_chainstate),
        m_limits{m_pool.m_limits}
    {
    }

    // We put the arguments we're handed into a struct, so we can pass them
    // around easier.
    struct ATMPArgs {
        const CChainParams& m_chainparams;
        const int64_t m_accept_time;
        const bool m_bypass_limits;
        /*
         * Return any outpoints which were not previously present in the coins
         * cache, but were added as a result of validating the tx for mempool
         * acceptance. This allows the caller to optionally remove the cache
         * additions if the associated transaction ends up being rejected by
         * the mempool.
         */
        std::vector<COutPoint>& m_coins_to_uncache;
        const bool m_test_accept;
        /** Whether we allow transactions to replace mempool transactions by BIP125 rules. If false,
         * any transaction spending the same inputs as a transaction in the mempool is considered
         * a conflict. */
        const bool m_allow_replacement;
        /** When true, the mempool will not be trimmed when individual transactions are submitted in
         * Finalize(). Instead, limits should be enforced at the end to ensure the package is not
         * partially submitted.
         */
        const bool m_package_submission;
        /** When true, use package feerates instead of individual transaction feerates for fee-based
         * policies such as mempool min fee and min relay fee.
         */
        const bool m_package_feerates;

        /** Particl - test if tx would get in the mempool without considering locks */
        const bool m_ignore_locks;

        /** Parameters for single transaction mempool validation. */
        static ATMPArgs SingleAccept(const CChainParams& chainparams, int64_t accept_time,
                                     bool bypass_limits, std::vector<COutPoint>& coins_to_uncache,
                                     bool test_accept, bool ignore_locks) {
            return ATMPArgs{/* m_chainparams */ chainparams,
                            /* m_accept_time */ accept_time,
                            /* m_bypass_limits */ bypass_limits,
                            /* m_coins_to_uncache */ coins_to_uncache,
                            /* m_test_accept */ test_accept,
                            /* m_allow_replacement */ true,
                            /* m_package_submission */ false,
                            /* m_package_feerates */ false,
                            ignore_locks,
            };
        }

        /** Parameters for test package mempool validation through testmempoolaccept. */
        static ATMPArgs PackageTestAccept(const CChainParams& chainparams, int64_t accept_time,
                                          std::vector<COutPoint>& coins_to_uncache, bool ignore_locks) {
            return ATMPArgs{/* m_chainparams */ chainparams,
                            /* m_accept_time */ accept_time,
                            /* m_bypass_limits */ false,
                            /* m_coins_to_uncache */ coins_to_uncache,
                            /* m_test_accept */ true,
                            /* m_allow_replacement */ false,
                            /* m_package_submission */ false, // not submitting to mempool
                            /* m_package_feerates */ false,
                            ignore_locks,
            };
        }

        /** Parameters for child-with-unconfirmed-parents package validation. */
        static ATMPArgs PackageChildWithParents(const CChainParams& chainparams, int64_t accept_time,
                                                std::vector<COutPoint>& coins_to_uncache, bool ignore_locks) {
            return ATMPArgs{/* m_chainparams */ chainparams,
                            /* m_accept_time */ accept_time,
                            /* m_bypass_limits */ false,
                            /* m_coins_to_uncache */ coins_to_uncache,
                            /* m_test_accept */ false,
                            /* m_allow_replacement */ false,
                            /* m_package_submission */ true,
                            /* m_package_feerates */ true,
                            ignore_locks,
            };
        }

        /** Parameters for a single transaction within a package. */
        static ATMPArgs SingleInPackageAccept(const ATMPArgs& package_args) {
            return ATMPArgs{/* m_chainparams */ package_args.m_chainparams,
                            /* m_accept_time */ package_args.m_accept_time,
                            /* m_bypass_limits */ false,
                            /* m_coins_to_uncache */ package_args.m_coins_to_uncache,
                            /* m_test_accept */ package_args.m_test_accept,
                            /* m_allow_replacement */ true,
                            /* m_package_submission */ false,
                            /* m_package_feerates */ false, // only 1 transaction
                            /* m_ignore_locks */ package_args.m_ignore_locks,
            };
        }

    private:
        // Private ctor to avoid exposing details to clients and allowing the possibility of
        // mixing up the order of the arguments. Use static functions above instead.
        ATMPArgs(const CChainParams& chainparams,
                 int64_t accept_time,
                 bool bypass_limits,
                 std::vector<COutPoint>& coins_to_uncache,
                 bool test_accept,
                 bool allow_replacement,
                 bool package_submission,
                 bool package_feerates,
                 bool ignore_locks)
            : m_chainparams{chainparams},
              m_accept_time{accept_time},
              m_bypass_limits{bypass_limits},
              m_coins_to_uncache{coins_to_uncache},
              m_test_accept{test_accept},
              m_allow_replacement{allow_replacement},
              m_package_submission{package_submission},
              m_package_feerates{package_feerates},
              m_ignore_locks{ignore_locks}
        {
        }
    };

    // Single transaction acceptance
    MempoolAcceptResult AcceptSingleTransaction(const CTransactionRef& ptx, ATMPArgs& args) EXCLUSIVE_LOCKS_REQUIRED(cs_main);

    /**
    * Multiple transaction acceptance. Transactions may or may not be interdependent, but must not
    * conflict with each other, and the transactions cannot already be in the mempool. Parents must
    * come before children if any dependencies exist.
    */
    PackageMempoolAcceptResult AcceptMultipleTransactions(const std::vector<CTransactionRef>& txns, ATMPArgs& args) EXCLUSIVE_LOCKS_REQUIRED(cs_main);

    /**
     * Package (more specific than just multiple transactions) acceptance. Package must be a child
     * with all of its unconfirmed parents, and topologically sorted.
     */
    PackageMempoolAcceptResult AcceptPackage(const Package& package, ATMPArgs& args) EXCLUSIVE_LOCKS_REQUIRED(cs_main);

private:
    // All the intermediate state that gets passed between the various levels
    // of checking a given transaction.
    struct Workspace {
        explicit Workspace(const CTransactionRef& ptx) : m_ptx(ptx), m_hash(ptx->GetHash()) {}
        /** Txids of mempool transactions that this transaction directly conflicts with. */
        std::set<uint256> m_conflicts;
        /** Iterators to mempool entries that this transaction directly conflicts with. */
        CTxMemPool::setEntries m_iters_conflicting;
        /** Iterators to all mempool entries that would be replaced by this transaction, including
         * those it directly conflicts with and their descendants. */
        CTxMemPool::setEntries m_all_conflicting;
        /** All mempool ancestors of this transaction. */
        CTxMemPool::setEntries m_ancestors;
        /** Mempool entry constructed for this transaction. Constructed in PreChecks() but not
         * inserted into the mempool until Finalize(). */
        std::unique_ptr<CTxMemPoolEntry> m_entry;
        /** Pointers to the transactions that have been removed from the mempool and replaced by
         * this transaction, used to return to the MemPoolAccept caller. Only populated if
         * validation is successful and the original transactions are removed. */
        std::list<CTransactionRef> m_replaced_transactions;

        /** Virtual size of the transaction as used by the mempool, calculated using serialized size
         * of the transaction and sigops. */
        int64_t m_vsize;
        /** Fees paid by this transaction: total input amounts subtracted by total output amounts. */
        CAmount m_base_fees;
        /** Base fees + any fee delta set by the user with prioritisetransaction. */
        CAmount m_modified_fees;
        /** Total modified fees of all transactions being replaced. */
        CAmount m_conflicting_fees{0};
        /** Total virtual size of all transactions being replaced. */
        size_t m_conflicting_size{0};

        const CTransactionRef& m_ptx;
        /** Txid. */
        const uint256& m_hash;
        TxValidationState m_state;
        /** A temporary cache containing serialized transaction data for signature verification.
         * Reused across PolicyScriptChecks and ConsensusScriptChecks. */
        PrecomputedTransactionData m_precomputed_txdata;
    };

    // Run the policy checks on a given transaction, excluding any script checks.
    // Looks up inputs, calculates feerate, considers replacement, evaluates
    // package limits, etc. As this function can be invoked for "free" by a peer,
    // only tests that are fast should be done here (to avoid CPU DoS).
    bool PreChecks(ATMPArgs& args, Workspace& ws) EXCLUSIVE_LOCKS_REQUIRED(cs_main, m_pool.cs);

    // Run checks for mempool replace-by-fee.
    bool ReplacementChecks(Workspace& ws) EXCLUSIVE_LOCKS_REQUIRED(cs_main, m_pool.cs);

    // Enforce package mempool ancestor/descendant limits (distinct from individual
    // ancestor/descendant limits done in PreChecks).
    bool PackageMempoolChecks(const std::vector<CTransactionRef>& txns,
                              PackageValidationState& package_state) EXCLUSIVE_LOCKS_REQUIRED(cs_main, m_pool.cs);

    // Run the script checks using our policy flags. As this can be slow, we should
    // only invoke this on transactions that have otherwise passed policy checks.
    bool PolicyScriptChecks(const ATMPArgs& args, Workspace& ws) EXCLUSIVE_LOCKS_REQUIRED(cs_main, m_pool.cs);

    // Re-run the script checks, using consensus flags, and try to cache the
    // result in the scriptcache. This should be done after
    // PolicyScriptChecks(). This requires that all inputs either be in our
    // utxo set or in the mempool.
    bool ConsensusScriptChecks(const ATMPArgs& args, Workspace& ws) EXCLUSIVE_LOCKS_REQUIRED(cs_main, m_pool.cs);

    // Try to add the transaction to the mempool, removing any conflicts first.
    // Returns true if the transaction is in the mempool after any size
    // limiting is performed, false otherwise.
    bool Finalize(const ATMPArgs& args, Workspace& ws) EXCLUSIVE_LOCKS_REQUIRED(cs_main, m_pool.cs);

    // Submit all transactions to the mempool and call ConsensusScriptChecks to add to the script
    // cache - should only be called after successful validation of all transactions in the package.
    // The package may end up partially-submitted after size limiting; returns true if all
    // transactions are successfully added to the mempool, false otherwise.
    bool SubmitPackage(const ATMPArgs& args, std::vector<Workspace>& workspaces, PackageValidationState& package_state,
                       std::map<const uint256, const MempoolAcceptResult>& results)
         EXCLUSIVE_LOCKS_REQUIRED(cs_main, m_pool.cs);

    // Compare a package's feerate against minimum allowed.
    bool CheckFeeRate(size_t package_size, CAmount package_fee, TxValidationState& state) EXCLUSIVE_LOCKS_REQUIRED(::cs_main, m_pool.cs)
    {
        AssertLockHeld(::cs_main);
        AssertLockHeld(m_pool.cs);
        CAmount mempoolRejectFee = m_pool.GetMinFee().GetFee(package_size);
        if (state.m_has_anon_output) {
            mempoolRejectFee *= ANON_FEE_MULTIPLIER;
        }
        if (mempoolRejectFee > 0 && package_fee < mempoolRejectFee) {
            return state.Invalid(TxValidationResult::TX_MEMPOOL_POLICY, "mempool min fee not met", strprintf("%d < %d", package_fee, mempoolRejectFee));
        }

        if (package_fee < m_pool.m_min_relay_feerate.GetFee(package_size)) {
            return state.Invalid(TxValidationResult::TX_MEMPOOL_POLICY, "min relay fee not met",
                                 strprintf("%d < %d", package_fee, m_pool.m_min_relay_feerate.GetFee(package_size)));
        }
        return true;
    }

private:
    CTxMemPool& m_pool;
    CCoinsViewCache m_view;
    CCoinsViewMemPool m_viewmempool;
    CCoinsView m_dummy;

    Chainstate& m_active_chainstate;

    CTxMemPool::Limits m_limits;

    /** Whether the transaction(s) would replace any mempool transactions. If so, RBF rules apply. */
    bool m_rbf{false};
};

bool MemPoolAccept::PreChecks(ATMPArgs& args, Workspace& ws)
{
    AssertLockHeld(cs_main);
    AssertLockHeld(m_pool.cs);
    const CTransactionRef& ptx = ws.m_ptx;
    const CTransaction& tx = *ws.m_ptx;
    const uint256& hash = ws.m_hash;

    // Copy/alias what we need out of args
    const int64_t nAcceptTime = args.m_accept_time;
    const bool bypass_limits = args.m_bypass_limits;
    std::vector<COutPoint>& coins_to_uncache = args.m_coins_to_uncache;

    // Alias what we need out of ws
    TxValidationState& state = ws.m_state;
    std::unique_ptr<CTxMemPoolEntry>& entry = ws.m_entry;

    const Consensus::Params &consensus = Params().GetConsensus();
    state.SetStateInfo(nAcceptTime, m_active_chainstate.m_chain.Height(), consensus, fParticlMode, (particl::fBusyImporting && particl::fSkipRangeproof));

    if (!CheckTransaction(tx, state)) {
        return false; // state filled in by CheckTransaction
    }

    // Coinbase is only valid in a block, not as a loose transaction
    if (tx.IsCoinBase())
        return state.Invalid(TxValidationResult::TX_CONSENSUS, "coinbase");

    // Coinstake is only valid in a block, not as a loose transaction
    if (tx.IsCoinStake())
        return state.Invalid(TxValidationResult::TX_CONSENSUS, "coinstake");

    // Rather not work on nonstandard transactions (unless -testnet/-regtest)
    std::string reason;
    if (m_pool.m_require_standard && !IsStandardTx(tx, m_pool.m_max_datacarrier_bytes, m_pool.m_permit_bare_multisig, m_pool.m_dust_relay_feerate, reason, nAcceptTime)) {
        return state.Invalid(TxValidationResult::TX_NOT_STANDARD, reason);
    }

    // Do not work on transactions that are too small.
    // A transaction with 1 segwit input and 1 P2WPHK output has non-witness size of 82 bytes.
    // Transactions smaller than this are not relayed to mitigate CVE-2017-12842 by not relaying
    // 64-byte transactions.
    if (::GetSerializeSize(tx, PROTOCOL_VERSION | SERIALIZE_TRANSACTION_NO_WITNESS) < (fParticlMode ? MIN_STANDARD_TX_NONWITNESS_SIZE_PART : MIN_STANDARD_TX_NONWITNESS_SIZE))
        return state.Invalid(TxValidationResult::TX_NOT_STANDARD, "tx-size-small");

    // Only accept nLockTime-using transactions that can be mined in the next
    // block; we don't want our mempool filled up with transactions that can't
    // be mined yet.
    if (!args.m_test_accept || !args.m_ignore_locks)
    if (!CheckFinalTxAtTip(*Assert(m_active_chainstate.m_chain.Tip()), tx)) {
        return state.Invalid(TxValidationResult::TX_PREMATURE_SPEND, "non-final");
    }

    if (m_pool.exists(GenTxid::Wtxid(tx.GetWitnessHash()))) {
        // Exact transaction already exists in the mempool.
        return state.Invalid(TxValidationResult::TX_CONFLICT, "txn-already-in-mempool");
    } else if (m_pool.exists(GenTxid::Txid(tx.GetHash()))) {
        // Transaction with the same non-witness data but different witness (same txid, different
        // wtxid) already exists in the mempool.
        return state.Invalid(TxValidationResult::TX_CONFLICT, "txn-same-nonwitness-data-in-mempool");
    }

    // Check for conflicts with in-memory transactions
    for (const CTxIn &txin : tx.vin)
    {
        if (txin.IsAnonInput()) {
            if (!CheckAnonInputMempoolConflicts(txin, hash, &m_pool, state)) {
                return false; // state filled in by CheckAnonInputMempoolConflicts
            }
            continue;
        }
        const CTransaction* ptxConflicting = m_pool.GetConflictTx(txin.prevout);
        if (ptxConflicting) {
            if (!args.m_allow_replacement) {
                // Transaction conflicts with a mempool tx, but we're not allowing replacements.
                return state.Invalid(TxValidationResult::TX_MEMPOOL_POLICY, "bip125-replacement-disallowed");
            }
            if (!ws.m_conflicts.count(ptxConflicting->GetHash()))
            {
                // Transactions that don't explicitly signal replaceability are
                // *not* replaceable with the current logic, even if one of their
                // unconfirmed ancestors signals replaceability. This diverges
                // from BIP125's inherited signaling description (see CVE-2021-31876).
                // Applications relying on first-seen mempool behavior should
                // check all unconfirmed ancestors; otherwise an opt-in ancestor
                // might be replaced, causing removal of this descendant.
                //
                // If replaceability signaling is ignored due to node setting,
                // replacement is always allowed.
                if (!m_pool.m_full_rbf && !SignalsOptInRBF(*ptxConflicting)) {
                    return state.Invalid(TxValidationResult::TX_MEMPOOL_POLICY, "txn-mempool-conflict");
                }

                ws.m_conflicts.insert(ptxConflicting->GetHash());
            }
        }
    }

    LockPoints lp;
    m_view.SetBackend(m_viewmempool);

    state.m_has_anon_input = false;
    const CCoinsViewCache& coins_cache = m_active_chainstate.CoinsTip();
    // do all inputs exist?
    for (const CTxIn& txin : tx.vin) {
        if (txin.IsAnonInput()) {
            state.m_has_anon_input = true;
            continue;
        }
        if (!coins_cache.HaveCoinInCache(txin.prevout)) {
            coins_to_uncache.push_back(txin.prevout);
        }

        // Note: this call may add txin.prevout to the coins cache
        // (coins_cache.cacheCoins) by way of FetchCoin(). It should be removed
        // later (via coins_to_uncache) if this tx turns out to be invalid.
        if (!m_view.HaveCoin(txin.prevout)) {
            // Are inputs missing because we already have the tx?
            for (size_t out = 0; out < tx.GetNumVOuts(); out++) {
                // Optimistically just do efficient check of cache for outputs
                if (coins_cache.HaveCoinInCache(COutPoint(hash, out))) {
                    return state.Invalid(TxValidationResult::TX_CONFLICT, "txn-already-known");
                }
            }
            // Otherwise assume this might be an orphan tx for which we just haven't seen parents yet
            return state.Invalid(TxValidationResult::TX_MISSING_INPUTS, "bad-txns-inputs-missingorspent");
        }
    }

    if (state.m_has_anon_input && gArgs.GetBoolArg("-checkpeerheight", true) &&
        m_active_chainstate.m_chain.Height() < particl::GetNumBlocksOfPeers() - 1) {
        LogPrintf("%s: Ignoring anon transaction while chain syncs height %d - peers %d.\n",
            __func__, m_active_chainstate.m_chain.Height(), particl::GetNumBlocksOfPeers());
        return state.Error("Syncing");
    }

    if (!AllAnonOutputsUnknown(m_active_chainstate, tx, state)) { // Also sets state.m_has_anon_output
        // Already in the blockchain, containing block could have been received before loose tx
        return state.Invalid(TxValidationResult::TX_CONFLICT, "txn-already-in-mempool");
    }
    // This is const, but calls into the back end CoinsViews. The CCoinsViewDB at the bottom of the
    // hierarchy brings the best block into scope. See CCoinsViewDB::GetBestBlock().
    m_view.GetBestBlock();

    // we have all inputs cached now, so switch back to dummy (to protect
    // against bugs where we pull more inputs from disk that miss being added
    // to coins_to_uncache)
    m_view.SetBackend(m_dummy);

    assert(m_active_chainstate.m_blockman.LookupBlockIndex(m_view.GetBestBlock()) == m_active_chainstate.m_chain.Tip());

    // Only accept BIP68 sequence locked transactions that can be mined in the next
    // block; we don't want our mempool filled up with transactions that can't
    // be mined yet.
    // Pass in m_view which has all of the relevant inputs cached. Note that, since m_view's
    // backend was removed, it no longer pulls coins from the mempool.
    if (!args.m_test_accept || !args.m_ignore_locks)  // Particl: Only check m_ignore_locks when m_test_accept is true
    if (!CheckSequenceLocksAtTip(m_active_chainstate.m_chain.Tip(), m_view, tx, &lp)) {
        return state.Invalid(TxValidationResult::TX_PREMATURE_SPEND, "non-BIP68-final");
    }

    // The mempool holds txs for the next block, so pass height+1 to CheckTxInputs
    if (!Consensus::CheckTxInputs(tx, state, m_view, m_active_chainstate.m_chain.Height() + 1, ws.m_base_fees)) {
        return false; // state filled in by CheckTxInputs
    }

    if (m_pool.m_require_standard && !AreInputsStandard(tx, m_view, nAcceptTime)) {
        return state.Invalid(TxValidationResult::TX_INPUTS_NOT_STANDARD, "bad-txns-nonstandard-inputs");
    }

    // Check for non-standard witnesses.
    if (tx.HasWitness() && m_pool.m_require_standard && !IsWitnessStandard(tx, m_view)) {
        return state.Invalid(TxValidationResult::TX_WITNESS_MUTATED, "bad-witness-nonstandard");
    }

    int64_t nSigOpsCost = GetTransactionSigOpCost(tx, m_view, STANDARD_SCRIPT_VERIFY_FLAGS);

    // ws.m_modified_fees includes any fee deltas from PrioritiseTransaction
    ws.m_modified_fees = ws.m_base_fees;
    m_pool.ApplyDelta(hash, ws.m_modified_fees);

    // Keep track of transactions that spend a coinbase, which we re-scan
    // during reorgs to ensure COINBASE_MATURITY is still met.
    bool fSpendsCoinbase = false;
    for (const CTxIn &txin : tx.vin) {
        if (txin.IsAnonInput()) {
            continue;
        }
        const Coin &coin = m_view.AccessCoin(txin.prevout);
        if (coin.IsCoinBase()) {
            fSpendsCoinbase = true;
            break;
        }
    }

    entry.reset(new CTxMemPoolEntry(ptx, ws.m_base_fees, nAcceptTime, m_active_chainstate.m_chain.Height(),
            fSpendsCoinbase, nSigOpsCost, lp));
    ws.m_vsize = entry->GetTxSize();

    if (nSigOpsCost > MAX_STANDARD_TX_SIGOPS_COST)
        return state.Invalid(TxValidationResult::TX_NOT_STANDARD, "bad-txns-too-many-sigops",
                strprintf("%d", nSigOpsCost));

    // No individual transactions are allowed below the min relay feerate and mempool min feerate except from
    // disconnected blocks and transactions in a package. Package transactions will be checked using
    // package feerate later.
    if (!bypass_limits && !args.m_package_feerates && !CheckFeeRate(ws.m_vsize, ws.m_modified_fees, state)) return false;

    ws.m_iters_conflicting = m_pool.GetIterSet(ws.m_conflicts);
    // Calculate in-mempool ancestors, up to a limit.
    if (ws.m_conflicts.size() == 1) {
        // In general, when we receive an RBF transaction with mempool conflicts, we want to know whether we
        // would meet the chain limits after the conflicts have been removed. However, there isn't a practical
        // way to do this short of calculating the ancestor and descendant sets with an overlay cache of
        // changed mempool entries. Due to both implementation and runtime complexity concerns, this isn't
        // very realistic, thus we only ensure a limited set of transactions are RBF'able despite mempool
        // conflicts here. Importantly, we need to ensure that some transactions which were accepted using
        // the below carve-out are able to be RBF'ed, without impacting the security the carve-out provides
        // for off-chain contract systems (see link in the comment below).
        //
        // Specifically, the subset of RBF transactions which we allow despite chain limits are those which
        // conflict directly with exactly one other transaction (but may evict children of said transaction),
        // and which are not adding any new mempool dependencies. Note that the "no new mempool dependencies"
        // check is accomplished later, so we don't bother doing anything about it here, but if our
        // policy changes, we may need to move that check to here instead of removing it wholesale.
        //
        // Such transactions are clearly not merging any existing packages, so we are only concerned with
        // ensuring that (a) no package is growing past the package size (not count) limits and (b) we are
        // not allowing something to effectively use the (below) carve-out spot when it shouldn't be allowed
        // to.
        //
        // To check these we first check if we meet the RBF criteria, above, and increment the descendant
        // limits by the direct conflict and its descendants (as these are recalculated in
        // CalculateMempoolAncestors by assuming the new transaction being added is a new descendant, with no
        // removals, of each parent's existing dependent set). The ancestor count limits are unmodified (as
        // the ancestor limits should be the same for both our new transaction and any conflicts).
        // We don't bother incrementing m_limit_descendants by the full removal count as that limit never comes
        // into force here (as we're only adding a single transaction).
        assert(ws.m_iters_conflicting.size() == 1);
        CTxMemPool::txiter conflict = *ws.m_iters_conflicting.begin();

        m_limits.descendant_count += 1;
        m_limits.descendant_size_vbytes += conflict->GetSizeWithDescendants();
    }

    std::string errString;
    if (!m_pool.CalculateMemPoolAncestors(*entry, ws.m_ancestors, m_limits, errString)) {
        ws.m_ancestors.clear();
        // If CalculateMemPoolAncestors fails second time, we want the original error string.
        std::string dummy_err_string;
        // Contracting/payment channels CPFP carve-out:
        // If the new transaction is relatively small (up to 40k weight)
        // and has at most one ancestor (ie ancestor limit of 2, including
        // the new transaction), allow it if its parent has exactly the
        // descendant limit descendants.
        //
        // This allows protocols which rely on distrusting counterparties
        // being able to broadcast descendants of an unconfirmed transaction
        // to be secure by simply only having two immediately-spendable
        // outputs - one for each counterparty. For more info on the uses for
        // this, see https://lists.linuxfoundation.org/pipermail/bitcoin-dev/2018-November/016518.html
        CTxMemPool::Limits cpfp_carve_out_limits{
            .ancestor_count = 2,
            .ancestor_size_vbytes = m_limits.ancestor_size_vbytes,
            .descendant_count = m_limits.descendant_count + 1,
            .descendant_size_vbytes = m_limits.descendant_size_vbytes + EXTRA_DESCENDANT_TX_SIZE_LIMIT,
        };
        if (ws.m_vsize > EXTRA_DESCENDANT_TX_SIZE_LIMIT ||
                !m_pool.CalculateMemPoolAncestors(*entry, ws.m_ancestors,
                                                  cpfp_carve_out_limits,
                                                  dummy_err_string)) {
            return state.Invalid(TxValidationResult::TX_MEMPOOL_POLICY, "too-long-mempool-chain", errString);
        }
    }

    // A transaction that spends outputs that would be replaced by it is invalid. Now
    // that we have the set of all ancestors we can detect this
    // pathological case by making sure ws.m_conflicts and ws.m_ancestors don't
    // intersect.
    if (const auto err_string{EntriesAndTxidsDisjoint(ws.m_ancestors, ws.m_conflicts, hash)}) {
        // We classify this as a consensus error because a transaction depending on something it
        // conflicts with would be inconsistent.
        return state.Invalid(TxValidationResult::TX_CONSENSUS, "bad-txns-spends-conflicting-tx", *err_string);
    }

    m_rbf = !ws.m_conflicts.empty();
    return true;
}

bool MemPoolAccept::ReplacementChecks(Workspace& ws)
{
    AssertLockHeld(cs_main);
    AssertLockHeld(m_pool.cs);

    const CTransaction& tx = *ws.m_ptx;
    const uint256& hash = ws.m_hash;
    TxValidationState& state = ws.m_state;

    CFeeRate newFeeRate(ws.m_modified_fees, ws.m_vsize);
    // Enforce Rule #6. The replacement transaction must have a higher feerate than its direct conflicts.
    // - The motivation for this check is to ensure that the replacement transaction is preferable for
    //   block-inclusion, compared to what would be removed from the mempool.
    // - This logic predates ancestor feerate-based transaction selection, which is why it doesn't
    //   consider feerates of descendants.
    // - Note: Ancestor feerate-based transaction selection has made this comparison insufficient to
    //   guarantee that this is incentive-compatible for miners, because it is possible for a
    //   descendant transaction of a direct conflict to pay a higher feerate than the transaction that
    //   might replace them, under these rules.
    if (const auto err_string{PaysMoreThanConflicts(ws.m_iters_conflicting, newFeeRate, hash)}) {
        return state.Invalid(TxValidationResult::TX_MEMPOOL_POLICY, "insufficient fee", *err_string);
    }

    // Calculate all conflicting entries and enforce Rule #5.
    if (const auto err_string{GetEntriesForConflicts(tx, m_pool, ws.m_iters_conflicting, ws.m_all_conflicting)}) {
        return state.Invalid(TxValidationResult::TX_MEMPOOL_POLICY,
                             "too many potential replacements", *err_string);
    }
    // Enforce Rule #2.
    if (const auto err_string{HasNoNewUnconfirmed(tx, m_pool, ws.m_iters_conflicting)}) {
        return state.Invalid(TxValidationResult::TX_MEMPOOL_POLICY,
                             "replacement-adds-unconfirmed", *err_string);
    }
    // Check if it's economically rational to mine this transaction rather than the ones it
    // replaces and pays for its own relay fees. Enforce Rules #3 and #4.
    for (CTxMemPool::txiter it : ws.m_all_conflicting) {
        ws.m_conflicting_fees += it->GetModifiedFee();
        ws.m_conflicting_size += it->GetTxSize();
    }
    if (const auto err_string{PaysForRBF(ws.m_conflicting_fees, ws.m_modified_fees, ws.m_vsize,
                                         m_pool.m_incremental_relay_feerate, hash)}) {
        return state.Invalid(TxValidationResult::TX_MEMPOOL_POLICY, "insufficient fee", *err_string);
    }
    return true;
}

bool MemPoolAccept::PackageMempoolChecks(const std::vector<CTransactionRef>& txns,
                                         PackageValidationState& package_state)
{
    AssertLockHeld(cs_main);
    AssertLockHeld(m_pool.cs);

    // CheckPackageLimits expects the package transactions to not already be in the mempool.
    assert(std::all_of(txns.cbegin(), txns.cend(), [this](const auto& tx)
                       { return !m_pool.exists(GenTxid::Txid(tx->GetHash()));}));

    std::string err_string;
    if (!m_pool.CheckPackageLimits(txns, m_limits, err_string)) {
        // This is a package-wide error, separate from an individual transaction error.
        return package_state.Invalid(PackageValidationResult::PCKG_POLICY, "package-mempool-limits", err_string);
    }
   return true;
}

bool MemPoolAccept::PolicyScriptChecks(const ATMPArgs& args, Workspace& ws)
{
    AssertLockHeld(cs_main);
    AssertLockHeld(m_pool.cs);
    const CTransaction& tx = *ws.m_ptx;
    TxValidationState& state = ws.m_state;
    state.m_chainstate = &m_active_chainstate;

    constexpr unsigned int scriptVerifyFlags = STANDARD_SCRIPT_VERIFY_FLAGS;

    // Check input scripts and signatures.
    // This is done last to help prevent CPU exhaustion denial-of-service attacks.
    if (!CheckInputScripts(tx, state, m_view, scriptVerifyFlags, true, false, ws.m_precomputed_txdata)) {
        // SCRIPT_VERIFY_CLEANSTACK requires SCRIPT_VERIFY_WITNESS, so we
        // need to turn both off, and compare against just turning off CLEANSTACK
        // to see if the failure is specifically due to witness validation.
        TxValidationState state_dummy; // Want reported failures to be from first CheckInputScripts
        state_dummy.CopyStateInfo(state);
        if (!tx.HasWitness() && CheckInputScripts(tx, state_dummy, m_view, scriptVerifyFlags & ~(SCRIPT_VERIFY_WITNESS | SCRIPT_VERIFY_CLEANSTACK), true, false, ws.m_precomputed_txdata) &&
                !CheckInputScripts(tx, state_dummy, m_view, scriptVerifyFlags & ~SCRIPT_VERIFY_CLEANSTACK, true, false, ws.m_precomputed_txdata)) {
            // Only the witness is missing, so the transaction itself may be fine.
            state.Invalid(TxValidationResult::TX_WITNESS_STRIPPED,
                    state.GetRejectReason(), state.GetDebugMessage());
        }
        return false; // state filled in by CheckInputScripts
    }

    return true;
}

bool MemPoolAccept::ConsensusScriptChecks(const ATMPArgs& args, Workspace& ws)
{
    AssertLockHeld(cs_main);
    AssertLockHeld(m_pool.cs);
    const CTransaction& tx = *ws.m_ptx;
    const uint256& hash = ws.m_hash;
    TxValidationState& state = ws.m_state;
    state.m_chainstate = &m_active_chainstate;

    // Check again against the current block tip's script verification
    // flags to cache our script execution flags. This is, of course,
    // useless if the next block has different script flags from the
    // previous one, but because the cache tracks script flags for us it
    // will auto-invalidate and we'll just have a few blocks of extra
    // misses on soft-fork activation.
    //
    // This is also useful in case of bugs in the standard flags that cause
    // transactions to pass as valid when they're actually invalid. For
    // instance the STRICTENC flag was incorrectly allowing certain
    // CHECKSIG NOT scripts to pass, even though they were invalid.
    //
    // There is a similar check in CreateNewBlock() to prevent creating
    // invalid blocks (using TestBlockValidity), however allowing such
    // transactions into the mempool can be exploited as a DoS attack.
    unsigned int currentBlockScriptVerifyFlags{GetBlockScriptFlags(*m_active_chainstate.m_chain.Tip(), m_active_chainstate.m_chainman)};
    if (!CheckInputsFromMempoolAndCache(tx, state, m_view, m_pool, currentBlockScriptVerifyFlags,
                                        ws.m_precomputed_txdata, m_active_chainstate.CoinsTip())) {
        LogPrintf("BUG! PLEASE REPORT THIS! CheckInputScripts failed against latest-block but not STANDARD flags %s, %s\n", hash.ToString(), state.ToString());
        return Assume(false);
    }

    return true;
}

bool MemPoolAccept::Finalize(const ATMPArgs& args, Workspace& ws)
{
    AssertLockHeld(cs_main);
    AssertLockHeld(m_pool.cs);
    const CTransaction& tx = *ws.m_ptx;
    const uint256& hash = ws.m_hash;
    TxValidationState& state = ws.m_state;
    const bool bypass_limits = args.m_bypass_limits;

    std::unique_ptr<CTxMemPoolEntry>& entry = ws.m_entry;

    // Remove conflicting transactions from the mempool
    for (CTxMemPool::txiter it : ws.m_all_conflicting)
    {
        LogPrint(BCLog::MEMPOOL, "replacing tx %s with %s for %s additional fees, %d delta bytes\n",
                it->GetTx().GetHash().ToString(),
                hash.ToString(),
                FormatMoney(ws.m_modified_fees - ws.m_conflicting_fees),
                (int)entry->GetTxSize() - (int)ws.m_conflicting_size);
        ws.m_replaced_transactions.push_back(it->GetSharedTx());
    }
    m_pool.RemoveStaged(ws.m_all_conflicting, false, MemPoolRemovalReason::REPLACED);

    // This transaction should only count for fee estimation if:
    // - it's not being re-added during a reorg which bypasses typical mempool fee limits
    // - the node is not behind
    // - the transaction is not dependent on any other transactions in the mempool
    // - it's not part of a package. Since package relay is not currently supported, this
    // transaction has not necessarily been accepted to miners' mempools.
    bool validForFeeEstimation = !bypass_limits && !args.m_package_submission && IsCurrentForFeeEstimation(m_active_chainstate) && m_pool.HasNoInputsOf(tx);

    // Store transaction in memory
    m_pool.addUnchecked(*entry, ws.m_ancestors, validForFeeEstimation);

    // trim mempool and check if tx was trimmed
    // If we are validating a package, don't trim here because we could evict a previous transaction
    // in the package. LimitMempoolSize() should be called at the very end to make sure the mempool
    // is still within limits and package submission happens atomically.
    if (!args.m_package_submission && !bypass_limits) {
        LimitMempoolSize(m_pool, m_active_chainstate.CoinsTip());
        if (!m_pool.exists(GenTxid::Txid(hash)))
            return state.Invalid(TxValidationResult::TX_MEMPOOL_POLICY, "mempool full");
    }

    if (!AddKeyImagesToMempool(tx, m_pool)) {
        LogPrintf("ERROR: %s: AddKeyImagesToMempool failed.\n", __func__);
        return state.Invalid(TxValidationResult::TX_CONSENSUS, "bad-anonin-keyimages");
    }

    // Update mempool indices
    if (fAddressIndex) {
        m_pool.addAddressIndex(*entry, m_view);
    }
    if (fSpentIndex) {
        m_pool.addSpentIndex(*entry, m_view);
    }

    return true;
}

bool MemPoolAccept::SubmitPackage(const ATMPArgs& args, std::vector<Workspace>& workspaces,
                                  PackageValidationState& package_state,
                                  std::map<const uint256, const MempoolAcceptResult>& results)
{
    AssertLockHeld(cs_main);
    AssertLockHeld(m_pool.cs);
    // Sanity check: none of the transactions should be in the mempool, and none of the transactions
    // should have a same-txid-different-witness equivalent in the mempool.
    assert(std::all_of(workspaces.cbegin(), workspaces.cend(), [this](const auto& ws){
        return !m_pool.exists(GenTxid::Txid(ws.m_ptx->GetHash())); }));

    bool all_submitted = true;
    // ConsensusScriptChecks adds to the script cache and is therefore consensus-critical;
    // CheckInputsFromMempoolAndCache asserts that transactions only spend coins available from the
    // mempool or UTXO set. Submit each transaction to the mempool immediately after calling
    // ConsensusScriptChecks to make the outputs available for subsequent transactions.
    for (Workspace& ws : workspaces) {
        if (!ConsensusScriptChecks(args, ws)) {
            results.emplace(ws.m_ptx->GetWitnessHash(), MempoolAcceptResult::Failure(ws.m_state));
            // Since PolicyScriptChecks() passed, this should never fail.
            Assume(false);
            all_submitted = false;
            package_state.Invalid(PackageValidationResult::PCKG_MEMPOOL_ERROR,
                                  strprintf("BUG! PolicyScriptChecks succeeded but ConsensusScriptChecks failed: %s",
                                            ws.m_ptx->GetHash().ToString()));
        }

        // Re-calculate mempool ancestors to call addUnchecked(). They may have changed since the
        // last calculation done in PreChecks, since package ancestors have already been submitted.
        std::string unused_err_string;
        if(!m_pool.CalculateMemPoolAncestors(*ws.m_entry, ws.m_ancestors, m_limits, unused_err_string)) {
            results.emplace(ws.m_ptx->GetWitnessHash(), MempoolAcceptResult::Failure(ws.m_state));
            // Since PreChecks() and PackageMempoolChecks() both enforce limits, this should never fail.
            Assume(false);
            all_submitted = false;
            package_state.Invalid(PackageValidationResult::PCKG_MEMPOOL_ERROR,
                                  strprintf("BUG! Mempool ancestors or descendants were underestimated: %s",
                                            ws.m_ptx->GetHash().ToString()));
        }
        // If we call LimitMempoolSize() for each individual Finalize(), the mempool will not take
        // the transaction's descendant feerate into account because it hasn't seen them yet. Also,
        // we risk evicting a transaction that a subsequent package transaction depends on. Instead,
        // allow the mempool to temporarily bypass limits, the maximum package size) while
        // submitting transactions individually and then trim at the very end.
        if (!Finalize(args, ws)) {
            results.emplace(ws.m_ptx->GetWitnessHash(), MempoolAcceptResult::Failure(ws.m_state));
            // Since LimitMempoolSize() won't be called, this should never fail.
            Assume(false);
            all_submitted = false;
            package_state.Invalid(PackageValidationResult::PCKG_MEMPOOL_ERROR,
                                  strprintf("BUG! Adding to mempool failed: %s", ws.m_ptx->GetHash().ToString()));
        }
    }

    // It may or may not be the case that all the transactions made it into the mempool. Regardless,
    // make sure we haven't exceeded max mempool size.
    LimitMempoolSize(m_pool, m_active_chainstate.CoinsTip());

    // Find the wtxids of the transactions that made it into the mempool. Allow partial submission,
    // but don't report success unless they all made it into the mempool.
    for (Workspace& ws : workspaces) {
        if (m_pool.exists(GenTxid::Wtxid(ws.m_ptx->GetWitnessHash()))) {
            results.emplace(ws.m_ptx->GetWitnessHash(),
                MempoolAcceptResult::Success(std::move(ws.m_replaced_transactions), ws.m_vsize, ws.m_base_fees));
            GetMainSignals().TransactionAddedToMempool(ws.m_ptx, m_pool.GetAndIncrementSequence());
        } else {
            all_submitted = false;
            ws.m_state.Invalid(TxValidationResult::TX_MEMPOOL_POLICY, "mempool full");
            results.emplace(ws.m_ptx->GetWitnessHash(), MempoolAcceptResult::Failure(ws.m_state));
        }
    }
    return all_submitted;
}

MempoolAcceptResult MemPoolAccept::AcceptSingleTransaction(const CTransactionRef& ptx, ATMPArgs& args)
{
    AssertLockHeld(cs_main);
    LOCK(m_pool.cs); // mempool "read lock" (held through GetMainSignals().TransactionAddedToMempool())

    Workspace ws(ptx);

    if (!PreChecks(args, ws)) return MempoolAcceptResult::Failure(ws.m_state);

    if (m_rbf && !ReplacementChecks(ws)) return MempoolAcceptResult::Failure(ws.m_state);

    // Perform the inexpensive checks first and avoid hashing and signature verification unless
    // those checks pass, to mitigate CPU exhaustion denial-of-service attacks.
    if (!PolicyScriptChecks(args, ws)) return MempoolAcceptResult::Failure(ws.m_state);

    if (!ConsensusScriptChecks(args, ws)) return MempoolAcceptResult::Failure(ws.m_state);

    // Tx was accepted, but not added
    if (args.m_test_accept) {
        return MempoolAcceptResult::Success(std::move(ws.m_replaced_transactions), ws.m_vsize, ws.m_base_fees);
    }

    if (!Finalize(args, ws)) return MempoolAcceptResult::Failure(ws.m_state);

    GetMainSignals().TransactionAddedToMempool(ptx, m_pool.GetAndIncrementSequence());

    return MempoolAcceptResult::Success(std::move(ws.m_replaced_transactions), ws.m_vsize, ws.m_base_fees);
}

PackageMempoolAcceptResult MemPoolAccept::AcceptMultipleTransactions(const std::vector<CTransactionRef>& txns, ATMPArgs& args)
{
    AssertLockHeld(cs_main);

    // These context-free package limits can be done before taking the mempool lock.
    PackageValidationState package_state;
    if (!CheckPackage(txns, package_state)) return PackageMempoolAcceptResult(package_state, {});

    std::vector<Workspace> workspaces{};
    workspaces.reserve(txns.size());
    std::transform(txns.cbegin(), txns.cend(), std::back_inserter(workspaces),
                   [](const auto& tx) { return Workspace(tx); });
    std::map<const uint256, const MempoolAcceptResult> results;

    LOCK(m_pool.cs);

    // Do all PreChecks first and fail fast to avoid running expensive script checks when unnecessary.
    for (Workspace& ws : workspaces) {
        if (!PreChecks(args, ws)) {
            package_state.Invalid(PackageValidationResult::PCKG_TX, "transaction failed");
            // Exit early to avoid doing pointless work. Update the failed tx result; the rest are unfinished.
            results.emplace(ws.m_ptx->GetWitnessHash(), MempoolAcceptResult::Failure(ws.m_state));
            return PackageMempoolAcceptResult(package_state, std::move(results));
        }
        // Make the coins created by this transaction available for subsequent transactions in the
        // package to spend. Since we already checked conflicts in the package and we don't allow
        // replacements, we don't need to track the coins spent. Note that this logic will need to be
        // updated if package replace-by-fee is allowed in the future.
        assert(!args.m_allow_replacement);
        m_viewmempool.PackageAddTransaction(ws.m_ptx);
    }

    // Transactions must meet two minimum feerates: the mempool minimum fee and min relay fee.
    // For transactions consisting of exactly one child and its parents, it suffices to use the
    // package feerate (total modified fees / total virtual size) to check this requirement.
    const auto m_total_vsize = std::accumulate(workspaces.cbegin(), workspaces.cend(), int64_t{0},
        [](int64_t sum, auto& ws) { return sum + ws.m_vsize; });
    const auto m_total_modified_fees = std::accumulate(workspaces.cbegin(), workspaces.cend(), CAmount{0},
        [](CAmount sum, auto& ws) { return sum + ws.m_modified_fees; });
    const CFeeRate package_feerate(m_total_modified_fees, m_total_vsize);
    TxValidationState placeholder_state;
    if (args.m_package_feerates &&
        !CheckFeeRate(m_total_vsize, m_total_modified_fees, placeholder_state)) {
        package_state.Invalid(PackageValidationResult::PCKG_POLICY, "package-fee-too-low");
        return PackageMempoolAcceptResult(package_state, package_feerate, {});
    }

    // Apply package mempool ancestor/descendant limits. Skip if there is only one transaction,
    // because it's unnecessary. Also, CPFP carve out can increase the limit for individual
    // transactions, but this exemption is not extended to packages in CheckPackageLimits().
    std::string err_string;
    if (txns.size() > 1 && !PackageMempoolChecks(txns, package_state)) {
        return PackageMempoolAcceptResult(package_state, package_feerate, std::move(results));
    }

    for (Workspace& ws : workspaces) {
        if (!PolicyScriptChecks(args, ws)) {
            // Exit early to avoid doing pointless work. Update the failed tx result; the rest are unfinished.
            package_state.Invalid(PackageValidationResult::PCKG_TX, "transaction failed");
            results.emplace(ws.m_ptx->GetWitnessHash(), MempoolAcceptResult::Failure(ws.m_state));
            return PackageMempoolAcceptResult(package_state, package_feerate, std::move(results));
        }
        if (args.m_test_accept) {
            // When test_accept=true, transactions that pass PolicyScriptChecks are valid because there are
            // no further mempool checks (passing PolicyScriptChecks implies passing ConsensusScriptChecks).
            results.emplace(ws.m_ptx->GetWitnessHash(),
                            MempoolAcceptResult::Success(std::move(ws.m_replaced_transactions),
                                                         ws.m_vsize, ws.m_base_fees));
        }
    }

    if (args.m_test_accept) return PackageMempoolAcceptResult(package_state, package_feerate, std::move(results));

    if (!SubmitPackage(args, workspaces, package_state, results)) {
        // PackageValidationState filled in by SubmitPackage().
        return PackageMempoolAcceptResult(package_state, package_feerate, std::move(results));
    }

    return PackageMempoolAcceptResult(package_state, package_feerate, std::move(results));
}

PackageMempoolAcceptResult MemPoolAccept::AcceptPackage(const Package& package, ATMPArgs& args)
{
    AssertLockHeld(cs_main);
    PackageValidationState package_state;

    // Check that the package is well-formed. If it isn't, we won't try to validate any of the
    // transactions and thus won't return any MempoolAcceptResults, just a package-wide error.

    // Context-free package checks.
    if (!CheckPackage(package, package_state)) return PackageMempoolAcceptResult(package_state, {});

    // All transactions in the package must be a parent of the last transaction. This is just an
    // opportunity for us to fail fast on a context-free check without taking the mempool lock.
    if (!IsChildWithParents(package)) {
        package_state.Invalid(PackageValidationResult::PCKG_POLICY, "package-not-child-with-parents");
        return PackageMempoolAcceptResult(package_state, {});
    }

    // IsChildWithParents() guarantees the package is > 1 transactions.
    assert(package.size() > 1);
    // The package must be 1 child with all of its unconfirmed parents. The package is expected to
    // be sorted, so the last transaction is the child.
    const auto& child = package.back();
    std::unordered_set<uint256, SaltedTxidHasher> unconfirmed_parent_txids;
    std::transform(package.cbegin(), package.cend() - 1,
                   std::inserter(unconfirmed_parent_txids, unconfirmed_parent_txids.end()),
                   [](const auto& tx) { return tx->GetHash(); });

    // All child inputs must refer to a preceding package transaction or a confirmed UTXO. The only
    // way to verify this is to look up the child's inputs in our current coins view (not including
    // mempool), and enforce that all parents not present in the package be available at chain tip.
    // Since this check can bring new coins into the coins cache, keep track of these coins and
    // uncache them if we don't end up submitting this package to the mempool.
    const CCoinsViewCache& coins_tip_cache = m_active_chainstate.CoinsTip();
    for (const auto& input : child->vin) {
        if (!coins_tip_cache.HaveCoinInCache(input.prevout)) {
            args.m_coins_to_uncache.push_back(input.prevout);
        }
    }
    // Using the MemPoolAccept m_view cache allows us to look up these same coins faster later.
    // This should be connecting directly to CoinsTip, not to m_viewmempool, because we specifically
    // require inputs to be confirmed if they aren't in the package.
    m_view.SetBackend(m_active_chainstate.CoinsTip());
    const auto package_or_confirmed = [this, &unconfirmed_parent_txids](const auto& input) {
         return unconfirmed_parent_txids.count(input.prevout.hash) > 0 || m_view.HaveCoin(input.prevout);
    };
    if (!std::all_of(child->vin.cbegin(), child->vin.cend(), package_or_confirmed)) {
        package_state.Invalid(PackageValidationResult::PCKG_POLICY, "package-not-child-with-unconfirmed-parents");
        return PackageMempoolAcceptResult(package_state, {});
    }
    // Protect against bugs where we pull more inputs from disk that miss being added to
    // coins_to_uncache. The backend will be connected again when needed in PreChecks.
    m_view.SetBackend(m_dummy);

    LOCK(m_pool.cs);
    std::map<const uint256, const MempoolAcceptResult> results;
    // Node operators are free to set their mempool policies however they please, nodes may receive
    // transactions in different orders, and malicious counterparties may try to take advantage of
    // policy differences to pin or delay propagation of transactions. As such, it's possible for
    // some package transaction(s) to already be in the mempool, and we don't want to reject the
    // entire package in that case (as that could be a censorship vector). De-duplicate the
    // transactions that are already in the mempool, and only call AcceptMultipleTransactions() with
    // the new transactions. This ensures we don't double-count transaction counts and sizes when
    // checking ancestor/descendant limits, or double-count transaction fees for fee-related policy.
    ATMPArgs single_args = ATMPArgs::SingleInPackageAccept(args);
    bool quit_early{false};
    std::vector<CTransactionRef> txns_new;
    for (const auto& tx : package) {
        const auto& wtxid = tx->GetWitnessHash();
        const auto& txid = tx->GetHash();
        // There are 3 possibilities: already in mempool, same-txid-diff-wtxid already in mempool,
        // or not in mempool. An already confirmed tx is treated as one not in mempool, because all
        // we know is that the inputs aren't available.
        if (m_pool.exists(GenTxid::Wtxid(wtxid))) {
            // Exact transaction already exists in the mempool.
            auto iter = m_pool.GetIter(txid);
            assert(iter != std::nullopt);
            results.emplace(wtxid, MempoolAcceptResult::MempoolTx(iter.value()->GetTxSize(), iter.value()->GetFee()));
        } else if (m_pool.exists(GenTxid::Txid(txid))) {
            // Transaction with the same non-witness data but different witness (same txid,
            // different wtxid) already exists in the mempool.
            //
            // We don't allow replacement transactions right now, so just swap the package
            // transaction for the mempool one. Note that we are ignoring the validity of the
            // package transaction passed in.
            // TODO: allow witness replacement in packages.
            auto iter = m_pool.GetIter(txid);
            assert(iter != std::nullopt);
            // Provide the wtxid of the mempool tx so that the caller can look it up in the mempool.
            results.emplace(wtxid, MempoolAcceptResult::MempoolTxDifferentWitness(iter.value()->GetTx().GetWitnessHash()));
        } else {
            // Transaction does not already exist in the mempool.
            // Try submitting the transaction on its own.
            const auto single_res = AcceptSingleTransaction(tx, single_args);
            if (single_res.m_result_type == MempoolAcceptResult::ResultType::VALID) {
                // The transaction succeeded on its own and is now in the mempool. Don't include it
                // in package validation, because its fees should only be "used" once.
                assert(m_pool.exists(GenTxid::Wtxid(wtxid)));
                results.emplace(wtxid, single_res);
            } else if (single_res.m_state.GetResult() != TxValidationResult::TX_MEMPOOL_POLICY &&
                       single_res.m_state.GetResult() != TxValidationResult::TX_MISSING_INPUTS) {
                // Package validation policy only differs from individual policy in its evaluation
                // of feerate. For example, if a transaction fails here due to violation of a
                // consensus rule, the result will not change when it is submitted as part of a
                // package. To minimize the amount of repeated work, unless the transaction fails
                // due to feerate or missing inputs (its parent is a previous transaction in the
                // package that failed due to feerate), don't run package validation. Note that this
                // decision might not make sense if different types of packages are allowed in the
                // future.  Continue individually validating the rest of the transactions, because
                // some of them may still be valid.
                quit_early = true;
            } else {
                txns_new.push_back(tx);
            }
        }
    }

    // Nothing to do if the entire package has already been submitted.
    if (quit_early || txns_new.empty()) {
        // No package feerate when no package validation was done.
        return PackageMempoolAcceptResult(package_state, std::move(results));
    }
    // Validate the (deduplicated) transactions as a package.
    auto submission_result = AcceptMultipleTransactions(txns_new, args);
    // Include already-in-mempool transaction results in the final result.
    for (const auto& [wtxid, mempoolaccept_res] : results) {
        submission_result.m_tx_results.emplace(wtxid, mempoolaccept_res);
    }
    if (submission_result.m_state.IsValid()) assert(submission_result.m_package_feerate.has_value());
    return submission_result;
}

} // anon namespace

MempoolAcceptResult AcceptToMemoryPool(Chainstate& active_chainstate, const CTransactionRef& tx,
                                       int64_t accept_time, bool bypass_limits, bool test_accept, bool ignore_locks)
    EXCLUSIVE_LOCKS_REQUIRED(::cs_main)
{
    AssertLockHeld(::cs_main);
    const CChainParams& chainparams{active_chainstate.m_chainman.GetParams()};
    assert(active_chainstate.GetMempool() != nullptr);
    CTxMemPool& pool{*active_chainstate.GetMempool()};

    std::vector<COutPoint> coins_to_uncache;
    auto args = MemPoolAccept::ATMPArgs::SingleAccept(chainparams, accept_time, bypass_limits, coins_to_uncache, test_accept, ignore_locks);
    const MempoolAcceptResult result = MemPoolAccept(pool, active_chainstate).AcceptSingleTransaction(tx, args);
    if (result.m_result_type != MempoolAcceptResult::ResultType::VALID) {
        // Remove coins that were not present in the coins cache before calling
        // AcceptSingleTransaction(); this is to prevent memory DoS in case we receive a large
        // number of invalid transactions that attempt to overrun the in-memory coins cache
        // (`CCoinsViewCache::cacheCoins`).

        for (const COutPoint& hashTx : coins_to_uncache)
            active_chainstate.CoinsTip().Uncache(hashTx);
    }
    // After we've (potentially) uncached entries, ensure our coins cache is still within its size limits
    BlockValidationState state_dummy;
    active_chainstate.FlushStateToDisk(state_dummy, FlushStateMode::PERIODIC);
    return result;
}

PackageMempoolAcceptResult ProcessNewPackage(Chainstate& active_chainstate, CTxMemPool& pool,
                                                   const Package& package, bool test_accept, bool ignore_locks)
{
    AssertLockHeld(cs_main);
    assert(!package.empty());
    assert(std::all_of(package.cbegin(), package.cend(), [](const auto& tx){return tx != nullptr;}));

    std::vector<COutPoint> coins_to_uncache;
    const CChainParams& chainparams = active_chainstate.m_chainman.GetParams();
    const auto result = [&]() EXCLUSIVE_LOCKS_REQUIRED(cs_main) {
        AssertLockHeld(cs_main);
        if (test_accept) {
            auto args = MemPoolAccept::ATMPArgs::PackageTestAccept(chainparams, GetTime(), coins_to_uncache, ignore_locks);
            return MemPoolAccept(pool, active_chainstate).AcceptMultipleTransactions(package, args);
        } else {
            auto args = MemPoolAccept::ATMPArgs::PackageChildWithParents(chainparams, GetTime(), coins_to_uncache, ignore_locks);
            return MemPoolAccept(pool, active_chainstate).AcceptPackage(package, args);
        }
    }();

    // Uncache coins pertaining to transactions that were not submitted to the mempool.
    if (test_accept || result.m_state.IsInvalid()) {
        for (const COutPoint& hashTx : coins_to_uncache) {
            active_chainstate.CoinsTip().Uncache(hashTx);
        }
    }
    // Ensure the coins cache is still within limits.
    BlockValidationState state_dummy;
    active_chainstate.FlushStateToDisk(state_dummy, FlushStateMode::PERIODIC);
    return result;
}

CAmount GetBlockSubsidy(int nHeight, const Consensus::Params& consensusParams)
{
    int halvings = nHeight / consensusParams.nSubsidyHalvingInterval;
    // Force block reward to zero when right shift is undefined.
    if (halvings >= 64)
        return 0;

    CAmount nSubsidy = 50 * COIN;
    // Subsidy is cut in half every 210,000 blocks which will occur approximately every 4 years.
    nSubsidy >>= halvings;
    return nSubsidy;
}

CoinsViews::CoinsViews(
    fs::path ldb_name,
    size_t cache_size_bytes,
    bool in_memory,
    bool should_wipe) : m_dbview(
                            gArgs.GetDataDirNet() / ldb_name, cache_size_bytes, in_memory, should_wipe),
                        m_catcherview(&m_dbview) {}

void CoinsViews::InitCache()
{
    AssertLockHeld(::cs_main);
    m_cacheview = std::make_unique<CCoinsViewCache>(&m_catcherview);
}

Chainstate::Chainstate(
    CTxMemPool* mempool,
    BlockManager& blockman,
    ChainstateManager& chainman,
    std::optional<uint256> from_snapshot_blockhash)
    : m_mempool(mempool),
      m_blockman(blockman),
      m_chainman(chainman),
      m_from_snapshot_blockhash(from_snapshot_blockhash) {}

void Chainstate::InitCoinsDB(
    size_t cache_size_bytes,
    bool in_memory,
    bool should_wipe,
    fs::path leveldb_name)
{
    if (m_from_snapshot_blockhash) {
        leveldb_name += node::SNAPSHOT_CHAINSTATE_SUFFIX;
    }

    m_coins_views = std::make_unique<CoinsViews>(
        leveldb_name, cache_size_bytes, in_memory, should_wipe);
}

void Chainstate::InitCoinsCache(size_t cache_size_bytes)
{
    AssertLockHeld(::cs_main);
    assert(m_coins_views != nullptr);
    m_coinstip_cache_size_bytes = cache_size_bytes;
    m_coins_views->InitCache();
}

// Note that though this is marked const, we may end up modifying `m_cached_finished_ibd`, which
// is a performance-related implementation detail. This function must be marked
// `const` so that `CValidationInterface` clients (which are given a `const Chainstate*`)
// can call it.
//
bool Chainstate::IsInitialBlockDownload() const
{
    // Optimization: pre-test latch before taking the lock.
    if (m_cached_finished_ibd.load(std::memory_order_relaxed))
        return false;

    static bool check_peer_height = gArgs.GetBoolArg("-checkpeerheight", true);

    {
    LOCK(cs_main);
    if (m_cached_finished_ibd.load(std::memory_order_relaxed))
        return false;
    if (fImporting || fReindex)
        return true;
    if (m_chain.Tip() == nullptr)
        return true;
    if (m_chain.Tip()->nChainWork < nMinimumChainWork)
        return true;
    if ((!fParticlMode || m_chain.Tip()->nHeight > COINBASE_MATURITY) &&
        m_chain.Tip()->GetBlockTime() < (GetTime() - nMaxTipAge))
        return true;
    if (fParticlMode && check_peer_height &&
        (particl::GetNumPeers() < 1 ||
         m_chain.Tip()->nHeight < particl::GetNumBlocksOfPeers() - 10))
        return true;

    LogPrintf("Leaving InitialBlockDownload (latching to false)\n");
    m_cached_finished_ibd.store(true, std::memory_order_relaxed);
    }
    GetMainSignals().LeavingIBD();
    WakeAllThreadStakeMiner();
    return false;
}

static void AlertNotify(const std::string& strMessage)
{
    uiInterface.NotifyAlertChanged();
#if HAVE_SYSTEM
    std::string strCmd = gArgs.GetArg("-alertnotify", "");
    if (strCmd.empty()) return;

    // Alert text should be plain ascii coming from a trusted source, but to
    // be safe we first strip anything not in safeChars, then add single quotes around
    // the whole string before passing it to the shell:
    std::string singleQuote("'");
    std::string safeStatus = SanitizeString(strMessage);
    safeStatus = singleQuote+safeStatus+singleQuote;
    ReplaceAll(strCmd, "%s", safeStatus);

    std::thread t(runCommand, strCmd);
    t.detach(); // thread runs free
#endif
}

void Chainstate::CheckForkWarningConditions()
{
    AssertLockHeld(cs_main);

    // Before we get past initial download, we cannot reliably alert about forks
    // (we assume we don't get stuck on a fork before finishing our initial sync)
    if (IsInitialBlockDownload()) {
        return;
    }

    if (m_chainman.m_best_invalid && m_chainman.m_best_invalid->nChainWork > m_chain.Tip()->nChainWork + (GetBlockProof(*m_chain.Tip()) * 6)) {
        LogPrintf("%s: Warning: Found invalid chain at least ~6 blocks longer than our best chain.\nChain state database corruption likely.\n", __func__);
        SetfLargeWorkInvalidChainFound(true);
    } else {
        SetfLargeWorkInvalidChainFound(false);
    }
}

// Called both upon regular invalid block discovery *and* InvalidateBlock
void Chainstate::InvalidChainFound(CBlockIndex* pindexNew)
{
    AssertLockHeld(cs_main);
    if (!m_chainman.m_best_invalid || pindexNew->nChainWork > m_chainman.m_best_invalid->nChainWork) {
        m_chainman.m_best_invalid = pindexNew;
    }
    if (m_chainman.m_best_header != nullptr && m_chainman.m_best_header->GetAncestor(pindexNew->nHeight) == pindexNew) {
        m_chainman.m_best_header = m_chain.Tip();
    }

    LogPrintf("%s: invalid block=%s  height=%d  log2_work=%f  date=%s\n", __func__,
      pindexNew->GetBlockHash().ToString(), pindexNew->nHeight,
      log(pindexNew->nChainWork.getdouble())/log(2.0), FormatISO8601DateTime(pindexNew->GetBlockTime()));
    CBlockIndex *tip = m_chain.Tip();
    assert (tip);
    LogPrintf("%s:  current best=%s  height=%d  log2_work=%f  date=%s\n", __func__,
      tip->GetBlockHash().ToString(), m_chain.Height(), log(tip->nChainWork.getdouble())/log(2.0),
      FormatISO8601DateTime(tip->GetBlockTime()));
    CheckForkWarningConditions();
}

// Same as InvalidChainFound, above, except not called directly from InvalidateBlock,
// which does its own setBlockIndexCandidates management.
void Chainstate::InvalidBlockFound(CBlockIndex* pindex, const BlockValidationState& state)
{
    AssertLockHeld(cs_main);
    if (state.GetResult() != BlockValidationResult::BLOCK_MUTATED) {
        pindex->nStatus |= BLOCK_FAILED_VALID;
        m_chainman.m_failed_blocks.insert(pindex);
        m_blockman.m_dirty_blockindex.insert(pindex);
        setBlockIndexCandidates.erase(pindex);
        InvalidChainFound(pindex);
    }
}

void UpdateCoins(const CTransaction& tx, CCoinsViewCache& inputs, CTxUndo &txundo, int nHeight)
{
    // mark inputs spent
    if (!tx.IsCoinBase()) {
        txundo.vprevout.reserve(tx.vin.size());
        for (const CTxIn &txin : tx.vin)
        {
            if (txin.IsAnonInput()) {
                continue;
            }

            txundo.vprevout.emplace_back();
            bool is_spent = inputs.SpendCoin(txin.prevout, &txundo.vprevout.back());
            assert(is_spent);
        }
    }
    // add outputs
    AddCoins(inputs, tx, nHeight);
}

bool CScriptCheck::operator()() {
    const CScript &scriptSig = ptxTo->vin[nIn].scriptSig;
    const CScriptWitness *witness = &ptxTo->vin[nIn].scriptWitness;

    return VerifyScript(scriptSig, scriptPubKey, witness, nFlags, CachingTransactionSignatureChecker(ptxTo, nIn, vchAmount, cacheStore, *txdata), &error);
    //return VerifyScript(scriptSig, m_tx_out.scriptPubKey, witness, nFlags, CachingTransactionSignatureChecker(ptxTo, nIn, m_tx_out.nValue, cacheStore, *txdata), &error);
}

static CuckooCache::cache<uint256, SignatureCacheHasher> g_scriptExecutionCache;
static CSHA256 g_scriptExecutionCacheHasher;

bool InitScriptExecutionCache(size_t max_size_bytes)
{
    // Setup the salted hasher
    uint256 nonce = GetRandHash();
    // We want the nonce to be 64 bytes long to force the hasher to process
    // this chunk, which makes later hash computations more efficient. We
    // just write our 32-byte entropy twice to fill the 64 bytes.
    g_scriptExecutionCacheHasher.Write(nonce.begin(), 32);
    g_scriptExecutionCacheHasher.Write(nonce.begin(), 32);

    auto setup_results = g_scriptExecutionCache.setup_bytes(max_size_bytes);
    if (!setup_results) return false;

    const auto [num_elems, approx_size_bytes] = *setup_results;
    LogPrintf("Using %zu MiB out of %zu MiB requested for script execution cache, able to store %zu elements\n",
              approx_size_bytes >> 20, max_size_bytes >> 20, num_elems);
    return true;
}

/**
 * Check whether all of this transaction's input scripts succeed.
 *
 * This involves ECDSA signature checks so can be computationally intensive. This function should
 * only be called after the cheap sanity checks in CheckTxInputs passed.
 *
 * If pvChecks is not nullptr, script checks are pushed onto it instead of being performed inline. Any
 * script checks which are not necessary (eg due to script execution cache hits) are, obviously,
 * not pushed onto pvChecks/run.
 *
 * Setting cacheSigStore/cacheFullScriptStore to false will remove elements from the corresponding cache
 * which are matched. This is useful for checking blocks where we will likely never need the cache
 * entry again.
 *
 * Note that we may set state.reason to NOT_STANDARD for extra soft-fork flags in flags, block-checking
 * callers should probably reset it to CONSENSUS in such cases.
 *
 * Non-static (and re-declared) in src/test/txvalidationcache_tests.cpp
 */
bool CheckInputScripts(const CTransaction& tx, TxValidationState &state,
                       const CCoinsViewCache &inputs, unsigned int flags, bool cacheSigStore,
                       bool cacheFullScriptStore, PrecomputedTransactionData& txdata,
                       std::vector<CScriptCheck> *pvChecks, bool fAnonChecks)
{
    if (tx.IsCoinBase()) return true;
    if (pvChecks) {
        pvChecks->reserve(tx.vin.size());
    }

    // First check if script executions have been cached with the same
    // flags. Note that this assumes that the inputs provided are
    // correct (ie that the transaction hash which is in tx's prevouts
    // properly commits to the scriptPubKey in the inputs view of that
    // transaction).
    bool m_has_anon_input = false;
    uint256 hashCacheEntry;
    CSHA256 hasher = g_scriptExecutionCacheHasher;
    hasher.Write(tx.GetWitnessHash().begin(), 32).Write((unsigned char*)&flags, sizeof(flags)).Finalize(hashCacheEntry.begin());
    AssertLockHeld(cs_main); //TODO: Remove this requirement by making CuckooCache not require external locks
    if (g_scriptExecutionCache.contains(hashCacheEntry, !cacheFullScriptStore)) {
        return true;
    }

    if (!txdata.m_spent_outputs_ready) {
        std::vector<CTxOutSign> spent_outputs;
        spent_outputs.reserve(tx.vin.size());

        for (const auto& txin : tx.vin) {
            if (txin.IsAnonInput()) {
                // Add placeholder CTxOutSign to maintain index
                spent_outputs.emplace_back();
                continue;
            }
            const COutPoint& prevout = txin.prevout;
            const Coin& coin = inputs.AccessCoin(prevout);
            assert(!coin.IsSpent());
            const CScript& scriptPubKey = coin.out.scriptPubKey;

            std::vector<uint8_t> vchAmount;
            if (coin.nType == OUTPUT_STANDARD) {
                part::SetAmount(vchAmount, coin.out.nValue);
            } else
            if (coin.nType == OUTPUT_CT) {
                vchAmount.resize(33);
                memcpy(vchAmount.data(), coin.commitment.data, 33);
            }

            spent_outputs.emplace_back(vchAmount, scriptPubKey);
        }
        txdata.Init_vec(tx, std::move(spent_outputs));
    }
    assert(txdata.m_spent_outputs.size() == tx.vin.size());

    for (unsigned int i = 0; i < tx.vin.size(); i++) {
        if (tx.vin[i].IsAnonInput()) {
            m_has_anon_input = true;
            continue;
        }

        // We very carefully only pass in things to CScriptCheck which
        // are clearly committed to by tx' witness hash. This provides
        // a sanity check that our caching is not introducing consensus
        // failures through additional data in, eg, the coins being
        // spent being checked as a part of CScriptCheck.

        // Verify signature
        CScriptCheck check(txdata.m_spent_outputs[i], tx, i, flags, cacheSigStore, &txdata);
        if (pvChecks) {
            pvChecks->push_back(CScriptCheck());
            check.swap(pvChecks->back());
        } else if (!check()) {
            if (flags & STANDARD_NOT_MANDATORY_VERIFY_FLAGS) {
                // Check whether the failure was caused by a
                // non-mandatory script verification check, such as
                // non-standard DER encodings or non-null dummy
                // arguments; if so, ensure we return NOT_STANDARD
                // instead of CONSENSUS to avoid downstream users
                // splitting the network between upgraded and
                // non-upgraded nodes by banning CONSENSUS-failing
                // data providers.
                CScriptCheck check2(txdata.m_spent_outputs[i], tx, i,
                        flags & ~STANDARD_NOT_MANDATORY_VERIFY_FLAGS, cacheSigStore, &txdata);

                if (check2())
                    return state.Invalid(TxValidationResult::TX_NOT_STANDARD, strprintf("non-mandatory-script-verify-flag (%s)", ScriptErrorString(check.GetScriptError())));
            }
            // MANDATORY flag failures correspond to
            // TxValidationResult::TX_CONSENSUS. Because CONSENSUS
            // failures are the most serious case of validation
            // failures, we may need to consider using
            // RECENT_CONSENSUS_CHANGE for any script failure that
            // could be due to non-upgraded nodes which we may want to
            // support, to avoid splitting the network (but this
            // depends on the details of how net_processing handles
            // such errors).
            return state.Invalid(TxValidationResult::TX_CONSENSUS, strprintf("mandatory-script-verify-flag-failed (%s)", ScriptErrorString(check.GetScriptError())));
        }
    }

    if (m_has_anon_input && fAnonChecks
        && !VerifyMLSAG(tx, state)) {
        return false;
    }

    if (cacheFullScriptStore && !pvChecks) {
        // We executed all of the provided scripts, and were told to
        // cache the result. Do so now.
        g_scriptExecutionCache.insert(hashCacheEntry);
    }

    return true;
}

bool AbortNode(BlockValidationState& state, const std::string& strMessage, const bilingual_str& userMessage)
{
    AbortNode(strMessage, userMessage);
    return state.Error(strMessage);
}

/**
 * Restore the UTXO in a Coin at a given COutPoint
 * @param undo The Coin to be restored.
 * @param view The coins view to which to apply the changes.
 * @param out The out point that corresponds to the tx input.
 * @return A DisconnectResult as an int
 */
int ApplyTxInUndo(Coin&& undo, CCoinsViewCache& view, const COutPoint& out)
{
    bool fClean = true;

    if (view.HaveCoin(out)) fClean = false; // overwriting transaction output

    if (undo.nHeight == 0 && // Genesis block txns are spendable in Particl
        (!fParticlMode || out.hash != Params().GenesisBlock().vtx[0]->GetHash())) {
        // Missing undo metadata (height and coinbase). Older versions included this
        // information only in undo records for the last spend of a transactions'
        // outputs. This implies that it must be present for some other output of the same tx.
        const Coin& alternate = AccessByTxid(view, out.hash);
        if (!alternate.IsSpent()) {
            undo.nHeight = alternate.nHeight;
            undo.fCoinBase = alternate.fCoinBase;
        } else {
            return DISCONNECT_FAILED; // adding output for transaction without known metadata
        }
    }
    // If the coin already exists as an unspent coin in the cache, then the
    // possible_overwrite parameter to AddCoin must be set to true. We have
    // already checked whether an unspent coin exists above using HaveCoin, so
    // we don't need to guess. When fClean is false, an unspent coin already
    // existed and it is an overwrite.
    view.AddCoin(out, std::move(undo), !fClean);

    return fClean ? DISCONNECT_OK : DISCONNECT_UNCLEAN;
}

/** Undo the effects of this block (with given index) on the UTXO set represented by coins.
 *  When FAILED is returned, view is left in an indeterminate state. */
DisconnectResult Chainstate::DisconnectBlock(const CBlock& block, const CBlockIndex* pindex, CCoinsViewCache& view)
{
    AssertLockHeld(::cs_main);

    if (LogAcceptCategory(BCLog::HDWALLET, BCLog::Level::Debug)) {
        LogPrintf("%s: hash %s, height %d\n", __func__, block.GetHash().ToString(), pindex->nHeight);
    }

    bool fClean = true;

    CBlockUndo blockUndo;
    if (!UndoReadFromDisk(blockUndo, pindex)) {
        error("DisconnectBlock(): failure reading undo data");
        return DISCONNECT_FAILED;
    }

    if (!fParticlMode) {
        if (blockUndo.vtxundo.size() + 1 != block.vtx.size()) {
            error("DisconnectBlock(): block and undo data inconsistent");
            return DISCONNECT_FAILED;
        }
    } else {
        if (blockUndo.vtxundo.size() != block.vtx.size()) {
            // Count non coinbase txns, this should only happen in early blocks.
            size_t nExpectTxns = 0;
            for (auto &tx : block.vtx) {
                if (!tx->IsCoinBase()) {
                    nExpectTxns++;
                }
            }

            if (blockUndo.vtxundo.size() != nExpectTxns) {
                error("DisconnectBlock(): block and undo data inconsistent");
                return DISCONNECT_FAILED;
            }
        }
    }

    int nVtxundo = (int)blockUndo.vtxundo.size()-1;

    // Ignore blocks that contain transactions which are 'overwritten' by later transactions,
    // unless those are already completely spent.
    // See https://github.com/bitcoin/bitcoin/issues/22596 for additional information.
    // Note: the blocks specified here are different than the ones used in ConnectBlock because DisconnectBlock
    // unwinds the blocks in reverse. As a result, the inconsistency is not discovered until the earlier
    // blocks with the duplicate coinbase transactions are disconnected.
    bool fEnforceBIP30 = fParticlMode || (!((pindex->nHeight==91842 && pindex->GetBlockHash() == uint256S("0x00000000000a4d0a398161ffc163c503763b1f4360639393e0e4c8e300e0caec")) ||
                           (pindex->nHeight==91880 && pindex->GetBlockHash() == uint256S("0x00000000000743f190a18c5577a3c2d2a1f610ae9601ac046a38084ccb7cd721"))));

    // undo transactions in reverse order
    for (int i = block.vtx.size() - 1; i >= 0; i--)
    {
        const CTransaction &tx = *(block.vtx[i]);
        uint256 hash = tx.GetHash();

        for (const auto &txin : tx.vin) {
            if (txin.IsAnonInput()) {
                uint32_t nInputs, nRingSize;
                txin.GetAnonInfo(nInputs, nRingSize);
                if (txin.scriptData.stack.size() != 1 ||
                    txin.scriptData.stack[0].size() != 33 * nInputs) {
                    error("%s: Bad scriptData stack, %s.", __func__, hash.ToString());
                    return DISCONNECT_FAILED;
                }

                const std::vector<uint8_t> &vKeyImages = txin.scriptData.stack[0];
                for (size_t k = 0; k < nInputs; ++k) {
                    const CCmpPubKey &ki = *((CCmpPubKey*)&vKeyImages[k*33]);
                    view.keyImages[ki] = hash;
                }
            } else {
                Coin coin;
                view.spent_cache.emplace_back(txin.prevout, SpentCoin());
            }
        }

        bool is_coinbase = tx.IsCoinBase() || tx.IsCoinStake();
        bool is_bip30_exception = (is_coinbase && !fEnforceBIP30);

        for (int k = (int)tx.vpout.size(); k-- > 0;) {
            const CTxOutBase *out = tx.vpout[k].get();

            if (out->IsType(OUTPUT_RINGCT)) {
                const CTxOutRingCT *txout = (CTxOutRingCT*)out;

                if (view.nLastRCTOutput == 0) {
                    view.nLastRCTOutput = pindex->nAnonOutputs;
                    // Verify data matches
                    CAnonOutput ao;
                    if (!m_blockman.m_block_tree_db->ReadRCTOutput(view.nLastRCTOutput, ao)) {
                        error("%s: RCT output missing, txn %s, %d, index %d.", __func__, hash.ToString(), k, view.nLastRCTOutput);
                        if (!view.fForceDisconnect) {
                            return DISCONNECT_FAILED;
                        }
                    } else
                    if (ao.pubkey != txout->pk) {
                        error("%s: RCT output mismatch, txn %s, %d, index %d.", __func__, hash.ToString(), k, view.nLastRCTOutput);
                        if (!view.fForceDisconnect) {
                            return DISCONNECT_FAILED;
                        }
                    }
                }

                view.anonOutputLinks[txout->pk] = view.nLastRCTOutput;
                view.nLastRCTOutput--;

                continue;
            }

            // Check that all outputs are available and match the outputs in the block itself
            // exactly.
            if (out->IsType(OUTPUT_STANDARD) || out->IsType(OUTPUT_CT)) {
                const CScript *pScript = out->GetPScriptPubKey();
                if (!pScript->IsUnspendable()) {
                    COutPoint op(hash, k);
                    Coin coin;
                    CTxOut txout(0, *pScript);

                    if (out->IsType(OUTPUT_STANDARD)) {
                        txout.nValue = out->GetValue();
                    }
                    bool is_spent = view.SpendCoin(op, &coin);
                    if (!is_spent || txout != coin.out || pindex->nHeight != coin.nHeight || is_coinbase != coin.fCoinBase) {
                        if (!is_bip30_exception) {
                            fClean = false; // transaction output mismatch
                        }
                    }
                }
            }

            if (!fAddressIndex ||
                (!out->IsType(OUTPUT_STANDARD) &&
                 !out->IsType(OUTPUT_CT))) {
                continue;
            }

            const CScript *pScript;
            std::vector<unsigned char> hashBytes;
            int scriptType = 0;
            CAmount nValue;
            if (!ExtractIndexInfo(out, scriptType, hashBytes, nValue, pScript) ||
                scriptType == 0) {
                continue;
            }
            // undo receiving activity
            view.addressIndex.push_back(std::make_pair(CAddressIndexKey(scriptType, uint256(hashBytes.data(), hashBytes.size()), pindex->nHeight, i, hash, k, false), nValue));
            // undo unspent index
            view.addressUnspentIndex.push_back(std::make_pair(CAddressUnspentKey(scriptType, uint256(hashBytes.data(), hashBytes.size()), hash, k), CAddressUnspentValue()));
        }


        if (fParticlMode) {
            // Restore inputs
            if (!tx.IsCoinBase()) {
                if (nVtxundo < 0 || nVtxundo >= (int)blockUndo.vtxundo.size()) {
                    error("DisconnectBlock(): transaction undo data offset out of range.");
                    return DISCONNECT_FAILED;
                }

                size_t nExpectUndo = 0;
                for (const auto &txin : tx.vin)
                if (!txin.IsAnonInput()) {
                    nExpectUndo++;
                }

                CTxUndo &txundo = blockUndo.vtxundo[nVtxundo--];
                if (txundo.vprevout.size() != nExpectUndo) {
                    error("DisconnectBlock(): transaction and undo data inconsistent");
                    return DISCONNECT_FAILED;
                }

                for (unsigned int j = tx.vin.size(); j > 0;) {
                    --j;
                    if (tx.vin[j].IsAnonInput()) {
                        continue;
                    }

                    const COutPoint &out = tx.vin[j].prevout;
                    int res = ApplyTxInUndo(std::move(txundo.vprevout[j]), view, out);
                    if (res == DISCONNECT_FAILED) {
                        error("DisconnectBlock(): ApplyTxInUndo failed");
                        return DISCONNECT_FAILED;
                    }
                    fClean = fClean && res != DISCONNECT_UNCLEAN;

                    const CTxIn input = tx.vin[j];

                    if (fSpentIndex) { // undo and delete the spent index
                        view.spentIndex.push_back(std::make_pair(CSpentIndexKey(input.prevout.hash, input.prevout.n), CSpentIndexValue()));
                    }

                    if (fAddressIndex) {
                        const Coin &coin = view.AccessCoin(tx.vin[j].prevout);
                        const CScript *pScript = &coin.out.scriptPubKey;

                        CAmount nValue = coin.nType == OUTPUT_CT ? 0 : coin.out.nValue;
                        std::vector<uint8_t> hashBytes;
                        int scriptType = 0;
                        if (!ExtractIndexInfo(pScript, scriptType, hashBytes) ||
                            scriptType == 0) {
                            continue;
                        }

                        // undo spending activity
                        view.addressIndex.push_back(std::make_pair(CAddressIndexKey(scriptType, uint256(hashBytes.data(), hashBytes.size()), pindex->nHeight, i, hash, j, true), nValue * -1));
                        // restore unspent index
                        view.addressUnspentIndex.push_back(std::make_pair(CAddressUnspentKey(scriptType, uint256(hashBytes.data(), hashBytes.size()), input.prevout.hash, input.prevout.n), CAddressUnspentValue(nValue, *pScript, coin.nHeight)));
                    }
                }
            }
        } else {
            // Check that all outputs are available and match the outputs in the block itself
            // exactly.
            for (size_t o = 0; o < tx.vout.size(); o++) {
                if (!tx.vout[o].scriptPubKey.IsUnspendable()) {
                    COutPoint out(hash, o);
                    Coin coin;
                    bool is_spent = view.SpendCoin(out, &coin);
                    if (!is_spent || tx.vout[o] != coin.out || pindex->nHeight != coin.nHeight || is_coinbase != coin.fCoinBase) {
                        fClean = false; // transaction output mismatch
                    }
                }
            }

            if (i > 0) { // not coinbases
                CTxUndo &txundo = blockUndo.vtxundo[i-1];
                if (txundo.vprevout.size() != tx.vin.size()) {
                    error("DisconnectBlock(): transaction and undo data inconsistent");
                    return DISCONNECT_FAILED;
                }
                for (unsigned int j = tx.vin.size(); j > 0;) {
                    --j;
                    const COutPoint& out = tx.vin[j].prevout;
                    int res = ApplyTxInUndo(std::move(txundo.vprevout[j]), view, out);
                    if (res == DISCONNECT_FAILED) return DISCONNECT_FAILED;
                    fClean = fClean && res != DISCONNECT_UNCLEAN;
                }
            }
            // At this point, all of txundo.vprevout should have been moved out.
        }
    }

    // move best block pointer to prevout block
    view.SetBestBlock(pindex->pprev->GetBlockHash(), pindex->pprev->nHeight);

    return fClean ? DISCONNECT_OK : DISCONNECT_UNCLEAN;
}

static CCheckQueue<CScriptCheck> scriptcheckqueue(128);

void StartScriptCheckWorkerThreads(int threads_num)
{
    scriptcheckqueue.StartWorkerThreads(threads_num);
}

void StopScriptCheckWorkerThreads()
{
    scriptcheckqueue.StopWorkerThreads();
}

/**
 * Threshold condition checker that triggers when unknown versionbits are seen on the network.
 */
class WarningBitsConditionChecker : public AbstractThresholdConditionChecker
{
private:
    const ChainstateManager& m_chainman;
    int m_bit;

public:
    explicit WarningBitsConditionChecker(const ChainstateManager& chainman, int bit) : m_chainman{chainman}, m_bit(bit) {}

    int64_t BeginTime(const Consensus::Params& params) const override { return 0; }
    int64_t EndTime(const Consensus::Params& params) const override { return std::numeric_limits<int64_t>::max(); }
    int Period(const Consensus::Params& params) const override { return params.nMinerConfirmationWindow; }
    int Threshold(const Consensus::Params& params) const override { return params.nRuleChangeActivationThreshold; }

    bool Condition(const CBlockIndex* pindex, const Consensus::Params& params) const override
    {
        return pindex->nHeight >= params.MinBIP9WarningHeight &&
               ((pindex->nVersion & VERSIONBITS_TOP_MASK) == VERSIONBITS_TOP_BITS) &&
               ((pindex->nVersion >> m_bit) & 1) != 0 &&
               ((m_chainman.m_versionbitscache.ComputeBlockVersion(pindex->pprev, params) >> m_bit) & 1) == 0;
    }
};

static std::array<ThresholdConditionCache, VERSIONBITS_NUM_BITS> warningcache GUARDED_BY(cs_main);

static unsigned int GetBlockScriptFlags(const CBlockIndex& block_index, const ChainstateManager& chainman)
{
    const Consensus::Params& consensusparams = chainman.GetConsensus();

    if (fParticlMode) {
        unsigned int flags = SCRIPT_VERIFY_P2SH;
        flags |= SCRIPT_VERIFY_DERSIG;
        flags |= SCRIPT_VERIFY_CHECKLOCKTIMEVERIFY;
        flags |= SCRIPT_VERIFY_CHECKSEQUENCEVERIFY;
        flags |= SCRIPT_VERIFY_WITNESS;
        flags |= SCRIPT_VERIFY_NULLDUMMY;

        if (block_index.nTime >= consensusparams.m_taproot_time) {
            flags |= SCRIPT_VERIFY_TAPROOT;
        }

        return flags;
    }

    // BIP16 didn't become active until Apr 1 2012 (on mainnet, and
    // retroactively applied to testnet)
    // However, only one historical block violated the P2SH rules (on both
    // mainnet and testnet).
    // Similarly, only one historical block violated the TAPROOT rules on
    // mainnet.
    // For simplicity, always leave P2SH+WITNESS+TAPROOT on except for the two
    // violating blocks.
    uint32_t flags{SCRIPT_VERIFY_P2SH | SCRIPT_VERIFY_WITNESS | SCRIPT_VERIFY_TAPROOT};
    const auto it{consensusparams.script_flag_exceptions.find(*Assert(block_index.phashBlock))};
    if (it != consensusparams.script_flag_exceptions.end()) {
        flags = it->second;
    }

    // Enforce the DERSIG (BIP66) rule
    if (DeploymentActiveAt(block_index, chainman, Consensus::DEPLOYMENT_DERSIG)) {
        flags |= SCRIPT_VERIFY_DERSIG;
    }

    // Enforce CHECKLOCKTIMEVERIFY (BIP65)
    if (DeploymentActiveAt(block_index, chainman, Consensus::DEPLOYMENT_CLTV)) {
        flags |= SCRIPT_VERIFY_CHECKLOCKTIMEVERIFY;
    }

    // Enforce CHECKSEQUENCEVERIFY (BIP112)
    if (DeploymentActiveAt(block_index, chainman, Consensus::DEPLOYMENT_CSV)) {
        flags |= SCRIPT_VERIFY_CHECKSEQUENCEVERIFY;
    }

    // Enforce BIP147 NULLDUMMY (activated simultaneously with segwit)
    if (DeploymentActiveAt(block_index, chainman, Consensus::DEPLOYMENT_SEGWIT)) {
        flags |= SCRIPT_VERIFY_NULLDUMMY;
    }

    return flags;
}


static SteadyClock::duration time_check{};
static SteadyClock::duration time_forks{};
static SteadyClock::duration time_connect{};
static SteadyClock::duration time_verify{};
static SteadyClock::duration time_undo{};
static SteadyClock::duration time_index{};
static SteadyClock::duration time_total{};
static int64_t num_blocks_total = 0;

/** Apply the effects of this block (with given index) on the UTXO set represented by coins.
 *  Validity checks that depend on the UTXO set are also done; ConnectBlock()
 *  can fail if those validity checks fail (among other reasons). */
bool Chainstate::ConnectBlock(const CBlock& block, BlockValidationState& state, CBlockIndex* pindex,
                               CCoinsViewCache& view, bool fJustCheck)
{
    AssertLockHeld(cs_main);
    assert(pindex);

    uint256 block_hash{block.GetHash()};
    assert(*pindex->phashBlock == block_hash);

    const auto time_start{SteadyClock::now()};
    const CChainParams& params{m_chainman.GetParams()};

    const Consensus::Params &consensus = Params().GetConsensus();
    state.SetStateInfo(block.nTime, pindex->nHeight, consensus, fParticlMode, (particl::fBusyImporting && particl::fSkipRangeproof), true);

    // Check it again in case a previous version let a bad block in
    // NOTE: We don't currently (re-)invoke ContextualCheckBlock() or
    // ContextualCheckBlockHeader() here. This means that if we add a new
    // consensus rule that is enforced in one of those two functions, then we
    // may have let in a block that violates the rule prior to updating the
    // software, and we would NOT be enforcing the rule here. Fully solving
    // upgrade from one software version to the next after a consensus rule
    // change is potentially tricky and issue-specific (see NeedsRedownload()
    // for one approach that was used for BIP 141 deployment).
    // Also, currently the rule against blocks more than 2 hours in the future
    // is enforced in ContextualCheckBlockHeader(); we wouldn't want to
    // re-enforce that rule here (at least until we make it impossible for
    // m_adjusted_time_callback() to go backward).
    if (!CheckBlock(block, state, params.GetConsensus(), !fJustCheck, !fJustCheck)) {
        if (state.GetResult() == BlockValidationResult::BLOCK_MUTATED) {
            // We don't write down blocks to disk if they may have been
            // corrupted, so this should be impossible unless we're having hardware
            // problems.
            return AbortNode(state, "Corrupt block found indicating potential hardware failure; shutting down");
        }
        return error("%s: Consensus::CheckBlock: %s", __func__, state.ToString());
    }

    if (block.IsProofOfStake()) {
        pindex->bnStakeModifier = ComputeStakeModifierV2(pindex->pprev, pindex->prevoutStake.hash);
        m_blockman.m_dirty_blockindex.insert(pindex);

        uint256 hashProof, targetProofOfStake;
        if (!CheckProofOfStake(*this, state, pindex->pprev, *block.vtx[0], block.nTime, block.nBits, hashProof, targetProofOfStake)) {
            return error("%s: Check proof of stake failed.", __func__);
        }
    }

    // verify that the view's current state corresponds to the previous block
    uint256 hashPrevBlock = pindex->pprev == nullptr ? uint256() : pindex->pprev->GetBlockHash();
    assert(hashPrevBlock == view.GetBestBlock());

    const uint256 blockHash = block.GetHash();
    bool fIsGenesisBlock = blockHash == m_params.GetConsensus().hashGenesisBlock;
    num_blocks_total++;

    // Special case for the genesis block, skipping connection of its transactions
    // (its coinbase is unspendable)
<<<<<<< HEAD
    if (!fParticlMode &&    // genesis coinbase is spendable when in Particl mode
        fIsGenesisBlock) {
=======
    if (block_hash == params.GetConsensus().hashGenesisBlock) {
>>>>>>> 6d404846
        if (!fJustCheck)
            view.SetBestBlock(pindex->GetBlockHash(), pindex->nHeight);
        return true;
    }

    bool fScriptChecks = true;
    if (!hashAssumeValid.IsNull()) {
        // We've been configured with the hash of a block which has been externally verified to have a valid history.
        // A suitable default value is included with the software and updated from time to time.  Because validity
        //  relative to a piece of software is an objective fact these defaults can be easily reviewed.
        // This setting doesn't force the selection of any particular chain but makes validating some faster by
        //  effectively caching the result of part of the verification.
        BlockMap::const_iterator  it = m_blockman.m_block_index.find(hashAssumeValid);
        if (it != m_blockman.m_block_index.end()) {
            if (it->second.GetAncestor(pindex->nHeight) == pindex &&
                m_chainman.m_best_header->GetAncestor(pindex->nHeight) == pindex &&
                m_chainman.m_best_header->nChainWork >= nMinimumChainWork) {
                // This block is a member of the assumed verified chain and an ancestor of the best header.
                // Script verification is skipped when connecting blocks under the
                // assumevalid block. Assuming the assumevalid block is valid this
                // is safe because block merkle hashes are still computed and checked,
                // Of course, if an assumed valid block is invalid due to false scriptSigs
                // this optimization would allow an invalid chain to be accepted.
                // The equivalent time check discourages hash power from extorting the network via DOS attack
                //  into accepting an invalid block through telling users they must manually set assumevalid.
                //  Requiring a software change or burying the invalid block, regardless of the setting, makes
                //  it hard to hide the implication of the demand.  This also avoids having release candidates
                //  that are hardly doing any signature verification at all in testing without having to
                //  artificially set the default assumed verified block further back.
                // The test against nMinimumChainWork prevents the skipping when denied access to any chain at
                //  least as good as the expected chain.
                fScriptChecks = (GetBlockProofEquivalentTime(*m_chainman.m_best_header, *pindex, *m_chainman.m_best_header, params.GetConsensus()) <= 60 * 60 * 24 * 7 * 2);
            }
        }
    }

    const auto time_1{SteadyClock::now()};
    time_check += time_1 - time_start;
    LogPrint(BCLog::BENCH, "    - Sanity checks: %.2fms [%.2fs (%.2fms/blk)]\n",
             Ticks<MillisecondsDouble>(time_1 - time_start),
             Ticks<SecondsDouble>(time_check),
             Ticks<MillisecondsDouble>(time_check) / num_blocks_total);

    // Do not allow blocks that contain transactions which 'overwrite' older transactions,
    // unless those are already completely spent.
    // If such overwrites are allowed, coinbases and transactions depending upon those
    // can be duplicated to remove the ability to spend the first instance -- even after
    // being sent to another address.
    // See BIP30, CVE-2012-1909, and http://r6.ca/blog/20120206T005236Z.html for more information.
    // This rule was originally applied to all blocks with a timestamp after March 15, 2012, 0:00 UTC.
    // Now that the whole chain is irreversibly beyond that time it is applied to all blocks except the
    // two in the chain that violate it. This prevents exploiting the issue against nodes during their
    // initial block download.
    bool fEnforceBIP30 = fParticlMode || (!((pindex->nHeight==91842 && pindex->GetBlockHash() == uint256S("0x00000000000a4d0a398161ffc163c503763b1f4360639393e0e4c8e300e0caec")) ||
                           (pindex->nHeight==91880 && pindex->GetBlockHash() == uint256S("0x00000000000743f190a18c5577a3c2d2a1f610ae9601ac046a38084ccb7cd721"))));

    // Once BIP34 activated it was not possible to create new duplicate coinbases and thus other than starting
    // with the 2 existing duplicate coinbase pairs, not possible to create overwriting txs.  But by the
    // time BIP34 activated, in each of the existing pairs the duplicate coinbase had overwritten the first
    // before the first had been spent.  Since those coinbases are sufficiently buried it's no longer possible to create further
    // duplicate transactions descending from the known pairs either.
    // If we're on the known chain at height greater than where BIP34 activated, we can save the db accesses needed for the BIP30 check.

    // BIP34 requires that a block at height X (block X) has its coinbase
    // scriptSig start with a CScriptNum of X (indicated height X).  The above
    // logic of no longer requiring BIP30 once BIP34 activates is flawed in the
    // case that there is a block X before the BIP34 height of 227,931 which has
    // an indicated height Y where Y is greater than X.  The coinbase for block
    // X would also be a valid coinbase for block Y, which could be a BIP30
    // violation.  An exhaustive search of all mainnet coinbases before the
    // BIP34 height which have an indicated height greater than the block height
    // reveals many occurrences. The 3 lowest indicated heights found are
    // 209,921, 490,897, and 1,983,702 and thus coinbases for blocks at these 3
    // heights would be the first opportunity for BIP30 to be violated.

    // The search reveals a great many blocks which have an indicated height
    // greater than 1,983,702, so we simply remove the optimization to skip
    // BIP30 checking for blocks at height 1,983,702 or higher.  Before we reach
    // that block in another 25 years or so, we should take advantage of a
    // future consensus change to do a new and improved version of BIP34 that
    // will actually prevent ever creating any duplicate coinbases in the
    // future.
    static constexpr int BIP34_IMPLIES_BIP30_LIMIT = 1983702;

    // There is no potential to create a duplicate coinbase at block 209,921
    // because this is still before the BIP34 height and so explicit BIP30
    // checking is still active.

    // The final case is block 176,684 which has an indicated height of
    // 490,897. Unfortunately, this issue was not discovered until about 2 weeks
    // before block 490,897 so there was not much opportunity to address this
    // case other than to carefully analyze it and determine it would not be a
    // problem. Block 490,897 was, in fact, mined with a different coinbase than
    // block 176,684, but it is important to note that even if it hadn't been or
    // is remined on an alternate fork with a duplicate coinbase, we would still
    // not run into a BIP30 violation.  This is because the coinbase for 176,684
    // is spent in block 185,956 in transaction
    // d4f7fbbf92f4a3014a230b2dc70b8058d02eb36ac06b4a0736d9d60eaa9e8781.  This
    // spending transaction can't be duplicated because it also spends coinbase
    // 0328dd85c331237f18e781d692c92de57649529bd5edf1d01036daea32ffde29.  This
    // coinbase has an indicated height of over 4.2 billion, and wouldn't be
    // duplicatable until that height, and it's currently impossible to create a
    // chain that long. Nevertheless we may wish to consider a future soft fork
    // which retroactively prevents block 490,897 from creating a duplicate
    // coinbase. The two historical BIP30 violations often provide a confusing
    // edge case when manipulating the UTXO and it would be simpler not to have
    // another edge case to deal with.

    // testnet3 has no blocks before the BIP34 height with indicated heights
    // post BIP34 before approximately height 486,000,000. After block
    // 1,983,702 testnet3 starts doing unnecessary BIP30 checking again.
<<<<<<< HEAD
    if (pindex->pprev) {
        CBlockIndex* pindexBIP34height = pindex->pprev->GetAncestor(m_params.GetConsensus().BIP34Height);
        //Only continue to enforce if we're below BIP34 activation height or the block hash at that height doesn't correspond.
        fEnforceBIP30 = fEnforceBIP30 && (!pindexBIP34height || !(pindexBIP34height->GetBlockHash() == m_params.GetConsensus().BIP34Hash));
    }
=======
    assert(pindex->pprev);
    CBlockIndex* pindexBIP34height = pindex->pprev->GetAncestor(params.GetConsensus().BIP34Height);
    //Only continue to enforce if we're below BIP34 activation height or the block hash at that height doesn't correspond.
    fEnforceBIP30 = fEnforceBIP30 && (!pindexBIP34height || !(pindexBIP34height->GetBlockHash() == params.GetConsensus().BIP34Hash));
>>>>>>> 6d404846

    // TODO: Remove BIP30 checking from block height 1,983,702 on, once we have a
    // consensus change that ensures coinbases at those heights cannot
    // duplicate earlier coinbases.
    if (fEnforceBIP30 || pindex->nHeight >= BIP34_IMPLIES_BIP30_LIMIT) {
        for (const auto& tx : block.vtx) {
            for (size_t o = 0; o < tx->GetNumVOuts(); o++) {
                if (view.HaveCoin(COutPoint(tx->GetHash(), o))) {
                    LogPrintf("ERROR: ConnectBlock(): tried to overwrite transaction\n");
                    return state.Invalid(BlockValidationResult::BLOCK_CONSENSUS, "bad-txns-BIP30");
                }
            }
        }
    }

    // Enforce BIP68 (sequence locks)
    int nLockTimeFlags = 0;
    if (DeploymentActiveAt(*pindex, m_chainman, Consensus::DEPLOYMENT_CSV)) {
        nLockTimeFlags |= LOCKTIME_VERIFY_SEQUENCE;
    }

    // Get the script flags for this block
    unsigned int flags{GetBlockScriptFlags(*pindex, m_chainman)};

    const auto time_2{SteadyClock::now()};
    time_forks += time_2 - time_1;
    LogPrint(BCLog::BENCH, "    - Fork checks: %.2fms [%.2fs (%.2fms/blk)]\n",
             Ticks<MillisecondsDouble>(time_2 - time_1),
             Ticks<SecondsDouble>(time_forks),
             Ticks<MillisecondsDouble>(time_forks) / num_blocks_total);

    CBlockUndo blockundo;

    // Precomputed transaction data pointers must not be invalidated
    // until after `control` has run the script checks (potentially
    // in multiple threads). Preallocate the vector size so a new allocation
    // doesn't invalidate pointers into the vector, and keep txsdata in scope
    // for as long as `control`.
    CCheckQueueControl<CScriptCheck> control(fScriptChecks && g_parallel_script_checks ? &scriptcheckqueue : nullptr);
    std::vector<PrecomputedTransactionData> txsdata(block.vtx.size());

    std::vector<int> prevheights;
    CAmount nFees = 0;
    int nInputs = 0;
    int64_t nSigOpsCost = 0;
    int64_t nAnonIn = 0;
    int64_t nStakeReward = 0;

    blockundo.vtxundo.reserve(block.vtx.size() - (fParticlMode ? 0 : 1));

    // NOTE: Block reward is based on nMoneySupply
    CAmount nMoneyCreated = 0;
    CAmount nMoneyBurned = 0;
    CAmount block_balances[3] = {0};
    bool reset_balances = false;

    for (unsigned int i = 0; i < block.vtx.size(); i++)
    {
        const CTransaction &tx = *(block.vtx[i]);
        const uint256 txhash = tx.GetHash();
        nInputs += tx.vin.size();

        TxValidationState tx_state;
        tx_state.SetStateInfo(block.nTime, pindex->nHeight, consensus, fParticlMode, (particl::fBusyImporting && particl::fSkipRangeproof), true);
        tx_state.m_chainman = state.m_chainman;
        tx_state.m_chainstate = this;
        if (!tx.IsCoinBase())
        {
            CAmount txfee = 0;
            if (!Consensus::CheckTxInputs(tx, tx_state, view, pindex->nHeight, txfee)) {
                control.Wait();
                // Any transaction validation failure in ConnectBlock is a block consensus failure
                state.Invalid(BlockValidationResult::BLOCK_CONSENSUS,
                            tx_state.GetRejectReason(), tx_state.GetDebugMessage());
                return error("%s: Consensus::CheckTxInputs: %s, %s", __func__, tx.GetHash().ToString(), state.ToString());
            }
            if (tx_state.m_exploit_fix_2 && tx_state.m_spends_frozen_blinded) {
                // Add redeemed frozen blinded value to moneysupply
                nMoneyCreated += tx.GetValueOut() + txfee;
            }
            if (tx.IsCoinStake())
            {
                // Block reward is passed back in txfee (nPlainValueOut - nPlainValueIn)
                nStakeReward += txfee;
                nMoneyCreated += nStakeReward;
            } else
            {
                nFees += txfee;
            }
            if (!MoneyRange(nFees)) {
                control.Wait();
                LogPrintf("ERROR: %s: accumulated fee in the block out of range.\n", __func__);
                return state.Invalid(BlockValidationResult::BLOCK_CONSENSUS, "bad-txns-accumulated-fee-outofrange");
            }

            // Check that transaction is BIP68 final
            // BIP68 lock checks (as opposed to nLockTime checks) must
            // be in ConnectBlock because they require the UTXO set

            prevheights.resize(tx.vin.size());
            for (size_t j = 0; j < tx.vin.size(); j++) {
                if (tx.vin[j].IsAnonInput())
                    prevheights[j] = 0;
                else
                    prevheights[j] = view.AccessCoin(tx.vin[j].prevout).nHeight;
            }

            if (!SequenceLocks(tx, nLockTimeFlags, prevheights, *pindex)) {
                control.Wait();
                LogPrintf("ERROR: %s: contains a non-BIP68-final transaction\n", __func__);
                return state.Invalid(BlockValidationResult::BLOCK_CONSENSUS, "bad-txns-nonfinal");
            }

            if (tx.IsParticlVersion()) {
                // Update spent inputs
                for (size_t j = 0; j < tx.vin.size(); j++) {
                    const CTxIn input = tx.vin[j];
                    if (input.IsAnonInput()) {
                        nAnonIn++;
                        continue;
                    }

                    const Coin &coin = view.AccessCoin(input.prevout);

                    if (coin.nType != OUTPUT_CT) {
                        // Cache recently spent coins for staking.
                        view.spent_cache.emplace_back(input.prevout, SpentCoin(coin, pindex->nHeight));
                    }
                    if (!fAddressIndex && !fSpentIndex) {
                        continue;
                    }

                    const CScript *pScript = &coin.out.scriptPubKey;
                    CAmount nValue = coin.nType == OUTPUT_CT ? 0 : coin.out.nValue;
                    std::vector<uint8_t> hashBytes;
                    int scriptType = 0;

                    if (!ExtractIndexInfo(pScript, scriptType, hashBytes)) {
                        continue;
                    }

                    uint256 hashAddress;
                    if (scriptType > 0) {
                        hashAddress = uint256(hashBytes.data(), hashBytes.size());
                    }
                    if (fAddressIndex && scriptType > 0) {
                        // record spending activity
                        view.addressIndex.push_back(std::make_pair(CAddressIndexKey(scriptType, hashAddress, pindex->nHeight, i, txhash, j, true), nValue * -1));
                        // remove address from unspent index
                        view.addressUnspentIndex.push_back(std::make_pair(CAddressUnspentKey(scriptType, hashAddress, input.prevout.hash, input.prevout.n), CAddressUnspentValue()));
                    }
                    if (fSpentIndex) {
                        CAmount nValue = coin.nType == OUTPUT_CT ? -1 : coin.out.nValue;
                        // add the spent index to determine the txid and input that spent an output
                        // and to find the amount and address from an input
                        view.spentIndex.push_back(std::make_pair(CSpentIndexKey(input.prevout.hash, input.prevout.n), CSpentIndexValue(txhash, j, pindex->nHeight, nValue, scriptType, hashAddress)));
                    }
                }

                if (tx_state.m_funds_smsg) {
                    m_chainman.m_smsgman->StoreFundingTx(view.smsg_cache, tx, pindex);
                }
            }
        } else {
            tx_state.tx_balances[BAL_IND_PLAIN_ADDED] = tx.GetValueOut();
        }

        // GetTransactionSigOpCost counts 3 types of sigops:
        // * legacy (always)
        // * p2sh (when P2SH enabled in flags and excludes coinbase)
        // * witness (when witness enabled in flags and excludes coinbase)
        nSigOpsCost += GetTransactionSigOpCost(tx, view, flags);
        if (nSigOpsCost > MAX_BLOCK_SIGOPS_COST) {
            control.Wait();
            LogPrintf("ERROR: ConnectBlock(): too many sigops\n");
            return state.Invalid(BlockValidationResult::BLOCK_CONSENSUS, "bad-blk-sigops");
        }

        if (!tx.IsCoinBase())
        {
            std::vector<CScriptCheck> vChecks;
            bool fCacheResults = fJustCheck; /* Don't cache results if we're actually connecting blocks (still consult the cache, though) */
            //TxValidationState tx_state;
            if (fScriptChecks && !CheckInputScripts(tx, tx_state, view, flags, fCacheResults, fCacheResults, txsdata[i], g_parallel_script_checks ? &vChecks : nullptr)) {
                control.Wait();
                // Any transaction validation failure in ConnectBlock is a block consensus failure
                state.Invalid(BlockValidationResult::BLOCK_CONSENSUS,
                              tx_state.GetRejectReason(), tx_state.GetDebugMessage());
                return error("ConnectBlock(): CheckInputScripts on %s failed with %s",
                    txhash.ToString(), state.ToString());
            }
            control.Add(vChecks);

            blockundo.vtxundo.push_back(CTxUndo());
            UpdateCoins(tx, view, blockundo.vtxundo.back(), pindex->nHeight);
        } else
        {
            // tx is coinbase
            CTxUndo undoDummy;
            UpdateCoins(tx, view, undoDummy, pindex->nHeight);
            nMoneyCreated += tx.GetValueOut();
        }

        if (view.nLastRCTOutput == 0) {
            view.nLastRCTOutput = pindex->pprev ? pindex->pprev->nAnonOutputs : 0;
        }

        // Index rct outputs and keyimages
        if (tx_state.m_has_anon_output || tx_state.m_has_anon_input) {
            COutPoint op(txhash, 0);
            if (tx_state.m_has_anon_input) {
                assert(tx_state.m_setHaveKI.size());
            }
            for (const auto &ki : tx_state.m_setHaveKI) {
                // Test for duplicate keyimage used in block
                if (!view.keyImages.insert(std::make_pair(ki, txhash)).second) {
                    return state.Invalid(BlockValidationResult::BLOCK_CONSENSUS, "bad-anonin-dup-ki");
                }
            }

            for (unsigned int k = 0; k < tx.vpout.size(); k++) {
                if (!tx.vpout[k]->IsType(OUTPUT_RINGCT)) {
                    continue;
                }

                CTxOutRingCT *txout = (CTxOutRingCT*)tx.vpout[k].get();

                int64_t nTestExists;
                if (!particl::fVerifyingDB && m_blockman.m_block_tree_db->ReadRCTOutputLink(txout->pk, nTestExists)) {
                    control.Wait();

                    if (nTestExists > pindex->pprev->nAnonOutputs) {
                        // The anon index can diverge from the chain index if shutdown does not complete
                        LogPrintf("%s: Duplicate anon-output %s, index %d, above last index %d.\n", __func__, HexStr(txout->pk), nTestExists, pindex->pprev->nAnonOutputs);

                        if (!particl::attempted_rct_index_repair) {
                            LogPrintf("Attempting to repair anon index.\n");
                            assert(state.m_chainman);
                            std::set<CCmpPubKey> setKi; // unused
                            RollBackRCTIndex(*state.m_chainman, pindex->pprev->nAnonOutputs, nTestExists, pindex->pprev->nHeight, setKi);
                            particl::attempted_rct_index_repair = true;
                            return false;
                        } else {
                            LogPrintf("Not attempting anon index repair, already tried once.\n");
                        }
                    }

                    return error("%s: Duplicate anon-output (db) %s, index %d.", __func__, HexStr(txout->pk), nTestExists);
                }
                if (!particl::fVerifyingDB && view.ReadRCTOutputLink(txout->pk, nTestExists)) {
                    control.Wait();
                    return error("%s: Duplicate anon-output (view) %s, index %d.", __func__, HexStr(txout->pk), nTestExists);
                }

                op.n = k;
                view.nLastRCTOutput++;
                CAnonOutput ao(txout->pk, txout->commitment, op, pindex->nHeight, 0);

                view.anonOutputLinks[txout->pk] = view.nLastRCTOutput;
                view.anonOutputs.push_back(std::make_pair(view.nLastRCTOutput, ao));
            }
        }

        if (fAddressIndex) {
            // Update outputs for insight
            for (unsigned int k = 0; k < tx.vpout.size(); k++) {
                const CTxOutBase *out = tx.vpout[k].get();

                if (!out->IsType(OUTPUT_STANDARD)
                    && !out->IsType(OUTPUT_CT)) {
                    continue;
                }

                const CScript *pScript;
                std::vector<unsigned char> hashBytes;
                int scriptType = 0;
                CAmount nValue;
                if (!ExtractIndexInfo(out, scriptType, hashBytes, nValue, pScript) ||
                    scriptType == 0) {
                    continue;
                }

                // Record receiving activity
                view.addressIndex.push_back(std::make_pair(CAddressIndexKey(scriptType, uint256(hashBytes.data(), hashBytes.size()), pindex->nHeight, i, txhash, k, false), nValue));
                // Record unspent output
                view.addressUnspentIndex.push_back(std::make_pair(CAddressUnspentKey(scriptType, uint256(hashBytes.data(), hashBytes.size()), txhash, k), CAddressUnspentValue(nValue, *pScript, pindex->nHeight)));
            }
        }

        block_balances[BAL_IND_PLAIN] += tx_state.tx_balances[BAL_IND_PLAIN_ADDED] - tx_state.tx_balances[BAL_IND_PLAIN_REMOVED];
        block_balances[BAL_IND_BLIND] += tx_state.tx_balances[BAL_IND_BLIND_ADDED] - tx_state.tx_balances[BAL_IND_BLIND_REMOVED];
        block_balances[BAL_IND_ANON]  += tx_state.tx_balances[BAL_IND_ANON_ADDED]  - tx_state.tx_balances[BAL_IND_ANON_REMOVED];
        nMoneyBurned += tx.GetPlainValueBurned();
    }
    const auto time_3{SteadyClock::now()};
    time_connect += time_3 - time_2;
    LogPrint(BCLog::BENCH, "      - Connect %u transactions: %.2fms (%.3fms/tx, %.3fms/txin) [%.2fs (%.2fms/blk)]\n", (unsigned)block.vtx.size(),
             Ticks<MillisecondsDouble>(time_3 - time_2), Ticks<MillisecondsDouble>(time_3 - time_2) / block.vtx.size(),
             nInputs <= 1 ? 0 : Ticks<MillisecondsDouble>(time_3 - time_2) / (nInputs - 1),
             Ticks<SecondsDouble>(time_connect),
             Ticks<MillisecondsDouble>(time_connect) / num_blocks_total);

<<<<<<< HEAD
=======
    CAmount blockReward = nFees + GetBlockSubsidy(pindex->nHeight, params.GetConsensus());
    if (block.vtx[0]->GetValueOut() > blockReward) {
        LogPrintf("ERROR: ConnectBlock(): coinbase pays too much (actual=%d vs limit=%d)\n", block.vtx[0]->GetValueOut(), blockReward);
        return state.Invalid(BlockValidationResult::BLOCK_CONSENSUS, "bad-cb-amount");
    }
>>>>>>> 6d404846

    if (!control.Wait()) {
        LogPrintf("ERROR: %s: CheckQueue failed\n", __func__);
        return state.Invalid(BlockValidationResult::BLOCK_CONSENSUS, "block-validation-failed");
    }

    if (fParticlMode) {
        if (block.nTime >= consensus.clamp_tx_version_time) {
            nMoneyCreated -= nFees;  // nStakeReward includes fees
            nMoneyCreated -= nMoneyBurned;
        }
        if (block.IsProofOfStake()) { // Only the genesis block isn't proof of stake
            CTransactionRef txCoinstake = block.vtx[0];
            CTransactionRef txPrevCoinstake = nullptr;
            const TreasuryFundSettings *pTreasuryFundSettings = m_params.GetTreasuryFundSettings(block.nTime);
            const CAmount nCalculatedStakeReward = m_params.GetProofOfStakeReward(pindex->pprev, nFees);

            if (block.nTime >= consensus.smsg_fee_time) {
                CAmount smsg_fee_new, smsg_fee_prev = consensus.smsg_fee_msg_per_day_per_k;
                if (pindex->pprev->nHeight > 0 && // Skip genesis block (POW)
                    pindex->pprev->nTime >= consensus.smsg_fee_time) {
                    if (!particl::coinStakeCache.GetCoinStake(*this, pindex->pprev->GetBlockHash(), txPrevCoinstake) ||
                        !txPrevCoinstake->GetSmsgFeeRate(smsg_fee_prev)) {
                        LogPrintf("ERROR: %s: Failed to get previous smsg fee.\n", __func__);
                        return state.Invalid(BlockValidationResult::BLOCK_CONSENSUS, "bad-cs-smsg-fee-prev");
                    }
                }

<<<<<<< HEAD
                if (!txCoinstake->GetSmsgFeeRate(smsg_fee_new)) {
                    LogPrintf("ERROR: %s: Failed to get smsg fee.\n", __func__);
                    return state.Invalid(BlockValidationResult::BLOCK_CONSENSUS, "bad-cs-smsg-fee");
                }
                if (smsg_fee_new < 1) {
                    LogPrintf("ERROR: %s: Smsg fee < 1.\n", __func__);
                    return state.Invalid(BlockValidationResult::BLOCK_CONSENSUS, "bad-cs-smsg-fee");
                }
                int64_t delta = std::abs(smsg_fee_new - smsg_fee_prev);
                int64_t max_delta = m_params.GetMaxSmsgFeeRateDelta(smsg_fee_prev, pindex->nTime);
                if (delta > max_delta) {
                    LogPrintf("ERROR: %s: Bad smsg-fee (delta=%d, max_delta=%d)\n", __func__, delta, max_delta);
                    return state.Invalid(BlockValidationResult::BLOCK_CONSENSUS, "bad-cs-smsg-fee");
                }
            }
=======
    if (!m_blockman.WriteUndoDataForBlock(blockundo, state, pindex, params)) {
        return false;
    }
>>>>>>> 6d404846

            if (block.nTime >= consensus.smsg_difficulty_time) {
                uint32_t smsg_difficulty_new, smsg_difficulty_prev = consensus.smsg_min_difficulty;
                if (pindex->pprev->nHeight > 0 && // Skip genesis block (POW)
                    pindex->pprev->nTime >= consensus.smsg_difficulty_time) {
                    if (!particl::coinStakeCache.GetCoinStake(*this, pindex->pprev->GetBlockHash(), txPrevCoinstake) ||
                        !txPrevCoinstake->GetSmsgDifficulty(smsg_difficulty_prev)) {
                        LogPrintf("ERROR: %s: Failed to get previous smsg difficulty.\n", __func__);
                        return state.Invalid(BlockValidationResult::BLOCK_CONSENSUS, "bad-cs-smsg-diff-prev");
                    }
                }

                if (!txCoinstake->GetSmsgDifficulty(smsg_difficulty_new)) {
                    LogPrintf("ERROR: %s: Failed to get smsg difficulty.\n", __func__);
                    return state.Invalid(BlockValidationResult::BLOCK_CONSENSUS, "bad-cs-smsg-diff");
                }
                if (smsg_difficulty_new < 1 || smsg_difficulty_new > consensus.smsg_min_difficulty) {
                    LogPrintf("ERROR: %s: Smsg difficulty out of range.\n", __func__);
                    return state.Invalid(BlockValidationResult::BLOCK_CONSENSUS, "bad-cs-smsg-diff");
                }
                int delta = int(smsg_difficulty_prev) - int(smsg_difficulty_new);
                if (abs(delta) > int(consensus.smsg_difficulty_max_delta)) {
                    LogPrintf("ERROR: %s: Smsg difficulty change out of range.\n", __func__);
                    return state.Invalid(BlockValidationResult::BLOCK_CONSENSUS, "bad-cs-smsg-diff");
                }
            }

            if (!pTreasuryFundSettings || pTreasuryFundSettings->nMinTreasuryStakePercent <= 0) {
                if (nStakeReward < 0 || nStakeReward > nCalculatedStakeReward) {
                    LogPrintf("ERROR: %s: Coinstake pays too much(actual=%d vs calculated=%d)\n", __func__, nStakeReward, nCalculatedStakeReward);
                    return state.Invalid(BlockValidationResult::BLOCK_CONSENSUS, "bad-cs-amount");
                }
            } else {
                assert(pTreasuryFundSettings->nMinTreasuryStakePercent <= 100);

                CAmount nTreasuryBfwd = 0, nTreasuryCfwdCheck = 0;
                CAmount nMinTreasuryPart = (nCalculatedStakeReward * pTreasuryFundSettings->nMinTreasuryStakePercent) / 100;
                CAmount nMaxHolderPart = nCalculatedStakeReward - nMinTreasuryPart;
                if (nMinTreasuryPart < 0 || nMaxHolderPart < 0) {
                    LogPrintf("ERROR: %s: Bad coinstake split amount (treasury=%d vs reward=%d)\n", __func__, nMinTreasuryPart, nMaxHolderPart);
                    return state.Invalid(BlockValidationResult::BLOCK_CONSENSUS, "bad-cs-amount");
                }

                if (pindex->pprev->nHeight > 0) { // Genesis block is pow
                    if (!txPrevCoinstake &&
                        !particl::coinStakeCache.GetCoinStake(*this, pindex->pprev->GetBlockHash(), txPrevCoinstake)) {
                        LogPrintf("ERROR: %s: Failed to get previous coinstake.\n", __func__);
                        return state.Invalid(BlockValidationResult::BLOCK_CONSENSUS, "bad-cs-prev");
                    }

                    assert(txPrevCoinstake->IsCoinStake()); // Sanity check
                    if (!txPrevCoinstake->GetTreasuryFundCfwd(nTreasuryBfwd)) {
                        nTreasuryBfwd = 0;
                    }
                }

                if (pindex->nHeight % pTreasuryFundSettings->nTreasuryOutputPeriod == 0) {
                    // Fund output must exist and match cfwd, cfwd data output must be unset
                    // nStakeReward must == nTreasuryBfwd + nCalculatedStakeReward

                    if (nStakeReward != nTreasuryBfwd + nCalculatedStakeReward) {
                        LogPrintf("ERROR: %s: Bad stake-reward (actual=%d vs expected=%d)\n", __func__, nStakeReward, nTreasuryBfwd + nCalculatedStakeReward);
                        return state.Invalid(BlockValidationResult::BLOCK_CONSENSUS, "bad-cs-amount");
                    }

                    CTxDestination dfDest = DecodeDestination(pTreasuryFundSettings->sTreasuryFundAddresses);
                    if (std::get_if<CNoDestination>(&dfDest)) {
                        return error("%s: Failed to get treasury fund destination: %s.", __func__, pTreasuryFundSettings->sTreasuryFundAddresses);
                    }
                    CScript fundScriptPubKey = GetScriptForDestination(dfDest);

                    // Output 1 must be to the treasury fund
                    const CTxOutStandard *outputDF = txCoinstake->vpout[1]->GetStandardOutput();
                    if (!outputDF) {
                        LogPrintf("ERROR: %s: Bad treasury fund output.\n", __func__);
                        return state.Invalid(BlockValidationResult::BLOCK_CONSENSUS, "bad-cs");
                    }
                    if (outputDF->scriptPubKey != fundScriptPubKey) {
                        LogPrintf("ERROR: %s: Bad treasury fund output script.\n", __func__);
                        return state.Invalid(BlockValidationResult::BLOCK_CONSENSUS, "bad-cs");
                    }
                    if (outputDF->nValue < nTreasuryBfwd + nMinTreasuryPart) { // Max value is clamped already
                        LogPrintf("ERROR: %s: Bad treasury-reward (actual=%d vs minfundpart=%d)\n", __func__, nStakeReward, nTreasuryBfwd + nMinTreasuryPart);
                        return state.Invalid(BlockValidationResult::BLOCK_CONSENSUS, "bad-cs-fund-amount");
                    }
                    if (txCoinstake->GetTreasuryFundCfwd(nTreasuryCfwdCheck)) {
                        LogPrintf("ERROR: %s: Coinstake treasury cfwd must be unset.\n", __func__);
                        return state.Invalid(BlockValidationResult::BLOCK_CONSENSUS, "bad-cs-cfwd");
                    }
                } else {
                    // Ensure cfwd data output is correct and nStakeReward is <= nHolderPart
                    // cfwd must == nTreasuryBfwd + (nCalculatedStakeReward - nStakeReward) // Allowing users to set a higher split

                    if (nStakeReward < 0 || nStakeReward > nMaxHolderPart) {
                        LogPrintf("ERROR: %s: Bad stake-reward (actual=%d vs maxholderpart=%d)\n", __func__, nStakeReward, nMaxHolderPart);
                        return state.Invalid(BlockValidationResult::BLOCK_CONSENSUS, "bad-cs-amount");
                    }
                    CAmount nTreasuryCfwd = nTreasuryBfwd + nCalculatedStakeReward - nStakeReward;
                    if (!txCoinstake->GetTreasuryFundCfwd(nTreasuryCfwdCheck) ||
                        nTreasuryCfwdCheck != nTreasuryCfwd) {
                        LogPrintf("ERROR: %s: Coinstake treasury fund carried forward mismatch (actual=%d vs expected=%d)\n", __func__, nTreasuryCfwdCheck, nTreasuryCfwd);
                        return state.Invalid(BlockValidationResult::BLOCK_CONSENSUS, "bad-cs-cfwd");
                    }
                }

                particl::coinStakeCache.InsertCoinStake(blockHash, txCoinstake);
            }
        } else {
            if (blockHash != m_params.GetConsensus().hashGenesisBlock) {
                LogPrintf("ERROR: %s: Block isn't coinstake or genesis.\n", __func__);
                return state.Invalid(BlockValidationResult::BLOCK_CONSENSUS, "bad-cs");
            }
        }
    } else {
        CAmount blockReward = nFees + GetBlockSubsidy(pindex->nHeight, m_params.GetConsensus());
        if (block.vtx[0]->GetValueOut() > blockReward) {
            LogPrintf("ERROR: ConnectBlock(): coinbase pays too much (actual=%d vs limit=%d)\n", block.vtx[0]->GetValueOut(), blockReward);
            return state.Invalid(BlockValidationResult::BLOCK_CONSENSUS, "bad-cb-amount");
        }
    }

    const auto time_4{SteadyClock::now()};
    time_verify += time_4 - time_2;
    LogPrint(BCLog::BENCH, "    - Verify %u txins: %.2fms (%.3fms/txin) [%.2fs (%.2fms/blk)]\n", nInputs - 1,
             Ticks<MillisecondsDouble>(time_4 - time_2),
             nInputs <= 1 ? 0 : Ticks<MillisecondsDouble>(time_4 - time_2) / (nInputs - 1),
             Ticks<SecondsDouble>(time_verify),
             Ticks<MillisecondsDouble>(time_verify) / num_blocks_total);

    if (fJustCheck)
        return true;

    if (consensus.exploit_fix_2_height && pindex->nHeight == (int)consensus.exploit_fix_2_height) {
        // Set moneysupply to utxoset sum
        pindex->nMoneySupply = particl::GetUTXOSum(*this) + nMoneyCreated;
        LogPrintf("RCT mint fix HF2, set nMoneySupply to: %d\n", pindex->nMoneySupply);
        reset_balances = true;
        block_balances[BAL_IND_PLAIN] = pindex->nMoneySupply;
    } else {
        pindex->nMoneySupply = (pindex->pprev ? pindex->pprev->nMoneySupply : 0) + nMoneyCreated;
    }
    pindex->nAnonOutputs = view.nLastRCTOutput;
    m_blockman.m_dirty_blockindex.insert(pindex); // pindex has changed, must save to disk

    if ((!fIsGenesisBlock || fParticlMode) &&
        !m_blockman.WriteUndoDataForBlock(blockundo, state, pindex, m_params)) {
        return false;
    }

    const auto time_5{SteadyClock::now()};
    time_undo += time_5 - time_4;
    LogPrint(BCLog::BENCH, "    - Write undo data: %.2fms [%.2fs (%.2fms/blk)]\n",
             Ticks<MillisecondsDouble>(time_5 - time_4),
             Ticks<SecondsDouble>(time_undo),
             Ticks<MillisecondsDouble>(time_undo) / num_blocks_total);

    if (!pindex->IsValid(BLOCK_VALID_SCRIPTS)) {
        pindex->RaiseValidity(BLOCK_VALID_SCRIPTS);
        m_blockman.m_dirty_blockindex.insert(pindex);
    }

    if (fTimestampIndex) {
        unsigned int logicalTS = pindex->nTime;
        if (!m_blockman.m_block_tree_db->WriteTimestampIndex(CTimestampIndexKey(logicalTS, pindex->GetBlockHash()))) {
            return AbortNode(state, "Failed to write timestamp index");
        }
        if (!m_blockman.m_block_tree_db->WriteTimestampBlockIndex(CTimestampBlockIndexKey(pindex->GetBlockHash()), CTimestampBlockIndexValue(logicalTS))) {
            return AbortNode(state, "Failed to write blockhash index");
        }
    }
    if (fBalancesIndex) {
        BlockBalances values(block_balances);
        if (pindex->pprev && !reset_balances) {
            BlockBalances prev_balances;
            if (!m_blockman.m_block_tree_db->ReadBlockBalancesIndex(pindex->pprev->GetBlockHash(), prev_balances)) {
                return AbortNode(state, "Failed to read previous block's balances");
            } else {
                values.sum(prev_balances);
            }
        }
        if (!m_blockman.m_block_tree_db->WriteBlockBalancesIndex(block.GetHash(), values)) {
            return AbortNode(state, "Failed to write balances index");
        }
    }
    m_chainman.m_smsgman->SetBestBlock(view.smsg_cache, pindex->GetBlockHash(), pindex->nHeight, pindex->nTime);

    // add this block to the view's block chain
    view.SetBestBlock(pindex->GetBlockHash(), pindex->nHeight);

    const auto time_6{SteadyClock::now()};
    time_index += time_6 - time_5;
    LogPrint(BCLog::BENCH, "    - Index writing: %.2fms [%.2fs (%.2fms/blk)]\n",
             Ticks<MillisecondsDouble>(time_6 - time_5),
             Ticks<SecondsDouble>(time_index),
             Ticks<MillisecondsDouble>(time_index) / num_blocks_total);

    TRACE6(validation, block_connected,
        block_hash.data(),
        pindex->nHeight,
        block.vtx.size(),
        nInputs,
        nSigOpsCost,
        time_5 - time_start // in microseconds (µs)
    );

    return true;
}

CoinsCacheSizeState Chainstate::GetCoinsCacheSizeState()
{
    AssertLockHeld(::cs_main);
    return this->GetCoinsCacheSizeState(
        m_coinstip_cache_size_bytes,
        m_mempool ? m_mempool->m_max_size_bytes : 0);
}

CoinsCacheSizeState Chainstate::GetCoinsCacheSizeState(
    size_t max_coins_cache_size_bytes,
    size_t max_mempool_size_bytes)
{
    AssertLockHeld(::cs_main);
    const int64_t nMempoolUsage = m_mempool ? m_mempool->DynamicMemoryUsage() : 0;
    int64_t cacheSize = CoinsTip().DynamicMemoryUsage();
    int64_t nTotalSpace =
        max_coins_cache_size_bytes + std::max<int64_t>(int64_t(max_mempool_size_bytes) - nMempoolUsage, 0);

    //! No need to periodic flush if at least this much space still available.
    static constexpr int64_t MAX_BLOCK_COINSDB_USAGE_BYTES = 10 * 1024 * 1024;  // 10MB
    int64_t large_threshold =
        std::max((9 * nTotalSpace) / 10, nTotalSpace - MAX_BLOCK_COINSDB_USAGE_BYTES);

    if (cacheSize > nTotalSpace) {
        LogPrintf("Cache size (%s) exceeds total space (%s)\n", cacheSize, nTotalSpace);
        return CoinsCacheSizeState::CRITICAL;
    } else if (cacheSize > large_threshold) {
        return CoinsCacheSizeState::LARGE;
    }
    return CoinsCacheSizeState::OK;
}

bool Chainstate::FlushStateToDisk(
    BlockValidationState &state,
    FlushStateMode mode,
    int nManualPruneHeight)
{
    LOCK(cs_main);
    assert(this->CanFlushToDisk());
    static std::chrono::microseconds nLastWrite{0};
    static std::chrono::microseconds nLastFlush{0};
    std::set<int> setFilesToPrune;
    bool full_flush_completed = false;

    const size_t coins_count = CoinsTip().GetCacheSize();
    const size_t coins_mem_usage = CoinsTip().DynamicMemoryUsage();

    try {
    {
        bool fFlushForPrune = false;
        bool fDoFullFlush = false;

        CoinsCacheSizeState cache_state = GetCoinsCacheSizeState();
        LOCK(m_blockman.cs_LastBlockFile);
        if (fPruneMode && (m_blockman.m_check_for_pruning || nManualPruneHeight > 0) && !fReindex) {
            // make sure we don't prune above any of the prune locks bestblocks
            // pruning is height-based
            int last_prune{m_chain.Height()}; // last height we can prune
            std::optional<std::string> limiting_lock; // prune lock that actually was the limiting factor, only used for logging

            for (const auto& prune_lock : m_blockman.m_prune_locks) {
                if (prune_lock.second.height_first == std::numeric_limits<int>::max()) continue;
                // Remove the buffer and one additional block here to get actual height that is outside of the buffer
                const int lock_height{prune_lock.second.height_first - PRUNE_LOCK_BUFFER - 1};
                last_prune = std::max(1, std::min(last_prune, lock_height));
                if (last_prune == lock_height) {
                    limiting_lock = prune_lock.first;
                }
            }

            if (limiting_lock) {
                LogPrint(BCLog::PRUNE, "%s limited pruning to height %d\n", limiting_lock.value(), last_prune);
            }

            if (nManualPruneHeight > 0) {
                LOG_TIME_MILLIS_WITH_CATEGORY("find files to prune (manual)", BCLog::BENCH);

                m_blockman.FindFilesToPruneManual(setFilesToPrune, std::min(last_prune, nManualPruneHeight), m_chain.Height());
            } else {
                LOG_TIME_MILLIS_WITH_CATEGORY("find files to prune", BCLog::BENCH);

                m_blockman.FindFilesToPrune(setFilesToPrune, m_chainman.GetParams().PruneAfterHeight(), m_chain.Height(), last_prune, IsInitialBlockDownload());
                m_blockman.m_check_for_pruning = false;
            }
            if (!setFilesToPrune.empty()) {
                fFlushForPrune = true;
                if (!m_blockman.m_have_pruned) {
                    m_blockman.m_block_tree_db->WriteFlag("prunedblockfiles", true);
                    m_blockman.m_have_pruned = true;
                }
            }
        }
        const auto nNow = GetTime<std::chrono::microseconds>();
        // Avoid writing/flushing immediately after startup.
        if (nLastWrite.count() == 0) {
            nLastWrite = nNow;
        }
        if (nLastFlush.count() == 0) {
            nLastFlush = nNow;
        }
        // The cache is large and we're within 10% and 10 MiB of the limit, but we have time now (not in the middle of a block processing).
        bool fCacheLarge = mode == FlushStateMode::PERIODIC && cache_state >= CoinsCacheSizeState::LARGE;
        // The cache is over the limit, we have to write now.
        bool fCacheCritical = mode == FlushStateMode::IF_NEEDED && cache_state >= CoinsCacheSizeState::CRITICAL;
        // It's been a while since we wrote the block index to disk. Do this frequently, so we don't need to redownload after a crash.
        bool fPeriodicWrite = mode == FlushStateMode::PERIODIC && nNow > nLastWrite + DATABASE_WRITE_INTERVAL;
        // It's been very long since we flushed the cache. Do this infrequently, to optimize cache usage.
        bool fPeriodicFlush = mode == FlushStateMode::PERIODIC && nNow > nLastFlush + DATABASE_FLUSH_INTERVAL;
        // Combine all conditions that result in a full cache flush.
        fDoFullFlush = (mode == FlushStateMode::ALWAYS) || fCacheLarge || fCacheCritical || fPeriodicFlush || fFlushForPrune;
        // Write blocks and block index to disk.
        if (fDoFullFlush || fPeriodicWrite) {
            // Ensure we can write block index
            if (!CheckDiskSpace(gArgs.GetBlocksDirPath())) {
                return AbortNode(state, "Disk space is too low!", _("Disk space is too low!"));
            }
            {
                LOG_TIME_MILLIS_WITH_CATEGORY("write block and undo data to disk", BCLog::BENCH);

                // First make sure all block and undo data is flushed to disk.
                m_blockman.FlushBlockFile();
            }

            // Then update all block file information (which may refer to block and undo files).
            {
                LOG_TIME_MILLIS_WITH_CATEGORY("write block index to disk", BCLog::BENCH);

                if (!m_blockman.WriteBlockIndexDB()) {
                    return AbortNode(state, "Failed to write to block index database");
                }
            }
            // Finally remove any pruned files
            if (fFlushForPrune) {
                LOG_TIME_MILLIS_WITH_CATEGORY("unlink pruned files", BCLog::BENCH);

                UnlinkPrunedFiles(setFilesToPrune);
            }
            nLastWrite = nNow;
        }
        // Flush best chain related state. This can only be done if the blocks / block index write was also done.
        if (fDoFullFlush && !CoinsTip().GetBestBlock().IsNull()) {
            LOG_TIME_MILLIS_WITH_CATEGORY(strprintf("write coins cache to disk (%d coins, %.2fkB)",
                coins_count, coins_mem_usage / 1000), BCLog::BENCH);

            // Typical Coin structures on disk are around 48 bytes in size.
            // Pushing a new one to the database can cause it to be written
            // twice (once in the log, and once in the tables). This is already
            // an overestimation, as most will delete an existing entry or
            // overwrite one. Still, use a conservative safety factor of 2.
            if (!CheckDiskSpace(gArgs.GetDataDirNet(), 48 * 2 * 2 * CoinsTip().GetCacheSize())) {
                return AbortNode(state, "Disk space is too low!", _("Disk space is too low!"));
            }
            // Flush the chainstate (which may refer to block index entries).
            if (!CoinsTip().Flush())
                return AbortNode(state, "Failed to write to coin database");
            nLastFlush = nNow;
            full_flush_completed = true;
            TRACE5(utxocache, flush,
                   (int64_t)(GetTimeMicros() - nNow.count()), // in microseconds (µs)
                   (uint32_t)mode,
                   (uint64_t)coins_count,
                   (uint64_t)coins_mem_usage,
                   (bool)fFlushForPrune);
        }
    }
    if (full_flush_completed) {
        // Update best block in wallet (so we can detect restored wallets).
        GetMainSignals().ChainStateFlushed(m_chain.GetLocator());
    }
    } catch (const std::runtime_error& e) {
        return AbortNode(state, std::string("System error while flushing: ") + e.what());
    }
    return true;
}

void Chainstate::ForceFlushStateToDisk()
{
    BlockValidationState state;
    if (!this->FlushStateToDisk(state, FlushStateMode::ALWAYS)) {
        LogPrintf("%s: failed to flush state (%s)\n", __func__, state.ToString());
    }
}

void Chainstate::PruneAndFlush()
{
    BlockValidationState state;
    m_blockman.m_check_for_pruning = true;
    if (!this->FlushStateToDisk(state, FlushStateMode::NONE)) {
        LogPrintf("%s: failed to flush state (%s)\n", __func__, state.ToString());
    }
}

static void DoWarning(const bilingual_str& warning)
{
    static bool fWarned = false;
    SetMiscWarning(warning);
    if (!fWarned) {
        AlertNotify(warning.original);
        fWarned = true;
    }
}

static void ClearSpentCache(Chainstate &chainstate, CDBBatch &batch, int height)
{
    CBlockIndex* pblockindex = chainstate.m_chain[height];
    if (!pblockindex) {
        return;
    }
    CBlock block;
    if (!ReadBlockFromDisk(block, pblockindex, chainstate.m_params.GetConsensus())) {
        LogPrintf("%s: failed read block from disk (%d, %s)\n", __func__, height, pblockindex->GetBlockHash().ToString());
        return;
    }
    for (int i = block.vtx.size() - 1; i >= 0; i--) {
        const CTransaction &tx = *(block.vtx[i]);
        for (const auto &txin : tx.vin) {
            if (!txin.IsAnonInput()) {
                std::pair<uint8_t, COutPoint> key = std::make_pair(DB_SPENTCACHE, txin.prevout);
                batch.Erase(key);
            }
        }
    }
}

bool FlushView(CCoinsViewCache *view, BlockValidationState& state, Chainstate &chainstate, bool fDisconnecting)
{
    auto& pblocktree{chainstate.m_blockman.m_block_tree_db};

    if (!view->Flush())
        return false;

    if (fAddressIndex) {
        if (fDisconnecting) {
            if (!pblocktree->EraseAddressIndex(view->addressIndex)) {
                return AbortNode(state, "Failed to delete address index");
            }
        } else {
            if (!pblocktree->WriteAddressIndex(view->addressIndex)) {
                return AbortNode(state, "Failed to write address index");
            }
        }
        if (!pblocktree->UpdateAddressUnspentIndex(view->addressUnspentIndex)) {
            return AbortNode(state, "Failed to write address unspent index");
        }
    }

    if (fSpentIndex) {
        if (!pblocktree->UpdateSpentIndex(view->spentIndex)) {
            return AbortNode(state, "Failed to write transaction index");
        }
    }

    view->addressIndex.clear();
    view->addressUnspentIndex.clear();
    view->spentIndex.clear();

    if (fDisconnecting) {
        for (const auto &it : view->keyImages) {
            if (!pblocktree->EraseRCTKeyImage(it.first)) {
                return error("%s: EraseRCTKeyImage failed, txn %s.", __func__, it.second.ToString());
            }
        }
        for (const auto &it : view->anonOutputLinks) {
            if (!pblocktree->EraseRCTOutput(it.second)) {
                return error("%s: EraseRCTOutput failed.", __func__);
            }
            if (!pblocktree->EraseRCTOutputLink(it.first)) {
                return error("%s: EraseRCTOutputLink failed.", __func__);
            }
        }
        for (const auto &it : view->spent_cache) {
            if (!pblocktree->EraseSpentCache(it.first)) {
                return error("%s: EraseSpentCache failed.", __func__);
            }
        }
    } else {
        CDBBatch batch(*pblocktree);

        for (const auto &it : view->keyImages) {
            CAnonKeyImageInfo data(it.second, state.m_spend_height);
            std::pair<uint8_t, CCmpPubKey> key = std::make_pair(DB_RCTKEYIMAGE, it.first);
            batch.Write(key, data);
        }
        for (const auto &it : view->anonOutputs) {
            std::pair<uint8_t, int64_t> key = std::make_pair(DB_RCTOUTPUT, it.first);
            batch.Write(key, it.second);
        }
        for (const auto &it : view->anonOutputLinks) {
            std::pair<uint8_t, CCmpPubKey> key = std::make_pair(DB_RCTOUTPUT_LINK, it.first);
            batch.Write(key, it.second);
        }
        for (const auto &it : view->spent_cache) {
            std::pair<uint8_t, COutPoint> key = std::make_pair(DB_SPENTCACHE, it.first);
            batch.Write(key, it.second);
        }
        if (state.m_spend_height > (int)MIN_BLOCKS_TO_KEEP) {
            ClearSpentCache(chainstate, batch, state.m_spend_height - (MIN_BLOCKS_TO_KEEP+1));
        }
        if (!pblocktree->WriteBatch(batch)) {
            return error("%s: Write index data failed.", __func__);
        }
        if (0 != chainstate.m_chainman.m_smsgman->WriteCache(view->smsg_cache)) {
            return error("%s: smsgModule WriteCache failed.", __func__);
        }
    }

    view->nLastRCTOutput = 0;
    view->anonOutputs.clear();
    view->anonOutputLinks.clear();
    view->keyImages.clear();
    view->spent_cache.clear();
    view->smsg_cache.Clear();

    return true;
};

/** Private helper function that concatenates warning messages. */
static void AppendWarning(bilingual_str& res, const bilingual_str& warn)
{
    if (!res.empty()) res += Untranslated(", ");
    res += warn;
}

static void UpdateTipLog(
    const CCoinsViewCache& coins_tip,
    const CBlockIndex* tip,
    const CChainParams& params,
    const std::string& func_name,
    const std::string& prefix,
    const std::string& warning_messages) EXCLUSIVE_LOCKS_REQUIRED(::cs_main)
{

    AssertLockHeld(::cs_main);
    LogPrintf("%s%s: new best=%s height=%d version=0x%08x log2_work=%f tx=%lu date='%s' progress=%f cache=%.1fMiB(%utxo)%s\n",
        prefix, func_name,
        tip->GetBlockHash().ToString(), tip->nHeight, tip->nVersion,
        log(tip->nChainWork.getdouble()) / log(2.0), (unsigned long)tip->nChainTx,
        FormatISO8601DateTime(tip->GetBlockTime()),
        GuessVerificationProgress(params.TxData(), tip),
        coins_tip.DynamicMemoryUsage() * (1.0 / (1 << 20)),
        coins_tip.GetCacheSize(),
        !warning_messages.empty() ? strprintf(" warning='%s'", warning_messages) : "");
}

void Chainstate::UpdateTip(const CBlockIndex* pindexNew)
{
    AssertLockHeld(::cs_main);
    const auto& coins_tip = this->CoinsTip();

    const CChainParams& params{m_chainman.GetParams()};

    // The remainder of the function isn't relevant if we are not acting on
    // the active chainstate, so return if need be.
    if (this != &m_chainman.ActiveChainstate()) {
        // Only log every so often so that we don't bury log messages at the tip.
        constexpr int BACKGROUND_LOG_INTERVAL = 2000;
        if (pindexNew->nHeight % BACKGROUND_LOG_INTERVAL == 0) {
            UpdateTipLog(coins_tip, pindexNew, params, __func__, "[background validation] ", "");
        }
        return;
    }

    // New best block
    if (m_mempool) {
        m_mempool->AddTransactionsUpdated(1);
    }

    {
        LOCK(g_best_block_mutex);
        g_best_block = pindexNew->GetBlockHash();
        g_best_block_cv.notify_all();
    }

    bilingual_str warning_messages;
    if (!this->IsInitialBlockDownload()) {
        const CBlockIndex* pindex = pindexNew;
        for (int bit = 0; bit < VERSIONBITS_NUM_BITS; bit++) {
            WarningBitsConditionChecker checker(m_chainman, bit);
            ThresholdState state = checker.GetStateFor(pindex, params.GetConsensus(), warningcache.at(bit));
            if (state == ThresholdState::ACTIVE || state == ThresholdState::LOCKED_IN) {
                const bilingual_str warning = strprintf(_("Unknown new rules activated (versionbit %i)"), bit);
                if (state == ThresholdState::ACTIVE) {
                    DoWarning(warning);
                } else {
                    AppendWarning(warning_messages, warning);
                }
            }
        }
    }
    UpdateTipLog(coins_tip, pindexNew, params, __func__, "", warning_messages.original);
}

/** Disconnect m_chain's tip.
  * After calling, the mempool will be in an inconsistent state, with
  * transactions from disconnected blocks being added to disconnectpool.  You
  * should make the mempool consistent again by calling MaybeUpdateMempoolForReorg.
  * with cs_main held.
  *
  * If disconnectpool is nullptr, then no disconnected transactions are added to
  * disconnectpool (note that the caller is responsible for mempool consistency
  * in any case).
  */
bool Chainstate::DisconnectTip(BlockValidationState& state, DisconnectedBlockTransactions* disconnectpool)
{
    AssertLockHeld(cs_main);
    if (m_mempool) AssertLockHeld(m_mempool->cs);

    CBlockIndex *pindexDelete = m_chain.Tip();
    assert(pindexDelete);
    assert(pindexDelete->pprev);
    // Read block from disk.
    std::shared_ptr<CBlock> pblock = std::make_shared<CBlock>();
    CBlock& block = *pblock;
    if (!ReadBlockFromDisk(block, pindexDelete, m_chainman.GetConsensus())) {
        return error("DisconnectTip(): Failed to read block");
    }
    // Apply the block atomically to the chain state.
    const auto time_start{SteadyClock::now()};
    {
        CCoinsViewCache view(&CoinsTip());
        assert(view.GetBestBlock() == pindexDelete->GetBlockHash());
        if (DisconnectBlock(block, pindexDelete, view) != DISCONNECT_OK)
            return error("DisconnectTip(): DisconnectBlock %s failed", pindexDelete->GetBlockHash().ToString());
        bool flushed = FlushView(&view, state, *this, true);
        assert(flushed);
    }
    LogPrint(BCLog::BENCH, "- Disconnect block: %.2fms\n",
             Ticks<MillisecondsDouble>(SteadyClock::now() - time_start));

    {
        // Prune locks that began at or after the tip should be moved backward so they get a chance to reorg
        const int max_height_first{pindexDelete->nHeight - 1};
        for (auto& prune_lock : m_blockman.m_prune_locks) {
            if (prune_lock.second.height_first <= max_height_first) continue;

            prune_lock.second.height_first = max_height_first;
            LogPrint(BCLog::PRUNE, "%s prune lock moved back to %d\n", prune_lock.first, max_height_first);
        }
    }

    // Write the chain state to disk, if necessary.
    if (!FlushStateToDisk(state, FlushStateMode::IF_NEEDED)) {
        return false;
    }

    if (disconnectpool && m_mempool) {
        // Save transactions to re-add to mempool at end of reorg
        for (auto it = block.vtx.rbegin(); it != block.vtx.rend(); ++it) {
            disconnectpool->addTransaction(*it);
        }
        while (disconnectpool->DynamicMemoryUsage() > MAX_DISCONNECTED_TX_POOL_SIZE * 1000) {
            // Drop the earliest entry, and remove its children from the mempool.
            auto it = disconnectpool->queuedTx.get<insertion_order>().begin();
            m_mempool->removeRecursive(**it, MemPoolRemovalReason::REORG);
            disconnectpool->removeEntry(it);
        }
    }

    m_chain.SetTip(*pindexDelete->pprev);

    UpdateTip(pindexDelete->pprev);
    // Let wallets know transactions went from 1-confirmed to
    // 0-confirmed or conflicted:
    GetMainSignals().BlockDisconnected(pblock, pindexDelete);
    return true;
}

static SteadyClock::duration time_read_from_disk_total{};
static SteadyClock::duration time_connect_total{};
static SteadyClock::duration time_flush{};
static SteadyClock::duration time_chainstate{};
static SteadyClock::duration time_post_connect{};

struct PerBlockConnectTrace {
    CBlockIndex* pindex = nullptr;
    std::shared_ptr<const CBlock> pblock;
    PerBlockConnectTrace() = default;
};
/**
 * Used to track blocks whose transactions were applied to the UTXO state as a
 * part of a single ActivateBestChainStep call.
 *
 * This class is single-use, once you call GetBlocksConnected() you have to throw
 * it away and make a new one.
 */
class ConnectTrace {
private:
    std::vector<PerBlockConnectTrace> blocksConnected;

public:
    explicit ConnectTrace() : blocksConnected(1) {}

    void BlockConnected(CBlockIndex* pindex, std::shared_ptr<const CBlock> pblock) {
        assert(!blocksConnected.back().pindex);
        assert(pindex);
        assert(pblock);
        blocksConnected.back().pindex = pindex;
        blocksConnected.back().pblock = std::move(pblock);
        blocksConnected.emplace_back();
    }

    std::vector<PerBlockConnectTrace>& GetBlocksConnected() {
        // We always keep one extra block at the end of our list because
        // blocks are added after all the conflicted transactions have
        // been filled in. Thus, the last entry should always be an empty
        // one waiting for the transactions from the next block. We pop
        // the last entry here to make sure the list we return is sane.
        assert(!blocksConnected.back().pindex);
        blocksConnected.pop_back();
        return blocksConnected;
    }
};

/**
 * Connect a new block to m_chain. pblock is either nullptr or a pointer to a CBlock
 * corresponding to pindexNew, to bypass loading it again from disk.
 *
 * The block is added to connectTrace if connection succeeds.
 */
bool Chainstate::ConnectTip(BlockValidationState& state, CBlockIndex* pindexNew, const std::shared_ptr<const CBlock>& pblock, ConnectTrace& connectTrace, DisconnectedBlockTransactions& disconnectpool)
{
    AssertLockHeld(cs_main);
    if (m_mempool) AssertLockHeld(m_mempool->cs);

    assert(pindexNew->pprev == m_chain.Tip());
    // Read block from disk.
    const auto time_1{SteadyClock::now()};
    std::shared_ptr<const CBlock> pthisBlock;
    if (!pblock) {
        std::shared_ptr<CBlock> pblockNew = std::make_shared<CBlock>();
        if (!ReadBlockFromDisk(*pblockNew, pindexNew, m_chainman.GetConsensus())) {
            return AbortNode(state, "Failed to read block");
        }
        pthisBlock = pblockNew;
    } else {
        LogPrint(BCLog::BENCH, "  - Using cached block\n");
        pthisBlock = pblock;
    }
    const CBlock& blockConnecting = *pthisBlock;
    // Apply the block atomically to the chain state.
    const auto time_2{SteadyClock::now()};
    time_read_from_disk_total += time_2 - time_1;
    SteadyClock::time_point time_3;
    LogPrint(BCLog::BENCH, "  - Load block from disk: %.2fms [%.2fs (%.2fms/blk)]\n",
             Ticks<MillisecondsDouble>(time_2 - time_1),
             Ticks<SecondsDouble>(time_read_from_disk_total),
             Ticks<MillisecondsDouble>(time_read_from_disk_total) / num_blocks_total);
    {
        CCoinsViewCache view(&CoinsTip());
        bool rv = ConnectBlock(blockConnecting, state, pindexNew, view);
        if (pindexNew->nFlags & BLOCK_FAILED_DUPLICATE_STAKE) {
            state.nFlags |= BLOCK_FAILED_DUPLICATE_STAKE;
        }
        GetMainSignals().BlockChecked(blockConnecting, state);
        if (!rv) {
            if (state.IsInvalid())
                InvalidBlockFound(pindexNew, state);
            return error("%s: ConnectBlock %s failed, %s", __func__, pindexNew->GetBlockHash().ToString(), state.ToString());
        }
        time_3 = SteadyClock::now();
        time_connect_total += time_3 - time_2;
        assert(num_blocks_total > 0);
        LogPrint(BCLog::BENCH, "  - Connect total: %.2fms [%.2fs (%.2fms/blk)]\n",
                 Ticks<MillisecondsDouble>(time_3 - time_2),
                 Ticks<SecondsDouble>(time_connect_total),
                 Ticks<MillisecondsDouble>(time_connect_total) / num_blocks_total);
        bool flushed = FlushView(&view, state, *this, false);
        assert(flushed);
    }
    const auto time_4{SteadyClock::now()};
    time_flush += time_4 - time_3;
    LogPrint(BCLog::BENCH, "  - Flush: %.2fms [%.2fs (%.2fms/blk)]\n",
             Ticks<MillisecondsDouble>(time_4 - time_3),
             Ticks<SecondsDouble>(time_flush),
             Ticks<MillisecondsDouble>(time_flush) / num_blocks_total);
    // Write the chain state to disk, if necessary.
    if (!FlushStateToDisk(state, FlushStateMode::IF_NEEDED))
    {
        //RollBackRCTIndex(nLastValidRCTOutput, setConnectKi);
        return false;
    }
    const auto time_5{SteadyClock::now()};
    time_chainstate += time_5 - time_4;
    LogPrint(BCLog::BENCH, "  - Writing chainstate: %.2fms [%.2fs (%.2fms/blk)]\n",
             Ticks<MillisecondsDouble>(time_5 - time_4),
             Ticks<SecondsDouble>(time_chainstate),
             Ticks<MillisecondsDouble>(time_chainstate) / num_blocks_total);
    // Remove conflicting transactions from the mempool.;
    if (m_mempool) {
        m_mempool->removeForBlock(blockConnecting.vtx, pindexNew->nHeight);
        disconnectpool.removeForBlock(blockConnecting.vtx);
    }
    // Update m_chain & related variables.
    m_chain.SetTip(*pindexNew);
    UpdateTip(pindexNew);

    const auto time_6{SteadyClock::now()};
    time_post_connect += time_6 - time_5;
    time_total += time_6 - time_1;
    LogPrint(BCLog::BENCH, "  - Connect postprocess: %.2fms [%.2fs (%.2fms/blk)]\n",
             Ticks<MillisecondsDouble>(time_6 - time_5),
             Ticks<SecondsDouble>(time_post_connect),
             Ticks<MillisecondsDouble>(time_post_connect) / num_blocks_total);
    LogPrint(BCLog::BENCH, "- Connect block: %.2fms [%.2fs (%.2fms/blk)]\n",
             Ticks<MillisecondsDouble>(time_6 - time_1),
             Ticks<SecondsDouble>(time_total),
             Ticks<MillisecondsDouble>(time_total) / num_blocks_total);

    connectTrace.BlockConnected(pindexNew, std::move(pthisBlock));
    return true;
}

/**
 * Return the tip of the chain with the most work in it, that isn't
 * known to be invalid (it's however far from certain to be valid).
 */
CBlockIndex* Chainstate::FindMostWorkChain()
{
    AssertLockHeld(::cs_main);
    do {
        CBlockIndex *pindexNew = nullptr;

        // Find the best candidate header.
        {
            std::set<CBlockIndex*, CBlockIndexWorkComparator>::reverse_iterator it = setBlockIndexCandidates.rbegin();
            if (it == setBlockIndexCandidates.rend())
                return nullptr;
            pindexNew = *it;
        }

        // Check whether all blocks on the path between the currently active chain and the candidate are valid.
        // Just going until the active chain is an optimization, as we know all blocks in it are valid already.
        CBlockIndex *pindexTest = pindexNew;
        bool fInvalidAncestor = false;
        while (pindexTest && !m_chain.Contains(pindexTest)) {
            assert(pindexTest->HaveTxsDownloaded() || pindexTest->nHeight == 0);

            // Pruned nodes may have entries in setBlockIndexCandidates for
            // which block files have been deleted.  Remove those as candidates
            // for the most work chain if we come across them; we can't switch
            // to a chain unless we have all the non-active-chain parent blocks.
            bool fFailedChain = pindexTest->nStatus & BLOCK_FAILED_MASK;
            bool fMissingData = !(pindexTest->nStatus & BLOCK_HAVE_DATA);

            if (fFailedChain || fMissingData) {
                // Candidate chain is not usable (either invalid or missing data)
                if (fFailedChain && (m_chainman.m_best_invalid == nullptr || pindexNew->nChainWork > m_chainman.m_best_invalid->nChainWork)) {
                    m_chainman.m_best_invalid = pindexNew;
                }
                CBlockIndex *pindexFailed = pindexNew;
                // Remove the entire chain from the set.
                while (pindexTest != pindexFailed) {
                    if (fFailedChain) {

                        if (pindexTest->nFlags & BLOCK_FAILED_DUPLICATE_STAKE)
                            pindexFailed->nFlags |= BLOCK_FAILED_DUPLICATE_STAKE;

                        pindexFailed->nStatus |= BLOCK_FAILED_CHILD;
                    } else if (fMissingData) {
                        // If we're missing data, then add back to m_blocks_unlinked,
                        // so that if the block arrives in the future we can try adding
                        // to setBlockIndexCandidates again.
                        m_blockman.m_blocks_unlinked.insert(
                            std::make_pair(pindexFailed->pprev, pindexFailed));
                    }
                    setBlockIndexCandidates.erase(pindexFailed);
                    pindexFailed = pindexFailed->pprev;
                }
                setBlockIndexCandidates.erase(pindexTest);
                fInvalidAncestor = true;
                break;
            }
            pindexTest = pindexTest->pprev;
        }
        if (!fInvalidAncestor)
            return pindexNew;
    } while(true);
}

/** Delete all entries in setBlockIndexCandidates that are worse than the current tip. */
void Chainstate::PruneBlockIndexCandidates() {
    // Note that we can't delete the current block itself, as we may need to return to it later in case a
    // reorganization to a better block fails.
    std::set<CBlockIndex*, CBlockIndexWorkComparator>::iterator it = setBlockIndexCandidates.begin();
    while (it != setBlockIndexCandidates.end() && setBlockIndexCandidates.value_comp()(*it, m_chain.Tip())) {
        setBlockIndexCandidates.erase(it++);
    }
    // Either the current tip or a successor of it we're working towards is left in setBlockIndexCandidates.
    assert(!setBlockIndexCandidates.empty());
}

/**
 * Try to make some progress towards making pindexMostWork the active block.
 * pblock is either nullptr or a pointer to a CBlock corresponding to pindexMostWork.
 *
 * @returns true unless a system error occurred
 */
bool Chainstate::ActivateBestChainStep(BlockValidationState& state, CBlockIndex* pindexMostWork, const std::shared_ptr<const CBlock>& pblock, bool& fInvalidFound, ConnectTrace& connectTrace)
{
    AssertLockHeld(cs_main);
    if (m_mempool) AssertLockHeld(m_mempool->cs);

    const CBlockIndex* pindexOldTip = m_chain.Tip();
    const CBlockIndex* pindexFork = m_chain.FindFork(pindexMostWork);

    // Disconnect active blocks which are no longer in the best chain.
    bool fBlocksDisconnected = false;
    DisconnectedBlockTransactions disconnectpool;
    while (m_chain.Tip() && m_chain.Tip() != pindexFork) {
        if (!DisconnectTip(state, &disconnectpool)) {
            // This is likely a fatal error, but keep the mempool consistent,
            // just in case. Only remove from the mempool in this case.
            MaybeUpdateMempoolForReorg(disconnectpool, false);

            // If we're unable to disconnect a block during normal operation,
            // then that is a failure of our local system -- we should abort
            // rather than stay on a less work chain.
            AbortNode(state, "Failed to disconnect block; see debug.log for details");
            return false;
        }
        fBlocksDisconnected = true;
    }

    // Build list of new blocks to connect (in descending height order).
    std::vector<CBlockIndex*> vpindexToConnect;
    bool fContinue = true;
    int nHeight = pindexFork ? pindexFork->nHeight : -1;
    while (fContinue && nHeight != pindexMostWork->nHeight) {
        // Don't iterate the entire list of potential improvements toward the best tip, as we likely only need
        // a few blocks along the way.
        int nTargetHeight = std::min(nHeight + 32, pindexMostWork->nHeight);
        vpindexToConnect.clear();
        vpindexToConnect.reserve(nTargetHeight - nHeight);
        CBlockIndex* pindexIter = pindexMostWork->GetAncestor(nTargetHeight);
        while (pindexIter && pindexIter->nHeight != nHeight) {
            vpindexToConnect.push_back(pindexIter);
            pindexIter = pindexIter->pprev;
        }
        nHeight = nTargetHeight;

        // Connect new blocks.
        for (CBlockIndex* pindexConnect : reverse_iterate(vpindexToConnect)) {
            if (!ConnectTip(state, pindexConnect, pindexConnect == pindexMostWork ? pblock : std::shared_ptr<const CBlock>(), connectTrace, disconnectpool)) {
                if (state.IsInvalid()) {
                    // The block violates a consensus rule.
                    if (state.GetResult() != BlockValidationResult::BLOCK_MUTATED) {
                        InvalidChainFound(vpindexToConnect.front());
                    }
                    if (!state.m_preserve_state) {
                        auto pchainman = state.m_chainman;
                        auto ppeerman = state.m_peerman;
                        state = BlockValidationState();
                        state.m_chainman = pchainman;
                        state.m_peerman = ppeerman;
                    }
                    fInvalidFound = true;
                    fContinue = false;
                    break;
                } else {
                    // A system error occurred (disk space, database error, ...).
                    // Make the mempool consistent with the current tip, just in case
                    // any observers try to use it before shutdown.
                    MaybeUpdateMempoolForReorg(disconnectpool, false);
                    return false;
                }
            } else {
                PruneBlockIndexCandidates();
                if (!pindexOldTip || m_chain.Tip()->nChainWork > pindexOldTip->nChainWork) {
                    // We're in a better position than we were. Return temporarily to release the lock.
                    fContinue = false;
                    break;
                }
            }
        }
    }

    if (fBlocksDisconnected) {
        // If any blocks were disconnected, disconnectpool may be non empty.  Add
        // any disconnected transactions back to the mempool.
        MaybeUpdateMempoolForReorg(disconnectpool, true);
    }
    if (m_mempool) m_mempool->check(this->CoinsTip(), this->m_chain.Height() + 1);

    CheckForkWarningConditions();

    return true;
}

static SynchronizationState GetSynchronizationState(bool init)
{
    if (!init) return SynchronizationState::POST_INIT;
    if (::fReindex) return SynchronizationState::INIT_REINDEX;
    return SynchronizationState::INIT_DOWNLOAD;
}

static bool NotifyHeaderTip(Chainstate& chainstate) LOCKS_EXCLUDED(cs_main) {
    bool fNotify = false;
    bool fInitialBlockDownload = false;
    static CBlockIndex* pindexHeaderOld = nullptr;
    CBlockIndex* pindexHeader = nullptr;
    {
        LOCK(cs_main);
        pindexHeader = chainstate.m_chainman.m_best_header;

        if (pindexHeader != pindexHeaderOld) {
            fNotify = true;
            fInitialBlockDownload = chainstate.IsInitialBlockDownload();
            pindexHeaderOld = pindexHeader;
        }
    }
    // Send block tip changed notifications without cs_main
    if (fNotify) {
        uiInterface.NotifyHeaderTip(GetSynchronizationState(fInitialBlockDownload), pindexHeader->nHeight, pindexHeader->nTime, false);
    }
    return fNotify;
}

static void LimitValidationInterfaceQueue() LOCKS_EXCLUDED(cs_main) {
    AssertLockNotHeld(cs_main);

    if (GetMainSignals().CallbacksPending() > 10) {
        SyncWithValidationInterfaceQueue();
    }
}

bool Chainstate::ActivateBestChain(BlockValidationState& state, std::shared_ptr<const CBlock> pblock)
{
    AssertLockNotHeld(m_chainstate_mutex);
    std::vector<uint256> connected_blocks;

    // Note that while we're often called here from ProcessNewBlock, this is
    // far from a guarantee. Things in the P2P/RPC will often end up calling
    // us in the middle of ProcessNewBlock - do not assume pblock is set
    // sanely for performance or correctness!
    AssertLockNotHeld(::cs_main);

    // ABC maintains a fair degree of expensive-to-calculate internal state
    // because this function periodically releases cs_main so that it does not lock up other threads for too long
    // during large connects - and to allow for e.g. the callback queue to drain
    // we use m_chainstate_mutex to enforce mutual exclusion so that only one caller may execute this function at a time
    { // CheckDelayedBlocks can call ActivateBestChain
    LOCK(m_chainstate_mutex);

    CBlockIndex *pindexMostWork = nullptr;
    CBlockIndex *pindexNewTip = nullptr;
    int nStopAtHeight = gArgs.GetIntArg("-stopatheight", DEFAULT_STOPATHEIGHT);
    do {
        // Block until the validation queue drains. This should largely
        // never happen in normal operation, however may happen during
        // reindex, causing memory blowup if we run too far ahead.
        // Note that if a validationinterface callback ends up calling
        // ActivateBestChain this may lead to a deadlock! We should
        // probably have a DEBUG_LOCKORDER test for this in the future.
        LimitValidationInterfaceQueue();

        {
            LOCK(cs_main);
            // Lock transaction pool for at least as long as it takes for connectTrace to be consumed
            LOCK(MempoolMutex());
            CBlockIndex* starting_tip = m_chain.Tip();
            bool blocks_connected = false;
            do {
                // We absolutely may not unlock cs_main until we've made forward progress
                // (with the exception of shutdown due to hardware issues, low disk space, etc).
                ConnectTrace connectTrace; // Destructed before cs_main is unlocked

                if (pindexMostWork == nullptr) {
                    pindexMostWork = FindMostWorkChain();
                }

                // Whether we have anything to do at all.
                if (pindexMostWork == nullptr || pindexMostWork == m_chain.Tip()) {
                    break;
                }

                bool fInvalidFound = false;
                std::shared_ptr<const CBlock> nullBlockPtr;
                if (!ActivateBestChainStep(state, pindexMostWork, pblock && pblock->GetHash() == pindexMostWork->GetBlockHash() ? pblock : nullBlockPtr, fInvalidFound, connectTrace)) {
                    // A system error occurred
                    return false;
                }
                blocks_connected = true;

                if (fInvalidFound) {
                    // Wipe cache, we may need another branch now.
                    pindexMostWork = nullptr;
                }
                pindexNewTip = m_chain.Tip();

                for (const PerBlockConnectTrace& trace : connectTrace.GetBlocksConnected()) {
                    assert(trace.pblock && trace.pindex);
                    connected_blocks.push_back(trace.pblock->GetHash());
                    GetMainSignals().BlockConnected(trace.pblock, trace.pindex);
                }
            } while (!m_chain.Tip() || (starting_tip && CBlockIndexWorkComparator()(m_chain.Tip(), starting_tip)));
            if (!blocks_connected) return true;

            const CBlockIndex* pindexFork = m_chain.FindFork(starting_tip);
            bool fInitialDownload = IsInitialBlockDownload();

            // Notify external listeners about the new tip.
            // Enqueue while holding cs_main to ensure that UpdatedBlockTip is called in the order in which blocks are connected
            if (pindexFork != pindexNewTip) {
                // Notify ValidationInterface subscribers
                GetMainSignals().UpdatedBlockTip(pindexNewTip, pindexFork, fInitialDownload);

                // Always notify the UI if a new block tip was connected
                uiInterface.NotifyBlockTip(GetSynchronizationState(fInitialDownload), pindexNewTip);
            }
        }
        // When we reach this point, we switched to a new tip (stored in pindexNewTip).

        if (nStopAtHeight && pindexNewTip && pindexNewTip->nHeight >= nStopAtHeight) StartShutdown();

        // We check shutdown only after giving ActivateBestChainStep a chance to run once so that we
        // never shutdown before connecting the genesis block during LoadChainTip(). Previously this
        // caused an assert() failure during shutdown in such cases as the UTXO DB flushing checks
        // that the best block hash is non-null.
        if (ShutdownRequested()) break;
    } while (pindexNewTip != pindexMostWork);
    CheckBlockIndex();

    // Write changes periodically to disk, after relay.
    if (!FlushStateToDisk(state, FlushStateMode::PERIODIC)) {
        return false;
    }
    }

    for (const auto &block_hash : connected_blocks) {
        particl::CheckDelayedBlocks(m_blockman, state, block_hash);
    }

    return true;
}

bool Chainstate::PreciousBlock(BlockValidationState& state, CBlockIndex* pindex)
{
    AssertLockNotHeld(m_chainstate_mutex);
    AssertLockNotHeld(::cs_main);
    {
        LOCK(cs_main);
        if (pindex->nChainWork < m_chain.Tip()->nChainWork) {
            // Nothing to do, this block is not at the tip.
            return true;
        }
        if (m_chain.Tip()->nChainWork > nLastPreciousChainwork) {
            // The chain has been extended since the last call, reset the counter.
            nBlockReverseSequenceId = -1;
        }
        nLastPreciousChainwork = m_chain.Tip()->nChainWork;
        setBlockIndexCandidates.erase(pindex);
        pindex->nSequenceId = nBlockReverseSequenceId;
        if (nBlockReverseSequenceId > std::numeric_limits<int32_t>::min()) {
            // We can't keep reducing the counter if somebody really wants to
            // call preciousblock 2**31-1 times on the same set of tips...
            nBlockReverseSequenceId--;
        }
        if (pindex->IsValid(BLOCK_VALID_TRANSACTIONS) && pindex->HaveTxsDownloaded()) {
            setBlockIndexCandidates.insert(pindex);
            PruneBlockIndexCandidates();
        }
    }

    return ActivateBestChain(state, std::shared_ptr<const CBlock>());
}

bool Chainstate::InvalidateBlock(BlockValidationState& state, CBlockIndex* pindex)
{
    AssertLockNotHeld(m_chainstate_mutex);
    AssertLockNotHeld(::cs_main);

    // Genesis block can't be invalidated
    assert(pindex);
    if (pindex->nHeight == 0) return false;

    CBlockIndex* to_mark_failed = pindex;
    bool pindex_was_in_chain = false;
    int disconnected = 0;

    // We do not allow ActivateBestChain() to run while InvalidateBlock() is
    // running, as that could cause the tip to change while we disconnect
    // blocks.
    LOCK(m_chainstate_mutex);

    // We'll be acquiring and releasing cs_main below, to allow the validation
    // callbacks to run. However, we should keep the block index in a
    // consistent state as we disconnect blocks -- in particular we need to
    // add equal-work blocks to setBlockIndexCandidates as we disconnect.
    // To avoid walking the block index repeatedly in search of candidates,
    // build a map once so that we can look up candidate blocks by chain
    // work as we go.
    std::multimap<const arith_uint256, CBlockIndex *> candidate_blocks_by_work;

    {
        LOCK(cs_main);
        for (auto& entry : m_blockman.m_block_index) {
            CBlockIndex* candidate = &entry.second;
            // We don't need to put anything in our active chain into the
            // multimap, because those candidates will be found and considered
            // as we disconnect.
            // Instead, consider only non-active-chain blocks that have at
            // least as much work as where we expect the new tip to end up.
            if (!m_chain.Contains(candidate) &&
                    !CBlockIndexWorkComparator()(candidate, pindex->pprev) &&
                    candidate->IsValid(BLOCK_VALID_TRANSACTIONS) &&
                    candidate->HaveTxsDownloaded()) {
                candidate_blocks_by_work.insert(std::make_pair(candidate->nChainWork, candidate));
            }
        }
    }

    // Disconnect (descendants of) pindex, and mark them invalid.
    while (true) {
        if (ShutdownRequested()) break;

        // Make sure the queue of validation callbacks doesn't grow unboundedly.
        LimitValidationInterfaceQueue();

        LOCK(cs_main);
        // Lock for as long as disconnectpool is in scope to make sure MaybeUpdateMempoolForReorg is
        // called after DisconnectTip without unlocking in between
        LOCK(MempoolMutex());
        if (!m_chain.Contains(pindex)) break;
        pindex_was_in_chain = true;
        CBlockIndex *invalid_walk_tip = m_chain.Tip();

        // ActivateBestChain considers blocks already in m_chain
        // unconditionally valid already, so force disconnect away from it.
        DisconnectedBlockTransactions disconnectpool;
        bool ret = DisconnectTip(state, &disconnectpool);
        // DisconnectTip will add transactions to disconnectpool.
        // Adjust the mempool to be consistent with the new tip, adding
        // transactions back to the mempool if disconnecting was successful,
        // and we're not doing a very deep invalidation (in which case
        // keeping the mempool up to date is probably futile anyway).
        MaybeUpdateMempoolForReorg(disconnectpool, /* fAddToMempool = */ (++disconnected <= 10) && ret);
        if (!ret) return false;
        assert(invalid_walk_tip->pprev == m_chain.Tip());

        // We immediately mark the disconnected blocks as invalid.
        // This prevents a case where pruned nodes may fail to invalidateblock
        // and be left unable to start as they have no tip candidates (as there
        // are no blocks that meet the "have data and are not invalid per
        // nStatus" criteria for inclusion in setBlockIndexCandidates).
        invalid_walk_tip->nStatus |= BLOCK_FAILED_VALID;
        m_blockman.m_dirty_blockindex.insert(invalid_walk_tip);
        setBlockIndexCandidates.erase(invalid_walk_tip);
        setBlockIndexCandidates.insert(invalid_walk_tip->pprev);
        if (invalid_walk_tip->pprev == to_mark_failed && (to_mark_failed->nStatus & BLOCK_FAILED_VALID)) {
            // We only want to mark the last disconnected block as BLOCK_FAILED_VALID; its children
            // need to be BLOCK_FAILED_CHILD instead.
            to_mark_failed->nStatus = (to_mark_failed->nStatus ^ BLOCK_FAILED_VALID) | BLOCK_FAILED_CHILD;
            m_blockman.m_dirty_blockindex.insert(to_mark_failed);
        }

        // Add any equal or more work headers to setBlockIndexCandidates
        auto candidate_it = candidate_blocks_by_work.lower_bound(invalid_walk_tip->pprev->nChainWork);
        while (candidate_it != candidate_blocks_by_work.end()) {
            if (!CBlockIndexWorkComparator()(candidate_it->second, invalid_walk_tip->pprev)) {
                setBlockIndexCandidates.insert(candidate_it->second);
                candidate_it = candidate_blocks_by_work.erase(candidate_it);
            } else {
                ++candidate_it;
            }
        }

        // Track the last disconnected block, so we can correct its BLOCK_FAILED_CHILD status in future
        // iterations, or, if it's the last one, call InvalidChainFound on it.
        to_mark_failed = invalid_walk_tip;
    }

    CheckBlockIndex();

    {
        LOCK(cs_main);
        if (m_chain.Contains(to_mark_failed)) {
            // If the to-be-marked invalid block is in the active chain, something is interfering and we can't proceed.
            return false;
        }

        // Mark pindex (or the last disconnected block) as invalid, even when it never was in the main chain
        to_mark_failed->nStatus |= BLOCK_FAILED_VALID;
        m_blockman.m_dirty_blockindex.insert(to_mark_failed);
        setBlockIndexCandidates.erase(to_mark_failed);
        m_chainman.m_failed_blocks.insert(to_mark_failed);

        // If any new blocks somehow arrived while we were disconnecting
        // (above), then the pre-calculation of what should go into
        // setBlockIndexCandidates may have missed entries. This would
        // technically be an inconsistency in the block index, but if we clean
        // it up here, this should be an essentially unobservable error.
        // Loop back over all block index entries and add any missing entries
        // to setBlockIndexCandidates.
        for (auto& [_, block_index] : m_blockman.m_block_index) {
            if (block_index.IsValid(BLOCK_VALID_TRANSACTIONS) && block_index.HaveTxsDownloaded() && !setBlockIndexCandidates.value_comp()(&block_index, m_chain.Tip())) {
                setBlockIndexCandidates.insert(&block_index);
            }
        }

        InvalidChainFound(to_mark_failed);
    }

    // Only notify about a new block tip if the active chain was modified.
    if (pindex_was_in_chain) {
        uiInterface.NotifyBlockTip(GetSynchronizationState(IsInitialBlockDownload()), to_mark_failed->pprev);
    }
    return true;
}

void Chainstate::ResetBlockFailureFlags(CBlockIndex *pindex) {
    AssertLockHeld(cs_main);

    int nHeight = pindex->nHeight;

    // Remove the invalidity flag from this block and all its descendants.
    for (auto& [_, block_index] : m_blockman.m_block_index) {
        if (!block_index.IsValid() && block_index.GetAncestor(nHeight) == pindex) {
            block_index.nStatus &= ~BLOCK_FAILED_MASK;
            block_index.nFlags &= ~(BLOCK_FAILED_DUPLICATE_STAKE | BLOCK_STAKE_KERNEL_SPENT);
            m_blockman.m_dirty_blockindex.insert(&block_index);
            if (block_index.IsValid(BLOCK_VALID_TRANSACTIONS) && block_index.HaveTxsDownloaded() && setBlockIndexCandidates.value_comp()(m_chain.Tip(), &block_index)) {
                setBlockIndexCandidates.insert(&block_index);
            }
            if (&block_index == m_chainman.m_best_invalid) {
                // Reset invalid block marker if it was pointing to one of those.
                m_chainman.m_best_invalid = nullptr;
            }
            m_chainman.m_failed_blocks.erase(&block_index);
        }
    }

    // Remove the invalidity flag from all ancestors too.
    while (pindex != nullptr) {
        if (pindex->nStatus & BLOCK_FAILED_MASK) {
            pindex->nStatus &= ~BLOCK_FAILED_MASK;
            m_blockman.m_dirty_blockindex.insert(pindex);
            m_chainman.m_failed_blocks.erase(pindex);
        }
        pindex = pindex->pprev;
    }
}

/** Mark a block as having its data received and checked (up to BLOCK_VALID_TRANSACTIONS). */
void Chainstate::ReceivedBlockTransactions(const CBlock& block, CBlockIndex* pindexNew, const FlatFilePos& pos)
{
    AssertLockHeld(cs_main);
    pindexNew->nTx = block.vtx.size();
    pindexNew->nChainTx = 0;
    pindexNew->nFile = pos.nFile;
    pindexNew->nDataPos = pos.nPos;
    pindexNew->nUndoPos = 0;
    pindexNew->nStatus |= BLOCK_HAVE_DATA;
    if (DeploymentActiveAt(*pindexNew, m_chainman, Consensus::DEPLOYMENT_SEGWIT)) {
        pindexNew->nStatus |= BLOCK_OPT_WITNESS;
    }
    pindexNew->RaiseValidity(BLOCK_VALID_TRANSACTIONS);
    m_blockman.m_dirty_blockindex.insert(pindexNew);

    if (pindexNew->pprev == nullptr || pindexNew->pprev->HaveTxsDownloaded()) {
        // If pindexNew is the genesis block or all parents are BLOCK_VALID_TRANSACTIONS.
        std::deque<CBlockIndex*> queue;
        queue.push_back(pindexNew);

        // Recursively process any descendant blocks that now may be eligible to be connected.
        while (!queue.empty()) {
            CBlockIndex *pindex = queue.front();
            queue.pop_front();
            pindex->nChainTx = (pindex->pprev ? pindex->pprev->nChainTx : 0) + pindex->nTx;
            pindex->nSequenceId = nBlockSequenceId++;
            if (m_chain.Tip() == nullptr || !setBlockIndexCandidates.value_comp()(pindex, m_chain.Tip())) {
                setBlockIndexCandidates.insert(pindex);
            }
            std::pair<std::multimap<CBlockIndex*, CBlockIndex*>::iterator, std::multimap<CBlockIndex*, CBlockIndex*>::iterator> range = m_blockman.m_blocks_unlinked.equal_range(pindex);
            while (range.first != range.second) {
                std::multimap<CBlockIndex*, CBlockIndex*>::iterator it = range.first;
                queue.push_back(it->second);
                range.first++;
                m_blockman.m_blocks_unlinked.erase(it);
            }
        }
    } else {
        if (pindexNew->pprev && pindexNew->pprev->IsValid(BLOCK_VALID_TREE)) {
            m_blockman.m_blocks_unlinked.insert(std::make_pair(pindexNew->pprev, pindexNew));
        }
    }
}

static bool CheckBlockHeader(const CBlockHeader& block, BlockValidationState& state, const Consensus::Params& consensusParams, bool fCheckPOW = true)
{
    if (fParticlMode &&
        !block.IsParticlVersion())
        return state.Invalid(BlockValidationResult::BLOCK_CONSENSUS, "block-version", "bad block version");

    // Check proof of work matches claimed amount
    if (!fParticlMode &&
        fCheckPOW && !CheckProofOfWork(block.GetHash(), block.nBits, consensusParams))
        return state.Invalid(BlockValidationResult::BLOCK_INVALID_HEADER, "high-hash", "proof of work failed");

    return true;
}


bool CheckBlockSignature(const CBlock &block)
{
    if (!block.IsProofOfStake())
        return block.vchBlockSig.empty();
    if (block.vchBlockSig.empty())
        return false;
    if (block.vtx[0]->vin.size() < 1)
        return false;

    const auto &txin = block.vtx[0]->vin[0];
    if (txin.scriptWitness.stack.size() != 2)
        return false;

    if (txin.scriptWitness.stack[1].size() != 33)
        return false;

    CPubKey pubKey(txin.scriptWitness.stack[1]);
    return pubKey.Verify(block.GetHash(), block.vchBlockSig);
};

bool CheckBlock(const CBlock& block, BlockValidationState& state, const Consensus::Params& consensusParams, bool fCheckPOW, bool fCheckMerkleRoot)
{
    // These are checks that are independent of context.

    if (block.fChecked)
        return true;

    // Check that the header is valid (particularly PoW).  This is mostly
    // redundant with the call in AcceptBlockHeader.
    if (!CheckBlockHeader(block, state, consensusParams, fCheckPOW))
        return false;

    state.SetStateInfo(block.nTime, -1, consensusParams, fParticlMode, (particl::fBusyImporting && particl::fSkipRangeproof), true);

    // Signet only: check block solution
    if (consensusParams.signet_blocks && fCheckPOW && !CheckSignetBlockSolution(block, consensusParams)) {
        return state.Invalid(BlockValidationResult::BLOCK_CONSENSUS, "bad-signet-blksig", "signet block signature validation failure");
    }

    // Check the merkle root.
    if (fCheckMerkleRoot) {
        bool mutated;

        uint256 hashMerkleRoot2 = BlockMerkleRoot(block, &mutated);

        if (block.hashMerkleRoot != hashMerkleRoot2)
            return state.Invalid(BlockValidationResult::BLOCK_MUTATED, "bad-txnmrklroot", "hashMerkleRoot mismatch");

        // Check for merkle tree malleability (CVE-2012-2459): repeating sequences
        // of transactions in a block without affecting the merkle root of a block,
        // while still invalidating it.
        if (mutated)
            return state.Invalid(BlockValidationResult::BLOCK_MUTATED, "bad-txns-duplicate", "duplicate transaction");
    }

    // All potential-corruption validation must be done before we do any
    // transaction validation, as otherwise we may mark the header as invalid
    // because we receive the wrong transactions for it.
    // Note that witness malleability is checked in ContextualCheckBlock, so no
    // checks that use witness data may be performed here.

    // Size limits
    if (block.vtx.empty() || block.vtx.size() * WITNESS_SCALE_FACTOR > MAX_BLOCK_WEIGHT || ::GetSerializeSize(block, PROTOCOL_VERSION | SERIALIZE_TRANSACTION_NO_WITNESS) * WITNESS_SCALE_FACTOR > MAX_BLOCK_WEIGHT)
        return state.Invalid(BlockValidationResult::BLOCK_CONSENSUS, "bad-blk-length", "size limits failed");

    if (fParticlMode) {
        // First transaction must be coinbase (genesis only) or coinstake
        // 2nd txn may be coinbase in early blocks: check further in ContextualCheckBlock
        if (!(block.vtx[0]->IsCoinBase() || block.vtx[0]->IsCoinStake())) { // only genesis can be coinbase, check in ContextualCheckBlock
            return state.Invalid(BlockValidationResult::BLOCK_CONSENSUS, "bad-cb-missing", "first tx is not coinbase");
        }

        // 2nd txn may never be coinstake, remaining txns must not be coinbase/stake
        for (size_t i = 1; i < block.vtx.size(); i++) {
            if ((i > 1 && block.vtx[i]->IsCoinBase()) || block.vtx[i]->IsCoinStake()) {
                return state.Invalid(BlockValidationResult::BLOCK_CONSENSUS, "bad-cb-multiple", "more than one coinbase or coinstake");
            }
        }

        if (!CheckBlockSignature(block)) {
            return state.Invalid(BlockValidationResult::BLOCK_CONSENSUS, "bad-block-signature", "bad block signature");
        }
    } else {
        // First transaction must be coinbase, the rest must not be
        if (block.vtx.empty() || !block.vtx[0]->IsCoinBase())
            return state.Invalid(BlockValidationResult::BLOCK_CONSENSUS, "bad-cb-missing", "first tx is not coinbase");
        for (unsigned int i = 1; i < block.vtx.size(); i++)
        if (block.vtx[i]->IsCoinBase())
            return state.Invalid(BlockValidationResult::BLOCK_CONSENSUS, "bad-cb-multiple", "more than one coinbase");
    }

    // Check transactions
    // Must check for duplicate inputs (see CVE-2018-17144)
    for (const auto& tx : block.vtx) {
        TxValidationState tx_state;
        tx_state.SetStateInfo(block.nTime, -1, consensusParams, fParticlMode, (particl::fBusyImporting && particl::fSkipRangeproof), true);
        tx_state.m_chainman = state.m_chainman;
        if (state.m_chainman) {
            tx_state.m_chainstate = &state.m_chainman->ActiveChainstate();
        }
        if (!CheckTransaction(*tx, tx_state)) {
            // CheckBlock() does context-free validation checks. The only
            // possible failures are consensus failures.
            assert(tx_state.GetResult() == TxValidationResult::TX_CONSENSUS);
            return state.Invalid(BlockValidationResult::BLOCK_CONSENSUS, tx_state.GetRejectReason(),
                                 strprintf("Transaction check failed (tx hash %s) %s", tx->GetHash().ToString(), tx_state.GetDebugMessage()));
        }
    }
    unsigned int nSigOps = 0;
    for (const auto& tx : block.vtx)
    {
        nSigOps += GetLegacySigOpCount(*tx);
    }
    if (nSigOps * WITNESS_SCALE_FACTOR > MAX_BLOCK_SIGOPS_COST)
        return state.Invalid(BlockValidationResult::BLOCK_CONSENSUS, "bad-blk-sigops", "out-of-bounds SigOpCount");

    if (fCheckPOW && fCheckMerkleRoot)
        block.fChecked = true;

    return true;
}

void ChainstateManager::UpdateUncommittedBlockStructures(CBlock& block, const CBlockIndex* pindexPrev) const
{
    int commitpos = GetWitnessCommitmentIndex(block);
    static const std::vector<unsigned char> nonce(32, 0x00);
    if (commitpos != NO_WITNESS_COMMITMENT && DeploymentActiveAfter(pindexPrev, *this, Consensus::DEPLOYMENT_SEGWIT) && !block.vtx[0]->HasWitness()) {
        CMutableTransaction tx(*block.vtx[0]);
        tx.vin[0].scriptWitness.stack.resize(1);
        tx.vin[0].scriptWitness.stack[0] = nonce;
        block.vtx[0] = MakeTransactionRef(std::move(tx));
    }
}

std::vector<unsigned char> ChainstateManager::GenerateCoinbaseCommitment(CBlock& block, const CBlockIndex* pindexPrev) const
{
    std::vector<unsigned char> commitment;
    if (fParticlMode) {
        return commitment;
    }

    int commitpos = GetWitnessCommitmentIndex(block);
    std::vector<unsigned char> ret(32, 0x00);
    if (commitpos == NO_WITNESS_COMMITMENT) {
        uint256 witnessroot = BlockWitnessMerkleRoot(block, nullptr);
        CHash256().Write(witnessroot).Write(ret).Finalize(witnessroot);
        CTxOut out;
        out.nValue = 0;
        out.scriptPubKey.resize(MINIMUM_WITNESS_COMMITMENT);
        out.scriptPubKey[0] = OP_RETURN;
        out.scriptPubKey[1] = 0x24;
        out.scriptPubKey[2] = 0xaa;
        out.scriptPubKey[3] = 0x21;
        out.scriptPubKey[4] = 0xa9;
        out.scriptPubKey[5] = 0xed;
        memcpy(&out.scriptPubKey[6], witnessroot.begin(), 32);
        commitment = std::vector<unsigned char>(out.scriptPubKey.begin(), out.scriptPubKey.end());
        CMutableTransaction tx(*block.vtx[0]);
        tx.vout.push_back(out);
        block.vtx[0] = MakeTransactionRef(std::move(tx));
    }
    UpdateUncommittedBlockStructures(block, pindexPrev);
    return commitment;
}

bool HasValidProofOfWork(const std::vector<CBlockHeader>& headers, const Consensus::Params& consensusParams)
{
    return std::all_of(headers.cbegin(), headers.cend(),
            [&](const auto& header) { return CheckProofOfWork(header.GetHash(), header.nBits, consensusParams);});
}

arith_uint256 CalculateHeadersWork(const std::vector<CBlockHeader>& headers)
{
    arith_uint256 total_work{0};
    for (const CBlockHeader& header : headers) {
        CBlockIndex dummy(header);
        total_work += GetBlockProof(dummy);
    }
    return total_work;
}

/** Context-dependent validity checks.
 *  By "context", we mean only the previous block headers, but not the UTXO
 *  set; UTXO-related validity checks are done in ConnectBlock().
 *  NOTE: This function is not currently invoked by ConnectBlock(), so we
 *  should consider upgrade issues if we change which consensus rules are
 *  enforced in this function (eg by adding a new consensus rule). See comment
 *  in ConnectBlock().
 *  Note that -reindex-chainstate skips the validation that happens here!
 */
static bool ContextualCheckBlockHeader(const CBlockHeader& block, BlockValidationState& state, BlockManager& blockman, const ChainstateManager& chainman, const CBlockIndex* pindexPrev, NodeClock::time_point now) EXCLUSIVE_LOCKS_REQUIRED(::cs_main)
{
    AssertLockHeld(::cs_main);
    //assert(pindexPrev != nullptr);
    const int nHeight = pindexPrev == nullptr ? 0 : pindexPrev->nHeight + 1;

    // Check proof of work
    const Consensus::Params& consensusParams = chainman.GetConsensus();
    if (fParticlMode && pindexPrev) {
        // Check proof-of-stake
        if (block.nBits != particl::GetNextTargetRequired(pindexPrev, consensusParams))
            return state.Invalid(BlockValidationResult::BLOCK_INVALID_HEADER, "bad-diffbits-pos", "incorrect proof of stake");
    } else {
        // Check proof of work
        if (block.nBits != GetNextWorkRequired(pindexPrev, &block, consensusParams))
            return state.Invalid(BlockValidationResult::BLOCK_INVALID_HEADER, "bad-diffbits", "incorrect proof of work");
    }

    // Check against checkpoints
    if (fCheckpointsEnabled) {
        // Don't accept any forks from the main chain prior to last checkpoint.
        // GetLastCheckpoint finds the last checkpoint in MapCheckpoints that's in our
        // BlockIndex().
        const CBlockIndex* pcheckpoint = blockman.GetLastCheckpoint(chainman.GetParams().Checkpoints());
        if (pcheckpoint && nHeight < pcheckpoint->nHeight) {
            LogPrintf("ERROR: %s: forked chain older than last checkpoint (height %d)\n", __func__, nHeight);
            return state.Invalid(BlockValidationResult::BLOCK_CHECKPOINT, "bad-fork-prior-to-checkpoint");
        }
    }

    // Check timestamp against prev
    if (block.GetBlockTime() <= pindexPrev->GetMedianTimePast())
        return state.Invalid(BlockValidationResult::BLOCK_INVALID_HEADER, "time-too-old", "block's timestamp is too early");

    // Check timestamp
    auto unix_timestamp = TicksSinceEpoch<std::chrono::seconds>(now);
    if (!block.hashPrevBlock.IsNull() && // allow genesis block to be created in the future
        (fParticlMode ? (block.GetBlockTime() > particl::FutureDrift(unix_timestamp)) : (block.Time() > now + std::chrono::seconds{MAX_FUTURE_BLOCK_TIME}))) {
        return state.Invalid(BlockValidationResult::BLOCK_TIME_FUTURE, "time-too-new", "block timestamp too far in the future");
    }

    // Reject blocks with outdated version
    if ((block.nVersion < 2 && DeploymentActiveAfter(pindexPrev, chainman, Consensus::DEPLOYMENT_HEIGHTINCB)) ||
        (block.nVersion < 3 && DeploymentActiveAfter(pindexPrev, chainman, Consensus::DEPLOYMENT_DERSIG)) ||
        (block.nVersion < 4 && DeploymentActiveAfter(pindexPrev, chainman, Consensus::DEPLOYMENT_CLTV))) {
            return state.Invalid(BlockValidationResult::BLOCK_INVALID_HEADER, strprintf("bad-version(0x%08x)", block.nVersion),
                                 strprintf("rejected nVersion=0x%08x block", block.nVersion));
    }

    return true;
}

/** NOTE: This function is not currently invoked by ConnectBlock(), so we
 *  should consider upgrade issues if we change which consensus rules are
 *  enforced in this function (eg by adding a new consensus rule). See comment
 *  in ConnectBlock().
 *  Note that -reindex-chainstate skips the validation that happens here!
 */
static bool ContextualCheckBlock(const CBlock& block, BlockValidationState& state, const ChainstateManager& chainman, const CBlockIndex* pindexPrev, bool accept_block=false) EXCLUSIVE_LOCKS_REQUIRED(cs_main)
{
    const int nHeight = pindexPrev == nullptr ? 0 : pindexPrev->nHeight + 1;
    const int64_t nPrevTime = pindexPrev ? pindexPrev->nTime : 0;

    // Enforce BIP113 (Median Time Past).
    bool enforce_locktime_median_time_past{false};
    if (DeploymentActiveAfter(pindexPrev, chainman, Consensus::DEPLOYMENT_CSV)) {
        assert(pindexPrev != nullptr);
        enforce_locktime_median_time_past = true;
    }

    const int64_t nLockTimeCutoff{enforce_locktime_median_time_past ?
                                      (pindexPrev ? pindexPrev->GetMedianTimePast() : block.GetBlockTime()) :
                                      block.GetBlockTime()};

    // Check that all transactions are finalized
    for (const auto& tx : block.vtx) {
        if (!IsFinalTx(*tx, nHeight, nLockTimeCutoff)) {
            return state.Invalid(BlockValidationResult::BLOCK_CONSENSUS, "bad-txns-nonfinal", "non-final transaction");
        }
    }

    if (fParticlMode) {
        if (block.IsProofOfStake()) {
            if (!chainman.ActiveChainstate().IsInitialBlockDownload() &&
                !particl::CheckStakeUnique(block)) {
                //state.DoS(10, false, "bad-cs-duplicate", false, "duplicate coinstake");

                state.nFlags |= BLOCK_FAILED_DUPLICATE_STAKE;

                /*
                // TODO: ask peers which stake kernel they have
                if (chainActive.Tip()->nHeight < GetNumBlocksOfPeers() - 8) // peers have significantly longer chain, this node must've got the wrong stake 1st
                {
                    LogPrint(BCLog::POS, "%s: Ignoring CheckStakeUnique for block %s, chain height behind peers.\n", __func__, block.GetHash().ToString());
                    const COutPoint &kernel = block.vtx[0]->vin[0].prevout;
                    mapStakeSeen[kernel] = block.GetHash();
                } else
                    return state.DoS(20, false, "bad-cs-duplicate", false, "duplicate coinstake");
                */
            }

            // Limit the number of outputs in a coinstake txn to 6: 1 data + 1 treasury + 4 user
            if (nPrevTime >= chainman.ActiveChainstate().m_params.GetConsensus().OpIsCoinstakeTime) {
                if (block.vtx[0]->vpout.size() > 6) {
                    return state.Invalid(BlockValidationResult::BLOCK_CONSENSUS, "bad-cs-outputs", "Too many outputs in coinstake");
                }
            }

            // Coinstake output 0 must be data output of blockheight
            int i;
            if (!block.vtx[0]->GetCoinStakeHeight(i)) {
                return state.Invalid(BlockValidationResult::BLOCK_CONSENSUS, "bad-cs-malformed", "coinstake txn is malformed");
            }

            if (i != nHeight) {
                return state.Invalid(BlockValidationResult::BLOCK_CONSENSUS, "bad-cs-height", "block height mismatch in coinstake");
            }

            std::vector<uint8_t> &vData = ((CTxOutData*)block.vtx[0]->vpout[0].get())->vData;
            if (vData.size() > 8 && vData[4] == DO_VOTE) {
                uint32_t voteToken;
                memcpy(&voteToken, &vData[5], 4);
                voteToken = le32toh(voteToken);

                LogPrint(BCLog::HDWALLET, _("Block %d casts vote for option %u of proposal %u.\n").translated.c_str(),
                    nHeight, voteToken >> 16, voteToken & 0xFFFF);
            }

            // check witness merkleroot, TODO: should witnessmerkleroot be hashed?
            bool malleated = false;
            uint256 hashWitness = BlockWitnessMerkleRoot(block, &malleated);

            if (hashWitness != block.hashWitnessMerkleRoot) {
                return state.Invalid(BlockValidationResult::BLOCK_MUTATED, "bad-witness-merkle-match", strprintf("%s : witness merkle commitment mismatch", __func__));
            }

            if (!CheckCoinStakeTimestamp(nHeight, block.GetBlockTime())) {
                return state.Invalid(BlockValidationResult::DOS_50, "bad-coinstake-time", strprintf("%s: coinstake timestamp violation nTimeBlock=%d", __func__, block.GetBlockTime()));
            }

            // Check timestamp against prev
            if (block.GetBlockTime() <= pindexPrev->GetPastTimeLimit() || particl::FutureDrift(block.GetBlockTime()) < pindexPrev->GetBlockTime()) {
                return state.Invalid(BlockValidationResult::DOS_50, "bad-block-time", strprintf("%s: block's timestamp is too early", __func__));
            }

            uint256 hashProof, targetProofOfStake;

            // IsInitialBlockDownload tests (!fImporting && !fReindex)
            // Blocks are connected at end of import / reindex
            if (accept_block && chainman.ActiveChainstate().IsInitialBlockDownload()) {
                // CheckProofOfStake is run again during connectblock
            } else
            if (!CheckProofOfStake(chainman.ActiveChainstate(), state, pindexPrev, *block.vtx[0], block.nTime, block.nBits, hashProof, targetProofOfStake)) {
                return error("ContextualCheckBlock(): check proof-of-stake failed for block %s\n", block.GetHash().ToString());
            }
        } else {
            bool fCheckPOW = true; // TODO: pass properly
            if (fCheckPOW && !CheckProofOfWork(block.GetHash(), block.nBits, chainman.ActiveChainstate().m_params.GetConsensus(), nHeight, chainman.ActiveChainstate().m_params.GetLastImportHeight()))
                return state.Invalid(BlockValidationResult::BLOCK_INVALID_HEADER, "high-hash", "proof of work failed");

            // Enforce rule that the coinbase ends with serialized block height
            // genesis block scriptSig size will be different
            CScript expect = CScript() << OP_RETURN << nHeight;
            const CScript &scriptSig = block.vtx[0]->vin[0].scriptSig;
            if (scriptSig.size() < expect.size() ||
                !std::equal(expect.begin()
                    , expect.end(), scriptSig.begin() + scriptSig.size()-expect.size())) {
                return state.Invalid(BlockValidationResult::BLOCK_CONSENSUS, "bad-cb-height", "block height mismatch in coinbase");
            }
        }

        if (nHeight > 0 && !block.vtx[0]->IsCoinStake()) { // only genesis block can start with coinbase
            return state.Invalid(BlockValidationResult::BLOCK_CONSENSUS, "bad-cs-missing", "first tx is not coinstake");
        }

        if (nHeight > 0 &&  // skip genesis
            chainman.ActiveChainstate().m_params.GetLastImportHeight() >= (uint32_t)nHeight) {
            // 2nd txn must be coinbase
            if (block.vtx.size() < 2 || !block.vtx[1]->IsCoinBase()) {
                return state.Invalid(BlockValidationResult::BLOCK_CONSENSUS, "bad-cb", "Second txn of import block must be coinbase");
            }

            // Check hash of genesis import txn matches expected hash.
            uint256 txnHash = block.vtx[1]->GetHash();
            if (!chainman.ActiveChainstate().m_params.CheckImportCoinbase(nHeight, txnHash)) {
                return state.Invalid(BlockValidationResult::BLOCK_CONSENSUS, "bad-cb", "Incorrect outputs hash.");
            }
        } else {
            // 2nd txn can't be coinbase if block height > GetLastImportHeight
            if (block.vtx.size() > 1 && block.vtx[1]->IsCoinBase()) {
                return state.Invalid(BlockValidationResult::BLOCK_CONSENSUS, "bad-cb-multiple", "unexpected coinbase");
            }
        }
    } else {
        // Enforce rule that the coinbase starts with serialized block height
        if (DeploymentActiveAfter(pindexPrev, chainman, Consensus::DEPLOYMENT_HEIGHTINCB))
        {
            CScript expect = CScript() << nHeight;
            if (block.vtx[0]->vin[0].scriptSig.size() < expect.size() ||
                !std::equal(expect.begin(), expect.end(), block.vtx[0]->vin[0].scriptSig.begin())) {
                return state.Invalid(BlockValidationResult::BLOCK_CONSENSUS, "bad-cb-height", "block height mismatch in coinbase");
            }
        }

        // Validation for witness commitments.
        // * We compute the witness hash (which is the hash including witnesses) of all the block's transactions, except the
        //   coinbase (where 0x0000....0000 is used instead).
        // * The coinbase scriptWitness is a stack of a single 32-byte vector, containing a witness reserved value (unconstrained).
        // * We build a merkle tree with all those witness hashes as leaves (similar to the hashMerkleRoot in the block header).
        // * There must be at least one output whose scriptPubKey is a single 36-byte push, the first 4 bytes of which are
        //   {0xaa, 0x21, 0xa9, 0xed}, and the following 32 bytes are SHA256^2(witness root, witness reserved value). In case there are
        //   multiple, the last one is used.
        bool fHaveWitness = false;
        if (DeploymentActiveAfter(pindexPrev, chainman, Consensus::DEPLOYMENT_SEGWIT)) {
            int commitpos = GetWitnessCommitmentIndex(block);
            if (commitpos != NO_WITNESS_COMMITMENT) {
                bool malleated = false;
                uint256 hashWitness = BlockWitnessMerkleRoot(block, &malleated);
                // The malleation check is ignored; as the transaction tree itself
                // already does not permit it, it is impossible to trigger in the
                // witness tree.
                if (block.vtx[0]->vin[0].scriptWitness.stack.size() != 1 || block.vtx[0]->vin[0].scriptWitness.stack[0].size() != 32) {
                    return state.Invalid(BlockValidationResult::BLOCK_MUTATED, "bad-witness-nonce-size", strprintf("%s : invalid witness reserved value size", __func__));
                }
                CHash256().Write(hashWitness).Write(block.vtx[0]->vin[0].scriptWitness.stack[0]).Finalize(hashWitness);
                if (memcmp(hashWitness.begin(), &block.vtx[0]->vout[commitpos].scriptPubKey[6], 32)) {
                    return state.Invalid(BlockValidationResult::BLOCK_MUTATED, "bad-witness-merkle-match", strprintf("%s : witness merkle commitment mismatch", __func__));
                }
                fHaveWitness = true;
            }
        }

        // No witness data is allowed in blocks that don't commit to witness data, as this would otherwise leave room for spam
        if (!fHaveWitness) {
          for (const auto& tx : block.vtx) {
                if (tx->HasWitness()) {
                    return state.Invalid(BlockValidationResult::BLOCK_MUTATED, "unexpected-witness", strprintf("%s : unexpected witness data found", __func__));
                }
            }
        }
    }

    // After the coinbase witness reserved value and commitment are verified,
    // we can check if the block weight passes (before we've checked the
    // coinbase witness, it would be possible for the weight to be too
    // large by filling up the coinbase witness, which doesn't change
    // the block hash, so we couldn't mark the block as permanently
    // failed).
    if (GetBlockWeight(block) > MAX_BLOCK_WEIGHT) {
        return state.Invalid(BlockValidationResult::BLOCK_CONSENSUS, "bad-blk-weight", strprintf("%s : weight limit failed", __func__));
    }

    return true;
}

bool ChainstateManager::AcceptBlockHeader(const CBlockHeader& block, BlockValidationState& state, CBlockIndex** ppindex, bool min_pow_checked, bool fRequested)
{
    AssertLockHeld(cs_main);

    // Check for duplicate
    uint256 hash = block.GetHash();
    BlockMap::iterator miSelf{m_blockman.m_block_index.find(hash)};
    if (hash != GetConsensus().hashGenesisBlock) {
        if (miSelf != m_blockman.m_block_index.end()) {
            // Block header is already known.
            CBlockIndex* pindex = &(miSelf->second);
            if (state.m_chainman && !state.m_peerman) {
                state.m_peerman = state.m_chainman->m_peerman;
            }
            if (fParticlMode && !fRequested &&
                !state.m_chainman->ActiveChainstate().IsInitialBlockDownload() && state.nodeId >= 0 &&
                !state.m_peerman->IncDuplicateHeaders(state.nodeId)) {
                state.m_punish_for_duplicates = true;
            }

            if (ppindex)
                *ppindex = pindex;
            if (pindex->nStatus & BLOCK_FAILED_MASK) {
                /*
                if (pindex->nFlags & BLOCK_FAILED_DUPLICATE_STAKE
                    && ProcessDuplicateStakeHeader(pindex, state.nodeId))
                {
                    // pass
                } else */
                LogPrint(BCLog::VALIDATION, "%s: block %s is marked invalid\n", __func__, hash.ToString());
                return state.Invalid(BlockValidationResult::BLOCK_CACHED_INVALID, "duplicate");
            }
            return true;
        }

        if (!CheckBlockHeader(block, state, GetConsensus())) {
            LogPrint(BCLog::VALIDATION, "%s: Consensus::CheckBlockHeader: %s, %s\n", __func__, hash.ToString(), state.ToString());
            return false;
        }

        // Get prev block index
        CBlockIndex* pindexPrev = nullptr;
        BlockMap::iterator mi{m_blockman.m_block_index.find(block.hashPrevBlock)};
        if (mi == m_blockman.m_block_index.end()) {
            LogPrint(BCLog::VALIDATION, "%s: %s prev block not found\n", __func__, hash.ToString());
            return state.Invalid(BlockValidationResult::BLOCK_MISSING_PREV, "prev-blk-not-found");
        }
        pindexPrev = &((*mi).second);
        if (pindexPrev->nStatus & BLOCK_FAILED_MASK) {
            LogPrint(BCLog::VALIDATION, "%s: %s prev block invalid\n", __func__, hash.ToString());
            return state.Invalid(BlockValidationResult::BLOCK_INVALID_PREV, "bad-prevblk");
        }
        if (!ContextualCheckBlockHeader(block, state, m_blockman, *this, pindexPrev, m_options.adjusted_time_callback())) {
            LogPrint(BCLog::VALIDATION, "%s: Consensus::ContextualCheckBlockHeader: %s, %s\n", __func__, hash.ToString(), state.ToString());
            return false;
        }

        /* Determine if this block descends from any block which has been found
         * invalid (m_failed_blocks), then mark pindexPrev and any blocks between
         * them as failed. For example:
         *
         *                D3
         *              /
         *      B2 - C2
         *    /         \
         *  A             D2 - E2 - F2
         *    \
         *      B1 - C1 - D1 - E1
         *
         * In the case that we attempted to reorg from E1 to F2, only to find
         * C2 to be invalid, we would mark D2, E2, and F2 as BLOCK_FAILED_CHILD
         * but NOT D3 (it was not in any of our candidate sets at the time).
         *
         * In any case D3 will also be marked as BLOCK_FAILED_CHILD at restart
         * in LoadBlockIndex.
         */
        if (!pindexPrev->IsValid(BLOCK_VALID_SCRIPTS)) {
            // The above does not mean "invalid": it checks if the previous block
            // hasn't been validated up to BLOCK_VALID_SCRIPTS. This is a performance
            // optimization, in the common case of adding a new block to the tip,
            // we don't need to iterate over the failed blocks list.
            for (const CBlockIndex* failedit : m_failed_blocks) {
                if (pindexPrev->GetAncestor(failedit->nHeight) == failedit) {
                    if (!(failedit->nStatus & BLOCK_FAILED_VALID)) {
                        LogPrintf("ERROR: Valid block in m_failed_blocks!\n");
                    }
                    CBlockIndex* invalid_walk = pindexPrev;
                    if (failedit->nStatus & BLOCK_FAILED_VALID)
                    while (invalid_walk != failedit) {
                        invalid_walk->nStatus |= BLOCK_FAILED_CHILD;
                        m_blockman.m_dirty_blockindex.insert(invalid_walk);
                        invalid_walk = invalid_walk->pprev;
                    }
                    LogPrint(BCLog::VALIDATION, "%s: %s prev block invalid ancestor %s\n", __func__, hash.ToString(), failedit->GetBlockHash().ToString());
                    return state.Invalid(BlockValidationResult::BLOCK_INVALID_PREV, "bad-prevblk");
                }
            }
        }
    }

    if (!min_pow_checked) {
        LogPrint(BCLog::VALIDATION, "%s: not adding new block header %s, missing anti-dos proof-of-work validation\n", __func__, hash.ToString());
        return state.Invalid(BlockValidationResult::BLOCK_HEADER_LOW_WORK, "too-little-chainwork");
    }

    bool force_accept = true;
    if (fParticlMode &&
        state.nodeId >= 0 &&
        state.m_chainman->HaveActiveChainstate() &&
        !state.m_chainman->ActiveChainstate().IsInitialBlockDownload()) {
        if (!state.m_peerman->AddNodeHeader(state.nodeId, hash)) {
            LogPrintf("ERROR: %s: DoS limits\n", __func__);
            return state.Invalid(BlockValidationResult::DOS_20, "dos-limits");
        }
        force_accept = false;
    }

    CBlockIndex* pindex{m_blockman.AddToBlockIndex(block, m_best_header)};
    if (force_accept) {
        pindex->nFlags |= BLOCK_ACCEPTED;
    }

    if (ppindex)
        *ppindex = pindex;

    return true;
}

// Exposed wrapper for AcceptBlockHeader
bool ChainstateManager::ProcessNewBlockHeaders(const std::vector<CBlockHeader>& headers, bool min_pow_checked, BlockValidationState& state, const CBlockIndex** ppindex)
{
    state.m_chainman = this;
    AssertLockNotHeld(cs_main);
    {
        LOCK(cs_main);
        for (const CBlockHeader& header : headers) {
            CBlockIndex *pindex = nullptr; // Use a temp pindex instead of ppindex to avoid a const_cast
            bool accepted{AcceptBlockHeader(header, state, &pindex, min_pow_checked)};
            ActiveChainstate().CheckBlockIndex();

            if (!accepted) {
                return false;
            }
            if (ppindex) {
                *ppindex = pindex;
            }
        }
    }
    if (NotifyHeaderTip(ActiveChainstate())) {
        if (ActiveChainstate().IsInitialBlockDownload() && ppindex && *ppindex) {
            const CBlockIndex& last_accepted{**ppindex};
            const int64_t blocks_left{(GetTime() - last_accepted.GetBlockTime()) / GetConsensus().nPowTargetSpacing};
            const double progress{100.0 * last_accepted.nHeight / (last_accepted.nHeight + blocks_left)};
            LogPrintf("Synchronizing blockheaders, height: %d (~%.2f%%)\n", last_accepted.nHeight, progress);
        }
    }
    return true;
}

void ChainstateManager::ReportHeadersPresync(const arith_uint256& work, int64_t height, int64_t timestamp)
{
    AssertLockNotHeld(cs_main);
    const auto& chainstate = ActiveChainstate();
    {
        LOCK(cs_main);
        // Don't report headers presync progress if we already have a post-minchainwork header chain.
        // This means we lose reporting for potentially legitimate, but unlikely, deep reorgs, but
        // prevent attackers that spam low-work headers from filling our logs.
        if (m_best_header->nChainWork >= UintToArith256(GetConsensus().nMinimumChainWork)) return;
        // Rate limit headers presync updates to 4 per second, as these are not subject to DoS
        // protection.
        auto now = std::chrono::steady_clock::now();
        if (now < m_last_presync_update + std::chrono::milliseconds{250}) return;
        m_last_presync_update = now;
    }
    bool initial_download = chainstate.IsInitialBlockDownload();
    uiInterface.NotifyHeaderTip(GetSynchronizationState(initial_download), height, timestamp, /*presync=*/true);
    if (initial_download) {
        const int64_t blocks_left{(GetTime() - timestamp) / GetConsensus().nPowTargetSpacing};
        const double progress{100.0 * height / (height + blocks_left)};
        LogPrintf("Pre-synchronizing blockheaders, height: %d (~%.2f%%)\n", height, progress);
    }
}

/** Store block on disk. If dbp is non-nullptr, the file is known to already reside on disk */
bool Chainstate::AcceptBlock(const std::shared_ptr<const CBlock>& pblock, BlockValidationState& state, CBlockIndex** ppindex, bool fRequested, const FlatFilePos* dbp, bool* fNewBlock, bool min_pow_checked)
{
    const CBlock& block = *pblock;

    if (fNewBlock) *fNewBlock = false;
    AssertLockHeld(cs_main);

    CBlockIndex *pindexDummy = nullptr;
    CBlockIndex *&pindex = ppindex ? *ppindex : pindexDummy;

    bool accepted_header{m_chainman.AcceptBlockHeader(block, state, &pindex, min_pow_checked, fRequested)};
    CheckBlockIndex();

    if (!accepted_header)
        return false;

    // Try to process all requested blocks that we don't have, but only
    // process an unrequested block if it's new and has enough work to
    // advance our tip, and isn't too many blocks ahead.
    bool fAlreadyHave = pindex->nStatus & BLOCK_HAVE_DATA;
    bool fHasMoreOrSameWork = (m_chain.Tip() ? pindex->nChainWork >= m_chain.Tip()->nChainWork : true);
    // Blocks that are too out-of-order needlessly limit the effectiveness of
    // pruning, because pruning will not delete block files that contain any
    // blocks which are too close in height to the tip.  Apply this test
    // regardless of whether pruning is enabled; it should generally be safe to
    // not process unrequested blocks.
    bool fTooFarAhead{pindex->nHeight > m_chain.Height() + int(MIN_BLOCKS_TO_KEEP)};

    // TODO: Decouple this function from the block download logic by removing fRequested
    // This requires some new chain data structure to efficiently look up if a
    // block is in a chain leading to a candidate for best tip, despite not
    // being such a candidate itself.
    // Note that this would break the getblockfrompeer RPC

    // TODO: deal better with return value and error conditions for duplicate
    // and unrequested blocks.
    if (fAlreadyHave) return true;
    if (!fRequested) {  // If we didn't ask for it:
        if (pindex->nTx != 0) return true;    // This is a previously-processed block that was pruned
        if (!fHasMoreOrSameWork) return true; // Don't process less-work chains
        if (fTooFarAhead) return true;        // Block height is too high

        // Protect against DoS attacks from low-work chains.
        // If our tip is behind, a peer could try to send us
        // low-work blocks on a fake chain that we would never
        // request; don't process these.
        if (pindex->nChainWork < nMinimumChainWork) return true;
    }

<<<<<<< HEAD
    if (!CheckBlock(block, state, m_params.GetConsensus())) {
        if (state.IsInvalid() && state.GetResult() != BlockValidationResult::BLOCK_MUTATED) {
            pindex->nStatus |= BLOCK_FAILED_VALID;
            m_blockman.m_dirty_blockindex.insert(pindex);
        }
        return error("%s: %s", __func__, state.ToString());
    }

    if (block.IsProofOfStake()) {
        pindex->SetProofOfStake();
        pindex->prevoutStake = pblock->vtx[0]->vin[0].prevout;
        if (!pindex->pprev ||
            (pindex->pprev->bnStakeModifier.IsNull() &&
             pindex->pprev->GetBlockHash() != m_params.GetConsensus().hashGenesisBlock)) {
            // Block received out of order
            if (fParticlMode && !IsInitialBlockDownload()) {
                if (pindex->nFlags & BLOCK_DELAYED) {
                    // Block is already delayed
                    state.nFlags |= BLOCK_DELAYED;
                    return true;
                }
                pindex->nFlags |= BLOCK_DELAYED;
                return particl::DelayBlock(m_blockman, pblock, state);
            }
        } else {
            pindex->bnStakeModifier = ComputeStakeModifierV2(pindex->pprev, pindex->prevoutStake.hash);
        }
        pindex->nFlags = pindex->nFlags & (uint32_t)~BLOCK_DELAYED;
        m_blockman.m_dirty_blockindex.insert(pindex);
    }

    if (!ContextualCheckBlock(block, state, m_chainman, pindex->pprev, true)) {
=======
    const CChainParams& params{m_chainman.GetParams()};

    if (!CheckBlock(block, state, params.GetConsensus()) ||
        !ContextualCheckBlock(block, state, m_chainman, pindex->pprev)) {
>>>>>>> 6d404846
        if (state.IsInvalid() && state.GetResult() != BlockValidationResult::BLOCK_MUTATED) {
            pindex->nStatus |= BLOCK_FAILED_VALID;
            m_blockman.m_dirty_blockindex.insert(pindex);
        }
        return error("%s: %s", __func__, state.ToString());
    }

    if (state.nFlags & BLOCK_STAKE_KERNEL_SPENT && !(state.nFlags & BLOCK_FAILED_DUPLICATE_STAKE)) {
        if (state.nodeId > -1) {
            state.m_peerman->MisbehavingById(state.nodeId, 20, "Spent kernel");
        }
    }

    // m_peerman is not set in unit tests
    if (m_chainman.m_peerman) {
        m_chainman.m_peerman->RemoveNodeHeader(pindex->GetBlockHash());
    }
    pindex->nFlags |= BLOCK_ACCEPTED;
    m_blockman.m_dirty_blockindex.insert(pindex);

    // Header is valid/has work, merkle tree and segwit merkle tree are good...RELAY NOW
    // (but if it does not build on our best tip, let the SendMessages loop relay it)
    if (!(state.nFlags & (BLOCK_STAKE_KERNEL_SPENT | BLOCK_FAILED_DUPLICATE_STAKE)) &&
        !IsInitialBlockDownload() && m_chain.Tip() == pindex->pprev) {
        GetMainSignals().NewPoWValidBlock(pindex, pblock);
    }

    // Write block to history file
    if (fNewBlock) *fNewBlock = true;
    try {
        FlatFilePos blockPos{m_blockman.SaveBlockToDisk(block, pindex->nHeight, m_chain, params, dbp)};
        if (blockPos.IsNull()) {
            state.Error(strprintf("%s: Failed to find position to write new block to disk", __func__));
            return false;
        }
        ReceivedBlockTransactions(block, pindex, blockPos);
    } catch (const std::runtime_error& e) {
        return AbortNode(state, std::string("System error: ") + e.what());
    }

    FlushStateToDisk(state, FlushStateMode::NONE);

    CheckBlockIndex();

    return true;
}

bool ChainstateManager::ProcessNewBlock(const std::shared_ptr<const CBlock>& block, bool force_processing, bool min_pow_checked, bool* new_block, NodeId node_id, PeerManager *peerman)
{
    AssertLockNotHeld(cs_main);

    CBlockIndex *pindex = nullptr;
    {
        /*
        uint256 hash = pblock->GetHash();
        // Limited duplicity on stake: prevents block flood attack
        // Duplicate stake allowed only when there is orphan child block
        if (!fReindex && !fImporting && pblock->IsProofOfStake() && setStakeSeen.count(pblock->GetProofOfStake()) && !mapOrphanBlocksByPrev.count(hash))
            return error("%s: Duplicate proof-of-stake (%s, %d) for block %s", pblock->GetProofOfStake().first.ToString(), pblock->GetProofOfStake().second, hash.ToString());
        */

        if (new_block) *new_block = false;
        BlockValidationState state;
        state.m_chainman = this;
        if (peerman) {
            state.m_peerman = peerman;
        } else {
            state.m_peerman = this->m_peerman;
        }
        if (node_id > -1) {
            state.nodeId = node_id;
        }

        // CheckBlock() does not support multi-threaded block validation because CBlock::fChecked can cause data race.
        // Therefore, the following critical section must include the CheckBlock() call as well.
        LOCK(cs_main);

        // Skipping AcceptBlock() for CheckBlock() failures means that we will never mark a block as invalid if
        // CheckBlock() fails.  This is protective against consensus failure if there are any unknown forms of block
        // malleability that cause CheckBlock() to fail; see e.g. CVE-2012-2459 and
        // https://lists.linuxfoundation.org/pipermail/bitcoin-dev/2019-February/016697.html.  Because CheckBlock() is
        // not very expensive, the anti-DoS benefits of caching failure (of a definitely-invalid block) are not substantial.
        bool ret = CheckBlock(*block, state, GetConsensus());
        if (ret) {
            // Store to disk
            ret = ActiveChainstate().AcceptBlock(block, state, &pindex, force_processing, nullptr, new_block, min_pow_checked);
        }
        if (state.nFlags & BLOCK_DELAYED) {
            return true;
        }
        if (!ret) {
            if (fParticlMode && state.GetResult() != BlockValidationResult::BLOCK_MISSING_PREV) {
                // Mark block as invalid to prevent re-requesting from peer.
                // Block will have been added to the block index in AcceptBlockHeader
                CBlockIndex *pindex = ActiveChainstate().m_blockman.AddToBlockIndex(*block, m_best_header);
                ActiveChainstate().InvalidBlockFound(pindex, state);
            }
            GetMainSignals().BlockChecked(*block, state);
            return error("%s: AcceptBlock FAILED (%s)", __func__, state.ToString());
        }

        if (pindex && state.nFlags & BLOCK_FAILED_DUPLICATE_STAKE) {
            pindex->nFlags |= BLOCK_FAILED_DUPLICATE_STAKE;
            m_blockman.m_dirty_blockindex.insert(pindex);
            LogPrint(BCLog::POS, "%s Marking duplicate stake: %s.\n", __func__, pindex->GetBlockHash().ToString());
            GetMainSignals().BlockChecked(*block, state);
        }
    }

    NotifyHeaderTip(ActiveChainstate());

    BlockValidationState state; // Only used to report errors, not invalidity - ignore it
    state.m_chainman = this;
    if (peerman) {
        state.m_peerman = peerman;
    } else {
        state.m_peerman = this->m_peerman;
    }
    if (!ActiveChainstate().ActivateBestChain(state, block)) {
        return error("%s: ActivateBestChain failed (%s)", __func__, state.ToString());
    }

    if (m_smsgman->IsEnabled() && gArgs.GetBoolArg("-smsgscanincoming", false)) {
        m_smsgman->ScanBlock(*block);
    }

    {
        assert(pindex);
        // Check here for blocks not connected to the chain, TODO: move to a timer.
        particl::CheckDelayedBlocks(ActiveChainstate().m_blockman, state, pindex->GetBlockHash());
    }

    return true;
}

MempoolAcceptResult ChainstateManager::ProcessTransaction(const CTransactionRef& tx, bool test_accept, bool ignore_locks)
{
    AssertLockHeld(cs_main);
    Chainstate& active_chainstate = ActiveChainstate();
    if (!active_chainstate.GetMempool()) {
        TxValidationState state;
        state.Invalid(TxValidationResult::TX_NO_MEMPOOL, "no-mempool");
        return MempoolAcceptResult::Failure(state);
    }
    auto result = AcceptToMemoryPool(active_chainstate, tx, GetTime(), /*bypass_limits=*/ false, test_accept, ignore_locks);
    active_chainstate.GetMempool()->check(active_chainstate.CoinsTip(), active_chainstate.m_chain.Height() + 1);
    return result;
}

bool TestBlockValidity(BlockValidationState& state,
                       const CChainParams& chainparams,
                       Chainstate& chainstate,
                       const CBlock& block,
                       CBlockIndex* pindexPrev,
                       const std::function<NodeClock::time_point()>& adjusted_time_callback,
                       bool fCheckPOW,
                       bool fCheckMerkleRoot)
{
    AssertLockHeld(cs_main);
    assert(pindexPrev && pindexPrev == chainstate.m_chain.Tip());
    CCoinsViewCache viewNew(&chainstate.CoinsTip());
    uint256 block_hash(block.GetHash());
    CBlockIndex indexDummy(block);
    indexDummy.pprev = pindexPrev;
    indexDummy.nHeight = pindexPrev->nHeight + 1;
    indexDummy.phashBlock = &block_hash;

    // NOTE: CheckBlockHeader is called by CheckBlock
    if (!ContextualCheckBlockHeader(block, state, chainstate.m_blockman, chainstate.m_chainman, pindexPrev, adjusted_time_callback()))
        return error("%s: Consensus::ContextualCheckBlockHeader: %s", __func__, state.ToString());
    if (!CheckBlock(block, state, chainparams.GetConsensus(), fCheckPOW, fCheckMerkleRoot))
        return error("%s: Consensus::CheckBlock: %s", __func__, state.ToString());
    if (!ContextualCheckBlock(block, state, chainstate.m_chainman, pindexPrev))
        return error("%s: Consensus::ContextualCheckBlock: %s", __func__, state.ToString());
    if (!chainstate.ConnectBlock(block, state, &indexDummy, viewNew, true)) {
        return false;
    }
    assert(state.IsValid());

    return true;
}

/* This function is called from the RPC code for pruneblockchain */
void PruneBlockFilesManual(Chainstate& active_chainstate, int nManualPruneHeight)
{
    BlockValidationState state;
    if (!active_chainstate.FlushStateToDisk(
            state, FlushStateMode::NONE, nManualPruneHeight)) {
        LogPrintf("%s: failed to flush state (%s)\n", __func__, state.ToString());
    }
}

void Chainstate::LoadMempool(const fs::path& load_path, FopenFn mockable_fopen_function)
{
    if (!m_mempool) return;
    ::LoadMempool(*m_mempool, load_path, *this, mockable_fopen_function);
    m_mempool->SetLoadTried(!ShutdownRequested());
}

bool Chainstate::LoadChainTip()
{
    AssertLockHeld(cs_main);
    const CCoinsViewCache& coins_cache = CoinsTip();
    assert(!coins_cache.GetBestBlock().IsNull()); // Never called when the coins view is empty
    const CBlockIndex* tip = m_chain.Tip();

    if (tip && tip->GetBlockHash() == coins_cache.GetBestBlock()) {
        return true;
    }

    // Load pointer to end of best chain
    CBlockIndex* pindex = m_blockman.LookupBlockIndex(coins_cache.GetBestBlock());
    if (!pindex) {
        return false;
    }
    m_chain.SetTip(*pindex);
    PruneBlockIndexCandidates();

    tip = m_chain.Tip();
    LogPrintf("Loaded best chain: hashBestChain=%s height=%d date=%s progress=%f\n",
              tip->GetBlockHash().ToString(),
              m_chain.Height(),
              FormatISO8601DateTime(tip->GetBlockTime()),
              GuessVerificationProgress(m_chainman.GetParams().TxData(), tip));
    return true;
}

CVerifyDB::CVerifyDB()
{
    uiInterface.ShowProgress(_("Verifying blocks…").translated, 0, false);
}

CVerifyDB::~CVerifyDB()
{
    uiInterface.ShowProgress("", 100, false);
}

bool CVerifyDB::VerifyDB(
    Chainstate& chainstate,
    const Consensus::Params& consensus_params,
    CCoinsView& coinsview,
    int nCheckLevel, int nCheckDepth)
{
    AssertLockHeld(cs_main);

    if (chainstate.m_chain.Tip() == nullptr || chainstate.m_chain.Tip()->pprev == nullptr) {
        return true;
    }

    particl::fVerifyingDB = true;

    // Verify blocks in the best chain
    if (nCheckDepth <= 0 || nCheckDepth > chainstate.m_chain.Height()) {
        nCheckDepth = chainstate.m_chain.Height();
    }
    nCheckLevel = std::max(0, std::min(4, nCheckLevel));
    LogPrintf("Verifying last %i blocks at level %i\n", nCheckDepth, nCheckLevel);
    CCoinsViewCache coins(&coinsview);
    CBlockIndex* pindex;
    CBlockIndex* pindexFailure = nullptr;
    int nGoodTransactions = 0;
    BlockValidationState state;
    int reportDone = 0;
    LogPrintf("[0%%]..."); /* Continued */

    const bool is_snapshot_cs{!chainstate.m_from_snapshot_blockhash};

    for (pindex = chainstate.m_chain.Tip(); pindex && pindex->pprev; pindex = pindex->pprev) {
        const int percentageDone = std::max(1, std::min(99, (int)(((double)(chainstate.m_chain.Height() - pindex->nHeight)) / (double)nCheckDepth * (nCheckLevel >= 4 ? 50 : 100))));
        if (reportDone < percentageDone / 10) {
            // report every 10% step
            LogPrintf("[%d%%]...", percentageDone); /* Continued */
            reportDone = percentageDone / 10;
        }
        uiInterface.ShowProgress(_("Verifying blocks…").translated, percentageDone, false);
        if (pindex->nHeight <= chainstate.m_chain.Height() - nCheckDepth) {
            break;
        }
        if ((fPruneMode || is_snapshot_cs) && !(pindex->nStatus & BLOCK_HAVE_DATA)) {
            // If pruning or running under an assumeutxo snapshot, only go
            // back as far as we have data.
            LogPrintf("VerifyDB(): block verification stopping at height %d (pruning, no data)\n", pindex->nHeight);
            break;
        }
        CBlock block;
        // check level 0: read from disk
        if (!ReadBlockFromDisk(block, pindex, consensus_params)) {
            return error("VerifyDB(): *** ReadBlockFromDisk failed at %d, hash=%s", pindex->nHeight, pindex->GetBlockHash().ToString());
        }
        // check level 1: verify block validity
        if (nCheckLevel >= 1 && !CheckBlock(block, state, consensus_params)) {
            return error("%s: *** found bad block at %d, hash=%s (%s)\n", __func__,
                         pindex->nHeight, pindex->GetBlockHash().ToString(), state.ToString());
        }
        // check level 2: verify undo validity
        if (nCheckLevel >= 2 && pindex) {
            CBlockUndo undo;
            if (!pindex->GetUndoPos().IsNull()) {
                if (!UndoReadFromDisk(undo, pindex)) {
                    return error("VerifyDB(): *** found bad undo data at %d, hash=%s\n", pindex->nHeight, pindex->GetBlockHash().ToString());
                }
            }
        }
        // check level 3: check for inconsistencies during memory-only disconnect of tip blocks
        size_t curr_coins_usage = coins.DynamicMemoryUsage() + chainstate.CoinsTip().DynamicMemoryUsage();

        if (nCheckLevel >= 3 && curr_coins_usage <= chainstate.m_coinstip_cache_size_bytes) {
            assert(coins.GetBestBlock() == pindex->GetBlockHash());
            DisconnectResult res = chainstate.DisconnectBlock(block, pindex, coins);
            if (res == DISCONNECT_FAILED) {
                return error("VerifyDB(): *** irrecoverable inconsistency in block data at %d, hash=%s", pindex->nHeight, pindex->GetBlockHash().ToString());
            }
            if (res == DISCONNECT_UNCLEAN) {
                nGoodTransactions = 0;
                pindexFailure = pindex;
            } else {
                nGoodTransactions += block.vtx.size();
            }
        }
        if (ShutdownRequested()) return true;
    }
    if (pindexFailure) {
        return error("VerifyDB(): *** coin database inconsistencies found (last %i blocks, %i good transactions before that)\n", chainstate.m_chain.Height() - pindexFailure->nHeight + 1, nGoodTransactions);
    }

    // store block count as we move pindex at check level >= 4
    int block_count = chainstate.m_chain.Height() - pindex->nHeight;

    // check level 4: try reconnecting blocks
    if (nCheckLevel >= 4) {
        while (pindex != chainstate.m_chain.Tip()) {
            const int percentageDone = std::max(1, std::min(99, 100 - (int)(((double)(chainstate.m_chain.Height() - pindex->nHeight)) / (double)nCheckDepth * 50)));
            if (reportDone < percentageDone / 10) {
                // report every 10% step
                LogPrintf("[%d%%]...", percentageDone); /* Continued */
                reportDone = percentageDone / 10;
            }
            uiInterface.ShowProgress(_("Verifying blocks…").translated, percentageDone, false);
            pindex = chainstate.m_chain.Next(pindex);
            CBlock block;
            if (!ReadBlockFromDisk(block, pindex, consensus_params))
                return error("VerifyDB(): *** ReadBlockFromDisk failed at %d, hash=%s", pindex->nHeight, pindex->GetBlockHash().ToString());
            // Particl: Clear state, data from VerifyDB is not written to disk.
            BlockValidationState state;
            coins.ClearFlushed();
            if (!chainstate.ConnectBlock(block, state, pindex, coins)) {
                return error("VerifyDB(): *** found unconnectable block at %d, hash=%s (%s)", pindex->nHeight, pindex->GetBlockHash().ToString(), state.ToString());
            }
            if (ShutdownRequested()) return true;
        }
    }

    LogPrintf("[DONE].\n");
    LogPrintf("No coin database inconsistencies in last %i blocks (%i transactions)\n", block_count, nGoodTransactions);
    particl::fVerifyingDB = false;

    return true;
}

/** Apply the effects of a block on the utxo cache, ignoring that it may already have been applied. */
bool Chainstate::RollforwardBlock(const CBlockIndex* pindex, CCoinsViewCache& inputs)
{
    AssertLockHeld(cs_main);
    // TODO: merge with ConnectBlock
    CBlock block;
    if (!ReadBlockFromDisk(block, pindex, m_chainman.GetConsensus())) {
        return error("ReplayBlock(): ReadBlockFromDisk failed at %d, hash=%s", pindex->nHeight, pindex->GetBlockHash().ToString());
    }

    for (const CTransactionRef& tx : block.vtx) {
        if (!tx->IsCoinBase()) {
            for (const CTxIn &txin : tx->vin) {
                inputs.SpendCoin(txin.prevout);
            }
        }
        // Pass check = true as every addition may be an overwrite.
        AddCoins(inputs, *tx, pindex->nHeight, true);
    }
    return true;
}

bool Chainstate::ReplayBlocks()
{
    LOCK(cs_main);

    CCoinsView& db = this->CoinsDB();
    CCoinsViewCache cache(&db);

    std::vector<uint256> hashHeads = db.GetHeadBlocks();
    if (hashHeads.empty()) return true; // We're already in a consistent state.
    if (hashHeads.size() != 2) return error("ReplayBlocks(): unknown inconsistent state");

    uiInterface.ShowProgress(_("Replaying blocks…").translated, 0, false);
    LogPrintf("Replaying blocks\n");

    const CBlockIndex* pindexOld = nullptr;  // Old tip during the interrupted flush.
    const CBlockIndex* pindexNew;            // New tip during the interrupted flush.
    const CBlockIndex* pindexFork = nullptr; // Latest block common to both the old and the new tip.

    if (m_blockman.m_block_index.count(hashHeads[0]) == 0) {
        return error("ReplayBlocks(): reorganization to unknown block requested");
    }
    pindexNew = &(m_blockman.m_block_index[hashHeads[0]]);

    if (!hashHeads[1].IsNull()) { // The old tip is allowed to be 0, indicating it's the first flush.
        if (m_blockman.m_block_index.count(hashHeads[1]) == 0) {
            return error("ReplayBlocks(): reorganization from unknown block requested");
        }
        pindexOld = &(m_blockman.m_block_index[hashHeads[1]]);
        pindexFork = LastCommonAncestor(pindexOld, pindexNew);
        assert(pindexFork != nullptr);
    }

    // Rollback along the old branch.
    while (pindexOld != pindexFork) {
        if (pindexOld->nHeight > 0) { // Never disconnect the genesis block.
            CBlock block;
            if (!ReadBlockFromDisk(block, pindexOld, m_chainman.GetConsensus())) {
                return error("RollbackBlock(): ReadBlockFromDisk() failed at %d, hash=%s", pindexOld->nHeight, pindexOld->GetBlockHash().ToString());
            }
            LogPrintf("Rolling back %s (%i)\n", pindexOld->GetBlockHash().ToString(), pindexOld->nHeight);
            DisconnectResult res = DisconnectBlock(block, pindexOld, cache);
            if (res == DISCONNECT_FAILED) {
                return error("RollbackBlock(): DisconnectBlock failed at %d, hash=%s", pindexOld->nHeight, pindexOld->GetBlockHash().ToString());
            }
            // If DISCONNECT_UNCLEAN is returned, it means a non-existing UTXO was deleted, or an existing UTXO was
            // overwritten. It corresponds to cases where the block-to-be-disconnect never had all its operations
            // applied to the UTXO set. However, as both writing a UTXO and deleting a UTXO are idempotent operations,
            // the result is still a version of the UTXO set with the effects of that block undone.
        }
        pindexOld = pindexOld->pprev;
    }

    // Roll forward from the forking point to the new tip.
    int nForkHeight = pindexFork ? pindexFork->nHeight : 0;
    for (int nHeight = nForkHeight + 1; nHeight <= pindexNew->nHeight; ++nHeight) {
        const CBlockIndex& pindex{*Assert(pindexNew->GetAncestor(nHeight))};

        LogPrintf("Rolling forward %s (%i)\n", pindex.GetBlockHash().ToString(), nHeight);
        uiInterface.ShowProgress(_("Replaying blocks…").translated, (int) ((nHeight - nForkHeight) * 100.0 / (pindexNew->nHeight - nForkHeight)) , false);
        if (!RollforwardBlock(&pindex, cache)) return false;
    }

    cache.SetBestBlock(pindexNew->GetBlockHash(), pindexNew->nHeight);
    cache.Flush();
    uiInterface.ShowProgress("", 100, false);
    return true;
}

bool Chainstate::NeedsRedownload() const
{
    AssertLockHeld(cs_main);

    // At and above m_params.SegwitHeight, segwit consensus rules must be validated
    CBlockIndex* block{m_chain.Tip()};

    while (block != nullptr && DeploymentActiveAt(*block, m_chainman, Consensus::DEPLOYMENT_SEGWIT)) {
        if (!(block->nStatus & BLOCK_OPT_WITNESS)) {
            // block is insufficiently validated for a segwit client
            return true;
        }
        block = block->pprev;
    }

    return false;
}

void Chainstate::UnloadBlockIndex()
{
    AssertLockHeld(::cs_main);
    nBlockSequenceId = 1;
    setBlockIndexCandidates.clear();
}

bool ChainstateManager::LoadBlockIndex()
{
    AssertLockHeld(cs_main);
    // Load block index from databases
    bool needs_init = fReindex;

    if (!fReindex) {
        bool ret = m_blockman.LoadBlockIndexDB(GetConsensus());
        if (!ret) return false;

        std::vector<CBlockIndex*> vSortedByHeight{m_blockman.GetAllBlockIndices()};
        std::sort(vSortedByHeight.begin(), vSortedByHeight.end(),
                  CBlockIndexHeightOnlyComparator());

        // Find start of assumed-valid region.
        int first_assumed_valid_height = std::numeric_limits<int>::max();

        for (const CBlockIndex* block : vSortedByHeight) {
            if (block->IsAssumedValid()) {
                auto chainstates = GetAll();

                // If we encounter an assumed-valid block index entry, ensure that we have
                // one chainstate that tolerates assumed-valid entries and another that does
                // not (i.e. the background validation chainstate), since assumed-valid
                // entries should always be pending validation by a fully-validated chainstate.
                auto any_chain = [&](auto fnc) { return std::any_of(chainstates.cbegin(), chainstates.cend(), fnc); };
                assert(any_chain([](auto chainstate) { return chainstate->reliesOnAssumedValid(); }));
                assert(any_chain([](auto chainstate) { return !chainstate->reliesOnAssumedValid(); }));

                first_assumed_valid_height = block->nHeight;
                break;
            }
        }

        for (CBlockIndex* pindex : vSortedByHeight) {
            if (ShutdownRequested()) return false;
            if (pindex->IsAssumedValid() ||
                    (pindex->IsValid(BLOCK_VALID_TRANSACTIONS) &&
                     (pindex->HaveTxsDownloaded() || pindex->pprev == nullptr))) {

                // Fill each chainstate's block candidate set. Only add assumed-valid
                // blocks to the tip candidate set if the chainstate is allowed to rely on
                // assumed-valid blocks.
                //
                // If all setBlockIndexCandidates contained the assumed-valid blocks, the
                // background chainstate's ActivateBestChain() call would add assumed-valid
                // blocks to the chain (based on how FindMostWorkChain() works). Obviously
                // we don't want this since the purpose of the background validation chain
                // is to validate assued-valid blocks.
                //
                // Note: This is considering all blocks whose height is greater or equal to
                // the first assumed-valid block to be assumed-valid blocks, and excluding
                // them from the background chainstate's setBlockIndexCandidates set. This
                // does mean that some blocks which are not technically assumed-valid
                // (later blocks on a fork beginning before the first assumed-valid block)
                // might not get added to the background chainstate, but this is ok,
                // because they will still be attached to the active chainstate if they
                // actually contain more work.
                //
                // Instead of this height-based approach, an earlier attempt was made at
                // detecting "holistically" whether the block index under consideration
                // relied on an assumed-valid ancestor, but this proved to be too slow to
                // be practical.
                for (Chainstate* chainstate : GetAll()) {
                    if (chainstate->reliesOnAssumedValid() ||
                            pindex->nHeight < first_assumed_valid_height) {
                        chainstate->setBlockIndexCandidates.insert(pindex);
                    }
                }
            }
            if (pindex->nStatus & BLOCK_FAILED_MASK && (!m_best_invalid || pindex->nChainWork > m_best_invalid->nChainWork)) {
                m_best_invalid = pindex;
            }
            if (pindex->IsValid(BLOCK_VALID_TREE) && (m_best_header == nullptr || CBlockIndexWorkComparator()(m_best_header, pindex)))
                m_best_header = pindex;
        }

        needs_init = m_blockman.m_block_index.empty();
    }

    if (needs_init) {
        // Everything here is for *new* reindex/DBs. Thus, though
        // LoadBlockIndexDB may have set fReindex if we shut down
        // mid-reindex previously, we don't check fReindex and
        // instead only check it prior to LoadBlockIndexDB to set
        // needs_init.

        LogPrintf("Initializing databases...\n");
        m_blockman.m_block_tree_db->WriteFlag("v1", true);
        m_blockman.m_block_tree_db->WriteFlag("v2", true);

        // Use the provided setting for indices in the new database
        fAddressIndex = gArgs.GetBoolArg("-addressindex", particl::DEFAULT_ADDRESSINDEX);
        m_blockman.m_block_tree_db->WriteFlag("addressindex", fAddressIndex);
        LogPrintf("%s: address index %s\n", __func__, fAddressIndex ? "enabled" : "disabled");
        fTimestampIndex = gArgs.GetBoolArg("-timestampindex", particl::DEFAULT_TIMESTAMPINDEX);
        m_blockman.m_block_tree_db->WriteFlag("timestampindex", fTimestampIndex);
        LogPrintf("%s: timestamp index %s\n", __func__, fTimestampIndex ? "enabled" : "disabled");
        fSpentIndex = gArgs.GetBoolArg("-spentindex", particl::DEFAULT_SPENTINDEX);
        m_blockman.m_block_tree_db->WriteFlag("spentindex", fSpentIndex);
        LogPrintf("%s: spent index %s\n", __func__, fSpentIndex ? "enabled" : "disabled");
        fBalancesIndex = gArgs.GetBoolArg("-balancesindex", particl::DEFAULT_BALANCESINDEX);
        m_blockman.m_block_tree_db->WriteFlag("balancesindex", fBalancesIndex);
        LogPrintf("%s: balances index %s\n", __func__, fBalancesIndex ? "enabled" : "disabled");
    }
    return true;
}

bool Chainstate::LoadGenesisBlock()
{
    LOCK(cs_main);

    const CChainParams& params{m_chainman.GetParams()};

    // Check whether we're already initialized by checking for genesis in
    // m_blockman.m_block_index. Note that we can't use m_chain here, since it is
    // set based on the coins db, not the block index db, which is the only
    // thing loaded at this point.
    if (m_blockman.m_block_index.count(params.GenesisBlock().GetHash()))
        return true;

    try {
        const CBlock& block = params.GenesisBlock();
        FlatFilePos blockPos{m_blockman.SaveBlockToDisk(block, 0, m_chain, params, nullptr)};
        if (blockPos.IsNull()) {
            return error("%s: writing genesis block to disk failed", __func__);
        }
        CBlockIndex* pindex = m_blockman.AddToBlockIndex(block, m_chainman.m_best_header);
        pindex->nFlags |= BLOCK_ACCEPTED;
        ReceivedBlockTransactions(block, pindex, blockPos);
    } catch (const std::runtime_error& e) {
        return error("%s: failed to write genesis block: %s", __func__, e.what());
    }

    return true;
}

void Chainstate::LoadExternalBlockFile(
    FILE* fileIn,
    FlatFilePos* dbp,
    std::multimap<uint256, FlatFilePos>* blocks_with_unknown_parent, ChainstateManager *chainman)
{
    AssertLockNotHeld(m_chainstate_mutex);

    // Either both should be specified (-reindex), or neither (-loadblock).
    assert(!dbp == !blocks_with_unknown_parent);

    const auto start{SteadyClock::now()};
    const CChainParams& params{m_chainman.GetParams()};

    fAddressIndex = gArgs.GetBoolArg("-addressindex", particl::DEFAULT_ADDRESSINDEX);
    fTimestampIndex = gArgs.GetBoolArg("-timestampindex", particl::DEFAULT_TIMESTAMPINDEX);
    fSpentIndex = gArgs.GetBoolArg("-spentindex", particl::DEFAULT_SPENTINDEX);
    fBalancesIndex = gArgs.GetBoolArg("-balancesindex", particl::DEFAULT_BALANCESINDEX);

    int nLoaded = 0;
    try {
        // This takes over fileIn and calls fclose() on it in the CBufferedFile destructor
        CBufferedFile blkdat(fileIn, 2*MAX_BLOCK_SERIALIZED_SIZE, MAX_BLOCK_SERIALIZED_SIZE+8, SER_DISK, CLIENT_VERSION);
        uint64_t nRewind = blkdat.GetPos();
        while (!blkdat.eof()) {
            if (ShutdownRequested()) return;

            blkdat.SetPos(nRewind);
            nRewind++; // start one byte further next time, in case of failure
            blkdat.SetLimit(); // remove former limit
            unsigned int nSize = 0;
            try {
                // locate a header
                unsigned char buf[CMessageHeader::MESSAGE_START_SIZE];
                blkdat.FindByte(params.MessageStart()[0]);
                nRewind = blkdat.GetPos() + 1;
                blkdat >> buf;
                if (memcmp(buf, params.MessageStart(), CMessageHeader::MESSAGE_START_SIZE)) {
                    continue;
                }
                // read size
                blkdat >> nSize;
                if (nSize < 80 || nSize > MAX_BLOCK_SERIALIZED_SIZE)
                    continue;
            } catch (const std::exception&) {
                // no valid block header found; don't complain
                break;
            }
            try {
                // read block
                uint64_t nBlockPos = blkdat.GetPos();
                if (dbp)
                    dbp->nPos = nBlockPos;
                blkdat.SetLimit(nBlockPos + nSize);
                std::shared_ptr<CBlock> pblock = std::make_shared<CBlock>();
                CBlock& block = *pblock;
                blkdat >> block;
                nRewind = blkdat.GetPos();

                uint256 hash = block.GetHash();
                {
                    LOCK(cs_main);
                    // detect out of order blocks, and store them for later
                    if (hash != params.GetConsensus().hashGenesisBlock && !m_blockman.LookupBlockIndex(block.hashPrevBlock)) {
                        LogPrint(BCLog::REINDEX, "%s: Out of order block %s, parent %s not known\n", __func__, hash.ToString(),
                                block.hashPrevBlock.ToString());
                        if (dbp && blocks_with_unknown_parent) {
                            blocks_with_unknown_parent->emplace(block.hashPrevBlock, *dbp);
                        }
                        continue;
                    }

                    // process in case the block isn't known yet
                    const CBlockIndex* pindex = m_blockman.LookupBlockIndex(hash);
                    if (!pindex || (pindex->nStatus & BLOCK_HAVE_DATA) == 0) {
                      BlockValidationState state;
                      state.m_chainman = chainman;
                      if (AcceptBlock(pblock, state, nullptr, true, dbp, nullptr, true)) {
                          nLoaded++;
                      }
                      if (state.IsError()) {
                          break;
                      }
                    } else if (hash != params.GetConsensus().hashGenesisBlock && pindex->nHeight % 1000 == 0) {
                        LogPrint(BCLog::REINDEX, "Block Import: already had block %s at height %d\n", hash.ToString(), pindex->nHeight);
                    }
                }

                // Activate the genesis block so normal node progress can continue
                if (hash == params.GetConsensus().hashGenesisBlock) {
                    BlockValidationState state;
                    state.m_chainman = chainman;
                    if (!ActivateBestChain(state, nullptr)) {
                        break;
                    }
                }

                NotifyHeaderTip(*this);

                if (!blocks_with_unknown_parent) continue;

                // Recursively process earlier encountered successors of this block
                std::deque<uint256> queue;
                queue.push_back(hash);
                while (!queue.empty()) {
                    uint256 head = queue.front();
                    queue.pop_front();
                    auto range = blocks_with_unknown_parent->equal_range(head);
                    while (range.first != range.second) {
                        std::multimap<uint256, FlatFilePos>::iterator it = range.first;
                        std::shared_ptr<CBlock> pblockrecursive = std::make_shared<CBlock>();
                        if (ReadBlockFromDisk(*pblockrecursive, it->second, params.GetConsensus())) {
                            LogPrint(BCLog::REINDEX, "%s: Processing out of order child %s of %s\n", __func__, pblockrecursive->GetHash().ToString(),
                                    head.ToString());
                            LOCK(cs_main);
                            BlockValidationState dummy;
                            dummy.m_chainman = chainman;
                            if (AcceptBlock(pblockrecursive, dummy, nullptr, true, &it->second, nullptr, true)) {
                                nLoaded++;
                                queue.push_back(pblockrecursive->GetHash());
                            }
                        }
                        range.first++;
                        blocks_with_unknown_parent->erase(it);
                        NotifyHeaderTip(*this);
                    }
                }
            } catch (const std::exception& e) {
                // historical bugs added extra data to the block files that does not deserialize cleanly.
                // commonly this data is between readable blocks, but it does not really matter. such data is not fatal to the import process.
                // the code that reads the block files deals with invalid data by simply ignoring it.
                // it continues to search for the next {4 byte magic message start bytes + 4 byte length + block} that does deserialize cleanly
                // and passes all of the other block validation checks dealing with POW and the merkle root, etc...
                // we merely note with this informational log message when unexpected data is encountered.
                // we could also be experiencing a storage system read error, or a read of a previous bad write. these are possible, but
                // less likely scenarios. we don't have enough information to tell a difference here.
                // the reindex process is not the place to attempt to clean and/or compact the block files. if so desired, a studious node operator
                // may use knowledge of the fact that the block files are not entirely pristine in order to prepare a set of pristine, and
                // perhaps ordered, block files for later reindexing.
                LogPrint(BCLog::REINDEX, "%s: unexpected data at file offset 0x%x - %s. continuing\n", __func__, (nRewind - 1), e.what());
            }
        }
    } catch (const std::runtime_error& e) {
        AbortNode(std::string("System error: ") + e.what());
    }
    LogPrintf("Loaded %i blocks from external file in %dms\n", nLoaded, Ticks<std::chrono::milliseconds>(SteadyClock::now() - start));
}

void Chainstate::CheckBlockIndex()
{
    if (!fCheckBlockIndex) {
        return;
    }

    LOCK(cs_main);

    // During a reindex, we read the genesis block and call CheckBlockIndex before ActivateBestChain,
    // so we have the genesis block in m_blockman.m_block_index but no active chain. (A few of the
    // tests when iterating the block tree require that m_chain has been initialized.)
    if (m_chain.Height() < 0) {
        assert(m_blockman.m_block_index.size() <= 1);
        return;
    }

    // Build forward-pointing map of the entire block tree.
    std::multimap<CBlockIndex*,CBlockIndex*> forward;
    for (auto& [_, block_index] : m_blockman.m_block_index) {
        forward.emplace(block_index.pprev, &block_index);
    }

    assert(forward.size() == m_blockman.m_block_index.size());

    std::pair<std::multimap<CBlockIndex*,CBlockIndex*>::iterator,std::multimap<CBlockIndex*,CBlockIndex*>::iterator> rangeGenesis = forward.equal_range(nullptr);
    CBlockIndex *pindex = rangeGenesis.first->second;
    rangeGenesis.first++;
    assert(rangeGenesis.first == rangeGenesis.second); // There is only one index entry with parent nullptr.

    // Iterate over the entire block tree, using depth-first search.
    // Along the way, remember whether there are blocks on the path from genesis
    // block being explored which are the first to have certain properties.
    size_t nNodes = 0;
    int nHeight = 0;
    CBlockIndex* pindexFirstInvalid = nullptr; // Oldest ancestor of pindex which is invalid.
    CBlockIndex* pindexFirstMissing = nullptr; // Oldest ancestor of pindex which does not have BLOCK_HAVE_DATA.
    CBlockIndex* pindexFirstNeverProcessed = nullptr; // Oldest ancestor of pindex for which nTx == 0.
    CBlockIndex* pindexFirstNotTreeValid = nullptr; // Oldest ancestor of pindex which does not have BLOCK_VALID_TREE (regardless of being valid or not).
    CBlockIndex* pindexFirstNotTransactionsValid = nullptr; // Oldest ancestor of pindex which does not have BLOCK_VALID_TRANSACTIONS (regardless of being valid or not).
    CBlockIndex* pindexFirstNotChainValid = nullptr; // Oldest ancestor of pindex which does not have BLOCK_VALID_CHAIN (regardless of being valid or not).
    CBlockIndex* pindexFirstNotScriptsValid = nullptr; // Oldest ancestor of pindex which does not have BLOCK_VALID_SCRIPTS (regardless of being valid or not).
    while (pindex != nullptr) {
        nNodes++;
        if (pindexFirstInvalid == nullptr && pindex->nStatus & BLOCK_FAILED_VALID) pindexFirstInvalid = pindex;
        // Assumed-valid index entries will not have data since we haven't downloaded the
        // full block yet.
        if (pindexFirstMissing == nullptr && !(pindex->nStatus & BLOCK_HAVE_DATA) && !pindex->IsAssumedValid()) {
            pindexFirstMissing = pindex;
        }
        if (pindexFirstNeverProcessed == nullptr && pindex->nTx == 0) pindexFirstNeverProcessed = pindex;
        if (pindex->pprev != nullptr && pindexFirstNotTreeValid == nullptr && (pindex->nStatus & BLOCK_VALID_MASK) < BLOCK_VALID_TREE) pindexFirstNotTreeValid = pindex;

        if (pindex->pprev != nullptr && !pindex->IsAssumedValid()) {
            // Skip validity flag checks for BLOCK_ASSUMED_VALID index entries, since these
            // *_VALID_MASK flags will not be present for index entries we are temporarily assuming
            // valid.
            if (pindexFirstNotTransactionsValid == nullptr &&
                    (pindex->nStatus & BLOCK_VALID_MASK) < BLOCK_VALID_TRANSACTIONS) {
                pindexFirstNotTransactionsValid = pindex;
            }

            if (pindexFirstNotChainValid == nullptr &&
                    (pindex->nStatus & BLOCK_VALID_MASK) < BLOCK_VALID_CHAIN) {
                pindexFirstNotChainValid = pindex;
            }

            if (pindexFirstNotScriptsValid == nullptr &&
                    (pindex->nStatus & BLOCK_VALID_MASK) < BLOCK_VALID_SCRIPTS) {
                pindexFirstNotScriptsValid = pindex;
            }
        }

        // Begin: actual consistency checks.
        if (pindex->pprev == nullptr) {
            // Genesis block checks.
            assert(pindex->GetBlockHash() == m_chainman.GetConsensus().hashGenesisBlock); // Genesis block's hash must match.
            assert(pindex == m_chain.Genesis()); // The current active chain's genesis block must be this block.
        }
        if (!pindex->HaveTxsDownloaded()) assert(pindex->nSequenceId <= 0); // nSequenceId can't be set positive for blocks that aren't linked (negative is used for preciousblock)
        // VALID_TRANSACTIONS is equivalent to nTx > 0 for all nodes (whether or not pruning has occurred).
        // HAVE_DATA is only equivalent to nTx > 0 (or VALID_TRANSACTIONS) if no pruning has occurred.
        // Unless these indexes are assumed valid and pending block download on a
        // background chainstate.
        if (!m_blockman.m_have_pruned && !pindex->IsAssumedValid()) {
            // If we've never pruned, then HAVE_DATA should be equivalent to nTx > 0
            assert(!(pindex->nStatus & BLOCK_HAVE_DATA) == (pindex->nTx == 0));
            assert(pindexFirstMissing == pindexFirstNeverProcessed);
        } else {
            // If we have pruned, then we can only say that HAVE_DATA implies nTx > 0
            if (pindex->nStatus & BLOCK_HAVE_DATA) assert(pindex->nTx > 0);
        }
        if (pindex->nStatus & BLOCK_HAVE_UNDO) assert(pindex->nStatus & BLOCK_HAVE_DATA);
        if (pindex->IsAssumedValid()) {
            // Assumed-valid blocks should have some nTx value.
            assert(pindex->nTx > 0);
            // Assumed-valid blocks should connect to the main chain.
            assert((pindex->nStatus & BLOCK_VALID_MASK) >= BLOCK_VALID_TREE);
        } else {
            // Otherwise there should only be an nTx value if we have
            // actually seen a block's transactions.
            assert(((pindex->nStatus & BLOCK_VALID_MASK) >= BLOCK_VALID_TRANSACTIONS) == (pindex->nTx > 0)); // This is pruning-independent.
        }
        // All parents having had data (at some point) is equivalent to all parents being VALID_TRANSACTIONS, which is equivalent to HaveTxsDownloaded().
        assert((pindexFirstNeverProcessed == nullptr) == pindex->HaveTxsDownloaded());
        assert((pindexFirstNotTransactionsValid == nullptr) == pindex->HaveTxsDownloaded());
        assert(pindex->nHeight == nHeight); // nHeight must be consistent.
        assert(pindex->pprev == nullptr || pindex->nChainWork >= pindex->pprev->nChainWork); // For every block except the genesis block, the chainwork must be larger than the parent's.
        assert(nHeight < 2 || (pindex->pskip && (pindex->pskip->nHeight < nHeight))); // The pskip pointer must point back for all but the first 2 blocks.
        assert(pindexFirstNotTreeValid == nullptr); // All m_blockman.m_block_index entries must at least be TREE valid
        if ((pindex->nStatus & BLOCK_VALID_MASK) >= BLOCK_VALID_TREE) assert(pindexFirstNotTreeValid == nullptr); // TREE valid implies all parents are TREE valid
        if ((pindex->nStatus & BLOCK_VALID_MASK) >= BLOCK_VALID_CHAIN) assert(pindexFirstNotChainValid == nullptr); // CHAIN valid implies all parents are CHAIN valid
        if ((pindex->nStatus & BLOCK_VALID_MASK) >= BLOCK_VALID_SCRIPTS) assert(pindexFirstNotScriptsValid == nullptr); // SCRIPTS valid implies all parents are SCRIPTS valid
        if (pindexFirstInvalid == nullptr) {
            // Checks for not-invalid blocks.
            assert((pindex->nStatus & BLOCK_FAILED_MASK) == 0); // The failed mask cannot be set for blocks without invalid parents.
        }
        if (!CBlockIndexWorkComparator()(pindex, m_chain.Tip()) && pindexFirstNeverProcessed == nullptr) {
            if (pindexFirstInvalid == nullptr) {
                const bool is_active = this == &m_chainman.ActiveChainstate();

                // If this block sorts at least as good as the current tip and
                // is valid and we have all data for its parents, it must be in
                // setBlockIndexCandidates.  m_chain.Tip() must also be there
                // even if some data has been pruned.
                //
                // Don't perform this check for the background chainstate since
                // its setBlockIndexCandidates shouldn't have some entries (i.e. those past the
                // snapshot block) which do exist in the block index for the active chainstate.
                if (is_active && (pindexFirstMissing == nullptr || pindex == m_chain.Tip())) {
                    assert(setBlockIndexCandidates.count(pindex));
                }
                // If some parent is missing, then it could be that this block was in
                // setBlockIndexCandidates but had to be removed because of the missing data.
                // In this case it must be in m_blocks_unlinked -- see test below.
            }
        } else { // If this block sorts worse than the current tip or some ancestor's block has never been seen, it cannot be in setBlockIndexCandidates.
            assert(setBlockIndexCandidates.count(pindex) == 0);
        }
        // Check whether this block is in m_blocks_unlinked.
        std::pair<std::multimap<CBlockIndex*,CBlockIndex*>::iterator,std::multimap<CBlockIndex*,CBlockIndex*>::iterator> rangeUnlinked = m_blockman.m_blocks_unlinked.equal_range(pindex->pprev);
        bool foundInUnlinked = false;
        while (rangeUnlinked.first != rangeUnlinked.second) {
            assert(rangeUnlinked.first->first == pindex->pprev);
            if (rangeUnlinked.first->second == pindex) {
                foundInUnlinked = true;
                break;
            }
            rangeUnlinked.first++;
        }
        if (pindex->pprev && (pindex->nStatus & BLOCK_HAVE_DATA) && pindexFirstNeverProcessed != nullptr && pindexFirstInvalid == nullptr) {
            // If this block has block data available, some parent was never received, and has no invalid parents, it must be in m_blocks_unlinked.
            assert(foundInUnlinked);
        }
        if (!(pindex->nStatus & BLOCK_HAVE_DATA)) assert(!foundInUnlinked); // Can't be in m_blocks_unlinked if we don't HAVE_DATA
        if (pindexFirstMissing == nullptr) assert(!foundInUnlinked); // We aren't missing data for any parent -- cannot be in m_blocks_unlinked.
        if (pindex->pprev && (pindex->nStatus & BLOCK_HAVE_DATA) && pindexFirstNeverProcessed == nullptr && pindexFirstMissing != nullptr) {
            // We HAVE_DATA for this block, have received data for all parents at some point, but we're currently missing data for some parent.
            assert(m_blockman.m_have_pruned); // We must have pruned.
            // This block may have entered m_blocks_unlinked if:
            //  - it has a descendant that at some point had more work than the
            //    tip, and
            //  - we tried switching to that descendant but were missing
            //    data for some intermediate block between m_chain and the
            //    tip.
            // So if this block is itself better than m_chain.Tip() and it wasn't in
            // setBlockIndexCandidates, then it must be in m_blocks_unlinked.
            if (!CBlockIndexWorkComparator()(pindex, m_chain.Tip()) && setBlockIndexCandidates.count(pindex) == 0) {
                if (pindexFirstInvalid == nullptr) {
                    assert(foundInUnlinked);
                }
            }
        }
        // assert(pindex->GetBlockHash() == pindex->GetBlockHeader().GetHash()); // Perhaps too slow
        // End: actual consistency checks.

        // Try descending into the first subnode.
        std::pair<std::multimap<CBlockIndex*,CBlockIndex*>::iterator,std::multimap<CBlockIndex*,CBlockIndex*>::iterator> range = forward.equal_range(pindex);
        if (range.first != range.second) {
            // A subnode was found.
            pindex = range.first->second;
            nHeight++;
            continue;
        }
        // This is a leaf node.
        // Move upwards until we reach a node of which we have not yet visited the last child.
        while (pindex) {
            // We are going to either move to a parent or a sibling of pindex.
            // If pindex was the first with a certain property, unset the corresponding variable.
            if (pindex == pindexFirstInvalid) pindexFirstInvalid = nullptr;
            if (pindex == pindexFirstMissing) pindexFirstMissing = nullptr;
            if (pindex == pindexFirstNeverProcessed) pindexFirstNeverProcessed = nullptr;
            if (pindex == pindexFirstNotTreeValid) pindexFirstNotTreeValid = nullptr;
            if (pindex == pindexFirstNotTransactionsValid) pindexFirstNotTransactionsValid = nullptr;
            if (pindex == pindexFirstNotChainValid) pindexFirstNotChainValid = nullptr;
            if (pindex == pindexFirstNotScriptsValid) pindexFirstNotScriptsValid = nullptr;
            // Find our parent.
            CBlockIndex* pindexPar = pindex->pprev;
            // Find which child we just visited.
            std::pair<std::multimap<CBlockIndex*,CBlockIndex*>::iterator,std::multimap<CBlockIndex*,CBlockIndex*>::iterator> rangePar = forward.equal_range(pindexPar);
            while (rangePar.first->second != pindex) {
                assert(rangePar.first != rangePar.second); // Our parent must have at least the node we're coming from as child.
                rangePar.first++;
            }
            // Proceed to the next one.
            rangePar.first++;
            if (rangePar.first != rangePar.second) {
                // Move to the sibling.
                pindex = rangePar.first->second;
                break;
            } else {
                // Move up further.
                pindex = pindexPar;
                nHeight--;
                continue;
            }
        }
    }

    // Check that we actually traversed the entire map.
    assert(nNodes == forward.size());
}

std::string Chainstate::ToString()
{
    AssertLockHeld(::cs_main);
    CBlockIndex* tip = m_chain.Tip();
    return strprintf("Chainstate [%s] @ height %d (%s)",
                     m_from_snapshot_blockhash ? "snapshot" : "ibd",
                     tip ? tip->nHeight : -1, tip ? tip->GetBlockHash().ToString() : "null");
}

bool Chainstate::ResizeCoinsCaches(size_t coinstip_size, size_t coinsdb_size)
{
    AssertLockHeld(::cs_main);
    if (coinstip_size == m_coinstip_cache_size_bytes &&
            coinsdb_size == m_coinsdb_cache_size_bytes) {
        // Cache sizes are unchanged, no need to continue.
        return true;
    }
    size_t old_coinstip_size = m_coinstip_cache_size_bytes;
    m_coinstip_cache_size_bytes = coinstip_size;
    m_coinsdb_cache_size_bytes = coinsdb_size;
    CoinsDB().ResizeCache(coinsdb_size);

    LogPrintf("[%s] resized coinsdb cache to %.1f MiB\n",
        this->ToString(), coinsdb_size * (1.0 / 1024 / 1024));
    LogPrintf("[%s] resized coinstip cache to %.1f MiB\n",
        this->ToString(), coinstip_size * (1.0 / 1024 / 1024));

    BlockValidationState state;
    bool ret;

    if (coinstip_size > old_coinstip_size) {
        // Likely no need to flush if cache sizes have grown.
        ret = FlushStateToDisk(state, FlushStateMode::IF_NEEDED);
    } else {
        // Otherwise, flush state to disk and deallocate the in-memory coins map.
        ret = FlushStateToDisk(state, FlushStateMode::ALWAYS);
        CoinsTip().ReallocateCache();
    }
    return ret;
}

//! Guess how far we are in the verification process at the given block index
//! require cs_main if pindex has not been validated yet (because nChainTx might be unset)
double GuessVerificationProgress(const ChainTxData& data, const CBlockIndex *pindex) {
    if (pindex == nullptr)
        return 0.0;

    int64_t nNow = time(nullptr);

    double fTxTotal;

    if (pindex->nChainTx <= data.nTxCount) {
        fTxTotal = data.nTxCount + (nNow - data.nTime) * data.dTxRate;
    } else {
        fTxTotal = pindex->nChainTx + (nNow - pindex->GetBlockTime()) * data.dTxRate;
    }

    return std::min<double>(pindex->nChainTx / fTxTotal, 1.0);
}

std::optional<uint256> ChainstateManager::SnapshotBlockhash() const
{
    LOCK(::cs_main);
    if (m_active_chainstate && m_active_chainstate->m_from_snapshot_blockhash) {
        // If a snapshot chainstate exists, it will always be our active.
        return m_active_chainstate->m_from_snapshot_blockhash;
    }
    return std::nullopt;
}

std::vector<Chainstate*> ChainstateManager::GetAll()
{
    LOCK(::cs_main);
    std::vector<Chainstate*> out;

    if (!IsSnapshotValidated() && m_ibd_chainstate) {
        out.push_back(m_ibd_chainstate.get());
    }

    if (m_snapshot_chainstate) {
        out.push_back(m_snapshot_chainstate.get());
    }

    return out;
}

Chainstate& ChainstateManager::InitializeChainstate(CTxMemPool* mempool)
{
    AssertLockHeld(::cs_main);
    assert(!m_ibd_chainstate);
    assert(!m_active_chainstate);

    m_ibd_chainstate = std::make_unique<Chainstate>(mempool, m_blockman, *this);
    m_active_chainstate = m_ibd_chainstate.get();
    return *m_active_chainstate;
}

const AssumeutxoData* ExpectedAssumeutxo(
    const int height, const CChainParams& chainparams)
{
    const MapAssumeutxo& valid_assumeutxos_map = chainparams.Assumeutxo();
    const auto assumeutxo_found = valid_assumeutxos_map.find(height);

    if (assumeutxo_found != valid_assumeutxos_map.end()) {
        return &assumeutxo_found->second;
    }
    return nullptr;
}

static bool DeleteCoinsDBFromDisk(const fs::path db_path, bool is_snapshot)
    EXCLUSIVE_LOCKS_REQUIRED(::cs_main)
{
    AssertLockHeld(::cs_main);

    if (is_snapshot) {
        fs::path base_blockhash_path = db_path / node::SNAPSHOT_BLOCKHASH_FILENAME;

        if (fs::exists(base_blockhash_path)) {
            bool removed = fs::remove(base_blockhash_path);
            if (!removed) {
                LogPrintf("[snapshot] failed to remove file %s\n",
                          fs::PathToString(base_blockhash_path));
            }
        } else {
            LogPrintf("[snapshot] snapshot chainstate dir being removed lacks %s file\n",
                    fs::PathToString(node::SNAPSHOT_BLOCKHASH_FILENAME));
        }
    }

    std::string path_str = fs::PathToString(db_path);
    LogPrintf("Removing leveldb dir at %s\n", path_str);

    // We have to destruct before this call leveldb::DB in order to release the db
    // lock, otherwise `DestroyDB` will fail. See `leveldb::~DBImpl()`.
    const bool destroyed = dbwrapper::DestroyDB(path_str, {}).ok();

    if (!destroyed) {
        LogPrintf("error: leveldb DestroyDB call failed on %s\n", path_str);
    }

    // Datadir should be removed from filesystem; otherwise initialization may detect
    // it on subsequent statups and get confused.
    //
    // If the base_blockhash_path removal above fails in the case of snapshot
    // chainstates, this will return false since leveldb won't remove a non-empty
    // directory.
    return destroyed && !fs::exists(db_path);
}

bool ChainstateManager::ActivateSnapshot(
        AutoFile& coins_file,
        const SnapshotMetadata& metadata,
        bool in_memory)
{
    uint256 base_blockhash = metadata.m_base_blockhash;

    if (this->SnapshotBlockhash()) {
        LogPrintf("[snapshot] can't activate a snapshot-based chainstate more than once\n");
        return false;
    }

    int64_t current_coinsdb_cache_size{0};
    int64_t current_coinstip_cache_size{0};

    // Cache percentages to allocate to each chainstate.
    //
    // These particular percentages don't matter so much since they will only be
    // relevant during snapshot activation; caches are rebalanced at the conclusion of
    // this function. We want to give (essentially) all available cache capacity to the
    // snapshot to aid the bulk load later in this function.
    static constexpr double IBD_CACHE_PERC = 0.01;
    static constexpr double SNAPSHOT_CACHE_PERC = 0.99;

    {
        LOCK(::cs_main);
        // Resize the coins caches to ensure we're not exceeding memory limits.
        //
        // Allocate the majority of the cache to the incoming snapshot chainstate, since
        // (optimistically) getting to its tip will be the top priority. We'll need to call
        // `MaybeRebalanceCaches()` once we're done with this function to ensure
        // the right allocation (including the possibility that no snapshot was activated
        // and that we should restore the active chainstate caches to their original size).
        //
        current_coinsdb_cache_size = this->ActiveChainstate().m_coinsdb_cache_size_bytes;
        current_coinstip_cache_size = this->ActiveChainstate().m_coinstip_cache_size_bytes;

        // Temporarily resize the active coins cache to make room for the newly-created
        // snapshot chain.
        this->ActiveChainstate().ResizeCoinsCaches(
            static_cast<size_t>(current_coinstip_cache_size * IBD_CACHE_PERC),
            static_cast<size_t>(current_coinsdb_cache_size * IBD_CACHE_PERC));
    }

    auto snapshot_chainstate = WITH_LOCK(::cs_main,
        return std::make_unique<Chainstate>(
            /*mempool=*/nullptr, m_blockman, *this, base_blockhash));

    {
        LOCK(::cs_main);
        snapshot_chainstate->InitCoinsDB(
            static_cast<size_t>(current_coinsdb_cache_size * SNAPSHOT_CACHE_PERC),
            in_memory, false, "chainstate");
        snapshot_chainstate->InitCoinsCache(
            static_cast<size_t>(current_coinstip_cache_size * SNAPSHOT_CACHE_PERC));
    }

    bool snapshot_ok = this->PopulateAndValidateSnapshot(
        *snapshot_chainstate, coins_file, metadata);

    // If not in-memory, persist the base blockhash for use during subsequent
    // initialization.
    if (!in_memory) {
        LOCK(::cs_main);
        if (!node::WriteSnapshotBaseBlockhash(*snapshot_chainstate)) {
            snapshot_ok = false;
        }
    }
    if (!snapshot_ok) {
        LOCK(::cs_main);
        this->MaybeRebalanceCaches();

        // PopulateAndValidateSnapshot can return (in error) before the leveldb datadir
        // has been created, so only attempt removal if we got that far.
        if (auto snapshot_datadir = node::FindSnapshotChainstateDir()) {
            // We have to destruct leveldb::DB in order to release the db lock, otherwise
            // DestroyDB() (in DeleteCoinsDBFromDisk()) will fail. See `leveldb::~DBImpl()`.
            // Destructing the chainstate (and so resetting the coinsviews object) does this.
            snapshot_chainstate.reset();
            bool removed = DeleteCoinsDBFromDisk(*snapshot_datadir, /*is_snapshot=*/true);
            if (!removed) {
                AbortNode(strprintf("Failed to remove snapshot chainstate dir (%s). "
                    "Manually remove it before restarting.\n", fs::PathToString(*snapshot_datadir)));
            }
        }
        return false;
    }

    {
        LOCK(::cs_main);
        assert(!m_snapshot_chainstate);
        m_snapshot_chainstate.swap(snapshot_chainstate);
        const bool chaintip_loaded = m_snapshot_chainstate->LoadChainTip();
        assert(chaintip_loaded);

        m_active_chainstate = m_snapshot_chainstate.get();

        LogPrintf("[snapshot] successfully activated snapshot %s\n", base_blockhash.ToString());
        LogPrintf("[snapshot] (%.2f MB)\n",
            m_snapshot_chainstate->CoinsTip().DynamicMemoryUsage() / (1000 * 1000));

        this->MaybeRebalanceCaches();
    }
    return true;
}

static void FlushSnapshotToDisk(CCoinsViewCache& coins_cache, bool snapshot_loaded)
{
    LOG_TIME_MILLIS_WITH_CATEGORY_MSG_ONCE(
        strprintf("%s (%.2f MB)",
                  snapshot_loaded ? "saving snapshot chainstate" : "flushing coins cache",
                  coins_cache.DynamicMemoryUsage() / (1000 * 1000)),
        BCLog::LogFlags::ALL);

    coins_cache.Flush();
}

bool ChainstateManager::PopulateAndValidateSnapshot(
    Chainstate& snapshot_chainstate,
    AutoFile& coins_file,
    const SnapshotMetadata& metadata)
{
    // It's okay to release cs_main before we're done using `coins_cache` because we know
    // that nothing else will be referencing the newly created snapshot_chainstate yet.
    CCoinsViewCache& coins_cache = *WITH_LOCK(::cs_main, return &snapshot_chainstate.CoinsTip());

    uint256 base_blockhash = metadata.m_base_blockhash;

    CBlockIndex* snapshot_start_block = WITH_LOCK(::cs_main, return m_blockman.LookupBlockIndex(base_blockhash));

    if (!snapshot_start_block) {
        // Needed for ComputeUTXOStats and ExpectedAssumeutxo to determine the
        // height and to avoid a crash when base_blockhash.IsNull()
        LogPrintf("[snapshot] Did not find snapshot start blockheader %s\n",
                  base_blockhash.ToString());
        return false;
    }

    int base_height = snapshot_start_block->nHeight;
    // Set SetBestBlock again now that the height is known
    coins_cache.SetBestBlock(base_blockhash, base_height);
    auto maybe_au_data = ExpectedAssumeutxo(base_height, GetParams());

    if (!maybe_au_data) {
        LogPrintf("[snapshot] assumeutxo height in snapshot metadata not recognized " /* Continued */
                  "(%d) - refusing to load snapshot\n", base_height);
        return false;
    }

    const AssumeutxoData& au_data = *maybe_au_data;

    COutPoint outpoint;
    Coin coin;
    const uint64_t coins_count = metadata.m_coins_count;
    uint64_t coins_left = metadata.m_coins_count;

    LogPrintf("[snapshot] loading coins from snapshot %s\n", base_blockhash.ToString());
    int64_t coins_processed{0};

    while (coins_left > 0) {
        try {
            coins_file >> outpoint;
            coins_file >> coin;
        } catch (const std::ios_base::failure&) {
            LogPrintf("[snapshot] bad snapshot format or truncated snapshot after deserializing %d coins\n",
                      coins_count - coins_left);
            return false;
        }
        if (coin.nHeight > base_height ||
            outpoint.n >= std::numeric_limits<decltype(outpoint.n)>::max() // Avoid integer wrap-around in coinstats.cpp:ApplyHash
        ) {
            LogPrintf("[snapshot] bad snapshot data after deserializing %d coins\n",
                      coins_count - coins_left);
            return false;
        }

        coins_cache.EmplaceCoinInternalDANGER(std::move(outpoint), std::move(coin));

        --coins_left;
        ++coins_processed;

        if (coins_processed % 1000000 == 0) {
            LogPrintf("[snapshot] %d coins loaded (%.2f%%, %.2f MB)\n",
                coins_processed,
                static_cast<float>(coins_processed) * 100 / static_cast<float>(coins_count),
                coins_cache.DynamicMemoryUsage() / (1000 * 1000));
        }

        // Batch write and flush (if we need to) every so often.
        //
        // If our average Coin size is roughly 41 bytes, checking every 120,000 coins
        // means <5MB of memory imprecision.
        if (coins_processed % 120000 == 0) {
            if (ShutdownRequested()) {
                return false;
            }

            const auto snapshot_cache_state = WITH_LOCK(::cs_main,
                return snapshot_chainstate.GetCoinsCacheSizeState());

            if (snapshot_cache_state >= CoinsCacheSizeState::CRITICAL) {
                // This is a hack - we don't know what the actual best block is, but that
                // doesn't matter for the purposes of flushing the cache here. We'll set this
                // to its correct value (`base_blockhash`) below after the coins are loaded.
                coins_cache.SetBestBlock(GetRandHash(), 5);

                // No need to acquire cs_main since this chainstate isn't being used yet.
                FlushSnapshotToDisk(coins_cache, /*snapshot_loaded=*/false);
            }
        }
    }

    // Important that we set this. This and the coins_cache accesses above are
    // sort of a layer violation, but either we reach into the innards of
    // CCoinsViewCache here or we have to invert some of the Chainstate to
    // embed them in a snapshot-activation-specific CCoinsViewCache bulk load
    // method.
    coins_cache.SetBestBlock(base_blockhash, 5);

    bool out_of_coins{false};
    try {
        coins_file >> outpoint;
    } catch (const std::ios_base::failure&) {
        // We expect an exception since we should be out of coins.
        out_of_coins = true;
    }
    if (!out_of_coins) {
        LogPrintf("[snapshot] bad snapshot - coins left over after deserializing %d coins\n",
            coins_count);
        return false;
    }

    LogPrintf("[snapshot] loaded %d (%.2f MB) coins from snapshot %s\n",
        coins_count,
        coins_cache.DynamicMemoryUsage() / (1000 * 1000),
        base_blockhash.ToString());

    // No need to acquire cs_main since this chainstate isn't being used yet.
    FlushSnapshotToDisk(coins_cache, /*snapshot_loaded=*/true);

    assert(coins_cache.GetBestBlock() == base_blockhash);

    auto breakpoint_fnc = [] { /* TODO insert breakpoint here? */ };

    // As above, okay to immediately release cs_main here since no other context knows
    // about the snapshot_chainstate.
    CCoinsViewDB* snapshot_coinsdb = WITH_LOCK(::cs_main, return &snapshot_chainstate.CoinsDB());

    const std::optional<CCoinsStats> maybe_stats = ComputeUTXOStats(CoinStatsHashType::HASH_SERIALIZED, snapshot_coinsdb, m_blockman, breakpoint_fnc);
    if (!maybe_stats.has_value()) {
        LogPrintf("[snapshot] failed to generate coins stats\n");
        return false;
    }

    // Assert that the deserialized chainstate contents match the expected assumeutxo value.
    if (AssumeutxoHash{maybe_stats->hashSerialized} != au_data.hash_serialized) {
        LogPrintf("[snapshot] bad snapshot content hash: expected %s, got %s\n",
            au_data.hash_serialized.ToString(), maybe_stats->hashSerialized.ToString());
        return false;
    }

    snapshot_chainstate.m_chain.SetTip(*snapshot_start_block);

    // The remainder of this function requires modifying data protected by cs_main.
    LOCK(::cs_main);

    // Fake various pieces of CBlockIndex state:
    CBlockIndex* index = nullptr;

    // Don't make any modifications to the genesis block.
    // This is especially important because we don't want to erroneously
    // apply BLOCK_ASSUMED_VALID to genesis, which would happen if we didn't skip
    // it here (since it apparently isn't BLOCK_VALID_SCRIPTS).
    constexpr int AFTER_GENESIS_START{1};

    for (int i = AFTER_GENESIS_START; i <= snapshot_chainstate.m_chain.Height(); ++i) {
        index = snapshot_chainstate.m_chain[i];

        // Fake nTx so that LoadBlockIndex() loads assumed-valid CBlockIndex
        // entries (among other things)
        if (!index->nTx) {
            index->nTx = 1;
        }
        // Fake nChainTx so that GuessVerificationProgress reports accurately
        index->nChainTx = index->pprev->nChainTx + index->nTx;

        // Mark unvalidated block index entries beneath the snapshot base block as assumed-valid.
        if (!index->IsValid(BLOCK_VALID_SCRIPTS)) {
            // This flag will be removed once the block is fully validated by a
            // background chainstate.
            index->nStatus |= BLOCK_ASSUMED_VALID;
        }

        // Fake BLOCK_OPT_WITNESS so that Chainstate::NeedsRedownload()
        // won't ask to rewind the entire assumed-valid chain on startup.
        if (DeploymentActiveAt(*index, *this, Consensus::DEPLOYMENT_SEGWIT)) {
            index->nStatus |= BLOCK_OPT_WITNESS;
        }

        m_blockman.m_dirty_blockindex.insert(index);
        // Changes to the block index will be flushed to disk after this call
        // returns in `ActivateSnapshot()`, when `MaybeRebalanceCaches()` is
        // called, since we've added a snapshot chainstate and therefore will
        // have to downsize the IBD chainstate, which will result in a call to
        // `FlushStateToDisk(ALWAYS)`.
    }

    assert(index);
    index->nChainTx = au_data.nChainTx;
    snapshot_chainstate.setBlockIndexCandidates.insert(snapshot_start_block);

    LogPrintf("[snapshot] validated snapshot (%.2f MB)\n",
        coins_cache.DynamicMemoryUsage() / (1000 * 1000));
    return true;
}

Chainstate& ChainstateManager::ActiveChainstate() const
{
    LOCK(::cs_main);
    assert(m_active_chainstate);
    return *m_active_chainstate;
}

bool ChainstateManager::IsSnapshotActive() const
{
    LOCK(::cs_main);
    return m_snapshot_chainstate && m_active_chainstate == m_snapshot_chainstate.get();
}

void ChainstateManager::MaybeRebalanceCaches()
{
    AssertLockHeld(::cs_main);
    if (m_ibd_chainstate && !m_snapshot_chainstate) {
        LogPrintf("[snapshot] allocating all cache to the IBD chainstate\n");
        // Allocate everything to the IBD chainstate.
        m_ibd_chainstate->ResizeCoinsCaches(m_total_coinstip_cache, m_total_coinsdb_cache);
    }
    else if (m_snapshot_chainstate && !m_ibd_chainstate) {
        LogPrintf("[snapshot] allocating all cache to the snapshot chainstate\n");
        // Allocate everything to the snapshot chainstate.
        m_snapshot_chainstate->ResizeCoinsCaches(m_total_coinstip_cache, m_total_coinsdb_cache);
    }
    else if (m_ibd_chainstate && m_snapshot_chainstate) {
        // If both chainstates exist, determine who needs more cache based on IBD status.
        //
        // Note: shrink caches first so that we don't inadvertently overwhelm available memory.
        if (m_snapshot_chainstate->IsInitialBlockDownload()) {
            m_ibd_chainstate->ResizeCoinsCaches(
                m_total_coinstip_cache * 0.05, m_total_coinsdb_cache * 0.05);
            m_snapshot_chainstate->ResizeCoinsCaches(
                m_total_coinstip_cache * 0.95, m_total_coinsdb_cache * 0.95);
        } else {
            m_snapshot_chainstate->ResizeCoinsCaches(
                m_total_coinstip_cache * 0.05, m_total_coinsdb_cache * 0.05);
            m_ibd_chainstate->ResizeCoinsCaches(
                m_total_coinstip_cache * 0.95, m_total_coinsdb_cache * 0.95);
        }
    }
}

void ChainstateManager::ResetChainstates()
{
    m_ibd_chainstate.reset();
    m_snapshot_chainstate.reset();
    m_active_chainstate = nullptr;
}

ChainstateManager::~ChainstateManager()
{
    LOCK(::cs_main);

    m_versionbitscache.Clear();

    // TODO: The warning cache should probably become non-global
    for (auto& i : warningcache) {
        i.clear();
    }
}

bool ChainstateManager::DetectSnapshotChainstate(CTxMemPool* mempool)
{
    assert(!m_snapshot_chainstate);
    std::optional<fs::path> path = node::FindSnapshotChainstateDir();
    if (!path) {
        return false;
    }
    std::optional<uint256> base_blockhash = node::ReadSnapshotBaseBlockhash(*path);
    if (!base_blockhash) {
        return false;
    }
    LogPrintf("[snapshot] detected active snapshot chainstate (%s) - loading\n",
        fs::PathToString(*path));

    this->ActivateExistingSnapshot(mempool, *base_blockhash);
    return true;
}

Chainstate& ChainstateManager::ActivateExistingSnapshot(CTxMemPool* mempool, uint256 base_blockhash)
{
    assert(!m_snapshot_chainstate);
    m_snapshot_chainstate =
        std::make_unique<Chainstate>(mempool, m_blockman, *this, base_blockhash);
    LogPrintf("[snapshot] switching active chainstate to %s\n", m_snapshot_chainstate->ToString());
    m_active_chainstate = m_snapshot_chainstate.get();
    return *m_snapshot_chainstate;
}

namespace particl {

class HeightEntry {
public:
    HeightEntry(int height, NodeId id, int64_t time) : m_height(height), m_id(id), m_time(time)  {};
    int m_height;
    NodeId m_id;
    int64_t m_time;
};
static std::atomic_int nPeerBlocks(std::numeric_limits<int>::max());
static std::atomic_int nPeers(0);
static std::list<HeightEntry> peer_blocks;
const size_t max_peer_blocks = 9;

void UpdateNumPeers(int num_peers)
{
    nPeers = num_peers;
}

int GetNumPeers()
{
    return nPeers;
}

CAmount GetUTXOSum(Chainstate &chainstate)
{
    // GetUTXOStats is fragile
    LOCK(cs_main);
    chainstate.ForceFlushStateToDisk();
    CCoinsView *coins_view = &chainstate.CoinsDB();
    CAmount total = 0;
    std::unique_ptr<CCoinsViewCursor> pcursor(coins_view->Cursor());
    while (pcursor->Valid()) {
        COutPoint key;
        Coin coin;
        if (pcursor->GetKey(key) && pcursor->GetValue(coin)) {
            if (coin.nType == OUTPUT_STANDARD) {
                total += coin.out.nValue;
            }
        } else {
            break;
        }
        pcursor->Next();
    }
    return total;
}

void UpdateNumBlocksOfPeers(ChainstateManager &chainman, NodeId id, int height) EXCLUSIVE_LOCKS_REQUIRED(cs_main)
{
    // Select median value. Only one sample per peer. Remove oldest sample.
    int new_value = 0;

    bool inserted = false;
    size_t num_elements = 0;
    std::list<HeightEntry>::iterator oldest = peer_blocks.end();
    for (auto it = peer_blocks.begin(); it != peer_blocks.end(); ) {
        if (id == it->m_id) {
            if (height == it->m_height) {
                inserted = true;
            } else {
                it = peer_blocks.erase(it);
                continue;
            }
        }
        if (!inserted && it->m_height > height) {
            peer_blocks.emplace(it, height, id, GetTime());
            inserted = true;
        }
        if (oldest == peer_blocks.end() || oldest->m_time > it->m_time) {
            oldest = it;
        }
        it++;
        num_elements++;
    }

    if (!inserted) {
        peer_blocks.emplace_back(height, id, GetTime());
        num_elements++;
    }
    if (num_elements > max_peer_blocks && oldest != peer_blocks.end()) {
        peer_blocks.erase(oldest);
        num_elements--;
    }

    size_t stop = num_elements / 2;
    num_elements = 0;
    for (auto it = peer_blocks.begin(); it != peer_blocks.end(); ++it) {
        if (num_elements >= stop) {
            new_value = it->m_height;
            break;
        }
        num_elements++;
    }

    static const CBlockIndex *pcheckpoint = chainman.m_blockman.GetLastCheckpoint(Params().Checkpoints());
    if (pcheckpoint) {
        if (new_value < pcheckpoint->nHeight) {
            new_value = std::numeric_limits<int>::max();
        }
    }
    nPeerBlocks = new_value;
}

int GetNumBlocksOfPeers()
{
    return nPeerBlocks;
}

void SetNumBlocksOfPeers(int num_blocks)
{
    assert(Params().IsMockableChain());
    nPeerBlocks = num_blocks;
}

int StakeConflict::Add(NodeId id)
{
    nLastUpdated = GetTime();
    std::pair<std::map<NodeId, int>::iterator,bool> ret;
    ret = peerCount.insert(std::pair<NodeId, int>(id, 1));
    if (ret.second == false) { // existing element
        ret.first->second++;
    }
    return 0;
};

bool CoinStakeCache::GetCoinStake(Chainstate &chainstate, const uint256 &blockHash, CTransactionRef &tx)
{
    for (const auto &i : lData) {
        if (blockHash != i.first) {
            continue;
        }
        tx = i.second;
        return true;
    }

    BlockMap::iterator mi = chainstate.BlockIndex().find(blockHash);
    if (mi == chainstate.BlockIndex().end()) {
        return false;
    }

    CBlockIndex *pindex = &mi->second;
    if (node::ReadTransactionFromDiskBlock(pindex, 0, tx)) {
        return InsertCoinStake(blockHash, tx);
    }

    return false;
}

bool CoinStakeCache::InsertCoinStake(const uint256 &blockHash, const CTransactionRef &tx)
{
    lData.emplace_front(blockHash, tx);

    while (lData.size() > nMaxSize) {
        lData.pop_back();
    }

    return true;
}

static void EraseDelayedBlock(BlockManager &blockman, std::list<DelayedBlock>::iterator p, BlockValidationState &state) EXCLUSIVE_LOCKS_REQUIRED(cs_main)
{
    assert(state.m_chainman);
    if (p->m_node_id > -1) {
        if (state.m_peerman) {
            state.m_peerman->MisbehavingById(p->m_node_id, 25, "Delayed block");
        }
    }

    assert(state.m_chainman);
    auto it = state.m_chainman->BlockIndex().find(p->m_pblock->GetHash());
    if (it != state.m_chainman->BlockIndex().end()) {
        it->second.nFlags = it->second.nFlags & (uint32_t)~BLOCK_DELAYED;
        blockman.m_dirty_blockindex.insert(&it->second);
    }
}

bool DelayBlock(BlockManager &blockman, const std::shared_ptr<const CBlock> &pblock, BlockValidationState &state) EXCLUSIVE_LOCKS_REQUIRED(cs_main)
{
    if (state.nodeId < 0) {
        // Try lookup the blocksource if not known.
        assert(state.m_peerman);
        state.nodeId = state.m_peerman->GetBlockSource(pblock->GetHash());
    }
    LogPrintf("Warning: %s - Previous stake modifier is null for block %s from peer %d.\n", __func__, pblock->GetHash().ToString(), state.nodeId);
    while (list_delayed_blocks.size() >= MAX_DELAYED_BLOCKS) {
        LogPrint(BCLog::NET, "Removing Delayed block %s, too many delayed.\n", pblock->GetHash().ToString());
        EraseDelayedBlock(blockman, list_delayed_blocks.begin(), state);
        list_delayed_blocks.erase(list_delayed_blocks.begin());
    }
    assert(list_delayed_blocks.size() < MAX_DELAYED_BLOCKS);
    state.nFlags |= BLOCK_DELAYED; // Mark to prevent further processing
    list_delayed_blocks.emplace_back(pblock, state.nodeId);
    return true;
}

void CheckDelayedBlocks(BlockManager &blockman, BlockValidationState &state, const uint256 &block_hash) LOCKS_EXCLUDED(cs_main)
{
    if (!fParticlMode) {
        return;
    }
    assert(state.m_chainman);
    if (!state.m_peerman) {
        state.m_peerman = state.m_chainman->m_peerman;
    }
    //assert(state.m_peerman);
    if (list_delayed_blocks.empty()) {
        return;
    }

    int64_t now = GetTime();
    std::vector<std::shared_ptr<const CBlock> > process_blocks;
    {
        LOCK(cs_main);
        std::list<DelayedBlock>::iterator p = list_delayed_blocks.begin();
        while (p != list_delayed_blocks.end()) {
            if (p->m_pblock->hashPrevBlock == block_hash) {
                process_blocks.push_back(p->m_pblock);
                p = list_delayed_blocks.erase(p);
                continue;
            }
            if (p->m_time + MAX_DELAY_BLOCK_SECONDS < now) {
                LogPrint(BCLog::NET, "Removing delayed block %s, timed out.\n", p->m_pblock->GetHash().ToString());
                EraseDelayedBlock(blockman, p, state);
                p = list_delayed_blocks.erase(p);
                continue;
            }
            ++p;
        }
    }

    for (auto &p : process_blocks) {
        LogPrint(BCLog::NET, "Processing delayed block %s prev %s.\n", p->GetHash().ToString(), block_hash.ToString());
        state.m_chainman->ProcessNewBlock(p, false, /*min_pow_checked=*/true, nullptr); // Should update DoS if necessary, finding block through mapBlockSource
    }
}

unsigned int GetNextTargetRequired(const CBlockIndex *pindexLast, const Consensus::Params &consensus)
{
    arith_uint256 bnProofOfWorkLimit;
    unsigned int nProofOfWorkLimit;
    int nHeight = pindexLast ? pindexLast->nHeight+1 : 0;

    if (nHeight < (int)Params().GetLastImportHeight()) {
        if (nHeight == 0) {
            return arith_uint256("00ffffffffffffffffffffffffffffffffffffffffffffffffffffffffffffff").GetCompact();
        }
        int nLastImportHeight = (int) Params().GetLastImportHeight();
        arith_uint256 nMaxProofOfWorkLimit = arith_uint256("000000000008ffffffffffffffffffffffffffffffffffffffffffffffffffff");
        arith_uint256 nMinProofOfWorkLimit = UintToArith256(consensus.powLimit);
        arith_uint256 nStep = (nMaxProofOfWorkLimit - nMinProofOfWorkLimit) / nLastImportHeight;

        bnProofOfWorkLimit = nMaxProofOfWorkLimit - (nStep * nHeight);
        nProofOfWorkLimit = bnProofOfWorkLimit.GetCompact();
    } else {
        bnProofOfWorkLimit = UintToArith256(consensus.powLimit);
        nProofOfWorkLimit = bnProofOfWorkLimit.GetCompact();
    }

    if (pindexLast == nullptr) {
        return nProofOfWorkLimit; // Genesis block
    }

    const CBlockIndex* pindexPrev = pindexLast;
    if (pindexPrev->pprev == nullptr) {
        return nProofOfWorkLimit; // first block
    }
    const CBlockIndex *pindexPrevPrev = pindexPrev->pprev;
    if (pindexPrevPrev->pprev == nullptr) {
        return nProofOfWorkLimit; // second block
    }

    int64_t nTargetSpacing = Params().GetTargetSpacing();
    int64_t nTargetTimespan = Params().GetTargetTimespan();
    int64_t nActualSpacing = pindexPrev->GetBlockTime() - pindexPrevPrev->GetBlockTime();

    if (nActualSpacing > nTargetSpacing * 10) {
        nActualSpacing = nTargetSpacing * 10;
    }

    // pos: target change every block
    // pos: retarget with exponential moving toward target spacing
    arith_uint256 bnNew;
    bnNew.SetCompact(pindexLast->nBits);

    int64_t nInterval = nTargetTimespan / nTargetSpacing;
    bnNew *= ((nInterval - 1) * nTargetSpacing + nActualSpacing + nActualSpacing);
    bnNew /= ((nInterval + 1) * nTargetSpacing);

    if (bnNew <= 0 || bnNew > bnProofOfWorkLimit) {
        return nProofOfWorkLimit;
    }

    return bnNew.GetCompact();
}

bool RemoveUnreceivedHeader(ChainstateManager &chainman, const uint256 &hash) EXCLUSIVE_LOCKS_REQUIRED(cs_main)
{
    node::BlockMap::iterator mi = chainman.BlockIndex().find(hash);
    if (mi != chainman.BlockIndex().end() && (mi->second.nFlags & BLOCK_ACCEPTED)) {
        return false;
    }
    if (mi == chainman.BlockIndex().end()) {
        return true; // Was already removed, peer misbehaving
    }

    // Remove entire chain
    std::vector<BlockMap::iterator> remove_headers;
    std::vector<BlockMap::iterator> last_round[2];

    size_t n = 0;
    last_round[n].push_back(mi);
    remove_headers.push_back(mi);
    while (last_round[n].size()) {
        last_round[!n].clear();

        for (BlockMap::iterator& check_header : last_round[n]) {
            BlockMap::iterator it = chainman.BlockIndex().begin();
            while (it != chainman.BlockIndex().end()) {
                if (it->second.pprev == &check_header->second) {
                    if ((it->second.nFlags & BLOCK_ACCEPTED)) {
                        LogPrintf("Can't remove header %s, descendant block %s accepted.\n", hash.ToString(), it->second.GetBlockHash().ToString());
                        return true; // Can't remove any blocks, peer misbehaving for not sending
                    }
                    last_round[!n].push_back(it);
                    remove_headers.push_back(it);
                }
                it++;
            }
        }
        n = !n;
    }

    LogPrintf("Removing %d loose headers from %s.\n", remove_headers.size(), hash.ToString());

    for (auto &entry : remove_headers) {
        LogPrint(BCLog::NET, "Removing loose header %s.\n", entry->second.GetBlockHash().ToString());
        chainman.ActiveChainstate().m_blockman.m_dirty_blockindex.erase(&entry->second);
        chainman.m_failed_blocks.erase(&entry->second);

        if (chainman.m_best_header == &entry->second) {
            chainman.m_best_header = chainman.ActiveChain().Tip();
        }
        if (chainman.m_best_invalid == &entry->second) {
            chainman.m_best_invalid = nullptr;
        }
        if (chainman.m_peerman) {
            chainman.m_peerman->RemoveNonReceivedHeaderFromNodes(entry);
        }
        chainman.BlockIndex().erase(entry);
    }

    return true;
}

size_t CountDelayedBlocks() EXCLUSIVE_LOCKS_REQUIRED(cs_main)
{
    return list_delayed_blocks.size();
}

bool ProcessDuplicateStakeHeader(BlockManager &blockman, CBlockIndex *pindex, NodeId nodeId) EXCLUSIVE_LOCKS_REQUIRED(cs_main)
{
    if (!pindex) {
        return false;
    }

    uint256 hash = pindex->GetBlockHash();

    bool fMakeValid = false;
    if (nodeId == -1) {
        LogPrintf("%s: Duplicate stake block %s was received in a group, marking valid.\n",
            __func__, hash.ToString());

        fMakeValid = true;
    }

    if (nodeId > -1) {
        std::pair<std::map<uint256, StakeConflict>::iterator,bool> ret;
        ret = mapStakeConflict.insert(std::pair<uint256, StakeConflict>(hash, StakeConflict()));
        StakeConflict &sc = ret.first->second;
        sc.Add(nodeId);

        if ((int)sc.peerCount.size() > std::min(GetNumPeers() / 2, 4)) {
            LogPrintf("%s: More than half the connected peers are building on block %s," /* Continued */
                "  marked as duplicate stake, assuming this node has the duplicate.\n", __func__, hash.ToString());

            fMakeValid = true;
        }
    }

    if (fMakeValid) {
        pindex->nFlags &= (~BLOCK_FAILED_DUPLICATE_STAKE);
        pindex->nStatus &= (~BLOCK_FAILED_VALID);
        blockman.m_dirty_blockindex.insert(pindex);

        //if (pindex->nStatus & BLOCK_FAILED_CHILD)
        //{
            CBlockIndex *pindexPrev = pindex->pprev;
            while (pindexPrev) {
                if (pindexPrev->nStatus & BLOCK_VALID_MASK) {
                    break;
                }

                if (pindexPrev->nFlags & BLOCK_FAILED_DUPLICATE_STAKE) {
                    pindexPrev->nFlags &= (~BLOCK_FAILED_DUPLICATE_STAKE);
                    pindexPrev->nStatus &= (~BLOCK_FAILED_VALID);
                    blockman.m_dirty_blockindex.insert(pindexPrev);

                    if (!pindexPrev->prevoutStake.IsNull()) {
                        uint256 prevhash = pindexPrev->GetBlockHash();
                        particl::AddToMapStakeSeen(pindexPrev->prevoutStake, prevhash);
                    }

                    pindexPrev->nStatus &= (~BLOCK_FAILED_CHILD);
                }

                pindexPrev = pindexPrev->pprev;
            }

            pindex->nStatus &= (~BLOCK_FAILED_CHILD);
        //};

        if (!pindex->prevoutStake.IsNull()) {
            particl::AddToMapStakeSeen(pindex->prevoutStake, hash);
        }
        return true;
    }

    return false;
}


bool AddToMapStakeSeen(const COutPoint &kernel, const uint256 &blockHash)
{
    // Overwrites existing values

    std::pair<std::map<COutPoint, uint256>::iterator,bool> ret;
    ret = mapStakeSeen.insert(std::pair<COutPoint, uint256>(kernel, blockHash));
    if (ret.second == false) { // existing element
        ret.first->second = blockHash;
    } else {
        listStakeSeen.push_back(kernel);
    }

    return true;
};

bool CheckStakeUnused(const COutPoint &kernel)
{
    std::map<COutPoint, uint256>::const_iterator mi = mapStakeSeen.find(kernel);
    return (mi == mapStakeSeen.end());
}

bool CheckStakeUnique(const CBlock &block, bool fUpdate)
{
    LOCK(cs_main);

    uint256 blockHash = block.GetHash();
    const COutPoint &kernel = block.vtx[0]->vin[0].prevout;

    std::map<COutPoint, uint256>::const_iterator mi = mapStakeSeen.find(kernel);
    if (mi != mapStakeSeen.end()) {
        if (mi->second == blockHash) {
            return true;
        }
        return error("%s: Stake kernel for %s first seen on %s.", __func__, blockHash.ToString(), mi->second.ToString());
    }

    if (!fUpdate) {
        return true;
    }

    while (listStakeSeen.size() > particl::MAX_STAKE_SEEN_SIZE) {
        const COutPoint &oldest = listStakeSeen.front();
        if (1 != mapStakeSeen.erase(oldest)) {
            LogPrintf("%s: Warning: mapStakeSeen did not erase %s %n\n", __func__, oldest.hash.ToString(), oldest.n);
        }
        listStakeSeen.pop_front();
    }

    return AddToMapStakeSeen(kernel, blockHash);
};

bool RebuildRollingIndices(ChainstateManager &chainman, CTxMemPool *mempool)
{
    AssertLockNotHeld(cs_main);
    assert(chainman.m_smsgman);

    CBlockIndex *pindex_tip{nullptr};
    uint256 best_smsg_block_hash;
    int best_smsg_block_height{0}, last_known_height{0};
    chainman.m_smsgman->ReadBestBlock(best_smsg_block_hash, best_smsg_block_height);

    {
        LOCK(cs_main);
        pindex_tip = chainman.ActiveChain().Tip();
    }

    auto &pblocktree{chainman.m_blockman.m_block_tree_db};
    bool nV2 = false;
    if (gArgs.GetBoolArg("-rebuildrollingindices", false)) {
        LogPrintf("%s: Manual override, attempting to rewind chain.\n", __func__);
    } else
    if (pindex_tip &&
        chainman.m_smsgman->TrackFundingTxns() &&
        !best_smsg_block_hash.IsNull() &&
        best_smsg_block_hash != pindex_tip->GetBlockHash() &&
        pindex_tip->nHeight > best_smsg_block_height) {
        LogPrintf("%s: SMSG best block mismatch, attempting to rewind chain. SMSG %s, %s.\n", __func__, best_smsg_block_hash.ToString(), pindex_tip->GetBlockHash().ToString());
        if (best_smsg_block_height < pindex_tip->nHeight) {
            last_known_height = best_smsg_block_height;
        }
    } else
    if (pblocktree->ReadFlag("v2", nV2) && nV2) {
        return true;
    } else {
        LogPrintf("%s: v2 marker not detected, attempting to rewind chain.\n", __func__);
    }
    uiInterface.InitMessage(_("Rebuilding rolling indices...").translated);

    if (!mempool) {
        LogPrintf("%s: Requires mempool.\n", __func__);
        return false;
    }

    int64_t now = TicksSinceEpoch<std::chrono::seconds>(chainman.m_options.adjusted_time_callback());
    int rewound_tip_height;

    {
        LOCK(cs_main);
        CBlockIndex *pindex = pindex_tip;
        int max_height_to_keep = pindex ? pindex->nHeight : 0;
        while (pindex && pindex->nTime >= now - smsg::KEEP_FUNDING_TX_DATA) {
            if (pindex->nHeight < last_known_height) {
                break;
            }
            max_height_to_keep = pindex->nHeight;
            pindex = pindex->pprev;
        }

        LogPrintf("%s: Rewinding to block %d.\n", __func__, max_height_to_keep);
        int num_disconnected = 0;

        std::string str_error;
        if (!RewindToHeight(chainman, *mempool, max_height_to_keep, num_disconnected, str_error)) {
            LogPrintf("%s: RewindToHeight failed %s.\n", __func__, str_error);
            return false;
        }
        rewound_tip_height = pindex_tip ? pindex_tip->nHeight : 0;
    }

    BlockValidationState state;
    state.m_chainman = &chainman;
    if (!chainman.ActiveChainstate().ActivateBestChain(state)) {
        LogPrintf("%s: ActivateBestChain failed %s.\n", __func__, state.ToString());
        return false;
    }

    {
        LOCK(cs_main);
        // Ensure chainstate has been fully written to disk
        chainman.ActiveChainstate().ForceFlushStateToDisk();

        LogPrintf("%s: Reprocessed chain from block %d to %d.\n", __func__, rewound_tip_height, chainman.ActiveChain().Tip()->nHeight);

        if (!chainman.m_blockman.m_block_tree_db->WriteFlag("v2", true)) {
            LogPrintf("%s: WriteFlag failed.\n", __func__);
            return false;
        }
    }
    return true;
}

int64_t GetSmsgFeeRate(ChainstateManager &chainman, const CBlockIndex *pindex, bool reduce_height) EXCLUSIVE_LOCKS_REQUIRED(cs_main)
{
    const Consensus::Params &consensusParams = Params().GetConsensus();

    if ((pindex && pindex->nTime < consensusParams.smsg_fee_time) ||
        (!pindex && GetTime() < consensusParams.smsg_fee_time)) {
        return consensusParams.smsg_fee_msg_per_day_per_k;
    }

    int chain_height = pindex ? pindex->nHeight : chainman.ActiveChain().Height();
    if (reduce_height) { // Grace period, push back to previous period
        chain_height -= 10;
    }
    int fee_height = (chain_height / consensusParams.smsg_fee_period) * consensusParams.smsg_fee_period;

    CBlockIndex *fee_block = chainman.ActiveChain()[fee_height];
    if (!fee_block || fee_block->nTime < consensusParams.smsg_fee_time) {
        return consensusParams.smsg_fee_msg_per_day_per_k;
    }

    int64_t smsg_fee_rate = consensusParams.smsg_fee_msg_per_day_per_k;
    CTransactionRef coinstake = nullptr;
    if (!smsgFeeCoinstakeCache.GetCoinStake(chainman.ActiveChainstate(), fee_block->GetBlockHash(), coinstake) ||
        !coinstake->GetSmsgFeeRate(smsg_fee_rate)) {
        return consensusParams.smsg_fee_msg_per_day_per_k;
    }

    return smsg_fee_rate;
};

uint32_t GetSmsgDifficulty(ChainstateManager &chainman, uint64_t time, bool verify) EXCLUSIVE_LOCKS_REQUIRED(cs_main)
{
    const Consensus::Params &consensusParams = Params().GetConsensus();

    CBlockIndex *pindex = chainman.ActiveChain().Tip();
    for (size_t k = 0; k < 180; ++k) {
        if (!pindex) {
            break;
        }
        if (time >= pindex->nTime) {
            uint32_t smsg_difficulty = 0;
            CTransactionRef coinstake = nullptr;
            if (smsgDifficultyCoinstakeCache.GetCoinStake(chainman.ActiveChainstate(), pindex->GetBlockHash(), coinstake) &&
                coinstake->GetSmsgDifficulty(smsg_difficulty)) {

                if (verify && smsg_difficulty != consensusParams.smsg_min_difficulty) {
                    return smsg_difficulty + consensusParams.smsg_difficulty_max_delta;
                }
                return smsg_difficulty - consensusParams.smsg_difficulty_max_delta;
            }
        }
        pindex = pindex->pprev;
    }

    return consensusParams.smsg_min_difficulty - consensusParams.smsg_difficulty_max_delta;
};

} // namespace particl<|MERGE_RESOLUTION|>--- conflicted
+++ resolved
@@ -2403,17 +2403,13 @@
     assert(hashPrevBlock == view.GetBestBlock());
 
     const uint256 blockHash = block.GetHash();
-    bool fIsGenesisBlock = blockHash == m_params.GetConsensus().hashGenesisBlock;
+    bool fIsGenesisBlock = blockHash == params.GetConsensus().hashGenesisBlock;
     num_blocks_total++;
 
     // Special case for the genesis block, skipping connection of its transactions
     // (its coinbase is unspendable)
-<<<<<<< HEAD
     if (!fParticlMode &&    // genesis coinbase is spendable when in Particl mode
         fIsGenesisBlock) {
-=======
-    if (block_hash == params.GetConsensus().hashGenesisBlock) {
->>>>>>> 6d404846
         if (!fJustCheck)
             view.SetBestBlock(pindex->GetBlockHash(), pindex->nHeight);
         return true;
@@ -2525,18 +2521,11 @@
     // testnet3 has no blocks before the BIP34 height with indicated heights
     // post BIP34 before approximately height 486,000,000. After block
     // 1,983,702 testnet3 starts doing unnecessary BIP30 checking again.
-<<<<<<< HEAD
     if (pindex->pprev) {
-        CBlockIndex* pindexBIP34height = pindex->pprev->GetAncestor(m_params.GetConsensus().BIP34Height);
+        CBlockIndex* pindexBIP34height = pindex->pprev->GetAncestor(params.GetConsensus().BIP34Height);
         //Only continue to enforce if we're below BIP34 activation height or the block hash at that height doesn't correspond.
-        fEnforceBIP30 = fEnforceBIP30 && (!pindexBIP34height || !(pindexBIP34height->GetBlockHash() == m_params.GetConsensus().BIP34Hash));
-    }
-=======
-    assert(pindex->pprev);
-    CBlockIndex* pindexBIP34height = pindex->pprev->GetAncestor(params.GetConsensus().BIP34Height);
-    //Only continue to enforce if we're below BIP34 activation height or the block hash at that height doesn't correspond.
-    fEnforceBIP30 = fEnforceBIP30 && (!pindexBIP34height || !(pindexBIP34height->GetBlockHash() == params.GetConsensus().BIP34Hash));
->>>>>>> 6d404846
+        fEnforceBIP30 = fEnforceBIP30 && (!pindexBIP34height || !(pindexBIP34height->GetBlockHash() == params.GetConsensus().BIP34Hash));
+    }
 
     // TODO: Remove BIP30 checking from block height 1,983,702 on, once we have a
     // consensus change that ensures coinbases at those heights cannot
@@ -2839,15 +2828,6 @@
              Ticks<SecondsDouble>(time_connect),
              Ticks<MillisecondsDouble>(time_connect) / num_blocks_total);
 
-<<<<<<< HEAD
-=======
-    CAmount blockReward = nFees + GetBlockSubsidy(pindex->nHeight, params.GetConsensus());
-    if (block.vtx[0]->GetValueOut() > blockReward) {
-        LogPrintf("ERROR: ConnectBlock(): coinbase pays too much (actual=%d vs limit=%d)\n", block.vtx[0]->GetValueOut(), blockReward);
-        return state.Invalid(BlockValidationResult::BLOCK_CONSENSUS, "bad-cb-amount");
-    }
->>>>>>> 6d404846
-
     if (!control.Wait()) {
         LogPrintf("ERROR: %s: CheckQueue failed\n", __func__);
         return state.Invalid(BlockValidationResult::BLOCK_CONSENSUS, "block-validation-failed");
@@ -2861,8 +2841,8 @@
         if (block.IsProofOfStake()) { // Only the genesis block isn't proof of stake
             CTransactionRef txCoinstake = block.vtx[0];
             CTransactionRef txPrevCoinstake = nullptr;
-            const TreasuryFundSettings *pTreasuryFundSettings = m_params.GetTreasuryFundSettings(block.nTime);
-            const CAmount nCalculatedStakeReward = m_params.GetProofOfStakeReward(pindex->pprev, nFees);
+            const TreasuryFundSettings *pTreasuryFundSettings = params.GetTreasuryFundSettings(block.nTime);
+            const CAmount nCalculatedStakeReward = params.GetProofOfStakeReward(pindex->pprev, nFees);
 
             if (block.nTime >= consensus.smsg_fee_time) {
                 CAmount smsg_fee_new, smsg_fee_prev = consensus.smsg_fee_msg_per_day_per_k;
@@ -2875,7 +2855,6 @@
                     }
                 }
 
-<<<<<<< HEAD
                 if (!txCoinstake->GetSmsgFeeRate(smsg_fee_new)) {
                     LogPrintf("ERROR: %s: Failed to get smsg fee.\n", __func__);
                     return state.Invalid(BlockValidationResult::BLOCK_CONSENSUS, "bad-cs-smsg-fee");
@@ -2885,17 +2864,12 @@
                     return state.Invalid(BlockValidationResult::BLOCK_CONSENSUS, "bad-cs-smsg-fee");
                 }
                 int64_t delta = std::abs(smsg_fee_new - smsg_fee_prev);
-                int64_t max_delta = m_params.GetMaxSmsgFeeRateDelta(smsg_fee_prev, pindex->nTime);
+                int64_t max_delta = params.GetMaxSmsgFeeRateDelta(smsg_fee_prev, pindex->nTime);
                 if (delta > max_delta) {
                     LogPrintf("ERROR: %s: Bad smsg-fee (delta=%d, max_delta=%d)\n", __func__, delta, max_delta);
                     return state.Invalid(BlockValidationResult::BLOCK_CONSENSUS, "bad-cs-smsg-fee");
                 }
             }
-=======
-    if (!m_blockman.WriteUndoDataForBlock(blockundo, state, pindex, params)) {
-        return false;
-    }
->>>>>>> 6d404846
 
             if (block.nTime >= consensus.smsg_difficulty_time) {
                 uint32_t smsg_difficulty_new, smsg_difficulty_prev = consensus.smsg_min_difficulty;
@@ -3004,13 +2978,13 @@
                 particl::coinStakeCache.InsertCoinStake(blockHash, txCoinstake);
             }
         } else {
-            if (blockHash != m_params.GetConsensus().hashGenesisBlock) {
+            if (blockHash != params.GetConsensus().hashGenesisBlock) {
                 LogPrintf("ERROR: %s: Block isn't coinstake or genesis.\n", __func__);
                 return state.Invalid(BlockValidationResult::BLOCK_CONSENSUS, "bad-cs");
             }
         }
     } else {
-        CAmount blockReward = nFees + GetBlockSubsidy(pindex->nHeight, m_params.GetConsensus());
+        CAmount blockReward = nFees + GetBlockSubsidy(pindex->nHeight, params.GetConsensus());
         if (block.vtx[0]->GetValueOut() > blockReward) {
             LogPrintf("ERROR: ConnectBlock(): coinbase pays too much (actual=%d vs limit=%d)\n", block.vtx[0]->GetValueOut(), blockReward);
             return state.Invalid(BlockValidationResult::BLOCK_CONSENSUS, "bad-cb-amount");
@@ -3041,7 +3015,7 @@
     m_blockman.m_dirty_blockindex.insert(pindex); // pindex has changed, must save to disk
 
     if ((!fIsGenesisBlock || fParticlMode) &&
-        !m_blockman.WriteUndoDataForBlock(blockundo, state, pindex, m_params)) {
+        !m_blockman.WriteUndoDataForBlock(blockundo, state, pindex, params)) {
         return false;
     }
 
@@ -3313,7 +3287,8 @@
         return;
     }
     CBlock block;
-    if (!ReadBlockFromDisk(block, pblockindex, chainstate.m_params.GetConsensus())) {
+    const CChainParams& params{chainstate.m_chainman.GetParams()};
+    if (!ReadBlockFromDisk(block, pblockindex, params.GetConsensus())) {
         LogPrintf("%s: failed read block from disk (%d, %s)\n", __func__, height, pblockindex->GetBlockHash().ToString());
         return;
     }
@@ -4577,6 +4552,7 @@
         }
     }
 
+    const CChainParams& params{chainman.GetParams()};
     if (fParticlMode) {
         if (block.IsProofOfStake()) {
             if (!chainman.ActiveChainstate().IsInitialBlockDownload() &&
@@ -4598,7 +4574,7 @@
             }
 
             // Limit the number of outputs in a coinstake txn to 6: 1 data + 1 treasury + 4 user
-            if (nPrevTime >= chainman.ActiveChainstate().m_params.GetConsensus().OpIsCoinstakeTime) {
+            if (nPrevTime >= params.GetConsensus().OpIsCoinstakeTime) {
                 if (block.vtx[0]->vpout.size() > 6) {
                     return state.Invalid(BlockValidationResult::BLOCK_CONSENSUS, "bad-cs-outputs", "Too many outputs in coinstake");
                 }
@@ -4653,7 +4629,7 @@
             }
         } else {
             bool fCheckPOW = true; // TODO: pass properly
-            if (fCheckPOW && !CheckProofOfWork(block.GetHash(), block.nBits, chainman.ActiveChainstate().m_params.GetConsensus(), nHeight, chainman.ActiveChainstate().m_params.GetLastImportHeight()))
+            if (fCheckPOW && !CheckProofOfWork(block.GetHash(), block.nBits, params.GetConsensus(), nHeight, params.GetLastImportHeight()))
                 return state.Invalid(BlockValidationResult::BLOCK_INVALID_HEADER, "high-hash", "proof of work failed");
 
             // Enforce rule that the coinbase ends with serialized block height
@@ -4672,7 +4648,7 @@
         }
 
         if (nHeight > 0 &&  // skip genesis
-            chainman.ActiveChainstate().m_params.GetLastImportHeight() >= (uint32_t)nHeight) {
+            params.GetLastImportHeight() >= (uint32_t)nHeight) {
             // 2nd txn must be coinbase
             if (block.vtx.size() < 2 || !block.vtx[1]->IsCoinBase()) {
                 return state.Invalid(BlockValidationResult::BLOCK_CONSENSUS, "bad-cb", "Second txn of import block must be coinbase");
@@ -4680,7 +4656,7 @@
 
             // Check hash of genesis import txn matches expected hash.
             uint256 txnHash = block.vtx[1]->GetHash();
-            if (!chainman.ActiveChainstate().m_params.CheckImportCoinbase(nHeight, txnHash)) {
+            if (!params.CheckImportCoinbase(nHeight, txnHash)) {
                 return state.Invalid(BlockValidationResult::BLOCK_CONSENSUS, "bad-cb", "Incorrect outputs hash.");
             }
         } else {
@@ -4985,8 +4961,9 @@
         if (pindex->nChainWork < nMinimumChainWork) return true;
     }
 
-<<<<<<< HEAD
-    if (!CheckBlock(block, state, m_params.GetConsensus())) {
+    const CChainParams& params{m_chainman.GetParams()};
+
+    if (!CheckBlock(block, state, params.GetConsensus())) {
         if (state.IsInvalid() && state.GetResult() != BlockValidationResult::BLOCK_MUTATED) {
             pindex->nStatus |= BLOCK_FAILED_VALID;
             m_blockman.m_dirty_blockindex.insert(pindex);
@@ -4999,7 +4976,7 @@
         pindex->prevoutStake = pblock->vtx[0]->vin[0].prevout;
         if (!pindex->pprev ||
             (pindex->pprev->bnStakeModifier.IsNull() &&
-             pindex->pprev->GetBlockHash() != m_params.GetConsensus().hashGenesisBlock)) {
+             pindex->pprev->GetBlockHash() != params.GetConsensus().hashGenesisBlock)) {
             // Block received out of order
             if (fParticlMode && !IsInitialBlockDownload()) {
                 if (pindex->nFlags & BLOCK_DELAYED) {
@@ -5018,12 +4995,6 @@
     }
 
     if (!ContextualCheckBlock(block, state, m_chainman, pindex->pprev, true)) {
-=======
-    const CChainParams& params{m_chainman.GetParams()};
-
-    if (!CheckBlock(block, state, params.GetConsensus()) ||
-        !ContextualCheckBlock(block, state, m_chainman, pindex->pprev)) {
->>>>>>> 6d404846
         if (state.IsInvalid() && state.GetResult() != BlockValidationResult::BLOCK_MUTATED) {
             pindex->nStatus |= BLOCK_FAILED_VALID;
             m_blockman.m_dirty_blockindex.insert(pindex);
