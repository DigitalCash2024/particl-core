--- conflicted
+++ resolved
@@ -3329,17 +3329,6 @@
     }
 }
 
-<<<<<<< HEAD
-static void DoWarning(const bilingual_str& warning)
-{
-    static bool fWarned = false;
-    SetMiscWarning(warning);
-    if (!fWarned) {
-        AlertNotify(warning.original);
-        fWarned = true;
-    }
-}
-
 static void ClearSpentCache(Chainstate &chainstate, CDBBatch &batch, int height)
 {
     CBlockIndex* pblockindex = chainstate.m_chain[height];
@@ -3454,8 +3443,6 @@
     return true;
 };
 
-=======
->>>>>>> 3a83d441
 /** Private helper function that concatenates warning messages. */
 static void AppendWarning(bilingual_str& res, const bilingual_str& warn)
 {
@@ -7540,7 +7527,7 @@
     } else {
         LogPrintf("%s: v2 marker not detected, attempting to rewind chain.\n", __func__);
     }
-    uiInterface.InitMessage(_("Rebuilding rolling indices...").translated);
+    chainman.GetNotifications().progress(_("Rebuilding rolling indices…"), 0, false);
 
     if (!mempool) {
         LogPrintf("%s: Requires mempool.\n", __func__);
