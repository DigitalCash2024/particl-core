// Copyright (c) 2009-2010 Satoshi Nakamoto
// Copyright (c) 2009-2022 The Bitcoin Core developers
// Distributed under the MIT software license, see the accompanying
// file COPYING or http://www.opensource.org/licenses/mit-license.php.

#include <validation.h>

#include <arith_uint256.h>
#include <chain.h>
#include <checkqueue.h>
#include <clientversion.h>
#include <consensus/amount.h>
#include <consensus/consensus.h>
#include <consensus/merkle.h>
#include <consensus/tx_check.h>
#include <consensus/tx_verify.h>
#include <consensus/validation.h>
#include <cuckoocache.h>
#include <flatfile.h>
#include <hash.h>
#include <kernel/chain.h>
#include <kernel/chainparams.h>
#include <kernel/coinstats.h>
#include <kernel/disconnected_transactions.h>
#include <kernel/mempool_entry.h>
#include <kernel/messagestartchars.h>
#include <kernel/notifications_interface.h>
#include <logging.h>
#include <logging/timer.h>
#include <node/blockstorage.h>
#include <node/utxo_snapshot.h>
#include <policy/policy.h>
#include <policy/rbf.h>
#include <policy/settings.h>
#include <pow.h>
#include <primitives/block.h>
#include <primitives/transaction.h>
#include <random.h>
#include <reverse_iterator.h>
#include <script/script.h>
#include <script/interpreter.h>
#include <script/sigcache.h>
#include <signet.h>
#include <tinyformat.h>
#include <txdb.h>
#include <txmempool.h>
#include <uint256.h>
#include <undo.h>
#include <util/check.h>
#include <util/fs.h>
#include <util/fs_helpers.h>
#include <util/hasher.h>
#include <util/moneystr.h>
#include <util/rbf.h>
#include <util/result.h>
#include <util/signalinterrupt.h>
#include <util/strencodings.h>
#include <util/time.h>
#include <util/trace.h>
#include <util/translation.h>
#include <validationinterface.h>
#include <warnings.h>
#include <script/solver.h>
#include <key_io.h>
#include <net.h>
#include <smsg/manager.h>
#include <pos/kernel.h>
#include <pos/miner.h>
#include <anon.h>
#include <rctindex.h>
#include <insight/insight.h>
#include <insight/balanceindex.h>
#include <net_processing.h>

#include <algorithm>
#include <cassert>
#include <chrono>
#include <deque>
#include <numeric>
#include <optional>
#include <string>
#include <tuple>
#include <utility>

using kernel::CCoinsStats;
using kernel::CoinStatsHashType;
using kernel::ComputeUTXOStats;
using kernel::Notifications;

using fsbridge::FopenFn;
using node::BlockManager;
using node::BlockMap;
using node::CBlockIndexHeightOnlyComparator;
using node::CBlockIndexWorkComparator;
using node::fReindex;
using node::SnapshotMetadata;

/** Time to wait between writing blocks/block index to disk. */
static constexpr std::chrono::hours DATABASE_WRITE_INTERVAL{1};
/** Time to wait between flushing chainstate to disk. */
static constexpr std::chrono::hours DATABASE_FLUSH_INTERVAL{24};
/** Maximum age of our tip for us to be considered current for fee estimation */
static constexpr std::chrono::hours MAX_FEE_ESTIMATION_TIP_AGE{3};
const std::vector<std::string> CHECKLEVEL_DOC {
    "level 0 reads the blocks from disk",
    "level 1 verifies block validity",
    "level 2 verifies undo data",
    "level 3 checks disconnection of tip blocks",
    "level 4 tries to reconnect the blocks",
    "each level includes the checks of the previous levels",
};
/** The number of blocks to keep below the deepest prune lock.
 *  There is nothing special about this number. It is higher than what we
 *  expect to see in regular mainnet reorgs, but not so high that it would
 *  noticeably interfere with the pruning mechanism.
 * */
static constexpr int PRUNE_LOCK_BUFFER{10};

GlobalMutex g_best_block_mutex;
std::condition_variable g_best_block_cv;
uint256 g_best_block;

unsigned int MIN_BLOCKS_TO_KEEP = 288;
unsigned int NODE_NETWORK_LIMITED_MIN_BLOCKS = 288;

const CBlockIndex* Chainstate::FindForkInGlobalIndex(const CBlockLocator& locator) const
{
    AssertLockHeld(cs_main);

    // Find the latest block common to locator and chain - we expect that
    // locator.vHave is sorted descending by height.
    for (const uint256& hash : locator.vHave) {
        const CBlockIndex* pindex{m_blockman.LookupBlockIndex(hash)};
        if (pindex) {
            if (m_chain.Contains(pindex)) {
                return pindex;
            }
            if (pindex->GetAncestor(m_chain.Height()) == m_chain.Tip()) {
                return m_chain.Tip();
            }
        }
    }
    return m_chain.Genesis();
}

namespace particl {
bool DelayBlock(BlockManager &blockman, const std::shared_ptr<const CBlock> &pblock, BlockValidationState &state) EXCLUSIVE_LOCKS_REQUIRED(cs_main);
void CheckDelayedBlocks(BlockManager &blockman, BlockValidationState &state, const uint256 &block_hash) LOCKS_EXCLUDED(cs_main);

std::map<uint256, StakeConflict> mapStakeConflict;
std::map<COutPoint, uint256> mapStakeSeen;
std::list<COutPoint> listStakeSeen;

CoinStakeCache coinStakeCache GUARDED_BY(cs_main);
CoinStakeCache smsgFeeCoinstakeCache;
CoinStakeCache smsgDifficultyCoinstakeCache(180);

size_t MAX_DELAYED_BLOCKS = 64;
int64_t MAX_DELAY_BLOCK_SECONDS = 180;

class DelayedBlock
{
public:
    DelayedBlock(const std::shared_ptr<const CBlock>& pblock, int node_id) : m_pblock(pblock), m_node_id(node_id) {
        m_time = GetTime();
    }
    int64_t m_time;
    std::shared_ptr<const CBlock> m_pblock;
    int m_node_id;
};
std::list<DelayedBlock> list_delayed_blocks;
bool fVerifyingDB = false;
static bool attempted_rct_index_repair = false;
std::atomic_bool fSkipRangeproof(false);
std::atomic_bool fBusyImporting(false);        // covers ActivateBestChain too
} // namespace particl


bool CheckInputScripts(const CTransaction& tx, TxValidationState& state,
                       const CCoinsViewCache& inputs, unsigned int flags, bool cacheSigStore,
                       bool cacheFullScriptStore, PrecomputedTransactionData& txdata,
                       std::vector<CScriptCheck> *pvChecks = nullptr, bool fAnonChecks = true)
                       EXCLUSIVE_LOCKS_REQUIRED(cs_main);

bool CheckFinalTxAtTip(const CBlockIndex& active_chain_tip, const CTransaction& tx)
{
    AssertLockHeld(cs_main);

    // CheckFinalTxAtTip() uses active_chain_tip.Height()+1 to evaluate
    // nLockTime because when IsFinalTx() is called within
    // AcceptBlock(), the height of the block *being*
    // evaluated is what is used. Thus if we want to know if a
    // transaction can be part of the *next* block, we need to call
    // IsFinalTx() with one more than active_chain_tip.Height().
    const int nBlockHeight = active_chain_tip.nHeight + 1;

    // BIP113 requires that time-locked transactions have nLockTime set to
    // less than the median time of the previous block they're contained in.
    // When the next block is created its previous block will be the current
    // chain tip, so we use that to calculate the median time passed to
    // IsFinalTx().
    const int64_t nBlockTime{active_chain_tip.GetMedianTimePast()};

    return IsFinalTx(tx, nBlockHeight, nBlockTime);
}

namespace {
/**
 * A helper which calculates heights of inputs of a given transaction.
 *
 * @param[in] tip    The current chain tip. If an input belongs to a mempool
 *                   transaction, we assume it will be confirmed in the next block.
 * @param[in] coins  Any CCoinsView that provides access to the relevant coins.
 * @param[in] tx     The transaction being evaluated.
 *
 * @returns A vector of input heights or nullopt, in case of an error.
 */
std::optional<std::vector<int>> CalculatePrevHeights(
    const CBlockIndex& tip,
    const CCoinsView& coins,
    const CTransaction& tx)
{
    std::vector<int> prev_heights;
    prev_heights.resize(tx.vin.size());
    for (size_t i = 0; i < tx.vin.size(); ++i) {
        const CTxIn& txin = tx.vin[i];

        if (txin.IsAnonInput()) {
            prev_heights[i] = tip.nHeight + 1;
            continue;
        }
        Coin coin;
        if (!coins.GetCoin(txin.prevout, coin)) {
            LogPrintf("ERROR: %s: Missing input %d in transaction \'%s\'\n", __func__, i, tx.GetHash().GetHex());
            return std::nullopt;
        }
        if (coin.nHeight == MEMPOOL_HEIGHT) {
            // Assume all mempool transaction confirm in the next block.
            prev_heights[i] = tip.nHeight + 1;
        } else {
            prev_heights[i] = coin.nHeight;
        }
    }
    return prev_heights;
}
} // namespace

std::optional<LockPoints> CalculateLockPointsAtTip(
    CBlockIndex* tip,
    const CCoinsView& coins_view,
    const CTransaction& tx)
{
    assert(tip);

    auto prev_heights{CalculatePrevHeights(*tip, coins_view, tx)};
    if (!prev_heights.has_value()) return std::nullopt;

    CBlockIndex next_tip;
    next_tip.pprev = tip;
    // When SequenceLocks() is called within ConnectBlock(), the height
    // of the block *being* evaluated is what is used.
    // Thus if we want to know if a transaction can be part of the
    // *next* block, we need to use one more than active_chainstate.m_chain.Height()
    next_tip.nHeight = tip->nHeight + 1;
    const auto [min_height, min_time] = CalculateSequenceLocks(tx, STANDARD_LOCKTIME_VERIFY_FLAGS, prev_heights.value(), next_tip);

    // Also store the hash of the block with the highest height of
    // all the blocks which have sequence locked prevouts.
    // This hash needs to still be on the chain
    // for these LockPoint calculations to be valid
    // Note: It is impossible to correctly calculate a maxInputBlock
    // if any of the sequence locked inputs depend on unconfirmed txs,
    // except in the special case where the relative lock time/height
    // is 0, which is equivalent to no sequence lock. Since we assume
    // input height of tip+1 for mempool txs and test the resulting
    // min_height and min_time from CalculateSequenceLocks against tip+1.
    int max_input_height{0};
    for (const int height : prev_heights.value()) {
        // Can ignore mempool inputs since we'll fail if they had non-zero locks
        if (height != next_tip.nHeight) {
            max_input_height = std::max(max_input_height, height);
        }
    }

    // tip->GetAncestor(max_input_height) should never return a nullptr
    // because max_input_height is always less than the tip height.
    // It would, however, be a bad bug to continue execution, since a
    // LockPoints object with the maxInputBlock member set to nullptr
    // signifies no relative lock time.
    return LockPoints{min_height, min_time, Assert(tip->GetAncestor(max_input_height))};
}

bool CheckSequenceLocksAtTip(CBlockIndex* tip,
                             const LockPoints& lock_points)
{
    assert(tip != nullptr);

    CBlockIndex index;
    index.pprev = tip;
    // CheckSequenceLocksAtTip() uses active_chainstate.m_chain.Height()+1 to evaluate
    // height based locks because when SequenceLocks() is called within
    // ConnectBlock(), the height of the block *being*
    // evaluated is what is used.
    // Thus if we want to know if a transaction can be part of the
    // *next* block, we need to use one more than active_chainstate.m_chain.Height()
    index.nHeight = tip->nHeight + 1;

    return EvaluateSequenceLocks(index, {lock_points.height, lock_points.time});
}

// Returns the script flags which should be checked for a given block
static unsigned int GetBlockScriptFlags(const CBlockIndex& block_index, const ChainstateManager& chainman);

static void LimitMempoolSize(CTxMemPool& pool, CCoinsViewCache& coins_cache)
    EXCLUSIVE_LOCKS_REQUIRED(::cs_main, pool.cs)
{
    AssertLockHeld(::cs_main);
    AssertLockHeld(pool.cs);
    int expired = pool.Expire(GetTime<std::chrono::seconds>() - pool.m_expiry);
    if (expired != 0) {
        LogPrint(BCLog::MEMPOOL, "Expired %i transactions from the memory pool\n", expired);
    }

    std::vector<COutPoint> vNoSpendsRemaining;
    pool.TrimToSize(pool.m_max_size_bytes, &vNoSpendsRemaining);
    for (const COutPoint& removed : vNoSpendsRemaining)
        coins_cache.Uncache(removed);
}

static bool IsCurrentForFeeEstimation(Chainstate& active_chainstate) EXCLUSIVE_LOCKS_REQUIRED(cs_main)
{
    AssertLockHeld(cs_main);
    if (active_chainstate.m_chainman.IsInitialBlockDownload()) {
        return false;
    }
    if (active_chainstate.m_chain.Tip()->GetBlockTime() < count_seconds(GetTime<std::chrono::seconds>() - MAX_FEE_ESTIMATION_TIP_AGE))
        return false;
    if (active_chainstate.m_chain.Height() < active_chainstate.m_chainman.m_best_header->nHeight - 1) {
        return false;
    }
    return true;
}

void Chainstate::MaybeUpdateMempoolForReorg(
    DisconnectedBlockTransactions& disconnectpool,
    bool fAddToMempool)
{
    if (!m_mempool) return;

    AssertLockHeld(cs_main);
    AssertLockHeld(m_mempool->cs);
    std::vector<uint256> vHashUpdate;
    {
        // disconnectpool is ordered so that the front is the most recently-confirmed
        // transaction (the last tx of the block at the tip) in the disconnected chain.
        // Iterate disconnectpool in reverse, so that we add transactions
        // back to the mempool starting with the earliest transaction that had
        // been previously seen in a block.
        const auto queuedTx = disconnectpool.take();
        auto it = queuedTx.rbegin();
        while (it != queuedTx.rend()) {
            // ignore validation errors in resurrected transactions
            if (!fAddToMempool || (*it)->IsCoinBase() || (*it)->IsCoinStake() ||
                AcceptToMemoryPool(*this, *it, GetTime(),
                    /*bypass_limits=*/true, /*test_accept=*/false).m_result_type !=
                        MempoolAcceptResult::ResultType::VALID) {
                // If the transaction doesn't make it in to the mempool, remove any
                // transactions that depend on it (which would now be orphans).
                m_mempool->removeRecursive(**it, MemPoolRemovalReason::REORG);
            } else if (m_mempool->exists(GenTxid::Txid((*it)->GetHash()))) {
                vHashUpdate.push_back((*it)->GetHash());
            }
            ++it;
        }
    }

    // AcceptToMemoryPool/addUnchecked all assume that new mempool entries have
    // no in-mempool children, which is generally not true when adding
    // previously-confirmed transactions back to the mempool.
    // UpdateTransactionsFromBlock finds descendants of any transactions in
    // the disconnectpool that were added back and cleans up the mempool state.
    m_mempool->UpdateTransactionsFromBlock(vHashUpdate);

    // Predicate to use for filtering transactions in removeForReorg.
    // Checks whether the transaction is still final and, if it spends a coinbase output, mature.
    // Also updates valid entries' cached LockPoints if needed.
    // If false, the tx is still valid and its lockpoints are updated.
    // If true, the tx would be invalid in the next block; remove this entry and all of its descendants.
    const auto filter_final_and_mature = [this](CTxMemPool::txiter it)
        EXCLUSIVE_LOCKS_REQUIRED(m_mempool->cs, ::cs_main) {
        AssertLockHeld(m_mempool->cs);
        AssertLockHeld(::cs_main);
        const CTransaction& tx = it->GetTx();

        // The transaction must be final.
        if (!CheckFinalTxAtTip(*Assert(m_chain.Tip()), tx)) return true;

        const LockPoints& lp = it->GetLockPoints();
        // CheckSequenceLocksAtTip checks if the transaction will be final in the next block to be
        // created on top of the new chain.
        if (TestLockPointValidity(m_chain, lp)) {
            if (!CheckSequenceLocksAtTip(m_chain.Tip(), lp)) {
                return true;
            }
        } else {
            const CCoinsViewMemPool view_mempool{&CoinsTip(), *m_mempool};
            const std::optional<LockPoints> new_lock_points{CalculateLockPointsAtTip(m_chain.Tip(), view_mempool, tx)};
            if (new_lock_points.has_value() && CheckSequenceLocksAtTip(m_chain.Tip(), *new_lock_points)) {
                // Now update the mempool entry lockpoints as well.
                it->UpdateLockPoints(*new_lock_points);
            } else {
                return true;
            }
        }

        // If the transaction spends any coinbase outputs, it must be mature.
        if (it->GetSpendsCoinbase()) {
            for (const CTxIn& txin : tx.vin) {
                if (txin.IsAnonInput()) {
                    continue;
                }
                if (m_mempool->exists(GenTxid::Txid(txin.prevout.hash))) continue;
                const Coin& coin{CoinsTip().AccessCoin(txin.prevout)};
                assert(!coin.IsSpent());
                const auto mempool_spend_height{m_chain.Tip()->nHeight + 1};
                if (coin.IsCoinBase() && mempool_spend_height - coin.nHeight < COINBASE_MATURITY) {
                    return true;
                }
            }
        }
        // Transaction is still valid and cached LockPoints are updated.
        return false;
    };

    // We also need to remove any now-immature transactions
    m_mempool->removeForReorg(m_chain, filter_final_and_mature);
    // Re-limit mempool size, in case we added any transactions
    LimitMempoolSize(*m_mempool, this->CoinsTip());
}

/**
* Checks to avoid mempool polluting consensus critical paths since cached
* signature and script validity results will be reused if we validate this
* transaction again during block validation.
* */
static bool CheckInputsFromMempoolAndCache(const CTransaction& tx, TxValidationState& state,
                const CCoinsViewCache& view, const CTxMemPool& pool,
                unsigned int flags, PrecomputedTransactionData& txdata, CCoinsViewCache& coins_tip)
                EXCLUSIVE_LOCKS_REQUIRED(cs_main, pool.cs)
{
    AssertLockHeld(cs_main);
    AssertLockHeld(pool.cs);

    assert(!tx.IsCoinBase());
    for (const CTxIn& txin : tx.vin) {
        if (txin.IsAnonInput()) {
            continue;
        }
        const Coin& coin = view.AccessCoin(txin.prevout);

        // This coin was checked in PreChecks and MemPoolAccept
        // has been holding cs_main since then.
        Assume(!coin.IsSpent());
        if (coin.IsSpent()) return false;

        // If the Coin is available, there are 2 possibilities:
        // it is available in our current ChainstateActive UTXO set,
        // or it's a UTXO provided by a transaction in our mempool.
        // Ensure the scriptPubKeys in Coins from CoinsView are correct.
        const CTransactionRef& txFrom = pool.get(txin.prevout.hash);
        if (txFrom) {
            assert(txFrom->GetHash() == txin.prevout.hash);
            assert(txFrom->GetNumVOuts() > txin.prevout.n);
            if (txFrom->IsParticlVersion()) {
                assert(coin.Matches(txFrom->vpout[txin.prevout.n].get()));
            } else {
                assert(txFrom->vout[txin.prevout.n] == coin.out);
            }
        } else {
            const Coin& coinFromUTXOSet = coins_tip.AccessCoin(txin.prevout);
            assert(!coinFromUTXOSet.IsSpent());
            assert(coinFromUTXOSet.out == coin.out);
        }
    }

    // Call CheckInputScripts() to cache signature and script validity against current tip consensus rules.
    return CheckInputScripts(tx, state, view, flags, /* cacheSigStore= */ true, /* cacheFullScriptStore= */ true, txdata);
}

namespace {

class MemPoolAccept
{
public:
    explicit MemPoolAccept(CTxMemPool& mempool, Chainstate& active_chainstate) :
        m_pool(mempool),
        m_view(&m_dummy),
        m_viewmempool(&active_chainstate.CoinsTip(), m_pool),
        m_active_chainstate(active_chainstate)
    {
    }

    // We put the arguments we're handed into a struct, so we can pass them
    // around easier.
    struct ATMPArgs {
        const CChainParams& m_chainparams;
        const int64_t m_accept_time;
        const bool m_bypass_limits;
        /*
         * Return any outpoints which were not previously present in the coins
         * cache, but were added as a result of validating the tx for mempool
         * acceptance. This allows the caller to optionally remove the cache
         * additions if the associated transaction ends up being rejected by
         * the mempool.
         */
        std::vector<COutPoint>& m_coins_to_uncache;
        const bool m_test_accept;
        /** Whether we allow transactions to replace mempool transactions by BIP125 rules. If false,
         * any transaction spending the same inputs as a transaction in the mempool is considered
         * a conflict. */
        const bool m_allow_replacement;
        /** When true, the mempool will not be trimmed when any transactions are submitted in
         * Finalize(). Instead, limits should be enforced at the end to ensure the package is not
         * partially submitted.
         */
        const bool m_package_submission;
        /** When true, use package feerates instead of individual transaction feerates for fee-based
         * policies such as mempool min fee and min relay fee.
         */
        const bool m_package_feerates;

        /** Particl - test if tx would get in the mempool without considering locks */
        const bool m_ignore_locks;

        /** Parameters for single transaction mempool validation. */
        static ATMPArgs SingleAccept(const CChainParams& chainparams, int64_t accept_time,
                                     bool bypass_limits, std::vector<COutPoint>& coins_to_uncache,
                                     bool test_accept, bool ignore_locks) {
            return ATMPArgs{/* m_chainparams */ chainparams,
                            /* m_accept_time */ accept_time,
                            /* m_bypass_limits */ bypass_limits,
                            /* m_coins_to_uncache */ coins_to_uncache,
                            /* m_test_accept */ test_accept,
                            /* m_allow_replacement */ true,
                            /* m_package_submission */ false,
                            /* m_package_feerates */ false,
                            ignore_locks,
            };
        }

        /** Parameters for test package mempool validation through testmempoolaccept. */
        static ATMPArgs PackageTestAccept(const CChainParams& chainparams, int64_t accept_time,
                                          std::vector<COutPoint>& coins_to_uncache, bool ignore_locks) {
            return ATMPArgs{/* m_chainparams */ chainparams,
                            /* m_accept_time */ accept_time,
                            /* m_bypass_limits */ false,
                            /* m_coins_to_uncache */ coins_to_uncache,
                            /* m_test_accept */ true,
                            /* m_allow_replacement */ false,
                            /* m_package_submission */ false, // not submitting to mempool
                            /* m_package_feerates */ false,
                            ignore_locks,
            };
        }

        /** Parameters for child-with-unconfirmed-parents package validation. */
        static ATMPArgs PackageChildWithParents(const CChainParams& chainparams, int64_t accept_time,
                                                std::vector<COutPoint>& coins_to_uncache, bool ignore_locks) {
            return ATMPArgs{/* m_chainparams */ chainparams,
                            /* m_accept_time */ accept_time,
                            /* m_bypass_limits */ false,
                            /* m_coins_to_uncache */ coins_to_uncache,
                            /* m_test_accept */ false,
                            /* m_allow_replacement */ false,
                            /* m_package_submission */ true,
                            /* m_package_feerates */ true,
                            ignore_locks,
            };
        }

        /** Parameters for a single transaction within a package. */
        static ATMPArgs SingleInPackageAccept(const ATMPArgs& package_args) {
            return ATMPArgs{/* m_chainparams */ package_args.m_chainparams,
                            /* m_accept_time */ package_args.m_accept_time,
                            /* m_bypass_limits */ false,
                            /* m_coins_to_uncache */ package_args.m_coins_to_uncache,
                            /* m_test_accept */ package_args.m_test_accept,
                            /* m_allow_replacement */ true,
                            /* m_package_submission */ true, // do not LimitMempoolSize in Finalize()
                            /* m_package_feerates */ false, // only 1 transaction
                            /* m_ignore_locks */ package_args.m_ignore_locks,
            };
        }

    private:
        // Private ctor to avoid exposing details to clients and allowing the possibility of
        // mixing up the order of the arguments. Use static functions above instead.
        ATMPArgs(const CChainParams& chainparams,
                 int64_t accept_time,
                 bool bypass_limits,
                 std::vector<COutPoint>& coins_to_uncache,
                 bool test_accept,
                 bool allow_replacement,
                 bool package_submission,
                 bool package_feerates,
                 bool ignore_locks)
            : m_chainparams{chainparams},
              m_accept_time{accept_time},
              m_bypass_limits{bypass_limits},
              m_coins_to_uncache{coins_to_uncache},
              m_test_accept{test_accept},
              m_allow_replacement{allow_replacement},
              m_package_submission{package_submission},
              m_package_feerates{package_feerates},
              m_ignore_locks{ignore_locks}
        {
        }
    };

    /** Clean up all non-chainstate coins from m_view and m_viewmempool. */
    void CleanupTemporaryCoins() EXCLUSIVE_LOCKS_REQUIRED(cs_main, m_pool.cs);

    // Single transaction acceptance
    MempoolAcceptResult AcceptSingleTransaction(const CTransactionRef& ptx, ATMPArgs& args) EXCLUSIVE_LOCKS_REQUIRED(cs_main);

    /**
    * Multiple transaction acceptance. Transactions may or may not be interdependent, but must not
    * conflict with each other, and the transactions cannot already be in the mempool. Parents must
    * come before children if any dependencies exist.
    */
    PackageMempoolAcceptResult AcceptMultipleTransactions(const std::vector<CTransactionRef>& txns, ATMPArgs& args) EXCLUSIVE_LOCKS_REQUIRED(cs_main);

    /**
     * Submission of a subpackage.
     * If subpackage size == 1, calls AcceptSingleTransaction() with adjusted ATMPArgs to avoid
     * package policy restrictions like no CPFP carve out (PackageMempoolChecks) and disabled RBF
     * (m_allow_replacement), and creates a PackageMempoolAcceptResult wrapping the result.
     *
     * If subpackage size > 1, calls AcceptMultipleTransactions() with the provided ATMPArgs.
     *
     * Also cleans up all non-chainstate coins from m_view at the end.
    */
    PackageMempoolAcceptResult AcceptSubPackage(const std::vector<CTransactionRef>& subpackage, ATMPArgs& args)
        EXCLUSIVE_LOCKS_REQUIRED(cs_main, m_pool.cs);

    /**
     * Package (more specific than just multiple transactions) acceptance. Package must be a child
     * with all of its unconfirmed parents, and topologically sorted.
     */
    PackageMempoolAcceptResult AcceptPackage(const Package& package, ATMPArgs& args) EXCLUSIVE_LOCKS_REQUIRED(cs_main);

private:
    // All the intermediate state that gets passed between the various levels
    // of checking a given transaction.
    struct Workspace {
        explicit Workspace(const CTransactionRef& ptx) : m_ptx(ptx), m_hash(ptx->GetHash()) {}
        /** Txids of mempool transactions that this transaction directly conflicts with. */
        std::set<uint256> m_conflicts;
        /** Iterators to mempool entries that this transaction directly conflicts with. */
        CTxMemPool::setEntries m_iters_conflicting;
        /** Iterators to all mempool entries that would be replaced by this transaction, including
         * those it directly conflicts with and their descendants. */
        CTxMemPool::setEntries m_all_conflicting;
        /** All mempool ancestors of this transaction. */
        CTxMemPool::setEntries m_ancestors;
        /** Mempool entry constructed for this transaction. Constructed in PreChecks() but not
         * inserted into the mempool until Finalize(). */
        std::unique_ptr<CTxMemPoolEntry> m_entry;
        /** Pointers to the transactions that have been removed from the mempool and replaced by
         * this transaction, used to return to the MemPoolAccept caller. Only populated if
         * validation is successful and the original transactions are removed. */
        std::list<CTransactionRef> m_replaced_transactions;

        /** Virtual size of the transaction as used by the mempool, calculated using serialized size
         * of the transaction and sigops. */
        int64_t m_vsize;
        /** Fees paid by this transaction: total input amounts subtracted by total output amounts. */
        CAmount m_base_fees;
        /** Base fees + any fee delta set by the user with prioritisetransaction. */
        CAmount m_modified_fees;
        /** Total modified fees of all transactions being replaced. */
        CAmount m_conflicting_fees{0};
        /** Total virtual size of all transactions being replaced. */
        size_t m_conflicting_size{0};

        /** If we're doing package validation (i.e. m_package_feerates=true), the "effective"
         * package feerate of this transaction is the total fees divided by the total size of
         * transactions (which may include its ancestors and/or descendants). */
        CFeeRate m_package_feerate{0};

        const CTransactionRef& m_ptx;
        /** Txid. */
        const Txid& m_hash;
        TxValidationState m_state;
        /** A temporary cache containing serialized transaction data for signature verification.
         * Reused across PolicyScriptChecks and ConsensusScriptChecks. */
        PrecomputedTransactionData m_precomputed_txdata;
    };

    // Run the policy checks on a given transaction, excluding any script checks.
    // Looks up inputs, calculates feerate, considers replacement, evaluates
    // package limits, etc. As this function can be invoked for "free" by a peer,
    // only tests that are fast should be done here (to avoid CPU DoS).
    bool PreChecks(ATMPArgs& args, Workspace& ws) EXCLUSIVE_LOCKS_REQUIRED(cs_main, m_pool.cs);

    // Run checks for mempool replace-by-fee.
    bool ReplacementChecks(Workspace& ws) EXCLUSIVE_LOCKS_REQUIRED(cs_main, m_pool.cs);

    // Enforce package mempool ancestor/descendant limits (distinct from individual
    // ancestor/descendant limits done in PreChecks).
    bool PackageMempoolChecks(const std::vector<CTransactionRef>& txns,
                              int64_t total_vsize,
                              PackageValidationState& package_state) EXCLUSIVE_LOCKS_REQUIRED(cs_main, m_pool.cs);

    // Run the script checks using our policy flags. As this can be slow, we should
    // only invoke this on transactions that have otherwise passed policy checks.
    bool PolicyScriptChecks(const ATMPArgs& args, Workspace& ws) EXCLUSIVE_LOCKS_REQUIRED(cs_main, m_pool.cs);

    // Re-run the script checks, using consensus flags, and try to cache the
    // result in the scriptcache. This should be done after
    // PolicyScriptChecks(). This requires that all inputs either be in our
    // utxo set or in the mempool.
    bool ConsensusScriptChecks(const ATMPArgs& args, Workspace& ws) EXCLUSIVE_LOCKS_REQUIRED(cs_main, m_pool.cs);

    // Try to add the transaction to the mempool, removing any conflicts first.
    // Returns true if the transaction is in the mempool after any size
    // limiting is performed, false otherwise.
    bool Finalize(const ATMPArgs& args, Workspace& ws) EXCLUSIVE_LOCKS_REQUIRED(cs_main, m_pool.cs);

    // Submit all transactions to the mempool and call ConsensusScriptChecks to add to the script
    // cache - should only be called after successful validation of all transactions in the package.
    // Does not call LimitMempoolSize(), so mempool max_size_bytes may be temporarily exceeded.
    bool SubmitPackage(const ATMPArgs& args, std::vector<Workspace>& workspaces, PackageValidationState& package_state,
                       std::map<uint256, MempoolAcceptResult>& results)
         EXCLUSIVE_LOCKS_REQUIRED(cs_main, m_pool.cs);

    // Compare a package's feerate against minimum allowed.
    bool CheckFeeRate(size_t package_size, CAmount package_fee, TxValidationState& state) EXCLUSIVE_LOCKS_REQUIRED(::cs_main, m_pool.cs)
    {
        AssertLockHeld(::cs_main);
        AssertLockHeld(m_pool.cs);
        CAmount mempoolRejectFee = m_pool.GetMinFee().GetFee(package_size);
        if (state.m_has_anon_output) {
            mempoolRejectFee *= ANON_FEE_MULTIPLIER;
        }
        if (mempoolRejectFee > 0 && package_fee < mempoolRejectFee) {
            return state.Invalid(TxValidationResult::TX_RECONSIDERABLE, "mempool min fee not met", strprintf("%d < %d", package_fee, mempoolRejectFee));
        }

        if (package_fee < m_pool.m_min_relay_feerate.GetFee(package_size)) {
            return state.Invalid(TxValidationResult::TX_RECONSIDERABLE, "min relay fee not met",
                                 strprintf("%d < %d", package_fee, m_pool.m_min_relay_feerate.GetFee(package_size)));
        }
        return true;
    }

private:
    CTxMemPool& m_pool;
    CCoinsViewCache m_view;
    CCoinsViewMemPool m_viewmempool;
    CCoinsView m_dummy;

    Chainstate& m_active_chainstate;

    /** Whether the transaction(s) would replace any mempool transactions. If so, RBF rules apply. */
    bool m_rbf{false};
};

bool MemPoolAccept::PreChecks(ATMPArgs& args, Workspace& ws)
{
    AssertLockHeld(cs_main);
    AssertLockHeld(m_pool.cs);
    const CTransactionRef& ptx = ws.m_ptx;
    const CTransaction& tx = *ws.m_ptx;
    const Txid& hash = ws.m_hash;

    // Copy/alias what we need out of args
    const int64_t nAcceptTime = args.m_accept_time;
    const bool bypass_limits = args.m_bypass_limits;
    std::vector<COutPoint>& coins_to_uncache = args.m_coins_to_uncache;

    // Alias what we need out of ws
    TxValidationState& state = ws.m_state;
    std::unique_ptr<CTxMemPoolEntry>& entry = ws.m_entry;

    const Consensus::Params &consensus = Params().GetConsensus();
    state.SetStateInfo(nAcceptTime, m_active_chainstate.m_chain.Height(), consensus, fParticlMode, (particl::fBusyImporting && particl::fSkipRangeproof));

    if (!CheckTransaction(tx, state)) {
        return false; // state filled in by CheckTransaction
    }

    // Coinbase is only valid in a block, not as a loose transaction
    if (tx.IsCoinBase())
        return state.Invalid(TxValidationResult::TX_CONSENSUS, "coinbase");

    // Coinstake is only valid in a block, not as a loose transaction
    if (tx.IsCoinStake())
        return state.Invalid(TxValidationResult::TX_CONSENSUS, "coinstake");

    // Rather not work on nonstandard transactions (unless -testnet/-regtest)
    std::string reason;
    if (m_pool.m_require_standard && !IsStandardTx(tx, m_pool.m_max_datacarrier_bytes, m_pool.m_permit_bare_multisig, m_pool.m_dust_relay_feerate, reason, nAcceptTime)) {
        return state.Invalid(TxValidationResult::TX_NOT_STANDARD, reason);
    }

    // Transactions smaller than 65 non-witness bytes are not relayed to mitigate CVE-2017-12842.
    if (::GetSerializeSize(TX_NO_WITNESS(tx)) < (fParticlMode ? MIN_STANDARD_TX_NONWITNESS_SIZE_PART : MIN_STANDARD_TX_NONWITNESS_SIZE))
        return state.Invalid(TxValidationResult::TX_NOT_STANDARD, "tx-size-small");

    // Only accept nLockTime-using transactions that can be mined in the next
    // block; we don't want our mempool filled up with transactions that can't
    // be mined yet.
    if (!args.m_test_accept || !args.m_ignore_locks)
    if (!CheckFinalTxAtTip(*Assert(m_active_chainstate.m_chain.Tip()), tx)) {
        return state.Invalid(TxValidationResult::TX_PREMATURE_SPEND, "non-final");
    }

    if (m_pool.exists(GenTxid::Wtxid(tx.GetWitnessHash()))) {
        // Exact transaction already exists in the mempool.
        return state.Invalid(TxValidationResult::TX_CONFLICT, "txn-already-in-mempool");
    } else if (m_pool.exists(GenTxid::Txid(tx.GetHash()))) {
        // Transaction with the same non-witness data but different witness (same txid, different
        // wtxid) already exists in the mempool.
        return state.Invalid(TxValidationResult::TX_CONFLICT, "txn-same-nonwitness-data-in-mempool");
    }

    // Check for conflicts with in-memory transactions
    for (const CTxIn &txin : tx.vin)
    {
        if (txin.IsAnonInput()) {
            if (!CheckAnonInputMempoolConflicts(txin, hash, &m_pool, state)) {
                return false; // state filled in by CheckAnonInputMempoolConflicts
            }
            continue;
        }
        const CTransaction* ptxConflicting = m_pool.GetConflictTx(txin.prevout);
        if (ptxConflicting) {
            if (!args.m_allow_replacement) {
                // Transaction conflicts with a mempool tx, but we're not allowing replacements.
                return state.Invalid(TxValidationResult::TX_MEMPOOL_POLICY, "bip125-replacement-disallowed");
            }
            if (!ws.m_conflicts.count(ptxConflicting->GetHash()))
            {
                // Transactions that don't explicitly signal replaceability are
                // *not* replaceable with the current logic, even if one of their
                // unconfirmed ancestors signals replaceability. This diverges
                // from BIP125's inherited signaling description (see CVE-2021-31876).
                // Applications relying on first-seen mempool behavior should
                // check all unconfirmed ancestors; otherwise an opt-in ancestor
                // might be replaced, causing removal of this descendant.
                //
                // If replaceability signaling is ignored due to node setting,
                // replacement is always allowed.
                if (!m_pool.m_full_rbf && !SignalsOptInRBF(*ptxConflicting)) {
                    return state.Invalid(TxValidationResult::TX_MEMPOOL_POLICY, "txn-mempool-conflict");
                }

                ws.m_conflicts.insert(ptxConflicting->GetHash());
            }
        }
    }

    m_view.SetBackend(m_viewmempool);

    state.m_has_anon_input = false;
    const CCoinsViewCache& coins_cache = m_active_chainstate.CoinsTip();
    // do all inputs exist?
    for (const CTxIn& txin : tx.vin) {
        if (txin.IsAnonInput()) {
            state.m_has_anon_input = true;
            continue;
        }
        if (!coins_cache.HaveCoinInCache(txin.prevout)) {
            coins_to_uncache.push_back(txin.prevout);
        }

        // Note: this call may add txin.prevout to the coins cache
        // (coins_cache.cacheCoins) by way of FetchCoin(). It should be removed
        // later (via coins_to_uncache) if this tx turns out to be invalid.
        if (!m_view.HaveCoin(txin.prevout)) {
            // Are inputs missing because we already have the tx?
            for (size_t out = 0; out < tx.GetNumVOuts(); out++) {
                // Optimistically just do efficient check of cache for outputs
                if (coins_cache.HaveCoinInCache(COutPoint(hash, out))) {
                    return state.Invalid(TxValidationResult::TX_CONFLICT, "txn-already-known");
                }
            }
            // Otherwise assume this might be an orphan tx for which we just haven't seen parents yet
            return state.Invalid(TxValidationResult::TX_MISSING_INPUTS, "bad-txns-inputs-missingorspent");
        }
    }

    if (state.m_has_anon_input && m_active_chainstate.m_blockman.m_opts.checkpeerheight &&
        m_active_chainstate.m_chain.Height() < particl::GetNumBlocksOfPeers() - 1) {
        LogPrintf("%s: Ignoring anon transaction while chain syncs height %d - peers %d.\n",
            __func__, m_active_chainstate.m_chain.Height(), particl::GetNumBlocksOfPeers());
        return state.Error("Syncing");
    }

    if (!AllAnonOutputsUnknown(m_active_chainstate, tx, state)) { // Also sets state.m_has_anon_output
        // Already in the blockchain, containing block could have been received before loose tx
        return state.Invalid(TxValidationResult::TX_CONFLICT, "txn-already-in-mempool");
    }
    // This is const, but calls into the back end CoinsViews. The CCoinsViewDB at the bottom of the
    // hierarchy brings the best block into scope. See CCoinsViewDB::GetBestBlock().
    m_view.GetBestBlock();

    // we have all inputs cached now, so switch back to dummy (to protect
    // against bugs where we pull more inputs from disk that miss being added
    // to coins_to_uncache)
    m_view.SetBackend(m_dummy);

    assert(m_active_chainstate.m_blockman.LookupBlockIndex(m_view.GetBestBlock()) == m_active_chainstate.m_chain.Tip());

    // Only accept BIP68 sequence locked transactions that can be mined in the next
    // block; we don't want our mempool filled up with transactions that can't
    // be mined yet.
    // Pass in m_view which has all of the relevant inputs cached. Note that, since m_view's
    // backend was removed, it no longer pulls coins from the mempool.
    const std::optional<LockPoints> lock_points{CalculateLockPointsAtTip(m_active_chainstate.m_chain.Tip(), m_view, tx)};
    if (!args.m_test_accept || !args.m_ignore_locks)  // Particl: Only check m_ignore_locks when m_test_accept is true
    if (!lock_points.has_value() || !CheckSequenceLocksAtTip(m_active_chainstate.m_chain.Tip(), *lock_points)) {
        return state.Invalid(TxValidationResult::TX_PREMATURE_SPEND, "non-BIP68-final");
    }

    // The mempool holds txs for the next block, so pass height+1 to CheckTxInputs
    if (!Consensus::CheckTxInputs(tx, state, m_view, m_active_chainstate.m_chain.Height() + 1, ws.m_base_fees)) {
        return false; // state filled in by CheckTxInputs
    }

    if (m_pool.m_require_standard && !AreInputsStandard(tx, m_view, nAcceptTime)) {
        return state.Invalid(TxValidationResult::TX_INPUTS_NOT_STANDARD, "bad-txns-nonstandard-inputs");
    }

    // Check for non-standard witnesses.
    if (tx.HasWitness() && m_pool.m_require_standard && !IsWitnessStandard(tx, m_view)) {
        return state.Invalid(TxValidationResult::TX_WITNESS_MUTATED, "bad-witness-nonstandard");
    }

    int64_t nSigOpsCost = GetTransactionSigOpCost(tx, m_view, STANDARD_SCRIPT_VERIFY_FLAGS);

    // ws.m_modified_fees includes any fee deltas from PrioritiseTransaction
    ws.m_modified_fees = ws.m_base_fees;
    m_pool.ApplyDelta(hash, ws.m_modified_fees);

    // Keep track of transactions that spend a coinbase, which we re-scan
    // during reorgs to ensure COINBASE_MATURITY is still met.
    bool fSpendsCoinbase = false;
    for (const CTxIn &txin : tx.vin) {
        if (txin.IsAnonInput()) {
            continue;
        }
        const Coin &coin = m_view.AccessCoin(txin.prevout);
        if (coin.IsCoinBase()) {
            fSpendsCoinbase = true;
            break;
        }
    }

    // Set entry_sequence to 0 when bypass_limits is used; this allows txs from a block
    // reorg to be marked earlier than any child txs that were already in the mempool.
    const uint64_t entry_sequence = bypass_limits ? 0 : m_pool.GetSequence();
    entry.reset(new CTxMemPoolEntry(ptx, ws.m_base_fees, nAcceptTime, m_active_chainstate.m_chain.Height(), entry_sequence,
                                    fSpendsCoinbase, nSigOpsCost, lock_points.value()));
    ws.m_vsize = entry->GetTxSize();

    if (nSigOpsCost > MAX_STANDARD_TX_SIGOPS_COST)
        return state.Invalid(TxValidationResult::TX_NOT_STANDARD, "bad-txns-too-many-sigops",
                strprintf("%d", nSigOpsCost));

    // No individual transactions are allowed below the min relay feerate except from disconnected blocks.
    // This requirement, unlike CheckFeeRate, cannot be bypassed using m_package_feerates because,
    // while a tx could be package CPFP'd when entering the mempool, we do not have a DoS-resistant
    // method of ensuring the tx remains bumped. For example, the fee-bumping child could disappear
    // due to a replacement.
    if (!bypass_limits && ws.m_modified_fees < m_pool.m_min_relay_feerate.GetFee(ws.m_vsize)) {
        // Even though this is a fee-related failure, this result is TX_MEMPOOL_POLICY, not
        // TX_RECONSIDERABLE, because it cannot be bypassed using package validation.
        return state.Invalid(TxValidationResult::TX_MEMPOOL_POLICY, "min relay fee not met",
                             strprintf("%d < %d", ws.m_modified_fees, m_pool.m_min_relay_feerate.GetFee(ws.m_vsize)));
    }
    // No individual transactions are allowed below the mempool min feerate except from disconnected
    // blocks and transactions in a package. Package transactions will be checked using package
    // feerate later.
    if (!bypass_limits && !args.m_package_feerates && !CheckFeeRate(ws.m_vsize, ws.m_modified_fees, state)) return false;

    ws.m_iters_conflicting = m_pool.GetIterSet(ws.m_conflicts);

    // Note that these modifications are only applicable to single transaction scenarios;
    // carve-outs and package RBF are disabled for multi-transaction evaluations.
    CTxMemPool::Limits maybe_rbf_limits = m_pool.m_limits;

    // Calculate in-mempool ancestors, up to a limit.
    if (ws.m_conflicts.size() == 1) {
        // In general, when we receive an RBF transaction with mempool conflicts, we want to know whether we
        // would meet the chain limits after the conflicts have been removed. However, there isn't a practical
        // way to do this short of calculating the ancestor and descendant sets with an overlay cache of
        // changed mempool entries. Due to both implementation and runtime complexity concerns, this isn't
        // very realistic, thus we only ensure a limited set of transactions are RBF'able despite mempool
        // conflicts here. Importantly, we need to ensure that some transactions which were accepted using
        // the below carve-out are able to be RBF'ed, without impacting the security the carve-out provides
        // for off-chain contract systems (see link in the comment below).
        //
        // Specifically, the subset of RBF transactions which we allow despite chain limits are those which
        // conflict directly with exactly one other transaction (but may evict children of said transaction),
        // and which are not adding any new mempool dependencies. Note that the "no new mempool dependencies"
        // check is accomplished later, so we don't bother doing anything about it here, but if our
        // policy changes, we may need to move that check to here instead of removing it wholesale.
        //
        // Such transactions are clearly not merging any existing packages, so we are only concerned with
        // ensuring that (a) no package is growing past the package size (not count) limits and (b) we are
        // not allowing something to effectively use the (below) carve-out spot when it shouldn't be allowed
        // to.
        //
        // To check these we first check if we meet the RBF criteria, above, and increment the descendant
        // limits by the direct conflict and its descendants (as these are recalculated in
        // CalculateMempoolAncestors by assuming the new transaction being added is a new descendant, with no
        // removals, of each parent's existing dependent set). The ancestor count limits are unmodified (as
        // the ancestor limits should be the same for both our new transaction and any conflicts).
        // We don't bother incrementing m_limit_descendants by the full removal count as that limit never comes
        // into force here (as we're only adding a single transaction).
        assert(ws.m_iters_conflicting.size() == 1);
        CTxMemPool::txiter conflict = *ws.m_iters_conflicting.begin();

        maybe_rbf_limits.descendant_count += 1;
        maybe_rbf_limits.descendant_size_vbytes += conflict->GetSizeWithDescendants();
    }

    auto ancestors{m_pool.CalculateMemPoolAncestors(*entry, maybe_rbf_limits)};
    if (!ancestors) {
        // If CalculateMemPoolAncestors fails second time, we want the original error string.
        // Contracting/payment channels CPFP carve-out:
        // If the new transaction is relatively small (up to 40k weight)
        // and has at most one ancestor (ie ancestor limit of 2, including
        // the new transaction), allow it if its parent has exactly the
        // descendant limit descendants.
        //
        // This allows protocols which rely on distrusting counterparties
        // being able to broadcast descendants of an unconfirmed transaction
        // to be secure by simply only having two immediately-spendable
        // outputs - one for each counterparty. For more info on the uses for
        // this, see https://lists.linuxfoundation.org/pipermail/bitcoin-dev/2018-November/016518.html
        CTxMemPool::Limits cpfp_carve_out_limits{
            .ancestor_count = 2,
            .ancestor_size_vbytes = maybe_rbf_limits.ancestor_size_vbytes,
            .descendant_count = maybe_rbf_limits.descendant_count + 1,
            .descendant_size_vbytes = maybe_rbf_limits.descendant_size_vbytes + EXTRA_DESCENDANT_TX_SIZE_LIMIT,
        };
        const auto error_message{util::ErrorString(ancestors).original};
        if (ws.m_vsize > EXTRA_DESCENDANT_TX_SIZE_LIMIT) {
            return state.Invalid(TxValidationResult::TX_MEMPOOL_POLICY, "too-long-mempool-chain", error_message);
        }
        ancestors = m_pool.CalculateMemPoolAncestors(*entry, cpfp_carve_out_limits);
        if (!ancestors) return state.Invalid(TxValidationResult::TX_MEMPOOL_POLICY, "too-long-mempool-chain", error_message);
    }

    ws.m_ancestors = *ancestors;

    // A transaction that spends outputs that would be replaced by it is invalid. Now
    // that we have the set of all ancestors we can detect this
    // pathological case by making sure ws.m_conflicts and ws.m_ancestors don't
    // intersect.
    if (const auto err_string{EntriesAndTxidsDisjoint(ws.m_ancestors, ws.m_conflicts, hash)}) {
        // We classify this as a consensus error because a transaction depending on something it
        // conflicts with would be inconsistent.
        return state.Invalid(TxValidationResult::TX_CONSENSUS, "bad-txns-spends-conflicting-tx", *err_string);
    }

    m_rbf = !ws.m_conflicts.empty();
    return true;
}

bool MemPoolAccept::ReplacementChecks(Workspace& ws)
{
    AssertLockHeld(cs_main);
    AssertLockHeld(m_pool.cs);

    const CTransaction& tx = *ws.m_ptx;
    const uint256& hash = ws.m_hash;
    TxValidationState& state = ws.m_state;

    CFeeRate newFeeRate(ws.m_modified_fees, ws.m_vsize);
    // Enforce Rule #6. The replacement transaction must have a higher feerate than its direct conflicts.
    // - The motivation for this check is to ensure that the replacement transaction is preferable for
    //   block-inclusion, compared to what would be removed from the mempool.
    // - This logic predates ancestor feerate-based transaction selection, which is why it doesn't
    //   consider feerates of descendants.
    // - Note: Ancestor feerate-based transaction selection has made this comparison insufficient to
    //   guarantee that this is incentive-compatible for miners, because it is possible for a
    //   descendant transaction of a direct conflict to pay a higher feerate than the transaction that
    //   might replace them, under these rules.
    if (const auto err_string{PaysMoreThanConflicts(ws.m_iters_conflicting, newFeeRate, hash)}) {
        // Even though this is a fee-related failure, this result is TX_MEMPOOL_POLICY, not
        // TX_RECONSIDERABLE, because it cannot be bypassed using package validation.
        // This must be changed if package RBF is enabled.
        return state.Invalid(TxValidationResult::TX_MEMPOOL_POLICY, "insufficient fee", *err_string);
    }

    // Calculate all conflicting entries and enforce Rule #5.
    if (const auto err_string{GetEntriesForConflicts(tx, m_pool, ws.m_iters_conflicting, ws.m_all_conflicting)}) {
        return state.Invalid(TxValidationResult::TX_MEMPOOL_POLICY,
                             "too many potential replacements", *err_string);
    }
    // Enforce Rule #2.
    if (const auto err_string{HasNoNewUnconfirmed(tx, m_pool, ws.m_iters_conflicting)}) {
        return state.Invalid(TxValidationResult::TX_MEMPOOL_POLICY,
                             "replacement-adds-unconfirmed", *err_string);
    }
    // Check if it's economically rational to mine this transaction rather than the ones it
    // replaces and pays for its own relay fees. Enforce Rules #3 and #4.
    for (CTxMemPool::txiter it : ws.m_all_conflicting) {
        ws.m_conflicting_fees += it->GetModifiedFee();
        ws.m_conflicting_size += it->GetTxSize();
    }
    if (const auto err_string{PaysForRBF(ws.m_conflicting_fees, ws.m_modified_fees, ws.m_vsize,
                                         m_pool.m_incremental_relay_feerate, hash)}) {
        // Even though this is a fee-related failure, this result is TX_MEMPOOL_POLICY, not
        // TX_RECONSIDERABLE, because it cannot be bypassed using package validation.
        // This must be changed if package RBF is enabled.
        return state.Invalid(TxValidationResult::TX_MEMPOOL_POLICY, "insufficient fee", *err_string);
    }
    return true;
}

bool MemPoolAccept::PackageMempoolChecks(const std::vector<CTransactionRef>& txns,
                                         const int64_t total_vsize,
                                         PackageValidationState& package_state)
{
    AssertLockHeld(cs_main);
    AssertLockHeld(m_pool.cs);

    // CheckPackageLimits expects the package transactions to not already be in the mempool.
    assert(std::all_of(txns.cbegin(), txns.cend(), [this](const auto& tx)
                       { return !m_pool.exists(GenTxid::Txid(tx->GetHash()));}));

    auto result = m_pool.CheckPackageLimits(txns, total_vsize);
    if (!result) {
        // This is a package-wide error, separate from an individual transaction error.
        return package_state.Invalid(PackageValidationResult::PCKG_POLICY, "package-mempool-limits", util::ErrorString(result).original);
    }
   return true;
}

bool MemPoolAccept::PolicyScriptChecks(const ATMPArgs& args, Workspace& ws)
{
    AssertLockHeld(cs_main);
    AssertLockHeld(m_pool.cs);
    const CTransaction& tx = *ws.m_ptx;
    TxValidationState& state = ws.m_state;
    state.m_chainstate = &m_active_chainstate;

    constexpr unsigned int scriptVerifyFlags = STANDARD_SCRIPT_VERIFY_FLAGS;

    // Check input scripts and signatures.
    // This is done last to help prevent CPU exhaustion denial-of-service attacks.
    if (!CheckInputScripts(tx, state, m_view, scriptVerifyFlags, true, false, ws.m_precomputed_txdata)) {
        // SCRIPT_VERIFY_CLEANSTACK requires SCRIPT_VERIFY_WITNESS, so we
        // need to turn both off, and compare against just turning off CLEANSTACK
        // to see if the failure is specifically due to witness validation.
        TxValidationState state_dummy; // Want reported failures to be from first CheckInputScripts
        state_dummy.CopyStateInfo(state);
        if (!tx.HasWitness() && CheckInputScripts(tx, state_dummy, m_view, scriptVerifyFlags & ~(SCRIPT_VERIFY_WITNESS | SCRIPT_VERIFY_CLEANSTACK), true, false, ws.m_precomputed_txdata) &&
                !CheckInputScripts(tx, state_dummy, m_view, scriptVerifyFlags & ~SCRIPT_VERIFY_CLEANSTACK, true, false, ws.m_precomputed_txdata)) {
            // Only the witness is missing, so the transaction itself may be fine.
            state.Invalid(TxValidationResult::TX_WITNESS_STRIPPED,
                    state.GetRejectReason(), state.GetDebugMessage());
        }
        return false; // state filled in by CheckInputScripts
    }

    return true;
}

bool MemPoolAccept::ConsensusScriptChecks(const ATMPArgs& args, Workspace& ws)
{
    AssertLockHeld(cs_main);
    AssertLockHeld(m_pool.cs);
    const CTransaction& tx = *ws.m_ptx;
    const uint256& hash = ws.m_hash;
    TxValidationState& state = ws.m_state;
    state.m_chainstate = &m_active_chainstate;

    // Check again against the current block tip's script verification
    // flags to cache our script execution flags. This is, of course,
    // useless if the next block has different script flags from the
    // previous one, but because the cache tracks script flags for us it
    // will auto-invalidate and we'll just have a few blocks of extra
    // misses on soft-fork activation.
    //
    // This is also useful in case of bugs in the standard flags that cause
    // transactions to pass as valid when they're actually invalid. For
    // instance the STRICTENC flag was incorrectly allowing certain
    // CHECKSIG NOT scripts to pass, even though they were invalid.
    //
    // There is a similar check in CreateNewBlock() to prevent creating
    // invalid blocks (using TestBlockValidity), however allowing such
    // transactions into the mempool can be exploited as a DoS attack.
    unsigned int currentBlockScriptVerifyFlags{GetBlockScriptFlags(*m_active_chainstate.m_chain.Tip(), m_active_chainstate.m_chainman)};
    if (!CheckInputsFromMempoolAndCache(tx, state, m_view, m_pool, currentBlockScriptVerifyFlags,
                                        ws.m_precomputed_txdata, m_active_chainstate.CoinsTip())) {
        LogPrintf("BUG! PLEASE REPORT THIS! CheckInputScripts failed against latest-block but not STANDARD flags %s, %s\n", hash.ToString(), state.ToString());
        return Assume(false);
    }

    return true;
}

bool MemPoolAccept::Finalize(const ATMPArgs& args, Workspace& ws)
{
    AssertLockHeld(cs_main);
    AssertLockHeld(m_pool.cs);
    const CTransaction& tx = *ws.m_ptx;
    const uint256& hash = ws.m_hash;
    TxValidationState& state = ws.m_state;
    const bool bypass_limits = args.m_bypass_limits;

    std::unique_ptr<CTxMemPoolEntry>& entry = ws.m_entry;

    // Remove conflicting transactions from the mempool
    for (CTxMemPool::txiter it : ws.m_all_conflicting)
    {
        LogPrint(BCLog::MEMPOOL, "replacing tx %s (wtxid=%s) with %s (wtxid=%s) for %s additional fees, %d delta bytes\n",
                it->GetTx().GetHash().ToString(),
                it->GetTx().GetWitnessHash().ToString(),
                hash.ToString(),
                tx.GetWitnessHash().ToString(),
                FormatMoney(ws.m_modified_fees - ws.m_conflicting_fees),
                (int)entry->GetTxSize() - (int)ws.m_conflicting_size);
        TRACE7(mempool, replaced,
                it->GetTx().GetHash().data(),
                it->GetTxSize(),
                it->GetFee(),
                std::chrono::duration_cast<std::chrono::duration<std::uint64_t>>(it->GetTime()).count(),
                hash.data(),
                entry->GetTxSize(),
                entry->GetFee()
        );
        ws.m_replaced_transactions.push_back(it->GetSharedTx());
    }
    m_pool.RemoveStaged(ws.m_all_conflicting, false, MemPoolRemovalReason::REPLACED);
    // Store transaction in memory
    m_pool.addUnchecked(*entry, ws.m_ancestors);

    // trim mempool and check if tx was trimmed
    // If we are validating a package, don't trim here because we could evict a previous transaction
    // in the package. LimitMempoolSize() should be called at the very end to make sure the mempool
    // is still within limits and package submission happens atomically.
    if (!args.m_package_submission && !bypass_limits) {
        LimitMempoolSize(m_pool, m_active_chainstate.CoinsTip());
        if (!m_pool.exists(GenTxid::Txid(hash)))
            // The tx no longer meets our (new) mempool minimum feerate but could be reconsidered in a package.
            return state.Invalid(TxValidationResult::TX_RECONSIDERABLE, "mempool full");
    }

    if (!AddKeyImagesToMempool(tx, m_pool)) {
        LogPrintf("ERROR: %s: AddKeyImagesToMempool failed.\n", __func__);
        return state.Invalid(TxValidationResult::TX_CONSENSUS, "bad-anonin-keyimages");
    }

    // Update mempool indices
    if (fAddressIndex) {
        m_pool.addAddressIndex(*entry, m_view);
    }
    if (fSpentIndex) {
        m_pool.addSpentIndex(*entry, m_view);
    }
    m_pool.addBlindedFlags(m_view);

    return true;
}

bool MemPoolAccept::SubmitPackage(const ATMPArgs& args, std::vector<Workspace>& workspaces,
                                  PackageValidationState& package_state,
                                  std::map<uint256, MempoolAcceptResult>& results)
{
    AssertLockHeld(cs_main);
    AssertLockHeld(m_pool.cs);
    // Sanity check: none of the transactions should be in the mempool, and none of the transactions
    // should have a same-txid-different-witness equivalent in the mempool.
    assert(std::all_of(workspaces.cbegin(), workspaces.cend(), [this](const auto& ws){
        return !m_pool.exists(GenTxid::Txid(ws.m_ptx->GetHash())); }));

    bool all_submitted = true;
    // ConsensusScriptChecks adds to the script cache and is therefore consensus-critical;
    // CheckInputsFromMempoolAndCache asserts that transactions only spend coins available from the
    // mempool or UTXO set. Submit each transaction to the mempool immediately after calling
    // ConsensusScriptChecks to make the outputs available for subsequent transactions.
    for (Workspace& ws : workspaces) {
        if (!ConsensusScriptChecks(args, ws)) {
            results.emplace(ws.m_ptx->GetWitnessHash(), MempoolAcceptResult::Failure(ws.m_state));
            // Since PolicyScriptChecks() passed, this should never fail.
            Assume(false);
            all_submitted = false;
            package_state.Invalid(PackageValidationResult::PCKG_MEMPOOL_ERROR,
                                  strprintf("BUG! PolicyScriptChecks succeeded but ConsensusScriptChecks failed: %s",
                                            ws.m_ptx->GetHash().ToString()));
        }

        // Re-calculate mempool ancestors to call addUnchecked(). They may have changed since the
        // last calculation done in PreChecks, since package ancestors have already been submitted.
        {
            auto ancestors{m_pool.CalculateMemPoolAncestors(*ws.m_entry, m_pool.m_limits)};
            if(!ancestors) {
                results.emplace(ws.m_ptx->GetWitnessHash(), MempoolAcceptResult::Failure(ws.m_state));
                // Since PreChecks() and PackageMempoolChecks() both enforce limits, this should never fail.
                Assume(false);
                all_submitted = false;
                package_state.Invalid(PackageValidationResult::PCKG_MEMPOOL_ERROR,
                                    strprintf("BUG! Mempool ancestors or descendants were underestimated: %s",
                                                ws.m_ptx->GetHash().ToString()));
            }
            ws.m_ancestors = std::move(ancestors).value_or(ws.m_ancestors);
        }
        // If we call LimitMempoolSize() for each individual Finalize(), the mempool will not take
        // the transaction's descendant feerate into account because it hasn't seen them yet. Also,
        // we risk evicting a transaction that a subsequent package transaction depends on. Instead,
        // allow the mempool to temporarily bypass limits, the maximum package size) while
        // submitting transactions individually and then trim at the very end.
        if (!Finalize(args, ws)) {
            results.emplace(ws.m_ptx->GetWitnessHash(), MempoolAcceptResult::Failure(ws.m_state));
            // Since LimitMempoolSize() won't be called, this should never fail.
            Assume(false);
            all_submitted = false;
            package_state.Invalid(PackageValidationResult::PCKG_MEMPOOL_ERROR,
                                  strprintf("BUG! Adding to mempool failed: %s", ws.m_ptx->GetHash().ToString()));
        }
    }

    std::vector<Wtxid> all_package_wtxids;
    all_package_wtxids.reserve(workspaces.size());
    std::transform(workspaces.cbegin(), workspaces.cend(), std::back_inserter(all_package_wtxids),
                   [](const auto& ws) { return ws.m_ptx->GetWitnessHash(); });

    // Add successful results. The returned results may change later if LimitMempoolSize() evicts them.
    for (Workspace& ws : workspaces) {
        const auto effective_feerate = args.m_package_feerates ? ws.m_package_feerate :
            CFeeRate{ws.m_modified_fees, static_cast<uint32_t>(ws.m_vsize)};
        const auto effective_feerate_wtxids = args.m_package_feerates ? all_package_wtxids :
            std::vector<Wtxid>{ws.m_ptx->GetWitnessHash()};
        results.emplace(ws.m_ptx->GetWitnessHash(),
                        MempoolAcceptResult::Success(std::move(ws.m_replaced_transactions), ws.m_vsize,
                                         ws.m_base_fees, effective_feerate, effective_feerate_wtxids));
        const CTransaction& tx = *ws.m_ptx;
        const auto tx_info = NewMempoolTransactionInfo(ws.m_ptx, ws.m_base_fees,
                                                       ws.m_vsize, ws.m_entry->GetHeight(),
                                                       args.m_bypass_limits, args.m_package_submission,
                                                       IsCurrentForFeeEstimation(m_active_chainstate),
                                                       m_pool.HasNoInputsOf(tx));
        GetMainSignals().TransactionAddedToMempool(tx_info, m_pool.GetAndIncrementSequence());
    }
    return all_submitted;
}

MempoolAcceptResult MemPoolAccept::AcceptSingleTransaction(const CTransactionRef& ptx, ATMPArgs& args)
{
    AssertLockHeld(cs_main);
    LOCK(m_pool.cs); // mempool "read lock" (held through GetMainSignals().TransactionAddedToMempool())

    Workspace ws(ptx);
    const std::vector<Wtxid> single_wtxid{ws.m_ptx->GetWitnessHash()};

    if (!PreChecks(args, ws)) {
        if (ws.m_state.GetResult() == TxValidationResult::TX_RECONSIDERABLE) {
            // Failed for fee reasons. Provide the effective feerate and which tx was included.
            return MempoolAcceptResult::FeeFailure(ws.m_state, CFeeRate(ws.m_modified_fees, ws.m_vsize), single_wtxid);
        }
        return MempoolAcceptResult::Failure(ws.m_state);
    }

    if (m_rbf && !ReplacementChecks(ws)) return MempoolAcceptResult::Failure(ws.m_state);

    // Perform the inexpensive checks first and avoid hashing and signature verification unless
    // those checks pass, to mitigate CPU exhaustion denial-of-service attacks.
    if (!PolicyScriptChecks(args, ws)) return MempoolAcceptResult::Failure(ws.m_state);

    if (!ConsensusScriptChecks(args, ws)) return MempoolAcceptResult::Failure(ws.m_state);

    const CFeeRate effective_feerate{ws.m_modified_fees, static_cast<uint32_t>(ws.m_vsize)};
    // Tx was accepted, but not added
    if (args.m_test_accept) {
        return MempoolAcceptResult::Success(std::move(ws.m_replaced_transactions), ws.m_vsize,
                                            ws.m_base_fees, effective_feerate, single_wtxid);
    }

    if (!Finalize(args, ws)) {
        // The only possible failure reason is fee-related (mempool full).
        // Failed for fee reasons. Provide the effective feerate and which txns were included.
        Assume(ws.m_state.GetResult() == TxValidationResult::TX_RECONSIDERABLE);
        return MempoolAcceptResult::FeeFailure(ws.m_state, CFeeRate(ws.m_modified_fees, ws.m_vsize), {ws.m_ptx->GetWitnessHash()});
    }

    const CTransaction& tx = *ws.m_ptx;
    const auto tx_info = NewMempoolTransactionInfo(ws.m_ptx, ws.m_base_fees,
                                                   ws.m_vsize, ws.m_entry->GetHeight(),
                                                   args.m_bypass_limits, args.m_package_submission,
                                                   IsCurrentForFeeEstimation(m_active_chainstate),
                                                   m_pool.HasNoInputsOf(tx));
    GetMainSignals().TransactionAddedToMempool(tx_info, m_pool.GetAndIncrementSequence());

    return MempoolAcceptResult::Success(std::move(ws.m_replaced_transactions), ws.m_vsize, ws.m_base_fees,
                                        effective_feerate, single_wtxid);
}

PackageMempoolAcceptResult MemPoolAccept::AcceptMultipleTransactions(const std::vector<CTransactionRef>& txns, ATMPArgs& args)
{
    AssertLockHeld(cs_main);

    // These context-free package limits can be done before taking the mempool lock.
    PackageValidationState package_state;
    if (!IsWellFormedPackage(txns, package_state, /*require_sorted=*/true)) return PackageMempoolAcceptResult(package_state, {});

    std::vector<Workspace> workspaces{};
    workspaces.reserve(txns.size());
    std::transform(txns.cbegin(), txns.cend(), std::back_inserter(workspaces),
                   [](const auto& tx) { return Workspace(tx); });
    std::map<uint256, MempoolAcceptResult> results;

    LOCK(m_pool.cs);

    // Do all PreChecks first and fail fast to avoid running expensive script checks when unnecessary.
    for (Workspace& ws : workspaces) {
        if (!PreChecks(args, ws)) {
            package_state.Invalid(PackageValidationResult::PCKG_TX, "transaction failed");
            // Exit early to avoid doing pointless work. Update the failed tx result; the rest are unfinished.
            results.emplace(ws.m_ptx->GetWitnessHash(), MempoolAcceptResult::Failure(ws.m_state));
            return PackageMempoolAcceptResult(package_state, std::move(results));
        }
        // Make the coins created by this transaction available for subsequent transactions in the
        // package to spend. Since we already checked conflicts in the package and we don't allow
        // replacements, we don't need to track the coins spent. Note that this logic will need to be
        // updated if package replace-by-fee is allowed in the future.
        assert(!args.m_allow_replacement);
        m_viewmempool.PackageAddTransaction(ws.m_ptx);
    }

    // Transactions must meet two minimum feerates: the mempool minimum fee and min relay fee.
    // For transactions consisting of exactly one child and its parents, it suffices to use the
    // package feerate (total modified fees / total virtual size) to check this requirement.
    // Note that this is an aggregate feerate; this function has not checked that there are transactions
    // too low feerate to pay for themselves, or that the child transactions are higher feerate than
    // their parents. Using aggregate feerate may allow "parents pay for child" behavior and permit
    // a child that is below mempool minimum feerate. To avoid these behaviors, callers of
    // AcceptMultipleTransactions need to restrict txns topology (e.g. to ancestor sets) and check
    // the feerates of individuals and subsets.
    const auto m_total_vsize = std::accumulate(workspaces.cbegin(), workspaces.cend(), int64_t{0},
        [](int64_t sum, auto& ws) { return sum + ws.m_vsize; });
    const auto m_total_modified_fees = std::accumulate(workspaces.cbegin(), workspaces.cend(), CAmount{0},
        [](CAmount sum, auto& ws) { return sum + ws.m_modified_fees; });
    const CFeeRate package_feerate(m_total_modified_fees, m_total_vsize);
    std::vector<Wtxid> all_package_wtxids;
    all_package_wtxids.reserve(workspaces.size());
    std::transform(workspaces.cbegin(), workspaces.cend(), std::back_inserter(all_package_wtxids),
                   [](const auto& ws) { return ws.m_ptx->GetWitnessHash(); });
    TxValidationState placeholder_state;
    if (args.m_package_feerates &&
        !CheckFeeRate(m_total_vsize, m_total_modified_fees, placeholder_state)) {
        package_state.Invalid(PackageValidationResult::PCKG_TX, "transaction failed");
        return PackageMempoolAcceptResult(package_state, {{workspaces.back().m_ptx->GetWitnessHash(),
            MempoolAcceptResult::FeeFailure(placeholder_state, CFeeRate(m_total_modified_fees, m_total_vsize), all_package_wtxids)}});
    }

    // Apply package mempool ancestor/descendant limits. Skip if there is only one transaction,
    // because it's unnecessary. Also, CPFP carve out can increase the limit for individual
    // transactions, but this exemption is not extended to packages in CheckPackageLimits().
    std::string err_string;
    if (txns.size() > 1 && !PackageMempoolChecks(txns, m_total_vsize, package_state)) {
        return PackageMempoolAcceptResult(package_state, std::move(results));
    }

    for (Workspace& ws : workspaces) {
        ws.m_package_feerate = package_feerate;
        if (!PolicyScriptChecks(args, ws)) {
            // Exit early to avoid doing pointless work. Update the failed tx result; the rest are unfinished.
            package_state.Invalid(PackageValidationResult::PCKG_TX, "transaction failed");
            results.emplace(ws.m_ptx->GetWitnessHash(), MempoolAcceptResult::Failure(ws.m_state));
            return PackageMempoolAcceptResult(package_state, std::move(results));
        }
        if (args.m_test_accept) {
            const auto effective_feerate = args.m_package_feerates ? ws.m_package_feerate :
                CFeeRate{ws.m_modified_fees, static_cast<uint32_t>(ws.m_vsize)};
            const auto effective_feerate_wtxids = args.m_package_feerates ? all_package_wtxids :
                std::vector<Wtxid>{ws.m_ptx->GetWitnessHash()};
            results.emplace(ws.m_ptx->GetWitnessHash(),
                            MempoolAcceptResult::Success(std::move(ws.m_replaced_transactions),
                                                         ws.m_vsize, ws.m_base_fees, effective_feerate,
                                                         effective_feerate_wtxids));
        }
    }

    if (args.m_test_accept) return PackageMempoolAcceptResult(package_state, std::move(results));

    if (!SubmitPackage(args, workspaces, package_state, results)) {
        // PackageValidationState filled in by SubmitPackage().
        return PackageMempoolAcceptResult(package_state, std::move(results));
    }

    return PackageMempoolAcceptResult(package_state, std::move(results));
}

void MemPoolAccept::CleanupTemporaryCoins()
{
    // There are 3 kinds of coins in m_view:
    // (1) Temporary coins from the transactions in subpackage, constructed by m_viewmempool.
    // (2) Mempool coins from transactions in the mempool, constructed by m_viewmempool.
    // (3) Confirmed coins fetched from our current UTXO set.
    //
    // (1) Temporary coins need to be removed, regardless of whether the transaction was submitted.
    // If the transaction was submitted to the mempool, m_viewmempool will be able to fetch them from
    // there. If it wasn't submitted to mempool, it is incorrect to keep them - future calls may try
    // to spend those coins that don't actually exist.
    // (2) Mempool coins also need to be removed. If the mempool contents have changed as a result
    // of submitting or replacing transactions, coins previously fetched from mempool may now be
    // spent or nonexistent. Those coins need to be deleted from m_view.
    // (3) Confirmed coins don't need to be removed. The chainstate has not changed (we are
    // holding cs_main and no blocks have been processed) so the confirmed tx cannot disappear like
    // a mempool tx can. The coin may now be spent after we submitted a tx to mempool, but
    // we have already checked that the package does not have 2 transactions spending the same coin.
    // Keeping them in m_view is an optimization to not re-fetch confirmed coins if we later look up
    // inputs for this transaction again.
    for (const auto& outpoint : m_viewmempool.GetNonBaseCoins()) {
        // In addition to resetting m_viewmempool, we also need to manually delete these coins from
        // m_view because it caches copies of the coins it fetched from m_viewmempool previously.
        m_view.Uncache(outpoint);
    }
    // This deletes the temporary and mempool coins.
    m_viewmempool.Reset();
}

PackageMempoolAcceptResult MemPoolAccept::AcceptSubPackage(const std::vector<CTransactionRef>& subpackage, ATMPArgs& args)
{
    AssertLockHeld(::cs_main);
    AssertLockHeld(m_pool.cs);
    auto result = [&]() EXCLUSIVE_LOCKS_REQUIRED(::cs_main, m_pool.cs) {
        if (subpackage.size() > 1) {
            return AcceptMultipleTransactions(subpackage, args);
        }
        const auto& tx = subpackage.front();
        ATMPArgs single_args = ATMPArgs::SingleInPackageAccept(args);
        const auto single_res = AcceptSingleTransaction(tx, single_args);
        PackageValidationState package_state_wrapped;
        if (single_res.m_result_type != MempoolAcceptResult::ResultType::VALID) {
            package_state_wrapped.Invalid(PackageValidationResult::PCKG_TX, "transaction failed");
        }
        return PackageMempoolAcceptResult(package_state_wrapped, {{tx->GetWitnessHash(), single_res}});
    }();

    // Clean up m_view and m_viewmempool so that other subpackage evaluations don't have access to
    // coins they shouldn't. Keep some coins in order to minimize re-fetching coins from the UTXO set.
    CleanupTemporaryCoins();

    return result;
}

PackageMempoolAcceptResult MemPoolAccept::AcceptPackage(const Package& package, ATMPArgs& args)
{
    AssertLockHeld(cs_main);
    // Used if returning a PackageMempoolAcceptResult directly from this function.
    PackageValidationState package_state_quit_early;

    // Check that the package is well-formed. If it isn't, we won't try to validate any of the
    // transactions and thus won't return any MempoolAcceptResults, just a package-wide error.

    // Context-free package checks.
    if (!IsWellFormedPackage(package, package_state_quit_early, /*require_sorted=*/true)) {
        return PackageMempoolAcceptResult(package_state_quit_early, {});
    }

    // All transactions in the package must be a parent of the last transaction. This is just an
    // opportunity for us to fail fast on a context-free check without taking the mempool lock.
    if (!IsChildWithParents(package)) {
        package_state_quit_early.Invalid(PackageValidationResult::PCKG_POLICY, "package-not-child-with-parents");
        return PackageMempoolAcceptResult(package_state_quit_early, {});
    }

    // IsChildWithParents() guarantees the package is > 1 transactions.
    assert(package.size() > 1);
    // The package must be 1 child with all of its unconfirmed parents. The package is expected to
    // be sorted, so the last transaction is the child.
    const auto& child = package.back();
    std::unordered_set<uint256, SaltedTxidHasher> unconfirmed_parent_txids;
    std::transform(package.cbegin(), package.cend() - 1,
                   std::inserter(unconfirmed_parent_txids, unconfirmed_parent_txids.end()),
                   [](const auto& tx) { return tx->GetHash(); });

    // All child inputs must refer to a preceding package transaction or a confirmed UTXO. The only
    // way to verify this is to look up the child's inputs in our current coins view (not including
    // mempool), and enforce that all parents not present in the package be available at chain tip.
    // Since this check can bring new coins into the coins cache, keep track of these coins and
    // uncache them if we don't end up submitting this package to the mempool.
    const CCoinsViewCache& coins_tip_cache = m_active_chainstate.CoinsTip();
    for (const auto& input : child->vin) {
        if (!coins_tip_cache.HaveCoinInCache(input.prevout)) {
            args.m_coins_to_uncache.push_back(input.prevout);
        }
    }
    // Using the MemPoolAccept m_view cache allows us to look up these same coins faster later.
    // This should be connecting directly to CoinsTip, not to m_viewmempool, because we specifically
    // require inputs to be confirmed if they aren't in the package.
    m_view.SetBackend(m_active_chainstate.CoinsTip());
    const auto package_or_confirmed = [this, &unconfirmed_parent_txids](const auto& input) {
         return unconfirmed_parent_txids.count(input.prevout.hash) > 0 || m_view.HaveCoin(input.prevout);
    };
    if (!std::all_of(child->vin.cbegin(), child->vin.cend(), package_or_confirmed)) {
        package_state_quit_early.Invalid(PackageValidationResult::PCKG_POLICY, "package-not-child-with-unconfirmed-parents");
        return PackageMempoolAcceptResult(package_state_quit_early, {});
    }
    // Protect against bugs where we pull more inputs from disk that miss being added to
    // coins_to_uncache. The backend will be connected again when needed in PreChecks.
    m_view.SetBackend(m_dummy);

    LOCK(m_pool.cs);
    // Stores results from which we will create the returned PackageMempoolAcceptResult.
    // A result may be changed if a mempool transaction is evicted later due to LimitMempoolSize().
    std::map<uint256, MempoolAcceptResult> results_final;
    // Results from individual validation which will be returned if no other result is available for
    // this transaction. "Nonfinal" because if a transaction fails by itself but succeeds later
    // (i.e. when evaluated with a fee-bumping child), the result in this map may be discarded.
    std::map<uint256, MempoolAcceptResult> individual_results_nonfinal;
    bool quit_early{false};
    std::vector<CTransactionRef> txns_package_eval;
    for (const auto& tx : package) {
        const auto& wtxid = tx->GetWitnessHash();
        const auto& txid = tx->GetHash();
        // There are 3 possibilities: already in mempool, same-txid-diff-wtxid already in mempool,
        // or not in mempool. An already confirmed tx is treated as one not in mempool, because all
        // we know is that the inputs aren't available.
        if (m_pool.exists(GenTxid::Wtxid(wtxid))) {
            // Exact transaction already exists in the mempool.
            // Node operators are free to set their mempool policies however they please, nodes may receive
            // transactions in different orders, and malicious counterparties may try to take advantage of
            // policy differences to pin or delay propagation of transactions. As such, it's possible for
            // some package transaction(s) to already be in the mempool, and we don't want to reject the
            // entire package in that case (as that could be a censorship vector). De-duplicate the
            // transactions that are already in the mempool, and only call AcceptMultipleTransactions() with
            // the new transactions. This ensures we don't double-count transaction counts and sizes when
            // checking ancestor/descendant limits, or double-count transaction fees for fee-related policy.
            const auto& entry{*Assert(m_pool.GetEntry(txid))};
            results_final.emplace(wtxid, MempoolAcceptResult::MempoolTx(entry.GetTxSize(), entry.GetFee()));
        } else if (m_pool.exists(GenTxid::Txid(txid))) {
            // Transaction with the same non-witness data but different witness (same txid,
            // different wtxid) already exists in the mempool.
            //
            // We don't allow replacement transactions right now, so just swap the package
            // transaction for the mempool one. Note that we are ignoring the validity of the
            // package transaction passed in.
            // TODO: allow witness replacement in packages.
            const auto& entry{*Assert(m_pool.GetEntry(txid))};
            // Provide the wtxid of the mempool tx so that the caller can look it up in the mempool.
            results_final.emplace(wtxid, MempoolAcceptResult::MempoolTxDifferentWitness(entry.GetTx().GetWitnessHash()));
        } else {
            // Transaction does not already exist in the mempool.
            // Try submitting the transaction on its own.
            const auto single_package_res = AcceptSubPackage({tx}, args);
            const auto& single_res = single_package_res.m_tx_results.at(wtxid);
            if (single_res.m_result_type == MempoolAcceptResult::ResultType::VALID) {
                // The transaction succeeded on its own and is now in the mempool. Don't include it
                // in package validation, because its fees should only be "used" once.
                assert(m_pool.exists(GenTxid::Wtxid(wtxid)));
                results_final.emplace(wtxid, single_res);
            } else if (single_res.m_state.GetResult() != TxValidationResult::TX_RECONSIDERABLE &&
                       single_res.m_state.GetResult() != TxValidationResult::TX_MISSING_INPUTS) {
                // Package validation policy only differs from individual policy in its evaluation
                // of feerate. For example, if a transaction fails here due to violation of a
                // consensus rule, the result will not change when it is submitted as part of a
                // package. To minimize the amount of repeated work, unless the transaction fails
                // due to feerate or missing inputs (its parent is a previous transaction in the
                // package that failed due to feerate), don't run package validation. Note that this
                // decision might not make sense if different types of packages are allowed in the
                // future.  Continue individually validating the rest of the transactions, because
                // some of them may still be valid.
                quit_early = true;
                package_state_quit_early.Invalid(PackageValidationResult::PCKG_TX, "transaction failed");
                individual_results_nonfinal.emplace(wtxid, single_res);
            } else {
                individual_results_nonfinal.emplace(wtxid, single_res);
                txns_package_eval.push_back(tx);
            }
        }
    }

    auto multi_submission_result = quit_early || txns_package_eval.empty() ? PackageMempoolAcceptResult(package_state_quit_early, {}) :
        AcceptSubPackage(txns_package_eval, args);
    PackageValidationState& package_state_final = multi_submission_result.m_state;

    // Make sure we haven't exceeded max mempool size.
    // Package transactions that were submitted to mempool or already in mempool may be evicted.
    LimitMempoolSize(m_pool, m_active_chainstate.CoinsTip());

    for (const auto& tx : package) {
        const auto& wtxid = tx->GetWitnessHash();
        if (multi_submission_result.m_tx_results.count(wtxid) > 0) {
            // We shouldn't have re-submitted if the tx result was already in results_final.
            Assume(results_final.count(wtxid) == 0);
            // If it was submitted, check to see if the tx is still in the mempool. It could have
            // been evicted due to LimitMempoolSize() above.
            const auto& txresult = multi_submission_result.m_tx_results.at(wtxid);
            if (txresult.m_result_type == MempoolAcceptResult::ResultType::VALID && !m_pool.exists(GenTxid::Wtxid(wtxid))) {
                package_state_final.Invalid(PackageValidationResult::PCKG_TX, "transaction failed");
                TxValidationState mempool_full_state;
                mempool_full_state.Invalid(TxValidationResult::TX_MEMPOOL_POLICY, "mempool full");
                results_final.emplace(wtxid, MempoolAcceptResult::Failure(mempool_full_state));
            } else {
                results_final.emplace(wtxid, txresult);
            }
        } else if (const auto it{results_final.find(wtxid)}; it != results_final.end()) {
            // Already-in-mempool transaction. Check to see if it's still there, as it could have
            // been evicted when LimitMempoolSize() was called.
            Assume(it->second.m_result_type != MempoolAcceptResult::ResultType::INVALID);
            Assume(individual_results_nonfinal.count(wtxid) == 0);
            // Query by txid to include the same-txid-different-witness ones.
            if (!m_pool.exists(GenTxid::Txid(tx->GetHash()))) {
                package_state_final.Invalid(PackageValidationResult::PCKG_TX, "transaction failed");
                TxValidationState mempool_full_state;
                mempool_full_state.Invalid(TxValidationResult::TX_MEMPOOL_POLICY, "mempool full");
                // Replace the previous result.
                results_final.erase(wtxid);
                results_final.emplace(wtxid, MempoolAcceptResult::Failure(mempool_full_state));
            }
        } else if (const auto it{individual_results_nonfinal.find(wtxid)}; it != individual_results_nonfinal.end()) {
            Assume(it->second.m_result_type == MempoolAcceptResult::ResultType::INVALID);
            // Interesting result from previous processing.
            results_final.emplace(wtxid, it->second);
        }
    }
    Assume(results_final.size() == package.size());
    return PackageMempoolAcceptResult(package_state_final, std::move(results_final));
}

} // anon namespace

MempoolAcceptResult AcceptToMemoryPool(Chainstate& active_chainstate, const CTransactionRef& tx,
                                       int64_t accept_time, bool bypass_limits, bool test_accept, bool ignore_locks)
    EXCLUSIVE_LOCKS_REQUIRED(::cs_main)
{
    AssertLockHeld(::cs_main);
    const CChainParams& chainparams{active_chainstate.m_chainman.GetParams()};
    assert(active_chainstate.GetMempool() != nullptr);
    CTxMemPool& pool{*active_chainstate.GetMempool()};

    std::vector<COutPoint> coins_to_uncache;
    auto args = MemPoolAccept::ATMPArgs::SingleAccept(chainparams, accept_time, bypass_limits, coins_to_uncache, test_accept, ignore_locks);
    MempoolAcceptResult result = MemPoolAccept(pool, active_chainstate).AcceptSingleTransaction(tx, args);
    if (result.m_result_type != MempoolAcceptResult::ResultType::VALID) {
        // Remove coins that were not present in the coins cache before calling
        // AcceptSingleTransaction(); this is to prevent memory DoS in case we receive a large
        // number of invalid transactions that attempt to overrun the in-memory coins cache
        // (`CCoinsViewCache::cacheCoins`).

        for (const COutPoint& hashTx : coins_to_uncache)
            active_chainstate.CoinsTip().Uncache(hashTx);
        TRACE2(mempool, rejected,
                tx->GetHash().data(),
                result.m_state.GetRejectReason().c_str()
        );
    }
    // After we've (potentially) uncached entries, ensure our coins cache is still within its size limits
    BlockValidationState state_dummy;
    active_chainstate.FlushStateToDisk(state_dummy, FlushStateMode::PERIODIC);
    return result;
}

PackageMempoolAcceptResult ProcessNewPackage(Chainstate& active_chainstate, CTxMemPool& pool,
                                                   const Package& package, bool test_accept, bool ignore_locks)
{
    AssertLockHeld(cs_main);
    assert(!package.empty());
    assert(std::all_of(package.cbegin(), package.cend(), [](const auto& tx){return tx != nullptr;}));

    std::vector<COutPoint> coins_to_uncache;
    const CChainParams& chainparams = active_chainstate.m_chainman.GetParams();
    auto result = [&]() EXCLUSIVE_LOCKS_REQUIRED(cs_main) {
        AssertLockHeld(cs_main);
        if (test_accept) {
            auto args = MemPoolAccept::ATMPArgs::PackageTestAccept(chainparams, GetTime(), coins_to_uncache, ignore_locks);
            return MemPoolAccept(pool, active_chainstate).AcceptMultipleTransactions(package, args);
        } else {
            auto args = MemPoolAccept::ATMPArgs::PackageChildWithParents(chainparams, GetTime(), coins_to_uncache, ignore_locks);
            return MemPoolAccept(pool, active_chainstate).AcceptPackage(package, args);
        }
    }();

    // Uncache coins pertaining to transactions that were not submitted to the mempool.
    if (test_accept || result.m_state.IsInvalid()) {
        for (const COutPoint& hashTx : coins_to_uncache) {
            active_chainstate.CoinsTip().Uncache(hashTx);
        }
    }
    // Ensure the coins cache is still within limits.
    BlockValidationState state_dummy;
    active_chainstate.FlushStateToDisk(state_dummy, FlushStateMode::PERIODIC);
    return result;
}

CAmount GetBlockSubsidy(int nHeight, const Consensus::Params& consensusParams)
{
    int halvings = nHeight / consensusParams.nSubsidyHalvingInterval;
    // Force block reward to zero when right shift is undefined.
    if (halvings >= 64)
        return 0;

    CAmount nSubsidy = 50 * COIN;
    // Subsidy is cut in half every 210,000 blocks which will occur approximately every 4 years.
    nSubsidy >>= halvings;
    return nSubsidy;
}

CoinsViews::CoinsViews(DBParams db_params, CoinsViewOptions options)
    : m_dbview{std::move(db_params), std::move(options)},
      m_catcherview(&m_dbview) {}

void CoinsViews::InitCache()
{
    AssertLockHeld(::cs_main);
    m_cacheview = std::make_unique<CCoinsViewCache>(&m_catcherview);
}

Chainstate::Chainstate(
    CTxMemPool* mempool,
    BlockManager& blockman,
    ChainstateManager& chainman,
    std::optional<uint256> from_snapshot_blockhash)
    : m_mempool(mempool),
      m_blockman(blockman),
      m_chainman(chainman),
      m_from_snapshot_blockhash(from_snapshot_blockhash) {}

const CBlockIndex* Chainstate::SnapshotBase()
{
    if (!m_from_snapshot_blockhash) return nullptr;
    if (!m_cached_snapshot_base) m_cached_snapshot_base = Assert(m_chainman.m_blockman.LookupBlockIndex(*m_from_snapshot_blockhash));
    return m_cached_snapshot_base;
}

void Chainstate::InitCoinsDB(
    size_t cache_size_bytes,
    bool in_memory,
    bool should_wipe,
    fs::path leveldb_name)
{
    if (m_from_snapshot_blockhash) {
        leveldb_name += node::SNAPSHOT_CHAINSTATE_SUFFIX;
    }

    m_coins_views = std::make_unique<CoinsViews>(
        DBParams{
            .path = m_chainman.m_options.datadir / leveldb_name,
            .cache_bytes = cache_size_bytes,
            .memory_only = in_memory,
            .wipe_data = should_wipe,
            .obfuscate = true,
            .options = m_chainman.m_options.coins_db},
        m_chainman.m_options.coins_view);
}

void Chainstate::InitCoinsCache(size_t cache_size_bytes)
{
    AssertLockHeld(::cs_main);
    assert(m_coins_views != nullptr);
    m_coinstip_cache_size_bytes = cache_size_bytes;
    m_coins_views->InitCache();
}

// Note that though this is marked const, we may end up modifying `m_cached_finished_ibd`, which
// is a performance-related implementation detail. This function must be marked
// `const` so that `CValidationInterface` clients (which are given a `const Chainstate*`)
// can call it.
//
bool ChainstateManager::IsInitialBlockDownload() const
{
    // Optimization: pre-test latch before taking the lock.
    if (m_cached_finished_ibd.load(std::memory_order_relaxed))
        return false;

    static bool check_peer_height = m_blockman.m_opts.checkpeerheight;

    {
    LOCK(cs_main);
    if (m_cached_finished_ibd.load(std::memory_order_relaxed))
        return false;
    if (m_blockman.LoadingBlocks()) {
        return true;
    }
     CChain& chain{ActiveChain()};
    if (chain.Tip() == nullptr)
        return true;
    if (chain.Tip()->nChainWork < MinimumChainWork())
        return true;
    if ((!fParticlMode || chain.Tip()->nHeight > COINBASE_MATURITY) &&
        chain.Tip()->Time() < Now<NodeSeconds>() - m_options.max_tip_age)
        return true;
    if (fParticlMode && check_peer_height &&
        (particl::GetNumPeers() < 1 ||
         chain.Tip()->nHeight < particl::GetNumBlocksOfPeers() - 10))
        return true;
    LogPrintf("Leaving InitialBlockDownload (latching to false)\n");
    m_cached_finished_ibd.store(true, std::memory_order_relaxed);
    }
    GetMainSignals().LeavingIBD();
    WakeAllThreadStakeMiner();
    return false;
}

void Chainstate::CheckForkWarningConditions()
{
    AssertLockHeld(cs_main);

    // Before we get past initial download, we cannot reliably alert about forks
    // (we assume we don't get stuck on a fork before finishing our initial sync)
    if (m_chainman.IsInitialBlockDownload()) {
        return;
    }

    if (m_chainman.m_best_invalid && m_chainman.m_best_invalid->nChainWork > m_chain.Tip()->nChainWork + (GetBlockProof(*m_chain.Tip()) * 6)) {
        LogPrintf("%s: Warning: Found invalid chain at least ~6 blocks longer than our best chain.\nChain state database corruption likely.\n", __func__);
        SetfLargeWorkInvalidChainFound(true);
    } else {
        SetfLargeWorkInvalidChainFound(false);
    }
}

// Called both upon regular invalid block discovery *and* InvalidateBlock
void Chainstate::InvalidChainFound(CBlockIndex* pindexNew)
{
    AssertLockHeld(cs_main);
    if (!m_chainman.m_best_invalid || pindexNew->nChainWork > m_chainman.m_best_invalid->nChainWork) {
        m_chainman.m_best_invalid = pindexNew;
    }
    if (m_chainman.m_best_header != nullptr && m_chainman.m_best_header->GetAncestor(pindexNew->nHeight) == pindexNew) {
        m_chainman.m_best_header = m_chain.Tip();
    }

    LogPrintf("%s: invalid block=%s  height=%d  log2_work=%f  date=%s\n", __func__,
      pindexNew->GetBlockHash().ToString(), pindexNew->nHeight,
      log(pindexNew->nChainWork.getdouble())/log(2.0), FormatISO8601DateTime(pindexNew->GetBlockTime()));
    CBlockIndex *tip = m_chain.Tip();
    assert (tip);
    LogPrintf("%s:  current best=%s  height=%d  log2_work=%f  date=%s\n", __func__,
      tip->GetBlockHash().ToString(), m_chain.Height(), log(tip->nChainWork.getdouble())/log(2.0),
      FormatISO8601DateTime(tip->GetBlockTime()));
    CheckForkWarningConditions();
}

// Same as InvalidChainFound, above, except not called directly from InvalidateBlock,
// which does its own setBlockIndexCandidates management.
void Chainstate::InvalidBlockFound(CBlockIndex* pindex, const BlockValidationState& state)
{
    AssertLockHeld(cs_main);
    if (state.GetResult() != BlockValidationResult::BLOCK_MUTATED) {
        pindex->nStatus |= BLOCK_FAILED_VALID;
        m_chainman.m_failed_blocks.insert(pindex);
        m_blockman.m_dirty_blockindex.insert(pindex);
        setBlockIndexCandidates.erase(pindex);
        InvalidChainFound(pindex);
    }
}

void UpdateCoins(const CTransaction& tx, CCoinsViewCache& inputs, CTxUndo &txundo, int nHeight)
{
    // mark inputs spent
    if (!tx.IsCoinBase()) {
        txundo.vprevout.reserve(tx.vin.size());
        for (const CTxIn &txin : tx.vin)
        {
            if (txin.IsAnonInput()) {
                continue;
            }

            txundo.vprevout.emplace_back();
            bool is_spent = inputs.SpendCoin(txin.prevout, &txundo.vprevout.back());
            assert(is_spent);
        }
    }
    // add outputs
    AddCoins(inputs, tx, nHeight);
}

bool CScriptCheck::operator()() {
    const CScript &scriptSig = ptxTo->vin[nIn].scriptSig;
    const CScriptWitness *witness = &ptxTo->vin[nIn].scriptWitness;

    return VerifyScript(scriptSig, scriptPubKey, witness, nFlags, CachingTransactionSignatureChecker(ptxTo, nIn, vchAmount, cacheStore, *txdata), &error);
    //return VerifyScript(scriptSig, m_tx_out.scriptPubKey, witness, nFlags, CachingTransactionSignatureChecker(ptxTo, nIn, m_tx_out.nValue, cacheStore, *txdata), &error);
}

static CuckooCache::cache<uint256, SignatureCacheHasher> g_scriptExecutionCache;
static CSHA256 g_scriptExecutionCacheHasher;

bool InitScriptExecutionCache(size_t max_size_bytes)
{
    // Setup the salted hasher
    uint256 nonce = GetRandHash();
    // We want the nonce to be 64 bytes long to force the hasher to process
    // this chunk, which makes later hash computations more efficient. We
    // just write our 32-byte entropy twice to fill the 64 bytes.
    g_scriptExecutionCacheHasher.Write(nonce.begin(), 32);
    g_scriptExecutionCacheHasher.Write(nonce.begin(), 32);

    auto setup_results = g_scriptExecutionCache.setup_bytes(max_size_bytes);
    if (!setup_results) return false;

    const auto [num_elems, approx_size_bytes] = *setup_results;
    LogPrintf("Using %zu MiB out of %zu MiB requested for script execution cache, able to store %zu elements\n",
              approx_size_bytes >> 20, max_size_bytes >> 20, num_elems);
    return true;
}

/**
 * Check whether all of this transaction's input scripts succeed.
 *
 * This involves ECDSA signature checks so can be computationally intensive. This function should
 * only be called after the cheap sanity checks in CheckTxInputs passed.
 *
 * If pvChecks is not nullptr, script checks are pushed onto it instead of being performed inline. Any
 * script checks which are not necessary (eg due to script execution cache hits) are, obviously,
 * not pushed onto pvChecks/run.
 *
 * Setting cacheSigStore/cacheFullScriptStore to false will remove elements from the corresponding cache
 * which are matched. This is useful for checking blocks where we will likely never need the cache
 * entry again.
 *
 * Note that we may set state.reason to NOT_STANDARD for extra soft-fork flags in flags, block-checking
 * callers should probably reset it to CONSENSUS in such cases.
 *
 * Non-static (and re-declared) in src/test/txvalidationcache_tests.cpp
 */
bool CheckInputScripts(const CTransaction& tx, TxValidationState &state,
                       const CCoinsViewCache &inputs, unsigned int flags, bool cacheSigStore,
                       bool cacheFullScriptStore, PrecomputedTransactionData& txdata,
                       std::vector<CScriptCheck> *pvChecks, bool fAnonChecks)
{
    if (tx.IsCoinBase()) return true;
    if (pvChecks) {
        pvChecks->reserve(tx.vin.size());
    }

    // First check if script executions have been cached with the same
    // flags. Note that this assumes that the inputs provided are
    // correct (ie that the transaction hash which is in tx's prevouts
    // properly commits to the scriptPubKey in the inputs view of that
    // transaction).
    bool has_anon_input = false;
    uint256 hashCacheEntry;
    CSHA256 hasher = g_scriptExecutionCacheHasher;
    hasher.Write(UCharCast(tx.GetWitnessHash().begin()), 32).Write((unsigned char*)&flags, sizeof(flags)).Finalize(hashCacheEntry.begin());
    AssertLockHeld(cs_main); //TODO: Remove this requirement by making CuckooCache not require external locks
    if (g_scriptExecutionCache.contains(hashCacheEntry, !cacheFullScriptStore)) {
        return true;
    }

    if (!txdata.m_spent_outputs_ready) {
        std::vector<CTxOutSign> spent_outputs;
        spent_outputs.reserve(tx.vin.size());

        for (const auto& txin : tx.vin) {
            if (txin.IsAnonInput()) {
                // Add placeholder CTxOutSign to maintain index
                spent_outputs.emplace_back();
                continue;
            }
            const COutPoint& prevout = txin.prevout;
            const Coin& coin = inputs.AccessCoin(prevout);
            assert(!coin.IsSpent());
            const CScript& scriptPubKey = coin.out.scriptPubKey;

            std::vector<uint8_t> vchAmount;
            if (coin.nType == OUTPUT_STANDARD) {
                part::SetAmount(vchAmount, coin.out.nValue);
            } else
            if (coin.nType == OUTPUT_CT) {
                vchAmount.resize(33);
                memcpy(vchAmount.data(), coin.commitment.data, 33);
            }

            spent_outputs.emplace_back(vchAmount, scriptPubKey);
        }
        txdata.Init_vec(tx, std::move(spent_outputs));
    }
    assert(txdata.m_spent_outputs.size() == tx.vin.size());

    for (unsigned int i = 0; i < tx.vin.size(); i++) {
        if (tx.vin[i].IsAnonInput()) {
            has_anon_input = true;
            continue;
        }

        // We very carefully only pass in things to CScriptCheck which
        // are clearly committed to by tx' witness hash. This provides
        // a sanity check that our caching is not introducing consensus
        // failures through additional data in, eg, the coins being
        // spent being checked as a part of CScriptCheck.

        // Verify signature
        CScriptCheck check(txdata.m_spent_outputs[i], tx, i, flags, cacheSigStore, &txdata);
        if (pvChecks) {
            pvChecks->emplace_back(std::move(check));
        } else if (!check()) {
            if (flags & STANDARD_NOT_MANDATORY_VERIFY_FLAGS) {
                // Check whether the failure was caused by a
                // non-mandatory script verification check, such as
                // non-standard DER encodings or non-null dummy
                // arguments; if so, ensure we return NOT_STANDARD
                // instead of CONSENSUS to avoid downstream users
                // splitting the network between upgraded and
                // non-upgraded nodes by banning CONSENSUS-failing
                // data providers.
                CScriptCheck check2(txdata.m_spent_outputs[i], tx, i,
                        flags & ~STANDARD_NOT_MANDATORY_VERIFY_FLAGS, cacheSigStore, &txdata);

                if (check2())
                    return state.Invalid(TxValidationResult::TX_NOT_STANDARD, strprintf("non-mandatory-script-verify-flag (%s)", ScriptErrorString(check.GetScriptError())));
            }
            // MANDATORY flag failures correspond to
            // TxValidationResult::TX_CONSENSUS. Because CONSENSUS
            // failures are the most serious case of validation
            // failures, we may need to consider using
            // RECENT_CONSENSUS_CHANGE for any script failure that
            // could be due to non-upgraded nodes which we may want to
            // support, to avoid splitting the network (but this
            // depends on the details of how net_processing handles
            // such errors).
            return state.Invalid(TxValidationResult::TX_CONSENSUS, strprintf("mandatory-script-verify-flag-failed (%s)", ScriptErrorString(check.GetScriptError())));
        }
    }

    if (has_anon_input && fAnonChecks &&
        !VerifyMLSAG(tx, state)) {
        return false;
    }

    if (cacheFullScriptStore && !pvChecks) {
        // We executed all of the provided scripts, and were told to
        // cache the result. Do so now.
        g_scriptExecutionCache.insert(hashCacheEntry);
    }

    return true;
}

bool FatalError(Notifications& notifications, BlockValidationState& state, const std::string& strMessage, const bilingual_str& userMessage)
{
    notifications.fatalError(strMessage, userMessage);
    return state.Error(strMessage);
}

/**
 * Restore the UTXO in a Coin at a given COutPoint
 * @param undo The Coin to be restored.
 * @param view The coins view to which to apply the changes.
 * @param out The out point that corresponds to the tx input.
 * @return A DisconnectResult as an int
 */
int ApplyTxInUndo(Coin&& undo, CCoinsViewCache& view, const COutPoint& out)
{
    bool fClean = true;

    if (view.HaveCoin(out)) fClean = false; // overwriting transaction output

    if (undo.nHeight == 0 && // Genesis block txns are spendable in Particl
        (!fParticlMode || out.hash != Params().GenesisBlock().vtx[0]->GetHash())) {
        // Missing undo metadata (height and coinbase). Older versions included this
        // information only in undo records for the last spend of a transactions'
        // outputs. This implies that it must be present for some other output of the same tx.
        const Coin& alternate = AccessByTxid(view, out.hash);
        if (!alternate.IsSpent()) {
            undo.nHeight = alternate.nHeight;
            undo.fCoinBase = alternate.fCoinBase;
        } else {
            return DISCONNECT_FAILED; // adding output for transaction without known metadata
        }
    }
    // If the coin already exists as an unspent coin in the cache, then the
    // possible_overwrite parameter to AddCoin must be set to true. We have
    // already checked whether an unspent coin exists above using HaveCoin, so
    // we don't need to guess. When fClean is false, an unspent coin already
    // existed and it is an overwrite.
    view.AddCoin(out, std::move(undo), !fClean);

    return fClean ? DISCONNECT_OK : DISCONNECT_UNCLEAN;
}

/** Undo the effects of this block (with given index) on the UTXO set represented by coins.
 *  When FAILED is returned, view is left in an indeterminate state. */
DisconnectResult Chainstate::DisconnectBlock(const CBlock& block, const CBlockIndex* pindex, CCoinsViewCache& view)
{
    AssertLockHeld(::cs_main);

    if (LogAcceptCategory(BCLog::HDWALLET, BCLog::Level::Debug)) {
        LogPrintf("%s: hash %s, height %d\n", __func__, block.GetHash().ToString(), pindex->nHeight);
    }

    bool fClean = true;

    CBlockUndo blockUndo;
    if (!m_blockman.UndoReadFromDisk(blockUndo, *pindex)) {
        error("DisconnectBlock(): failure reading undo data");
        return DISCONNECT_FAILED;
    }

    if (!fParticlMode) {
        if (blockUndo.vtxundo.size() + 1 != block.vtx.size()) {
            error("DisconnectBlock(): block and undo data inconsistent");
            return DISCONNECT_FAILED;
        }
    } else {
        if (blockUndo.vtxundo.size() != block.vtx.size()) {
            // Count non coinbase txns, this should only happen in early blocks.
            size_t nExpectTxns = 0;
            for (auto &tx : block.vtx) {
                if (!tx->IsCoinBase()) {
                    nExpectTxns++;
                }
            }

            if (blockUndo.vtxundo.size() != nExpectTxns) {
                error("DisconnectBlock(): block and undo data inconsistent");
                return DISCONNECT_FAILED;
            }
        }
    }

    int nVtxundo = (int)blockUndo.vtxundo.size()-1;

    // Ignore blocks that contain transactions which are 'overwritten' by later transactions,
    // unless those are already completely spent.
    // See https://github.com/bitcoin/bitcoin/issues/22596 for additional information.
    // Note: the blocks specified here are different than the ones used in ConnectBlock because DisconnectBlock
    // unwinds the blocks in reverse. As a result, the inconsistency is not discovered until the earlier
    // blocks with the duplicate coinbase transactions are disconnected.
    bool fEnforceBIP30 = fParticlMode || (!((pindex->nHeight==91842 && pindex->GetBlockHash() == uint256S("0x00000000000a4d0a398161ffc163c503763b1f4360639393e0e4c8e300e0caec")) ||
                           (pindex->nHeight==91880 && pindex->GetBlockHash() == uint256S("0x00000000000743f190a18c5577a3c2d2a1f610ae9601ac046a38084ccb7cd721"))));

    // undo transactions in reverse order
    for (int i = block.vtx.size() - 1; i >= 0; i--)
    {
        const CTransaction &tx = *(block.vtx[i]);
        Txid hash = tx.GetHash();

        for (const auto &txin : tx.vin) {
            if (txin.IsAnonInput()) {
                uint32_t nInputs, nRingSize;
                txin.GetAnonInfo(nInputs, nRingSize);
                if (txin.scriptData.stack.size() != 1 ||
                    txin.scriptData.stack[0].size() != 33 * nInputs) {
                    error("%s: Bad scriptData stack, %s.", __func__, hash.ToString());
                    return DISCONNECT_FAILED;
                }

                const std::vector<uint8_t> &vKeyImages = txin.scriptData.stack[0];
                for (size_t k = 0; k < nInputs; ++k) {
                    const CCmpPubKey &ki = *((CCmpPubKey*)&vKeyImages[k*33]);
                    view.keyImages[ki] = hash;
                }
            } else {
                Coin coin;
                view.spent_cache.emplace_back(txin.prevout, SpentCoin());
            }
        }

        bool is_coinbase = tx.IsCoinBase() || tx.IsCoinStake();
        bool is_bip30_exception = (is_coinbase && !fEnforceBIP30);

        for (int k = (int)tx.vpout.size(); k-- > 0;) {
            const CTxOutBase *out = tx.vpout[k].get();

            if (out->IsType(OUTPUT_RINGCT)) {
                const CTxOutRingCT *txout = (CTxOutRingCT*)out;

                if (view.nLastRCTOutput == 0) {
                    view.nLastRCTOutput = pindex->nAnonOutputs;
                    // Verify data matches
                    CAnonOutput ao;
                    if (!m_blockman.m_block_tree_db->ReadRCTOutput(view.nLastRCTOutput, ao)) {
                        error("%s: RCT output missing, txn %s, %d, index %d.", __func__, hash.ToString(), k, view.nLastRCTOutput);
                        if (!view.fForceDisconnect) {
                            return DISCONNECT_FAILED;
                        }
                    } else
                    if (ao.pubkey != txout->pk) {
                        error("%s: RCT output mismatch, txn %s, %d, index %d.", __func__, hash.ToString(), k, view.nLastRCTOutput);
                        if (!view.fForceDisconnect) {
                            return DISCONNECT_FAILED;
                        }
                    }
                }

                view.anonOutputLinks[txout->pk] = view.nLastRCTOutput;
                view.nLastRCTOutput--;

                continue;
            }

            // Check that all outputs are available and match the outputs in the block itself
            // exactly.
            if (out->IsType(OUTPUT_STANDARD) || out->IsType(OUTPUT_CT)) {
                const CScript *pScript = out->GetPScriptPubKey();
                if (!pScript->IsUnspendable()) {
                    COutPoint op(hash, k);
                    Coin coin;
                    CTxOut txout(0, *pScript);

                    if (out->IsType(OUTPUT_STANDARD)) {
                        txout.nValue = out->GetValue();
                    }
                    bool is_spent = view.SpendCoin(op, &coin);
                    if (!is_spent || txout != coin.out || pindex->nHeight != coin.nHeight || is_coinbase != coin.fCoinBase) {
                        if (!is_bip30_exception) {
                            fClean = false; // transaction output mismatch
                        }
                    }
                }
            }

            if (!fAddressIndex ||
                (!out->IsType(OUTPUT_STANDARD) &&
                 !out->IsType(OUTPUT_CT))) {
                continue;
            }

            const CScript *pScript;
            std::vector<unsigned char> hashBytes;
            int scriptType = 0;
            CAmount nValue;
            if (!ExtractIndexInfo(out, scriptType, hashBytes, nValue, pScript) ||
                scriptType == 0) {
                continue;
            }
            // undo receiving activity
            view.addressIndex.push_back(std::make_pair(CAddressIndexKey(scriptType, uint256(hashBytes.data(), hashBytes.size()), pindex->nHeight, i, hash, k, false), nValue));
            // undo unspent index
            view.addressUnspentIndex.push_back(std::make_pair(CAddressUnspentKey(scriptType, uint256(hashBytes.data(), hashBytes.size()), hash, k), CAddressUnspentValue()));
        }


        if (fParticlMode) {
            // Restore inputs
            if (!tx.IsCoinBase()) {
                if (nVtxundo < 0 || nVtxundo >= (int)blockUndo.vtxundo.size()) {
                    error("DisconnectBlock(): transaction undo data offset out of range.");
                    return DISCONNECT_FAILED;
                }

                size_t nExpectUndo = 0;
                for (const auto &txin : tx.vin)
                if (!txin.IsAnonInput()) {
                    nExpectUndo++;
                }

                CTxUndo &txundo = blockUndo.vtxundo[nVtxundo--];
                if (txundo.vprevout.size() != nExpectUndo) {
                    error("DisconnectBlock(): transaction and undo data inconsistent");
                    return DISCONNECT_FAILED;
                }

                for (unsigned int j = tx.vin.size(); j > 0;) {
                    --j;
                    if (tx.vin[j].IsAnonInput()) {
                        continue;
                    }

                    const COutPoint &out = tx.vin[j].prevout;
                    int res = ApplyTxInUndo(std::move(txundo.vprevout[j]), view, out);
                    if (res == DISCONNECT_FAILED) {
                        error("DisconnectBlock(): ApplyTxInUndo failed");
                        return DISCONNECT_FAILED;
                    }
                    fClean = fClean && res != DISCONNECT_UNCLEAN;

                    const CTxIn input = tx.vin[j];

                    if (fSpentIndex) { // undo and delete the spent index
                        view.spentIndex.push_back(std::make_pair(CSpentIndexKey(input.prevout.hash, input.prevout.n), CSpentIndexValue()));
                    }

                    if (fAddressIndex) {
                        const Coin &coin = view.AccessCoin(tx.vin[j].prevout);
                        const CScript *pScript = &coin.out.scriptPubKey;

                        CAmount nValue = coin.nType == OUTPUT_CT ? 0 : coin.out.nValue;
                        std::vector<uint8_t> hashBytes;
                        int scriptType = 0;
                        if (!ExtractIndexInfo(pScript, scriptType, hashBytes) ||
                            scriptType == 0) {
                            continue;
                        }

                        // undo spending activity
                        view.addressIndex.push_back(std::make_pair(CAddressIndexKey(scriptType, uint256(hashBytes.data(), hashBytes.size()), pindex->nHeight, i, hash, j, true), nValue * -1));
                        // restore unspent index
                        view.addressUnspentIndex.push_back(std::make_pair(CAddressUnspentKey(scriptType, uint256(hashBytes.data(), hashBytes.size()), input.prevout.hash, input.prevout.n), CAddressUnspentValue(nValue, *pScript, coin.nHeight)));
                    }
                }
            }
        } else {
            // Check that all outputs are available and match the outputs in the block itself
            // exactly.
            for (size_t o = 0; o < tx.vout.size(); o++) {
                if (!tx.vout[o].scriptPubKey.IsUnspendable()) {
                    COutPoint out(hash, o);
                    Coin coin;
                    bool is_spent = view.SpendCoin(out, &coin);
                    if (!is_spent || tx.vout[o] != coin.out || pindex->nHeight != coin.nHeight || is_coinbase != coin.fCoinBase) {
                        fClean = false; // transaction output mismatch
                    }
                }
            }

            if (i > 0) { // not coinbases
                CTxUndo &txundo = blockUndo.vtxundo[i-1];
                if (txundo.vprevout.size() != tx.vin.size()) {
                    error("DisconnectBlock(): transaction and undo data inconsistent");
                    return DISCONNECT_FAILED;
                }
                for (unsigned int j = tx.vin.size(); j > 0;) {
                    --j;
                    const COutPoint& out = tx.vin[j].prevout;
                    int res = ApplyTxInUndo(std::move(txundo.vprevout[j]), view, out);
                    if (res == DISCONNECT_FAILED) return DISCONNECT_FAILED;
                    fClean = fClean && res != DISCONNECT_UNCLEAN;
                }
            }
            // At this point, all of txundo.vprevout should have been moved out.
        }
    }

    // move best block pointer to prevout block
    view.SetBestBlock(pindex->pprev->GetBlockHash(), pindex->pprev->nHeight);

    return fClean ? DISCONNECT_OK : DISCONNECT_UNCLEAN;
}

/**
 * Threshold condition checker that triggers when unknown versionbits are seen on the network.
 */
class WarningBitsConditionChecker : public AbstractThresholdConditionChecker
{
private:
    const ChainstateManager& m_chainman;
    int m_bit;

public:
    explicit WarningBitsConditionChecker(const ChainstateManager& chainman, int bit) : m_chainman{chainman}, m_bit(bit) {}

    int64_t BeginTime(const Consensus::Params& params) const override { return 0; }
    int64_t EndTime(const Consensus::Params& params) const override { return std::numeric_limits<int64_t>::max(); }
    int Period(const Consensus::Params& params) const override { return params.nMinerConfirmationWindow; }
    int Threshold(const Consensus::Params& params) const override { return params.nRuleChangeActivationThreshold; }

    bool Condition(const CBlockIndex* pindex, const Consensus::Params& params) const override
    {
        return pindex->nHeight >= params.MinBIP9WarningHeight &&
               ((pindex->nVersion & VERSIONBITS_TOP_MASK) == VERSIONBITS_TOP_BITS) &&
               ((pindex->nVersion >> m_bit) & 1) != 0 &&
               ((m_chainman.m_versionbitscache.ComputeBlockVersion(pindex->pprev, params) >> m_bit) & 1) == 0;
    }
};

static unsigned int GetBlockScriptFlags(const CBlockIndex& block_index, const ChainstateManager& chainman)
{
    const Consensus::Params& consensusparams = chainman.GetConsensus();

    if (fParticlMode) {
        unsigned int flags = SCRIPT_VERIFY_P2SH;
        flags |= SCRIPT_VERIFY_DERSIG;
        flags |= SCRIPT_VERIFY_CHECKLOCKTIMEVERIFY;
        flags |= SCRIPT_VERIFY_CHECKSEQUENCEVERIFY;
        flags |= SCRIPT_VERIFY_WITNESS;
        flags |= SCRIPT_VERIFY_NULLDUMMY;

        if (block_index.nTime >= consensusparams.m_taproot_time) {
            flags |= SCRIPT_VERIFY_TAPROOT;
        }

        return flags;
    }

    // BIP16 didn't become active until Apr 1 2012 (on mainnet, and
    // retroactively applied to testnet)
    // However, only one historical block violated the P2SH rules (on both
    // mainnet and testnet).
    // Similarly, only one historical block violated the TAPROOT rules on
    // mainnet.
    // For simplicity, always leave P2SH+WITNESS+TAPROOT on except for the two
    // violating blocks.
    uint32_t flags{SCRIPT_VERIFY_P2SH | SCRIPT_VERIFY_WITNESS | SCRIPT_VERIFY_TAPROOT};
    const auto it{consensusparams.script_flag_exceptions.find(*Assert(block_index.phashBlock))};
    if (it != consensusparams.script_flag_exceptions.end()) {
        flags = it->second;
    }

    // Enforce the DERSIG (BIP66) rule
    if (DeploymentActiveAt(block_index, chainman, Consensus::DEPLOYMENT_DERSIG)) {
        flags |= SCRIPT_VERIFY_DERSIG;
    }

    // Enforce CHECKLOCKTIMEVERIFY (BIP65)
    if (DeploymentActiveAt(block_index, chainman, Consensus::DEPLOYMENT_CLTV)) {
        flags |= SCRIPT_VERIFY_CHECKLOCKTIMEVERIFY;
    }

    // Enforce CHECKSEQUENCEVERIFY (BIP112)
    if (DeploymentActiveAt(block_index, chainman, Consensus::DEPLOYMENT_CSV)) {
        flags |= SCRIPT_VERIFY_CHECKSEQUENCEVERIFY;
    }

    // Enforce BIP147 NULLDUMMY (activated simultaneously with segwit)
    if (DeploymentActiveAt(block_index, chainman, Consensus::DEPLOYMENT_SEGWIT)) {
        flags |= SCRIPT_VERIFY_NULLDUMMY;
    }

    return flags;
}


static SteadyClock::duration time_check{};
static SteadyClock::duration time_forks{};
static SteadyClock::duration time_connect{};
static SteadyClock::duration time_verify{};
static SteadyClock::duration time_undo{};
static SteadyClock::duration time_index{};
static SteadyClock::duration time_total{};
static int64_t num_blocks_total = 0;

/** Apply the effects of this block (with given index) on the UTXO set represented by coins.
 *  Validity checks that depend on the UTXO set are also done; ConnectBlock()
 *  can fail if those validity checks fail (among other reasons). */
bool Chainstate::ConnectBlock(const CBlock& block, BlockValidationState& state, CBlockIndex* pindex,
                               CCoinsViewCache& view, bool fJustCheck)
{
    AssertLockHeld(cs_main);
    assert(pindex);

    uint256 block_hash{block.GetHash()};
    assert(*pindex->phashBlock == block_hash);
    const bool parallel_script_checks{m_chainman.GetCheckQueue().HasThreads()};

    const auto time_start{SteadyClock::now()};
    const CChainParams& params{m_chainman.GetParams()};

    const Consensus::Params &consensus = Params().GetConsensus();
    state.SetStateInfo(block.nTime, pindex->nHeight, consensus, fParticlMode, (particl::fBusyImporting && particl::fSkipRangeproof), true);

    // Check it again in case a previous version let a bad block in
    // NOTE: We don't currently (re-)invoke ContextualCheckBlock() or
    // ContextualCheckBlockHeader() here. This means that if we add a new
    // consensus rule that is enforced in one of those two functions, then we
    // may have let in a block that violates the rule prior to updating the
    // software, and we would NOT be enforcing the rule here. Fully solving
    // upgrade from one software version to the next after a consensus rule
    // change is potentially tricky and issue-specific (see NeedsRedownload()
    // for one approach that was used for BIP 141 deployment).
    // Also, currently the rule against blocks more than 2 hours in the future
    // is enforced in ContextualCheckBlockHeader(); we wouldn't want to
    // re-enforce that rule here (at least until we make it impossible for
    // m_adjusted_time_callback() to go backward).
    if (!CheckBlock(block, state, params.GetConsensus(), !fJustCheck, !fJustCheck)) {
        if (state.GetResult() == BlockValidationResult::BLOCK_MUTATED) {
            // We don't write down blocks to disk if they may have been
            // corrupted, so this should be impossible unless we're having hardware
            // problems.
            return FatalError(m_chainman.GetNotifications(), state, "Corrupt block found indicating potential hardware failure; shutting down");
        }
        return error("%s: Consensus::CheckBlock: %s", __func__, state.ToString());
    }

    if (block.IsProofOfStake()) {
        pindex->bnStakeModifier = ComputeStakeModifierV2(pindex->pprev, pindex->prevoutStake.hash);
        m_blockman.m_dirty_blockindex.insert(pindex);

        uint256 hashProof, targetProofOfStake;
        if (!CheckProofOfStake(*this, state, pindex->pprev, *block.vtx[0], block.nTime, block.nBits, hashProof, targetProofOfStake)) {
            return error("%s: Check proof of stake failed.", __func__);
        }
    }

    // verify that the view's current state corresponds to the previous block
    uint256 hashPrevBlock = pindex->pprev == nullptr ? uint256() : pindex->pprev->GetBlockHash();
    assert(hashPrevBlock == view.GetBestBlock());

    const uint256 blockHash = block.GetHash();
    bool fIsGenesisBlock = blockHash == params.GetConsensus().hashGenesisBlock;
    num_blocks_total++;

    // Special case for the genesis block, skipping connection of its transactions
    // (its coinbase is unspendable)
    if (!fParticlMode &&    // genesis coinbase is spendable when in Particl mode
        fIsGenesisBlock) {
        if (!fJustCheck)
            view.SetBestBlock(pindex->GetBlockHash(), pindex->nHeight);
        return true;
    }

    bool fScriptChecks = true;
    if (!m_chainman.AssumedValidBlock().IsNull()) {
        // We've been configured with the hash of a block which has been externally verified to have a valid history.
        // A suitable default value is included with the software and updated from time to time.  Because validity
        //  relative to a piece of software is an objective fact these defaults can be easily reviewed.
        // This setting doesn't force the selection of any particular chain but makes validating some faster by
        //  effectively caching the result of part of the verification.
        BlockMap::const_iterator it{m_blockman.m_block_index.find(m_chainman.AssumedValidBlock())};
        if (it != m_blockman.m_block_index.end()) {
            if (it->second.GetAncestor(pindex->nHeight) == pindex &&
                m_chainman.m_best_header->GetAncestor(pindex->nHeight) == pindex &&
                m_chainman.m_best_header->nChainWork >= m_chainman.MinimumChainWork()) {
                // This block is a member of the assumed verified chain and an ancestor of the best header.
                // Script verification is skipped when connecting blocks under the
                // assumevalid block. Assuming the assumevalid block is valid this
                // is safe because block merkle hashes are still computed and checked,
                // Of course, if an assumed valid block is invalid due to false scriptSigs
                // this optimization would allow an invalid chain to be accepted.
                // The equivalent time check discourages hash power from extorting the network via DOS attack
                //  into accepting an invalid block through telling users they must manually set assumevalid.
                //  Requiring a software change or burying the invalid block, regardless of the setting, makes
                //  it hard to hide the implication of the demand.  This also avoids having release candidates
                //  that are hardly doing any signature verification at all in testing without having to
                //  artificially set the default assumed verified block further back.
                // The test against the minimum chain work prevents the skipping when denied access to any chain at
                //  least as good as the expected chain.
                fScriptChecks = (GetBlockProofEquivalentTime(*m_chainman.m_best_header, *pindex, *m_chainman.m_best_header, params.GetConsensus()) <= 60 * 60 * 24 * 7 * 2);
            }
        }
    }

    const auto time_1{SteadyClock::now()};
    time_check += time_1 - time_start;
    LogPrint(BCLog::BENCH, "    - Sanity checks: %.2fms [%.2fs (%.2fms/blk)]\n",
             Ticks<MillisecondsDouble>(time_1 - time_start),
             Ticks<SecondsDouble>(time_check),
             Ticks<MillisecondsDouble>(time_check) / num_blocks_total);

    // Do not allow blocks that contain transactions which 'overwrite' older transactions,
    // unless those are already completely spent.
    // If such overwrites are allowed, coinbases and transactions depending upon those
    // can be duplicated to remove the ability to spend the first instance -- even after
    // being sent to another address.
    // See BIP30, CVE-2012-1909, and http://r6.ca/blog/20120206T005236Z.html for more information.
    // This rule was originally applied to all blocks with a timestamp after March 15, 2012, 0:00 UTC.
    // Now that the whole chain is irreversibly beyond that time it is applied to all blocks except the
    // two in the chain that violate it. This prevents exploiting the issue against nodes during their
    // initial block download.
    bool fEnforceBIP30 = fParticlMode || !IsBIP30Repeat(*pindex);

    // Once BIP34 activated it was not possible to create new duplicate coinbases and thus other than starting
    // with the 2 existing duplicate coinbase pairs, not possible to create overwriting txs.  But by the
    // time BIP34 activated, in each of the existing pairs the duplicate coinbase had overwritten the first
    // before the first had been spent.  Since those coinbases are sufficiently buried it's no longer possible to create further
    // duplicate transactions descending from the known pairs either.
    // If we're on the known chain at height greater than where BIP34 activated, we can save the db accesses needed for the BIP30 check.

    // BIP34 requires that a block at height X (block X) has its coinbase
    // scriptSig start with a CScriptNum of X (indicated height X).  The above
    // logic of no longer requiring BIP30 once BIP34 activates is flawed in the
    // case that there is a block X before the BIP34 height of 227,931 which has
    // an indicated height Y where Y is greater than X.  The coinbase for block
    // X would also be a valid coinbase for block Y, which could be a BIP30
    // violation.  An exhaustive search of all mainnet coinbases before the
    // BIP34 height which have an indicated height greater than the block height
    // reveals many occurrences. The 3 lowest indicated heights found are
    // 209,921, 490,897, and 1,983,702 and thus coinbases for blocks at these 3
    // heights would be the first opportunity for BIP30 to be violated.

    // The search reveals a great many blocks which have an indicated height
    // greater than 1,983,702, so we simply remove the optimization to skip
    // BIP30 checking for blocks at height 1,983,702 or higher.  Before we reach
    // that block in another 25 years or so, we should take advantage of a
    // future consensus change to do a new and improved version of BIP34 that
    // will actually prevent ever creating any duplicate coinbases in the
    // future.
    static constexpr int BIP34_IMPLIES_BIP30_LIMIT = 1983702;

    // There is no potential to create a duplicate coinbase at block 209,921
    // because this is still before the BIP34 height and so explicit BIP30
    // checking is still active.

    // The final case is block 176,684 which has an indicated height of
    // 490,897. Unfortunately, this issue was not discovered until about 2 weeks
    // before block 490,897 so there was not much opportunity to address this
    // case other than to carefully analyze it and determine it would not be a
    // problem. Block 490,897 was, in fact, mined with a different coinbase than
    // block 176,684, but it is important to note that even if it hadn't been or
    // is remined on an alternate fork with a duplicate coinbase, we would still
    // not run into a BIP30 violation.  This is because the coinbase for 176,684
    // is spent in block 185,956 in transaction
    // d4f7fbbf92f4a3014a230b2dc70b8058d02eb36ac06b4a0736d9d60eaa9e8781.  This
    // spending transaction can't be duplicated because it also spends coinbase
    // 0328dd85c331237f18e781d692c92de57649529bd5edf1d01036daea32ffde29.  This
    // coinbase has an indicated height of over 4.2 billion, and wouldn't be
    // duplicatable until that height, and it's currently impossible to create a
    // chain that long. Nevertheless we may wish to consider a future soft fork
    // which retroactively prevents block 490,897 from creating a duplicate
    // coinbase. The two historical BIP30 violations often provide a confusing
    // edge case when manipulating the UTXO and it would be simpler not to have
    // another edge case to deal with.

    // testnet3 has no blocks before the BIP34 height with indicated heights
    // post BIP34 before approximately height 486,000,000. After block
    // 1,983,702 testnet3 starts doing unnecessary BIP30 checking again.
    if (pindex->pprev) {
        CBlockIndex* pindexBIP34height = pindex->pprev->GetAncestor(params.GetConsensus().BIP34Height);
        //Only continue to enforce if we're below BIP34 activation height or the block hash at that height doesn't correspond.
        fEnforceBIP30 = fEnforceBIP30 && (!pindexBIP34height || !(pindexBIP34height->GetBlockHash() == params.GetConsensus().BIP34Hash));
    }

    // TODO: Remove BIP30 checking from block height 1,983,702 on, once we have a
    // consensus change that ensures coinbases at those heights cannot
    // duplicate earlier coinbases.
    if (fEnforceBIP30 || pindex->nHeight >= BIP34_IMPLIES_BIP30_LIMIT) {
        for (const auto& tx : block.vtx) {
            for (size_t o = 0; o < tx->GetNumVOuts(); o++) {
                if (view.HaveCoin(COutPoint(tx->GetHash(), o))) {
                    LogPrintf("ERROR: ConnectBlock(): tried to overwrite transaction\n");
                    return state.Invalid(BlockValidationResult::BLOCK_CONSENSUS, "bad-txns-BIP30");
                }
            }
        }
    }

    // Enforce BIP68 (sequence locks)
    int nLockTimeFlags = 0;
    if (DeploymentActiveAt(*pindex, m_chainman, Consensus::DEPLOYMENT_CSV)) {
        nLockTimeFlags |= LOCKTIME_VERIFY_SEQUENCE;
    }

    // Get the script flags for this block
    unsigned int flags{GetBlockScriptFlags(*pindex, m_chainman)};

    const auto time_2{SteadyClock::now()};
    time_forks += time_2 - time_1;
    LogPrint(BCLog::BENCH, "    - Fork checks: %.2fms [%.2fs (%.2fms/blk)]\n",
             Ticks<MillisecondsDouble>(time_2 - time_1),
             Ticks<SecondsDouble>(time_forks),
             Ticks<MillisecondsDouble>(time_forks) / num_blocks_total);

    CBlockUndo blockundo;

    // Precomputed transaction data pointers must not be invalidated
    // until after `control` has run the script checks (potentially
    // in multiple threads). Preallocate the vector size so a new allocation
    // doesn't invalidate pointers into the vector, and keep txsdata in scope
    // for as long as `control`.
    CCheckQueueControl<CScriptCheck> control(fScriptChecks && parallel_script_checks ? &m_chainman.GetCheckQueue() : nullptr);
    std::vector<PrecomputedTransactionData> txsdata(block.vtx.size());

    std::vector<int> prevheights;
    CAmount nFees = 0;
    int nInputs = 0;
    int64_t nSigOpsCost = 0;
    int64_t nAnonIn = 0;
    int64_t nStakeReward = 0;

    blockundo.vtxundo.reserve(block.vtx.size() - (fParticlMode ? 0 : 1));

    // NOTE: Block reward is based on nMoneySupply
    CAmount nMoneyCreated = 0;
    CAmount nMoneyBurned = 0;
    CAmount block_balances[3] = {0};
    bool reset_balances = false;

    for (unsigned int i = 0; i < block.vtx.size(); i++)
    {
        const CTransaction &tx = *(block.vtx[i]);
        const uint256 txhash = tx.GetHash();
        nInputs += tx.vin.size();

        TxValidationState tx_state;
        tx_state.SetStateInfo(block.nTime, pindex->nHeight, consensus, fParticlMode, (particl::fBusyImporting && particl::fSkipRangeproof), true);
        tx_state.m_chainman = state.m_chainman;
        tx_state.m_chainstate = this;
        if (!tx.IsCoinBase())
        {
            CAmount txfee = 0;
            if (!Consensus::CheckTxInputs(tx, tx_state, view, pindex->nHeight, txfee)) {
                control.Wait();
                // Any transaction validation failure in ConnectBlock is a block consensus failure
                state.Invalid(BlockValidationResult::BLOCK_CONSENSUS,
                            tx_state.GetRejectReason(), tx_state.GetDebugMessage());
                return error("%s: Consensus::CheckTxInputs: %s, %s", __func__, tx.GetHash().ToString(), state.ToString());
            }
            if (tx_state.m_exploit_fix_2 && tx_state.m_spends_frozen_blinded) {
                // Add redeemed frozen blinded value to moneysupply
                nMoneyCreated += tx.GetValueOut() + txfee;
            }
            if (tx.IsCoinStake())
            {
                // Block reward is passed back in txfee (nPlainValueOut - nPlainValueIn)
                nStakeReward += txfee;
                nMoneyCreated += nStakeReward;
            } else
            {
                nFees += txfee;
            }
            if (!MoneyRange(nFees)) {
                control.Wait();
                LogPrintf("ERROR: %s: accumulated fee in the block out of range.\n", __func__);
                return state.Invalid(BlockValidationResult::BLOCK_CONSENSUS, "bad-txns-accumulated-fee-outofrange");
            }

            // Check that transaction is BIP68 final
            // BIP68 lock checks (as opposed to nLockTime checks) must
            // be in ConnectBlock because they require the UTXO set

            prevheights.resize(tx.vin.size());
            for (size_t j = 0; j < tx.vin.size(); j++) {
                if (tx.vin[j].IsAnonInput())
                    prevheights[j] = 0;
                else
                    prevheights[j] = view.AccessCoin(tx.vin[j].prevout).nHeight;
            }

            if (!SequenceLocks(tx, nLockTimeFlags, prevheights, *pindex)) {
                control.Wait();
                LogPrintf("ERROR: %s: contains a non-BIP68-final transaction\n", __func__);
                return state.Invalid(BlockValidationResult::BLOCK_CONSENSUS, "bad-txns-nonfinal");
            }

            if (tx.IsParticlVersion()) {
                // Update spent inputs
                for (size_t j = 0; j < tx.vin.size(); j++) {
                    const CTxIn input = tx.vin[j];
                    if (input.IsAnonInput()) {
                        nAnonIn++;
                        continue;
                    }

                    const Coin &coin = view.AccessCoin(input.prevout);

                    if (coin.nType != OUTPUT_CT) {
                        // Cache recently spent coins for staking.
                        view.spent_cache.emplace_back(input.prevout, SpentCoin(coin, pindex->nHeight));
                    }
                    if (!fAddressIndex && !fSpentIndex) {
                        continue;
                    }

                    const CScript *pScript = &coin.out.scriptPubKey;
                    CAmount nValue = coin.nType == OUTPUT_CT ? 0 : coin.out.nValue;
                    std::vector<uint8_t> hashBytes;
                    int scriptType = 0;

                    if (!ExtractIndexInfo(pScript, scriptType, hashBytes)) {
                        continue;
                    }

                    uint256 hashAddress;
                    if (scriptType > 0) {
                        hashAddress = uint256(hashBytes.data(), hashBytes.size());
                    }
                    if (fAddressIndex && scriptType > 0) {
                        // record spending activity
                        view.addressIndex.push_back(std::make_pair(CAddressIndexKey(scriptType, hashAddress, pindex->nHeight, i, txhash, j, true), nValue * -1));
                        // remove address from unspent index
                        view.addressUnspentIndex.push_back(std::make_pair(CAddressUnspentKey(scriptType, hashAddress, input.prevout.hash, input.prevout.n), CAddressUnspentValue()));
                    }
                    if (fSpentIndex) {
                        CAmount nValue = coin.nType == OUTPUT_CT ? -1 : coin.out.nValue;
                        // add the spent index to determine the txid and input that spent an output
                        // and to find the amount and address from an input
                        view.spentIndex.push_back(std::make_pair(CSpentIndexKey(input.prevout.hash, input.prevout.n), CSpentIndexValue(txhash, j, pindex->nHeight, nValue, scriptType, hashAddress)));
                    }
                }

                if (tx_state.m_funds_smsg) {
                    m_chainman.m_smsgman->StoreFundingTx(view.smsg_cache, tx, pindex);
                }
            }
        } else {
            tx_state.tx_balances[BAL_IND_PLAIN_ADDED] = tx.GetValueOut();
        }

        // GetTransactionSigOpCost counts 3 types of sigops:
        // * legacy (always)
        // * p2sh (when P2SH enabled in flags and excludes coinbase)
        // * witness (when witness enabled in flags and excludes coinbase)
        nSigOpsCost += GetTransactionSigOpCost(tx, view, flags);
        if (nSigOpsCost > MAX_BLOCK_SIGOPS_COST) {
            control.Wait();
            LogPrintf("ERROR: ConnectBlock(): too many sigops\n");
            return state.Invalid(BlockValidationResult::BLOCK_CONSENSUS, "bad-blk-sigops");
        }

        if (!tx.IsCoinBase())
        {
            std::vector<CScriptCheck> vChecks;
            bool fCacheResults = fJustCheck; /* Don't cache results if we're actually connecting blocks (still consult the cache, though) */
            //TxValidationState tx_state;
            if (fScriptChecks && !CheckInputScripts(tx, tx_state, view, flags, fCacheResults, fCacheResults, txsdata[i], parallel_script_checks ? &vChecks : nullptr)) {
                control.Wait();
                // Any transaction validation failure in ConnectBlock is a block consensus failure
                state.Invalid(BlockValidationResult::BLOCK_CONSENSUS,
                              tx_state.GetRejectReason(), tx_state.GetDebugMessage());
                return error("ConnectBlock(): CheckInputScripts on %s failed with %s",
                    txhash.ToString(), state.ToString());
            }
            control.Add(std::move(vChecks));

            blockundo.vtxundo.emplace_back();
            UpdateCoins(tx, view, blockundo.vtxundo.back(), pindex->nHeight);
        } else
        {
            // tx is coinbase
            CTxUndo undoDummy;
            UpdateCoins(tx, view, undoDummy, pindex->nHeight);
            nMoneyCreated += tx.GetValueOut();
        }

        if (view.nLastRCTOutput == 0) {
            view.nLastRCTOutput = pindex->pprev ? pindex->pprev->nAnonOutputs : 0;
        }

        // Index rct outputs and keyimages
        if (tx_state.m_has_anon_output || tx_state.m_has_anon_input) {
            COutPoint op(Txid::FromUint256(txhash), 0);
            if (tx_state.m_has_anon_input) {
                assert(tx_state.m_setHaveKI.size());
            }
            for (const auto &ki : tx_state.m_setHaveKI) {
                // Test for duplicate keyimage used in block
                if (!view.keyImages.insert(std::make_pair(ki, txhash)).second) {
                    return state.Invalid(BlockValidationResult::BLOCK_CONSENSUS, "bad-anonin-dup-ki");
                }
            }

            for (unsigned int k = 0; k < tx.vpout.size(); k++) {
                if (!tx.vpout[k]->IsType(OUTPUT_RINGCT)) {
                    continue;
                }

                CTxOutRingCT *txout = (CTxOutRingCT*)tx.vpout[k].get();

                int64_t nTestExists;
                if (!particl::fVerifyingDB && m_blockman.m_block_tree_db->ReadRCTOutputLink(txout->pk, nTestExists)) {
                    control.Wait();

                    if (nTestExists > pindex->pprev->nAnonOutputs) {
                        // The anon index can diverge from the chain index if shutdown does not complete
                        LogPrintf("%s: Duplicate anon-output %s, index %d, above last index %d.\n", __func__, HexStr(txout->pk), nTestExists, pindex->pprev->nAnonOutputs);

                        if (!particl::attempted_rct_index_repair) {
                            LogPrintf("Attempting to repair anon index.\n");
                            assert(state.m_chainman);
                            std::set<CCmpPubKey> setKi; // unused
                            RollBackRCTIndex(*state.m_chainman, pindex->pprev->nAnonOutputs, nTestExists, pindex->pprev->nHeight, setKi);
                            particl::attempted_rct_index_repair = true;
                            return false;
                        } else {
                            LogPrintf("Not attempting anon index repair, already tried once.\n");
                        }
                    }

                    return error("%s: Duplicate anon-output (db) %s, index %d.", __func__, HexStr(txout->pk), nTestExists);
                }
                if (!particl::fVerifyingDB && view.ReadRCTOutputLink(txout->pk, nTestExists)) {
                    control.Wait();
                    return error("%s: Duplicate anon-output (view) %s, index %d.", __func__, HexStr(txout->pk), nTestExists);
                }

                op.n = k;
                view.nLastRCTOutput++;
                CAnonOutput ao(txout->pk, txout->commitment, op, pindex->nHeight, 0);

                view.anonOutputLinks[txout->pk] = view.nLastRCTOutput;
                view.anonOutputs.push_back(std::make_pair(view.nLastRCTOutput, ao));
            }
        }

        if (fAddressIndex) {
            // Update outputs for insight
            for (unsigned int k = 0; k < tx.vpout.size(); k++) {
                const CTxOutBase *out = tx.vpout[k].get();

                if (!out->IsType(OUTPUT_STANDARD)
                    && !out->IsType(OUTPUT_CT)) {
                    continue;
                }

                const CScript *pScript;
                std::vector<unsigned char> hashBytes;
                int scriptType = 0;
                CAmount nValue;
                if (!ExtractIndexInfo(out, scriptType, hashBytes, nValue, pScript) ||
                    scriptType == 0) {
                    continue;
                }

                // Record receiving activity
                view.addressIndex.push_back(std::make_pair(CAddressIndexKey(scriptType, uint256(hashBytes.data(), hashBytes.size()), pindex->nHeight, i, txhash, k, false), nValue));
                // Record unspent output
                view.addressUnspentIndex.push_back(std::make_pair(CAddressUnspentKey(scriptType, uint256(hashBytes.data(), hashBytes.size()), txhash, k), CAddressUnspentValue(nValue, *pScript, pindex->nHeight)));
            }
        }

        block_balances[BAL_IND_PLAIN] += tx_state.tx_balances[BAL_IND_PLAIN_ADDED] - tx_state.tx_balances[BAL_IND_PLAIN_REMOVED];
        block_balances[BAL_IND_BLIND] += tx_state.tx_balances[BAL_IND_BLIND_ADDED] - tx_state.tx_balances[BAL_IND_BLIND_REMOVED];
        block_balances[BAL_IND_ANON]  += tx_state.tx_balances[BAL_IND_ANON_ADDED]  - tx_state.tx_balances[BAL_IND_ANON_REMOVED];
        nMoneyBurned += tx.GetPlainValueBurned();
    }
    const auto time_3{SteadyClock::now()};
    time_connect += time_3 - time_2;
    LogPrint(BCLog::BENCH, "      - Connect %u transactions: %.2fms (%.3fms/tx, %.3fms/txin) [%.2fs (%.2fms/blk)]\n", (unsigned)block.vtx.size(),
             Ticks<MillisecondsDouble>(time_3 - time_2), Ticks<MillisecondsDouble>(time_3 - time_2) / block.vtx.size(),
             nInputs <= 1 ? 0 : Ticks<MillisecondsDouble>(time_3 - time_2) / (nInputs - 1),
             Ticks<SecondsDouble>(time_connect),
             Ticks<MillisecondsDouble>(time_connect) / num_blocks_total);

    if (!control.Wait()) {
        LogPrintf("ERROR: %s: CheckQueue failed\n", __func__);
        return state.Invalid(BlockValidationResult::BLOCK_CONSENSUS, "block-validation-failed");
    }

    if (fParticlMode) {
        if (block.nTime >= consensus.clamp_tx_version_time) {
            nMoneyCreated -= nFees;  // nStakeReward includes fees
            nMoneyCreated -= nMoneyBurned;
        }
        if (block.IsProofOfStake()) { // Only the genesis block isn't proof of stake
            CTransactionRef txCoinstake = block.vtx[0];
            CTransactionRef txPrevCoinstake = nullptr;
            const particl::TreasuryFundSettings *pTreasuryFundSettings = params.GetTreasuryFundSettings(block.nTime);
            const CAmount nCalculatedStakeReward = GetProofOfStakeReward(params, pindex->pprev, nFees);

            if (block.nTime >= consensus.smsg_fee_time) {
                CAmount smsg_fee_new, smsg_fee_prev = consensus.smsg_fee_msg_per_day_per_k;
                if (pindex->pprev->nHeight > 0 && // Skip genesis block (POW)
                    pindex->pprev->nTime >= consensus.smsg_fee_time) {
                    if (!particl::coinStakeCache.GetCoinStake(*this, pindex->pprev->GetBlockHash(), txPrevCoinstake) ||
                        !txPrevCoinstake->GetSmsgFeeRate(smsg_fee_prev)) {
                        LogPrintf("ERROR: %s: Failed to get previous smsg fee.\n", __func__);
                        return state.Invalid(BlockValidationResult::BLOCK_CONSENSUS, "bad-cs-smsg-fee-prev");
                    }
                }

                if (!txCoinstake->GetSmsgFeeRate(smsg_fee_new)) {
                    LogPrintf("ERROR: %s: Failed to get smsg fee.\n", __func__);
                    return state.Invalid(BlockValidationResult::BLOCK_CONSENSUS, "bad-cs-smsg-fee");
                }
                if (smsg_fee_new < 1) {
                    LogPrintf("ERROR: %s: Smsg fee < 1.\n", __func__);
                    return state.Invalid(BlockValidationResult::BLOCK_CONSENSUS, "bad-cs-smsg-fee");
                }
                int64_t delta = std::abs(smsg_fee_new - smsg_fee_prev);
                int64_t max_delta = params.GetMaxSmsgFeeRateDelta(smsg_fee_prev, pindex->nTime);
                if (delta > max_delta) {
                    LogPrintf("ERROR: %s: Bad smsg-fee (delta=%d, max_delta=%d)\n", __func__, delta, max_delta);
                    return state.Invalid(BlockValidationResult::BLOCK_CONSENSUS, "bad-cs-smsg-fee");
                }
            }

            if (block.nTime >= consensus.smsg_difficulty_time) {
                uint32_t smsg_difficulty_new, smsg_difficulty_prev = consensus.smsg_min_difficulty;
                if (pindex->pprev->nHeight > 0 && // Skip genesis block (POW)
                    pindex->pprev->nTime >= consensus.smsg_difficulty_time) {
                    if (!particl::coinStakeCache.GetCoinStake(*this, pindex->pprev->GetBlockHash(), txPrevCoinstake) ||
                        !txPrevCoinstake->GetSmsgDifficulty(smsg_difficulty_prev)) {
                        LogPrintf("ERROR: %s: Failed to get previous smsg difficulty.\n", __func__);
                        return state.Invalid(BlockValidationResult::BLOCK_CONSENSUS, "bad-cs-smsg-diff-prev");
                    }
                }

                if (!txCoinstake->GetSmsgDifficulty(smsg_difficulty_new)) {
                    LogPrintf("ERROR: %s: Failed to get smsg difficulty.\n", __func__);
                    return state.Invalid(BlockValidationResult::BLOCK_CONSENSUS, "bad-cs-smsg-diff");
                }
                if (smsg_difficulty_new < 1 || smsg_difficulty_new > consensus.smsg_min_difficulty) {
                    LogPrintf("ERROR: %s: Smsg difficulty out of range.\n", __func__);
                    return state.Invalid(BlockValidationResult::BLOCK_CONSENSUS, "bad-cs-smsg-diff");
                }
                int delta = int(smsg_difficulty_prev) - int(smsg_difficulty_new);
                if (abs(delta) > int(consensus.smsg_difficulty_max_delta)) {
                    LogPrintf("ERROR: %s: Smsg difficulty change out of range.\n", __func__);
                    return state.Invalid(BlockValidationResult::BLOCK_CONSENSUS, "bad-cs-smsg-diff");
                }
            }

            if (!pTreasuryFundSettings || pTreasuryFundSettings->nMinTreasuryStakePercent <= 0) {
                if (nStakeReward < 0 || nStakeReward > nCalculatedStakeReward) {
                    LogPrintf("ERROR: %s: Coinstake pays too much(actual=%d vs calculated=%d)\n", __func__, nStakeReward, nCalculatedStakeReward);
                    return state.Invalid(BlockValidationResult::BLOCK_CONSENSUS, "bad-cs-amount");
                }
            } else {
                assert(pTreasuryFundSettings->nMinTreasuryStakePercent <= 100);

                CAmount nTreasuryBfwd = 0, nTreasuryCfwdCheck = 0;
                CAmount nMinTreasuryPart = (nCalculatedStakeReward * pTreasuryFundSettings->nMinTreasuryStakePercent) / 100;
                CAmount nMaxHolderPart = nCalculatedStakeReward - nMinTreasuryPart;
                if (nMinTreasuryPart < 0 || nMaxHolderPart < 0) {
                    LogPrintf("ERROR: %s: Bad coinstake split amount (treasury=%d vs reward=%d)\n", __func__, nMinTreasuryPart, nMaxHolderPart);
                    return state.Invalid(BlockValidationResult::BLOCK_CONSENSUS, "bad-cs-amount");
                }

                if (pindex->pprev->nHeight > 0) { // Genesis block is pow
                    if (!txPrevCoinstake &&
                        !particl::coinStakeCache.GetCoinStake(*this, pindex->pprev->GetBlockHash(), txPrevCoinstake)) {
                        LogPrintf("ERROR: %s: Failed to get previous coinstake.\n", __func__);
                        return state.Invalid(BlockValidationResult::BLOCK_CONSENSUS, "bad-cs-prev");
                    }

                    assert(txPrevCoinstake->IsCoinStake()); // Sanity check
                    if (!txPrevCoinstake->GetTreasuryFundCfwd(nTreasuryBfwd)) {
                        nTreasuryBfwd = 0;
                    }
                }

                if (pindex->nHeight % pTreasuryFundSettings->nTreasuryOutputPeriod == 0) {
                    // Fund output must exist and match cfwd, cfwd data output must be unset
                    // nStakeReward must == nTreasuryBfwd + nCalculatedStakeReward

                    if (nStakeReward != nTreasuryBfwd + nCalculatedStakeReward) {
                        LogPrintf("ERROR: %s: Bad stake-reward (actual=%d vs expected=%d)\n", __func__, nStakeReward, nTreasuryBfwd + nCalculatedStakeReward);
                        return state.Invalid(BlockValidationResult::BLOCK_CONSENSUS, "bad-cs-amount");
                    }

                    CTxDestination dfDest = DecodeDestination(pTreasuryFundSettings->sTreasuryFundAddresses);
                    if (std::get_if<CNoDestination>(&dfDest)) {
                        return error("%s: Failed to get treasury fund destination: %s.", __func__, pTreasuryFundSettings->sTreasuryFundAddresses);
                    }
                    CScript fundScriptPubKey = GetScriptForDestination(dfDest);

                    // Output 1 must be to the treasury fund
                    const CTxOutStandard *outputDF = txCoinstake->vpout[1]->GetStandardOutput();
                    if (!outputDF) {
                        LogPrintf("ERROR: %s: Bad treasury fund output.\n", __func__);
                        return state.Invalid(BlockValidationResult::BLOCK_CONSENSUS, "bad-cs");
                    }
                    if (outputDF->scriptPubKey != fundScriptPubKey) {
                        LogPrintf("ERROR: %s: Bad treasury fund output script.\n", __func__);
                        return state.Invalid(BlockValidationResult::BLOCK_CONSENSUS, "bad-cs");
                    }
                    if (outputDF->nValue < nTreasuryBfwd + nMinTreasuryPart) { // Max value is clamped already
                        LogPrintf("ERROR: %s: Bad treasury-reward (actual=%d vs minfundpart=%d)\n", __func__, nStakeReward, nTreasuryBfwd + nMinTreasuryPart);
                        return state.Invalid(BlockValidationResult::BLOCK_CONSENSUS, "bad-cs-fund-amount");
                    }
                    if (txCoinstake->GetTreasuryFundCfwd(nTreasuryCfwdCheck)) {
                        LogPrintf("ERROR: %s: Coinstake treasury cfwd must be unset.\n", __func__);
                        return state.Invalid(BlockValidationResult::BLOCK_CONSENSUS, "bad-cs-cfwd");
                    }
                } else {
                    // Ensure cfwd data output is correct and nStakeReward is <= nHolderPart
                    // cfwd must == nTreasuryBfwd + (nCalculatedStakeReward - nStakeReward) // Allowing users to set a higher split

                    if (nStakeReward < 0 || nStakeReward > nMaxHolderPart) {
                        LogPrintf("ERROR: %s: Bad stake-reward (actual=%d vs maxholderpart=%d)\n", __func__, nStakeReward, nMaxHolderPart);
                        return state.Invalid(BlockValidationResult::BLOCK_CONSENSUS, "bad-cs-amount");
                    }
                    CAmount nTreasuryCfwd = nTreasuryBfwd + nCalculatedStakeReward - nStakeReward;
                    if (!txCoinstake->GetTreasuryFundCfwd(nTreasuryCfwdCheck) ||
                        nTreasuryCfwdCheck != nTreasuryCfwd) {
                        LogPrintf("ERROR: %s: Coinstake treasury fund carried forward mismatch (actual=%d vs expected=%d)\n", __func__, nTreasuryCfwdCheck, nTreasuryCfwd);
                        return state.Invalid(BlockValidationResult::BLOCK_CONSENSUS, "bad-cs-cfwd");
                    }
                }

                particl::coinStakeCache.InsertCoinStake(blockHash, txCoinstake);
            }
        } else {
            if (blockHash != params.GetConsensus().hashGenesisBlock) {
                LogPrintf("ERROR: %s: Block isn't coinstake or genesis.\n", __func__);
                return state.Invalid(BlockValidationResult::BLOCK_CONSENSUS, "bad-cs");
            }
        }
    } else {
        CAmount blockReward = nFees + GetBlockSubsidy(pindex->nHeight, params.GetConsensus());
        if (block.vtx[0]->GetValueOut() > blockReward) {
            LogPrintf("ERROR: ConnectBlock(): coinbase pays too much (actual=%d vs limit=%d)\n", block.vtx[0]->GetValueOut(), blockReward);
            return state.Invalid(BlockValidationResult::BLOCK_CONSENSUS, "bad-cb-amount");
        }
    }

    const auto time_4{SteadyClock::now()};
    time_verify += time_4 - time_2;
    LogPrint(BCLog::BENCH, "    - Verify %u txins: %.2fms (%.3fms/txin) [%.2fs (%.2fms/blk)]\n", nInputs - 1,
             Ticks<MillisecondsDouble>(time_4 - time_2),
             nInputs <= 1 ? 0 : Ticks<MillisecondsDouble>(time_4 - time_2) / (nInputs - 1),
             Ticks<SecondsDouble>(time_verify),
             Ticks<MillisecondsDouble>(time_verify) / num_blocks_total);

    if (fJustCheck)
        return true;

    if (consensus.exploit_fix_2_height && pindex->nHeight == (int)consensus.exploit_fix_2_height) {
        // Set moneysupply to utxoset sum
        pindex->nMoneySupply = particl::GetUTXOSum(*this) + nMoneyCreated;
        LogPrintf("RCT mint fix HF2, set nMoneySupply to: %d\n", pindex->nMoneySupply);
        reset_balances = true;
        block_balances[BAL_IND_PLAIN] = pindex->nMoneySupply;
    } else {
        pindex->nMoneySupply = (pindex->pprev ? pindex->pprev->nMoneySupply : 0) + nMoneyCreated;
    }
    pindex->nAnonOutputs = view.nLastRCTOutput;
    m_blockman.m_dirty_blockindex.insert(pindex); // pindex has changed, must save to disk

    if ((!fIsGenesisBlock || fParticlMode) &&
        !m_blockman.WriteUndoDataForBlock(blockundo, state, *pindex)) {
        return false;
    }

    const auto time_5{SteadyClock::now()};
    time_undo += time_5 - time_4;
    LogPrint(BCLog::BENCH, "    - Write undo data: %.2fms [%.2fs (%.2fms/blk)]\n",
             Ticks<MillisecondsDouble>(time_5 - time_4),
             Ticks<SecondsDouble>(time_undo),
             Ticks<MillisecondsDouble>(time_undo) / num_blocks_total);

    if (!pindex->IsValid(BLOCK_VALID_SCRIPTS)) {
        pindex->RaiseValidity(BLOCK_VALID_SCRIPTS);
        m_blockman.m_dirty_blockindex.insert(pindex);
    }

    if (fTimestampIndex) {
        unsigned int logicalTS = pindex->nTime;
        if (!m_blockman.m_block_tree_db->WriteTimestampIndex(CTimestampIndexKey(logicalTS, pindex->GetBlockHash()))) {
            return FatalError(m_chainman.GetNotifications(), state, "Failed to write timestamp index");
        }
        if (!m_blockman.m_block_tree_db->WriteTimestampBlockIndex(CTimestampBlockIndexKey(pindex->GetBlockHash()), CTimestampBlockIndexValue(logicalTS))) {
            return FatalError(m_chainman.GetNotifications(), state, "Failed to write blockhash index");
        }
    }
    if (fBalancesIndex) {
        BlockBalances values(block_balances);
        if (pindex->pprev && !reset_balances) {
            BlockBalances prev_balances;
            if (!m_blockman.m_block_tree_db->ReadBlockBalancesIndex(pindex->pprev->GetBlockHash(), prev_balances)) {
                return FatalError(m_chainman.GetNotifications(), state, "Failed to read previous block's balances");
            } else {
                values.sum(prev_balances);
            }
        }
        if (!m_blockman.m_block_tree_db->WriteBlockBalancesIndex(block.GetHash(), values)) {
            return FatalError(m_chainman.GetNotifications(), state, "Failed to write balances index");
        }
    }
    m_chainman.m_smsgman->SetBestBlock(view.smsg_cache, pindex->GetBlockHash(), pindex->nHeight, pindex->nTime);

    // add this block to the view's block chain
    view.SetBestBlock(pindex->GetBlockHash(), pindex->nHeight);

    const auto time_6{SteadyClock::now()};
    time_index += time_6 - time_5;
    LogPrint(BCLog::BENCH, "    - Index writing: %.2fms [%.2fs (%.2fms/blk)]\n",
             Ticks<MillisecondsDouble>(time_6 - time_5),
             Ticks<SecondsDouble>(time_index),
             Ticks<MillisecondsDouble>(time_index) / num_blocks_total);

    TRACE6(validation, block_connected,
        block_hash.data(),
        pindex->nHeight,
        block.vtx.size(),
        nInputs,
        nSigOpsCost,
        time_5 - time_start // in microseconds (µs)
    );

    return true;
}

CoinsCacheSizeState Chainstate::GetCoinsCacheSizeState()
{
    AssertLockHeld(::cs_main);
    return this->GetCoinsCacheSizeState(
        m_coinstip_cache_size_bytes,
        m_mempool ? m_mempool->m_max_size_bytes : 0);
}

CoinsCacheSizeState Chainstate::GetCoinsCacheSizeState(
    size_t max_coins_cache_size_bytes,
    size_t max_mempool_size_bytes)
{
    AssertLockHeld(::cs_main);
    const int64_t nMempoolUsage = m_mempool ? m_mempool->DynamicMemoryUsage() : 0;
    int64_t cacheSize = CoinsTip().DynamicMemoryUsage();
    int64_t nTotalSpace =
        max_coins_cache_size_bytes + std::max<int64_t>(int64_t(max_mempool_size_bytes) - nMempoolUsage, 0);

    //! No need to periodic flush if at least this much space still available.
    static constexpr int64_t MAX_BLOCK_COINSDB_USAGE_BYTES = 10 * 1024 * 1024;  // 10MB
    int64_t large_threshold =
        std::max((9 * nTotalSpace) / 10, nTotalSpace - MAX_BLOCK_COINSDB_USAGE_BYTES);

    if (cacheSize > nTotalSpace) {
        LogPrintf("Cache size (%s) exceeds total space (%s)\n", cacheSize, nTotalSpace);
        return CoinsCacheSizeState::CRITICAL;
    } else if (cacheSize > large_threshold) {
        return CoinsCacheSizeState::LARGE;
    }
    return CoinsCacheSizeState::OK;
}

bool Chainstate::FlushStateToDisk(
    BlockValidationState &state,
    FlushStateMode mode,
    int nManualPruneHeight)
{
    LOCK(cs_main);
    assert(this->CanFlushToDisk());
    std::set<int> setFilesToPrune;
    bool full_flush_completed = false;

    const size_t coins_count = CoinsTip().GetCacheSize();
    const size_t coins_mem_usage = CoinsTip().DynamicMemoryUsage();

    try {
    {
        bool fFlushForPrune = false;
        bool fDoFullFlush = false;

        CoinsCacheSizeState cache_state = GetCoinsCacheSizeState();
        LOCK(m_blockman.cs_LastBlockFile);
        if (m_blockman.IsPruneMode() && (m_blockman.m_check_for_pruning || nManualPruneHeight > 0) && !fReindex) {
            // make sure we don't prune above any of the prune locks bestblocks
            // pruning is height-based
            int last_prune{m_chain.Height()}; // last height we can prune
            std::optional<std::string> limiting_lock; // prune lock that actually was the limiting factor, only used for logging

            for (const auto& prune_lock : m_blockman.m_prune_locks) {
                if (prune_lock.second.height_first == std::numeric_limits<int>::max()) continue;
                // Remove the buffer and one additional block here to get actual height that is outside of the buffer
                const int lock_height{prune_lock.second.height_first - PRUNE_LOCK_BUFFER - 1};
                last_prune = std::max(1, std::min(last_prune, lock_height));
                if (last_prune == lock_height) {
                    limiting_lock = prune_lock.first;
                }
            }

            if (limiting_lock) {
                LogPrint(BCLog::PRUNE, "%s limited pruning to height %d\n", limiting_lock.value(), last_prune);
            }

            if (nManualPruneHeight > 0) {
                LOG_TIME_MILLIS_WITH_CATEGORY("find files to prune (manual)", BCLog::BENCH);

                m_blockman.FindFilesToPruneManual(
                    setFilesToPrune,
                    std::min(last_prune, nManualPruneHeight),
                    *this, m_chainman);
            } else {
                LOG_TIME_MILLIS_WITH_CATEGORY("find files to prune", BCLog::BENCH);

                m_blockman.FindFilesToPrune(setFilesToPrune, last_prune, *this, m_chainman);
                m_blockman.m_check_for_pruning = false;
            }
            if (!setFilesToPrune.empty()) {
                fFlushForPrune = true;
                if (!m_blockman.m_have_pruned) {
                    m_blockman.m_block_tree_db->WriteFlag("prunedblockfiles", true);
                    m_blockman.m_have_pruned = true;
                }
            }
        }
        const auto nNow{SteadyClock::now()};
        // Avoid writing/flushing immediately after startup.
        if (m_last_write == decltype(m_last_write){}) {
            m_last_write = nNow;
        }
        if (m_last_flush == decltype(m_last_flush){}) {
            m_last_flush = nNow;
        }
        // The cache is large and we're within 10% and 10 MiB of the limit, but we have time now (not in the middle of a block processing).
        bool fCacheLarge = mode == FlushStateMode::PERIODIC && cache_state >= CoinsCacheSizeState::LARGE;
        // The cache is over the limit, we have to write now.
        bool fCacheCritical = mode == FlushStateMode::IF_NEEDED && cache_state >= CoinsCacheSizeState::CRITICAL;
        // It's been a while since we wrote the block index to disk. Do this frequently, so we don't need to redownload after a crash.
        bool fPeriodicWrite = mode == FlushStateMode::PERIODIC && nNow > m_last_write + DATABASE_WRITE_INTERVAL;
        // It's been very long since we flushed the cache. Do this infrequently, to optimize cache usage.
        bool fPeriodicFlush = mode == FlushStateMode::PERIODIC && nNow > m_last_flush + DATABASE_FLUSH_INTERVAL;
        // Combine all conditions that result in a full cache flush.
        fDoFullFlush = (mode == FlushStateMode::ALWAYS) || fCacheLarge || fCacheCritical || fPeriodicFlush || fFlushForPrune;
        // Write blocks and block index to disk.
        if (fDoFullFlush || fPeriodicWrite) {
            // Ensure we can write block index
            if (!CheckDiskSpace(m_blockman.m_opts.blocks_dir)) {
                return FatalError(m_chainman.GetNotifications(), state, "Disk space is too low!", _("Disk space is too low!"));
            }
            {
                LOG_TIME_MILLIS_WITH_CATEGORY("write block and undo data to disk", BCLog::BENCH);

                // First make sure all block and undo data is flushed to disk.
                // TODO: Handle return error, or add detailed comment why it is
                // safe to not return an error upon failure.
                if (!m_blockman.FlushChainstateBlockFile(m_chain.Height())) {
                    LogPrintLevel(BCLog::VALIDATION, BCLog::Level::Warning, "%s: Failed to flush block file.\n", __func__);
                }
            }

            // Then update all block file information (which may refer to block and undo files).
            {
                LOG_TIME_MILLIS_WITH_CATEGORY("write block index to disk", BCLog::BENCH);

                if (!m_blockman.WriteBlockIndexDB()) {
                    return FatalError(m_chainman.GetNotifications(), state, "Failed to write to block index database");
                }
            }
            // Finally remove any pruned files
            if (fFlushForPrune) {
                LOG_TIME_MILLIS_WITH_CATEGORY("unlink pruned files", BCLog::BENCH);

                m_blockman.UnlinkPrunedFiles(setFilesToPrune);
            }
            m_last_write = nNow;
        }
        // Flush best chain related state. This can only be done if the blocks / block index write was also done.
        if (fDoFullFlush && !CoinsTip().GetBestBlock().IsNull()) {
            LOG_TIME_MILLIS_WITH_CATEGORY(strprintf("write coins cache to disk (%d coins, %.2fkB)",
                coins_count, coins_mem_usage / 1000), BCLog::BENCH);

            // Typical Coin structures on disk are around 48 bytes in size.
            // Pushing a new one to the database can cause it to be written
            // twice (once in the log, and once in the tables). This is already
            // an overestimation, as most will delete an existing entry or
            // overwrite one. Still, use a conservative safety factor of 2.
            if (!CheckDiskSpace(m_chainman.m_options.datadir, 48 * 2 * 2 * CoinsTip().GetCacheSize())) {
                return FatalError(m_chainman.GetNotifications(), state, "Disk space is too low!", _("Disk space is too low!"));
            }
            // Flush the chainstate (which may refer to block index entries).
            if (!CoinsTip().Flush())
                return FatalError(m_chainman.GetNotifications(), state, "Failed to write to coin database");
            m_last_flush = nNow;
            full_flush_completed = true;
            TRACE5(utxocache, flush,
                   int64_t{Ticks<std::chrono::microseconds>(SteadyClock::now() - nNow)},
                   (uint32_t)mode,
                   (uint64_t)coins_count,
                   (uint64_t)coins_mem_usage,
                   (bool)fFlushForPrune);
        }
    }
    if (full_flush_completed) {
        // Update best block in wallet (so we can detect restored wallets).
        GetMainSignals().ChainStateFlushed(this->GetRole(), m_chain.GetLocator());
    }
    } catch (const std::runtime_error& e) {
        return FatalError(m_chainman.GetNotifications(), state, std::string("System error while flushing: ") + e.what());
    }
    return true;
}

void Chainstate::ForceFlushStateToDisk()
{
    BlockValidationState state;
    if (!this->FlushStateToDisk(state, FlushStateMode::ALWAYS)) {
        LogPrintf("%s: failed to flush state (%s)\n", __func__, state.ToString());
    }
}

void Chainstate::PruneAndFlush()
{
    BlockValidationState state;
    m_blockman.m_check_for_pruning = true;
    if (!this->FlushStateToDisk(state, FlushStateMode::NONE)) {
        LogPrintf("%s: failed to flush state (%s)\n", __func__, state.ToString());
    }
}

static void ClearSpentCache(Chainstate &chainstate, CDBBatch &batch, int height)
{
    CBlockIndex* pblockindex = chainstate.m_chain[height];
    if (!pblockindex) {
        return;
    }
    CBlock block;
    if (!chainstate.m_chainman.m_blockman.ReadBlockFromDisk(block, *pblockindex)) {
        LogPrintf("%s: failed read block from disk (%d, %s)\n", __func__, height, pblockindex->GetBlockHash().ToString());
        return;
    }
    for (int i = block.vtx.size() - 1; i >= 0; i--) {
        const CTransaction &tx = *(block.vtx[i]);
        for (const auto &txin : tx.vin) {
            if (!txin.IsAnonInput()) {
                std::pair<uint8_t, COutPoint> key = std::make_pair(kernel::DB_SPENTCACHE, txin.prevout);
                batch.Erase(key);
            }
        }
    }
}

bool FlushView(CCoinsViewCache *view, BlockValidationState& state, Chainstate &chainstate, bool fDisconnecting)
{
    auto& pblocktree{chainstate.m_blockman.m_block_tree_db};

    if (!view->Flush())
        return false;

    if (fAddressIndex) {
        if (fDisconnecting) {
            if (!pblocktree->EraseAddressIndex(view->addressIndex)) {
                return FatalError(chainstate.m_chainman.GetNotifications(), state, "Failed to delete address index");
            }
        } else {
            if (!pblocktree->WriteAddressIndex(view->addressIndex)) {
                return FatalError(chainstate.m_chainman.GetNotifications(), state, "Failed to write address index");
            }
        }
        if (!pblocktree->UpdateAddressUnspentIndex(view->addressUnspentIndex)) {
            return FatalError(chainstate.m_chainman.GetNotifications(), state, "Failed to write address unspent index");
        }
    }

    if (fSpentIndex) {
        if (!pblocktree->UpdateSpentIndex(view->spentIndex)) {
            return FatalError(chainstate.m_chainman.GetNotifications(), state, "Failed to write transaction index");
        }
    }

    view->addressIndex.clear();
    view->addressUnspentIndex.clear();
    view->spentIndex.clear();

    if (fDisconnecting) {
        for (const auto &it : view->keyImages) {
            if (!pblocktree->EraseRCTKeyImage(it.first)) {
                return error("%s: EraseRCTKeyImage failed, txn %s.", __func__, it.second.ToString());
            }
        }
        for (const auto &it : view->anonOutputLinks) {
            if (!pblocktree->EraseRCTOutput(it.second)) {
                return error("%s: EraseRCTOutput failed.", __func__);
            }
            if (!pblocktree->EraseRCTOutputLink(it.first)) {
                return error("%s: EraseRCTOutputLink failed.", __func__);
            }
        }
        for (const auto &it : view->spent_cache) {
            if (!pblocktree->EraseSpentCache(it.first)) {
                return error("%s: EraseSpentCache failed.", __func__);
            }
        }
        for (const auto &txid : view->txns_with_blinded_inputs) {
            if (!pblocktree->EraseBlindedFlag(txid)) {
                return error("%s: EraseBlindedFlag failed.", __func__);
            }
        }
    } else {
        CDBBatch batch(*pblocktree);

        for (const auto &it : view->keyImages) {
            CAnonKeyImageInfo data(it.second, state.m_spend_height);
            std::pair<uint8_t, CCmpPubKey> key = std::make_pair(kernel::DB_RCTKEYIMAGE, it.first);
            batch.Write(key, data);
        }
        for (const auto &it : view->anonOutputs) {
            std::pair<uint8_t, int64_t> key = std::make_pair(kernel::DB_RCTOUTPUT, it.first);
            batch.Write(key, it.second);
        }
        for (const auto &it : view->anonOutputLinks) {
            std::pair<uint8_t, CCmpPubKey> key = std::make_pair(kernel::DB_RCTOUTPUT_LINK, it.first);
            batch.Write(key, it.second);
        }
        for (const auto &it : view->spent_cache) {
            std::pair<uint8_t, COutPoint> key = std::make_pair(kernel::DB_SPENTCACHE, it.first);
            batch.Write(key, it.second);
        }
        for (const auto &txid : view->txns_with_blinded_inputs) {
            std::pair<uint8_t, uint256> key = std::make_pair(kernel::DB_HAS_BLINDED_TXIN, txid);
            batch.Write(key, 1);
        }
        if (state.m_spend_height > (int)MIN_BLOCKS_TO_KEEP) {
            ClearSpentCache(chainstate, batch, state.m_spend_height - (MIN_BLOCKS_TO_KEEP+1));
        }
        if (!pblocktree->WriteBatch(batch)) {
            return error("%s: Write index data failed.", __func__);
        }
        if (0 != chainstate.m_chainman.m_smsgman->WriteCache(view->smsg_cache)) {
            return error("%s: smsgModule WriteCache failed.", __func__);
        }
    }

    view->nLastRCTOutput = 0;
    view->anonOutputs.clear();
    view->anonOutputLinks.clear();
    view->keyImages.clear();
    view->spent_cache.clear();
    view->txns_with_blinded_inputs.clear();
    view->smsg_cache.Clear();

    return true;
};

/** Private helper function that concatenates warning messages. */
static void AppendWarning(bilingual_str& res, const bilingual_str& warn)
{
    if (!res.empty()) res += Untranslated(", ");
    res += warn;
}

static void UpdateTipLog(
    const CCoinsViewCache& coins_tip,
    const CBlockIndex* tip,
    const CChainParams& params,
    const std::string& func_name,
    const std::string& prefix,
    const std::string& warning_messages) EXCLUSIVE_LOCKS_REQUIRED(::cs_main)
{

    AssertLockHeld(::cs_main);
    LogPrintf("%s%s: new best=%s height=%d version=0x%08x log2_work=%f tx=%lu date='%s' progress=%f cache=%.1fMiB(%utxo)%s\n",
        prefix, func_name,
        tip->GetBlockHash().ToString(), tip->nHeight, tip->nVersion,
        log(tip->nChainWork.getdouble()) / log(2.0), (unsigned long)tip->nChainTx,
        FormatISO8601DateTime(tip->GetBlockTime()),
        GuessVerificationProgress(params.TxData(), tip),
        coins_tip.DynamicMemoryUsage() * (1.0 / (1 << 20)),
        coins_tip.GetCacheSize(),
        !warning_messages.empty() ? strprintf(" warning='%s'", warning_messages) : "");
}

void Chainstate::UpdateTip(const CBlockIndex* pindexNew)
{
    AssertLockHeld(::cs_main);
    const auto& coins_tip = this->CoinsTip();

    const CChainParams& params{m_chainman.GetParams()};

    // The remainder of the function isn't relevant if we are not acting on
    // the active chainstate, so return if need be.
    if (this != &m_chainman.ActiveChainstate()) {
        // Only log every so often so that we don't bury log messages at the tip.
        constexpr int BACKGROUND_LOG_INTERVAL = 2000;
        if (pindexNew->nHeight % BACKGROUND_LOG_INTERVAL == 0) {
            UpdateTipLog(coins_tip, pindexNew, params, __func__, "[background validation] ", "");
        }
        return;
    }

    // New best block
    if (m_mempool) {
        m_mempool->AddTransactionsUpdated(1);
    }

    {
        LOCK(g_best_block_mutex);
        g_best_block = pindexNew->GetBlockHash();
        g_best_block_cv.notify_all();
    }

    bilingual_str warning_messages;
    if (!m_chainman.IsInitialBlockDownload()) {
        const CBlockIndex* pindex = pindexNew;
        for (int bit = 0; bit < VERSIONBITS_NUM_BITS; bit++) {
            WarningBitsConditionChecker checker(m_chainman, bit);
            ThresholdState state = checker.GetStateFor(pindex, params.GetConsensus(), m_chainman.m_warningcache.at(bit));
            if (state == ThresholdState::ACTIVE || state == ThresholdState::LOCKED_IN) {
                const bilingual_str warning = strprintf(_("Unknown new rules activated (versionbit %i)"), bit);
                if (state == ThresholdState::ACTIVE) {
                    m_chainman.GetNotifications().warning(warning);
                } else {
                    AppendWarning(warning_messages, warning);
                }
            }
        }
    }
    UpdateTipLog(coins_tip, pindexNew, params, __func__, "", warning_messages.original);
}

/** Disconnect m_chain's tip.
  * After calling, the mempool will be in an inconsistent state, with
  * transactions from disconnected blocks being added to disconnectpool.  You
  * should make the mempool consistent again by calling MaybeUpdateMempoolForReorg.
  * with cs_main held.
  *
  * If disconnectpool is nullptr, then no disconnected transactions are added to
  * disconnectpool (note that the caller is responsible for mempool consistency
  * in any case).
  */
bool Chainstate::DisconnectTip(BlockValidationState& state, DisconnectedBlockTransactions* disconnectpool)
{
    AssertLockHeld(cs_main);
    if (m_mempool) AssertLockHeld(m_mempool->cs);

    CBlockIndex *pindexDelete = m_chain.Tip();
    assert(pindexDelete);
    assert(pindexDelete->pprev);
    // Read block from disk.
    std::shared_ptr<CBlock> pblock = std::make_shared<CBlock>();
    CBlock& block = *pblock;
    if (!m_blockman.ReadBlockFromDisk(block, *pindexDelete)) {
        return error("DisconnectTip(): Failed to read block");
    }
    // Apply the block atomically to the chain state.
    const auto time_start{SteadyClock::now()};
    {
        CCoinsViewCache view(&CoinsTip());
        assert(view.GetBestBlock() == pindexDelete->GetBlockHash());
        if (DisconnectBlock(block, pindexDelete, view) != DISCONNECT_OK)
            return error("DisconnectTip(): DisconnectBlock %s failed", pindexDelete->GetBlockHash().ToString());
        bool flushed = FlushView(&view, state, *this, true);
        assert(flushed);
    }
    LogPrint(BCLog::BENCH, "- Disconnect block: %.2fms\n",
             Ticks<MillisecondsDouble>(SteadyClock::now() - time_start));

    {
        // Prune locks that began at or after the tip should be moved backward so they get a chance to reorg
        const int max_height_first{pindexDelete->nHeight - 1};
        for (auto& prune_lock : m_blockman.m_prune_locks) {
            if (prune_lock.second.height_first <= max_height_first) continue;

            prune_lock.second.height_first = max_height_first;
            LogPrint(BCLog::PRUNE, "%s prune lock moved back to %d\n", prune_lock.first, max_height_first);
        }
    }

    // Write the chain state to disk, if necessary.
    if (!FlushStateToDisk(state, FlushStateMode::IF_NEEDED)) {
        return false;
    }

    if (disconnectpool && m_mempool) {
        // Save transactions to re-add to mempool at end of reorg. If any entries are evicted for
        // exceeding memory limits, remove them and their descendants from the mempool.
        for (auto&& evicted_tx : disconnectpool->AddTransactionsFromBlock(block.vtx)) {
            m_mempool->removeRecursive(*evicted_tx, MemPoolRemovalReason::REORG);
        }
    }

    m_chain.SetTip(*pindexDelete->pprev);

    UpdateTip(pindexDelete->pprev);
    // Let wallets know transactions went from 1-confirmed to
    // 0-confirmed or conflicted:
    GetMainSignals().BlockDisconnected(pblock, pindexDelete);
    return true;
}

static SteadyClock::duration time_connect_total{};
static SteadyClock::duration time_flush{};
static SteadyClock::duration time_chainstate{};
static SteadyClock::duration time_post_connect{};

struct PerBlockConnectTrace {
    CBlockIndex* pindex = nullptr;
    std::shared_ptr<const CBlock> pblock;
    PerBlockConnectTrace() = default;
};
/**
 * Used to track blocks whose transactions were applied to the UTXO state as a
 * part of a single ActivateBestChainStep call.
 *
 * This class is single-use, once you call GetBlocksConnected() you have to throw
 * it away and make a new one.
 */
class ConnectTrace {
private:
    std::vector<PerBlockConnectTrace> blocksConnected;

public:
    explicit ConnectTrace() : blocksConnected(1) {}

    void BlockConnected(CBlockIndex* pindex, std::shared_ptr<const CBlock> pblock) {
        assert(!blocksConnected.back().pindex);
        assert(pindex);
        assert(pblock);
        blocksConnected.back().pindex = pindex;
        blocksConnected.back().pblock = std::move(pblock);
        blocksConnected.emplace_back();
    }

    std::vector<PerBlockConnectTrace>& GetBlocksConnected() {
        // We always keep one extra block at the end of our list because
        // blocks are added after all the conflicted transactions have
        // been filled in. Thus, the last entry should always be an empty
        // one waiting for the transactions from the next block. We pop
        // the last entry here to make sure the list we return is sane.
        assert(!blocksConnected.back().pindex);
        blocksConnected.pop_back();
        return blocksConnected;
    }
};

/**
 * Connect a new block to m_chain. pblock is either nullptr or a pointer to a CBlock
 * corresponding to pindexNew, to bypass loading it again from disk.
 *
 * The block is added to connectTrace if connection succeeds.
 */
bool Chainstate::ConnectTip(BlockValidationState& state, CBlockIndex* pindexNew, const std::shared_ptr<const CBlock>& pblock, ConnectTrace& connectTrace, DisconnectedBlockTransactions& disconnectpool)
{
    AssertLockHeld(cs_main);
    if (m_mempool) AssertLockHeld(m_mempool->cs);

    assert(pindexNew->pprev == m_chain.Tip());
    // Read block from disk.
    const auto time_1{SteadyClock::now()};
    std::shared_ptr<const CBlock> pthisBlock;
    if (!pblock) {
        std::shared_ptr<CBlock> pblockNew = std::make_shared<CBlock>();
        if (!m_blockman.ReadBlockFromDisk(*pblockNew, *pindexNew)) {
            return FatalError(m_chainman.GetNotifications(), state, "Failed to read block");
        }
        pthisBlock = pblockNew;
    } else {
        LogPrint(BCLog::BENCH, "  - Using cached block\n");
        pthisBlock = pblock;
    }
    const CBlock& blockConnecting = *pthisBlock;
    // Apply the block atomically to the chain state.
    const auto time_2{SteadyClock::now()};
    SteadyClock::time_point time_3;
    // When adding aggregate statistics in the future, keep in mind that
    // num_blocks_total may be zero until the ConnectBlock() call below.
    LogPrint(BCLog::BENCH, "  - Load block from disk: %.2fms\n",
             Ticks<MillisecondsDouble>(time_2 - time_1));
    {
        CCoinsViewCache view(&CoinsTip());
        bool rv = ConnectBlock(blockConnecting, state, pindexNew, view);
        if (pindexNew->nFlags & BLOCK_FAILED_DUPLICATE_STAKE) {
            state.nFlags |= BLOCK_FAILED_DUPLICATE_STAKE;
        }
        GetMainSignals().BlockChecked(blockConnecting, state);
        if (!rv) {
            if (state.IsInvalid())
                InvalidBlockFound(pindexNew, state);
            return error("%s: ConnectBlock %s failed, %s", __func__, pindexNew->GetBlockHash().ToString(), state.ToString());
        }
        time_3 = SteadyClock::now();
        time_connect_total += time_3 - time_2;
        assert(num_blocks_total > 0);
        LogPrint(BCLog::BENCH, "  - Connect total: %.2fms [%.2fs (%.2fms/blk)]\n",
                 Ticks<MillisecondsDouble>(time_3 - time_2),
                 Ticks<SecondsDouble>(time_connect_total),
                 Ticks<MillisecondsDouble>(time_connect_total) / num_blocks_total);
        bool flushed = FlushView(&view, state, *this, false);
        assert(flushed);
    }
    const auto time_4{SteadyClock::now()};
    time_flush += time_4 - time_3;
    LogPrint(BCLog::BENCH, "  - Flush: %.2fms [%.2fs (%.2fms/blk)]\n",
             Ticks<MillisecondsDouble>(time_4 - time_3),
             Ticks<SecondsDouble>(time_flush),
             Ticks<MillisecondsDouble>(time_flush) / num_blocks_total);
    // Write the chain state to disk, if necessary.
    if (!FlushStateToDisk(state, FlushStateMode::IF_NEEDED))
    {
        //RollBackRCTIndex(nLastValidRCTOutput, setConnectKi);
        return false;
    }
    const auto time_5{SteadyClock::now()};
    time_chainstate += time_5 - time_4;
    LogPrint(BCLog::BENCH, "  - Writing chainstate: %.2fms [%.2fs (%.2fms/blk)]\n",
             Ticks<MillisecondsDouble>(time_5 - time_4),
             Ticks<SecondsDouble>(time_chainstate),
             Ticks<MillisecondsDouble>(time_chainstate) / num_blocks_total);
    // Remove conflicting transactions from the mempool.;
    if (m_mempool) {
        m_mempool->removeForBlock(blockConnecting.vtx, pindexNew->nHeight);
        disconnectpool.removeForBlock(blockConnecting.vtx);
    }
    // Update m_chain & related variables.
    m_chain.SetTip(*pindexNew);
    UpdateTip(pindexNew);

    const auto time_6{SteadyClock::now()};
    time_post_connect += time_6 - time_5;
    time_total += time_6 - time_1;
    LogPrint(BCLog::BENCH, "  - Connect postprocess: %.2fms [%.2fs (%.2fms/blk)]\n",
             Ticks<MillisecondsDouble>(time_6 - time_5),
             Ticks<SecondsDouble>(time_post_connect),
             Ticks<MillisecondsDouble>(time_post_connect) / num_blocks_total);
    LogPrint(BCLog::BENCH, "- Connect block: %.2fms [%.2fs (%.2fms/blk)]\n",
             Ticks<MillisecondsDouble>(time_6 - time_1),
             Ticks<SecondsDouble>(time_total),
             Ticks<MillisecondsDouble>(time_total) / num_blocks_total);

    // If we are the background validation chainstate, check to see if we are done
    // validating the snapshot (i.e. our tip has reached the snapshot's base block).
    if (this != &m_chainman.ActiveChainstate()) {
        // This call may set `m_disabled`, which is referenced immediately afterwards in
        // ActivateBestChain, so that we stop connecting blocks past the snapshot base.
        m_chainman.MaybeCompleteSnapshotValidation();
    }

    connectTrace.BlockConnected(pindexNew, std::move(pthisBlock));
    return true;
}

/**
 * Return the tip of the chain with the most work in it, that isn't
 * known to be invalid (it's however far from certain to be valid).
 */
CBlockIndex* Chainstate::FindMostWorkChain()
{
    AssertLockHeld(::cs_main);
    do {
        CBlockIndex *pindexNew = nullptr;

        // Find the best candidate header.
        {
            std::set<CBlockIndex*, CBlockIndexWorkComparator>::reverse_iterator it = setBlockIndexCandidates.rbegin();
            if (it == setBlockIndexCandidates.rend())
                return nullptr;
            pindexNew = *it;
        }

        // Check whether all blocks on the path between the currently active chain and the candidate are valid.
        // Just going until the active chain is an optimization, as we know all blocks in it are valid already.
        CBlockIndex *pindexTest = pindexNew;
        bool fInvalidAncestor = false;
        while (pindexTest && !m_chain.Contains(pindexTest)) {
            assert(pindexTest->HaveNumChainTxs() || pindexTest->nHeight == 0);

            // Pruned nodes may have entries in setBlockIndexCandidates for
            // which block files have been deleted.  Remove those as candidates
            // for the most work chain if we come across them; we can't switch
            // to a chain unless we have all the non-active-chain parent blocks.
            bool fFailedChain = pindexTest->nStatus & BLOCK_FAILED_MASK;
            bool fMissingData = !(pindexTest->nStatus & BLOCK_HAVE_DATA);

            if (fFailedChain || fMissingData) {
                // Candidate chain is not usable (either invalid or missing data)
                if (fFailedChain && (m_chainman.m_best_invalid == nullptr || pindexNew->nChainWork > m_chainman.m_best_invalid->nChainWork)) {
                    m_chainman.m_best_invalid = pindexNew;
                }
                CBlockIndex *pindexFailed = pindexNew;
                // Remove the entire chain from the set.
                while (pindexTest != pindexFailed) {
                    if (fFailedChain) {

                        if (pindexTest->nFlags & BLOCK_FAILED_DUPLICATE_STAKE)
                            pindexFailed->nFlags |= BLOCK_FAILED_DUPLICATE_STAKE;

                        pindexFailed->nStatus |= BLOCK_FAILED_CHILD;
                        m_blockman.m_dirty_blockindex.insert(pindexFailed);
                    } else if (fMissingData) {
                        // If we're missing data, then add back to m_blocks_unlinked,
                        // so that if the block arrives in the future we can try adding
                        // to setBlockIndexCandidates again.
                        m_blockman.m_blocks_unlinked.insert(
                            std::make_pair(pindexFailed->pprev, pindexFailed));
                    }
                    setBlockIndexCandidates.erase(pindexFailed);
                    pindexFailed = pindexFailed->pprev;
                }
                setBlockIndexCandidates.erase(pindexTest);
                fInvalidAncestor = true;
                break;
            }
            pindexTest = pindexTest->pprev;
        }
        if (!fInvalidAncestor)
            return pindexNew;
    } while(true);
}

/** Delete all entries in setBlockIndexCandidates that are worse than the current tip. */
void Chainstate::PruneBlockIndexCandidates() {
    // Note that we can't delete the current block itself, as we may need to return to it later in case a
    // reorganization to a better block fails.
    std::set<CBlockIndex*, CBlockIndexWorkComparator>::iterator it = setBlockIndexCandidates.begin();
    while (it != setBlockIndexCandidates.end() && setBlockIndexCandidates.value_comp()(*it, m_chain.Tip())) {
        setBlockIndexCandidates.erase(it++);
    }
    // Either the current tip or a successor of it we're working towards is left in setBlockIndexCandidates.
    assert(!setBlockIndexCandidates.empty());
}

/**
 * Try to make some progress towards making pindexMostWork the active block.
 * pblock is either nullptr or a pointer to a CBlock corresponding to pindexMostWork.
 *
 * @returns true unless a system error occurred
 */
bool Chainstate::ActivateBestChainStep(BlockValidationState& state, CBlockIndex* pindexMostWork, const std::shared_ptr<const CBlock>& pblock, bool& fInvalidFound, ConnectTrace& connectTrace)
{
    AssertLockHeld(cs_main);
    if (m_mempool) AssertLockHeld(m_mempool->cs);

    const CBlockIndex* pindexOldTip = m_chain.Tip();
    const CBlockIndex* pindexFork = m_chain.FindFork(pindexMostWork);

    // Disconnect active blocks which are no longer in the best chain.
    bool fBlocksDisconnected = false;
    DisconnectedBlockTransactions disconnectpool{MAX_DISCONNECTED_TX_POOL_BYTES};
    while (m_chain.Tip() && m_chain.Tip() != pindexFork) {
        if (!DisconnectTip(state, &disconnectpool)) {
            // This is likely a fatal error, but keep the mempool consistent,
            // just in case. Only remove from the mempool in this case.
            MaybeUpdateMempoolForReorg(disconnectpool, false);

            // If we're unable to disconnect a block during normal operation,
            // then that is a failure of our local system -- we should abort
            // rather than stay on a less work chain.
            FatalError(m_chainman.GetNotifications(), state, "Failed to disconnect block; see debug.log for details");
            return false;
        }
        fBlocksDisconnected = true;
    }

    // Build list of new blocks to connect (in descending height order).
    std::vector<CBlockIndex*> vpindexToConnect;
    bool fContinue = true;
    int nHeight = pindexFork ? pindexFork->nHeight : -1;
    while (fContinue && nHeight != pindexMostWork->nHeight) {
        // Don't iterate the entire list of potential improvements toward the best tip, as we likely only need
        // a few blocks along the way.
        int nTargetHeight = std::min(nHeight + 32, pindexMostWork->nHeight);
        vpindexToConnect.clear();
        vpindexToConnect.reserve(nTargetHeight - nHeight);
        CBlockIndex* pindexIter = pindexMostWork->GetAncestor(nTargetHeight);
        while (pindexIter && pindexIter->nHeight != nHeight) {
            vpindexToConnect.push_back(pindexIter);
            pindexIter = pindexIter->pprev;
        }
        nHeight = nTargetHeight;

        // Connect new blocks.
        for (CBlockIndex* pindexConnect : reverse_iterate(vpindexToConnect)) {
            if (!ConnectTip(state, pindexConnect, pindexConnect == pindexMostWork ? pblock : std::shared_ptr<const CBlock>(), connectTrace, disconnectpool)) {
                if (state.IsInvalid()) {
                    // The block violates a consensus rule.
                    if (state.GetResult() != BlockValidationResult::BLOCK_MUTATED) {
                        InvalidChainFound(vpindexToConnect.front());
                    }
                    if (!state.m_preserve_state) {
                        auto pchainman = state.m_chainman;
                        auto ppeerman = state.m_peerman;
                        state = BlockValidationState();
                        state.m_chainman = pchainman;
                        state.m_peerman = ppeerman;
                    }
                    fInvalidFound = true;
                    fContinue = false;
                    break;
                } else {
                    // A system error occurred (disk space, database error, ...).
                    // Make the mempool consistent with the current tip, just in case
                    // any observers try to use it before shutdown.
                    MaybeUpdateMempoolForReorg(disconnectpool, false);
                    return false;
                }
            } else {
                PruneBlockIndexCandidates();
                if (!pindexOldTip || m_chain.Tip()->nChainWork > pindexOldTip->nChainWork) {
                    // We're in a better position than we were. Return temporarily to release the lock.
                    fContinue = false;
                    break;
                }
            }
        }
    }

    if (fBlocksDisconnected) {
        // If any blocks were disconnected, disconnectpool may be non empty.  Add
        // any disconnected transactions back to the mempool.
        MaybeUpdateMempoolForReorg(disconnectpool, true);
    }
    if (m_mempool) m_mempool->check(this->CoinsTip(), this->m_chain.Height() + 1);

    CheckForkWarningConditions();

    return true;
}

static SynchronizationState GetSynchronizationState(bool init)
{
    if (!init) return SynchronizationState::POST_INIT;
    if (::fReindex) return SynchronizationState::INIT_REINDEX;
    return SynchronizationState::INIT_DOWNLOAD;
}

static bool NotifyHeaderTip(ChainstateManager& chainman) LOCKS_EXCLUDED(cs_main)
{
    bool fNotify = false;
    bool fInitialBlockDownload = false;
    static CBlockIndex* pindexHeaderOld = nullptr;
    CBlockIndex* pindexHeader = nullptr;
    {
        LOCK(cs_main);
        pindexHeader = chainman.m_best_header;

        if (pindexHeader != pindexHeaderOld) {
            fNotify = true;
            fInitialBlockDownload = chainman.IsInitialBlockDownload();
            pindexHeaderOld = pindexHeader;
        }
    }
    // Send block tip changed notifications without cs_main
    if (fNotify) {
        chainman.GetNotifications().headerTip(GetSynchronizationState(fInitialBlockDownload), pindexHeader->nHeight, pindexHeader->nTime, false);
    }
    return fNotify;
}

static void LimitValidationInterfaceQueue() LOCKS_EXCLUDED(cs_main) {
    AssertLockNotHeld(cs_main);

    if (GetMainSignals().CallbacksPending() > 10) {
        SyncWithValidationInterfaceQueue();
    }
}

bool Chainstate::ActivateBestChain(BlockValidationState& state, std::shared_ptr<const CBlock> pblock)
{
    AssertLockNotHeld(m_chainstate_mutex);
    std::vector<uint256> connected_blocks;

    // Note that while we're often called here from ProcessNewBlock, this is
    // far from a guarantee. Things in the P2P/RPC will often end up calling
    // us in the middle of ProcessNewBlock - do not assume pblock is set
    // sanely for performance or correctness!
    AssertLockNotHeld(::cs_main);

    // ABC maintains a fair degree of expensive-to-calculate internal state
    // because this function periodically releases cs_main so that it does not lock up other threads for too long
    // during large connects - and to allow for e.g. the callback queue to drain
    // we use m_chainstate_mutex to enforce mutual exclusion so that only one caller may execute this function at a time
    { // CheckDelayedBlocks can call ActivateBestChain
    LOCK(m_chainstate_mutex);

    // Belt-and-suspenders check that we aren't attempting to advance the background
    // chainstate past the snapshot base block.
    if (WITH_LOCK(::cs_main, return m_disabled)) {
        LogPrintf("m_disabled is set - this chainstate should not be in operation. "
            "Please report this as a bug. %s\n", PACKAGE_BUGREPORT);
        return false;
    }

    CBlockIndex *pindexMostWork = nullptr;
    CBlockIndex *pindexNewTip = nullptr;
    bool exited_ibd{false};
    do {
        // Block until the validation queue drains. This should largely
        // never happen in normal operation, however may happen during
        // reindex, causing memory blowup if we run too far ahead.
        // Note that if a validationinterface callback ends up calling
        // ActivateBestChain this may lead to a deadlock! We should
        // probably have a DEBUG_LOCKORDER test for this in the future.
        LimitValidationInterfaceQueue();

        {
            LOCK(cs_main);
            // Lock transaction pool for at least as long as it takes for connectTrace to be consumed
            LOCK(MempoolMutex());
            const bool was_in_ibd = m_chainman.IsInitialBlockDownload();
            CBlockIndex* starting_tip = m_chain.Tip();
            bool blocks_connected = false;
            do {
                // We absolutely may not unlock cs_main until we've made forward progress
                // (with the exception of shutdown due to hardware issues, low disk space, etc).
                ConnectTrace connectTrace; // Destructed before cs_main is unlocked

                if (pindexMostWork == nullptr) {
                    pindexMostWork = FindMostWorkChain();
                }

                // Whether we have anything to do at all.
                if (pindexMostWork == nullptr || pindexMostWork == m_chain.Tip()) {
                    break;
                }

                bool fInvalidFound = false;
                std::shared_ptr<const CBlock> nullBlockPtr;
                if (!ActivateBestChainStep(state, pindexMostWork, pblock && pblock->GetHash() == pindexMostWork->GetBlockHash() ? pblock : nullBlockPtr, fInvalidFound, connectTrace)) {
                    // A system error occurred
                    return false;
                }
                blocks_connected = true;

                if (fInvalidFound) {
                    // Wipe cache, we may need another branch now.
                    pindexMostWork = nullptr;
                }
                pindexNewTip = m_chain.Tip();

                for (const PerBlockConnectTrace& trace : connectTrace.GetBlocksConnected()) {
                    assert(trace.pblock && trace.pindex);
                    connected_blocks.push_back(trace.pblock->GetHash());
                    GetMainSignals().BlockConnected(this->GetRole(), trace.pblock, trace.pindex);
                }

                // This will have been toggled in
                // ActivateBestChainStep -> ConnectTip -> MaybeCompleteSnapshotValidation,
                // if at all, so we should catch it here.
                //
                // Break this do-while to ensure we don't advance past the base snapshot.
                if (m_disabled) {
                    break;
                }
            } while (!m_chain.Tip() || (starting_tip && CBlockIndexWorkComparator()(m_chain.Tip(), starting_tip)));
            if (!blocks_connected) return true;

            const CBlockIndex* pindexFork = m_chain.FindFork(starting_tip);
            bool still_in_ibd = m_chainman.IsInitialBlockDownload();

            if (was_in_ibd && !still_in_ibd) {
                // Active chainstate has exited IBD.
                exited_ibd = true;
            }

            // Notify external listeners about the new tip.
            // Enqueue while holding cs_main to ensure that UpdatedBlockTip is called in the order in which blocks are connected
            if (this == &m_chainman.ActiveChainstate() && pindexFork != pindexNewTip) {
                // Notify ValidationInterface subscribers
                GetMainSignals().UpdatedBlockTip(pindexNewTip, pindexFork, still_in_ibd);

                // Always notify the UI if a new block tip was connected
                if (kernel::IsInterrupted(m_chainman.GetNotifications().blockTip(GetSynchronizationState(still_in_ibd), *pindexNewTip))) {
                    // Just breaking and returning success for now. This could
                    // be changed to bubble up the kernel::Interrupted value to
                    // the caller so the caller could distinguish between
                    // completed and interrupted operations.
                    break;
                }
            }
        }
        // When we reach this point, we switched to a new tip (stored in pindexNewTip).

        if (exited_ibd) {
            // If a background chainstate is in use, we may need to rebalance our
            // allocation of caches once a chainstate exits initial block download.
            LOCK(::cs_main);
            m_chainman.MaybeRebalanceCaches();
        }

        if (WITH_LOCK(::cs_main, return m_disabled)) {
            // Background chainstate has reached the snapshot base block, so exit.

            // Restart indexes to resume indexing for all blocks unique to the snapshot
            // chain. This resumes indexing "in order" from where the indexing on the
            // background validation chain left off.
            //
            // This cannot be done while holding cs_main (within
            // MaybeCompleteSnapshotValidation) or a cs_main deadlock will occur.
            if (m_chainman.restart_indexes) {
                m_chainman.restart_indexes();
            }
            break;
        }

        // We check interrupt only after giving ActivateBestChainStep a chance to run once so that we
        // never interrupt before connecting the genesis block during LoadChainTip(). Previously this
        // caused an assert() failure during interrupt in such cases as the UTXO DB flushing checks
        // that the best block hash is non-null.
        if (m_chainman.m_interrupt) break;
    } while (pindexNewTip != pindexMostWork);

    m_chainman.CheckBlockIndex();

    // Write changes periodically to disk, after relay.
    if (!FlushStateToDisk(state, FlushStateMode::PERIODIC)) {
        return false;
    }
    }

    for (const auto &block_hash : connected_blocks) {
        particl::CheckDelayedBlocks(m_blockman, state, block_hash);
    }

    return true;
}

bool Chainstate::PreciousBlock(BlockValidationState& state, CBlockIndex* pindex)
{
    AssertLockNotHeld(m_chainstate_mutex);
    AssertLockNotHeld(::cs_main);
    {
        LOCK(cs_main);
        if (pindex->nChainWork < m_chain.Tip()->nChainWork) {
            // Nothing to do, this block is not at the tip.
            return true;
        }
        if (m_chain.Tip()->nChainWork > m_chainman.nLastPreciousChainwork) {
            // The chain has been extended since the last call, reset the counter.
            m_chainman.nBlockReverseSequenceId = -1;
        }
        m_chainman.nLastPreciousChainwork = m_chain.Tip()->nChainWork;
        setBlockIndexCandidates.erase(pindex);
        pindex->nSequenceId = m_chainman.nBlockReverseSequenceId;
        if (m_chainman.nBlockReverseSequenceId > std::numeric_limits<int32_t>::min()) {
            // We can't keep reducing the counter if somebody really wants to
            // call preciousblock 2**31-1 times on the same set of tips...
            m_chainman.nBlockReverseSequenceId--;
        }
        if (pindex->IsValid(BLOCK_VALID_TRANSACTIONS) && pindex->HaveNumChainTxs()) {
            setBlockIndexCandidates.insert(pindex);
            PruneBlockIndexCandidates();
        }
    }

    return ActivateBestChain(state, std::shared_ptr<const CBlock>());
}

bool Chainstate::InvalidateBlock(BlockValidationState& state, CBlockIndex* pindex)
{
    AssertLockNotHeld(m_chainstate_mutex);
    AssertLockNotHeld(::cs_main);

    // Genesis block can't be invalidated
    assert(pindex);
    if (pindex->nHeight == 0) return false;

    CBlockIndex* to_mark_failed = pindex;
    bool pindex_was_in_chain = false;
    int disconnected = 0;

    // We do not allow ActivateBestChain() to run while InvalidateBlock() is
    // running, as that could cause the tip to change while we disconnect
    // blocks.
    LOCK(m_chainstate_mutex);

    // We'll be acquiring and releasing cs_main below, to allow the validation
    // callbacks to run. However, we should keep the block index in a
    // consistent state as we disconnect blocks -- in particular we need to
    // add equal-work blocks to setBlockIndexCandidates as we disconnect.
    // To avoid walking the block index repeatedly in search of candidates,
    // build a map once so that we can look up candidate blocks by chain
    // work as we go.
    std::multimap<const arith_uint256, CBlockIndex *> candidate_blocks_by_work;

    {
        LOCK(cs_main);
        for (auto& entry : m_blockman.m_block_index) {
            CBlockIndex* candidate = &entry.second;
            // We don't need to put anything in our active chain into the
            // multimap, because those candidates will be found and considered
            // as we disconnect.
            // Instead, consider only non-active-chain blocks that have at
            // least as much work as where we expect the new tip to end up.
            if (!m_chain.Contains(candidate) &&
                    !CBlockIndexWorkComparator()(candidate, pindex->pprev) &&
                    candidate->IsValid(BLOCK_VALID_TRANSACTIONS) &&
                    candidate->HaveNumChainTxs()) {
                candidate_blocks_by_work.insert(std::make_pair(candidate->nChainWork, candidate));
            }
        }
    }

    // Disconnect (descendants of) pindex, and mark them invalid.
    while (true) {
        if (m_chainman.m_interrupt) break;

        // Make sure the queue of validation callbacks doesn't grow unboundedly.
        LimitValidationInterfaceQueue();

        LOCK(cs_main);
        // Lock for as long as disconnectpool is in scope to make sure MaybeUpdateMempoolForReorg is
        // called after DisconnectTip without unlocking in between
        LOCK(MempoolMutex());
        if (!m_chain.Contains(pindex)) break;
        pindex_was_in_chain = true;
        CBlockIndex *invalid_walk_tip = m_chain.Tip();

        // ActivateBestChain considers blocks already in m_chain
        // unconditionally valid already, so force disconnect away from it.
        DisconnectedBlockTransactions disconnectpool{MAX_DISCONNECTED_TX_POOL_BYTES};
        bool ret = DisconnectTip(state, &disconnectpool);
        // DisconnectTip will add transactions to disconnectpool.
        // Adjust the mempool to be consistent with the new tip, adding
        // transactions back to the mempool if disconnecting was successful,
        // and we're not doing a very deep invalidation (in which case
        // keeping the mempool up to date is probably futile anyway).
        MaybeUpdateMempoolForReorg(disconnectpool, /* fAddToMempool = */ (++disconnected <= 10) && ret);
        if (!ret) return false;
        assert(invalid_walk_tip->pprev == m_chain.Tip());

        // We immediately mark the disconnected blocks as invalid.
        // This prevents a case where pruned nodes may fail to invalidateblock
        // and be left unable to start as they have no tip candidates (as there
        // are no blocks that meet the "have data and are not invalid per
        // nStatus" criteria for inclusion in setBlockIndexCandidates).
        invalid_walk_tip->nStatus |= BLOCK_FAILED_VALID;
        m_blockman.m_dirty_blockindex.insert(invalid_walk_tip);
        setBlockIndexCandidates.erase(invalid_walk_tip);
        setBlockIndexCandidates.insert(invalid_walk_tip->pprev);
        if (invalid_walk_tip->pprev == to_mark_failed && (to_mark_failed->nStatus & BLOCK_FAILED_VALID)) {
            // We only want to mark the last disconnected block as BLOCK_FAILED_VALID; its children
            // need to be BLOCK_FAILED_CHILD instead.
            to_mark_failed->nStatus = (to_mark_failed->nStatus ^ BLOCK_FAILED_VALID) | BLOCK_FAILED_CHILD;
            m_blockman.m_dirty_blockindex.insert(to_mark_failed);
        }

        // Add any equal or more work headers to setBlockIndexCandidates
        auto candidate_it = candidate_blocks_by_work.lower_bound(invalid_walk_tip->pprev->nChainWork);
        while (candidate_it != candidate_blocks_by_work.end()) {
            if (!CBlockIndexWorkComparator()(candidate_it->second, invalid_walk_tip->pprev)) {
                setBlockIndexCandidates.insert(candidate_it->second);
                candidate_it = candidate_blocks_by_work.erase(candidate_it);
            } else {
                ++candidate_it;
            }
        }

        // Track the last disconnected block, so we can correct its BLOCK_FAILED_CHILD status in future
        // iterations, or, if it's the last one, call InvalidChainFound on it.
        to_mark_failed = invalid_walk_tip;
    }

    m_chainman.CheckBlockIndex();

    {
        LOCK(cs_main);
        if (m_chain.Contains(to_mark_failed)) {
            // If the to-be-marked invalid block is in the active chain, something is interfering and we can't proceed.
            return false;
        }

        // Mark pindex (or the last disconnected block) as invalid, even when it never was in the main chain
        to_mark_failed->nStatus |= BLOCK_FAILED_VALID;
        m_blockman.m_dirty_blockindex.insert(to_mark_failed);
        setBlockIndexCandidates.erase(to_mark_failed);
        m_chainman.m_failed_blocks.insert(to_mark_failed);

        // If any new blocks somehow arrived while we were disconnecting
        // (above), then the pre-calculation of what should go into
        // setBlockIndexCandidates may have missed entries. This would
        // technically be an inconsistency in the block index, but if we clean
        // it up here, this should be an essentially unobservable error.
        // Loop back over all block index entries and add any missing entries
        // to setBlockIndexCandidates.
        for (auto& [_, block_index] : m_blockman.m_block_index) {
            if (block_index.IsValid(BLOCK_VALID_TRANSACTIONS) && block_index.HaveNumChainTxs() && !setBlockIndexCandidates.value_comp()(&block_index, m_chain.Tip())) {
                setBlockIndexCandidates.insert(&block_index);
            }
        }

        InvalidChainFound(to_mark_failed);
    }

    // Only notify about a new block tip if the active chain was modified.
    if (pindex_was_in_chain) {
        // Ignoring return value for now, this could be changed to bubble up
        // kernel::Interrupted value to the caller so the caller could
        // distinguish between completed and interrupted operations. It might
        // also make sense for the blockTip notification to have an enum
        // parameter indicating the source of the tip change so hooks can
        // distinguish user-initiated invalidateblock changes from other
        // changes.
        (void)m_chainman.GetNotifications().blockTip(GetSynchronizationState(m_chainman.IsInitialBlockDownload()), *to_mark_failed->pprev);
    }
    return true;
}

void Chainstate::ResetBlockFailureFlags(CBlockIndex *pindex) {
    AssertLockHeld(cs_main);

    int nHeight = pindex->nHeight;

    // Remove the invalidity flag from this block and all its descendants.
    for (auto& [_, block_index] : m_blockman.m_block_index) {
        if (!block_index.IsValid() && block_index.GetAncestor(nHeight) == pindex) {
            block_index.nStatus &= ~BLOCK_FAILED_MASK;
            block_index.nFlags &= ~(BLOCK_FAILED_DUPLICATE_STAKE | BLOCK_STAKE_KERNEL_SPENT);
            m_blockman.m_dirty_blockindex.insert(&block_index);
            if (block_index.IsValid(BLOCK_VALID_TRANSACTIONS) && block_index.HaveNumChainTxs() && setBlockIndexCandidates.value_comp()(m_chain.Tip(), &block_index)) {
                setBlockIndexCandidates.insert(&block_index);
            }
            if (&block_index == m_chainman.m_best_invalid) {
                // Reset invalid block marker if it was pointing to one of those.
                m_chainman.m_best_invalid = nullptr;
            }
            m_chainman.m_failed_blocks.erase(&block_index);
        }
    }

    // Remove the invalidity flag from all ancestors too.
    while (pindex != nullptr) {
        if (pindex->nStatus & BLOCK_FAILED_MASK) {
            pindex->nStatus &= ~BLOCK_FAILED_MASK;
            m_blockman.m_dirty_blockindex.insert(pindex);
            m_chainman.m_failed_blocks.erase(pindex);
        }
        pindex = pindex->pprev;
    }
}

void Chainstate::TryAddBlockIndexCandidate(CBlockIndex* pindex)
{
    AssertLockHeld(cs_main);
    // The block only is a candidate for the most-work-chain if it has the same
    // or more work than our current tip.
    if (m_chain.Tip() != nullptr && setBlockIndexCandidates.value_comp()(pindex, m_chain.Tip())) {
        return;
    }

    bool is_active_chainstate = this == &m_chainman.ActiveChainstate();
    if (is_active_chainstate) {
        // The active chainstate should always add entries that have more
        // work than the tip.
        setBlockIndexCandidates.insert(pindex);
    } else if (!m_disabled) {
        // For the background chainstate, we only consider connecting blocks
        // towards the snapshot base (which can't be nullptr or else we'll
        // never make progress).
        const CBlockIndex* snapshot_base{Assert(m_chainman.GetSnapshotBaseBlock())};
        if (snapshot_base->GetAncestor(pindex->nHeight) == pindex) {
            setBlockIndexCandidates.insert(pindex);
        }
    }
}

/** Mark a block as having its data received and checked (up to BLOCK_VALID_TRANSACTIONS). */
void ChainstateManager::ReceivedBlockTransactions(const CBlock& block, CBlockIndex* pindexNew, const FlatFilePos& pos)
{
    AssertLockHeld(cs_main);
    pindexNew->nTx = block.vtx.size();
    pindexNew->nChainTx = 0;
    pindexNew->nFile = pos.nFile;
    pindexNew->nDataPos = pos.nPos;
    pindexNew->nUndoPos = 0;
    pindexNew->nStatus |= BLOCK_HAVE_DATA;
    if (DeploymentActiveAt(*pindexNew, *this, Consensus::DEPLOYMENT_SEGWIT)) {
        pindexNew->nStatus |= BLOCK_OPT_WITNESS;
    }
    pindexNew->RaiseValidity(BLOCK_VALID_TRANSACTIONS);
    m_blockman.m_dirty_blockindex.insert(pindexNew);

    if (pindexNew->pprev == nullptr || pindexNew->pprev->HaveNumChainTxs()) {
        // If pindexNew is the genesis block or all parents are BLOCK_VALID_TRANSACTIONS.
        std::deque<CBlockIndex*> queue;
        queue.push_back(pindexNew);

        // Recursively process any descendant blocks that now may be eligible to be connected.
        while (!queue.empty()) {
            CBlockIndex *pindex = queue.front();
            queue.pop_front();
            pindex->nChainTx = (pindex->pprev ? pindex->pprev->nChainTx : 0) + pindex->nTx;
            pindex->nSequenceId = nBlockSequenceId++;
            for (Chainstate *c : GetAll()) {
                c->TryAddBlockIndexCandidate(pindex);
            }
            std::pair<std::multimap<CBlockIndex*, CBlockIndex*>::iterator, std::multimap<CBlockIndex*, CBlockIndex*>::iterator> range = m_blockman.m_blocks_unlinked.equal_range(pindex);
            while (range.first != range.second) {
                std::multimap<CBlockIndex*, CBlockIndex*>::iterator it = range.first;
                queue.push_back(it->second);
                range.first++;
                m_blockman.m_blocks_unlinked.erase(it);
            }
        }
    } else {
        if (pindexNew->pprev && pindexNew->pprev->IsValid(BLOCK_VALID_TREE)) {
            m_blockman.m_blocks_unlinked.insert(std::make_pair(pindexNew->pprev, pindexNew));
        }
    }
}

static bool CheckBlockHeader(const CBlockHeader& block, BlockValidationState& state, const Consensus::Params& consensusParams, bool fCheckPOW = true)
{
    if (fParticlMode &&
        !block.IsParticlVersion())
        return state.Invalid(BlockValidationResult::BLOCK_CONSENSUS, "block-version", "bad block version");

    // Check proof of work matches claimed amount
    if (!fParticlMode &&
        fCheckPOW && !CheckProofOfWork(block.GetHash(), block.nBits, consensusParams))
        return state.Invalid(BlockValidationResult::BLOCK_INVALID_HEADER, "high-hash", "proof of work failed");

    return true;
}


bool CheckBlockSignature(const CBlock &block)
{
    if (!block.IsProofOfStake())
        return block.vchBlockSig.empty();
    if (block.vchBlockSig.empty())
        return false;
    if (block.vtx[0]->vin.size() < 1)
        return false;

    const auto &txin = block.vtx[0]->vin[0];
    if (txin.scriptWitness.stack.size() != 2)
        return false;

    if (txin.scriptWitness.stack[1].size() != 33)
        return false;

    CPubKey pubKey(txin.scriptWitness.stack[1]);
    return pubKey.Verify(block.GetHash(), block.vchBlockSig);
};

bool CheckBlock(const CBlock& block, BlockValidationState& state, const Consensus::Params& consensusParams, bool fCheckPOW, bool fCheckMerkleRoot)
{
    // These are checks that are independent of context.

    if (block.fChecked)
        return true;

    // Check that the header is valid (particularly PoW).  This is mostly
    // redundant with the call in AcceptBlockHeader.
    if (!CheckBlockHeader(block, state, consensusParams, fCheckPOW))
        return false;

    state.SetStateInfo(block.nTime, -1, consensusParams, fParticlMode, (particl::fBusyImporting && particl::fSkipRangeproof), true);

    // Signet only: check block solution
    if (consensusParams.signet_blocks && fCheckPOW && !CheckSignetBlockSolution(block, consensusParams)) {
        return state.Invalid(BlockValidationResult::BLOCK_CONSENSUS, "bad-signet-blksig", "signet block signature validation failure");
    }

    // Check the merkle root.
    if (fCheckMerkleRoot) {
        bool mutated;

        uint256 hashMerkleRoot2 = BlockMerkleRoot(block, &mutated);

        if (block.hashMerkleRoot != hashMerkleRoot2)
            return state.Invalid(BlockValidationResult::BLOCK_MUTATED, "bad-txnmrklroot", "hashMerkleRoot mismatch");

        // Check for merkle tree malleability (CVE-2012-2459): repeating sequences
        // of transactions in a block without affecting the merkle root of a block,
        // while still invalidating it.
        if (mutated)
            return state.Invalid(BlockValidationResult::BLOCK_MUTATED, "bad-txns-duplicate", "duplicate transaction");
    }

    // All potential-corruption validation must be done before we do any
    // transaction validation, as otherwise we may mark the header as invalid
    // because we receive the wrong transactions for it.
    // Note that witness malleability is checked in ContextualCheckBlock, so no
    // checks that use witness data may be performed here.

    // Size limits
    if (block.vtx.empty() || block.vtx.size() * WITNESS_SCALE_FACTOR > MAX_BLOCK_WEIGHT || ::GetSerializeSize(TX_NO_WITNESS(block)) * WITNESS_SCALE_FACTOR > MAX_BLOCK_WEIGHT)
        return state.Invalid(BlockValidationResult::BLOCK_CONSENSUS, "bad-blk-length", "size limits failed");

    if (fParticlMode) {
        // First transaction must be coinbase (genesis only) or coinstake
        // 2nd txn may be coinbase in early blocks: check further in ContextualCheckBlock
        if (!(block.vtx[0]->IsCoinBase() || block.vtx[0]->IsCoinStake())) { // only genesis can be coinbase, check in ContextualCheckBlock
            return state.Invalid(BlockValidationResult::BLOCK_CONSENSUS, "bad-cb-missing", "first tx is not coinbase");
        }

        // 2nd txn may never be coinstake, remaining txns must not be coinbase/stake
        for (size_t i = 1; i < block.vtx.size(); i++) {
            if ((i > 1 && block.vtx[i]->IsCoinBase()) || block.vtx[i]->IsCoinStake()) {
                return state.Invalid(BlockValidationResult::BLOCK_CONSENSUS, "bad-cb-multiple", "more than one coinbase or coinstake");
            }
        }

        if (!CheckBlockSignature(block)) {
            return state.Invalid(BlockValidationResult::BLOCK_CONSENSUS, "bad-block-signature", "bad block signature");
        }
    } else {
        // First transaction must be coinbase, the rest must not be
        if (block.vtx.empty() || !block.vtx[0]->IsCoinBase())
            return state.Invalid(BlockValidationResult::BLOCK_CONSENSUS, "bad-cb-missing", "first tx is not coinbase");
        for (unsigned int i = 1; i < block.vtx.size(); i++)
        if (block.vtx[i]->IsCoinBase())
            return state.Invalid(BlockValidationResult::BLOCK_CONSENSUS, "bad-cb-multiple", "more than one coinbase");
    }

    // Check transactions
    // Must check for duplicate inputs (see CVE-2018-17144)
    for (const auto& tx : block.vtx) {
        TxValidationState tx_state;
        tx_state.SetStateInfo(block.nTime, -1, consensusParams, fParticlMode, (particl::fBusyImporting && particl::fSkipRangeproof), true);
        tx_state.m_chainman = state.m_chainman;
        if (state.m_chainman) {
            tx_state.m_chainstate = &state.m_chainman->ActiveChainstate();
        }
        if (!CheckTransaction(*tx, tx_state)) {
            // CheckBlock() does context-free validation checks. The only
            // possible failures are consensus failures.
            assert(tx_state.GetResult() == TxValidationResult::TX_CONSENSUS);
            return state.Invalid(BlockValidationResult::BLOCK_CONSENSUS, tx_state.GetRejectReason(),
                                 strprintf("Transaction check failed (tx hash %s) %s", tx->GetHash().ToString(), tx_state.GetDebugMessage()));
        }
    }
    unsigned int nSigOps = 0;
    for (const auto& tx : block.vtx)
    {
        nSigOps += GetLegacySigOpCount(*tx);
    }
    if (nSigOps * WITNESS_SCALE_FACTOR > MAX_BLOCK_SIGOPS_COST)
        return state.Invalid(BlockValidationResult::BLOCK_CONSENSUS, "bad-blk-sigops", "out-of-bounds SigOpCount");

    if (fCheckPOW && fCheckMerkleRoot)
        block.fChecked = true;

    return true;
}

void ChainstateManager::UpdateUncommittedBlockStructures(CBlock& block, const CBlockIndex* pindexPrev) const
{
    int commitpos = GetWitnessCommitmentIndex(block);
    static const std::vector<unsigned char> nonce(32, 0x00);
    if (commitpos != NO_WITNESS_COMMITMENT && DeploymentActiveAfter(pindexPrev, *this, Consensus::DEPLOYMENT_SEGWIT) && !block.vtx[0]->HasWitness()) {
        CMutableTransaction tx(*block.vtx[0]);
        tx.vin[0].scriptWitness.stack.resize(1);
        tx.vin[0].scriptWitness.stack[0] = nonce;
        block.vtx[0] = MakeTransactionRef(std::move(tx));
    }
}

std::vector<unsigned char> ChainstateManager::GenerateCoinbaseCommitment(CBlock& block, const CBlockIndex* pindexPrev) const
{
    std::vector<unsigned char> commitment;
    if (fParticlMode) {
        return commitment;
    }

    int commitpos = GetWitnessCommitmentIndex(block);
    std::vector<unsigned char> ret(32, 0x00);
    if (commitpos == NO_WITNESS_COMMITMENT) {
        uint256 witnessroot = BlockWitnessMerkleRoot(block, nullptr);
        CHash256().Write(witnessroot).Write(ret).Finalize(witnessroot);
        CTxOut out;
        out.nValue = 0;
        out.scriptPubKey.resize(MINIMUM_WITNESS_COMMITMENT);
        out.scriptPubKey[0] = OP_RETURN;
        out.scriptPubKey[1] = 0x24;
        out.scriptPubKey[2] = 0xaa;
        out.scriptPubKey[3] = 0x21;
        out.scriptPubKey[4] = 0xa9;
        out.scriptPubKey[5] = 0xed;
        memcpy(&out.scriptPubKey[6], witnessroot.begin(), 32);
        commitment = std::vector<unsigned char>(out.scriptPubKey.begin(), out.scriptPubKey.end());
        CMutableTransaction tx(*block.vtx[0]);
        tx.vout.push_back(out);
        block.vtx[0] = MakeTransactionRef(std::move(tx));
    }
    UpdateUncommittedBlockStructures(block, pindexPrev);
    return commitment;
}

bool HasValidProofOfWork(const std::vector<CBlockHeader>& headers, const Consensus::Params& consensusParams)
{
    return std::all_of(headers.cbegin(), headers.cend(),
            [&](const auto& header) { return CheckProofOfWork(header.GetHash(), header.nBits, consensusParams);});
}

arith_uint256 CalculateHeadersWork(const std::vector<CBlockHeader>& headers)
{
    arith_uint256 total_work{0};
    for (const CBlockHeader& header : headers) {
        CBlockIndex dummy(header);
        total_work += GetBlockProof(dummy);
    }
    return total_work;
}

/** Context-dependent validity checks.
 *  By "context", we mean only the previous block headers, but not the UTXO
 *  set; UTXO-related validity checks are done in ConnectBlock().
 *  NOTE: This function is not currently invoked by ConnectBlock(), so we
 *  should consider upgrade issues if we change which consensus rules are
 *  enforced in this function (eg by adding a new consensus rule). See comment
 *  in ConnectBlock().
 *  Note that -reindex-chainstate skips the validation that happens here!
 */
static bool ContextualCheckBlockHeader(const CBlockHeader& block, BlockValidationState& state, BlockManager& blockman, const ChainstateManager& chainman, const CBlockIndex* pindexPrev) EXCLUSIVE_LOCKS_REQUIRED(::cs_main)
{
    AssertLockHeld(::cs_main);
    //assert(pindexPrev != nullptr);
    const int nHeight = pindexPrev == nullptr ? 0 : pindexPrev->nHeight + 1;

    // Check proof of work
    const Consensus::Params& consensusParams = chainman.GetConsensus();
    if (fParticlMode && pindexPrev) {
        // Check proof-of-stake
        if (block.nBits != particl::GetNextTargetRequired(pindexPrev, consensusParams))
            return state.Invalid(BlockValidationResult::BLOCK_INVALID_HEADER, "bad-diffbits-pos", "incorrect proof of stake");
    } else {
        // Check proof of work
        if (block.nBits != GetNextWorkRequired(pindexPrev, &block, consensusParams))
            return state.Invalid(BlockValidationResult::BLOCK_INVALID_HEADER, "bad-diffbits", "incorrect proof of work");
    }

    // Check against checkpoints
    if (chainman.m_options.checkpoints_enabled) {
        // Don't accept any forks from the main chain prior to last checkpoint.
        // GetLastCheckpoint finds the last checkpoint in MapCheckpoints that's in our
        // BlockIndex().
        const CBlockIndex* pcheckpoint = blockman.GetLastCheckpoint(chainman.GetParams().Checkpoints());
        if (pcheckpoint && nHeight < pcheckpoint->nHeight) {
            LogPrintf("ERROR: %s: forked chain older than last checkpoint (height %d)\n", __func__, nHeight);
            return state.Invalid(BlockValidationResult::BLOCK_CHECKPOINT, "bad-fork-prior-to-checkpoint");
        }
    }

    // Check timestamp against prev
    if (block.GetBlockTime() <= pindexPrev->GetMedianTimePast())
        return state.Invalid(BlockValidationResult::BLOCK_INVALID_HEADER, "time-too-old", "block's timestamp is too early");

    // Check timestamp
<<<<<<< HEAD
    auto unix_timestamp = TicksSinceEpoch<std::chrono::seconds>(now);
    if (!block.hashPrevBlock.IsNull() && // allow genesis block to be created in the future
        (fParticlMode ? (block.GetBlockTime() > particl::FutureDrift(unix_timestamp)) : (block.Time() > now + std::chrono::seconds{MAX_FUTURE_BLOCK_TIME}))) {
=======
    if (block.Time() > NodeClock::now() + std::chrono::seconds{MAX_FUTURE_BLOCK_TIME}) {
>>>>>>> 5b8c5970
        return state.Invalid(BlockValidationResult::BLOCK_TIME_FUTURE, "time-too-new", "block timestamp too far in the future");
    }

    // Reject blocks with outdated version
    if ((block.nVersion < 2 && DeploymentActiveAfter(pindexPrev, chainman, Consensus::DEPLOYMENT_HEIGHTINCB)) ||
        (block.nVersion < 3 && DeploymentActiveAfter(pindexPrev, chainman, Consensus::DEPLOYMENT_DERSIG)) ||
        (block.nVersion < 4 && DeploymentActiveAfter(pindexPrev, chainman, Consensus::DEPLOYMENT_CLTV))) {
            return state.Invalid(BlockValidationResult::BLOCK_INVALID_HEADER, strprintf("bad-version(0x%08x)", block.nVersion),
                                 strprintf("rejected nVersion=0x%08x block", block.nVersion));
    }

    return true;
}

/** NOTE: This function is not currently invoked by ConnectBlock(), so we
 *  should consider upgrade issues if we change which consensus rules are
 *  enforced in this function (eg by adding a new consensus rule). See comment
 *  in ConnectBlock().
 *  Note that -reindex-chainstate skips the validation that happens here!
 */
static bool ContextualCheckBlock(const CBlock& block, BlockValidationState& state, const ChainstateManager& chainman, const CBlockIndex* pindexPrev, bool accept_block=false) EXCLUSIVE_LOCKS_REQUIRED(cs_main)
{
    const int nHeight = pindexPrev == nullptr ? 0 : pindexPrev->nHeight + 1;
    const int64_t nPrevTime = pindexPrev ? pindexPrev->nTime : 0;

    // Enforce BIP113 (Median Time Past).
    bool enforce_locktime_median_time_past{false};
    if (DeploymentActiveAfter(pindexPrev, chainman, Consensus::DEPLOYMENT_CSV)) {
        assert(pindexPrev != nullptr);
        enforce_locktime_median_time_past = true;
    }

    const int64_t nLockTimeCutoff{enforce_locktime_median_time_past ?
                                      (pindexPrev ? pindexPrev->GetMedianTimePast() : block.GetBlockTime()) :
                                      block.GetBlockTime()};

    // Check that all transactions are finalized
    for (const auto& tx : block.vtx) {
        if (!IsFinalTx(*tx, nHeight, nLockTimeCutoff)) {
            return state.Invalid(BlockValidationResult::BLOCK_CONSENSUS, "bad-txns-nonfinal", "non-final transaction");
        }
    }

    const CChainParams& params{chainman.GetParams()};
    if (fParticlMode) {
        if (block.IsProofOfStake()) {
            if (!chainman.IsInitialBlockDownload() &&
                !particl::CheckStakeUnique(block)) {
                //state.DoS(10, false, "bad-cs-duplicate", false, "duplicate coinstake");

                state.nFlags |= BLOCK_FAILED_DUPLICATE_STAKE;

                /*
                // TODO: ask peers which stake kernel they have
                if (chainActive.Tip()->nHeight < GetNumBlocksOfPeers() - 8) // peers have significantly longer chain, this node must've got the wrong stake 1st
                {
                    LogPrint(BCLog::POS, "%s: Ignoring CheckStakeUnique for block %s, chain height behind peers.\n", __func__, block.GetHash().ToString());
                    const COutPoint &kernel = block.vtx[0]->vin[0].prevout;
                    mapStakeSeen[kernel] = block.GetHash();
                } else
                    return state.DoS(20, false, "bad-cs-duplicate", false, "duplicate coinstake");
                */
            }

            // Limit the number of outputs in a coinstake txn to 6: 1 data + 1 treasury + 4 user
            if (nPrevTime >= params.GetConsensus().OpIsCoinstakeTime) {
                if (block.vtx[0]->vpout.size() > 6) {
                    return state.Invalid(BlockValidationResult::BLOCK_CONSENSUS, "bad-cs-outputs", "Too many outputs in coinstake");
                }
            }

            // Coinstake output 0 must be data output of blockheight
            int i;
            if (!block.vtx[0]->GetCoinStakeHeight(i)) {
                return state.Invalid(BlockValidationResult::BLOCK_CONSENSUS, "bad-cs-malformed", "coinstake txn is malformed");
            }

            if (i != nHeight) {
                return state.Invalid(BlockValidationResult::BLOCK_CONSENSUS, "bad-cs-height", "block height mismatch in coinstake");
            }

            std::vector<uint8_t> &vData = ((CTxOutData*)block.vtx[0]->vpout[0].get())->vData;
            if (vData.size() > 8 && vData[4] == DO_VOTE) {
                uint32_t voteToken;
                memcpy(&voteToken, &vData[5], 4);
                voteToken = le32toh(voteToken);

                LogPrint(BCLog::HDWALLET, _("Block %d casts vote for option %u of proposal %u.\n").translated.c_str(),
                    nHeight, voteToken >> 16, voteToken & 0xFFFF);
            }

            // check witness merkleroot, TODO: should witnessmerkleroot be hashed?
            bool malleated = false;
            uint256 hashWitness = BlockWitnessMerkleRoot(block, &malleated);

            if (hashWitness != block.hashWitnessMerkleRoot) {
                return state.Invalid(BlockValidationResult::BLOCK_MUTATED, "bad-witness-merkle-match", strprintf("%s : witness merkle commitment mismatch", __func__));
            }

            if (!CheckCoinStakeTimestamp(nHeight, block.GetBlockTime())) {
                return state.Invalid(BlockValidationResult::DOS_50, "bad-coinstake-time", strprintf("%s: coinstake timestamp violation nTimeBlock=%d", __func__, block.GetBlockTime()));
            }

            // Check timestamp against prev
            if (block.GetBlockTime() <= pindexPrev->GetPastTimeLimit() || particl::FutureDrift(block.GetBlockTime()) < pindexPrev->GetBlockTime()) {
                return state.Invalid(BlockValidationResult::DOS_50, "bad-block-time", strprintf("%s: block's timestamp is too early", __func__));
            }

            uint256 hashProof, targetProofOfStake;

            // IsInitialBlockDownload tests (!fImporting && !fReindex)
            // Blocks are connected at end of import / reindex
            if (accept_block && chainman.IsInitialBlockDownload()) {
                // CheckProofOfStake is run again during connectblock
            } else
            if (!CheckProofOfStake(chainman.ActiveChainstate(), state, pindexPrev, *block.vtx[0], block.nTime, block.nBits, hashProof, targetProofOfStake)) {
                return error("ContextualCheckBlock(): check proof-of-stake failed for block %s\n", block.GetHash().ToString());
            }
        } else {
            bool fCheckPOW = true; // TODO: pass properly
            if (fCheckPOW && !CheckProofOfWork(block.GetHash(), block.nBits, params.GetConsensus(), nHeight, params.GetLastImportHeight()))
                return state.Invalid(BlockValidationResult::BLOCK_INVALID_HEADER, "high-hash", "proof of work failed");

            // Enforce rule that the coinbase ends with serialized block height
            // genesis block scriptSig size will be different
            CScript expect = CScript() << OP_RETURN << nHeight;
            const CScript &scriptSig = block.vtx[0]->vin[0].scriptSig;
            if (scriptSig.size() < expect.size() ||
                !std::equal(expect.begin()
                    , expect.end(), scriptSig.begin() + scriptSig.size()-expect.size())) {
                return state.Invalid(BlockValidationResult::BLOCK_CONSENSUS, "bad-cb-height", "block height mismatch in coinbase");
            }
        }

        if (nHeight > 0 && !block.vtx[0]->IsCoinStake()) { // only genesis block can start with coinbase
            return state.Invalid(BlockValidationResult::BLOCK_CONSENSUS, "bad-cs-missing", "first tx is not coinstake");
        }

        if (nHeight > 0 &&  // skip genesis
            params.GetLastImportHeight() >= uint32_t(nHeight)) {
            // 2nd txn must be coinbase
            if (block.vtx.size() < 2 || !block.vtx[1]->IsCoinBase()) {
                return state.Invalid(BlockValidationResult::BLOCK_CONSENSUS, "bad-cb", "Second txn of import block must be coinbase");
            }

            // Check hash of genesis import txn matches expected hash.
            uint256 txnHash = block.vtx[1]->GetHash();
            if (!params.CheckImportCoinbase(nHeight, txnHash)) {
                return state.Invalid(BlockValidationResult::BLOCK_CONSENSUS, "bad-cb", "Incorrect outputs hash.");
            }
        } else {
            // 2nd txn can't be coinbase if block height > GetLastImportHeight
            if (block.vtx.size() > 1 && block.vtx[1]->IsCoinBase()) {
                return state.Invalid(BlockValidationResult::BLOCK_CONSENSUS, "bad-cb-multiple", "unexpected coinbase");
            }
        }
    } else {
        // Enforce rule that the coinbase starts with serialized block height
        if (DeploymentActiveAfter(pindexPrev, chainman, Consensus::DEPLOYMENT_HEIGHTINCB))
        {
            CScript expect = CScript() << nHeight;
            if (block.vtx[0]->vin[0].scriptSig.size() < expect.size() ||
                !std::equal(expect.begin(), expect.end(), block.vtx[0]->vin[0].scriptSig.begin())) {
                return state.Invalid(BlockValidationResult::BLOCK_CONSENSUS, "bad-cb-height", "block height mismatch in coinbase");
            }
        }

        // Validation for witness commitments.
        // * We compute the witness hash (which is the hash including witnesses) of all the block's transactions, except the
        //   coinbase (where 0x0000....0000 is used instead).
        // * The coinbase scriptWitness is a stack of a single 32-byte vector, containing a witness reserved value (unconstrained).
        // * We build a merkle tree with all those witness hashes as leaves (similar to the hashMerkleRoot in the block header).
        // * There must be at least one output whose scriptPubKey is a single 36-byte push, the first 4 bytes of which are
        //   {0xaa, 0x21, 0xa9, 0xed}, and the following 32 bytes are SHA256^2(witness root, witness reserved value). In case there are
        //   multiple, the last one is used.
        bool fHaveWitness = false;
        if (DeploymentActiveAfter(pindexPrev, chainman, Consensus::DEPLOYMENT_SEGWIT)) {
            int commitpos = GetWitnessCommitmentIndex(block);
            if (commitpos != NO_WITNESS_COMMITMENT) {
                bool malleated = false;
                uint256 hashWitness = BlockWitnessMerkleRoot(block, &malleated);
                // The malleation check is ignored; as the transaction tree itself
                // already does not permit it, it is impossible to trigger in the
                // witness tree.
                if (block.vtx[0]->vin[0].scriptWitness.stack.size() != 1 || block.vtx[0]->vin[0].scriptWitness.stack[0].size() != 32) {
                    return state.Invalid(BlockValidationResult::BLOCK_MUTATED, "bad-witness-nonce-size", strprintf("%s : invalid witness reserved value size", __func__));
                }
                CHash256().Write(hashWitness).Write(block.vtx[0]->vin[0].scriptWitness.stack[0]).Finalize(hashWitness);
                if (memcmp(hashWitness.begin(), &block.vtx[0]->vout[commitpos].scriptPubKey[6], 32)) {
                    return state.Invalid(BlockValidationResult::BLOCK_MUTATED, "bad-witness-merkle-match", strprintf("%s : witness merkle commitment mismatch", __func__));
                }
                fHaveWitness = true;
            }
        }

        // No witness data is allowed in blocks that don't commit to witness data, as this would otherwise leave room for spam
        if (!fHaveWitness) {
          for (const auto& tx : block.vtx) {
                if (tx->HasWitness()) {
                    return state.Invalid(BlockValidationResult::BLOCK_MUTATED, "unexpected-witness", strprintf("%s : unexpected witness data found", __func__));
                }
            }
        }
    }

    // After the coinbase witness reserved value and commitment are verified,
    // we can check if the block weight passes (before we've checked the
    // coinbase witness, it would be possible for the weight to be too
    // large by filling up the coinbase witness, which doesn't change
    // the block hash, so we couldn't mark the block as permanently
    // failed).
    if (GetBlockWeight(block) > MAX_BLOCK_WEIGHT) {
        return state.Invalid(BlockValidationResult::BLOCK_CONSENSUS, "bad-blk-weight", strprintf("%s : weight limit failed", __func__));
    }

    return true;
}

bool ChainstateManager::AcceptBlockHeader(const CBlockHeader& block, BlockValidationState& state, CBlockIndex** ppindex, bool min_pow_checked, bool fRequested)
{
    AssertLockHeld(cs_main);

    // Check for duplicate
    uint256 hash = block.GetHash();
    BlockMap::iterator miSelf{m_blockman.m_block_index.find(hash)};
    if (hash != GetConsensus().hashGenesisBlock) {
        if (miSelf != m_blockman.m_block_index.end()) {
            // Block header is already known.
            CBlockIndex* pindex = &(miSelf->second);
            if (state.m_chainman && !state.m_peerman) {
                state.m_peerman = state.m_chainman->m_peerman;
            }
            if (fParticlMode && !fRequested &&
                !state.m_chainman->IsInitialBlockDownload() && state.nodeId >= 0 &&
                !state.m_peerman->IncDuplicateHeaders(state.nodeId)) {
                state.m_punish_for_duplicates = true;
            }

            if (ppindex)
                *ppindex = pindex;
            if (pindex->nStatus & BLOCK_FAILED_MASK) {
                /*
                if (pindex->nFlags & BLOCK_FAILED_DUPLICATE_STAKE
                    && ProcessDuplicateStakeHeader(pindex, state.nodeId))
                {
                    // pass
                } else */
                LogPrint(BCLog::VALIDATION, "%s: block %s is marked invalid\n", __func__, hash.ToString());
                return state.Invalid(BlockValidationResult::BLOCK_CACHED_INVALID, "duplicate");
            }
            return true;
        }

        if (!CheckBlockHeader(block, state, GetConsensus())) {
            LogPrint(BCLog::VALIDATION, "%s: Consensus::CheckBlockHeader: %s, %s\n", __func__, hash.ToString(), state.ToString());
            return false;
        }

        // Get prev block index
        CBlockIndex* pindexPrev = nullptr;
        BlockMap::iterator mi{m_blockman.m_block_index.find(block.hashPrevBlock)};
        if (mi == m_blockman.m_block_index.end()) {
            LogPrint(BCLog::VALIDATION, "header %s has prev block not found: %s\n", hash.ToString(), block.hashPrevBlock.ToString());
            return state.Invalid(BlockValidationResult::BLOCK_MISSING_PREV, "prev-blk-not-found");
        }
        pindexPrev = &((*mi).second);
        if (pindexPrev->nStatus & BLOCK_FAILED_MASK) {
            LogPrint(BCLog::VALIDATION, "header %s has prev block invalid: %s\n", hash.ToString(), block.hashPrevBlock.ToString());
            return state.Invalid(BlockValidationResult::BLOCK_INVALID_PREV, "bad-prevblk");
        }
        if (!ContextualCheckBlockHeader(block, state, m_blockman, *this, pindexPrev)) {
            LogPrint(BCLog::VALIDATION, "%s: Consensus::ContextualCheckBlockHeader: %s, %s\n", __func__, hash.ToString(), state.ToString());
            return false;
        }

        /* Determine if this block descends from any block which has been found
         * invalid (m_failed_blocks), then mark pindexPrev and any blocks between
         * them as failed. For example:
         *
         *                D3
         *              /
         *      B2 - C2
         *    /         \
         *  A             D2 - E2 - F2
         *    \
         *      B1 - C1 - D1 - E1
         *
         * In the case that we attempted to reorg from E1 to F2, only to find
         * C2 to be invalid, we would mark D2, E2, and F2 as BLOCK_FAILED_CHILD
         * but NOT D3 (it was not in any of our candidate sets at the time).
         *
         * In any case D3 will also be marked as BLOCK_FAILED_CHILD at restart
         * in LoadBlockIndex.
         */
        if (!pindexPrev->IsValid(BLOCK_VALID_SCRIPTS)) {
            // The above does not mean "invalid": it checks if the previous block
            // hasn't been validated up to BLOCK_VALID_SCRIPTS. This is a performance
            // optimization, in the common case of adding a new block to the tip,
            // we don't need to iterate over the failed blocks list.
            for (const CBlockIndex* failedit : m_failed_blocks) {
                if (pindexPrev->GetAncestor(failedit->nHeight) == failedit) {
                    if (!(failedit->nStatus & BLOCK_FAILED_VALID)) {
                        LogPrintf("ERROR: Valid block in m_failed_blocks!\n");
                    }
                    CBlockIndex* invalid_walk = pindexPrev;
                    if (failedit->nStatus & BLOCK_FAILED_VALID)
                    while (invalid_walk != failedit) {
                        invalid_walk->nStatus |= BLOCK_FAILED_CHILD;
                        m_blockman.m_dirty_blockindex.insert(invalid_walk);
                        invalid_walk = invalid_walk->pprev;
                    }
                    LogPrint(BCLog::VALIDATION, "%s: %s prev block invalid ancestor %s\n", __func__, hash.ToString(), failedit->GetBlockHash().ToString());
                    return state.Invalid(BlockValidationResult::BLOCK_INVALID_PREV, "bad-prevblk");
                }
            }
        }
    }

    if (!min_pow_checked) {
        LogPrint(BCLog::VALIDATION, "%s: not adding new block header %s, missing anti-dos proof-of-work validation\n", __func__, hash.ToString());
        return state.Invalid(BlockValidationResult::BLOCK_HEADER_LOW_WORK, "too-little-chainwork");
    }

    bool force_accept = true;
    if (fParticlMode &&
        state.nodeId >= 0 &&
        state.m_chainman->HaveActiveChainstate() &&
        !state.m_chainman->IsInitialBlockDownload()) {
        if (!state.m_peerman->AddNodeHeader(state.nodeId, hash)) {
            LogPrintf("ERROR: %s: DoS limits\n", __func__);
            return state.Invalid(BlockValidationResult::DOS_20, "dos-limits");
        }
        force_accept = false;
    }

    CBlockIndex* pindex{m_blockman.AddToBlockIndex(block, m_best_header)};
    if (force_accept) {
        pindex->nFlags |= BLOCK_ACCEPTED;
    }

    if (ppindex)
        *ppindex = pindex;

    // Since this is the earliest point at which we have determined that a
    // header is both new and valid, log here.
    //
    // These messages are valuable for detecting potential selfish mining behavior;
    // if multiple displacing headers are seen near simultaneously across many
    // nodes in the network, this might be an indication of selfish mining. Having
    // this log by default when not in IBD ensures broad availability of this data
    // in case investigation is merited.
    const auto msg = strprintf(
        "Saw new header hash=%s height=%d", hash.ToString(), pindex->nHeight);

    if (IsInitialBlockDownload()) {
        LogPrintLevel(BCLog::VALIDATION, BCLog::Level::Debug, "%s\n", msg);
    } else {
        LogPrintf("%s\n", msg);
    }

    return true;
}

// Exposed wrapper for AcceptBlockHeader
bool ChainstateManager::ProcessNewBlockHeaders(const std::vector<CBlockHeader>& headers, bool min_pow_checked, BlockValidationState& state, const CBlockIndex** ppindex)
{
    state.m_chainman = this;
    AssertLockNotHeld(cs_main);
    {
        LOCK(cs_main);
        for (const CBlockHeader& header : headers) {
            CBlockIndex *pindex = nullptr; // Use a temp pindex instead of ppindex to avoid a const_cast
            bool accepted{AcceptBlockHeader(header, state, &pindex, min_pow_checked)};
            CheckBlockIndex();

            if (!accepted) {
                return false;
            }
            if (ppindex) {
                *ppindex = pindex;
            }
        }
    }
    if (NotifyHeaderTip(*this)) {
        if (IsInitialBlockDownload() && ppindex && *ppindex) {
            const CBlockIndex& last_accepted{**ppindex};
            const int64_t blocks_left{(GetTime() - last_accepted.GetBlockTime()) / GetConsensus().nPowTargetSpacing};
            const double progress{100.0 * last_accepted.nHeight / (last_accepted.nHeight + blocks_left)};
            LogPrintf("Synchronizing blockheaders, height: %d (~%.2f%%)\n", last_accepted.nHeight, progress);
        }
    }
    return true;
}

void ChainstateManager::ReportHeadersPresync(const arith_uint256& work, int64_t height, int64_t timestamp)
{
    AssertLockNotHeld(cs_main);
    {
        LOCK(cs_main);
        // Don't report headers presync progress if we already have a post-minchainwork header chain.
        // This means we lose reporting for potentially legitimate, but unlikely, deep reorgs, but
        // prevent attackers that spam low-work headers from filling our logs.
        if (m_best_header->nChainWork >= UintToArith256(GetConsensus().nMinimumChainWork)) return;
        // Rate limit headers presync updates to 4 per second, as these are not subject to DoS
        // protection.
        auto now = std::chrono::steady_clock::now();
        if (now < m_last_presync_update + std::chrono::milliseconds{250}) return;
        m_last_presync_update = now;
    }
    bool initial_download = IsInitialBlockDownload();
    GetNotifications().headerTip(GetSynchronizationState(initial_download), height, timestamp, /*presync=*/true);
    if (initial_download) {
        const int64_t blocks_left{(GetTime() - timestamp) / GetConsensus().nPowTargetSpacing};
        const double progress{100.0 * height / (height + blocks_left)};
        LogPrintf("Pre-synchronizing blockheaders, height: %d (~%.2f%%)\n", height, progress);
    }
}

/** Store block on disk. If dbp is non-nullptr, the file is known to already reside on disk */
bool ChainstateManager::AcceptBlock(const std::shared_ptr<const CBlock>& pblock, BlockValidationState& state, CBlockIndex** ppindex, bool fRequested, const FlatFilePos* dbp, bool* fNewBlock, bool min_pow_checked)
{
    const CBlock& block = *pblock;

    if (fNewBlock) *fNewBlock = false;
    AssertLockHeld(cs_main);

    CBlockIndex *pindexDummy = nullptr;
    CBlockIndex *&pindex = ppindex ? *ppindex : pindexDummy;

    bool accepted_header{AcceptBlockHeader(block, state, &pindex, min_pow_checked, fRequested)};
    CheckBlockIndex();

    if (!accepted_header)
        return false;

    // Check all requested blocks that we do not already have for validity and
    // save them to disk. Skip processing of unrequested blocks as an anti-DoS
    // measure, unless the blocks have more work than the active chain tip, and
    // aren't too far ahead of it, so are likely to be attached soon.
    bool fAlreadyHave = pindex->nStatus & BLOCK_HAVE_DATA;
    bool fHasMoreOrSameWork = (ActiveTip() ? pindex->nChainWork >= ActiveTip()->nChainWork : true);
    // Blocks that are too out-of-order needlessly limit the effectiveness of
    // pruning, because pruning will not delete block files that contain any
    // blocks which are too close in height to the tip.  Apply this test
    // regardless of whether pruning is enabled; it should generally be safe to
    // not process unrequested blocks.
    bool fTooFarAhead{pindex->nHeight > ActiveHeight() + int(MIN_BLOCKS_TO_KEEP)};

    // TODO: Decouple this function from the block download logic by removing fRequested
    // This requires some new chain data structure to efficiently look up if a
    // block is in a chain leading to a candidate for best tip, despite not
    // being such a candidate itself.
    // Note that this would break the getblockfrompeer RPC

    // TODO: deal better with return value and error conditions for duplicate
    // and unrequested blocks.
    if (fAlreadyHave) return true;
    if (!fRequested) {  // If we didn't ask for it:
        if (pindex->nTx != 0) return true;    // This is a previously-processed block that was pruned
        if (!fHasMoreOrSameWork) return true; // Don't process less-work chains
        if (fTooFarAhead) return true;        // Block height is too high

        // Protect against DoS attacks from low-work chains.
        // If our tip is behind, a peer could try to send us
        // low-work blocks on a fake chain that we would never
        // request; don't process these.
        if (pindex->nChainWork < MinimumChainWork()) return true;
    }

    const CChainParams& params{GetParams()};

    // Particl: ContextualCheckBlock is run below, after checking if the block should be delayed
    if (!CheckBlock(block, state, params.GetConsensus())) {
        if (state.IsInvalid() && state.GetResult() != BlockValidationResult::BLOCK_MUTATED) {
            pindex->nStatus |= BLOCK_FAILED_VALID;
            m_blockman.m_dirty_blockindex.insert(pindex);
        }
        return error("%s: %s", __func__, state.ToString());
    }

    if (block.IsProofOfStake()) {
        pindex->SetProofOfStake();
        pindex->prevoutStake = pblock->vtx[0]->vin[0].prevout;
        if (!pindex->pprev ||
            (pindex->pprev->bnStakeModifier.IsNull() &&
             pindex->pprev->GetBlockHash() != params.GetConsensus().hashGenesisBlock)) {
            // Block received out of order
            if (fParticlMode && !IsInitialBlockDownload()) {
                if (pindex->nFlags & BLOCK_DELAYED) {
                    // Block is already delayed
                    state.nFlags |= BLOCK_DELAYED;
                    return true;
                }
                pindex->nFlags |= BLOCK_DELAYED;
                return particl::DelayBlock(m_blockman, pblock, state);
            }
        } else {
            pindex->bnStakeModifier = ComputeStakeModifierV2(pindex->pprev, pindex->prevoutStake.hash);
        }
        pindex->nFlags = pindex->nFlags & uint32_t(~BLOCK_DELAYED);
        m_blockman.m_dirty_blockindex.insert(pindex);
    }

    if (!ContextualCheckBlock(block, state, *this, pindex->pprev, true)) {
        if (state.IsInvalid() && state.GetResult() != BlockValidationResult::BLOCK_MUTATED) {
            pindex->nStatus |= BLOCK_FAILED_VALID;
            m_blockman.m_dirty_blockindex.insert(pindex);
        }
        return error("%s: %s", __func__, state.ToString());
    }

    if (state.nFlags & BLOCK_STAKE_KERNEL_SPENT && !(state.nFlags & BLOCK_FAILED_DUPLICATE_STAKE)) {
        if (state.nodeId > -1) {
            state.m_peerman->MisbehavingById(state.nodeId, 20, "Spent kernel");
        }
    }

    // m_peerman is not set in unit tests
    if (m_peerman) {
        m_peerman->RemoveNodeHeader(pindex->GetBlockHash());
    }
    pindex->nFlags |= BLOCK_ACCEPTED;
    m_blockman.m_dirty_blockindex.insert(pindex);

    // Header is valid/has work, merkle tree and segwit merkle tree are good...RELAY NOW
    // (but if it does not build on our best tip, let the SendMessages loop relay it)
    if (!(state.nFlags & (BLOCK_STAKE_KERNEL_SPENT | BLOCK_FAILED_DUPLICATE_STAKE)) &&
        !IsInitialBlockDownload() && ActiveTip() == pindex->pprev) {
        GetMainSignals().NewPoWValidBlock(pindex, pblock);
    }

    // Write block to history file
    if (fNewBlock) *fNewBlock = true;
    try {
        FlatFilePos blockPos{m_blockman.SaveBlockToDisk(block, pindex->nHeight, dbp)};
        if (blockPos.IsNull()) {
            state.Error(strprintf("%s: Failed to find position to write new block to disk", __func__));
            return false;
        }
        ReceivedBlockTransactions(block, pindex, blockPos);
    } catch (const std::runtime_error& e) {
        return FatalError(GetNotifications(), state, std::string("System error: ") + e.what());
    }

    // TODO: FlushStateToDisk() handles flushing of both block and chainstate
    // data, so we should move this to ChainstateManager so that we can be more
    // intelligent about how we flush.
    // For now, since FlushStateMode::NONE is used, all that can happen is that
    // the block files may be pruned, so we can just call this on one
    // chainstate (particularly if we haven't implemented pruning with
    // background validation yet).
    ActiveChainstate().FlushStateToDisk(state, FlushStateMode::NONE);

    CheckBlockIndex();

    return true;
}

bool ChainstateManager::ProcessNewBlock(const std::shared_ptr<const CBlock>& block, bool force_processing, bool min_pow_checked, bool* new_block, NodeId node_id, PeerManager *peerman)
{
    AssertLockNotHeld(cs_main);

    CBlockIndex *pindex = nullptr;
    {
        /*
        uint256 hash = pblock->GetHash();
        // Limited duplicity on stake: prevents block flood attack
        // Duplicate stake allowed only when there is orphan child block
        if (!fReindex && !fImporting && pblock->IsProofOfStake() && setStakeSeen.count(pblock->GetProofOfStake()) && !mapOrphanBlocksByPrev.count(hash))
            return error("%s: Duplicate proof-of-stake (%s, %d) for block %s", pblock->GetProofOfStake().first.ToString(), pblock->GetProofOfStake().second, hash.ToString());
        */

        if (new_block) *new_block = false;
        BlockValidationState state;
        state.m_chainman = this;
        if (peerman) {
            state.m_peerman = peerman;
        } else {
            state.m_peerman = this->m_peerman;
        }
        if (node_id > -1) {
            state.nodeId = node_id;
        }

        // CheckBlock() does not support multi-threaded block validation because CBlock::fChecked can cause data race.
        // Therefore, the following critical section must include the CheckBlock() call as well.
        LOCK(cs_main);

        // Skipping AcceptBlock() for CheckBlock() failures means that we will never mark a block as invalid if
        // CheckBlock() fails.  This is protective against consensus failure if there are any unknown forms of block
        // malleability that cause CheckBlock() to fail; see e.g. CVE-2012-2459 and
        // https://lists.linuxfoundation.org/pipermail/bitcoin-dev/2019-February/016697.html.  Because CheckBlock() is
        // not very expensive, the anti-DoS benefits of caching failure (of a definitely-invalid block) are not substantial.
        bool ret = CheckBlock(*block, state, GetConsensus());
        if (ret) {
            // Store to disk
            ret = AcceptBlock(block, state, &pindex, force_processing, nullptr, new_block, min_pow_checked);
        }
        if (state.nFlags & BLOCK_DELAYED) {
            return true;
        }
        if (!ret) {
            if (fParticlMode && state.GetResult() != BlockValidationResult::BLOCK_MISSING_PREV) {
                // Mark block as invalid to prevent re-requesting from peer.
                // Block will have been added to the block index in AcceptBlockHeader
                CBlockIndex *pindex = ActiveChainstate().m_blockman.AddToBlockIndex(*block, m_best_header);
                ActiveChainstate().InvalidBlockFound(pindex, state);
            }
            GetMainSignals().BlockChecked(*block, state);
            return error("%s: AcceptBlock FAILED (%s)", __func__, state.ToString());
        }

        if (pindex && state.nFlags & BLOCK_FAILED_DUPLICATE_STAKE) {
            pindex->nFlags |= BLOCK_FAILED_DUPLICATE_STAKE;
            m_blockman.m_dirty_blockindex.insert(pindex);
            LogPrint(BCLog::POS, "%s Marking duplicate stake: %s.\n", __func__, pindex->GetBlockHash().ToString());
            GetMainSignals().BlockChecked(*block, state);
        }
    }

    NotifyHeaderTip(*this);

    BlockValidationState state; // Only used to report errors, not invalidity - ignore it
    state.m_chainman = this;
    if (peerman) {
        state.m_peerman = peerman;
    } else {
        state.m_peerman = this->m_peerman;
    }

    if (!ActiveChainstate().ActivateBestChain(state, block)) {
        return error("%s: ActivateBestChain failed (%s)", __func__, state.ToString());
    }

    Chainstate* bg_chain{WITH_LOCK(cs_main, return BackgroundSyncInProgress() ? m_ibd_chainstate.get() : nullptr)};
    BlockValidationState bg_state;
    if (bg_chain && !bg_chain->ActivateBestChain(bg_state, block)) {
        return error("%s: [background] ActivateBestChain failed (%s)", __func__, bg_state.ToString());
    }

    if (m_smsgman->IsEnabled() && m_blockman.m_opts.smsgscanincoming) {
        m_smsgman->ScanBlock(*block);
    }

    {
        assert(pindex);
        // Check here for blocks not connected to the chain, TODO: move to a timer.
        particl::CheckDelayedBlocks(ActiveChainstate().m_blockman, state, pindex->GetBlockHash());
    }

    return true;
}

MempoolAcceptResult ChainstateManager::ProcessTransaction(const CTransactionRef& tx, bool test_accept, bool ignore_locks)
{
    AssertLockHeld(cs_main);
    Chainstate& active_chainstate = ActiveChainstate();
    if (!active_chainstate.GetMempool()) {
        TxValidationState state;
        state.Invalid(TxValidationResult::TX_NO_MEMPOOL, "no-mempool");
        return MempoolAcceptResult::Failure(state);
    }
    auto result = AcceptToMemoryPool(active_chainstate, tx, GetTime(), /*bypass_limits=*/ false, test_accept, ignore_locks);
    active_chainstate.GetMempool()->check(active_chainstate.CoinsTip(), active_chainstate.m_chain.Height() + 1);
    return result;
}

bool TestBlockValidity(BlockValidationState& state,
                       const CChainParams& chainparams,
                       Chainstate& chainstate,
                       const CBlock& block,
                       CBlockIndex* pindexPrev,
                       bool fCheckPOW,
                       bool fCheckMerkleRoot)
{
    AssertLockHeld(cs_main);
    assert(pindexPrev && pindexPrev == chainstate.m_chain.Tip());
    CCoinsViewCache viewNew(&chainstate.CoinsTip());
    uint256 block_hash(block.GetHash());
    CBlockIndex indexDummy(block);
    indexDummy.pprev = pindexPrev;
    indexDummy.nHeight = pindexPrev->nHeight + 1;
    indexDummy.phashBlock = &block_hash;

    // NOTE: CheckBlockHeader is called by CheckBlock
    if (!ContextualCheckBlockHeader(block, state, chainstate.m_blockman, chainstate.m_chainman, pindexPrev))
        return error("%s: Consensus::ContextualCheckBlockHeader: %s", __func__, state.ToString());
    if (!CheckBlock(block, state, chainparams.GetConsensus(), fCheckPOW, fCheckMerkleRoot))
        return error("%s: Consensus::CheckBlock: %s", __func__, state.ToString());
    if (!ContextualCheckBlock(block, state, chainstate.m_chainman, pindexPrev))
        return error("%s: Consensus::ContextualCheckBlock: %s", __func__, state.ToString());
    if (!chainstate.ConnectBlock(block, state, &indexDummy, viewNew, true)) {
        return false;
    }
    assert(state.IsValid());

    return true;
}

/* This function is called from the RPC code for pruneblockchain */
void PruneBlockFilesManual(Chainstate& active_chainstate, int nManualPruneHeight)
{
    BlockValidationState state;
    if (!active_chainstate.FlushStateToDisk(
            state, FlushStateMode::NONE, nManualPruneHeight)) {
        LogPrintf("%s: failed to flush state (%s)\n", __func__, state.ToString());
    }
}

bool Chainstate::LoadChainTip()
{
    AssertLockHeld(cs_main);
    const CCoinsViewCache& coins_cache = CoinsTip();
    assert(!coins_cache.GetBestBlock().IsNull()); // Never called when the coins view is empty
    const CBlockIndex* tip = m_chain.Tip();

    if (tip && tip->GetBlockHash() == coins_cache.GetBestBlock()) {
        return true;
    }

    // Load pointer to end of best chain
    CBlockIndex* pindex = m_blockman.LookupBlockIndex(coins_cache.GetBestBlock());
    if (!pindex) {
        return false;
    }
    m_chain.SetTip(*pindex);
    PruneBlockIndexCandidates();

    tip = m_chain.Tip();
    LogPrintf("Loaded best chain: hashBestChain=%s height=%d date=%s progress=%f\n",
              tip->GetBlockHash().ToString(),
              m_chain.Height(),
              FormatISO8601DateTime(tip->GetBlockTime()),
              GuessVerificationProgress(m_chainman.GetParams().TxData(), tip));
    return true;
}

CVerifyDB::CVerifyDB(Notifications& notifications)
    : m_notifications{notifications}
{
    m_notifications.progress(_("Verifying blocks…"), 0, false);
}

CVerifyDB::~CVerifyDB()
{
    m_notifications.progress(bilingual_str{}, 100, false);
}

VerifyDBResult CVerifyDB::VerifyDB(
    Chainstate& chainstate,
    const Consensus::Params& consensus_params,
    CCoinsView& coinsview,
    int nCheckLevel, int nCheckDepth)
{
    AssertLockHeld(cs_main);

    if (chainstate.m_chain.Tip() == nullptr || chainstate.m_chain.Tip()->pprev == nullptr) {
        return VerifyDBResult::SUCCESS;
    }

    particl::fVerifyingDB = true;

    // Verify blocks in the best chain
    if (nCheckDepth <= 0 || nCheckDepth > chainstate.m_chain.Height()) {
        nCheckDepth = chainstate.m_chain.Height();
    }
    nCheckLevel = std::max(0, std::min(4, nCheckLevel));
    LogPrintf("Verifying last %i blocks at level %i\n", nCheckDepth, nCheckLevel);
    CCoinsViewCache coins(&coinsview);
    CBlockIndex* pindex;
    CBlockIndex* pindexFailure = nullptr;
    int nGoodTransactions = 0;
    BlockValidationState state;
    int reportDone = 0;
    bool skipped_no_block_data{false};
    bool skipped_l3_checks{false};
    LogPrintf("Verification progress: 0%%\n");

    const bool is_snapshot_cs{chainstate.m_from_snapshot_blockhash};

    for (pindex = chainstate.m_chain.Tip(); pindex && pindex->pprev; pindex = pindex->pprev) {
        const int percentageDone = std::max(1, std::min(99, (int)(((double)(chainstate.m_chain.Height() - pindex->nHeight)) / (double)nCheckDepth * (nCheckLevel >= 4 ? 50 : 100))));
        if (reportDone < percentageDone / 10) {
            // report every 10% step
            LogPrintf("Verification progress: %d%%\n", percentageDone);
            reportDone = percentageDone / 10;
        }
        m_notifications.progress(_("Verifying blocks…"), percentageDone, false);
        if (pindex->nHeight <= chainstate.m_chain.Height() - nCheckDepth) {
            break;
        }
        if ((chainstate.m_blockman.IsPruneMode() || is_snapshot_cs) && !(pindex->nStatus & BLOCK_HAVE_DATA)) {
            // If pruning or running under an assumeutxo snapshot, only go
            // back as far as we have data.
            LogPrintf("VerifyDB(): block verification stopping at height %d (no data). This could be due to pruning or use of an assumeutxo snapshot.\n", pindex->nHeight);
            skipped_no_block_data = true;
            break;
        }
        CBlock block;
        // check level 0: read from disk
        if (!chainstate.m_blockman.ReadBlockFromDisk(block, *pindex)) {
            LogPrintf("Verification error: ReadBlockFromDisk failed at %d, hash=%s\n", pindex->nHeight, pindex->GetBlockHash().ToString());
            return VerifyDBResult::CORRUPTED_BLOCK_DB;
        }
        // check level 1: verify block validity
        if (nCheckLevel >= 1 && !CheckBlock(block, state, consensus_params)) {
            LogPrintf("Verification error: found bad block at %d, hash=%s (%s)\n",
                      pindex->nHeight, pindex->GetBlockHash().ToString(), state.ToString());
            return VerifyDBResult::CORRUPTED_BLOCK_DB;
        }
        // check level 2: verify undo validity
        if (nCheckLevel >= 2 && pindex) {
            CBlockUndo undo;
            if (!pindex->GetUndoPos().IsNull()) {
                if (!chainstate.m_blockman.UndoReadFromDisk(undo, *pindex)) {
                    LogPrintf("Verification error: found bad undo data at %d, hash=%s\n", pindex->nHeight, pindex->GetBlockHash().ToString());
                    return VerifyDBResult::CORRUPTED_BLOCK_DB;
                }
            }
        }
        // check level 3: check for inconsistencies during memory-only disconnect of tip blocks
        size_t curr_coins_usage = coins.DynamicMemoryUsage() + chainstate.CoinsTip().DynamicMemoryUsage();

        if (nCheckLevel >= 3) {
            if (curr_coins_usage <= chainstate.m_coinstip_cache_size_bytes) {
                assert(coins.GetBestBlock() == pindex->GetBlockHash());
                DisconnectResult res = chainstate.DisconnectBlock(block, pindex, coins);
                if (res == DISCONNECT_FAILED) {
                    LogPrintf("Verification error: irrecoverable inconsistency in block data at %d, hash=%s\n", pindex->nHeight, pindex->GetBlockHash().ToString());
                    return VerifyDBResult::CORRUPTED_BLOCK_DB;
                }
                if (res == DISCONNECT_UNCLEAN) {
                    nGoodTransactions = 0;
                    pindexFailure = pindex;
                } else {
                    nGoodTransactions += block.vtx.size();
                }
            } else {
                skipped_l3_checks = true;
            }
        }
        if (chainstate.m_chainman.m_interrupt) return VerifyDBResult::INTERRUPTED;
    }
    if (pindexFailure) {
        LogPrintf("Verification error: coin database inconsistencies found (last %i blocks, %i good transactions before that)\n", chainstate.m_chain.Height() - pindexFailure->nHeight + 1, nGoodTransactions);
        return VerifyDBResult::CORRUPTED_BLOCK_DB;
    }
    if (skipped_l3_checks) {
        LogPrintf("Skipped verification of level >=3 (insufficient database cache size). Consider increasing -dbcache.\n");
    }

    // store block count as we move pindex at check level >= 4
    int block_count = chainstate.m_chain.Height() - pindex->nHeight;

    // check level 4: try reconnecting blocks
    if (nCheckLevel >= 4 && !skipped_l3_checks) {
        while (pindex != chainstate.m_chain.Tip()) {
            const int percentageDone = std::max(1, std::min(99, 100 - (int)(((double)(chainstate.m_chain.Height() - pindex->nHeight)) / (double)nCheckDepth * 50)));
            if (reportDone < percentageDone / 10) {
                // report every 10% step
                LogPrintf("Verification progress: %d%%\n", percentageDone);
                reportDone = percentageDone / 10;
            }
            m_notifications.progress(_("Verifying blocks…"), percentageDone, false);
            pindex = chainstate.m_chain.Next(pindex);
            CBlock block;
            if (!chainstate.m_blockman.ReadBlockFromDisk(block, *pindex)) {
                LogPrintf("Verification error: ReadBlockFromDisk failed at %d, hash=%s\n", pindex->nHeight, pindex->GetBlockHash().ToString());
                return VerifyDBResult::CORRUPTED_BLOCK_DB;
            }
            // Particl: Clear state, data from VerifyDB is not written to disk.
            BlockValidationState state;
            coins.ClearFlushed();
            if (!chainstate.ConnectBlock(block, state, pindex, coins)) {
                LogPrintf("Verification error: found unconnectable block at %d, hash=%s (%s)\n", pindex->nHeight, pindex->GetBlockHash().ToString(), state.ToString());
                return VerifyDBResult::CORRUPTED_BLOCK_DB;
            }
            if (chainstate.m_chainman.m_interrupt) return VerifyDBResult::INTERRUPTED;
        }
    }

    particl::fVerifyingDB = false;
    LogPrintf("Verification: No coin database inconsistencies in last %i blocks (%i transactions)\n", block_count, nGoodTransactions);

    if (skipped_l3_checks) {
        return VerifyDBResult::SKIPPED_L3_CHECKS;
    }
    if (skipped_no_block_data) {
        return VerifyDBResult::SKIPPED_MISSING_BLOCKS;
    }
    return VerifyDBResult::SUCCESS;
}

/** Apply the effects of a block on the utxo cache, ignoring that it may already have been applied. */
bool Chainstate::RollforwardBlock(const CBlockIndex* pindex, CCoinsViewCache& inputs)
{
    AssertLockHeld(cs_main);
    // TODO: merge with ConnectBlock
    CBlock block;
    if (!m_blockman.ReadBlockFromDisk(block, *pindex)) {
        return error("ReplayBlock(): ReadBlockFromDisk failed at %d, hash=%s", pindex->nHeight, pindex->GetBlockHash().ToString());
    }

    for (const CTransactionRef& tx : block.vtx) {
        if (!tx->IsCoinBase()) {
            for (const CTxIn &txin : tx->vin) {
                inputs.SpendCoin(txin.prevout);
            }
        }
        // Pass check = true as every addition may be an overwrite.
        AddCoins(inputs, *tx, pindex->nHeight, true);
    }
    return true;
}

bool Chainstate::ReplayBlocks()
{
    LOCK(cs_main);

    CCoinsView& db = this->CoinsDB();
    CCoinsViewCache cache(&db);

    std::vector<uint256> hashHeads = db.GetHeadBlocks();
    if (hashHeads.empty()) return true; // We're already in a consistent state.
    if (hashHeads.size() != 2) return error("ReplayBlocks(): unknown inconsistent state");

    m_chainman.GetNotifications().progress(_("Replaying blocks…"), 0, false);
    LogPrintf("Replaying blocks\n");

    const CBlockIndex* pindexOld = nullptr;  // Old tip during the interrupted flush.
    const CBlockIndex* pindexNew;            // New tip during the interrupted flush.
    const CBlockIndex* pindexFork = nullptr; // Latest block common to both the old and the new tip.

    if (m_blockman.m_block_index.count(hashHeads[0]) == 0) {
        return error("ReplayBlocks(): reorganization to unknown block requested");
    }
    pindexNew = &(m_blockman.m_block_index[hashHeads[0]]);

    if (!hashHeads[1].IsNull()) { // The old tip is allowed to be 0, indicating it's the first flush.
        if (m_blockman.m_block_index.count(hashHeads[1]) == 0) {
            return error("ReplayBlocks(): reorganization from unknown block requested");
        }
        pindexOld = &(m_blockman.m_block_index[hashHeads[1]]);
        pindexFork = LastCommonAncestor(pindexOld, pindexNew);
        assert(pindexFork != nullptr);
    }

    // Rollback along the old branch.
    while (pindexOld != pindexFork) {
        if (pindexOld->nHeight > 0) { // Never disconnect the genesis block.
            CBlock block;
            if (!m_blockman.ReadBlockFromDisk(block, *pindexOld)) {
                return error("RollbackBlock(): ReadBlockFromDisk() failed at %d, hash=%s", pindexOld->nHeight, pindexOld->GetBlockHash().ToString());
            }
            LogPrintf("Rolling back %s (%i)\n", pindexOld->GetBlockHash().ToString(), pindexOld->nHeight);
            DisconnectResult res = DisconnectBlock(block, pindexOld, cache);
            if (res == DISCONNECT_FAILED) {
                return error("RollbackBlock(): DisconnectBlock failed at %d, hash=%s", pindexOld->nHeight, pindexOld->GetBlockHash().ToString());
            }
            // If DISCONNECT_UNCLEAN is returned, it means a non-existing UTXO was deleted, or an existing UTXO was
            // overwritten. It corresponds to cases where the block-to-be-disconnect never had all its operations
            // applied to the UTXO set. However, as both writing a UTXO and deleting a UTXO are idempotent operations,
            // the result is still a version of the UTXO set with the effects of that block undone.
        }
        pindexOld = pindexOld->pprev;
    }

    // Roll forward from the forking point to the new tip.
    int nForkHeight = pindexFork ? pindexFork->nHeight : 0;
    for (int nHeight = nForkHeight + 1; nHeight <= pindexNew->nHeight; ++nHeight) {
        const CBlockIndex& pindex{*Assert(pindexNew->GetAncestor(nHeight))};

        LogPrintf("Rolling forward %s (%i)\n", pindex.GetBlockHash().ToString(), nHeight);
        m_chainman.GetNotifications().progress(_("Replaying blocks…"), (int)((nHeight - nForkHeight) * 100.0 / (pindexNew->nHeight - nForkHeight)), false);
        if (!RollforwardBlock(&pindex, cache)) return false;
    }

    cache.SetBestBlock(pindexNew->GetBlockHash(), pindexNew->nHeight);
    cache.Flush();
    m_chainman.GetNotifications().progress(bilingual_str{}, 100, false);
    return true;
}

bool Chainstate::NeedsRedownload() const
{
    AssertLockHeld(cs_main);

    // At and above m_params.SegwitHeight, segwit consensus rules must be validated
    CBlockIndex* block{m_chain.Tip()};

    while (block != nullptr && DeploymentActiveAt(*block, m_chainman, Consensus::DEPLOYMENT_SEGWIT)) {
        if (!(block->nStatus & BLOCK_OPT_WITNESS)) {
            // block is insufficiently validated for a segwit client
            return true;
        }
        block = block->pprev;
    }

    return false;
}

void Chainstate::ClearBlockIndexCandidates()
{
    AssertLockHeld(::cs_main);
    setBlockIndexCandidates.clear();
}

bool ChainstateManager::LoadBlockIndex()
{
    AssertLockHeld(cs_main);
    // Load block index from databases
    bool needs_init = fReindex;

    if (!fReindex) {
        bool ret{m_blockman.LoadBlockIndexDB(SnapshotBlockhash())};
        if (!ret) return false;

        m_blockman.ScanAndUnlinkAlreadyPrunedFiles();

        std::vector<CBlockIndex*> vSortedByHeight{m_blockman.GetAllBlockIndices()};
        std::sort(vSortedByHeight.begin(), vSortedByHeight.end(),
                  CBlockIndexHeightOnlyComparator());

        for (CBlockIndex* pindex : vSortedByHeight) {
            if (m_interrupt) return false;
            // If we have an assumeutxo-based chainstate, then the snapshot
            // block will be a candidate for the tip, but it may not be
            // VALID_TRANSACTIONS (eg if we haven't yet downloaded the block),
            // so we special-case the snapshot block as a potential candidate
            // here.
            if (pindex == GetSnapshotBaseBlock() ||
                    (pindex->IsValid(BLOCK_VALID_TRANSACTIONS) &&
                     (pindex->HaveNumChainTxs() || pindex->pprev == nullptr))) {

                for (Chainstate* chainstate : GetAll()) {
                    chainstate->TryAddBlockIndexCandidate(pindex);
                }
            }
            if (pindex->nStatus & BLOCK_FAILED_MASK && (!m_best_invalid || pindex->nChainWork > m_best_invalid->nChainWork)) {
                m_best_invalid = pindex;
            }
            if (pindex->IsValid(BLOCK_VALID_TREE) && (m_best_header == nullptr || CBlockIndexWorkComparator()(m_best_header, pindex)))
                m_best_header = pindex;
        }

        needs_init = m_blockman.m_block_index.empty();
    }

    if (needs_init) {
        // Everything here is for *new* reindex/DBs. Thus, though
        // LoadBlockIndexDB may have set fReindex if we shut down
        // mid-reindex previously, we don't check fReindex and
        // instead only check it prior to LoadBlockIndexDB to set
        // needs_init.

        LogPrintf("Initializing databases...\n");
        m_blockman.m_block_tree_db->WriteFlag("v1", true);
        m_blockman.m_block_tree_db->WriteFlag("v2", true);

        // Use the provided setting for indices in the new database
        fAddressIndex = m_blockman.m_opts.addressindex;
        m_blockman.m_block_tree_db->WriteFlag("addressindex", fAddressIndex);
        LogPrintf("%s: address index %s\n", __func__, fAddressIndex ? "enabled" : "disabled");
        fTimestampIndex = m_blockman.m_opts.timestampindex;
        m_blockman.m_block_tree_db->WriteFlag("timestampindex", fTimestampIndex);
        LogPrintf("%s: timestamp index %s\n", __func__, fTimestampIndex ? "enabled" : "disabled");
        fSpentIndex = m_blockman.m_opts.spentindex;
        m_blockman.m_block_tree_db->WriteFlag("spentindex", fSpentIndex);
        LogPrintf("%s: spent index %s\n", __func__, fSpentIndex ? "enabled" : "disabled");
        fBalancesIndex = m_blockman.m_opts.balancesindex;
        m_blockman.m_block_tree_db->WriteFlag("balancesindex", fBalancesIndex);
        LogPrintf("%s: balances index %s\n", __func__, fBalancesIndex ? "enabled" : "disabled");
    }
    return true;
}

bool Chainstate::LoadGenesisBlock()
{
    LOCK(cs_main);

    const CChainParams& params{m_chainman.GetParams()};

    // Check whether we're already initialized by checking for genesis in
    // m_blockman.m_block_index. Note that we can't use m_chain here, since it is
    // set based on the coins db, not the block index db, which is the only
    // thing loaded at this point.
    if (m_blockman.m_block_index.count(params.GenesisBlock().GetHash()))
        return true;

    try {
        const CBlock& block = params.GenesisBlock();
        FlatFilePos blockPos{m_blockman.SaveBlockToDisk(block, 0, nullptr)};
        if (blockPos.IsNull()) {
            return error("%s: writing genesis block to disk failed", __func__);
        }
        CBlockIndex* pindex = m_blockman.AddToBlockIndex(block, m_chainman.m_best_header);
        pindex->nFlags |= BLOCK_ACCEPTED;
        m_chainman.ReceivedBlockTransactions(block, pindex, blockPos);
    } catch (const std::runtime_error& e) {
        return error("%s: failed to write genesis block: %s", __func__, e.what());
    }

    return true;
}

void ChainstateManager::LoadExternalBlockFile(
    AutoFile& file_in,
    FlatFilePos* dbp,
    std::multimap<uint256, FlatFilePos>* blocks_with_unknown_parent)
{
    // Either both should be specified (-reindex), or neither (-loadblock).
    assert(!dbp == !blocks_with_unknown_parent);

    const auto start{SteadyClock::now()};
    const CChainParams& params{GetParams()};

    fAddressIndex = m_blockman.m_opts.addressindex;
    fTimestampIndex = m_blockman.m_opts.timestampindex;
    fSpentIndex = m_blockman.m_opts.spentindex;
    fBalancesIndex = m_blockman.m_opts.balancesindex;

    int nLoaded = 0;
    try {
        BufferedFile blkdat{file_in, 2 * MAX_BLOCK_SERIALIZED_SIZE, MAX_BLOCK_SERIALIZED_SIZE + 8};
        // nRewind indicates where to resume scanning in case something goes wrong,
        // such as a block fails to deserialize.
        uint64_t nRewind = blkdat.GetPos();
        while (!blkdat.eof()) {
            if (m_interrupt) return;

            blkdat.SetPos(nRewind);
            nRewind++; // start one byte further next time, in case of failure
            blkdat.SetLimit(); // remove former limit
            unsigned int nSize = 0;
            try {
                // locate a header
                MessageStartChars buf;
                blkdat.FindByte(std::byte(params.MessageStart()[0]));
                nRewind = blkdat.GetPos() + 1;
                blkdat >> buf;
                if (buf != params.MessageStart()) {
                    continue;
                }
                // read size
                blkdat >> nSize;
                if (nSize < 80 || nSize > MAX_BLOCK_SERIALIZED_SIZE)
                    continue;
            } catch (const std::exception&) {
                // no valid block header found; don't complain
                // (this happens at the end of every blk.dat file)
                break;
            }
            try {
                // read block header
                const uint64_t nBlockPos{blkdat.GetPos()};
                if (dbp)
                    dbp->nPos = nBlockPos;
                blkdat.SetLimit(nBlockPos + nSize);
                CBlockHeader header;
                blkdat >> header;
                const uint256 hash{header.GetHash()};
                // Skip the rest of this block (this may read from disk into memory); position to the marker before the
                // next block, but it's still possible to rewind to the start of the current block (without a disk read).
                nRewind = nBlockPos + nSize;
                blkdat.SkipTo(nRewind);

                std::shared_ptr<CBlock> pblock{}; // needs to remain available after the cs_main lock is released to avoid duplicate reads from disk

                {
                    LOCK(cs_main);
                    // detect out of order blocks, and store them for later
                    if (hash != params.GetConsensus().hashGenesisBlock && !m_blockman.LookupBlockIndex(header.hashPrevBlock)) {
                        LogPrint(BCLog::REINDEX, "%s: Out of order block %s, parent %s not known\n", __func__, hash.ToString(),
                                 header.hashPrevBlock.ToString());
                        if (dbp && blocks_with_unknown_parent) {
                            blocks_with_unknown_parent->emplace(header.hashPrevBlock, *dbp);
                        }
                        continue;
                    }

                    // process in case the block isn't known yet
                    const CBlockIndex* pindex = m_blockman.LookupBlockIndex(hash);
                    if (!pindex || (pindex->nStatus & BLOCK_HAVE_DATA) == 0) {

                        // This block can be processed immediately; rewind to its start, read and deserialize it.
                        blkdat.SetPos(nBlockPos);
                        pblock = std::make_shared<CBlock>();
                        blkdat >> TX_WITH_WITNESS(*pblock);
                        nRewind = blkdat.GetPos();

                        BlockValidationState state;
                        state.m_chainman = this;
                        if (AcceptBlock(pblock, state, nullptr, true, dbp, nullptr, true)) {
                            nLoaded++;
                        }
                        if (state.IsError()) {
                            break;
                        }
                    } else if (hash != params.GetConsensus().hashGenesisBlock && pindex->nHeight % 1000 == 0) {
                        LogPrint(BCLog::REINDEX, "Block Import: already had block %s at height %d\n", hash.ToString(), pindex->nHeight);
                    }
                }

                // Activate the genesis block so normal node progress can continue
                if (hash == params.GetConsensus().hashGenesisBlock) {
                    bool genesis_activation_failure = false;
                    for (auto c : GetAll()) {
                        BlockValidationState state;
                        state.m_chainman = this;
                        if (!c->ActivateBestChain(state, nullptr)) {
                            genesis_activation_failure = true;
                            break;
                        }
                    }
                    if (genesis_activation_failure) {
                        break;
                    }
                }

                if (m_blockman.IsPruneMode() && !fReindex && pblock) {
                    // must update the tip for pruning to work while importing with -loadblock.
                    // this is a tradeoff to conserve disk space at the expense of time
                    // spent updating the tip to be able to prune.
                    // otherwise, ActivateBestChain won't be called by the import process
                    // until after all of the block files are loaded. ActivateBestChain can be
                    // called by concurrent network message processing. but, that is not
                    // reliable for the purpose of pruning while importing.
                    bool activation_failure = false;
                    for (auto c : GetAll()) {
                        BlockValidationState state;
                        if (!c->ActivateBestChain(state, pblock)) {
                            LogPrint(BCLog::REINDEX, "failed to activate chain (%s)\n", state.ToString());
                            activation_failure = true;
                            break;
                        }
                    }
                    if (activation_failure) {
                        break;
                    }
                }

                NotifyHeaderTip(*this);

                if (!blocks_with_unknown_parent) continue;

                // Recursively process earlier encountered successors of this block
                std::deque<uint256> queue;
                queue.push_back(hash);
                while (!queue.empty()) {
                    uint256 head = queue.front();
                    queue.pop_front();
                    auto range = blocks_with_unknown_parent->equal_range(head);
                    while (range.first != range.second) {
                        std::multimap<uint256, FlatFilePos>::iterator it = range.first;
                        std::shared_ptr<CBlock> pblockrecursive = std::make_shared<CBlock>();
                        if (m_blockman.ReadBlockFromDisk(*pblockrecursive, it->second)) {
                            LogPrint(BCLog::REINDEX, "%s: Processing out of order child %s of %s\n", __func__, pblockrecursive->GetHash().ToString(),
                                    head.ToString());
                            LOCK(cs_main);
                            BlockValidationState dummy;
                            dummy.m_chainman = this;
                            if (AcceptBlock(pblockrecursive, dummy, nullptr, true, &it->second, nullptr, true)) {
                                nLoaded++;
                                queue.push_back(pblockrecursive->GetHash());
                            }
                        }
                        range.first++;
                        blocks_with_unknown_parent->erase(it);
                        NotifyHeaderTip(*this);
                    }
                }
            } catch (const std::exception& e) {
                // historical bugs added extra data to the block files that does not deserialize cleanly.
                // commonly this data is between readable blocks, but it does not really matter. such data is not fatal to the import process.
                // the code that reads the block files deals with invalid data by simply ignoring it.
                // it continues to search for the next {4 byte magic message start bytes + 4 byte length + block} that does deserialize cleanly
                // and passes all of the other block validation checks dealing with POW and the merkle root, etc...
                // we merely note with this informational log message when unexpected data is encountered.
                // we could also be experiencing a storage system read error, or a read of a previous bad write. these are possible, but
                // less likely scenarios. we don't have enough information to tell a difference here.
                // the reindex process is not the place to attempt to clean and/or compact the block files. if so desired, a studious node operator
                // may use knowledge of the fact that the block files are not entirely pristine in order to prepare a set of pristine, and
                // perhaps ordered, block files for later reindexing.
                LogPrint(BCLog::REINDEX, "%s: unexpected data at file offset 0x%x - %s. continuing\n", __func__, (nRewind - 1), e.what());
            }
        }
    } catch (const std::runtime_error& e) {
        GetNotifications().fatalError(std::string("System error: ") + e.what());
    }
    LogPrintf("Loaded %i blocks from external file in %dms\n", nLoaded, Ticks<std::chrono::milliseconds>(SteadyClock::now() - start));
}

void ChainstateManager::CheckBlockIndex()
{
    if (!ShouldCheckBlockIndex()) {
        return;
    }

    LOCK(cs_main);

    // During a reindex, we read the genesis block and call CheckBlockIndex before ActivateBestChain,
    // so we have the genesis block in m_blockman.m_block_index but no active chain. (A few of the
    // tests when iterating the block tree require that m_chain has been initialized.)
    if (ActiveChain().Height() < 0) {
        assert(m_blockman.m_block_index.size() <= 1);
        return;
    }

    // Build forward-pointing map of the entire block tree.
    std::multimap<CBlockIndex*,CBlockIndex*> forward;
    for (auto& [_, block_index] : m_blockman.m_block_index) {
        forward.emplace(block_index.pprev, &block_index);
    }

    assert(forward.size() == m_blockman.m_block_index.size());

    std::pair<std::multimap<CBlockIndex*,CBlockIndex*>::iterator,std::multimap<CBlockIndex*,CBlockIndex*>::iterator> rangeGenesis = forward.equal_range(nullptr);
    CBlockIndex *pindex = rangeGenesis.first->second;
    rangeGenesis.first++;
    assert(rangeGenesis.first == rangeGenesis.second); // There is only one index entry with parent nullptr.

    // Iterate over the entire block tree, using depth-first search.
    // Along the way, remember whether there are blocks on the path from genesis
    // block being explored which are the first to have certain properties.
    size_t nNodes = 0;
    int nHeight = 0;
    CBlockIndex* pindexFirstInvalid = nullptr; // Oldest ancestor of pindex which is invalid.
    CBlockIndex* pindexFirstMissing = nullptr; // Oldest ancestor of pindex which does not have BLOCK_HAVE_DATA.
    CBlockIndex* pindexFirstNeverProcessed = nullptr; // Oldest ancestor of pindex for which nTx == 0.
    CBlockIndex* pindexFirstNotTreeValid = nullptr; // Oldest ancestor of pindex which does not have BLOCK_VALID_TREE (regardless of being valid or not).
    CBlockIndex* pindexFirstNotTransactionsValid = nullptr; // Oldest ancestor of pindex which does not have BLOCK_VALID_TRANSACTIONS (regardless of being valid or not).
    CBlockIndex* pindexFirstNotChainValid = nullptr; // Oldest ancestor of pindex which does not have BLOCK_VALID_CHAIN (regardless of being valid or not).
    CBlockIndex* pindexFirstNotScriptsValid = nullptr; // Oldest ancestor of pindex which does not have BLOCK_VALID_SCRIPTS (regardless of being valid or not).
    CBlockIndex* pindexFirstAssumeValid = nullptr; // Oldest ancestor of pindex which has BLOCK_ASSUMED_VALID
    while (pindex != nullptr) {
        nNodes++;
        if (pindexFirstAssumeValid == nullptr && pindex->nStatus & BLOCK_ASSUMED_VALID) pindexFirstAssumeValid = pindex;
        if (pindexFirstInvalid == nullptr && pindex->nStatus & BLOCK_FAILED_VALID) pindexFirstInvalid = pindex;
        if (pindexFirstMissing == nullptr && !(pindex->nStatus & BLOCK_HAVE_DATA)) {
            pindexFirstMissing = pindex;
        }
        if (pindexFirstNeverProcessed == nullptr && pindex->nTx == 0) pindexFirstNeverProcessed = pindex;
        if (pindex->pprev != nullptr && pindexFirstNotTreeValid == nullptr && (pindex->nStatus & BLOCK_VALID_MASK) < BLOCK_VALID_TREE) pindexFirstNotTreeValid = pindex;

        if (pindex->pprev != nullptr && !pindex->IsAssumedValid()) {
            // Skip validity flag checks for BLOCK_ASSUMED_VALID index entries, since these
            // *_VALID_MASK flags will not be present for index entries we are temporarily assuming
            // valid.
            if (pindexFirstNotTransactionsValid == nullptr &&
                    (pindex->nStatus & BLOCK_VALID_MASK) < BLOCK_VALID_TRANSACTIONS) {
                pindexFirstNotTransactionsValid = pindex;
            }

            if (pindexFirstNotChainValid == nullptr &&
                    (pindex->nStatus & BLOCK_VALID_MASK) < BLOCK_VALID_CHAIN) {
                pindexFirstNotChainValid = pindex;
            }

            if (pindexFirstNotScriptsValid == nullptr &&
                    (pindex->nStatus & BLOCK_VALID_MASK) < BLOCK_VALID_SCRIPTS) {
                pindexFirstNotScriptsValid = pindex;
            }
        }

        // Begin: actual consistency checks.
        if (pindex->pprev == nullptr) {
            // Genesis block checks.
            assert(pindex->GetBlockHash() == GetConsensus().hashGenesisBlock); // Genesis block's hash must match.
            for (auto c : GetAll()) {
                if (c->m_chain.Genesis() != nullptr) {
                    assert(pindex == c->m_chain.Genesis()); // The chain's genesis block must be this block.
                }
            }
        }
        if (!pindex->HaveNumChainTxs()) assert(pindex->nSequenceId <= 0); // nSequenceId can't be set positive for blocks that aren't linked (negative is used for preciousblock)
        // VALID_TRANSACTIONS is equivalent to nTx > 0 for all nodes (whether or not pruning has occurred).
        // HAVE_DATA is only equivalent to nTx > 0 (or VALID_TRANSACTIONS) if no pruning has occurred.
        // Unless these indexes are assumed valid and pending block download on a
        // background chainstate.
        if (!m_blockman.m_have_pruned && !pindex->IsAssumedValid()) {
            // If we've never pruned, then HAVE_DATA should be equivalent to nTx > 0
            assert(!(pindex->nStatus & BLOCK_HAVE_DATA) == (pindex->nTx == 0));
            if (pindexFirstAssumeValid == nullptr) {
                // If we've got some assume valid blocks, then we might have
                // missing blocks (not HAVE_DATA) but still treat them as
                // having been processed (with a fake nTx value). Otherwise, we
                // can assert that these are the same.
                assert(pindexFirstMissing == pindexFirstNeverProcessed);
            }
        } else {
            // If we have pruned, then we can only say that HAVE_DATA implies nTx > 0
            if (pindex->nStatus & BLOCK_HAVE_DATA) assert(pindex->nTx > 0);
        }
        if (pindex->nStatus & BLOCK_HAVE_UNDO) assert(pindex->nStatus & BLOCK_HAVE_DATA);
        if (pindex->IsAssumedValid()) {
            // Assumed-valid blocks should have some nTx value.
            assert(pindex->nTx > 0);
            // Assumed-valid blocks should connect to the main chain.
            assert((pindex->nStatus & BLOCK_VALID_MASK) >= BLOCK_VALID_TREE);
        } else {
            // Otherwise there should only be an nTx value if we have
            // actually seen a block's transactions.
            assert(((pindex->nStatus & BLOCK_VALID_MASK) >= BLOCK_VALID_TRANSACTIONS) == (pindex->nTx > 0)); // This is pruning-independent.
        }
        // All parents having had data (at some point) is equivalent to all parents being VALID_TRANSACTIONS, which is equivalent to HaveNumChainTxs().
        assert((pindexFirstNeverProcessed == nullptr) == pindex->HaveNumChainTxs());
        assert((pindexFirstNotTransactionsValid == nullptr) == pindex->HaveNumChainTxs());
        assert(pindex->nHeight == nHeight); // nHeight must be consistent.
        assert(pindex->pprev == nullptr || pindex->nChainWork >= pindex->pprev->nChainWork); // For every block except the genesis block, the chainwork must be larger than the parent's.
        assert(nHeight < 2 || (pindex->pskip && (pindex->pskip->nHeight < nHeight))); // The pskip pointer must point back for all but the first 2 blocks.
        assert(pindexFirstNotTreeValid == nullptr); // All m_blockman.m_block_index entries must at least be TREE valid
        if ((pindex->nStatus & BLOCK_VALID_MASK) >= BLOCK_VALID_TREE) assert(pindexFirstNotTreeValid == nullptr); // TREE valid implies all parents are TREE valid
        if ((pindex->nStatus & BLOCK_VALID_MASK) >= BLOCK_VALID_CHAIN) assert(pindexFirstNotChainValid == nullptr); // CHAIN valid implies all parents are CHAIN valid
        if ((pindex->nStatus & BLOCK_VALID_MASK) >= BLOCK_VALID_SCRIPTS) assert(pindexFirstNotScriptsValid == nullptr); // SCRIPTS valid implies all parents are SCRIPTS valid
        if (pindexFirstInvalid == nullptr) {
            // Checks for not-invalid blocks.
            assert((pindex->nStatus & BLOCK_FAILED_MASK) == 0); // The failed mask cannot be set for blocks without invalid parents.
        }
        // Make sure nChainTx sum is correctly computed.
        unsigned int prev_chain_tx = pindex->pprev ? pindex->pprev->nChainTx : 0;
        assert((pindex->nChainTx == pindex->nTx + prev_chain_tx)
               // Transaction may be completely unset - happens if only the header was accepted but the block hasn't been processed.
               || (pindex->nChainTx == 0 && pindex->nTx == 0)
               // nChainTx may be unset, but nTx set (if a block has been accepted, but one of its predecessors hasn't been processed yet)
               || (pindex->nChainTx == 0 && prev_chain_tx == 0 && pindex->pprev)
               // Transaction counts prior to snapshot are unknown.
               || pindex->IsAssumedValid());
        // Chainstate-specific checks on setBlockIndexCandidates
        for (auto c : GetAll()) {
            if (c->m_chain.Tip() == nullptr) continue;
            if (!CBlockIndexWorkComparator()(pindex, c->m_chain.Tip()) && pindexFirstNeverProcessed == nullptr) {
                if (pindexFirstInvalid == nullptr) {
                    const bool is_active = c == &ActiveChainstate();
                    // If this block sorts at least as good as the current tip and
                    // is valid and we have all data for its parents, it must be in
                    // setBlockIndexCandidates.  m_chain.Tip() must also be there
                    // even if some data has been pruned.
                    //
                    if ((pindexFirstMissing == nullptr || pindex == c->m_chain.Tip())) {
                        // The active chainstate should always have this block
                        // as a candidate, but a background chainstate should
                        // only have it if it is an ancestor of the snapshot base.
                        if (is_active || GetSnapshotBaseBlock()->GetAncestor(pindex->nHeight) == pindex) {
                            assert(c->setBlockIndexCandidates.count(pindex));
                        }
                    }
                    // If some parent is missing, then it could be that this block was in
                    // setBlockIndexCandidates but had to be removed because of the missing data.
                    // In this case it must be in m_blocks_unlinked -- see test below.
                }
            } else { // If this block sorts worse than the current tip or some ancestor's block has never been seen, it cannot be in setBlockIndexCandidates.
                assert(c->setBlockIndexCandidates.count(pindex) == 0);
            }
        }
        // Check whether this block is in m_blocks_unlinked.
        std::pair<std::multimap<CBlockIndex*,CBlockIndex*>::iterator,std::multimap<CBlockIndex*,CBlockIndex*>::iterator> rangeUnlinked = m_blockman.m_blocks_unlinked.equal_range(pindex->pprev);
        bool foundInUnlinked = false;
        while (rangeUnlinked.first != rangeUnlinked.second) {
            assert(rangeUnlinked.first->first == pindex->pprev);
            if (rangeUnlinked.first->second == pindex) {
                foundInUnlinked = true;
                break;
            }
            rangeUnlinked.first++;
        }
        if (pindex->pprev && (pindex->nStatus & BLOCK_HAVE_DATA) && pindexFirstNeverProcessed != nullptr && pindexFirstInvalid == nullptr) {
            // If this block has block data available, some parent was never received, and has no invalid parents, it must be in m_blocks_unlinked.
            assert(foundInUnlinked);
        }
        if (!(pindex->nStatus & BLOCK_HAVE_DATA)) assert(!foundInUnlinked); // Can't be in m_blocks_unlinked if we don't HAVE_DATA
        if (pindexFirstMissing == nullptr) assert(!foundInUnlinked); // We aren't missing data for any parent -- cannot be in m_blocks_unlinked.
        if (pindex->pprev && (pindex->nStatus & BLOCK_HAVE_DATA) && pindexFirstNeverProcessed == nullptr && pindexFirstMissing != nullptr) {
            // We HAVE_DATA for this block, have received data for all parents at some point, but we're currently missing data for some parent.
            assert(m_blockman.m_have_pruned || pindexFirstAssumeValid != nullptr); // We must have pruned, or else we're using a snapshot (causing us to have faked the received data for some parent(s)).
            // This block may have entered m_blocks_unlinked if:
            //  - it has a descendant that at some point had more work than the
            //    tip, and
            //  - we tried switching to that descendant but were missing
            //    data for some intermediate block between m_chain and the
            //    tip.
            // So if this block is itself better than any m_chain.Tip() and it wasn't in
            // setBlockIndexCandidates, then it must be in m_blocks_unlinked.
            for (auto c : GetAll()) {
                const bool is_active = c == &ActiveChainstate();
                if (!CBlockIndexWorkComparator()(pindex, c->m_chain.Tip()) && c->setBlockIndexCandidates.count(pindex) == 0) {
                    if (pindexFirstInvalid == nullptr) {
                        if (is_active || GetSnapshotBaseBlock()->GetAncestor(pindex->nHeight) == pindex) {
                            assert(foundInUnlinked);
                        }
                    }
                }
            }
        }
        // assert(pindex->GetBlockHash() == pindex->GetBlockHeader().GetHash()); // Perhaps too slow
        // End: actual consistency checks.

        // Try descending into the first subnode.
        std::pair<std::multimap<CBlockIndex*,CBlockIndex*>::iterator,std::multimap<CBlockIndex*,CBlockIndex*>::iterator> range = forward.equal_range(pindex);
        if (range.first != range.second) {
            // A subnode was found.
            pindex = range.first->second;
            nHeight++;
            continue;
        }
        // This is a leaf node.
        // Move upwards until we reach a node of which we have not yet visited the last child.
        while (pindex) {
            // We are going to either move to a parent or a sibling of pindex.
            // If pindex was the first with a certain property, unset the corresponding variable.
            if (pindex == pindexFirstInvalid) pindexFirstInvalid = nullptr;
            if (pindex == pindexFirstMissing) pindexFirstMissing = nullptr;
            if (pindex == pindexFirstNeverProcessed) pindexFirstNeverProcessed = nullptr;
            if (pindex == pindexFirstNotTreeValid) pindexFirstNotTreeValid = nullptr;
            if (pindex == pindexFirstNotTransactionsValid) pindexFirstNotTransactionsValid = nullptr;
            if (pindex == pindexFirstNotChainValid) pindexFirstNotChainValid = nullptr;
            if (pindex == pindexFirstNotScriptsValid) pindexFirstNotScriptsValid = nullptr;
            if (pindex == pindexFirstAssumeValid) pindexFirstAssumeValid = nullptr;
            // Find our parent.
            CBlockIndex* pindexPar = pindex->pprev;
            // Find which child we just visited.
            std::pair<std::multimap<CBlockIndex*,CBlockIndex*>::iterator,std::multimap<CBlockIndex*,CBlockIndex*>::iterator> rangePar = forward.equal_range(pindexPar);
            while (rangePar.first->second != pindex) {
                assert(rangePar.first != rangePar.second); // Our parent must have at least the node we're coming from as child.
                rangePar.first++;
            }
            // Proceed to the next one.
            rangePar.first++;
            if (rangePar.first != rangePar.second) {
                // Move to the sibling.
                pindex = rangePar.first->second;
                break;
            } else {
                // Move up further.
                pindex = pindexPar;
                nHeight--;
                continue;
            }
        }
    }

    // Check that we actually traversed the entire map.
    assert(nNodes == forward.size());
}

std::string Chainstate::ToString()
{
    AssertLockHeld(::cs_main);
    CBlockIndex* tip = m_chain.Tip();
    return strprintf("Chainstate [%s] @ height %d (%s)",
                     m_from_snapshot_blockhash ? "snapshot" : "ibd",
                     tip ? tip->nHeight : -1, tip ? tip->GetBlockHash().ToString() : "null");
}

bool Chainstate::ResizeCoinsCaches(size_t coinstip_size, size_t coinsdb_size)
{
    AssertLockHeld(::cs_main);
    if (coinstip_size == m_coinstip_cache_size_bytes &&
            coinsdb_size == m_coinsdb_cache_size_bytes) {
        // Cache sizes are unchanged, no need to continue.
        return true;
    }
    size_t old_coinstip_size = m_coinstip_cache_size_bytes;
    m_coinstip_cache_size_bytes = coinstip_size;
    m_coinsdb_cache_size_bytes = coinsdb_size;
    CoinsDB().ResizeCache(coinsdb_size);

    LogPrintf("[%s] resized coinsdb cache to %.1f MiB\n",
        this->ToString(), coinsdb_size * (1.0 / 1024 / 1024));
    LogPrintf("[%s] resized coinstip cache to %.1f MiB\n",
        this->ToString(), coinstip_size * (1.0 / 1024 / 1024));

    BlockValidationState state;
    bool ret;

    if (coinstip_size > old_coinstip_size) {
        // Likely no need to flush if cache sizes have grown.
        ret = FlushStateToDisk(state, FlushStateMode::IF_NEEDED);
    } else {
        // Otherwise, flush state to disk and deallocate the in-memory coins map.
        ret = FlushStateToDisk(state, FlushStateMode::ALWAYS);
    }
    return ret;
}

//! Guess how far we are in the verification process at the given block index
//! require cs_main if pindex has not been validated yet (because nChainTx might be unset)
double GuessVerificationProgress(const ChainTxData& data, const CBlockIndex *pindex) {
    if (pindex == nullptr)
        return 0.0;

    int64_t nNow = time(nullptr);

    double fTxTotal;

    if (pindex->nChainTx <= data.nTxCount) {
        fTxTotal = data.nTxCount + (nNow - data.nTime) * data.dTxRate;
    } else {
        fTxTotal = pindex->nChainTx + (nNow - pindex->GetBlockTime()) * data.dTxRate;
    }

    return std::min<double>(pindex->nChainTx / fTxTotal, 1.0);
}

std::optional<uint256> ChainstateManager::SnapshotBlockhash() const
{
    LOCK(::cs_main);
    if (m_active_chainstate && m_active_chainstate->m_from_snapshot_blockhash) {
        // If a snapshot chainstate exists, it will always be our active.
        return m_active_chainstate->m_from_snapshot_blockhash;
    }
    return std::nullopt;
}

std::vector<Chainstate*> ChainstateManager::GetAll()
{
    LOCK(::cs_main);
    std::vector<Chainstate*> out;

    for (Chainstate* cs : {m_ibd_chainstate.get(), m_snapshot_chainstate.get()}) {
        if (this->IsUsable(cs)) out.push_back(cs);
    }

    return out;
}

Chainstate& ChainstateManager::InitializeChainstate(CTxMemPool* mempool)
{
    AssertLockHeld(::cs_main);
    assert(!m_ibd_chainstate);
    assert(!m_active_chainstate);

    m_ibd_chainstate = std::make_unique<Chainstate>(mempool, m_blockman, *this);
    m_active_chainstate = m_ibd_chainstate.get();
    return *m_active_chainstate;
}

[[nodiscard]] static bool DeleteCoinsDBFromDisk(const fs::path db_path, bool is_snapshot)
    EXCLUSIVE_LOCKS_REQUIRED(::cs_main)
{
    AssertLockHeld(::cs_main);

    if (is_snapshot) {
        fs::path base_blockhash_path = db_path / node::SNAPSHOT_BLOCKHASH_FILENAME;

        try {
            bool existed = fs::remove(base_blockhash_path);
            if (!existed) {
                LogPrintf("[snapshot] snapshot chainstate dir being removed lacks %s file\n",
                          fs::PathToString(node::SNAPSHOT_BLOCKHASH_FILENAME));
            }
        } catch (const fs::filesystem_error& e) {
            LogPrintf("[snapshot] failed to remove file %s: %s\n",
                    fs::PathToString(base_blockhash_path), fsbridge::get_filesystem_error_message(e));
        }
    }

    std::string path_str = fs::PathToString(db_path);
    LogPrintf("Removing leveldb dir at %s\n", path_str);

    // We have to destruct before this call leveldb::DB in order to release the db
    // lock, otherwise `DestroyDB` will fail. See `leveldb::~DBImpl()`.
    const bool destroyed = DestroyDB(path_str);

    if (!destroyed) {
        LogPrintf("error: leveldb DestroyDB call failed on %s\n", path_str);
    }

    // Datadir should be removed from filesystem; otherwise initialization may detect
    // it on subsequent statups and get confused.
    //
    // If the base_blockhash_path removal above fails in the case of snapshot
    // chainstates, this will return false since leveldb won't remove a non-empty
    // directory.
    return destroyed && !fs::exists(db_path);
}

bool ChainstateManager::ActivateSnapshot(
        AutoFile& coins_file,
        const SnapshotMetadata& metadata,
        bool in_memory)
{
    uint256 base_blockhash = metadata.m_base_blockhash;

    if (this->SnapshotBlockhash()) {
        LogPrintf("[snapshot] can't activate a snapshot-based chainstate more than once\n");
        return false;
    }

    {
        LOCK(::cs_main);
        if (Assert(m_active_chainstate->GetMempool())->size() > 0) {
            LogPrintf("[snapshot] can't activate a snapshot when mempool not empty\n");
            return false;
        }
    }

    int64_t current_coinsdb_cache_size{0};
    int64_t current_coinstip_cache_size{0};

    // Cache percentages to allocate to each chainstate.
    //
    // These particular percentages don't matter so much since they will only be
    // relevant during snapshot activation; caches are rebalanced at the conclusion of
    // this function. We want to give (essentially) all available cache capacity to the
    // snapshot to aid the bulk load later in this function.
    static constexpr double IBD_CACHE_PERC = 0.01;
    static constexpr double SNAPSHOT_CACHE_PERC = 0.99;

    {
        LOCK(::cs_main);
        // Resize the coins caches to ensure we're not exceeding memory limits.
        //
        // Allocate the majority of the cache to the incoming snapshot chainstate, since
        // (optimistically) getting to its tip will be the top priority. We'll need to call
        // `MaybeRebalanceCaches()` once we're done with this function to ensure
        // the right allocation (including the possibility that no snapshot was activated
        // and that we should restore the active chainstate caches to their original size).
        //
        current_coinsdb_cache_size = this->ActiveChainstate().m_coinsdb_cache_size_bytes;
        current_coinstip_cache_size = this->ActiveChainstate().m_coinstip_cache_size_bytes;

        // Temporarily resize the active coins cache to make room for the newly-created
        // snapshot chain.
        this->ActiveChainstate().ResizeCoinsCaches(
            static_cast<size_t>(current_coinstip_cache_size * IBD_CACHE_PERC),
            static_cast<size_t>(current_coinsdb_cache_size * IBD_CACHE_PERC));
    }

    auto snapshot_chainstate = WITH_LOCK(::cs_main,
        return std::make_unique<Chainstate>(
            /*mempool=*/nullptr, m_blockman, *this, base_blockhash));

    {
        LOCK(::cs_main);
        snapshot_chainstate->InitCoinsDB(
            static_cast<size_t>(current_coinsdb_cache_size * SNAPSHOT_CACHE_PERC),
            in_memory, false, "chainstate");
        snapshot_chainstate->InitCoinsCache(
            static_cast<size_t>(current_coinstip_cache_size * SNAPSHOT_CACHE_PERC));
    }

    auto cleanup_bad_snapshot = [&](const char* reason) EXCLUSIVE_LOCKS_REQUIRED(::cs_main) {
        LogPrintf("[snapshot] activation failed - %s\n", reason);
        this->MaybeRebalanceCaches();

        // PopulateAndValidateSnapshot can return (in error) before the leveldb datadir
        // has been created, so only attempt removal if we got that far.
        if (auto snapshot_datadir = node::FindSnapshotChainstateDir(m_options.datadir)) {
            // We have to destruct leveldb::DB in order to release the db lock, otherwise
            // DestroyDB() (in DeleteCoinsDBFromDisk()) will fail. See `leveldb::~DBImpl()`.
            // Destructing the chainstate (and so resetting the coinsviews object) does this.
            snapshot_chainstate.reset();
            bool removed = DeleteCoinsDBFromDisk(*snapshot_datadir, /*is_snapshot=*/true);
            if (!removed) {
                GetNotifications().fatalError(strprintf("Failed to remove snapshot chainstate dir (%s). "
                    "Manually remove it before restarting.\n", fs::PathToString(*snapshot_datadir)));
            }
        }
        return false;
    };

    if (!this->PopulateAndValidateSnapshot(*snapshot_chainstate, coins_file, metadata)) {
        LOCK(::cs_main);
        return cleanup_bad_snapshot("population failed");
    }

    LOCK(::cs_main);  // cs_main required for rest of snapshot activation.

    // Do a final check to ensure that the snapshot chainstate is actually a more
    // work chain than the active chainstate; a user could have loaded a snapshot
    // very late in the IBD process, and we wouldn't want to load a useless chainstate.
    if (!CBlockIndexWorkComparator()(ActiveTip(), snapshot_chainstate->m_chain.Tip())) {
        return cleanup_bad_snapshot("work does not exceed active chainstate");
    }
    // If not in-memory, persist the base blockhash for use during subsequent
    // initialization.
    if (!in_memory) {
        if (!node::WriteSnapshotBaseBlockhash(*snapshot_chainstate)) {
            return cleanup_bad_snapshot("could not write base blockhash");
        }
    }

    assert(!m_snapshot_chainstate);
    m_snapshot_chainstate.swap(snapshot_chainstate);
    const bool chaintip_loaded = m_snapshot_chainstate->LoadChainTip();
    assert(chaintip_loaded);

    // Transfer possession of the mempool to the snapshot chainstate.
    // Mempool is empty at this point because we're still in IBD.
    Assert(m_active_chainstate->m_mempool->size() == 0);
    Assert(!m_snapshot_chainstate->m_mempool);
    m_snapshot_chainstate->m_mempool = m_active_chainstate->m_mempool;
    m_active_chainstate->m_mempool = nullptr;
    m_active_chainstate = m_snapshot_chainstate.get();
    m_blockman.m_snapshot_height = this->GetSnapshotBaseHeight();

    LogPrintf("[snapshot] successfully activated snapshot %s\n", base_blockhash.ToString());
    LogPrintf("[snapshot] (%.2f MB)\n",
        m_snapshot_chainstate->CoinsTip().DynamicMemoryUsage() / (1000 * 1000));

    this->MaybeRebalanceCaches();
    return true;
}

static void FlushSnapshotToDisk(CCoinsViewCache& coins_cache, bool snapshot_loaded)
{
    LOG_TIME_MILLIS_WITH_CATEGORY_MSG_ONCE(
        strprintf("%s (%.2f MB)",
                  snapshot_loaded ? "saving snapshot chainstate" : "flushing coins cache",
                  coins_cache.DynamicMemoryUsage() / (1000 * 1000)),
        BCLog::LogFlags::ALL);

    coins_cache.Flush();
}

struct StopHashingException : public std::exception
{
    const char* what() const noexcept override
    {
        return "ComputeUTXOStats interrupted.";
    }
};

static void SnapshotUTXOHashBreakpoint(const util::SignalInterrupt& interrupt)
{
    if (interrupt) throw StopHashingException();
}

bool ChainstateManager::PopulateAndValidateSnapshot(
    Chainstate& snapshot_chainstate,
    AutoFile& coins_file,
    const SnapshotMetadata& metadata)
{
    // It's okay to release cs_main before we're done using `coins_cache` because we know
    // that nothing else will be referencing the newly created snapshot_chainstate yet.
    CCoinsViewCache& coins_cache = *WITH_LOCK(::cs_main, return &snapshot_chainstate.CoinsTip());

    uint256 base_blockhash = metadata.m_base_blockhash;

    CBlockIndex* snapshot_start_block = WITH_LOCK(::cs_main, return m_blockman.LookupBlockIndex(base_blockhash));

    if (!snapshot_start_block) {
        // Needed for ComputeUTXOStats to determine the
        // height and to avoid a crash when base_blockhash.IsNull()
        LogPrintf("[snapshot] Did not find snapshot start blockheader %s\n",
                  base_blockhash.ToString());
        return false;
    }

    int base_height = snapshot_start_block->nHeight;
    // Set SetBestBlock again now that the height is known
    coins_cache.SetBestBlock(base_blockhash, base_height);
    const auto& maybe_au_data = GetParams().AssumeutxoForHeight(base_height);

    if (!maybe_au_data) {
        LogPrintf("[snapshot] assumeutxo height in snapshot metadata not recognized "
                  "(%d) - refusing to load snapshot\n", base_height);
        return false;
    }

    const AssumeutxoData& au_data = *maybe_au_data;

    // This work comparison is a duplicate check with the one performed later in
    // ActivateSnapshot(), but is done so that we avoid doing the long work of staging
    // a snapshot that isn't actually usable.
    if (WITH_LOCK(::cs_main, return !CBlockIndexWorkComparator()(ActiveTip(), snapshot_start_block))) {
        LogPrintf("[snapshot] activation failed - work does not exceed active chainstate\n");
        return false;
    }

    COutPoint outpoint;
    Coin coin;
    const uint64_t coins_count = metadata.m_coins_count;
    uint64_t coins_left = metadata.m_coins_count;

    LogPrintf("[snapshot] loading coins from snapshot %s\n", base_blockhash.ToString());
    int64_t coins_processed{0};

    while (coins_left > 0) {
        try {
            coins_file >> outpoint;
            coins_file >> coin;
        } catch (const std::ios_base::failure&) {
            LogPrintf("[snapshot] bad snapshot format or truncated snapshot after deserializing %d coins\n",
                      coins_count - coins_left);
            return false;
        }
        if (coin.nHeight > base_height ||
            outpoint.n >= std::numeric_limits<decltype(outpoint.n)>::max() // Avoid integer wrap-around in coinstats.cpp:ApplyHash
        ) {
            LogPrintf("[snapshot] bad snapshot data after deserializing %d coins\n",
                      coins_count - coins_left);
            return false;
        }
        if (!MoneyRange(coin.out.nValue)) {
            LogPrintf("[snapshot] bad snapshot data after deserializing %d coins - bad tx out value\n",
                      coins_count - coins_left);
            return false;
        }

        coins_cache.EmplaceCoinInternalDANGER(std::move(outpoint), std::move(coin));

        --coins_left;
        ++coins_processed;

        if (coins_processed % 1000000 == 0) {
            LogPrintf("[snapshot] %d coins loaded (%.2f%%, %.2f MB)\n",
                coins_processed,
                static_cast<float>(coins_processed) * 100 / static_cast<float>(coins_count),
                coins_cache.DynamicMemoryUsage() / (1000 * 1000));
        }

        // Batch write and flush (if we need to) every so often.
        //
        // If our average Coin size is roughly 41 bytes, checking every 120,000 coins
        // means <5MB of memory imprecision.
        if (coins_processed % 120000 == 0) {
            if (m_interrupt) {
                return false;
            }

            const auto snapshot_cache_state = WITH_LOCK(::cs_main,
                return snapshot_chainstate.GetCoinsCacheSizeState());

            if (snapshot_cache_state >= CoinsCacheSizeState::CRITICAL) {
                // This is a hack - we don't know what the actual best block is, but that
                // doesn't matter for the purposes of flushing the cache here. We'll set this
                // to its correct value (`base_blockhash`) below after the coins are loaded.
                coins_cache.SetBestBlock(GetRandHash(), 5);

                // No need to acquire cs_main since this chainstate isn't being used yet.
                FlushSnapshotToDisk(coins_cache, /*snapshot_loaded=*/false);
            }
        }
    }

    // Important that we set this. This and the coins_cache accesses above are
    // sort of a layer violation, but either we reach into the innards of
    // CCoinsViewCache here or we have to invert some of the Chainstate to
    // embed them in a snapshot-activation-specific CCoinsViewCache bulk load
    // method.
    coins_cache.SetBestBlock(base_blockhash, 5);

    bool out_of_coins{false};
    try {
        coins_file >> outpoint;
    } catch (const std::ios_base::failure&) {
        // We expect an exception since we should be out of coins.
        out_of_coins = true;
    }
    if (!out_of_coins) {
        LogPrintf("[snapshot] bad snapshot - coins left over after deserializing %d coins\n",
            coins_count);
        return false;
    }

    LogPrintf("[snapshot] loaded %d (%.2f MB) coins from snapshot %s\n",
        coins_count,
        coins_cache.DynamicMemoryUsage() / (1000 * 1000),
        base_blockhash.ToString());

    // No need to acquire cs_main since this chainstate isn't being used yet.
    FlushSnapshotToDisk(coins_cache, /*snapshot_loaded=*/true);

    assert(coins_cache.GetBestBlock() == base_blockhash);

    // As above, okay to immediately release cs_main here since no other context knows
    // about the snapshot_chainstate.
    CCoinsViewDB* snapshot_coinsdb = WITH_LOCK(::cs_main, return &snapshot_chainstate.CoinsDB());

    std::optional<CCoinsStats> maybe_stats;

    try {
        maybe_stats = ComputeUTXOStats(
            CoinStatsHashType::HASH_SERIALIZED, snapshot_coinsdb, m_blockman, [&interrupt = m_interrupt] { SnapshotUTXOHashBreakpoint(interrupt); });
    } catch (StopHashingException const&) {
        return false;
    }
    if (!maybe_stats.has_value()) {
        LogPrintf("[snapshot] failed to generate coins stats\n");
        return false;
    }

    // Assert that the deserialized chainstate contents match the expected assumeutxo value.
    if (AssumeutxoHash{maybe_stats->hashSerialized} != au_data.hash_serialized) {
        LogPrintf("[snapshot] bad snapshot content hash: expected %s, got %s\n",
            au_data.hash_serialized.ToString(), maybe_stats->hashSerialized.ToString());
        return false;
    }

    snapshot_chainstate.m_chain.SetTip(*snapshot_start_block);

    // The remainder of this function requires modifying data protected by cs_main.
    LOCK(::cs_main);

    // Fake various pieces of CBlockIndex state:
    CBlockIndex* index = nullptr;

    // Don't make any modifications to the genesis block.
    // This is especially important because we don't want to erroneously
    // apply BLOCK_ASSUMED_VALID to genesis, which would happen if we didn't skip
    // it here (since it apparently isn't BLOCK_VALID_SCRIPTS).
    constexpr int AFTER_GENESIS_START{1};

    for (int i = AFTER_GENESIS_START; i <= snapshot_chainstate.m_chain.Height(); ++i) {
        index = snapshot_chainstate.m_chain[i];

        // Fake nTx so that LoadBlockIndex() loads assumed-valid CBlockIndex
        // entries (among other things)
        if (!index->nTx) {
            index->nTx = 1;
        }
        // Fake nChainTx so that GuessVerificationProgress reports accurately
        index->nChainTx = index->pprev->nChainTx + index->nTx;

        // Mark unvalidated block index entries beneath the snapshot base block as assumed-valid.
        if (!index->IsValid(BLOCK_VALID_SCRIPTS)) {
            // This flag will be removed once the block is fully validated by a
            // background chainstate.
            index->nStatus |= BLOCK_ASSUMED_VALID;
        }

        // Fake BLOCK_OPT_WITNESS so that Chainstate::NeedsRedownload()
        // won't ask to rewind the entire assumed-valid chain on startup.
        if (DeploymentActiveAt(*index, *this, Consensus::DEPLOYMENT_SEGWIT)) {
            index->nStatus |= BLOCK_OPT_WITNESS;
        }

        m_blockman.m_dirty_blockindex.insert(index);
        // Changes to the block index will be flushed to disk after this call
        // returns in `ActivateSnapshot()`, when `MaybeRebalanceCaches()` is
        // called, since we've added a snapshot chainstate and therefore will
        // have to downsize the IBD chainstate, which will result in a call to
        // `FlushStateToDisk(ALWAYS)`.
    }

    assert(index);
    index->nChainTx = au_data.nChainTx;
    snapshot_chainstate.setBlockIndexCandidates.insert(snapshot_start_block);

    LogPrintf("[snapshot] validated snapshot (%.2f MB)\n",
        coins_cache.DynamicMemoryUsage() / (1000 * 1000));
    return true;
}

// Currently, this function holds cs_main for its duration, which could be for
// multiple minutes due to the ComputeUTXOStats call. This hold is necessary
// because we need to avoid advancing the background validation chainstate
// farther than the snapshot base block - and this function is also invoked
// from within ConnectTip, i.e. from within ActivateBestChain, so cs_main is
// held anyway.
//
// Eventually (TODO), we could somehow separate this function's runtime from
// maintenance of the active chain, but that will either require
//
//  (i) setting `m_disabled` immediately and ensuring all chainstate accesses go
//      through IsUsable() checks, or
//
//  (ii) giving each chainstate its own lock instead of using cs_main for everything.
SnapshotCompletionResult ChainstateManager::MaybeCompleteSnapshotValidation()
{
    AssertLockHeld(cs_main);
    if (m_ibd_chainstate.get() == &this->ActiveChainstate() ||
            !this->IsUsable(m_snapshot_chainstate.get()) ||
            !this->IsUsable(m_ibd_chainstate.get()) ||
            !m_ibd_chainstate->m_chain.Tip()) {
       // Nothing to do - this function only applies to the background
       // validation chainstate.
       return SnapshotCompletionResult::SKIPPED;
    }
    const int snapshot_tip_height = this->ActiveHeight();
    const int snapshot_base_height = *Assert(this->GetSnapshotBaseHeight());
    const CBlockIndex& index_new = *Assert(m_ibd_chainstate->m_chain.Tip());

    if (index_new.nHeight < snapshot_base_height) {
        // Background IBD not complete yet.
        return SnapshotCompletionResult::SKIPPED;
    }

    assert(SnapshotBlockhash());
    uint256 snapshot_blockhash = *Assert(SnapshotBlockhash());

    auto handle_invalid_snapshot = [&]() EXCLUSIVE_LOCKS_REQUIRED(::cs_main) {
        bilingual_str user_error = strprintf(_(
            "%s failed to validate the -assumeutxo snapshot state. "
            "This indicates a hardware problem, or a bug in the software, or a "
            "bad software modification that allowed an invalid snapshot to be "
            "loaded. As a result of this, the node will shut down and stop using any "
            "state that was built on the snapshot, resetting the chain height "
            "from %d to %d. On the next "
            "restart, the node will resume syncing from %d "
            "without using any snapshot data. "
            "Please report this incident to %s, including how you obtained the snapshot. "
            "The invalid snapshot chainstate will be left on disk in case it is "
            "helpful in diagnosing the issue that caused this error."),
            PACKAGE_NAME, snapshot_tip_height, snapshot_base_height, snapshot_base_height, PACKAGE_BUGREPORT
        );

        LogPrintf("[snapshot] !!! %s\n", user_error.original);
        LogPrintf("[snapshot] deleting snapshot, reverting to validated chain, and stopping node\n");

        m_active_chainstate = m_ibd_chainstate.get();
        m_snapshot_chainstate->m_disabled = true;
        assert(!this->IsUsable(m_snapshot_chainstate.get()));
        assert(this->IsUsable(m_ibd_chainstate.get()));

        auto rename_result = m_snapshot_chainstate->InvalidateCoinsDBOnDisk();
        if (!rename_result) {
            user_error = strprintf(Untranslated("%s\n%s"), user_error, util::ErrorString(rename_result));
        }

        GetNotifications().fatalError(user_error.original, user_error);
    };

    if (index_new.GetBlockHash() != snapshot_blockhash) {
        LogPrintf("[snapshot] supposed base block %s does not match the "
          "snapshot base block %s (height %d). Snapshot is not valid.\n",
          index_new.ToString(), snapshot_blockhash.ToString(), snapshot_base_height);
        handle_invalid_snapshot();
        return SnapshotCompletionResult::BASE_BLOCKHASH_MISMATCH;
    }

    assert(index_new.nHeight == snapshot_base_height);

    int curr_height = m_ibd_chainstate->m_chain.Height();

    assert(snapshot_base_height == curr_height);
    assert(snapshot_base_height == index_new.nHeight);
    assert(this->IsUsable(m_snapshot_chainstate.get()));
    assert(this->GetAll().size() == 2);

    CCoinsViewDB& ibd_coins_db = m_ibd_chainstate->CoinsDB();
    m_ibd_chainstate->ForceFlushStateToDisk();

    const auto& maybe_au_data = m_options.chainparams.AssumeutxoForHeight(curr_height);
    if (!maybe_au_data) {
        LogPrintf("[snapshot] assumeutxo data not found for height "
            "(%d) - refusing to validate snapshot\n", curr_height);
        handle_invalid_snapshot();
        return SnapshotCompletionResult::MISSING_CHAINPARAMS;
    }

    const AssumeutxoData& au_data = *maybe_au_data;
    std::optional<CCoinsStats> maybe_ibd_stats;
    LogPrintf("[snapshot] computing UTXO stats for background chainstate to validate "
        "snapshot - this could take a few minutes\n");
    try {
        maybe_ibd_stats = ComputeUTXOStats(
            CoinStatsHashType::HASH_SERIALIZED,
            &ibd_coins_db,
            m_blockman,
            [&interrupt = m_interrupt] { SnapshotUTXOHashBreakpoint(interrupt); });
    } catch (StopHashingException const&) {
        return SnapshotCompletionResult::STATS_FAILED;
    }

    // XXX note that this function is slow and will hold cs_main for potentially minutes.
    if (!maybe_ibd_stats) {
        LogPrintf("[snapshot] failed to generate stats for validation coins db\n");
        // While this isn't a problem with the snapshot per se, this condition
        // prevents us from validating the snapshot, so we should shut down and let the
        // user handle the issue manually.
        handle_invalid_snapshot();
        return SnapshotCompletionResult::STATS_FAILED;
    }
    const auto& ibd_stats = *maybe_ibd_stats;

    // Compare the background validation chainstate's UTXO set hash against the hard-coded
    // assumeutxo hash we expect.
    //
    // TODO: For belt-and-suspenders, we could cache the UTXO set
    // hash for the snapshot when it's loaded in its chainstate's leveldb. We could then
    // reference that here for an additional check.
    if (AssumeutxoHash{ibd_stats.hashSerialized} != au_data.hash_serialized) {
        LogPrintf("[snapshot] hash mismatch: actual=%s, expected=%s\n",
            ibd_stats.hashSerialized.ToString(),
            au_data.hash_serialized.ToString());
        handle_invalid_snapshot();
        return SnapshotCompletionResult::HASH_MISMATCH;
    }

    LogPrintf("[snapshot] snapshot beginning at %s has been fully validated\n",
        snapshot_blockhash.ToString());

    m_ibd_chainstate->m_disabled = true;
    this->MaybeRebalanceCaches();

    return SnapshotCompletionResult::SUCCESS;
}

Chainstate& ChainstateManager::ActiveChainstate() const
{
    LOCK(::cs_main);
    assert(m_active_chainstate);
    return *m_active_chainstate;
}

bool ChainstateManager::IsSnapshotActive() const
{
    LOCK(::cs_main);
    return m_snapshot_chainstate && m_active_chainstate == m_snapshot_chainstate.get();
}

void ChainstateManager::MaybeRebalanceCaches()
{
    AssertLockHeld(::cs_main);
    bool ibd_usable = this->IsUsable(m_ibd_chainstate.get());
    bool snapshot_usable = this->IsUsable(m_snapshot_chainstate.get());
    assert(ibd_usable || snapshot_usable);

    if (ibd_usable && !snapshot_usable) {
        // Allocate everything to the IBD chainstate. This will always happen
        // when we are not using a snapshot.
        m_ibd_chainstate->ResizeCoinsCaches(m_total_coinstip_cache, m_total_coinsdb_cache);
    }
    else if (snapshot_usable && !ibd_usable) {
        // If background validation has completed and snapshot is our active chain...
        LogPrintf("[snapshot] allocating all cache to the snapshot chainstate\n");
        // Allocate everything to the snapshot chainstate.
        m_snapshot_chainstate->ResizeCoinsCaches(m_total_coinstip_cache, m_total_coinsdb_cache);
    }
    else if (ibd_usable && snapshot_usable) {
        // If both chainstates exist, determine who needs more cache based on IBD status.
        //
        // Note: shrink caches first so that we don't inadvertently overwhelm available memory.
        if (IsInitialBlockDownload()) {
            m_ibd_chainstate->ResizeCoinsCaches(
                m_total_coinstip_cache * 0.05, m_total_coinsdb_cache * 0.05);
            m_snapshot_chainstate->ResizeCoinsCaches(
                m_total_coinstip_cache * 0.95, m_total_coinsdb_cache * 0.95);
        } else {
            m_snapshot_chainstate->ResizeCoinsCaches(
                m_total_coinstip_cache * 0.05, m_total_coinsdb_cache * 0.05);
            m_ibd_chainstate->ResizeCoinsCaches(
                m_total_coinstip_cache * 0.95, m_total_coinsdb_cache * 0.95);
        }
    }
}

void ChainstateManager::ResetChainstates()
{
    m_ibd_chainstate.reset();
    m_snapshot_chainstate.reset();
    m_active_chainstate = nullptr;
}

/**
 * Apply default chain params to nullopt members.
 * This helps to avoid coding errors around the accidental use of the compare
 * operators that accept nullopt, thus ignoring the intended default value.
 */
static ChainstateManager::Options&& Flatten(ChainstateManager::Options&& opts)
{
    if (!opts.check_block_index.has_value()) opts.check_block_index = opts.chainparams.DefaultConsistencyChecks();
    if (!opts.minimum_chain_work.has_value()) opts.minimum_chain_work = UintToArith256(opts.chainparams.GetConsensus().nMinimumChainWork);
    if (!opts.assumed_valid_block.has_value()) opts.assumed_valid_block = opts.chainparams.GetConsensus().defaultAssumeValid;
    return std::move(opts);
}

ChainstateManager::ChainstateManager(const util::SignalInterrupt& interrupt, Options options, node::BlockManager::Options blockman_options)
    : m_script_check_queue{/*batch_size=*/128, options.worker_threads_num},
      m_interrupt{interrupt},
      m_options{Flatten(std::move(options))},
      m_blockman{interrupt, std::move(blockman_options)}
{
}

ChainstateManager::~ChainstateManager()
{
    LOCK(::cs_main);

    m_versionbitscache.Clear();
}

bool ChainstateManager::DetectSnapshotChainstate()
{
    assert(!m_snapshot_chainstate);
    std::optional<fs::path> path = node::FindSnapshotChainstateDir(m_options.datadir);
    if (!path) {
        return false;
    }
    std::optional<uint256> base_blockhash = node::ReadSnapshotBaseBlockhash(*path);
    if (!base_blockhash) {
        return false;
    }
    LogPrintf("[snapshot] detected active snapshot chainstate (%s) - loading\n",
        fs::PathToString(*path));

    this->ActivateExistingSnapshot(*base_blockhash);
    return true;
}

Chainstate& ChainstateManager::ActivateExistingSnapshot(uint256 base_blockhash)
{
    assert(!m_snapshot_chainstate);
    m_snapshot_chainstate =
        std::make_unique<Chainstate>(nullptr, m_blockman, *this, base_blockhash);
    LogPrintf("[snapshot] switching active chainstate to %s\n", m_snapshot_chainstate->ToString());

    // Mempool is empty at this point because we're still in IBD.
    Assert(m_active_chainstate->m_mempool->size() == 0);
    Assert(!m_snapshot_chainstate->m_mempool);
    m_snapshot_chainstate->m_mempool = m_active_chainstate->m_mempool;
    m_active_chainstate->m_mempool = nullptr;
    m_active_chainstate = m_snapshot_chainstate.get();
    return *m_snapshot_chainstate;
}

bool IsBIP30Repeat(const CBlockIndex& block_index)
{
    return (block_index.nHeight==91842 && block_index.GetBlockHash() == uint256S("0x00000000000a4d0a398161ffc163c503763b1f4360639393e0e4c8e300e0caec")) ||
           (block_index.nHeight==91880 && block_index.GetBlockHash() == uint256S("0x00000000000743f190a18c5577a3c2d2a1f610ae9601ac046a38084ccb7cd721"));
}

bool IsBIP30Unspendable(const CBlockIndex& block_index)
{
    return (block_index.nHeight==91722 && block_index.GetBlockHash() == uint256S("0x00000000000271a2dc26e7667f8419f2e15416dc6955e5a6c6cdf3f2574dd08e")) ||
           (block_index.nHeight==91812 && block_index.GetBlockHash() == uint256S("0x00000000000af0aed4792b1acee3d966af36cf5def14935db8de83d6f9306f2f"));
}

static fs::path GetSnapshotCoinsDBPath(Chainstate& cs) EXCLUSIVE_LOCKS_REQUIRED(::cs_main)
{
    AssertLockHeld(::cs_main);
    // Should never be called on a non-snapshot chainstate.
    assert(cs.m_from_snapshot_blockhash);
    auto storage_path_maybe = cs.CoinsDB().StoragePath();
    // Should never be called with a non-existent storage path.
    assert(storage_path_maybe);
    return *storage_path_maybe;
}

util::Result<void> Chainstate::InvalidateCoinsDBOnDisk()
{
    fs::path snapshot_datadir = GetSnapshotCoinsDBPath(*this);

    // Coins views no longer usable.
    m_coins_views.reset();

    auto invalid_path = snapshot_datadir + "_INVALID";
    std::string dbpath = fs::PathToString(snapshot_datadir);
    std::string target = fs::PathToString(invalid_path);
    LogPrintf("[snapshot] renaming snapshot datadir %s to %s\n", dbpath, target);

    // The invalid snapshot datadir is simply moved and not deleted because we may
    // want to do forensics later during issue investigation. The user is instructed
    // accordingly in MaybeCompleteSnapshotValidation().
    try {
        fs::rename(snapshot_datadir, invalid_path);
    } catch (const fs::filesystem_error& e) {
        auto src_str = fs::PathToString(snapshot_datadir);
        auto dest_str = fs::PathToString(invalid_path);

        LogPrintf("%s: error renaming file '%s' -> '%s': %s\n",
                __func__, src_str, dest_str, e.what());
        return util::Error{strprintf(_(
            "Rename of '%s' -> '%s' failed. "
            "You should resolve this by manually moving or deleting the invalid "
            "snapshot directory %s, otherwise you will encounter the same error again "
            "on the next startup."),
            src_str, dest_str, src_str)};
    }
    return {};
}

bool ChainstateManager::DeleteSnapshotChainstate()
{
    AssertLockHeld(::cs_main);
    Assert(m_snapshot_chainstate);
    Assert(m_ibd_chainstate);

    fs::path snapshot_datadir = GetSnapshotCoinsDBPath(*m_snapshot_chainstate);
    if (!DeleteCoinsDBFromDisk(snapshot_datadir, /*is_snapshot=*/ true)) {
        LogPrintf("Deletion of %s failed. Please remove it manually to continue reindexing.\n",
                  fs::PathToString(snapshot_datadir));
        return false;
    }
    m_active_chainstate = m_ibd_chainstate.get();
    m_snapshot_chainstate.reset();
    return true;
}

ChainstateRole Chainstate::GetRole() const
{
    if (m_chainman.GetAll().size() <= 1) {
        return ChainstateRole::NORMAL;
    }
    return (this != &m_chainman.ActiveChainstate()) ?
               ChainstateRole::BACKGROUND :
               ChainstateRole::ASSUMEDVALID;
}

const CBlockIndex* ChainstateManager::GetSnapshotBaseBlock() const
{
    return m_active_chainstate ? m_active_chainstate->SnapshotBase() : nullptr;
}

std::optional<int> ChainstateManager::GetSnapshotBaseHeight() const
{
    const CBlockIndex* base = this->GetSnapshotBaseBlock();
    return base ? std::make_optional(base->nHeight) : std::nullopt;
}

bool ChainstateManager::ValidatedSnapshotCleanup()
{
    AssertLockHeld(::cs_main);
    auto get_storage_path = [](auto& chainstate) EXCLUSIVE_LOCKS_REQUIRED(::cs_main) -> std::optional<fs::path> {
        if (!(chainstate && chainstate->HasCoinsViews())) {
            return {};
        }
        return chainstate->CoinsDB().StoragePath();
    };
    std::optional<fs::path> ibd_chainstate_path_maybe = get_storage_path(m_ibd_chainstate);
    std::optional<fs::path> snapshot_chainstate_path_maybe = get_storage_path(m_snapshot_chainstate);

    if (!this->IsSnapshotValidated()) {
        // No need to clean up.
        return false;
    }
    // If either path doesn't exist, that means at least one of the chainstates
    // is in-memory, in which case we can't do on-disk cleanup. You'd better be
    // in a unittest!
    if (!ibd_chainstate_path_maybe || !snapshot_chainstate_path_maybe) {
        LogPrintf("[snapshot] snapshot chainstate cleanup cannot happen with "
                  "in-memory chainstates. You are testing, right?\n");
        return false;
    }

    const auto& snapshot_chainstate_path = *snapshot_chainstate_path_maybe;
    const auto& ibd_chainstate_path = *ibd_chainstate_path_maybe;

    // Since we're going to be moving around the underlying leveldb filesystem content
    // for each chainstate, make sure that the chainstates (and their constituent
    // CoinsViews members) have been destructed first.
    //
    // The caller of this method will be responsible for reinitializing chainstates
    // if they want to continue operation.
    this->ResetChainstates();

    // No chainstates should be considered usable.
    assert(this->GetAll().size() == 0);

    LogPrintf("[snapshot] deleting background chainstate directory (now unnecessary) (%s)\n",
              fs::PathToString(ibd_chainstate_path));

    fs::path tmp_old{ibd_chainstate_path + "_todelete"};

    auto rename_failed_abort = [this](
                                   fs::path p_old,
                                   fs::path p_new,
                                   const fs::filesystem_error& err) {
        LogPrintf("Error renaming path (%s) -> (%s): %s\n",
                  fs::PathToString(p_old), fs::PathToString(p_new), err.what());
        GetNotifications().fatalError(strprintf(
            "Rename of '%s' -> '%s' failed. "
            "Cannot clean up the background chainstate leveldb directory.",
            fs::PathToString(p_old), fs::PathToString(p_new)));
    };

    try {
        fs::rename(ibd_chainstate_path, tmp_old);
    } catch (const fs::filesystem_error& e) {
        rename_failed_abort(ibd_chainstate_path, tmp_old, e);
        throw;
    }

    LogPrintf("[snapshot] moving snapshot chainstate (%s) to "
              "default chainstate directory (%s)\n",
              fs::PathToString(snapshot_chainstate_path), fs::PathToString(ibd_chainstate_path));

    try {
        fs::rename(snapshot_chainstate_path, ibd_chainstate_path);
    } catch (const fs::filesystem_error& e) {
        rename_failed_abort(snapshot_chainstate_path, ibd_chainstate_path, e);
        throw;
    }

    if (!DeleteCoinsDBFromDisk(tmp_old, /*is_snapshot=*/false)) {
        // No need to FatalError because once the unneeded bg chainstate data is
        // moved, it will not interfere with subsequent initialization.
        LogPrintf("Deletion of %s failed. Please remove it manually, as the "
                  "directory is now unnecessary.\n",
                  fs::PathToString(tmp_old));
    } else {
        LogPrintf("[snapshot] deleted background chainstate directory (%s)\n",
                  fs::PathToString(ibd_chainstate_path));
    }
    return true;
}

Chainstate& ChainstateManager::GetChainstateForIndexing()
{
    // We can't always return `m_ibd_chainstate` because after background validation
    // has completed, `m_snapshot_chainstate == m_active_chainstate`, but it can be
    // indexed.
    return (this->GetAll().size() > 1) ? *m_ibd_chainstate : *m_active_chainstate;
}

std::pair<int, int> ChainstateManager::GetPruneRange(const Chainstate& chainstate, int last_height_can_prune)
{
    if (chainstate.m_chain.Height() <= 0) {
        return {0, 0};
    }
    int prune_start{0};

    if (this->GetAll().size() > 1 && m_snapshot_chainstate.get() == &chainstate) {
        // Leave the blocks in the background IBD chain alone if we're pruning
        // the snapshot chain.
        prune_start = *Assert(GetSnapshotBaseHeight()) + 1;
    }

    int max_prune = std::max<int>(
        0, chainstate.m_chain.Height() - static_cast<int>(MIN_BLOCKS_TO_KEEP));

    // last block to prune is the lesser of (caller-specified height, MIN_BLOCKS_TO_KEEP from the tip)
    //
    // While you might be tempted to prune the background chainstate more
    // aggressively (i.e. fewer MIN_BLOCKS_TO_KEEP), this won't work with index
    // building - specifically blockfilterindex requires undo data, and if
    // we don't maintain this trailing window, we hit indexing failures.
    int prune_end = std::min(last_height_can_prune, max_prune);

    return {prune_start, prune_end};
}


namespace particl {

class HeightEntry {
public:
    HeightEntry(int height, NodeId id, int64_t time) : m_height(height), m_id(id), m_time(time)  {};
    int m_height;
    NodeId m_id;
    int64_t m_time;
};
static std::atomic_int nPeerBlocks(std::numeric_limits<int>::max());
static std::atomic_int nPeers(0);
static std::list<HeightEntry> peer_blocks;
const size_t max_peer_blocks = 9;

void UpdateNumPeers(int num_peers)
{
    nPeers = num_peers;
}

int GetNumPeers()
{
    return nPeers;
}

CAmount GetUTXOSum(Chainstate &chainstate)
{
    // GetUTXOStats is fragile
    LOCK(cs_main);
    chainstate.ForceFlushStateToDisk();
    CCoinsView *coins_view = &chainstate.CoinsDB();
    CAmount total = 0;
    std::unique_ptr<CCoinsViewCursor> pcursor(coins_view->Cursor());
    while (pcursor->Valid()) {
        COutPoint key;
        Coin coin;
        if (pcursor->GetKey(key) && pcursor->GetValue(coin)) {
            if (coin.nType == OUTPUT_STANDARD) {
                total += coin.out.nValue;
            }
        } else {
            break;
        }
        pcursor->Next();
    }
    return total;
}

void UpdateNumBlocksOfPeers(ChainstateManager &chainman, NodeId id, int height) EXCLUSIVE_LOCKS_REQUIRED(cs_main)
{
    // Select median value. Only one sample per peer. Remove oldest sample.
    int new_value = 0;

    bool inserted = false;
    size_t num_elements = 0;
    std::list<HeightEntry>::iterator oldest = peer_blocks.end();
    for (auto it = peer_blocks.begin(); it != peer_blocks.end(); ) {
        if (id == it->m_id) {
            if (height == it->m_height) {
                inserted = true;
            } else {
                it = peer_blocks.erase(it);
                continue;
            }
        }
        if (!inserted && it->m_height > height) {
            peer_blocks.emplace(it, height, id, GetTime());
            inserted = true;
        }
        if (oldest == peer_blocks.end() || oldest->m_time > it->m_time) {
            oldest = it;
        }
        it++;
        num_elements++;
    }

    if (!inserted) {
        peer_blocks.emplace_back(height, id, GetTime());
        num_elements++;
    }
    if (num_elements > max_peer_blocks && oldest != peer_blocks.end()) {
        peer_blocks.erase(oldest);
        num_elements--;
    }

    size_t stop = num_elements / 2;
    num_elements = 0;
    for (auto it = peer_blocks.begin(); it != peer_blocks.end(); ++it) {
        if (num_elements >= stop) {
            new_value = it->m_height;
            break;
        }
        num_elements++;
    }

    static const CBlockIndex *pcheckpoint = chainman.m_blockman.GetLastCheckpoint(Params().Checkpoints());
    if (pcheckpoint) {
        if (new_value < pcheckpoint->nHeight) {
            new_value = std::numeric_limits<int>::max();
        }
    }
    nPeerBlocks = new_value;
}

int GetNumBlocksOfPeers()
{
    return nPeerBlocks;
}

void SetNumBlocksOfPeers(int num_blocks)
{
    assert(Params().IsMockableChain());
    nPeerBlocks = num_blocks;
}

int StakeConflict::Add(NodeId id)
{
    nLastUpdated = GetTime();
    std::pair<std::map<NodeId, int>::iterator,bool> ret;
    ret = peerCount.insert(std::pair<NodeId, int>(id, 1));
    if (ret.second == false) { // existing element
        ret.first->second++;
    }
    return 0;
};

bool CoinStakeCache::GetCoinStake(Chainstate &chainstate, const uint256 &blockHash, CTransactionRef &tx)
{
    for (const auto &i : lData) {
        if (blockHash != i.first) {
            continue;
        }
        tx = i.second;
        return true;
    }

    BlockMap::iterator mi = chainstate.BlockIndex().find(blockHash);
    if (mi == chainstate.BlockIndex().end()) {
        return false;
    }

    CBlockIndex *pindex = &mi->second;
    if (node::ReadTransactionFromDiskBlock(pindex, 0, tx, chainstate.m_blockman)) {
        return InsertCoinStake(blockHash, tx);
    }

    return false;
}

bool CoinStakeCache::InsertCoinStake(const uint256 &blockHash, const CTransactionRef &tx)
{
    lData.emplace_front(blockHash, tx);

    while (lData.size() > nMaxSize) {
        lData.pop_back();
    }

    return true;
}

static void EraseDelayedBlock(BlockManager &blockman, std::list<DelayedBlock>::iterator p, BlockValidationState &state) EXCLUSIVE_LOCKS_REQUIRED(cs_main)
{
    assert(state.m_chainman);
    if (p->m_node_id > -1) {
        if (state.m_peerman) {
            state.m_peerman->MisbehavingById(p->m_node_id, 25, "Delayed block");
        }
    }

    assert(state.m_chainman);
    auto it = state.m_chainman->BlockIndex().find(p->m_pblock->GetHash());
    if (it != state.m_chainman->BlockIndex().end()) {
        it->second.nFlags = it->second.nFlags & (uint32_t)~BLOCK_DELAYED;
        blockman.m_dirty_blockindex.insert(&it->second);
    }
}

bool DelayBlock(BlockManager &blockman, const std::shared_ptr<const CBlock> &pblock, BlockValidationState &state) EXCLUSIVE_LOCKS_REQUIRED(cs_main)
{
    if (state.nodeId < 0) {
        // Try lookup the blocksource if not known.
        assert(state.m_peerman);
        state.nodeId = state.m_peerman->GetBlockSource(pblock->GetHash());
    }
    LogPrintf("Warning: %s - Previous stake modifier is null for block %s from peer %d.\n", __func__, pblock->GetHash().ToString(), state.nodeId);
    while (list_delayed_blocks.size() >= MAX_DELAYED_BLOCKS) {
        LogPrint(BCLog::NET, "Removing Delayed block %s, too many delayed.\n", pblock->GetHash().ToString());
        EraseDelayedBlock(blockman, list_delayed_blocks.begin(), state);
        list_delayed_blocks.erase(list_delayed_blocks.begin());
    }
    assert(list_delayed_blocks.size() < MAX_DELAYED_BLOCKS);
    state.nFlags |= BLOCK_DELAYED; // Mark to prevent further processing
    list_delayed_blocks.emplace_back(pblock, state.nodeId);
    return true;
}

void CheckDelayedBlocks(BlockManager &blockman, BlockValidationState &state, const uint256 &block_hash) LOCKS_EXCLUDED(cs_main)
{
    if (!fParticlMode) {
        return;
    }
    assert(state.m_chainman);
    if (!state.m_peerman) {
        state.m_peerman = state.m_chainman->m_peerman;
    }
    //assert(state.m_peerman);
    if (list_delayed_blocks.empty()) {
        return;
    }

    int64_t now = GetTime();
    std::vector<std::shared_ptr<const CBlock> > process_blocks;
    {
        LOCK(cs_main);
        std::list<DelayedBlock>::iterator p = list_delayed_blocks.begin();
        while (p != list_delayed_blocks.end()) {
            if (p->m_pblock->hashPrevBlock == block_hash) {
                process_blocks.push_back(p->m_pblock);
                p = list_delayed_blocks.erase(p);
                continue;
            }
            if (p->m_time + MAX_DELAY_BLOCK_SECONDS < now) {
                LogPrint(BCLog::NET, "Removing delayed block %s, timed out.\n", p->m_pblock->GetHash().ToString());
                EraseDelayedBlock(blockman, p, state);
                p = list_delayed_blocks.erase(p);
                continue;
            }
            ++p;
        }
    }

    for (auto &p : process_blocks) {
        LogPrint(BCLog::NET, "Processing delayed block %s prev %s.\n", p->GetHash().ToString(), block_hash.ToString());
        state.m_chainman->ProcessNewBlock(p, false, /*min_pow_checked=*/true, nullptr); // Should update DoS if necessary, finding block through mapBlockSource
    }
}

unsigned int GetNextTargetRequired(const CBlockIndex *pindexLast, const Consensus::Params &consensus)
{
    arith_uint256 bnProofOfWorkLimit;
    unsigned int nProofOfWorkLimit;
    int nHeight = pindexLast ? pindexLast->nHeight+1 : 0;

    if (nHeight < int(Params().GetLastImportHeight())) {
        if (nHeight == 0) {
            return UintToArith256(uint256S("00ffffffffffffffffffffffffffffffffffffffffffffffffffffffffffffff")).GetCompact();
        }
        int nLastImportHeight = int(Params().GetLastImportHeight());
        arith_uint256 nMaxProofOfWorkLimit{UintToArith256(uint256S("000000000008ffffffffffffffffffffffffffffffffffffffffffffffffffff"))};
        arith_uint256 nMinProofOfWorkLimit{UintToArith256(consensus.powLimit)};
        arith_uint256 nStep = (nMaxProofOfWorkLimit - nMinProofOfWorkLimit) / nLastImportHeight;

        bnProofOfWorkLimit = nMaxProofOfWorkLimit - (nStep * nHeight);
        nProofOfWorkLimit = bnProofOfWorkLimit.GetCompact();
    } else {
        bnProofOfWorkLimit = UintToArith256(consensus.powLimit);
        nProofOfWorkLimit = bnProofOfWorkLimit.GetCompact();
    }

    if (pindexLast == nullptr) {
        return nProofOfWorkLimit; // Genesis block
    }

    const CBlockIndex* pindexPrev = pindexLast;
    if (pindexPrev->pprev == nullptr) {
        return nProofOfWorkLimit; // first block
    }
    const CBlockIndex *pindexPrevPrev = pindexPrev->pprev;
    if (pindexPrevPrev->pprev == nullptr) {
        return nProofOfWorkLimit; // second block
    }

    int64_t nTargetSpacing = Params().GetTargetSpacing();
    int64_t nTargetTimespan = Params().GetTargetTimespan();
    int64_t nActualSpacing = pindexPrev->GetBlockTime() - pindexPrevPrev->GetBlockTime();

    if (nActualSpacing > nTargetSpacing * 10) {
        nActualSpacing = nTargetSpacing * 10;
    }

    // pos: target change every block
    // pos: retarget with exponential moving toward target spacing
    arith_uint256 bnNew;
    bnNew.SetCompact(pindexLast->nBits);

    int64_t nInterval = nTargetTimespan / nTargetSpacing;
    bnNew *= ((nInterval - 1) * nTargetSpacing + nActualSpacing + nActualSpacing);
    bnNew /= ((nInterval + 1) * nTargetSpacing);

    if (bnNew <= 0 || bnNew > bnProofOfWorkLimit) {
        return nProofOfWorkLimit;
    }

    return bnNew.GetCompact();
}

bool RemoveUnreceivedHeader(ChainstateManager &chainman, const uint256 &hash) EXCLUSIVE_LOCKS_REQUIRED(cs_main)
{
    node::BlockMap::iterator mi = chainman.BlockIndex().find(hash);
    if (mi != chainman.BlockIndex().end() && (mi->second.nFlags & BLOCK_ACCEPTED)) {
        return false;
    }
    if (mi == chainman.BlockIndex().end()) {
        return true; // Was already removed, peer misbehaving
    }

    // Remove entire chain
    std::vector<BlockMap::iterator> remove_headers;
    std::vector<BlockMap::iterator> last_round[2];

    size_t n = 0;
    last_round[n].push_back(mi);
    remove_headers.push_back(mi);
    while (last_round[n].size()) {
        last_round[!n].clear();

        for (BlockMap::iterator& check_header : last_round[n]) {
            BlockMap::iterator it = chainman.BlockIndex().begin();
            while (it != chainman.BlockIndex().end()) {
                if (it->second.pprev == &check_header->second) {
                    if ((it->second.nFlags & BLOCK_ACCEPTED)) {
                        LogPrintf("Can't remove header %s, descendant block %s accepted.\n", hash.ToString(), it->second.GetBlockHash().ToString());
                        return true; // Can't remove any blocks, peer misbehaving for not sending
                    }
                    last_round[!n].push_back(it);
                    remove_headers.push_back(it);
                }
                it++;
            }
        }
        n = !n;
    }

    LogPrintf("Removing %d loose headers from %s.\n", remove_headers.size(), hash.ToString());

    for (auto &entry : remove_headers) {
        LogPrint(BCLog::NET, "Removing loose header %s.\n", entry->second.GetBlockHash().ToString());
        chainman.ActiveChainstate().m_blockman.m_dirty_blockindex.erase(&entry->second);
        chainman.m_failed_blocks.erase(&entry->second);

        if (chainman.m_best_header == &entry->second) {
            chainman.m_best_header = chainman.ActiveChain().Tip();
        }
        if (chainman.m_best_invalid == &entry->second) {
            chainman.m_best_invalid = nullptr;
        }
        if (chainman.m_peerman) {
            chainman.m_peerman->RemoveNonReceivedHeaderFromNodes(entry);
        }
        chainman.BlockIndex().erase(entry);
    }

    return true;
}

size_t CountDelayedBlocks() EXCLUSIVE_LOCKS_REQUIRED(cs_main)
{
    return list_delayed_blocks.size();
}

bool ProcessDuplicateStakeHeader(BlockManager &blockman, CBlockIndex *pindex, NodeId nodeId) EXCLUSIVE_LOCKS_REQUIRED(cs_main)
{
    if (!pindex) {
        return false;
    }

    uint256 hash = pindex->GetBlockHash();

    bool fMakeValid = false;
    if (nodeId == -1) {
        LogPrintf("%s: Duplicate stake block %s was received in a group, marking valid.\n",
            __func__, hash.ToString());

        fMakeValid = true;
    }

    if (nodeId > -1) {
        std::pair<std::map<uint256, StakeConflict>::iterator,bool> ret;
        ret = mapStakeConflict.insert(std::pair<uint256, StakeConflict>(hash, StakeConflict()));
        StakeConflict &sc = ret.first->second;
        sc.Add(nodeId);

        if (int(sc.peerCount.size()) > std::min(GetNumPeers() / 2, 4)) {
            LogPrintf("%s: More than half the connected peers are building on block %s," /* Continued */
                "  marked as duplicate stake, assuming this node has the duplicate.\n", __func__, hash.ToString());

            fMakeValid = true;
        }
    }

    if (fMakeValid) {
        pindex->nFlags &= (~BLOCK_FAILED_DUPLICATE_STAKE);
        pindex->nStatus &= (~BLOCK_FAILED_VALID);
        blockman.m_dirty_blockindex.insert(pindex);

        //if (pindex->nStatus & BLOCK_FAILED_CHILD)
        //{
            CBlockIndex *pindexPrev = pindex->pprev;
            while (pindexPrev) {
                if (pindexPrev->nStatus & BLOCK_VALID_MASK) {
                    break;
                }

                if (pindexPrev->nFlags & BLOCK_FAILED_DUPLICATE_STAKE) {
                    pindexPrev->nFlags &= (~BLOCK_FAILED_DUPLICATE_STAKE);
                    pindexPrev->nStatus &= (~BLOCK_FAILED_VALID);
                    blockman.m_dirty_blockindex.insert(pindexPrev);

                    if (!pindexPrev->prevoutStake.IsNull()) {
                        uint256 prevhash = pindexPrev->GetBlockHash();
                        particl::AddToMapStakeSeen(pindexPrev->prevoutStake, prevhash);
                    }

                    pindexPrev->nStatus &= (~BLOCK_FAILED_CHILD);
                }

                pindexPrev = pindexPrev->pprev;
            }

            pindex->nStatus &= (~BLOCK_FAILED_CHILD);
        //};

        if (!pindex->prevoutStake.IsNull()) {
            particl::AddToMapStakeSeen(pindex->prevoutStake, hash);
        }
        return true;
    }

    return false;
}

bool AddToMapStakeSeen(const COutPoint &kernel, const uint256 &blockHash)
{
    // Overwrites existing values

    std::pair<std::map<COutPoint, uint256>::iterator,bool> ret;
    ret = mapStakeSeen.insert(std::pair<COutPoint, uint256>(kernel, blockHash));
    if (ret.second == false) { // existing element
        ret.first->second = blockHash;
    } else {
        listStakeSeen.push_back(kernel);
    }

    return true;
}

bool CheckStakeUnused(const COutPoint &kernel)
{
    std::map<COutPoint, uint256>::const_iterator mi = mapStakeSeen.find(kernel);
    return (mi == mapStakeSeen.end());
}

bool CheckStakeUnique(const CBlock &block, bool fUpdate)
{
    LOCK(cs_main);

    uint256 blockHash = block.GetHash();
    const COutPoint &kernel = block.vtx[0]->vin[0].prevout;

    std::map<COutPoint, uint256>::const_iterator mi = mapStakeSeen.find(kernel);
    if (mi != mapStakeSeen.end()) {
        if (mi->second == blockHash) {
            return true;
        }
        return error("%s: Stake kernel for %s first seen on %s.", __func__, blockHash.ToString(), mi->second.ToString());
    }

    if (!fUpdate) {
        return true;
    }

    while (listStakeSeen.size() > particl::MAX_STAKE_SEEN_SIZE) {
        const COutPoint &oldest = listStakeSeen.front();
        if (1 != mapStakeSeen.erase(oldest)) {
            LogPrintf("%s: Warning: mapStakeSeen did not erase %s %n\n", __func__, oldest.hash.ToString(), oldest.n);
        }
        listStakeSeen.pop_front();
    }

    return AddToMapStakeSeen(kernel, blockHash);
}

bool RebuildRollingIndices(ChainstateManager &chainman, CTxMemPool *mempool)
{
    AssertLockNotHeld(cs_main);
    assert(chainman.m_smsgman);

    CBlockIndex *pindex_tip{nullptr};
    uint256 best_smsg_block_hash;
    int best_smsg_block_height{0}, last_known_height{0};
    chainman.m_smsgman->ReadBestBlock(best_smsg_block_hash, best_smsg_block_height);

    {
        LOCK(cs_main);
        pindex_tip = chainman.ActiveChain().Tip();
    }

    auto &pblocktree{chainman.m_blockman.m_block_tree_db};
    bool nV2 = false;
    if (chainman.m_blockman.m_opts.rebuildrollingindices) {
        LogPrintf("%s: Manual override, attempting to rewind chain.\n", __func__);
    } else
    if (pindex_tip &&
        chainman.m_smsgman->TrackFundingTxns() &&
        !best_smsg_block_hash.IsNull() &&
        best_smsg_block_hash != pindex_tip->GetBlockHash() &&
        pindex_tip->nHeight > best_smsg_block_height) {
        LogPrintf("%s: SMSG best block mismatch, attempting to rewind chain. SMSG %s, %s.\n", __func__, best_smsg_block_hash.ToString(), pindex_tip->GetBlockHash().ToString());
        if (best_smsg_block_height < pindex_tip->nHeight) {
            last_known_height = best_smsg_block_height;
        }
    } else
    if (pblocktree->ReadFlag("v2", nV2) && nV2) {
        return true;
    } else {
        LogPrintf("%s: v2 marker not detected, attempting to rewind chain.\n", __func__);
    }
    chainman.GetNotifications().progress(_("Rebuilding rolling indices…"), 0, false);

    if (!mempool) {
        LogPrintf("%s: Requires mempool.\n", __func__);
        return false;
    }

    int64_t now = TicksSinceEpoch<std::chrono::seconds>(chainman.m_options.adjusted_time_callback());
    int rewound_tip_height;

    {
        LOCK(cs_main);
        CBlockIndex *pindex = pindex_tip;
        int max_height_to_keep = pindex ? pindex->nHeight : 0;
        while (pindex && pindex->nTime >= now - smsg::KEEP_FUNDING_TX_DATA) {
            if (pindex->nHeight < last_known_height) {
                break;
            }
            max_height_to_keep = pindex->nHeight;
            pindex = pindex->pprev;
        }

        LogPrintf("%s: Rewinding to block %d.\n", __func__, max_height_to_keep);
        int num_disconnected = 0;

        std::string str_error;
        if (!RewindToHeight(chainman, *mempool, max_height_to_keep, num_disconnected, str_error)) {
            LogPrintf("%s: RewindToHeight failed %s.\n", __func__, str_error);
            return false;
        }
        rewound_tip_height = pindex_tip ? pindex_tip->nHeight : 0;
    }

    BlockValidationState state;
    state.m_chainman = &chainman;
    if (!chainman.ActiveChainstate().ActivateBestChain(state)) {
        LogPrintf("%s: ActivateBestChain failed %s.\n", __func__, state.ToString());
        return false;
    }

    {
        LOCK(cs_main);
        // Ensure chainstate has been fully written to disk
        chainman.ActiveChainstate().ForceFlushStateToDisk();

        LogPrintf("%s: Reprocessed chain from block %d to %d.\n", __func__, rewound_tip_height, chainman.ActiveChain().Tip()->nHeight);

        if (!chainman.m_blockman.m_block_tree_db->WriteFlag("v2", true)) {
            LogPrintf("%s: WriteFlag failed.\n", __func__);
            return false;
        }
    }
    return true;
}

int64_t GetSmsgFeeRate(ChainstateManager &chainman, const CBlockIndex *pindex, bool reduce_height) EXCLUSIVE_LOCKS_REQUIRED(cs_main)
{
    const Consensus::Params &consensusParams = Params().GetConsensus();

    if ((pindex && pindex->nTime < consensusParams.smsg_fee_time) ||
        (!pindex && GetTime() < consensusParams.smsg_fee_time)) {
        return consensusParams.smsg_fee_msg_per_day_per_k;
    }

    int chain_height = pindex ? pindex->nHeight : chainman.ActiveChain().Height();
    if (reduce_height) { // Grace period, push back to previous period
        chain_height -= 10;
    }
    int fee_height = (chain_height / consensusParams.smsg_fee_period) * consensusParams.smsg_fee_period;

    CBlockIndex *fee_block = chainman.ActiveChain()[fee_height];
    if (!fee_block || fee_block->nTime < consensusParams.smsg_fee_time) {
        return consensusParams.smsg_fee_msg_per_day_per_k;
    }

    int64_t smsg_fee_rate = consensusParams.smsg_fee_msg_per_day_per_k;
    CTransactionRef coinstake = nullptr;
    if (!smsgFeeCoinstakeCache.GetCoinStake(chainman.ActiveChainstate(), fee_block->GetBlockHash(), coinstake) ||
        !coinstake->GetSmsgFeeRate(smsg_fee_rate)) {
        return consensusParams.smsg_fee_msg_per_day_per_k;
    }

    return smsg_fee_rate;
}

uint32_t GetSmsgDifficulty(ChainstateManager &chainman, uint64_t time, bool verify) EXCLUSIVE_LOCKS_REQUIRED(cs_main)
{
    const Consensus::Params &consensusParams = Params().GetConsensus();

    CBlockIndex *pindex = chainman.ActiveChain().Tip();
    for (size_t k = 0; k < 180; ++k) {
        if (!pindex) {
            break;
        }
        if (time >= pindex->nTime) {
            uint32_t smsg_difficulty = 0;
            CTransactionRef coinstake = nullptr;
            if (smsgDifficultyCoinstakeCache.GetCoinStake(chainman.ActiveChainstate(), pindex->GetBlockHash(), coinstake) &&
                coinstake->GetSmsgDifficulty(smsg_difficulty)) {

                if (verify && smsg_difficulty != consensusParams.smsg_min_difficulty) {
                    return smsg_difficulty + consensusParams.smsg_difficulty_max_delta;
                }
                return smsg_difficulty - consensusParams.smsg_difficulty_max_delta;
            }
        }
        pindex = pindex->pprev;
    }

    return consensusParams.smsg_min_difficulty - consensusParams.smsg_difficulty_max_delta;
};

} // namespace particl<|MERGE_RESOLUTION|>--- conflicted
+++ resolved
@@ -4769,13 +4769,9 @@
         return state.Invalid(BlockValidationResult::BLOCK_INVALID_HEADER, "time-too-old", "block's timestamp is too early");
 
     // Check timestamp
-<<<<<<< HEAD
-    auto unix_timestamp = TicksSinceEpoch<std::chrono::seconds>(now);
+    auto unix_timestamp = TicksSinceEpoch<std::chrono::seconds>(NodeClock::now());
     if (!block.hashPrevBlock.IsNull() && // allow genesis block to be created in the future
-        (fParticlMode ? (block.GetBlockTime() > particl::FutureDrift(unix_timestamp)) : (block.Time() > now + std::chrono::seconds{MAX_FUTURE_BLOCK_TIME}))) {
-=======
-    if (block.Time() > NodeClock::now() + std::chrono::seconds{MAX_FUTURE_BLOCK_TIME}) {
->>>>>>> 5b8c5970
+        (fParticlMode ? (block.GetBlockTime() > particl::FutureDrift(unix_timestamp)) : (block.Time() > NodeClock::now() + std::chrono::seconds{MAX_FUTURE_BLOCK_TIME}))) {
         return state.Invalid(BlockValidationResult::BLOCK_TIME_FUTURE, "time-too-new", "block timestamp too far in the future");
     }
 
@@ -7824,7 +7820,7 @@
         return false;
     }
 
-    int64_t now = TicksSinceEpoch<std::chrono::seconds>(chainman.m_options.adjusted_time_callback());
+    int64_t now = TicksSinceEpoch<std::chrono::seconds>(NodeClock::now());
     int rewound_tip_height;
 
     {
