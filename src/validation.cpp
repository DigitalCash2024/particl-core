--- conflicted
+++ resolved
@@ -2199,7 +2199,6 @@
 
 static unsigned int GetBlockScriptFlags(const CBlockIndex& block_index, const Consensus::Params& consensusparams)
 {
-<<<<<<< HEAD
     if (fParticlMode) {
         unsigned int flags = SCRIPT_VERIFY_P2SH;
         flags |= SCRIPT_VERIFY_DERSIG;
@@ -2208,17 +2207,13 @@
         flags |= SCRIPT_VERIFY_WITNESS;
         flags |= SCRIPT_VERIFY_NULLDUMMY;
 
-        if (pindex->nTime >= consensusparams.m_taproot_time) {
+        if (block_index.nTime >= consensusparams.m_taproot_time) {
             flags |= SCRIPT_VERIFY_TAPROOT;
         }
 
         return flags;
     }
 
-    unsigned int flags = SCRIPT_VERIFY_NONE;
-
-=======
->>>>>>> 7c08d81e
     // BIP16 didn't become active until Apr 1 2012 (on mainnet, and
     // retroactively applied to testnet)
     // However, only one historical block violated the P2SH rules (on both
