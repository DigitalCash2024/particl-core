// Copyright (c) 2009-2010 Satoshi Nakamoto
// Copyright (c) 2009-2020 The Bitcoin Core developers
// Distributed under the MIT software license, see the accompanying
// file COPYING or http://www.opensource.org/licenses/mit-license.php.

#include <validation.h>

#include <arith_uint256.h>
#include <chain.h>
#include <chainparams.h>
#include <checkqueue.h>
#include <consensus/consensus.h>
#include <consensus/merkle.h>
#include <consensus/tx_check.h>
#include <consensus/tx_verify.h>
#include <consensus/validation.h>
#include <cuckoocache.h>
#include <deploymentstatus.h>
#include <flatfile.h>
#include <hash.h>
#include <index/blockfilterindex.h>
#include <logging.h>
#include <logging/timer.h>
#include <node/blockstorage.h>
#include <node/coinstats.h>
#include <node/ui_interface.h>
#include <policy/policy.h>
#include <policy/rbf.h>
#include <policy/settings.h>
#include <pow.h>
#include <primitives/block.h>
#include <primitives/transaction.h>
#include <random.h>
#include <reverse_iterator.h>
#include <script/script.h>
#include <script/interpreter.h>
#include <script/sigcache.h>
#include <shutdown.h>
#include <signet.h>
#include <timedata.h>
#include <tinyformat.h>
#include <txdb.h>
#include <txmempool.h>
#include <uint256.h>
#include <undo.h>
#include <util/check.h> // For NDEBUG compile time check
#include <util/hasher.h>
#include <util/moneystr.h>
#include <util/rbf.h>
#include <util/strencodings.h>
#include <util/system.h>
#include <util/trace.h>
#include <util/translation.h>
#include <validationinterface.h>
#include <warnings.h>
#include <smsg/smessage.h>
#include <net.h>
#include <pos/kernel.h>
#include <anon.h>
#include <rctindex.h>
#include <insight/insight.h>
#include <insight/balanceindex.h>

#include <numeric>
#include <optional>
#include <string>

#include <boost/algorithm/string/replace.hpp>

#define MICRO 0.000001
#define MILLI 0.001

/**
 * An extra transaction can be added to a package, as long as it only has one
 * ancestor and is no larger than this. Not really any reason to make this
 * configurable as it doesn't materially change DoS parameters.
 */
static const unsigned int EXTRA_DESCENDANT_TX_SIZE_LIMIT = 10000;
/** Maximum kilobytes for transactions to store for processing during reorg */
static const unsigned int MAX_DISCONNECTED_TX_POOL_SIZE = 20000;
/** Time to wait between writing blocks/block index to disk. */
static constexpr std::chrono::hours DATABASE_WRITE_INTERVAL{1};
/** Time to wait between flushing chainstate to disk. */
static constexpr std::chrono::hours DATABASE_FLUSH_INTERVAL{24};
/** Maximum age of our tip for us to be considered current for fee estimation */
static constexpr std::chrono::hours MAX_FEE_ESTIMATION_TIP_AGE{3};
const std::vector<std::string> CHECKLEVEL_DOC {
    "level 0 reads the blocks from disk",
    "level 1 verifies block validity",
    "level 2 verifies undo data",
    "level 3 checks disconnection of tip blocks",
    "level 4 tries to reconnect the blocks",
    "each level includes the checks of the previous levels",
};

bool CBlockIndexWorkComparator::operator()(const CBlockIndex *pa, const CBlockIndex *pb) const {
    // First sort by most total work, ...
    if (pa->nChainWork > pb->nChainWork) return false;
    if (pa->nChainWork < pb->nChainWork) return true;

    // ... then by earliest time received, ...
    if (pa->nSequenceId < pb->nSequenceId) return false;
    if (pa->nSequenceId > pb->nSequenceId) return true;

    // Use pointer address as tie breaker (should only happen with blocks
    // loaded from disk, as those all have id 0).
    if (pa < pb) return false;
    if (pa > pb) return true;

    // Identical blocks.
    return false;
}

/**
 * Mutex to guard access to validation specific variables, such as reading
 * or changing the chainstate.
 *
 * This may also need to be locked when updating the transaction pool, e.g. on
 * AcceptToMemoryPool. See CTxMemPool::cs comment for details.
 *
 * The transaction pool has a separate lock to allow reading from it and the
 * chainstate at the same time.
 */
RecursiveMutex cs_main;

CBlockIndex *pindexBestHeader = nullptr;
Mutex g_best_block_mutex;
std::condition_variable g_best_block_cv;
uint256 g_best_block;
bool g_parallel_script_checks{false};
std::atomic_bool fSkipRangeproof(false);
std::atomic_bool fBusyImporting(false);        // covers ActivateBestChain too
bool fRequireStandard = true;
bool fCheckBlockIndex = false;
bool fCheckpointsEnabled = DEFAULT_CHECKPOINTS_ENABLED;
unsigned int MIN_BLOCKS_TO_KEEP = 288;
unsigned int NODE_NETWORK_LIMITED_MIN_BLOCKS = 288;
int64_t nMaxTipAge = DEFAULT_MAX_TIP_AGE;
static bool fVerifyingDB = false;

uint256 hashAssumeValid;
arith_uint256 nMinimumChainWork;

CFeeRate minRelayTxFee = CFeeRate(DEFAULT_MIN_RELAY_TX_FEE);

// Internal stuff
namespace {
    CBlockIndex* pindexBestInvalid = nullptr;
} // namespace

// Internal stuff from blockstorage ...
extern RecursiveMutex cs_LastBlockFile;
extern std::vector<CBlockFileInfo> vinfoBlockFile;
extern int nLastBlockFile;
extern bool fCheckForPruning;
extern std::set<CBlockIndex*> setDirtyBlockIndex;
extern std::set<int> setDirtyFileInfo;
void FlushBlockFile(bool fFinalize = false, bool finalize_undo = false);
// ... TODO move fully to blockstorage

CBlockIndex* BlockManager::LookupBlockIndex(const uint256& hash) const
{
    AssertLockHeld(cs_main);
    BlockMap::const_iterator it = m_block_index.find(hash);
    return it == m_block_index.end() ? nullptr : it->second;
}

CBlockIndex* BlockManager::FindForkInGlobalIndex(const CChain& chain, const CBlockLocator& locator)
{
    AssertLockHeld(cs_main);

    // Find the latest block common to locator and chain - we expect that
    // locator.vHave is sorted descending by height.
    for (const uint256& hash : locator.vHave) {
        CBlockIndex* pindex = LookupBlockIndex(hash);
        if (pindex) {
            if (chain.Contains(pindex))
                return pindex;
            if (pindex->GetAncestor(chain.Height()) == chain.Tip()) {
                return chain.Tip();
            }
        }
    }
    return chain.Genesis();
}

namespace particl {
bool DelayBlock(const std::shared_ptr<const CBlock> &pblock, BlockValidationState &state) EXCLUSIVE_LOCKS_REQUIRED(cs_main);
void CheckDelayedBlocks(BlockValidationState &state, const CChainParams &chainparams, const uint256 &block_hash) LOCKS_EXCLUDED(cs_main);

std::map<uint256, StakeConflict> mapStakeConflict;
std::map<COutPoint, uint256> mapStakeSeen;
std::list<COutPoint> listStakeSeen;

CoinStakeCache coinStakeCache GUARDED_BY(cs_main);
CoinStakeCache smsgFeeCoinstakeCache;
CoinStakeCache smsgDifficultyCoinstakeCache(180);

size_t MAX_DELAYED_BLOCKS = 64;
int64_t MAX_DELAY_BLOCK_SECONDS = 180;

class DelayedBlock
{
public:
    DelayedBlock(const std::shared_ptr<const CBlock>& pblock, int node_id) : m_pblock(pblock), m_node_id(node_id) {
        m_time = GetTime();
    }
    int64_t m_time;
    std::shared_ptr<const CBlock> m_pblock;
    int m_node_id;
};
std::list<DelayedBlock> list_delayed_blocks;
} // namespace particl
extern bool AddNodeHeader(NodeId node_id, const uint256 &hash) EXCLUSIVE_LOCKS_REQUIRED(cs_main);
extern void RemoveNodeHeader(const uint256 &hash) EXCLUSIVE_LOCKS_REQUIRED(cs_main);
extern void RemoveNonReceivedHeaderFromNodes(BlockMap::iterator mi) EXCLUSIVE_LOCKS_REQUIRED(cs_main);


bool CheckInputScripts(const CTransaction& tx, TxValidationState& state,
                       const CCoinsViewCache& inputs, unsigned int flags, bool cacheSigStore,
                       bool cacheFullScriptStore, PrecomputedTransactionData& txdata,
                       std::vector<CScriptCheck> *pvChecks = nullptr, bool fAnonChecks = true)
                       EXCLUSIVE_LOCKS_REQUIRED(cs_main);

bool CheckFinalTx(const CBlockIndex* active_chain_tip, const CTransaction &tx, int flags)
{
    AssertLockHeld(cs_main);
    assert(active_chain_tip); // TODO: Make active_chain_tip a reference

    // By convention a negative value for flags indicates that the
    // current network-enforced consensus rules should be used. In
    // a future soft-fork scenario that would mean checking which
    // rules would be enforced for the next block and setting the
    // appropriate flags. At the present time no soft-forks are
    // scheduled, so no flags are set.
    flags = std::max(flags, 0);

    // CheckFinalTx() uses active_chain_tip.Height()+1 to evaluate
    // nLockTime because when IsFinalTx() is called within
    // CBlock::AcceptBlock(), the height of the block *being*
    // evaluated is what is used. Thus if we want to know if a
    // transaction can be part of the *next* block, we need to call
    // IsFinalTx() with one more than active_chain_tip.Height().
    const int nBlockHeight = active_chain_tip->nHeight + 1;

    // BIP113 requires that time-locked transactions have nLockTime set to
    // less than the median time of the previous block they're contained in.
    // When the next block is created its previous block will be the current
    // chain tip, so we use that to calculate the median time passed to
    // IsFinalTx() if LOCKTIME_MEDIAN_TIME_PAST is set.
    const int64_t nBlockTime = (flags & LOCKTIME_MEDIAN_TIME_PAST)
                             ? active_chain_tip->GetMedianTimePast()
                             : GetAdjustedTime();

    return IsFinalTx(tx, nBlockHeight, nBlockTime);
}

bool TestLockPointValidity(CChain& active_chain, const LockPoints* lp)
{
    AssertLockHeld(cs_main);
    assert(lp);
    // If there are relative lock times then the maxInputBlock will be set
    // If there are no relative lock times, the LockPoints don't depend on the chain
    if (lp->maxInputBlock) {
        // Check whether ::ChainActive() is an extension of the block at which the LockPoints
        // calculation was valid.  If not LockPoints are no longer valid
        if (!active_chain.Contains(lp->maxInputBlock)) {
            return false;
        }
    }

    // LockPoints still valid
    return true;
}

bool CheckSequenceLocks(CBlockIndex* tip,
                        const CCoinsView& coins_view,
                        const CTransaction& tx,
                        int flags,
                        LockPoints* lp,
                        bool useExistingLockPoints)
{
    assert(tip != nullptr);

    CBlockIndex index;
    index.pprev = tip;
    // CheckSequenceLocks() uses active_chainstate.m_chain.Height()+1 to evaluate
    // height based locks because when SequenceLocks() is called within
    // ConnectBlock(), the height of the block *being*
    // evaluated is what is used.
    // Thus if we want to know if a transaction can be part of the
    // *next* block, we need to use one more than active_chainstate.m_chain.Height()
    index.nHeight = tip->nHeight + 1;

    std::pair<int, int64_t> lockPair;
    if (useExistingLockPoints) {
        assert(lp);
        lockPair.first = lp->height;
        lockPair.second = lp->time;
    }
    else {
        std::vector<int> prevheights;
        prevheights.resize(tx.vin.size());
        for (size_t txinIndex = 0; txinIndex < tx.vin.size(); txinIndex++) {
            const CTxIn& txin = tx.vin[txinIndex];

            if (txin.IsAnonInput()) {
                prevheights[txinIndex] = tip->nHeight + 1;
                continue;
            }

            Coin coin;
            if (!coins_view.GetCoin(txin.prevout, coin)) {
                return error("%s: Missing input", __func__);
            }
            if (coin.nHeight == MEMPOOL_HEIGHT) {
                // Assume all mempool transaction confirm in the next block
                prevheights[txinIndex] = tip->nHeight + 1;
            } else {
                prevheights[txinIndex] = coin.nHeight;
            }
        }
        lockPair = CalculateSequenceLocks(tx, flags, prevheights, index);
        if (lp) {
            lp->height = lockPair.first;
            lp->time = lockPair.second;
            // Also store the hash of the block with the highest height of
            // all the blocks which have sequence locked prevouts.
            // This hash needs to still be on the chain
            // for these LockPoint calculations to be valid
            // Note: It is impossible to correctly calculate a maxInputBlock
            // if any of the sequence locked inputs depend on unconfirmed txs,
            // except in the special case where the relative lock time/height
            // is 0, which is equivalent to no sequence lock. Since we assume
            // input height of tip+1 for mempool txs and test the resulting
            // lockPair from CalculateSequenceLocks against tip+1.  We know
            // EvaluateSequenceLocks will fail if there was a non-zero sequence
            // lock on a mempool input, so we can use the return value of
            // CheckSequenceLocks to indicate the LockPoints validity
            int maxInputHeight = 0;
            for (const int height : prevheights) {
                // Can ignore mempool inputs since we'll fail if they had non-zero locks
                if (height != tip->nHeight+1) {
                    maxInputHeight = std::max(maxInputHeight, height);
                }
            }
            lp->maxInputBlock = tip->GetAncestor(maxInputHeight);
        }
    }
    return EvaluateSequenceLocks(index, lockPair);
}

// Returns the script flags which should be checked for a given block
static unsigned int GetBlockScriptFlags(const CBlockIndex* pindex, const Consensus::Params& chainparams);

static void LimitMempoolSize(CTxMemPool& pool, CCoinsViewCache& coins_cache, size_t limit, std::chrono::seconds age)
    EXCLUSIVE_LOCKS_REQUIRED(pool.cs, ::cs_main)
{
    int expired = pool.Expire(GetTime<std::chrono::seconds>() - age);
    if (expired != 0) {
        LogPrint(BCLog::MEMPOOL, "Expired %i transactions from the memory pool\n", expired);
    }

    std::vector<COutPoint> vNoSpendsRemaining;
    pool.TrimToSize(limit, &vNoSpendsRemaining);
    for (const COutPoint& removed : vNoSpendsRemaining)
        coins_cache.Uncache(removed);
}

static bool IsCurrentForFeeEstimation(CChainState& active_chainstate) EXCLUSIVE_LOCKS_REQUIRED(cs_main)
{
    AssertLockHeld(cs_main);
    if (active_chainstate.IsInitialBlockDownload())
        return false;
    if (active_chainstate.m_chain.Tip()->GetBlockTime() < count_seconds(GetTime<std::chrono::seconds>() - MAX_FEE_ESTIMATION_TIP_AGE))
        return false;
    if (active_chainstate.m_chain.Height() < pindexBestHeader->nHeight - 1)
        return false;
    return true;
}

void CChainState::MaybeUpdateMempoolForReorg(
    DisconnectedBlockTransactions& disconnectpool,
    bool fAddToMempool)
{
    if (!m_mempool) return;

    AssertLockHeld(cs_main);
    AssertLockHeld(m_mempool->cs);
    std::vector<uint256> vHashUpdate;
    // disconnectpool's insertion_order index sorts the entries from
    // oldest to newest, but the oldest entry will be the last tx from the
    // latest mined block that was disconnected.
    // Iterate disconnectpool in reverse, so that we add transactions
    // back to the mempool starting with the earliest transaction that had
    // been previously seen in a block.
    auto it = disconnectpool.queuedTx.get<insertion_order>().rbegin();
    while (it != disconnectpool.queuedTx.get<insertion_order>().rend()) {
        // ignore validation errors in resurrected transactions
        if (!fAddToMempool || (*it)->IsCoinBase() || (*it)->IsCoinStake() ||
            AcceptToMemoryPool(
                *this, *m_mempool, *it, true /* bypass_limits */).m_result_type !=
                    MempoolAcceptResult::ResultType::VALID) {
            // If the transaction doesn't make it in to the mempool, remove any
            // transactions that depend on it (which would now be orphans).
            m_mempool->removeRecursive(**it, MemPoolRemovalReason::REORG);
        } else if (m_mempool->exists((*it)->GetHash())) {
            vHashUpdate.push_back((*it)->GetHash());
        }
        ++it;
    }
    disconnectpool.queuedTx.clear();
    // AcceptToMemoryPool/addUnchecked all assume that new mempool entries have
    // no in-mempool children, which is generally not true when adding
    // previously-confirmed transactions back to the mempool.
    // UpdateTransactionsFromBlock finds descendants of any transactions in
    // the disconnectpool that were added back and cleans up the mempool state.
    m_mempool->UpdateTransactionsFromBlock(vHashUpdate);

    // We also need to remove any now-immature transactions
    m_mempool->removeForReorg(*this, STANDARD_LOCKTIME_VERIFY_FLAGS);
    // Re-limit mempool size, in case we added any transactions
    LimitMempoolSize(
        *m_mempool,
        this->CoinsTip(),
        gArgs.GetArg("-maxmempool", DEFAULT_MAX_MEMPOOL_SIZE) * 1000000,
        std::chrono::hours{gArgs.GetArg("-mempoolexpiry", DEFAULT_MEMPOOL_EXPIRY)});
}

/**
* Checks to avoid mempool polluting consensus critical paths since cached
* signature and script validity results will be reused if we validate this
* transaction again during block validation.
* */
static bool CheckInputsFromMempoolAndCache(const CTransaction& tx, TxValidationState& state,
                const CCoinsViewCache& view, const CTxMemPool& pool,
                unsigned int flags, PrecomputedTransactionData& txdata, CCoinsViewCache& coins_tip)
                EXCLUSIVE_LOCKS_REQUIRED(cs_main, pool.cs)
{
    AssertLockHeld(cs_main);
    AssertLockHeld(pool.cs);

    assert(!tx.IsCoinBase());
    for (const CTxIn& txin : tx.vin) {
        if (txin.IsAnonInput()) {
            continue;
        }
        const Coin& coin = view.AccessCoin(txin.prevout);

        // This coin was checked in PreChecks and MemPoolAccept
        // has been holding cs_main since then.
        Assume(!coin.IsSpent());
        if (coin.IsSpent()) return false;

        // If the Coin is available, there are 2 possibilities:
        // it is available in our current ChainstateActive UTXO set,
        // or it's a UTXO provided by a transaction in our mempool.
        // Ensure the scriptPubKeys in Coins from CoinsView are correct.
        const CTransactionRef& txFrom = pool.get(txin.prevout.hash);
        if (txFrom) {
            assert(txFrom->GetHash() == txin.prevout.hash);
            assert(txFrom->GetNumVOuts() > txin.prevout.n);
            if (txFrom->IsParticlVersion()) {
                assert(coin.Matches(txFrom->vpout[txin.prevout.n].get()));
            } else {
                assert(txFrom->vout[txin.prevout.n] == coin.out);
            }
        } else {
            const Coin& coinFromUTXOSet = coins_tip.AccessCoin(txin.prevout);
            assert(!coinFromUTXOSet.IsSpent());
            assert(coinFromUTXOSet.out == coin.out);
        }
    }

    // Call CheckInputScripts() to cache signature and script validity against current tip consensus rules.
    return CheckInputScripts(tx, state, view, flags, /* cacheSigStore= */ true, /* cacheFullScriptStore= */ true, txdata);
}

namespace {

class MemPoolAccept
{
public:
    explicit MemPoolAccept(CTxMemPool& mempool, CChainState& active_chainstate) : m_pool(mempool), m_view(&m_dummy), m_viewmempool(&active_chainstate.CoinsTip(), m_pool), m_active_chainstate(active_chainstate),
        m_limit_ancestors(gArgs.GetArg("-limitancestorcount", DEFAULT_ANCESTOR_LIMIT)),
        m_limit_ancestor_size(gArgs.GetArg("-limitancestorsize", DEFAULT_ANCESTOR_SIZE_LIMIT)*1000),
        m_limit_descendants(gArgs.GetArg("-limitdescendantcount", DEFAULT_DESCENDANT_LIMIT)),
        m_limit_descendant_size(gArgs.GetArg("-limitdescendantsize", DEFAULT_DESCENDANT_SIZE_LIMIT)*1000) {
    }

    // We put the arguments we're handed into a struct, so we can pass them
    // around easier.
    struct ATMPArgs {
        const CChainParams& m_chainparams;
        const int64_t m_accept_time;
        const bool m_bypass_limits;
        /*
         * Return any outpoints which were not previously present in the coins
         * cache, but were added as a result of validating the tx for mempool
         * acceptance. This allows the caller to optionally remove the cache
         * additions if the associated transaction ends up being rejected by
         * the mempool.
         */
        std::vector<COutPoint>& m_coins_to_uncache;
        const bool m_test_accept;
        /** Whether we allow transactions to replace mempool transactions by BIP125 rules. If false,
         * any transaction spending the same inputs as a transaction in the mempool is considered
         * a conflict. */
        const bool m_allow_bip125_replacement{true};

        /** Particl - test if tx would get in the mempool without considering locks */
        const bool m_ignore_locks;
    };

    // Single transaction acceptance
    MempoolAcceptResult AcceptSingleTransaction(const CTransactionRef& ptx, ATMPArgs& args) EXCLUSIVE_LOCKS_REQUIRED(cs_main);

    /**
    * Multiple transaction acceptance. Transactions may or may not be interdependent,
    * but must not conflict with each other. Parents must come before children if any
    * dependencies exist.
    */
    PackageMempoolAcceptResult AcceptMultipleTransactions(const std::vector<CTransactionRef>& txns, ATMPArgs& args) EXCLUSIVE_LOCKS_REQUIRED(cs_main);

private:
    // All the intermediate state that gets passed between the various levels
    // of checking a given transaction.
    struct Workspace {
        explicit Workspace(const CTransactionRef& ptx) : m_ptx(ptx), m_hash(ptx->GetHash()) {}
        std::set<uint256> m_conflicts;
        CTxMemPool::setEntries m_all_conflicting;
        CTxMemPool::setEntries m_ancestors;
        std::unique_ptr<CTxMemPoolEntry> m_entry;
        std::list<CTransactionRef> m_replaced_transactions;

        bool m_replacement_transaction;
        CAmount m_base_fees;
        CAmount m_modified_fees;
        /** Total modified fees of all transactions being replaced. */
        CAmount m_conflicting_fees{0};
        /** Total virtual size of all transactions being replaced. */
        size_t m_conflicting_size{0};

        const CTransactionRef& m_ptx;
        const uint256& m_hash;
        TxValidationState m_state;
    };

    // Run the policy checks on a given transaction, excluding any script checks.
    // Looks up inputs, calculates feerate, considers replacement, evaluates
    // package limits, etc. As this function can be invoked for "free" by a peer,
    // only tests that are fast should be done here (to avoid CPU DoS).
    bool PreChecks(ATMPArgs& args, Workspace& ws) EXCLUSIVE_LOCKS_REQUIRED(cs_main, m_pool.cs);

    // Run the script checks using our policy flags. As this can be slow, we should
    // only invoke this on transactions that have otherwise passed policy checks.
    bool PolicyScriptChecks(const ATMPArgs& args, Workspace& ws, PrecomputedTransactionData& txdata) EXCLUSIVE_LOCKS_REQUIRED(cs_main, m_pool.cs);

    // Re-run the script checks, using consensus flags, and try to cache the
    // result in the scriptcache. This should be done after
    // PolicyScriptChecks(). This requires that all inputs either be in our
    // utxo set or in the mempool.
    bool ConsensusScriptChecks(const ATMPArgs& args, Workspace& ws, PrecomputedTransactionData &txdata) EXCLUSIVE_LOCKS_REQUIRED(cs_main, m_pool.cs);

    // Try to add the transaction to the mempool, removing any conflicts first.
    // Returns true if the transaction is in the mempool after any size
    // limiting is performed, false otherwise.
    bool Finalize(const ATMPArgs& args, Workspace& ws) EXCLUSIVE_LOCKS_REQUIRED(cs_main, m_pool.cs);

    // Compare a package's feerate against minimum allowed.
    bool CheckFeeRate(size_t package_size, CAmount package_fee, TxValidationState& state) EXCLUSIVE_LOCKS_REQUIRED(cs_main, m_pool.cs)
    {
        CAmount mempoolRejectFee = m_pool.GetMinFee(gArgs.GetArg("-maxmempool", DEFAULT_MAX_MEMPOOL_SIZE) * 1000000).GetFee(package_size);
        if (state.m_has_anon_output) {
            mempoolRejectFee *= ANON_FEE_MULTIPLIER;
        }
        if (mempoolRejectFee > 0 && package_fee < mempoolRejectFee) {
            return state.Invalid(TxValidationResult::TX_MEMPOOL_POLICY, "mempool min fee not met", strprintf("%d < %d", package_fee, mempoolRejectFee));
        }

        if (package_fee < ::minRelayTxFee.GetFee(package_size)) {
            return state.Invalid(TxValidationResult::TX_MEMPOOL_POLICY, "min relay fee not met", strprintf("%d < %d", package_fee, ::minRelayTxFee.GetFee(package_size)));
        }
        return true;
    }

private:
    CTxMemPool& m_pool;
    CCoinsViewCache m_view;
    CCoinsViewMemPool m_viewmempool;
    CCoinsView m_dummy;

    CChainState& m_active_chainstate;

    // The package limits in effect at the time of invocation.
    const size_t m_limit_ancestors;
    const size_t m_limit_ancestor_size;
    // These may be modified while evaluating a transaction (eg to account for
    // in-mempool conflicts; see below).
    size_t m_limit_descendants;
    size_t m_limit_descendant_size;
};

bool MemPoolAccept::PreChecks(ATMPArgs& args, Workspace& ws)
{
    const CTransactionRef& ptx = ws.m_ptx;
    const CTransaction& tx = *ws.m_ptx;
    const uint256& hash = ws.m_hash;

    // Copy/alias what we need out of args
    const int64_t nAcceptTime = args.m_accept_time;
    const bool bypass_limits = args.m_bypass_limits;
    std::vector<COutPoint>& coins_to_uncache = args.m_coins_to_uncache;

    // Alias what we need out of ws
    TxValidationState& state = ws.m_state;
    std::set<uint256>& setConflicts = ws.m_conflicts;
    CTxMemPool::setEntries& allConflicting = ws.m_all_conflicting;
    CTxMemPool::setEntries& setAncestors = ws.m_ancestors;
    std::unique_ptr<CTxMemPoolEntry>& entry = ws.m_entry;
    bool& fReplacementTransaction = ws.m_replacement_transaction;
    CAmount& nModifiedFees = ws.m_modified_fees;
    CAmount& nConflictingFees = ws.m_conflicting_fees;
    size_t& nConflictingSize = ws.m_conflicting_size;

    const Consensus::Params &consensus = Params().GetConsensus();
    state.SetStateInfo(nAcceptTime, m_active_chainstate.m_chain.Height(), consensus, fParticlMode, (fBusyImporting && fSkipRangeproof));

    if (!CheckTransaction(tx, state)) {
        return false; // state filled in by CheckTransaction
    }

    // Coinbase is only valid in a block, not as a loose transaction
    if (tx.IsCoinBase())
        return state.Invalid(TxValidationResult::TX_CONSENSUS, "coinbase");

    // Coinstake is only valid in a block, not as a loose transaction
    if (tx.IsCoinStake())
        return state.Invalid(TxValidationResult::TX_CONSENSUS, "coinstake");

    // Rather not work on nonstandard transactions (unless -testnet/-regtest)
    std::string reason;
    if (fRequireStandard && !IsStandardTx(tx, reason, nAcceptTime))
        return state.Invalid(TxValidationResult::TX_NOT_STANDARD, reason);

    // Do not work on transactions that are too small.
    // A transaction with 1 segwit input and 1 P2WPHK output has non-witness size of 82 bytes.
    // Transactions smaller than this are not relayed to mitigate CVE-2017-12842 by not relaying
    // 64-byte transactions.
    if (::GetSerializeSize(tx, PROTOCOL_VERSION | SERIALIZE_TRANSACTION_NO_WITNESS) < (fParticlMode ? MIN_STANDARD_TX_NONWITNESS_SIZE_PART : MIN_STANDARD_TX_NONWITNESS_SIZE))
        return state.Invalid(TxValidationResult::TX_NOT_STANDARD, "tx-size-small");

    // Only accept nLockTime-using transactions that can be mined in the next
    // block; we don't want our mempool filled up with transactions that can't
    // be mined yet.
    if (!args.m_test_accept || !args.m_ignore_locks)
    if (!CheckFinalTx(m_active_chainstate.m_chain.Tip(), tx, STANDARD_LOCKTIME_VERIFY_FLAGS))
        return state.Invalid(TxValidationResult::TX_PREMATURE_SPEND, "non-final");

    if (m_pool.exists(GenTxid(true, tx.GetWitnessHash()))) {
        // Exact transaction already exists in the mempool.
        return state.Invalid(TxValidationResult::TX_CONFLICT, "txn-already-in-mempool");
    } else if (m_pool.exists(GenTxid(false, tx.GetHash()))) {
        // Transaction with the same non-witness data but different witness (same txid, different
        // wtxid) already exists in the mempool.
        return state.Invalid(TxValidationResult::TX_CONFLICT, "txn-same-nonwitness-data-in-mempool");
    }

    // Check for conflicts with in-memory transactions
    for (const CTxIn &txin : tx.vin)
    {
        if (txin.IsAnonInput()) {
            if (!CheckAnonInputMempoolConflicts(txin, hash, &m_pool, state)) {
                return false; // state filled in by CheckAnonInputMempoolConflicts
            }
            continue;
        }
        const CTransaction* ptxConflicting = m_pool.GetConflictTx(txin.prevout);
        if (ptxConflicting) {
            if (!args.m_allow_bip125_replacement) {
                // Transaction conflicts with a mempool tx, but we're not allowing replacements.
                return state.Invalid(TxValidationResult::TX_MEMPOOL_POLICY, "bip125-replacement-disallowed");
            }
            if (!setConflicts.count(ptxConflicting->GetHash()))
            {
                // Transactions that don't explicitly signal replaceability are
                // *not* replaceable with the current logic, even if one of their
                // unconfirmed ancestors signals replaceability. This diverges
                // from BIP125's inherited signaling description (see CVE-2021-31876).
                // Applications relying on first-seen mempool behavior should
                // check all unconfirmed ancestors; otherwise an opt-in ancestor
                // might be replaced, causing removal of this descendant.
                if (!SignalsOptInRBF(*ptxConflicting)) {
                    return state.Invalid(TxValidationResult::TX_MEMPOOL_POLICY, "txn-mempool-conflict");
                }

                setConflicts.insert(ptxConflicting->GetHash());
            }
        }
    }

    LockPoints lp;
    m_view.SetBackend(m_viewmempool);

    state.m_has_anon_input = false;
    const CCoinsViewCache& coins_cache = m_active_chainstate.CoinsTip();
    // do all inputs exist?
    for (const CTxIn& txin : tx.vin) {
        if (txin.IsAnonInput()) {
            state.m_has_anon_input = true;
            continue;
        }
        if (!coins_cache.HaveCoinInCache(txin.prevout)) {
            coins_to_uncache.push_back(txin.prevout);
        }

        // Note: this call may add txin.prevout to the coins cache
        // (coins_cache.cacheCoins) by way of FetchCoin(). It should be removed
        // later (via coins_to_uncache) if this tx turns out to be invalid.
        if (!m_view.HaveCoin(txin.prevout)) {
            // Are inputs missing because we already have the tx?
            for (size_t out = 0; out < tx.GetNumVOuts(); out++) {
                // Optimistically just do efficient check of cache for outputs
                if (coins_cache.HaveCoinInCache(COutPoint(hash, out))) {
                    return state.Invalid(TxValidationResult::TX_CONFLICT, "txn-already-known");
                }
            }
            // Otherwise assume this might be an orphan tx for which we just haven't seen parents yet
            return state.Invalid(TxValidationResult::TX_MISSING_INPUTS, "bad-txns-inputs-missingorspent");
        }
    }

    if (state.m_has_anon_input
         && (m_active_chainstate.m_chain.Height() < particl::GetNumBlocksOfPeers()-1)) {
        LogPrintf("%s: Ignoring anon transaction while chain syncs height %d - peers %d.\n",
            __func__, m_active_chainstate.m_chain.Height(), particl::GetNumBlocksOfPeers());
        return state.Error("Syncing");
    }

    if (!AllAnonOutputsUnknown(m_active_chainstate, tx, state)) { // Also sets state.m_has_anon_output
        // Already in the blockchain, containing block could have been received before loose tx
        return state.Invalid(TxValidationResult::TX_CONFLICT, "txn-already-in-mempool");
    }
    // This is const, but calls into the back end CoinsViews. The CCoinsViewDB at the bottom of the
    // hierarchy brings the best block into scope. See CCoinsViewDB::GetBestBlock().
    m_view.GetBestBlock();

    // we have all inputs cached now, so switch back to dummy (to protect
    // against bugs where we pull more inputs from disk that miss being added
    // to coins_to_uncache)
    m_view.SetBackend(m_dummy);

    // Only accept BIP68 sequence locked transactions that can be mined in the next
    // block; we don't want our mempool filled up with transactions that can't
    // be mined yet.
    // Pass in m_view which has all of the relevant inputs cached. Note that, since m_view's
    // backend was removed, it no longer pulls coins from the mempool.
    if (!args.m_test_accept || !args.m_ignore_locks)
    if (!CheckSequenceLocks(m_active_chainstate.m_chain.Tip(), m_view, tx, STANDARD_LOCKTIME_VERIFY_FLAGS, &lp))
        return state.Invalid(TxValidationResult::TX_PREMATURE_SPEND, "non-BIP68-final");

    if (!Consensus::CheckTxInputs(tx, state, m_view, m_active_chainstate.m_blockman.GetSpendHeight(m_view), ws.m_base_fees)) {
        return false; // state filled in by CheckTxInputs
    }

    // Check for non-standard pay-to-script-hash in inputs
    const bool taproot_active = DeploymentActiveAfter(m_active_chainstate.m_chain.Tip(), args.m_chainparams.GetConsensus(), Consensus::DEPLOYMENT_TAPROOT);
    if (fRequireStandard && !AreInputsStandard(tx, m_view, taproot_active, nAcceptTime)) {
        return state.Invalid(TxValidationResult::TX_INPUTS_NOT_STANDARD, "bad-txns-nonstandard-inputs");
    }

    // Check for non-standard witnesses.
    if (tx.HasWitness() && fRequireStandard && !IsWitnessStandard(tx, m_view))
        return state.Invalid(TxValidationResult::TX_WITNESS_MUTATED, "bad-witness-nonstandard");

    int64_t nSigOpsCost = GetTransactionSigOpCost(tx, m_view, STANDARD_SCRIPT_VERIFY_FLAGS);

    // nModifiedFees includes any fee deltas from PrioritiseTransaction
    nModifiedFees = ws.m_base_fees;
    m_pool.ApplyDelta(hash, nModifiedFees);

    // Keep track of transactions that spend a coinbase, which we re-scan
    // during reorgs to ensure COINBASE_MATURITY is still met.
    bool fSpendsCoinbase = false;
    for (const CTxIn &txin : tx.vin) {
        if (txin.IsAnonInput()) {
            continue;
        }
        const Coin &coin = m_view.AccessCoin(txin.prevout);
        if (coin.IsCoinBase()) {
            fSpendsCoinbase = true;
            break;
        }
    }

    entry.reset(new CTxMemPoolEntry(ptx, ws.m_base_fees, nAcceptTime, m_active_chainstate.m_chain.Height(),
            fSpendsCoinbase, nSigOpsCost, lp));
    unsigned int nSize = entry->GetTxSize();

    if (nSigOpsCost > MAX_STANDARD_TX_SIGOPS_COST)
        return state.Invalid(TxValidationResult::TX_NOT_STANDARD, "bad-txns-too-many-sigops",
                strprintf("%d", nSigOpsCost));

    // No transactions are allowed below minRelayTxFee except from disconnected
    // blocks
    if (!bypass_limits && !CheckFeeRate(nSize, nModifiedFees, state)) return false;

    const CTxMemPool::setEntries setIterConflicting = m_pool.GetIterSet(setConflicts);
    // Calculate in-mempool ancestors, up to a limit.
    if (setConflicts.size() == 1) {
        // In general, when we receive an RBF transaction with mempool conflicts, we want to know whether we
        // would meet the chain limits after the conflicts have been removed. However, there isn't a practical
        // way to do this short of calculating the ancestor and descendant sets with an overlay cache of
        // changed mempool entries. Due to both implementation and runtime complexity concerns, this isn't
        // very realistic, thus we only ensure a limited set of transactions are RBF'able despite mempool
        // conflicts here. Importantly, we need to ensure that some transactions which were accepted using
        // the below carve-out are able to be RBF'ed, without impacting the security the carve-out provides
        // for off-chain contract systems (see link in the comment below).
        //
        // Specifically, the subset of RBF transactions which we allow despite chain limits are those which
        // conflict directly with exactly one other transaction (but may evict children of said transaction),
        // and which are not adding any new mempool dependencies. Note that the "no new mempool dependencies"
        // check is accomplished later, so we don't bother doing anything about it here, but if BIP 125 is
        // amended, we may need to move that check to here instead of removing it wholesale.
        //
        // Such transactions are clearly not merging any existing packages, so we are only concerned with
        // ensuring that (a) no package is growing past the package size (not count) limits and (b) we are
        // not allowing something to effectively use the (below) carve-out spot when it shouldn't be allowed
        // to.
        //
        // To check these we first check if we meet the RBF criteria, above, and increment the descendant
        // limits by the direct conflict and its descendants (as these are recalculated in
        // CalculateMempoolAncestors by assuming the new transaction being added is a new descendant, with no
        // removals, of each parent's existing dependent set). The ancestor count limits are unmodified (as
        // the ancestor limits should be the same for both our new transaction and any conflicts).
        // We don't bother incrementing m_limit_descendants by the full removal count as that limit never comes
        // into force here (as we're only adding a single transaction).
        assert(setIterConflicting.size() == 1);
        CTxMemPool::txiter conflict = *setIterConflicting.begin();

        m_limit_descendants += 1;
        m_limit_descendant_size += conflict->GetSizeWithDescendants();
    }

    std::string errString;
    if (!m_pool.CalculateMemPoolAncestors(*entry, setAncestors, m_limit_ancestors, m_limit_ancestor_size, m_limit_descendants, m_limit_descendant_size, errString)) {
        setAncestors.clear();
        // If CalculateMemPoolAncestors fails second time, we want the original error string.
        std::string dummy_err_string;
        // Contracting/payment channels CPFP carve-out:
        // If the new transaction is relatively small (up to 40k weight)
        // and has at most one ancestor (ie ancestor limit of 2, including
        // the new transaction), allow it if its parent has exactly the
        // descendant limit descendants.
        //
        // This allows protocols which rely on distrusting counterparties
        // being able to broadcast descendants of an unconfirmed transaction
        // to be secure by simply only having two immediately-spendable
        // outputs - one for each counterparty. For more info on the uses for
        // this, see https://lists.linuxfoundation.org/pipermail/bitcoin-dev/2018-November/016518.html
        if (nSize >  EXTRA_DESCENDANT_TX_SIZE_LIMIT ||
                !m_pool.CalculateMemPoolAncestors(*entry, setAncestors, 2, m_limit_ancestor_size, m_limit_descendants + 1, m_limit_descendant_size + EXTRA_DESCENDANT_TX_SIZE_LIMIT, dummy_err_string)) {
            return state.Invalid(TxValidationResult::TX_MEMPOOL_POLICY, "too-long-mempool-chain", errString);
        }
    }

    // A transaction that spends outputs that would be replaced by it is invalid. Now
    // that we have the set of all ancestors we can detect this
    // pathological case by making sure setConflicts and setAncestors don't
    // intersect.
    if (const auto err_string{EntriesAndTxidsDisjoint(setAncestors, setConflicts, hash)}) {
        return state.Invalid(TxValidationResult::TX_CONSENSUS, "bad-txns-spends-conflicting-tx", *err_string);
    }


    // If we don't hold the lock allConflicting might be incomplete; the
    // subsequent RemoveStaged() and addUnchecked() calls don't guarantee
    // mempool consistency for us.
    fReplacementTransaction = setConflicts.size();
    if (fReplacementTransaction)
    {
        CFeeRate newFeeRate(nModifiedFees, nSize);
        if (const auto err_string{PaysMoreThanConflicts(setIterConflicting, newFeeRate, hash)}) {
            return state.Invalid(TxValidationResult::TX_MEMPOOL_POLICY, "insufficient fee", *err_string);
        }

        // Calculate all conflicting entries and enforce Rule #5.
        if (const auto err_string{GetEntriesForConflicts(tx, m_pool, setIterConflicting, allConflicting)}) {
            return state.Invalid(TxValidationResult::TX_MEMPOOL_POLICY,
                                 "too many potential replacements", *err_string);
        }
        // Enforce Rule #2.
        if (const auto err_string{HasNoNewUnconfirmed(tx, m_pool, setIterConflicting)}) {
            return state.Invalid(TxValidationResult::TX_MEMPOOL_POLICY,
                                 "replacement-adds-unconfirmed", *err_string);
        }

        // Check if it's economically rational to mine this transaction rather
        // than the ones it replaces. Enforce Rules #3 and #4.
        for (CTxMemPool::txiter it : allConflicting) {
            nConflictingFees += it->GetModifiedFee();
            nConflictingSize += it->GetTxSize();
        }
<<<<<<< HEAD

        std::set<uint256> setConflictsParents;
        for (const auto& mi : setIterConflicting) {
            for (const CTxIn &txin : mi->GetTx().vin)
            {
                if (txin.IsAnonInput()) {
                    continue;
                }
                setConflictsParents.insert(txin.prevout.hash);
            }
        }

        for (unsigned int j = 0; j < tx.vin.size(); j++)
        {
            if (tx.vin[j].IsAnonInput()) {
                continue;
            }
            // We don't want to accept replacements that require low
            // feerate junk to be mined first. Ideally we'd keep track of
            // the ancestor feerates and make the decision based on that,
            // but for now requiring all new inputs to be confirmed works.
            //
            // Note that if you relax this to make RBF a little more useful,
            // this may break the CalculateMempoolAncestors RBF relaxation,
            // above. See the comment above the first CalculateMempoolAncestors
            // call for more info.
            if (!setConflictsParents.count(tx.vin[j].prevout.hash))
            {
                // Rather than check the UTXO set - potentially expensive -
                // it's cheaper to just check if the new input refers to a
                // tx that's in the mempool.
                if (m_pool.exists(tx.vin[j].prevout.hash)) {
                    return state.Invalid(TxValidationResult::TX_MEMPOOL_POLICY, "replacement-adds-unconfirmed",
                            strprintf("replacement %s adds unconfirmed input, idx %d",
                                hash.ToString(), j));
                }
            }
        }

        // The replacement must pay greater fees than the transactions it
        // replaces - if we did the bandwidth used by those conflicting
        // transactions would not be paid for.
        if (nModifiedFees < nConflictingFees)
        {
            return state.Invalid(TxValidationResult::TX_MEMPOOL_POLICY, "insufficient fee",
                    strprintf("rejecting replacement %s, less fees than conflicting txs; %s < %s",
                        hash.ToString(), FormatMoney(nModifiedFees), FormatMoney(nConflictingFees)));
        }

        // Finally in addition to paying more fees than the conflicts the
        // new transaction must pay for its own bandwidth.
        CAmount nDeltaFees = nModifiedFees - nConflictingFees;
        if (nDeltaFees < ::incrementalRelayFee.GetFee(nSize))
        {
            return state.Invalid(TxValidationResult::TX_MEMPOOL_POLICY, "insufficient fee",
                    strprintf("rejecting replacement %s, not enough additional fees to relay; %s < %s",
                        hash.ToString(),
                        FormatMoney(nDeltaFees),
                        FormatMoney(::incrementalRelayFee.GetFee(nSize))));
=======
        if (const auto err_string{PaysForRBF(nConflictingFees, nModifiedFees, nSize, hash)}) {
            return state.Invalid(TxValidationResult::TX_MEMPOOL_POLICY, "insufficient fee", *err_string);
>>>>>>> 7ecb309c
        }
    }
    return true;
}

bool MemPoolAccept::PolicyScriptChecks(const ATMPArgs& args, Workspace& ws, PrecomputedTransactionData& txdata)
{
    const CTransaction& tx = *ws.m_ptx;
    TxValidationState& state = ws.m_state;
    state.m_chainstate = &m_active_chainstate;

    constexpr unsigned int scriptVerifyFlags = STANDARD_SCRIPT_VERIFY_FLAGS;

    // Check input scripts and signatures.
    // This is done last to help prevent CPU exhaustion denial-of-service attacks.
    if (!CheckInputScripts(tx, state, m_view, scriptVerifyFlags, true, false, txdata)) {
        // SCRIPT_VERIFY_CLEANSTACK requires SCRIPT_VERIFY_WITNESS, so we
        // need to turn both off, and compare against just turning off CLEANSTACK
        // to see if the failure is specifically due to witness validation.
        TxValidationState state_dummy; // Want reported failures to be from first CheckInputScripts
        state_dummy.m_chainman = state.m_chainman;
        if (!tx.HasWitness() && CheckInputScripts(tx, state_dummy, m_view, scriptVerifyFlags & ~(SCRIPT_VERIFY_WITNESS | SCRIPT_VERIFY_CLEANSTACK), true, false, txdata) &&
                !CheckInputScripts(tx, state_dummy, m_view, scriptVerifyFlags & ~SCRIPT_VERIFY_CLEANSTACK, true, false, txdata)) {
            // Only the witness is missing, so the transaction itself may be fine.
            state.Invalid(TxValidationResult::TX_WITNESS_STRIPPED,
                    state.GetRejectReason(), state.GetDebugMessage());
        }
        return false; // state filled in by CheckInputScripts
    }

    return true;
}

bool MemPoolAccept::ConsensusScriptChecks(const ATMPArgs& args, Workspace& ws, PrecomputedTransactionData& txdata)
{
    const CTransaction& tx = *ws.m_ptx;
    const uint256& hash = ws.m_hash;
    TxValidationState& state = ws.m_state;
    state.m_chainstate = &m_active_chainstate;
    const CChainParams& chainparams = args.m_chainparams;

    // Check again against the current block tip's script verification
    // flags to cache our script execution flags. This is, of course,
    // useless if the next block has different script flags from the
    // previous one, but because the cache tracks script flags for us it
    // will auto-invalidate and we'll just have a few blocks of extra
    // misses on soft-fork activation.
    //
    // This is also useful in case of bugs in the standard flags that cause
    // transactions to pass as valid when they're actually invalid. For
    // instance the STRICTENC flag was incorrectly allowing certain
    // CHECKSIG NOT scripts to pass, even though they were invalid.
    //
    // There is a similar check in CreateNewBlock() to prevent creating
    // invalid blocks (using TestBlockValidity), however allowing such
    // transactions into the mempool can be exploited as a DoS attack.
    unsigned int currentBlockScriptVerifyFlags = GetBlockScriptFlags(m_active_chainstate.m_chain.Tip(), chainparams.GetConsensus());
    if (!CheckInputsFromMempoolAndCache(tx, state, m_view, m_pool, currentBlockScriptVerifyFlags, txdata, m_active_chainstate.CoinsTip())) {
        return error("%s: BUG! PLEASE REPORT THIS! CheckInputScripts failed against latest-block but not STANDARD flags %s, %s",
                __func__, hash.ToString(), state.ToString());
    }

    return true;
}

bool MemPoolAccept::Finalize(const ATMPArgs& args, Workspace& ws)
{
    const CTransaction& tx = *ws.m_ptx;
    const uint256& hash = ws.m_hash;
    TxValidationState& state = ws.m_state;
    const bool bypass_limits = args.m_bypass_limits;

    CTxMemPool::setEntries& allConflicting = ws.m_all_conflicting;
    CTxMemPool::setEntries& setAncestors = ws.m_ancestors;
    const CAmount& nModifiedFees = ws.m_modified_fees;
    const CAmount& nConflictingFees = ws.m_conflicting_fees;
    const size_t& nConflictingSize = ws.m_conflicting_size;
    const bool fReplacementTransaction = ws.m_replacement_transaction;
    std::unique_ptr<CTxMemPoolEntry>& entry = ws.m_entry;

    // Remove conflicting transactions from the mempool
    for (CTxMemPool::txiter it : allConflicting)
    {
        LogPrint(BCLog::MEMPOOL, "replacing tx %s with %s for %s additional fees, %d delta bytes\n",
                it->GetTx().GetHash().ToString(),
                hash.ToString(),
                FormatMoney(nModifiedFees - nConflictingFees),
                (int)entry->GetTxSize() - (int)nConflictingSize);
        ws.m_replaced_transactions.push_back(it->GetSharedTx());
    }
    m_pool.RemoveStaged(allConflicting, false, MemPoolRemovalReason::REPLACED);

    // This transaction should only count for fee estimation if:
    // - it isn't a BIP 125 replacement transaction (may not be widely supported)
    // - it's not being re-added during a reorg which bypasses typical mempool fee limits
    // - the node is not behind
    // - the transaction is not dependent on any other transactions in the mempool
    bool validForFeeEstimation = !fReplacementTransaction && !bypass_limits && IsCurrentForFeeEstimation(m_active_chainstate) && m_pool.HasNoInputsOf(tx);

    // Store transaction in memory
    m_pool.addUnchecked(*entry, setAncestors, validForFeeEstimation);

    // trim mempool and check if tx was trimmed
    if (!bypass_limits) {
        LimitMempoolSize(m_pool, m_active_chainstate.CoinsTip(), gArgs.GetArg("-maxmempool", DEFAULT_MAX_MEMPOOL_SIZE) * 1000000, std::chrono::hours{gArgs.GetArg("-mempoolexpiry", DEFAULT_MEMPOOL_EXPIRY)});
        if (!m_pool.exists(hash))
            return state.Invalid(TxValidationResult::TX_MEMPOOL_POLICY, "mempool full");
    }

    if (!AddKeyImagesToMempool(tx, m_pool)) {
        LogPrintf("ERROR: %s: AddKeyImagesToMempool failed.\n", __func__);
        return state.Invalid(TxValidationResult::TX_CONSENSUS, "bad-anonin-keyimages");
    }

    // Update mempool indices
    if (fAddressIndex) {
        m_pool.addAddressIndex(*entry, m_view);
    }
    if (fSpentIndex) {
        m_pool.addSpentIndex(*entry, m_view);
    }

    return true;
}

MempoolAcceptResult MemPoolAccept::AcceptSingleTransaction(const CTransactionRef& ptx, ATMPArgs& args)
{
    AssertLockHeld(cs_main);
    LOCK(m_pool.cs); // mempool "read lock" (held through GetMainSignals().TransactionAddedToMempool())

    Workspace ws(ptx);

    if (!PreChecks(args, ws)) return MempoolAcceptResult::Failure(ws.m_state);

    // Only compute the precomputed transaction data if we need to verify
    // scripts (ie, other policy checks pass). We perform the inexpensive
    // checks first and avoid hashing and signature verification unless those
    // checks pass, to mitigate CPU exhaustion denial-of-service attacks.
    PrecomputedTransactionData txdata;

    if (!PolicyScriptChecks(args, ws, txdata)) return MempoolAcceptResult::Failure(ws.m_state);

    if (!ConsensusScriptChecks(args, ws, txdata)) return MempoolAcceptResult::Failure(ws.m_state);

    // Tx was accepted, but not added
    if (args.m_test_accept) {
        return MempoolAcceptResult::Success(std::move(ws.m_replaced_transactions), ws.m_base_fees);
    }

    if (!Finalize(args, ws)) return MempoolAcceptResult::Failure(ws.m_state);

    GetMainSignals().TransactionAddedToMempool(ptx, m_pool.GetAndIncrementSequence());

    return MempoolAcceptResult::Success(std::move(ws.m_replaced_transactions), ws.m_base_fees);
}

PackageMempoolAcceptResult MemPoolAccept::AcceptMultipleTransactions(const std::vector<CTransactionRef>& txns, ATMPArgs& args)
{
    AssertLockHeld(cs_main);

    // These context-free package limits can be done before taking the mempool lock.
    PackageValidationState package_state;
    if (!CheckPackage(txns, package_state)) return PackageMempoolAcceptResult(package_state, {});

    std::vector<Workspace> workspaces{};
    workspaces.reserve(txns.size());
    std::transform(txns.cbegin(), txns.cend(), std::back_inserter(workspaces),
                   [](const auto& tx) { return Workspace(tx); });
    std::map<const uint256, const MempoolAcceptResult> results;

    LOCK(m_pool.cs);

    // Do all PreChecks first and fail fast to avoid running expensive script checks when unnecessary.
    for (Workspace& ws : workspaces) {
        if (!PreChecks(args, ws)) {
            package_state.Invalid(PackageValidationResult::PCKG_TX, "transaction failed");
            // Exit early to avoid doing pointless work. Update the failed tx result; the rest are unfinished.
            results.emplace(ws.m_ptx->GetWitnessHash(), MempoolAcceptResult::Failure(ws.m_state));
            return PackageMempoolAcceptResult(package_state, std::move(results));
        }
        // Make the coins created by this transaction available for subsequent transactions in the
        // package to spend. Since we already checked conflicts in the package and we don't allow
        // replacements, we don't need to track the coins spent. Note that this logic will need to be
        // updated if package replace-by-fee is allowed in the future.
        assert(!args.m_allow_bip125_replacement);
        m_viewmempool.PackageAddTransaction(ws.m_ptx);
    }

    // Apply package mempool ancestor/descendant limits. Skip if there is only one transaction,
    // because it's unnecessary. Also, CPFP carve out can increase the limit for individual
    // transactions, but this exemption is not extended to packages in CheckPackageLimits().
    std::string err_string;
    if (txns.size() > 1 &&
        !m_pool.CheckPackageLimits(txns, m_limit_ancestors, m_limit_ancestor_size, m_limit_descendants,
                                   m_limit_descendant_size, err_string)) {
        // All transactions must have individually passed mempool ancestor and descendant limits
        // inside of PreChecks(), so this is separate from an individual transaction error.
        package_state.Invalid(PackageValidationResult::PCKG_POLICY, "package-mempool-limits", err_string);
        return PackageMempoolAcceptResult(package_state, std::move(results));
    }

    for (Workspace& ws : workspaces) {
        PrecomputedTransactionData txdata;
        if (!PolicyScriptChecks(args, ws, txdata)) {
            // Exit early to avoid doing pointless work. Update the failed tx result; the rest are unfinished.
            package_state.Invalid(PackageValidationResult::PCKG_TX, "transaction failed");
            results.emplace(ws.m_ptx->GetWitnessHash(), MempoolAcceptResult::Failure(ws.m_state));
            return PackageMempoolAcceptResult(package_state, std::move(results));
        }
        if (args.m_test_accept) {
            // When test_accept=true, transactions that pass PolicyScriptChecks are valid because there are
            // no further mempool checks (passing PolicyScriptChecks implies passing ConsensusScriptChecks).
            results.emplace(ws.m_ptx->GetWitnessHash(),
                            MempoolAcceptResult::Success(std::move(ws.m_replaced_transactions), ws.m_base_fees));
        }
    }

    return PackageMempoolAcceptResult(package_state, std::move(results));
}

} // anon namespace

/** (try to) add transaction to memory pool with a specified acceptance time **/
static MempoolAcceptResult AcceptToMemoryPoolWithTime(const CChainParams& chainparams, CTxMemPool& pool,
                                                      CChainState& active_chainstate,
                                                      const CTransactionRef &tx, int64_t nAcceptTime,
                                                      bool bypass_limits, bool test_accept, bool ignore_locks=false)
                                                      EXCLUSIVE_LOCKS_REQUIRED(cs_main)
{
    std::vector<COutPoint> coins_to_uncache;
    MemPoolAccept::ATMPArgs args { chainparams, nAcceptTime, bypass_limits, coins_to_uncache,
                                   test_accept, /* m_allow_bip125_replacement */ true, ignore_locks };

    const MempoolAcceptResult result = MemPoolAccept(pool, active_chainstate).AcceptSingleTransaction(tx, args);
    if (result.m_result_type != MempoolAcceptResult::ResultType::VALID) {
        // Remove coins that were not present in the coins cache before calling
        // AcceptSingleTransaction(); this is to prevent memory DoS in case we receive a large
        // number of invalid transactions that attempt to overrun the in-memory coins cache
        // (`CCoinsViewCache::cacheCoins`).

        for (const COutPoint& hashTx : coins_to_uncache)
            active_chainstate.CoinsTip().Uncache(hashTx);
    }
    // After we've (potentially) uncached entries, ensure our coins cache is still within its size limits
    BlockValidationState state_dummy;
    active_chainstate.FlushStateToDisk(state_dummy, FlushStateMode::PERIODIC);
    return result;
}

MempoolAcceptResult AcceptToMemoryPool(CChainState& active_chainstate, CTxMemPool& pool, const CTransactionRef &tx, bool bypass_limits, bool test_accept, bool ignore_locks)
{
    return AcceptToMemoryPoolWithTime(Params(), pool, active_chainstate, tx, GetTime(), bypass_limits, test_accept, ignore_locks);
}

PackageMempoolAcceptResult ProcessNewPackage(CChainState& active_chainstate, CTxMemPool& pool,
                                                   const Package& package, bool test_accept, bool ignore_locks)
{
    AssertLockHeld(cs_main);
    assert(test_accept); // Only allow package accept dry-runs (testmempoolaccept RPC).
    assert(!package.empty());
    assert(std::all_of(package.cbegin(), package.cend(), [](const auto& tx){return tx != nullptr;}));

    std::vector<COutPoint> coins_to_uncache;
    const CChainParams& chainparams = Params();
    MemPoolAccept::ATMPArgs args { chainparams, GetTime(), /* bypass_limits */ false, coins_to_uncache,
                                   test_accept, /* m_allow_bip125_replacement */ false, ignore_locks };
    const PackageMempoolAcceptResult result = MemPoolAccept(pool, active_chainstate).AcceptMultipleTransactions(package, args);

    // Uncache coins pertaining to transactions that were not submitted to the mempool.
    for (const COutPoint& hashTx : coins_to_uncache) {
        active_chainstate.CoinsTip().Uncache(hashTx);
    }
    return result;
}

CAmount GetBlockSubsidy(int nHeight, const Consensus::Params& consensusParams)
{
    int halvings = nHeight / consensusParams.nSubsidyHalvingInterval;
    // Force block reward to zero when right shift is undefined.
    if (halvings >= 64)
        return 0;

    CAmount nSubsidy = 50 * COIN;
    // Subsidy is cut in half every 210,000 blocks which will occur approximately every 4 years.
    nSubsidy >>= halvings;
    return nSubsidy;
}

//! Returns last CBlockIndex* that is a checkpoint
CBlockIndex* BlockManager::GetLastCheckpoint(const CCheckpointData& data)
{
    const MapCheckpoints& checkpoints = data.mapCheckpoints;

    for (const MapCheckpoints::value_type& i : reverse_iterate(checkpoints))
    {
        const uint256& hash = i.second;
        CBlockIndex* pindex = LookupBlockIndex(hash);
        if (pindex) {
            return pindex;
        }
    }
    return nullptr;
}

CoinsViews::CoinsViews(
    std::string ldb_name,
    size_t cache_size_bytes,
    bool in_memory,
    bool should_wipe) : m_dbview(
                            gArgs.GetDataDirNet() / ldb_name, cache_size_bytes, in_memory, should_wipe),
                        m_catcherview(&m_dbview) {}

void CoinsViews::InitCache()
{
    m_cacheview = std::make_unique<CCoinsViewCache>(&m_catcherview);
}

CChainState::CChainState(CTxMemPool* mempool, BlockManager& blockman, std::optional<uint256> from_snapshot_blockhash)
    : m_mempool(mempool),
      m_params(::Params()),
      m_blockman(blockman),
      m_from_snapshot_blockhash(from_snapshot_blockhash) {}

void CChainState::InitCoinsDB(
    size_t cache_size_bytes,
    bool in_memory,
    bool should_wipe,
    std::string leveldb_name)
{
    if (m_from_snapshot_blockhash) {
        leveldb_name += "_" + m_from_snapshot_blockhash->ToString();
    }

    m_coins_views = std::make_unique<CoinsViews>(
        leveldb_name, cache_size_bytes, in_memory, should_wipe);
}

void CChainState::InitCoinsCache(size_t cache_size_bytes)
{
    assert(m_coins_views != nullptr);
    m_coinstip_cache_size_bytes = cache_size_bytes;
    m_coins_views->InitCache();
}

// Note that though this is marked const, we may end up modifying `m_cached_finished_ibd`, which
// is a performance-related implementation detail. This function must be marked
// `const` so that `CValidationInterface` clients (which are given a `const CChainState*`)
// can call it.
//
bool CChainState::IsInitialBlockDownload() const
{
    // Optimization: pre-test latch before taking the lock.
    if (m_cached_finished_ibd.load(std::memory_order_relaxed))
        return false;

    static bool check_peer_height = gArgs.GetBoolArg("-checkpeerheight", true);

    LOCK(cs_main);
    if (m_cached_finished_ibd.load(std::memory_order_relaxed))
        return false;
    if (fImporting || fReindex)
        return true;
    if (m_chain.Tip() == nullptr)
        return true;
    if (m_chain.Tip()->nChainWork < nMinimumChainWork)
        return true;
    if (m_chain.Tip()->nHeight > COINBASE_MATURITY
        && m_chain.Tip()->GetBlockTime() < (GetTime() - nMaxTipAge))
        return true;
    if (fParticlMode && check_peer_height
        && (particl::GetNumPeers() < 1
            || m_chain.Tip()->nHeight < particl::GetNumBlocksOfPeers()-10))
        return true;

    LogPrintf("Leaving InitialBlockDownload (latching to false)\n");
    m_cached_finished_ibd.store(true, std::memory_order_relaxed);
    return false;
}

static void AlertNotify(const std::string& strMessage)
{
    uiInterface.NotifyAlertChanged();
#if HAVE_SYSTEM
    std::string strCmd = gArgs.GetArg("-alertnotify", "");
    if (strCmd.empty()) return;

    // Alert text should be plain ascii coming from a trusted source, but to
    // be safe we first strip anything not in safeChars, then add single quotes around
    // the whole string before passing it to the shell:
    std::string singleQuote("'");
    std::string safeStatus = SanitizeString(strMessage);
    safeStatus = singleQuote+safeStatus+singleQuote;
    boost::replace_all(strCmd, "%s", safeStatus);

    std::thread t(runCommand, strCmd);
    t.detach(); // thread runs free
#endif
}

void CChainState::CheckForkWarningConditions()
{
    AssertLockHeld(cs_main);

    // Before we get past initial download, we cannot reliably alert about forks
    // (we assume we don't get stuck on a fork before finishing our initial sync)
    if (IsInitialBlockDownload()) {
        return;
    }

    if (pindexBestInvalid && pindexBestInvalid->nChainWork > m_chain.Tip()->nChainWork + (GetBlockProof(*m_chain.Tip()) * 6)) {
        LogPrintf("%s: Warning: Found invalid chain at least ~6 blocks longer than our best chain.\nChain state database corruption likely.\n", __func__);
        SetfLargeWorkInvalidChainFound(true);
    } else {
        SetfLargeWorkInvalidChainFound(false);
    }
}

// Called both upon regular invalid block discovery *and* InvalidateBlock
void CChainState::InvalidChainFound(CBlockIndex* pindexNew)
{
    if (!pindexBestInvalid || pindexNew->nChainWork > pindexBestInvalid->nChainWork)
        pindexBestInvalid = pindexNew;
    if (pindexBestHeader != nullptr && pindexBestHeader->GetAncestor(pindexNew->nHeight) == pindexNew) {
        pindexBestHeader = m_chain.Tip();
    }

    LogPrintf("%s: invalid block=%s  height=%d  log2_work=%f  date=%s\n", __func__,
      pindexNew->GetBlockHash().ToString(), pindexNew->nHeight,
      log(pindexNew->nChainWork.getdouble())/log(2.0), FormatISO8601DateTime(pindexNew->GetBlockTime()));
    CBlockIndex *tip = m_chain.Tip();
    assert (tip);
    LogPrintf("%s:  current best=%s  height=%d  log2_work=%f  date=%s\n", __func__,
      tip->GetBlockHash().ToString(), m_chain.Height(), log(tip->nChainWork.getdouble())/log(2.0),
      FormatISO8601DateTime(tip->GetBlockTime()));
    CheckForkWarningConditions();
}

// Same as InvalidChainFound, above, except not called directly from InvalidateBlock,
// which does its own setBlockIndexCandidates management.
void CChainState::InvalidBlockFound(CBlockIndex* pindex, const BlockValidationState& state)
{
    if (state.GetResult() != BlockValidationResult::BLOCK_MUTATED) {
        pindex->nStatus |= BLOCK_FAILED_VALID;
        m_blockman.m_failed_blocks.insert(pindex);
        setDirtyBlockIndex.insert(pindex);
        setBlockIndexCandidates.erase(pindex);
        InvalidChainFound(pindex);
    }
}

void UpdateCoins(const CTransaction& tx, CCoinsViewCache& inputs, CTxUndo &txundo, int nHeight)
{
    // mark inputs spent
    if (!tx.IsCoinBase()) {
        txundo.vprevout.reserve(tx.vin.size());
        for (const CTxIn &txin : tx.vin)
        {
            if (txin.IsAnonInput()) {
                continue;
            }

            txundo.vprevout.emplace_back();
            bool is_spent = inputs.SpendCoin(txin.prevout, &txundo.vprevout.back());
            assert(is_spent);
        }
    }
    // add outputs
    AddCoins(inputs, tx, nHeight);
}

void UpdateCoins(const CTransaction& tx, CCoinsViewCache& inputs, int nHeight)
{
    CTxUndo txundo;
    UpdateCoins(tx, inputs, txundo, nHeight);
}

bool CScriptCheck::operator()() {
    const CScript &scriptSig = ptxTo->vin[nIn].scriptSig;
    const CScriptWitness *witness = &ptxTo->vin[nIn].scriptWitness;

    return VerifyScript(scriptSig, scriptPubKey, witness, nFlags, CachingTransactionSignatureChecker(ptxTo, nIn, vchAmount, cacheStore, *txdata), &error);
    //return VerifyScript(scriptSig, m_tx_out.scriptPubKey, witness, nFlags, CachingTransactionSignatureChecker(ptxTo, nIn, m_tx_out.nValue, cacheStore, *txdata), &error);
}

int BlockManager::GetSpendHeight(const CCoinsViewCache& inputs)
{
    AssertLockHeld(cs_main);
    CBlockIndex* pindexPrev = LookupBlockIndex(inputs.GetBestBlock());
    if (!pindexPrev) {
        return 0;
    }
    return pindexPrev->nHeight + 1;
}

static CuckooCache::cache<uint256, SignatureCacheHasher> g_scriptExecutionCache;
static CSHA256 g_scriptExecutionCacheHasher;

void InitScriptExecutionCache() {
    // Setup the salted hasher
    uint256 nonce = GetRandHash();
    // We want the nonce to be 64 bytes long to force the hasher to process
    // this chunk, which makes later hash computations more efficient. We
    // just write our 32-byte entropy twice to fill the 64 bytes.
    g_scriptExecutionCacheHasher.Write(nonce.begin(), 32);
    g_scriptExecutionCacheHasher.Write(nonce.begin(), 32);
    // nMaxCacheSize is unsigned. If -maxsigcachesize is set to zero,
    // setup_bytes creates the minimum possible cache (2 elements).
    size_t nMaxCacheSize = std::min(std::max((int64_t)0, gArgs.GetArg("-maxsigcachesize", DEFAULT_MAX_SIG_CACHE_SIZE) / 2), MAX_MAX_SIG_CACHE_SIZE) * ((size_t) 1 << 20);
    size_t nElems = g_scriptExecutionCache.setup_bytes(nMaxCacheSize);
    LogPrintf("Using %zu MiB out of %zu/2 requested for script execution cache, able to store %zu elements\n",
            (nElems*sizeof(uint256)) >>20, (nMaxCacheSize*2)>>20, nElems);
}

/**
 * Check whether all of this transaction's input scripts succeed.
 *
 * This involves ECDSA signature checks so can be computationally intensive. This function should
 * only be called after the cheap sanity checks in CheckTxInputs passed.
 *
 * If pvChecks is not nullptr, script checks are pushed onto it instead of being performed inline. Any
 * script checks which are not necessary (eg due to script execution cache hits) are, obviously,
 * not pushed onto pvChecks/run.
 *
 * Setting cacheSigStore/cacheFullScriptStore to false will remove elements from the corresponding cache
 * which are matched. This is useful for checking blocks where we will likely never need the cache
 * entry again.
 *
 * Note that we may set state.reason to NOT_STANDARD for extra soft-fork flags in flags, block-checking
 * callers should probably reset it to CONSENSUS in such cases.
 *
 * Non-static (and re-declared) in src/test/txvalidationcache_tests.cpp
 */
bool CheckInputScripts(const CTransaction& tx, TxValidationState &state,
                       const CCoinsViewCache &inputs, unsigned int flags, bool cacheSigStore,
                       bool cacheFullScriptStore, PrecomputedTransactionData& txdata,
                       std::vector<CScriptCheck> *pvChecks, bool fAnonChecks)
{
    if (tx.IsCoinBase()) return true;
    if (pvChecks) {
        pvChecks->reserve(tx.vin.size());
    }

    // First check if script executions have been cached with the same
    // flags. Note that this assumes that the inputs provided are
    // correct (ie that the transaction hash which is in tx's prevouts
    // properly commits to the scriptPubKey in the inputs view of that
    // transaction).
    bool m_has_anon_input = false;
    uint256 hashCacheEntry;
    CSHA256 hasher = g_scriptExecutionCacheHasher;
    hasher.Write(tx.GetWitnessHash().begin(), 32).Write((unsigned char*)&flags, sizeof(flags)).Finalize(hashCacheEntry.begin());
    AssertLockHeld(cs_main); //TODO: Remove this requirement by making CuckooCache not require external locks
    if (g_scriptExecutionCache.contains(hashCacheEntry, !cacheFullScriptStore)) {
        return true;
    }

    if (!txdata.m_spent_outputs_ready) {
        std::vector<CTxOutSign> spent_outputs;
        spent_outputs.reserve(tx.vin.size());

        for (const auto& txin : tx.vin) {
            if (txin.IsAnonInput()) {
                // Add placeholder CTxOutSign to maintain index
                spent_outputs.emplace_back();
                continue;
            }
            const COutPoint& prevout = txin.prevout;
            const Coin& coin = inputs.AccessCoin(prevout);
            assert(!coin.IsSpent());
            const CScript& scriptPubKey = coin.out.scriptPubKey;

            std::vector<uint8_t> vchAmount;
            if (coin.nType == OUTPUT_STANDARD) {
                part::SetAmount(vchAmount, coin.out.nValue);
            } else
            if (coin.nType == OUTPUT_CT) {
                vchAmount.resize(33);
                memcpy(vchAmount.data(), coin.commitment.data, 33);
            }

            spent_outputs.emplace_back(vchAmount, scriptPubKey);
        }
        txdata.Init_vec(tx, std::move(spent_outputs));
    }
    assert(txdata.m_spent_outputs.size() == tx.vin.size());

    for (unsigned int i = 0; i < tx.vin.size(); i++) {
        if (tx.vin[i].IsAnonInput()) {
            m_has_anon_input = true;
            continue;
        }

        // We very carefully only pass in things to CScriptCheck which
        // are clearly committed to by tx' witness hash. This provides
        // a sanity check that our caching is not introducing consensus
        // failures through additional data in, eg, the coins being
        // spent being checked as a part of CScriptCheck.

        // Verify signature
        CScriptCheck check(txdata.m_spent_outputs[i], tx, i, flags, cacheSigStore, &txdata);
        if (pvChecks) {
            pvChecks->push_back(CScriptCheck());
            check.swap(pvChecks->back());
        } else if (!check()) {
            if (flags & STANDARD_NOT_MANDATORY_VERIFY_FLAGS) {
                // Check whether the failure was caused by a
                // non-mandatory script verification check, such as
                // non-standard DER encodings or non-null dummy
                // arguments; if so, ensure we return NOT_STANDARD
                // instead of CONSENSUS to avoid downstream users
                // splitting the network between upgraded and
                // non-upgraded nodes by banning CONSENSUS-failing
                // data providers.
                CScriptCheck check2(txdata.m_spent_outputs[i], tx, i,
                        flags & ~STANDARD_NOT_MANDATORY_VERIFY_FLAGS, cacheSigStore, &txdata);

                if (check2())
                    return state.Invalid(TxValidationResult::TX_NOT_STANDARD, strprintf("non-mandatory-script-verify-flag (%s)", ScriptErrorString(check.GetScriptError())));
            }
            // MANDATORY flag failures correspond to
            // TxValidationResult::TX_CONSENSUS. Because CONSENSUS
            // failures are the most serious case of validation
            // failures, we may need to consider using
            // RECENT_CONSENSUS_CHANGE for any script failure that
            // could be due to non-upgraded nodes which we may want to
            // support, to avoid splitting the network (but this
            // depends on the details of how net_processing handles
            // such errors).
            return state.Invalid(TxValidationResult::TX_CONSENSUS, strprintf("mandatory-script-verify-flag-failed (%s)", ScriptErrorString(check.GetScriptError())));
        }
    }

    if (m_has_anon_input && fAnonChecks
        && !VerifyMLSAG(tx, state)) {
        return false;
    }

    if (cacheFullScriptStore && !pvChecks) {
        // We executed all of the provided scripts, and were told to
        // cache the result. Do so now.
        g_scriptExecutionCache.insert(hashCacheEntry);
    }

    return true;
}

bool AbortNode(BlockValidationState& state, const std::string& strMessage, const bilingual_str& userMessage)
{
    AbortNode(strMessage, userMessage);
    return state.Error(strMessage);
}

/**
 * Restore the UTXO in a Coin at a given COutPoint
 * @param undo The Coin to be restored.
 * @param view The coins view to which to apply the changes.
 * @param out The out point that corresponds to the tx input.
 * @return A DisconnectResult as an int
 */
int ApplyTxInUndo(Coin&& undo, CCoinsViewCache& view, const COutPoint& out)
{
    bool fClean = true;

    if (view.HaveCoin(out)) fClean = false; // overwriting transaction output

    if (undo.nHeight == 0) {
        // Missing undo metadata (height and coinbase). Older versions included this
        // information only in undo records for the last spend of a transactions'
        // outputs. This implies that it must be present for some other output of the same tx.
        const Coin& alternate = AccessByTxid(view, out.hash);
        if (!alternate.IsSpent()) {
            undo.nHeight = alternate.nHeight;
            undo.fCoinBase = alternate.fCoinBase;
        } else {
            return DISCONNECT_FAILED; // adding output for transaction without known metadata
        }
    }
    // If the coin already exists as an unspent coin in the cache, then the
    // possible_overwrite parameter to AddCoin must be set to true. We have
    // already checked whether an unspent coin exists above using HaveCoin, so
    // we don't need to guess. When fClean is false, an unspent coin already
    // existed and it is an overwrite.
    view.AddCoin(out, std::move(undo), !fClean);

    return fClean ? DISCONNECT_OK : DISCONNECT_UNCLEAN;
}

/** Undo the effects of this block (with given index) on the UTXO set represented by coins.
 *  When FAILED is returned, view is left in an indeterminate state. */
DisconnectResult CChainState::DisconnectBlock(const CBlock& block, const CBlockIndex* pindex, CCoinsViewCache& view)
{
    if (LogAcceptCategory(BCLog::HDWALLET))
        LogPrintf("%s: hash %s, height %d\n", __func__, block.GetHash().ToString(), pindex->nHeight);

    assert(pindex->GetBlockHash() == view.GetBestBlock());

    bool fClean = true;

    CBlockUndo blockUndo;
    if (!UndoReadFromDisk(blockUndo, pindex)) {
        error("DisconnectBlock(): failure reading undo data");
        return DISCONNECT_FAILED;
    }

    if (!fParticlMode) {
        if (blockUndo.vtxundo.size() + 1 != block.vtx.size()) {
            error("DisconnectBlock(): block and undo data inconsistent");
            return DISCONNECT_FAILED;
        }
    } else {
        if (blockUndo.vtxundo.size() != block.vtx.size()) {
            // Count non coinbase txns, this should only happen in early blocks.
            size_t nExpectTxns = 0;
            for (auto &tx : block.vtx) {
                if (!tx->IsCoinBase()) {
                    nExpectTxns++;
                }
            }

            if (blockUndo.vtxundo.size() != nExpectTxns) {
                error("DisconnectBlock(): block and undo data inconsistent");
                return DISCONNECT_FAILED;
            }
        }
    }

    int nVtxundo = (int)blockUndo.vtxundo.size()-1;
    // undo transactions in reverse order
    for (int i = block.vtx.size() - 1; i >= 0; i--)
    {
        const CTransaction &tx = *(block.vtx[i]);
        uint256 hash = tx.GetHash();

        for (const auto &txin : tx.vin) {
            if (txin.IsAnonInput()) {
                uint32_t nInputs, nRingSize;
                txin.GetAnonInfo(nInputs, nRingSize);
                if (txin.scriptData.stack.size() != 1
                    || txin.scriptData.stack[0].size() != 33 * nInputs) {
                    error("%s: Bad scriptData stack, %s.", __func__, hash.ToString());
                    return DISCONNECT_FAILED;
                }

                const std::vector<uint8_t> &vKeyImages = txin.scriptData.stack[0];
                for (size_t k = 0; k < nInputs; ++k) {
                    const CCmpPubKey &ki = *((CCmpPubKey*)&vKeyImages[k*33]);
                    view.keyImages[ki] = hash;
                }
            } else {
                Coin coin;
                view.spent_cache.emplace_back(txin.prevout, SpentCoin());
            }
        }

        bool is_coinbase = tx.IsCoinBase() || tx.IsCoinStake();

        for (size_t k = tx.vpout.size(); k-- > 0;) {
            const CTxOutBase *out = tx.vpout[k].get();

            if (out->IsType(OUTPUT_RINGCT)) {
                CTxOutRingCT *txout = (CTxOutRingCT*)out;

                if (view.nLastRCTOutput == 0) {
                    view.nLastRCTOutput = pindex->nAnonOutputs;
                    // Verify data matches
                    CAnonOutput ao;
                    if (!m_blockman.m_block_tree_db->ReadRCTOutput(view.nLastRCTOutput, ao)) {
                        error("%s: RCT output missing, txn %s, %d, index %d.", __func__, hash.ToString(), k, view.nLastRCTOutput);
                        if (!view.fForceDisconnect) {
                            return DISCONNECT_FAILED;
                        }
                    } else
                    if (ao.pubkey != txout->pk) {
                        error("%s: RCT output mismatch, txn %s, %d, index %d.", __func__, hash.ToString(), k, view.nLastRCTOutput);
                        if (!view.fForceDisconnect) {
                            return DISCONNECT_FAILED;
                        }
                    }
                }

                view.anonOutputLinks[txout->pk] = view.nLastRCTOutput;
                view.nLastRCTOutput--;

                continue;
            }

            // Check that all outputs are available and match the outputs in the block itself
            // exactly.
            if (out->IsType(OUTPUT_STANDARD) || out->IsType(OUTPUT_CT)) {
                const CScript *pScript = out->GetPScriptPubKey();
                if (!pScript->IsUnspendable()) {
                    COutPoint op(hash, k);
                    Coin coin;

                    CTxOut txout(0, *pScript);

                    if (out->IsType(OUTPUT_STANDARD)) {
                        txout.nValue = out->GetValue();
                    }
                    bool is_spent = view.SpendCoin(op, &coin);
                    if (!is_spent || txout != coin.out || pindex->nHeight != coin.nHeight || is_coinbase != coin.fCoinBase) {
                        fClean = false; // transaction output mismatch
                    }
                }
            }

            if (!fAddressIndex
                || (!out->IsType(OUTPUT_STANDARD)
                && !out->IsType(OUTPUT_CT))) {
                continue;
            }

            const CScript *pScript;
            std::vector<unsigned char> hashBytes;
            int scriptType = 0;
            CAmount nValue;
            if (!ExtractIndexInfo(out, scriptType, hashBytes, nValue, pScript)
                || scriptType == 0) {
                continue;
            }
            // undo receiving activity
            view.addressIndex.push_back(std::make_pair(CAddressIndexKey(scriptType, uint256(hashBytes.data(), hashBytes.size()), pindex->nHeight, i, hash, k, false), nValue));
            // undo unspent index
            view.addressUnspentIndex.push_back(std::make_pair(CAddressUnspentKey(scriptType, uint256(hashBytes.data(), hashBytes.size()), hash, k), CAddressUnspentValue()));
        }


        if (fParticlMode) {
            // Restore inputs
            if (!tx.IsCoinBase()) {
                if (nVtxundo < 0 || nVtxundo >= (int)blockUndo.vtxundo.size()) {
                    error("DisconnectBlock(): transaction undo data offset out of range.");
                    return DISCONNECT_FAILED;
                }

                size_t nExpectUndo = 0;
                for (const auto &txin : tx.vin)
                if (!txin.IsAnonInput()) {
                    nExpectUndo++;
                }

                CTxUndo &txundo = blockUndo.vtxundo[nVtxundo--];
                if (txundo.vprevout.size() != nExpectUndo) {
                    error("DisconnectBlock(): transaction and undo data inconsistent");
                    return DISCONNECT_FAILED;
                }

                for (unsigned int j = tx.vin.size(); j-- > 0;) {
                    if (tx.vin[j].IsAnonInput()) {
                        continue;
                    }

                    const COutPoint &out = tx.vin[j].prevout;
                    int res = ApplyTxInUndo(std::move(txundo.vprevout[j]), view, out);
                    if (res == DISCONNECT_FAILED) {
                        error("DisconnectBlock(): ApplyTxInUndo failed");
                        return DISCONNECT_FAILED;
                    }
                    fClean = fClean && res != DISCONNECT_UNCLEAN;

                    const CTxIn input = tx.vin[j];

                    if (fSpentIndex) { // undo and delete the spent index
                        view.spentIndex.push_back(std::make_pair(CSpentIndexKey(input.prevout.hash, input.prevout.n), CSpentIndexValue()));
                    }

                    if (fAddressIndex) {
                        const Coin &coin = view.AccessCoin(tx.vin[j].prevout);
                        const CScript *pScript = &coin.out.scriptPubKey;

                        CAmount nValue = coin.nType == OUTPUT_CT ? 0 : coin.out.nValue;
                        std::vector<uint8_t> hashBytes;
                        int scriptType = 0;
                        if (!ExtractIndexInfo(pScript, scriptType, hashBytes)
                            || scriptType == 0) {
                            continue;
                        }

                        // undo spending activity
                        view.addressIndex.push_back(std::make_pair(CAddressIndexKey(scriptType, uint256(hashBytes.data(), hashBytes.size()), pindex->nHeight, i, hash, j, true), nValue * -1));
                        // restore unspent index
                        view.addressUnspentIndex.push_back(std::make_pair(CAddressUnspentKey(scriptType, uint256(hashBytes.data(), hashBytes.size()), input.prevout.hash, input.prevout.n), CAddressUnspentValue(nValue, *pScript, coin.nHeight)));
                    }
                }
            }
        } else {
            // Check that all outputs are available and match the outputs in the block itself
            // exactly.
            for (size_t o = 0; o < tx.vout.size(); o++) {
                if (!tx.vout[o].scriptPubKey.IsUnspendable()) {
                    COutPoint out(hash, o);
                    Coin coin;
                    bool is_spent = view.SpendCoin(out, &coin);
                    if (!is_spent || tx.vout[o] != coin.out || pindex->nHeight != coin.nHeight || is_coinbase != coin.fCoinBase) {
                        fClean = false; // transaction output mismatch
                    }
                }
            }

            if (i > 0) { // not coinbases
                CTxUndo &txundo = blockUndo.vtxundo[i-1];
                if (txundo.vprevout.size() != tx.vin.size()) {
                    error("DisconnectBlock(): transaction and undo data inconsistent");
                    return DISCONNECT_FAILED;
                }
                for (unsigned int j = tx.vin.size(); j-- > 0;) {
                    const COutPoint &out = tx.vin[j].prevout;
                    int res = ApplyTxInUndo(std::move(txundo.vprevout[j]), view, out);
                    if (res == DISCONNECT_FAILED) return DISCONNECT_FAILED;
                    fClean = fClean && res != DISCONNECT_UNCLEAN;
                }
            }
            // At this point, all of txundo.vprevout should have been moved out.
        }
    }

    // move best block pointer to prevout block
    view.SetBestBlock(pindex->pprev->GetBlockHash(), pindex->pprev->nHeight);

    return fClean ? DISCONNECT_OK : DISCONNECT_UNCLEAN;
}

static CCheckQueue<CScriptCheck> scriptcheckqueue(128);

void StartScriptCheckWorkerThreads(int threads_num)
{
    scriptcheckqueue.StartWorkerThreads(threads_num);
}

void StopScriptCheckWorkerThreads()
{
    scriptcheckqueue.StopWorkerThreads();
}

/**
 * Threshold condition checker that triggers when unknown versionbits are seen on the network.
 */
class WarningBitsConditionChecker : public AbstractThresholdConditionChecker
{
private:
    int bit;

public:
    explicit WarningBitsConditionChecker(int bitIn) : bit(bitIn) {}

    int64_t BeginTime(const Consensus::Params& params) const override { return 0; }
    int64_t EndTime(const Consensus::Params& params) const override { return std::numeric_limits<int64_t>::max(); }
    int Period(const Consensus::Params& params) const override { return params.nMinerConfirmationWindow; }
    int Threshold(const Consensus::Params& params) const override { return params.nRuleChangeActivationThreshold; }

    bool Condition(const CBlockIndex* pindex, const Consensus::Params& params) const override
    {
        return pindex->nHeight >= params.MinBIP9WarningHeight &&
               ((pindex->nVersion & VERSIONBITS_TOP_MASK) == VERSIONBITS_TOP_BITS) &&
               ((pindex->nVersion >> bit) & 1) != 0 &&
               ((g_versionbitscache.ComputeBlockVersion(pindex->pprev, params) >> bit) & 1) == 0;
    }
};

static ThresholdConditionCache warningcache[VERSIONBITS_NUM_BITS] GUARDED_BY(cs_main);

static unsigned int GetBlockScriptFlags(const CBlockIndex* pindex, const Consensus::Params& consensusparams)
{
    if (fParticlMode) {
        unsigned int flags = SCRIPT_VERIFY_P2SH;
        flags |= SCRIPT_VERIFY_DERSIG;
        flags |= SCRIPT_VERIFY_CHECKLOCKTIMEVERIFY;
        flags |= SCRIPT_VERIFY_CHECKSEQUENCEVERIFY;
        flags |= SCRIPT_VERIFY_WITNESS;
        flags |= SCRIPT_VERIFY_NULLDUMMY;
        return flags;
    }

    unsigned int flags = SCRIPT_VERIFY_NONE;

    // BIP16 didn't become active until Apr 1 2012 (on mainnet, and
    // retroactively applied to testnet)
    // However, only one historical block violated the P2SH rules (on both
    // mainnet and testnet), so for simplicity, always leave P2SH
    // on except for the one violating block.
    if (consensusparams.BIP16Exception.IsNull() || // no bip16 exception on this chain
        pindex->phashBlock == nullptr || // this is a new candidate block, eg from TestBlockValidity()
        *pindex->phashBlock != consensusparams.BIP16Exception) // this block isn't the historical exception
    {
        // Enforce WITNESS rules whenever P2SH is in effect
        flags |= SCRIPT_VERIFY_P2SH | SCRIPT_VERIFY_WITNESS;
    }

    // Enforce the DERSIG (BIP66) rule
    if (DeploymentActiveAt(*pindex, consensusparams, Consensus::DEPLOYMENT_DERSIG)) {
        flags |= SCRIPT_VERIFY_DERSIG;
    }

    // Enforce CHECKLOCKTIMEVERIFY (BIP65)
    if (DeploymentActiveAt(*pindex, consensusparams, Consensus::DEPLOYMENT_CLTV)) {
        flags |= SCRIPT_VERIFY_CHECKLOCKTIMEVERIFY;
    }

    // Enforce CHECKSEQUENCEVERIFY (BIP112)
    if (DeploymentActiveAt(*pindex, consensusparams, Consensus::DEPLOYMENT_CSV)) {
        flags |= SCRIPT_VERIFY_CHECKSEQUENCEVERIFY;
    }

    // Enforce Taproot (BIP340-BIP342)
    if (DeploymentActiveAt(*pindex, consensusparams, Consensus::DEPLOYMENT_TAPROOT)) {
        flags |= SCRIPT_VERIFY_TAPROOT;
    }

    // Enforce BIP147 NULLDUMMY (activated simultaneously with segwit)
    if (DeploymentActiveAt(*pindex, consensusparams, Consensus::DEPLOYMENT_SEGWIT)) {
        flags |= SCRIPT_VERIFY_NULLDUMMY;
    }

    return flags;
}



static int64_t nTimeCheck = 0;
static int64_t nTimeForks = 0;
static int64_t nTimeVerify = 0;
static int64_t nTimeConnect = 0;
static int64_t nTimeIndex = 0;
static int64_t nTimeCallbacks = 0;
static int64_t nTimeTotal = 0;
static int64_t nBlocksTotal = 0;

/** Apply the effects of this block (with given index) on the UTXO set represented by coins.
 *  Validity checks that depend on the UTXO set are also done; ConnectBlock()
 *  can fail if those validity checks fail (among other reasons). */
bool CChainState::ConnectBlock(const CBlock& block, BlockValidationState& state, CBlockIndex* pindex,
                               CCoinsViewCache& view, bool fJustCheck)
{
    AssertLockHeld(cs_main);
    assert(pindex);
    assert(*pindex->phashBlock == block.GetHash());
    int64_t nTimeStart = GetTimeMicros();

    const Consensus::Params &consensus = Params().GetConsensus();
    state.SetStateInfo(block.nTime, pindex->nHeight, consensus, fParticlMode, (fBusyImporting && fSkipRangeproof));

    // Check it again in case a previous version let a bad block in
    // NOTE: We don't currently (re-)invoke ContextualCheckBlock() or
    // ContextualCheckBlockHeader() here. This means that if we add a new
    // consensus rule that is enforced in one of those two functions, then we
    // may have let in a block that violates the rule prior to updating the
    // software, and we would NOT be enforcing the rule here. Fully solving
    // upgrade from one software version to the next after a consensus rule
    // change is potentially tricky and issue-specific (see NeedsRedownload()
    // for one approach that was used for BIP 141 deployment).
    // Also, currently the rule against blocks more than 2 hours in the future
    // is enforced in ContextualCheckBlockHeader(); we wouldn't want to
    // re-enforce that rule here (at least until we make it impossible for
    // GetAdjustedTime() to go backward).
    if (!CheckBlock(block, state, m_params.GetConsensus(), !fJustCheck, !fJustCheck)) {
        if (state.GetResult() == BlockValidationResult::BLOCK_MUTATED) {
            // We don't write down blocks to disk if they may have been
            // corrupted, so this should be impossible unless we're having hardware
            // problems.
            return AbortNode(state, "Corrupt block found indicating potential hardware failure; shutting down");
        }
        return error("%s: Consensus::CheckBlock: %s", __func__, state.ToString());
    }

    if (block.IsProofOfStake()) {
        pindex->bnStakeModifier = ComputeStakeModifierV2(pindex->pprev, pindex->prevoutStake.hash);
        setDirtyBlockIndex.insert(pindex);

        uint256 hashProof, targetProofOfStake;
        if (!CheckProofOfStake(*this, state, pindex->pprev, *block.vtx[0], block.nTime, block.nBits, hashProof, targetProofOfStake)) {
            return error("%s: Check proof of stake failed.", __func__);
        }
    }

    // verify that the view's current state corresponds to the previous block
    uint256 hashPrevBlock = pindex->pprev == nullptr ? uint256() : pindex->pprev->GetBlockHash();
    assert(hashPrevBlock == view.GetBestBlock());

    const uint256 blockHash = block.GetHash();
    bool fIsGenesisBlock = blockHash == m_params.GetConsensus().hashGenesisBlock;
    nBlocksTotal++;

    // Special case for the genesis block, skipping connection of its transactions
    // (its coinbase is unspendable)
    if (!fParticlMode &&    // genesis coinbase is spendable when in Particl mode
        fIsGenesisBlock) {
        if (!fJustCheck)
            view.SetBestBlock(pindex->GetBlockHash(), pindex->nHeight);
        return true;
    }

    bool fScriptChecks = true;
    if (!hashAssumeValid.IsNull()) {
        // We've been configured with the hash of a block which has been externally verified to have a valid history.
        // A suitable default value is included with the software and updated from time to time.  Because validity
        //  relative to a piece of software is an objective fact these defaults can be easily reviewed.
        // This setting doesn't force the selection of any particular chain but makes validating some faster by
        //  effectively caching the result of part of the verification.
        BlockMap::const_iterator  it = m_blockman.m_block_index.find(hashAssumeValid);
        if (it != m_blockman.m_block_index.end()) {
            if (it->second->GetAncestor(pindex->nHeight) == pindex &&
                pindexBestHeader->GetAncestor(pindex->nHeight) == pindex &&
                pindexBestHeader->nChainWork >= nMinimumChainWork) {
                // This block is a member of the assumed verified chain and an ancestor of the best header.
                // Script verification is skipped when connecting blocks under the
                // assumevalid block. Assuming the assumevalid block is valid this
                // is safe because block merkle hashes are still computed and checked,
                // Of course, if an assumed valid block is invalid due to false scriptSigs
                // this optimization would allow an invalid chain to be accepted.
                // The equivalent time check discourages hash power from extorting the network via DOS attack
                //  into accepting an invalid block through telling users they must manually set assumevalid.
                //  Requiring a software change or burying the invalid block, regardless of the setting, makes
                //  it hard to hide the implication of the demand.  This also avoids having release candidates
                //  that are hardly doing any signature verification at all in testing without having to
                //  artificially set the default assumed verified block further back.
                // The test against nMinimumChainWork prevents the skipping when denied access to any chain at
                //  least as good as the expected chain.
                fScriptChecks = (GetBlockProofEquivalentTime(*pindexBestHeader, *pindex, *pindexBestHeader, m_params.GetConsensus()) <= 60 * 60 * 24 * 7 * 2);
            }
        }
    }

    int64_t nTime1 = GetTimeMicros(); nTimeCheck += nTime1 - nTimeStart;
    LogPrint(BCLog::BENCH, "    - Sanity checks: %.2fms [%.2fs (%.2fms/blk)]\n", MILLI * (nTime1 - nTimeStart), nTimeCheck * MICRO, nTimeCheck * MILLI / nBlocksTotal);

    // Do not allow blocks that contain transactions which 'overwrite' older transactions,
    // unless those are already completely spent.
    // If such overwrites are allowed, coinbases and transactions depending upon those
    // can be duplicated to remove the ability to spend the first instance -- even after
    // being sent to another address.
    // See BIP30, CVE-2012-1909, and http://r6.ca/blog/20120206T005236Z.html for more information.
    // This logic is not necessary for memory pool transactions, as AcceptToMemoryPool
    // already refuses previously-known transaction ids entirely.
    // This rule was originally applied to all blocks with a timestamp after March 15, 2012, 0:00 UTC.
    // Now that the whole chain is irreversibly beyond that time it is applied to all blocks except the
    // two in the chain that violate it. This prevents exploiting the issue against nodes during their
    // initial block download.
    bool fEnforceBIP30 = fParticlMode || (!((pindex->nHeight==91842 && pindex->GetBlockHash() == uint256S("0x00000000000a4d0a398161ffc163c503763b1f4360639393e0e4c8e300e0caec")) ||
                           (pindex->nHeight==91880 && pindex->GetBlockHash() == uint256S("0x00000000000743f190a18c5577a3c2d2a1f610ae9601ac046a38084ccb7cd721"))));

    // Once BIP34 activated it was not possible to create new duplicate coinbases and thus other than starting
    // with the 2 existing duplicate coinbase pairs, not possible to create overwriting txs.  But by the
    // time BIP34 activated, in each of the existing pairs the duplicate coinbase had overwritten the first
    // before the first had been spent.  Since those coinbases are sufficiently buried it's no longer possible to create further
    // duplicate transactions descending from the known pairs either.
    // If we're on the known chain at height greater than where BIP34 activated, we can save the db accesses needed for the BIP30 check.

    // BIP34 requires that a block at height X (block X) has its coinbase
    // scriptSig start with a CScriptNum of X (indicated height X).  The above
    // logic of no longer requiring BIP30 once BIP34 activates is flawed in the
    // case that there is a block X before the BIP34 height of 227,931 which has
    // an indicated height Y where Y is greater than X.  The coinbase for block
    // X would also be a valid coinbase for block Y, which could be a BIP30
    // violation.  An exhaustive search of all mainnet coinbases before the
    // BIP34 height which have an indicated height greater than the block height
    // reveals many occurrences. The 3 lowest indicated heights found are
    // 209,921, 490,897, and 1,983,702 and thus coinbases for blocks at these 3
    // heights would be the first opportunity for BIP30 to be violated.

    // The search reveals a great many blocks which have an indicated height
    // greater than 1,983,702, so we simply remove the optimization to skip
    // BIP30 checking for blocks at height 1,983,702 or higher.  Before we reach
    // that block in another 25 years or so, we should take advantage of a
    // future consensus change to do a new and improved version of BIP34 that
    // will actually prevent ever creating any duplicate coinbases in the
    // future.
    static constexpr int BIP34_IMPLIES_BIP30_LIMIT = 1983702;

    // There is no potential to create a duplicate coinbase at block 209,921
    // because this is still before the BIP34 height and so explicit BIP30
    // checking is still active.

    // The final case is block 176,684 which has an indicated height of
    // 490,897. Unfortunately, this issue was not discovered until about 2 weeks
    // before block 490,897 so there was not much opportunity to address this
    // case other than to carefully analyze it and determine it would not be a
    // problem. Block 490,897 was, in fact, mined with a different coinbase than
    // block 176,684, but it is important to note that even if it hadn't been or
    // is remined on an alternate fork with a duplicate coinbase, we would still
    // not run into a BIP30 violation.  This is because the coinbase for 176,684
    // is spent in block 185,956 in transaction
    // d4f7fbbf92f4a3014a230b2dc70b8058d02eb36ac06b4a0736d9d60eaa9e8781.  This
    // spending transaction can't be duplicated because it also spends coinbase
    // 0328dd85c331237f18e781d692c92de57649529bd5edf1d01036daea32ffde29.  This
    // coinbase has an indicated height of over 4.2 billion, and wouldn't be
    // duplicatable until that height, and it's currently impossible to create a
    // chain that long. Nevertheless we may wish to consider a future soft fork
    // which retroactively prevents block 490,897 from creating a duplicate
    // coinbase. The two historical BIP30 violations often provide a confusing
    // edge case when manipulating the UTXO and it would be simpler not to have
    // another edge case to deal with.

    // testnet3 has no blocks before the BIP34 height with indicated heights
    // post BIP34 before approximately height 486,000,000 and presumably will
    // be reset before it reaches block 1,983,702 and starts doing unnecessary
    // BIP30 checking again.
    if (pindex->pprev) {
        CBlockIndex* pindexBIP34height = pindex->pprev->GetAncestor(m_params.GetConsensus().BIP34Height);
        //Only continue to enforce if we're below BIP34 activation height or the block hash at that height doesn't correspond.
        fEnforceBIP30 = fEnforceBIP30 && (!pindexBIP34height || !(pindexBIP34height->GetBlockHash() == m_params.GetConsensus().BIP34Hash));
    }

    // TODO: Remove BIP30 checking from block height 1,983,702 on, once we have a
    // consensus change that ensures coinbases at those heights can not
    // duplicate earlier coinbases.
    if (fEnforceBIP30 || pindex->nHeight >= BIP34_IMPLIES_BIP30_LIMIT) {
        for (const auto& tx : block.vtx) {
            for (size_t o = 0; o < tx->GetNumVOuts(); o++) {
                if (view.HaveCoin(COutPoint(tx->GetHash(), o))) {
                    LogPrintf("ERROR: ConnectBlock(): tried to overwrite transaction\n");
                    return state.Invalid(BlockValidationResult::BLOCK_CONSENSUS, "bad-txns-BIP30");
                }
            }
        }
    }

    // Enforce BIP68 (sequence locks)
    int nLockTimeFlags = 0;
    if (DeploymentActiveAt(*pindex, m_params.GetConsensus(), Consensus::DEPLOYMENT_CSV)) {
        nLockTimeFlags |= LOCKTIME_VERIFY_SEQUENCE;
    }

    // Get the script flags for this block
    unsigned int flags = GetBlockScriptFlags(pindex, m_params.GetConsensus());

    int64_t nTime2 = GetTimeMicros(); nTimeForks += nTime2 - nTime1;
    LogPrint(BCLog::BENCH, "    - Fork checks: %.2fms [%.2fs (%.2fms/blk)]\n", MILLI * (nTime2 - nTime1), nTimeForks * MICRO, nTimeForks * MILLI / nBlocksTotal);

    CBlockUndo blockundo;

    // Precomputed transaction data pointers must not be invalidated
    // until after `control` has run the script checks (potentially
    // in multiple threads). Preallocate the vector size so a new allocation
    // doesn't invalidate pointers into the vector, and keep txsdata in scope
    // for as long as `control`.
    CCheckQueueControl<CScriptCheck> control(fScriptChecks && g_parallel_script_checks ? &scriptcheckqueue : nullptr);
    std::vector<PrecomputedTransactionData> txsdata(block.vtx.size());

    std::vector<int> prevheights;
    CAmount nFees = 0;
    int nInputs = 0;
    int64_t nSigOpsCost = 0;
    int64_t nAnonIn = 0;
    int64_t nStakeReward = 0;

    blockundo.vtxundo.reserve(block.vtx.size() - (fParticlMode ? 0 : 1));

    // NOTE: Block reward is based on nMoneySupply
    CAmount nMoneyCreated = 0;
    CAmount block_balances[3] = {0};
    bool reset_balances = false;

    for (unsigned int i = 0; i < block.vtx.size(); i++)
    {
        const CTransaction &tx = *(block.vtx[i]);
        const uint256 txhash = tx.GetHash();
        nInputs += tx.vin.size();

        TxValidationState tx_state;
        tx_state.SetStateInfo(block.nTime, pindex->nHeight, consensus, fParticlMode, (fBusyImporting && fSkipRangeproof));
        tx_state.m_chainman = state.m_chainman;
        tx_state.m_chainstate = this;
        if (!tx.IsCoinBase())
        {
            CAmount txfee = 0;
            if (!Consensus::CheckTxInputs(tx, tx_state, view, pindex->nHeight, txfee)) {
                control.Wait();
                // Any transaction validation failure in ConnectBlock is a block consensus failure
                state.Invalid(BlockValidationResult::BLOCK_CONSENSUS,
                            tx_state.GetRejectReason(), tx_state.GetDebugMessage());
                return error("%s: Consensus::CheckTxInputs: %s, %s", __func__, tx.GetHash().ToString(), state.ToString());
            }
            if (tx_state.m_exploit_fix_2 && tx_state.m_spends_frozen_blinded) {
                // Add redeemed frozen blinded value to moneysupply
                nMoneyCreated += tx.GetValueOut() + txfee;
            }
            if (tx.IsCoinStake())
            {
                // Block reward is passed back in txfee (nPlainValueOut - nPlainValueIn)
                nStakeReward += txfee;
                nMoneyCreated += nStakeReward;
            } else
            {
                nFees += txfee;
            }
            if (!MoneyRange(nFees)) {
                control.Wait();
                LogPrintf("ERROR: %s: accumulated fee in the block out of range.\n", __func__);
                return state.Invalid(BlockValidationResult::BLOCK_CONSENSUS, "bad-txns-accumulated-fee-outofrange");
            }

            // Check that transaction is BIP68 final
            // BIP68 lock checks (as opposed to nLockTime checks) must
            // be in ConnectBlock because they require the UTXO set

            prevheights.resize(tx.vin.size());
            for (size_t j = 0; j < tx.vin.size(); j++) {
                if (tx.vin[j].IsAnonInput())
                    prevheights[j] = 0;
                else
                    prevheights[j] = view.AccessCoin(tx.vin[j].prevout).nHeight;
            }

            if (!SequenceLocks(tx, nLockTimeFlags, prevheights, *pindex)) {
                control.Wait();
                LogPrintf("ERROR: %s: contains a non-BIP68-final transaction\n", __func__);
                return state.Invalid(BlockValidationResult::BLOCK_CONSENSUS, "bad-txns-nonfinal");
            }

            if (tx.IsParticlVersion()) {
                // Update spent inputs
                for (size_t j = 0; j < tx.vin.size(); j++) {
                    const CTxIn input = tx.vin[j];
                    if (input.IsAnonInput()) {
                        nAnonIn++;
                        continue;
                    }

                    const Coin &coin = view.AccessCoin(input.prevout);

                    if (coin.nType != OUTPUT_CT) {
                        // Cache recently spent coins for staking.
                        view.spent_cache.emplace_back(input.prevout, SpentCoin(coin, pindex->nHeight));
                    }
                    if (!fAddressIndex && !fSpentIndex) {
                        continue;
                    }

                    const CScript *pScript = &coin.out.scriptPubKey;
                    CAmount nValue = coin.nType == OUTPUT_CT ? 0 : coin.out.nValue;
                    std::vector<uint8_t> hashBytes;
                    int scriptType = 0;

                    if (!ExtractIndexInfo(pScript, scriptType, hashBytes)
                        || scriptType == 0) {
                        continue;
                    }

                    uint256 hashAddress;
                    if (scriptType > 0) {
                        hashAddress = uint256(hashBytes.data(), hashBytes.size());
                    }
                    if (fAddressIndex && scriptType > 0) {
                        // record spending activity
                        view.addressIndex.push_back(std::make_pair(CAddressIndexKey(scriptType, hashAddress, pindex->nHeight, i, txhash, j, true), nValue * -1));
                        // remove address from unspent index
                        view.addressUnspentIndex.push_back(std::make_pair(CAddressUnspentKey(scriptType, hashAddress, input.prevout.hash, input.prevout.n), CAddressUnspentValue()));
                    }
                    if (fSpentIndex) {
                        CAmount nValue = coin.nType == OUTPUT_CT ? -1 : coin.out.nValue;
                        // add the spent index to determine the txid and input that spent an output
                        // and to find the amount and address from an input
                        view.spentIndex.push_back(std::make_pair(CSpentIndexKey(input.prevout.hash, input.prevout.n), CSpentIndexValue(txhash, j, pindex->nHeight, nValue, scriptType, hashAddress)));
                    }
                }

                if (smsg::fSecMsgEnabled && tx_state.m_funds_smsg) {
                    smsgModule.StoreFundingTx(tx, pindex);
                }
            }
        } else {
            tx_state.tx_balances[BAL_IND_PLAIN_ADDED] = tx.GetValueOut();
        }

        // GetTransactionSigOpCost counts 3 types of sigops:
        // * legacy (always)
        // * p2sh (when P2SH enabled in flags and excludes coinbase)
        // * witness (when witness enabled in flags and excludes coinbase)
        nSigOpsCost += GetTransactionSigOpCost(tx, view, flags);
        if (nSigOpsCost > MAX_BLOCK_SIGOPS_COST) {
            control.Wait();
            LogPrintf("ERROR: ConnectBlock(): too many sigops\n");
            return state.Invalid(BlockValidationResult::BLOCK_CONSENSUS, "bad-blk-sigops");
        }

        if (!tx.IsCoinBase())
        {
            std::vector<CScriptCheck> vChecks;
            bool fCacheResults = fJustCheck; /* Don't cache results if we're actually connecting blocks (still consult the cache, though) */
            //TxValidationState tx_state;
            if (fScriptChecks && !CheckInputScripts(tx, tx_state, view, flags, fCacheResults, fCacheResults, txsdata[i], g_parallel_script_checks ? &vChecks : nullptr)) {
                control.Wait();
                // Any transaction validation failure in ConnectBlock is a block consensus failure
                state.Invalid(BlockValidationResult::BLOCK_CONSENSUS,
                              tx_state.GetRejectReason(), tx_state.GetDebugMessage());
                return error("ConnectBlock(): CheckInputScripts on %s failed with %s",
                    txhash.ToString(), state.ToString());
            }
            control.Add(vChecks);

            blockundo.vtxundo.push_back(CTxUndo());
            UpdateCoins(tx, view, blockundo.vtxundo.back(), pindex->nHeight);
        } else
        {
            // tx is coinbase
            CTxUndo undoDummy;
            UpdateCoins(tx, view, undoDummy, pindex->nHeight);
            nMoneyCreated += tx.GetValueOut();
        }

        if (view.nLastRCTOutput == 0) {
            view.nLastRCTOutput = pindex->pprev ? pindex->pprev->nAnonOutputs : 0;
        }

        // Index rct outputs and keyimages
        if (tx_state.m_has_anon_output || tx_state.m_has_anon_input) {
            COutPoint op(txhash, 0);
            if (tx_state.m_has_anon_input) {
                assert(tx_state.m_setHaveKI.size());
            }
            for (const auto &ki : tx_state.m_setHaveKI) {
                // Test for duplicate keyimage used in block
                if (!view.keyImages.insert(std::make_pair(ki, txhash)).second) {
                    return state.Invalid(BlockValidationResult::BLOCK_CONSENSUS, "bad-anonin-dup-ki");
                }
            }

            for (unsigned int k = 0; k < tx.vpout.size(); k++) {
                if (!tx.vpout[k]->IsType(OUTPUT_RINGCT)) {
                    continue;
                }

                CTxOutRingCT *txout = (CTxOutRingCT*)tx.vpout[k].get();

                int64_t nTestExists;
                if (!fVerifyingDB && m_blockman.m_block_tree_db->ReadRCTOutputLink(txout->pk, nTestExists)) {
                    control.Wait();

                    if (nTestExists > pindex->pprev->nAnonOutputs) {
                        // The anon index can diverge from the chain index if shutdown does not complete
                        LogPrintf("%s: Duplicate anon-output %s, index %d, above last index %d.\n", __func__, HexStr(txout->pk), nTestExists, pindex->pprev->nAnonOutputs);
                        LogPrintf("Attempting to repair anon index.\n");
                        assert(state.m_chainman);
                        std::set<CCmpPubKey> setKi; // unused
                        RollBackRCTIndex(*state.m_chainman, pindex->pprev->nAnonOutputs, nTestExists, setKi);
                        return false;
                    }

                    return error("%s: Duplicate anon-output (db) %s, index %d.", __func__, HexStr(txout->pk), nTestExists);
                }
                if (!fVerifyingDB && view.ReadRCTOutputLink(txout->pk, nTestExists)) {
                    control.Wait();
                    return error("%s: Duplicate anon-output (view) %s, index %d.", __func__, HexStr(txout->pk), nTestExists);
                }

                op.n = k;
                view.nLastRCTOutput++;
                CAnonOutput ao(txout->pk, txout->commitment, op, pindex->nHeight, 0);

                view.anonOutputLinks[txout->pk] = view.nLastRCTOutput;
                view.anonOutputs.push_back(std::make_pair(view.nLastRCTOutput, ao));
            }
        }

        if (fAddressIndex) {
            // Update outputs for insight
            for (unsigned int k = 0; k < tx.vpout.size(); k++) {
                const CTxOutBase *out = tx.vpout[k].get();

                if (!out->IsType(OUTPUT_STANDARD)
                    && !out->IsType(OUTPUT_CT)) {
                    continue;
                }

                const CScript *pScript;
                std::vector<unsigned char> hashBytes;
                int scriptType = 0;
                CAmount nValue;
                if (!ExtractIndexInfo(out, scriptType, hashBytes, nValue, pScript)
                    || scriptType == 0) {
                    continue;
                }

                // Record receiving activity
                view.addressIndex.push_back(std::make_pair(CAddressIndexKey(scriptType, uint256(hashBytes.data(), hashBytes.size()), pindex->nHeight, i, txhash, k, false), nValue));
                // Record unspent output
                view.addressUnspentIndex.push_back(std::make_pair(CAddressUnspentKey(scriptType, uint256(hashBytes.data(), hashBytes.size()), txhash, k), CAddressUnspentValue(nValue, *pScript, pindex->nHeight)));
            }
        }

        block_balances[BAL_IND_PLAIN] += tx_state.tx_balances[BAL_IND_PLAIN_ADDED] - tx_state.tx_balances[BAL_IND_PLAIN_REMOVED];
        block_balances[BAL_IND_BLIND] += tx_state.tx_balances[BAL_IND_BLIND_ADDED] - tx_state.tx_balances[BAL_IND_BLIND_REMOVED];
        block_balances[BAL_IND_ANON]  += tx_state.tx_balances[BAL_IND_ANON_ADDED]  - tx_state.tx_balances[BAL_IND_ANON_REMOVED];
    }

    int64_t nTime3 = GetTimeMicros(); nTimeConnect += nTime3 - nTime2;
    LogPrint(BCLog::BENCH, "      - Connect %u transactions: %.2fms (%.3fms/tx, %.3fms/txin) [%.2fs (%.2fms/blk)]\n", (unsigned)block.vtx.size(), MILLI * (nTime3 - nTime2), MILLI * (nTime3 - nTime2) / block.vtx.size(), nInputs <= 1 ? 0 : MILLI * (nTime3 - nTime2) / (nInputs-1), nTimeConnect * MICRO, nTimeConnect * MILLI / nBlocksTotal);


    if (!control.Wait()) {
        LogPrintf("ERROR: %s: CheckQueue failed\n", __func__);
        return state.Invalid(BlockValidationResult::BLOCK_CONSENSUS, "block-validation-failed");
    }

    if (fParticlMode) {
        if (block.nTime >= consensus.clamp_tx_version_time) {
            nMoneyCreated -= nFees;
        }
        if (block.IsProofOfStake()) { // Only the genesis block isn't proof of stake
            CTransactionRef txCoinstake = block.vtx[0];
            CTransactionRef txPrevCoinstake = nullptr;
            const TreasuryFundSettings *pTreasuryFundSettings = m_params.GetTreasuryFundSettings(block.nTime);
            const CAmount nCalculatedStakeReward = Params().GetProofOfStakeReward(pindex->pprev, nFees); // stake_test

            if (block.nTime >= consensus.smsg_fee_time) {
                CAmount smsg_fee_new, smsg_fee_prev = consensus.smsg_fee_msg_per_day_per_k;
                if (pindex->pprev->nHeight > 0 // Skip genesis block (POW)
                    && pindex->pprev->nTime >= consensus.smsg_fee_time) {
                    if (!particl::coinStakeCache.GetCoinStake(*this, pindex->pprev->GetBlockHash(), txPrevCoinstake)
                        || !txPrevCoinstake->GetSmsgFeeRate(smsg_fee_prev)) {
                        LogPrintf("ERROR: %s: Failed to get previous smsg fee.\n", __func__);
                        return state.Invalid(BlockValidationResult::BLOCK_CONSENSUS, "bad-cs-smsg-fee-prev");
                    }
                }

                if (!txCoinstake->GetSmsgFeeRate(smsg_fee_new)) {
                    LogPrintf("ERROR: %s: Failed to get smsg fee.\n", __func__);
                    return state.Invalid(BlockValidationResult::BLOCK_CONSENSUS, "bad-cs-smsg-fee");
                }
                if (smsg_fee_new < 1) {
                    LogPrintf("ERROR: %s: Smsg fee < 1.\n", __func__);
                    return state.Invalid(BlockValidationResult::BLOCK_CONSENSUS, "bad-cs-smsg-fee");
                }
                int64_t delta = std::abs(smsg_fee_new - smsg_fee_prev);
                int64_t max_delta = m_params.GetMaxSmsgFeeRateDelta(smsg_fee_prev);
                if (delta > max_delta) {
                    LogPrintf("ERROR: %s: Bad smsg-fee (delta=%d, max_delta=%d)\n", __func__, delta, max_delta);
                    return state.Invalid(BlockValidationResult::BLOCK_CONSENSUS, "bad-cs-smsg-fee");
                }
            }

            if (block.nTime >= consensus.smsg_difficulty_time) {
                uint32_t smsg_difficulty_new, smsg_difficulty_prev = consensus.smsg_min_difficulty;
                if (pindex->pprev->nHeight > 0 // Skip genesis block (POW)
                    && pindex->pprev->nTime >= consensus.smsg_difficulty_time) {
                    if (!particl::coinStakeCache.GetCoinStake(*this, pindex->pprev->GetBlockHash(), txPrevCoinstake)
                        || !txPrevCoinstake->GetSmsgDifficulty(smsg_difficulty_prev)) {
                        LogPrintf("ERROR: %s: Failed to get previous smsg difficulty.\n", __func__);
                        return state.Invalid(BlockValidationResult::BLOCK_CONSENSUS, "bad-cs-smsg-diff-prev");
                    }
                }

                if (!txCoinstake->GetSmsgDifficulty(smsg_difficulty_new)) {
                    LogPrintf("ERROR: %s: Failed to get smsg difficulty.\n", __func__);
                    return state.Invalid(BlockValidationResult::BLOCK_CONSENSUS, "bad-cs-smsg-diff");
                }
                if (smsg_difficulty_new < 1 || smsg_difficulty_new > consensus.smsg_min_difficulty) {

                    LogPrintf("ERROR: %s: Smsg difficulty out of range.\n", __func__);
                    return state.Invalid(BlockValidationResult::BLOCK_CONSENSUS, "bad-cs-smsg-diff");
                }
                int delta = int(smsg_difficulty_prev) - int(smsg_difficulty_new);
                if (abs(delta) > int(consensus.smsg_difficulty_max_delta)) {
                    LogPrintf("ERROR: %s: Smsg difficulty change out of range.\n", __func__);
                    return state.Invalid(BlockValidationResult::BLOCK_CONSENSUS, "bad-cs-smsg-diff");
                }
            }

            if (!pTreasuryFundSettings || pTreasuryFundSettings->nMinTreasuryStakePercent <= 0) {
                if (nStakeReward < 0 || nStakeReward > nCalculatedStakeReward) {
                    LogPrintf("ERROR: %s: Coinstake pays too much(actual=%d vs calculated=%d)\n", __func__, nStakeReward, nCalculatedStakeReward);
                    return state.Invalid(BlockValidationResult::BLOCK_CONSENSUS, "bad-cs-amount");
                }
            } else {
                assert(pTreasuryFundSettings->nMinTreasuryStakePercent <= 100);

                CAmount nTreasuryBfwd = 0, nTreasuryCfwdCheck = 0;
                CAmount nMinTreasuryPart = (nCalculatedStakeReward * pTreasuryFundSettings->nMinTreasuryStakePercent) / 100;
                CAmount nMaxHolderPart = nCalculatedStakeReward - nMinTreasuryPart;
                if (nMinTreasuryPart < 0 || nMaxHolderPart < 0) {
                    LogPrintf("ERROR: %s: Bad coinstake split amount (treasury=%d vs reward=%d)\n", __func__, nMinTreasuryPart, nMaxHolderPart);
                    return state.Invalid(BlockValidationResult::BLOCK_CONSENSUS, "bad-cs-amount");
                }

                if (pindex->pprev->nHeight > 0) { // Genesis block is pow
                    if (!txPrevCoinstake
                        && !particl::coinStakeCache.GetCoinStake(*this, pindex->pprev->GetBlockHash(), txPrevCoinstake)) {
                        LogPrintf("ERROR: %s: Failed to get previous coinstake.\n", __func__);
                        return state.Invalid(BlockValidationResult::BLOCK_CONSENSUS, "bad-cs-prev");
                    }

                    assert(txPrevCoinstake->IsCoinStake()); // Sanity check
                    if (!txPrevCoinstake->GetTreasuryFundCfwd(nTreasuryBfwd)) {
                        nTreasuryBfwd = 0;
                    }
                }

                if (pindex->nHeight % pTreasuryFundSettings->nTreasuryOutputPeriod == 0) {
                    // Fund output must exist and match cfwd, cfwd data output must be unset
                    // nStakeReward must == nTreasuryBfwd + nCalculatedStakeReward

                    if (nStakeReward != nTreasuryBfwd + nCalculatedStakeReward) {
                        LogPrintf("ERROR: %s: Bad stake-reward (actual=%d vs expected=%d)\n", __func__, nStakeReward, nTreasuryBfwd + nCalculatedStakeReward);
                        return state.Invalid(BlockValidationResult::BLOCK_CONSENSUS, "bad-cs-amount");
                    }

                    CTxDestination dfDest = CBitcoinAddress(pTreasuryFundSettings->sTreasuryFundAddresses).Get();
                    if (std::get_if<CNoDestination>(&dfDest)) {
                        return error("%s: Failed to get treasury fund destination: %s.", __func__, pTreasuryFundSettings->sTreasuryFundAddresses);
                    }
                    CScript fundScriptPubKey = GetScriptForDestination(dfDest);

                    // Output 1 must be to the treasury fund
                    const CTxOutStandard *outputDF = txCoinstake->vpout[1]->GetStandardOutput();
                    if (!outputDF) {
                        LogPrintf("ERROR: %s: Bad treasury fund output.\n", __func__);
                        return state.Invalid(BlockValidationResult::BLOCK_CONSENSUS, "bad-cs");
                    }
                    if (outputDF->scriptPubKey != fundScriptPubKey) {
                        LogPrintf("ERROR: %s: Bad treasury fund output script.\n", __func__);
                        return state.Invalid(BlockValidationResult::BLOCK_CONSENSUS, "bad-cs");
                    }
                    if (outputDF->nValue < nTreasuryBfwd + nMinTreasuryPart) { // Max value is clamped already
                        LogPrintf("ERROR: %s: Bad treasury-reward (actual=%d vs minfundpart=%d)\n", __func__, nStakeReward, nTreasuryBfwd + nMinTreasuryPart);
                        return state.Invalid(BlockValidationResult::BLOCK_CONSENSUS, "bad-cs-fund-amount");
                    }
                    if (txCoinstake->GetTreasuryFundCfwd(nTreasuryCfwdCheck)) {
                        LogPrintf("ERROR: %s: Coinstake treasury cfwd must be unset.\n", __func__);
                        return state.Invalid(BlockValidationResult::BLOCK_CONSENSUS, "bad-cs-cfwd");
                    }
                } else {
                    // Ensure cfwd data output is correct and nStakeReward is <= nHolderPart
                    // cfwd must == nTreasuryBfwd + (nCalculatedStakeReward - nStakeReward) // Allowing users to set a higher split

                    if (nStakeReward < 0 || nStakeReward > nMaxHolderPart) {
                        LogPrintf("ERROR: %s: Bad stake-reward (actual=%d vs maxholderpart=%d)\n", __func__, nStakeReward, nMaxHolderPart);
                        return state.Invalid(BlockValidationResult::BLOCK_CONSENSUS, "bad-cs-amount");
                    }
                    CAmount nTreasuryCfwd = nTreasuryBfwd + nCalculatedStakeReward - nStakeReward;
                    if (!txCoinstake->GetTreasuryFundCfwd(nTreasuryCfwdCheck)
                        || nTreasuryCfwdCheck != nTreasuryCfwd) {
                        LogPrintf("ERROR: %s: Coinstake treasury fund carried forward mismatch (actual=%d vs expected=%d)\n", __func__, nTreasuryCfwdCheck, nTreasuryCfwd);
                        return state.Invalid(BlockValidationResult::BLOCK_CONSENSUS, "bad-cs-cfwd");
                    }
                }

                particl::coinStakeCache.InsertCoinStake(blockHash, txCoinstake);
            }
        } else {
            if (blockHash != m_params.GetConsensus().hashGenesisBlock) {
                LogPrintf("ERROR: %s: Block isn't coinstake or genesis.\n", __func__);
                return state.Invalid(BlockValidationResult::BLOCK_CONSENSUS, "bad-cs");
            }
        }
    } else {
        CAmount blockReward = nFees + GetBlockSubsidy(pindex->nHeight, m_params.GetConsensus());
        if (block.vtx[0]->GetValueOut() > blockReward) {
            LogPrintf("ERROR: ConnectBlock(): coinbase pays too much (actual=%d vs limit=%d)\n", block.vtx[0]->GetValueOut(), blockReward);
            return state.Invalid(BlockValidationResult::BLOCK_CONSENSUS, "bad-cb-amount");
        }
    }

    int64_t nTime4 = GetTimeMicros(); nTimeVerify += nTime4 - nTime2;
    LogPrint(BCLog::BENCH, "    - Verify %u txins: %.2fms (%.3fms/txin) [%.2fs (%.2fms/blk)]\n", nInputs - 1, MILLI * (nTime4 - nTime2), nInputs <= 1 ? 0 : MILLI * (nTime4 - nTime2) / (nInputs-1), nTimeVerify * MICRO, nTimeVerify * MILLI / nBlocksTotal);

    if (fJustCheck)
        return true;

    if (block.nTime >= consensus.exploit_fix_2_time && pindex->pprev && pindex->pprev->nTime < consensus.exploit_fix_2_time) {
        // TODO: Set to block height after fork
        // Set moneysupply to utxoset sum
        pindex->nMoneySupply = particl::GetUTXOSum(*this) + nMoneyCreated;
        LogPrintf("RCT mint fix HF2, set nMoneySupply to: %d\n", pindex->nMoneySupply);
        reset_balances = true;
        block_balances[BAL_IND_PLAIN] = pindex->nMoneySupply;
    } else {
        pindex->nMoneySupply = (pindex->pprev ? pindex->pprev->nMoneySupply : 0) + nMoneyCreated;
    }
    pindex->nAnonOutputs = view.nLastRCTOutput;
    setDirtyBlockIndex.insert(pindex); // pindex has changed, must save to disk

    if ((!fIsGenesisBlock || fParticlMode) &&
        !WriteUndoDataForBlock(blockundo, state, pindex, m_params))
        return false;

    if (!pindex->IsValid(BLOCK_VALID_SCRIPTS)) {
        pindex->RaiseValidity(BLOCK_VALID_SCRIPTS);
        setDirtyBlockIndex.insert(pindex);
    }


    if (fTimestampIndex) {
        unsigned int logicalTS = pindex->nTime;
        if (!m_blockman.m_block_tree_db->WriteTimestampIndex(CTimestampIndexKey(logicalTS, pindex->GetBlockHash()))) {
            return AbortNode(state, "Failed to write timestamp index");
        }
        if (!m_blockman.m_block_tree_db->WriteTimestampBlockIndex(CTimestampBlockIndexKey(pindex->GetBlockHash()), CTimestampBlockIndexValue(logicalTS))) {
            return AbortNode(state, "Failed to write blockhash index");
        }
    }
    if (fBalancesIndex) {
        BlockBalances values(block_balances);
        if (pindex->pprev && !reset_balances) {
            BlockBalances prev_balances;
            if (!m_blockman.m_block_tree_db->ReadBlockBalancesIndex(pindex->pprev->GetBlockHash(), prev_balances)) {
                return AbortNode(state, "Failed to read previous block's balances");
            } else {
                values.sum(prev_balances);
            }
        }
        if (!m_blockman.m_block_tree_db->WriteBlockBalancesIndex(block.GetHash(), values)) {
            return AbortNode(state, "Failed to write balances index");
        }
    }

    assert(pindex->phashBlock);
    // add this block to the view's block chain
    view.SetBestBlock(pindex->GetBlockHash(), pindex->nHeight);

    int64_t nTime5 = GetTimeMicros(); nTimeIndex += nTime5 - nTime4;
    LogPrint(BCLog::BENCH, "    - Index writing: %.2fms [%.2fs (%.2fms/blk)]\n", MILLI * (nTime5 - nTime4), nTimeIndex * MICRO, nTimeIndex * MILLI / nBlocksTotal);

    int64_t nTime6 = GetTimeMicros(); nTimeCallbacks += nTime6 - nTime5;
    LogPrint(BCLog::BENCH, "    - Callbacks: %.2fms [%.2fs (%.2fms/blk)]\n", MILLI * (nTime6 - nTime5), nTimeCallbacks * MICRO, nTimeCallbacks * MILLI / nBlocksTotal);

    TRACE7(validation, block_connected,
        block.GetHash().ToString().c_str(),
        pindex->nHeight,
        block.vtx.size(),
        nInputs,
        nSigOpsCost,
        GetTimeMicros() - nTimeStart, // in microseconds (µs)
        block.GetHash().data()
    );

    return true;
}

CoinsCacheSizeState CChainState::GetCoinsCacheSizeState()
{
    return this->GetCoinsCacheSizeState(
        m_coinstip_cache_size_bytes,
        gArgs.GetArg("-maxmempool", DEFAULT_MAX_MEMPOOL_SIZE) * 1000000);
}

CoinsCacheSizeState CChainState::GetCoinsCacheSizeState(
    size_t max_coins_cache_size_bytes,
    size_t max_mempool_size_bytes)
{
    const int64_t nMempoolUsage = m_mempool ? m_mempool->DynamicMemoryUsage() : 0;
    int64_t cacheSize = CoinsTip().DynamicMemoryUsage();
    int64_t nTotalSpace =
        max_coins_cache_size_bytes + std::max<int64_t>(max_mempool_size_bytes - nMempoolUsage, 0);

    //! No need to periodic flush if at least this much space still available.
    static constexpr int64_t MAX_BLOCK_COINSDB_USAGE_BYTES = 10 * 1024 * 1024;  // 10MB
    int64_t large_threshold =
        std::max((9 * nTotalSpace) / 10, nTotalSpace - MAX_BLOCK_COINSDB_USAGE_BYTES);

    if (cacheSize > nTotalSpace) {
        LogPrintf("Cache size (%s) exceeds total space (%s)\n", cacheSize, nTotalSpace);
        return CoinsCacheSizeState::CRITICAL;
    } else if (cacheSize > large_threshold) {
        return CoinsCacheSizeState::LARGE;
    }
    return CoinsCacheSizeState::OK;
}

bool CChainState::FlushStateToDisk(
    BlockValidationState &state,
    FlushStateMode mode,
    int nManualPruneHeight)
{
    LOCK(cs_main);
    assert(this->CanFlushToDisk());
    static std::chrono::microseconds nLastWrite{0};
    static std::chrono::microseconds nLastFlush{0};
    std::set<int> setFilesToPrune;
    bool full_flush_completed = false;

    const size_t coins_count = CoinsTip().GetCacheSize();
    const size_t coins_mem_usage = CoinsTip().DynamicMemoryUsage();

    try {
    {
        bool fFlushForPrune = false;
        bool fDoFullFlush = false;

        CoinsCacheSizeState cache_state = GetCoinsCacheSizeState();
        LOCK(cs_LastBlockFile);
        if (fPruneMode && (fCheckForPruning || nManualPruneHeight > 0) && !fReindex) {
            // make sure we don't prune above the blockfilterindexes bestblocks
            // pruning is height-based
            int last_prune = m_chain.Height(); // last height we can prune
            ForEachBlockFilterIndex([&](BlockFilterIndex& index) {
               last_prune = std::max(1, std::min(last_prune, index.GetSummary().best_block_height));
            });

            if (nManualPruneHeight > 0) {
                LOG_TIME_MILLIS_WITH_CATEGORY("find files to prune (manual)", BCLog::BENCH);

                m_blockman.FindFilesToPruneManual(setFilesToPrune, std::min(last_prune, nManualPruneHeight), m_chain.Height());
            } else {
                LOG_TIME_MILLIS_WITH_CATEGORY("find files to prune", BCLog::BENCH);

                m_blockman.FindFilesToPrune(setFilesToPrune, m_params.PruneAfterHeight(), m_chain.Height(), last_prune, IsInitialBlockDownload());
                fCheckForPruning = false;
            }
            if (!setFilesToPrune.empty()) {
                fFlushForPrune = true;
                if (!fHavePruned) {
                    m_blockman.m_block_tree_db->WriteFlag("prunedblockfiles", true);
                    fHavePruned = true;
                }
            }
        }
        const auto nNow = GetTime<std::chrono::microseconds>();
        // Avoid writing/flushing immediately after startup.
        if (nLastWrite.count() == 0) {
            nLastWrite = nNow;
        }
        if (nLastFlush.count() == 0) {
            nLastFlush = nNow;
        }
        // The cache is large and we're within 10% and 10 MiB of the limit, but we have time now (not in the middle of a block processing).
        bool fCacheLarge = mode == FlushStateMode::PERIODIC && cache_state >= CoinsCacheSizeState::LARGE;
        // The cache is over the limit, we have to write now.
        bool fCacheCritical = mode == FlushStateMode::IF_NEEDED && cache_state >= CoinsCacheSizeState::CRITICAL;
        // It's been a while since we wrote the block index to disk. Do this frequently, so we don't need to redownload after a crash.
        bool fPeriodicWrite = mode == FlushStateMode::PERIODIC && nNow > nLastWrite + DATABASE_WRITE_INTERVAL;
        // It's been very long since we flushed the cache. Do this infrequently, to optimize cache usage.
        bool fPeriodicFlush = mode == FlushStateMode::PERIODIC && nNow > nLastFlush + DATABASE_FLUSH_INTERVAL;
        // Combine all conditions that result in a full cache flush.
        fDoFullFlush = (mode == FlushStateMode::ALWAYS) || fCacheLarge || fCacheCritical || fPeriodicFlush || fFlushForPrune;
        // Write blocks and block index to disk.
        if (fDoFullFlush || fPeriodicWrite) {
            // Depend on nMinDiskSpace to ensure we can write block index
            if (!CheckDiskSpace(gArgs.GetBlocksDirPath())) {
                return AbortNode(state, "Disk space is too low!", _("Disk space is too low!"));
            }
            {
                LOG_TIME_MILLIS_WITH_CATEGORY("write block and undo data to disk", BCLog::BENCH);

                // First make sure all block and undo data is flushed to disk.
                FlushBlockFile();
            }

            // Then update all block file information (which may refer to block and undo files).
            {
                LOG_TIME_MILLIS_WITH_CATEGORY("write block index to disk", BCLog::BENCH);

                std::vector<std::pair<int, const CBlockFileInfo*> > vFiles;
                vFiles.reserve(setDirtyFileInfo.size());
                for (std::set<int>::iterator it = setDirtyFileInfo.begin(); it != setDirtyFileInfo.end(); ) {
                    vFiles.push_back(std::make_pair(*it, &vinfoBlockFile[*it]));
                    setDirtyFileInfo.erase(it++);
                }
                std::vector<const CBlockIndex*> vBlocks;
                vBlocks.reserve(setDirtyBlockIndex.size());
                for (std::set<CBlockIndex*>::iterator it = setDirtyBlockIndex.begin(); it != setDirtyBlockIndex.end(); ) {
                    if ((*it)->nFlags & BLOCK_ACCEPTED) {
                        vBlocks.push_back(*it);
                    }
                    setDirtyBlockIndex.erase(it++);
                }
                if (!m_blockman.m_block_tree_db->WriteBatchSync(vFiles, nLastBlockFile, vBlocks)) {
                    return AbortNode(state, "Failed to write to block index database");
                }
            }
            // Finally remove any pruned files
            if (fFlushForPrune) {
                LOG_TIME_MILLIS_WITH_CATEGORY("unlink pruned files", BCLog::BENCH);

                UnlinkPrunedFiles(setFilesToPrune);
            }
            nLastWrite = nNow;
        }
        // Flush best chain related state. This can only be done if the blocks / block index write was also done.
        if (fDoFullFlush && !CoinsTip().GetBestBlock().IsNull()) {
            LOG_TIME_SECONDS(strprintf("write coins cache to disk (%d coins, %.2fkB)",
                coins_count, coins_mem_usage / 1000));

            // Typical Coin structures on disk are around 48 bytes in size.
            // Pushing a new one to the database can cause it to be written
            // twice (once in the log, and once in the tables). This is already
            // an overestimation, as most will delete an existing entry or
            // overwrite one. Still, use a conservative safety factor of 2.
            if (!CheckDiskSpace(gArgs.GetDataDirNet(), 48 * 2 * 2 * CoinsTip().GetCacheSize())) {
                return AbortNode(state, "Disk space is too low!", _("Disk space is too low!"));
            }
            // Flush the chainstate (which may refer to block index entries).
            if (!CoinsTip().Flush())
                return AbortNode(state, "Failed to write to coin database");
            nLastFlush = nNow;
            full_flush_completed = true;
        }
    }
    if (full_flush_completed) {
        // Update best block in wallet (so we can detect restored wallets).
        GetMainSignals().ChainStateFlushed(m_chain.GetLocator());
    }
    } catch (const std::runtime_error& e) {
        return AbortNode(state, std::string("System error while flushing: ") + e.what());
    }
    return true;
}

void CChainState::ForceFlushStateToDisk()
{
    BlockValidationState state;
    if (!this->FlushStateToDisk(state, FlushStateMode::ALWAYS)) {
        LogPrintf("%s: failed to flush state (%s)\n", __func__, state.ToString());
    }
}

void CChainState::PruneAndFlush()
{
    BlockValidationState state;
    fCheckForPruning = true;
    if (!this->FlushStateToDisk(state, FlushStateMode::NONE)) {
        LogPrintf("%s: failed to flush state (%s)\n", __func__, state.ToString());
    }
}

static void DoWarning(const bilingual_str& warning)
{
    static bool fWarned = false;
    SetMiscWarning(warning);
    if (!fWarned) {
        AlertNotify(warning.original);
        fWarned = true;
    }
}

static void ClearSpentCache(CChainState &chainstate, CDBBatch &batch, int height)
{
    CBlockIndex* pblockindex = chainstate.m_chain[height];
    if (!pblockindex) {
        return;
    }
    CBlock block;
    if (!ReadBlockFromDisk(block, pblockindex, Params().GetConsensus())) {
        LogPrintf("%s: failed read block from disk (%d, %s)\n", __func__, height, pblockindex->GetBlockHash().ToString());
        return;
    }
    for (int i = block.vtx.size() - 1; i >= 0; i--) {
        const CTransaction &tx = *(block.vtx[i]);
        for (const auto &txin : tx.vin) {
            if (!txin.IsAnonInput()) {
                batch.Erase(std::make_pair(DB_SPENTCACHE, txin.prevout));
            }
        }
    }
}

bool FlushView(CCoinsViewCache *view, BlockValidationState& state, CChainState &chainstate, bool fDisconnecting)
{
    auto& pblocktree{chainstate.m_blockman.m_block_tree_db};

    if (!view->Flush())
        return false;

    if (fAddressIndex) {
        if (fDisconnecting) {
            if (!pblocktree->EraseAddressIndex(view->addressIndex)) {
                return AbortNode(state, "Failed to delete address index");
            }
        } else {
            if (!pblocktree->WriteAddressIndex(view->addressIndex)) {
                return AbortNode(state, "Failed to write address index");
            }
        }
        if (!pblocktree->UpdateAddressUnspentIndex(view->addressUnspentIndex)) {
            return AbortNode(state, "Failed to write address unspent index");
        }
    }

    if (fSpentIndex) {
        if (!pblocktree->UpdateSpentIndex(view->spentIndex)) {
            return AbortNode(state, "Failed to write transaction index");
        }
    }

    view->addressIndex.clear();
    view->addressUnspentIndex.clear();
    view->spentIndex.clear();

    if (fDisconnecting) {
        for (const auto &it : view->keyImages) {
            if (!pblocktree->EraseRCTKeyImage(it.first)) {
                return error("%s: EraseRCTKeyImage failed, txn %s.", __func__, it.second.ToString());
            }
        }
        for (const auto &it : view->anonOutputLinks) {
            if (!pblocktree->EraseRCTOutput(it.second)) {
                return error("%s: EraseRCTOutput failed.", __func__);
            }
            if (!pblocktree->EraseRCTOutputLink(it.first)) {
                return error("%s: EraseRCTOutputLink failed.", __func__);
            }
        }
        for (const auto &it : view->spent_cache) {
            if (!pblocktree->EraseSpentCache(it.first)) {
                return error("%s: EraseSpentCache failed.", __func__);
            }
        }
    } else {
        CDBBatch batch(*pblocktree);

        for (const auto &it : view->keyImages) {
            batch.Write(std::make_pair(DB_RCTKEYIMAGE, it.first), it.second);
        }
        for (const auto &it : view->anonOutputs) {
            batch.Write(std::make_pair(DB_RCTOUTPUT, it.first), it.second);
        }
        for (const auto &it : view->anonOutputLinks) {
            batch.Write(std::make_pair(DB_RCTOUTPUT_LINK, it.first), it.second);
        }
        for (const auto &it : view->spent_cache) {
            batch.Write(std::make_pair(DB_SPENTCACHE, it.first), it.second);
        }
        if (state.m_spend_height > (int)MIN_BLOCKS_TO_KEEP) {
            ClearSpentCache(chainstate, batch, state.m_spend_height - (MIN_BLOCKS_TO_KEEP+1));
        }
        if (!pblocktree->WriteBatch(batch)) {
            return error("%s: Write index data failed.", __func__);
        }
    }

    view->nLastRCTOutput = 0;
    view->anonOutputs.clear();
    view->anonOutputLinks.clear();
    view->keyImages.clear();
    view->spent_cache.clear();

    return true;
};

/** Private helper function that concatenates warning messages. */
static void AppendWarning(bilingual_str& res, const bilingual_str& warn)
{
    if (!res.empty()) res += Untranslated(", ");
    res += warn;
}

void CChainState::UpdateTip(const CBlockIndex* pindexNew)
{
    // New best block
    if (m_mempool) {
        m_mempool->AddTransactionsUpdated(1);
    }

    {
        LOCK(g_best_block_mutex);
        g_best_block = pindexNew->GetBlockHash();
        g_best_block_cv.notify_all();
    }

    bilingual_str warning_messages;
    if (!this->IsInitialBlockDownload()) {
        const CBlockIndex* pindex = pindexNew;
        for (int bit = 0; bit < VERSIONBITS_NUM_BITS; bit++) {
            WarningBitsConditionChecker checker(bit);
            ThresholdState state = checker.GetStateFor(pindex, m_params.GetConsensus(), warningcache[bit]);
            if (state == ThresholdState::ACTIVE || state == ThresholdState::LOCKED_IN) {
                const bilingual_str warning = strprintf(_("Unknown new rules activated (versionbit %i)"), bit);
                if (state == ThresholdState::ACTIVE) {
                    DoWarning(warning);
                } else {
                    AppendWarning(warning_messages, warning);
                }
            }
        }
    }
    LogPrintf("%s: new best=%s height=%d version=0x%08x log2_work=%f tx=%lu date='%s' progress=%f cache=%.1fMiB(%utxo)%s\n", __func__,
      pindexNew->GetBlockHash().ToString(), pindexNew->nHeight, pindexNew->nVersion,
      log(pindexNew->nChainWork.getdouble())/log(2.0), (unsigned long)pindexNew->nChainTx,
      FormatISO8601DateTime(pindexNew->GetBlockTime()),
      GuessVerificationProgress(m_params.TxData(), pindexNew), this->CoinsTip().DynamicMemoryUsage() * (1.0 / (1<<20)), this->CoinsTip().GetCacheSize(),
      !warning_messages.empty() ? strprintf(" warning='%s'", warning_messages.original) : "");
}

/** Disconnect m_chain's tip.
  * After calling, the mempool will be in an inconsistent state, with
  * transactions from disconnected blocks being added to disconnectpool.  You
  * should make the mempool consistent again by calling MaybeUpdateMempoolForReorg.
  * with cs_main held.
  *
  * If disconnectpool is nullptr, then no disconnected transactions are added to
  * disconnectpool (note that the caller is responsible for mempool consistency
  * in any case).
  */
bool CChainState::DisconnectTip(BlockValidationState& state, DisconnectedBlockTransactions* disconnectpool)
{
    AssertLockHeld(cs_main);
    if (m_mempool) AssertLockHeld(m_mempool->cs);

    CBlockIndex *pindexDelete = m_chain.Tip();
    assert(pindexDelete);
    // Read block from disk.
    std::shared_ptr<CBlock> pblock = std::make_shared<CBlock>();
    CBlock& block = *pblock;
    if (!ReadBlockFromDisk(block, pindexDelete, m_params.GetConsensus())) {
        return error("DisconnectTip(): Failed to read block");
    }
    // Apply the block atomically to the chain state.
    int64_t nStart = GetTimeMicros();
    {
        CCoinsViewCache view(&CoinsTip());
        assert(view.GetBestBlock() == pindexDelete->GetBlockHash());
        if (DisconnectBlock(block, pindexDelete, view) != DISCONNECT_OK)
            return error("DisconnectTip(): DisconnectBlock %s failed", pindexDelete->GetBlockHash().ToString());
        bool flushed = FlushView(&view, state, *this, true);
        assert(flushed);
    }
    LogPrint(BCLog::BENCH, "- Disconnect block: %.2fms\n", (GetTimeMicros() - nStart) * MILLI);
    // Write the chain state to disk, if necessary.
    if (!FlushStateToDisk(state, FlushStateMode::IF_NEEDED)) {
        return false;
    }

    if (disconnectpool && m_mempool) {
        // Save transactions to re-add to mempool at end of reorg
        for (auto it = block.vtx.rbegin(); it != block.vtx.rend(); ++it) {
            disconnectpool->addTransaction(*it);
        }
        while (disconnectpool->DynamicMemoryUsage() > MAX_DISCONNECTED_TX_POOL_SIZE * 1000) {
            // Drop the earliest entry, and remove its children from the mempool.
            auto it = disconnectpool->queuedTx.get<insertion_order>().begin();
            m_mempool->removeRecursive(**it, MemPoolRemovalReason::REORG);
            disconnectpool->removeEntry(it);
        }
    }

    m_chain.SetTip(pindexDelete->pprev);

    UpdateTip(pindexDelete->pprev);
    // Let wallets know transactions went from 1-confirmed to
    // 0-confirmed or conflicted:
    GetMainSignals().BlockDisconnected(pblock, pindexDelete);
    return true;
}

static int64_t nTimeReadFromDisk = 0;
static int64_t nTimeConnectTotal = 0;
static int64_t nTimeFlush = 0;
static int64_t nTimeChainState = 0;
static int64_t nTimePostConnect = 0;

struct PerBlockConnectTrace {
    CBlockIndex* pindex = nullptr;
    std::shared_ptr<const CBlock> pblock;
    PerBlockConnectTrace() {}
};
/**
 * Used to track blocks whose transactions were applied to the UTXO state as a
 * part of a single ActivateBestChainStep call.
 *
 * This class is single-use, once you call GetBlocksConnected() you have to throw
 * it away and make a new one.
 */
class ConnectTrace {
private:
    std::vector<PerBlockConnectTrace> blocksConnected;

public:
    explicit ConnectTrace() : blocksConnected(1) {}

    void BlockConnected(CBlockIndex* pindex, std::shared_ptr<const CBlock> pblock) {
        assert(!blocksConnected.back().pindex);
        assert(pindex);
        assert(pblock);
        blocksConnected.back().pindex = pindex;
        blocksConnected.back().pblock = std::move(pblock);
        blocksConnected.emplace_back();
    }

    std::vector<PerBlockConnectTrace>& GetBlocksConnected() {
        // We always keep one extra block at the end of our list because
        // blocks are added after all the conflicted transactions have
        // been filled in. Thus, the last entry should always be an empty
        // one waiting for the transactions from the next block. We pop
        // the last entry here to make sure the list we return is sane.
        assert(!blocksConnected.back().pindex);
        blocksConnected.pop_back();
        return blocksConnected;
    }
};

/**
 * Connect a new block to m_chain. pblock is either nullptr or a pointer to a CBlock
 * corresponding to pindexNew, to bypass loading it again from disk.
 *
 * The block is added to connectTrace if connection succeeds.
 */
bool CChainState::ConnectTip(BlockValidationState& state, CBlockIndex* pindexNew, const std::shared_ptr<const CBlock>& pblock, ConnectTrace& connectTrace, DisconnectedBlockTransactions& disconnectpool)
{
    AssertLockHeld(cs_main);
    if (m_mempool) AssertLockHeld(m_mempool->cs);

    assert(pindexNew->pprev == m_chain.Tip());
    // Read block from disk.
    int64_t nTime1 = GetTimeMicros();
    std::shared_ptr<const CBlock> pthisBlock;
    if (!pblock) {
        std::shared_ptr<CBlock> pblockNew = std::make_shared<CBlock>();
        if (!ReadBlockFromDisk(*pblockNew, pindexNew, m_params.GetConsensus())) {
            return AbortNode(state, "Failed to read block");
        }
        pthisBlock = pblockNew;
    } else {
        pthisBlock = pblock;
    }
    const CBlock& blockConnecting = *pthisBlock;
    // Apply the block atomically to the chain state.
    int64_t nTime2 = GetTimeMicros(); nTimeReadFromDisk += nTime2 - nTime1;
    int64_t nTime3;

    LogPrint(BCLog::BENCH, "  - Load block from disk: %.2fms [%.2fs]\n", (nTime2 - nTime1) * MILLI, nTimeReadFromDisk * MICRO);
    {
        CCoinsViewCache view(&CoinsTip());
        bool rv = ConnectBlock(blockConnecting, state, pindexNew, view);
        if (pindexNew->nFlags & BLOCK_FAILED_DUPLICATE_STAKE) {
            state.nFlags |= BLOCK_FAILED_DUPLICATE_STAKE;
        }
        GetMainSignals().BlockChecked(blockConnecting, state);
        if (!rv) {
            if (state.IsInvalid())
                InvalidBlockFound(pindexNew, state);
            return error("%s: ConnectBlock %s failed, %s", __func__, pindexNew->GetBlockHash().ToString(), state.ToString());
        }
        nTime3 = GetTimeMicros(); nTimeConnectTotal += nTime3 - nTime2;
        assert(nBlocksTotal > 0);
        LogPrint(BCLog::BENCH, "  - Connect total: %.2fms [%.2fs (%.2fms/blk)]\n", (nTime3 - nTime2) * MILLI, nTimeConnectTotal * MICRO, nTimeConnectTotal * MILLI / nBlocksTotal);
        bool flushed = FlushView(&view, state, *this, false);
        assert(flushed);
    }
    int64_t nTime4 = GetTimeMicros(); nTimeFlush += nTime4 - nTime3;
    LogPrint(BCLog::BENCH, "  - Flush: %.2fms [%.2fs (%.2fms/blk)]\n", (nTime4 - nTime3) * MILLI, nTimeFlush * MICRO, nTimeFlush * MILLI / nBlocksTotal);
    // Write the chain state to disk, if necessary.
    if (!FlushStateToDisk(state, FlushStateMode::IF_NEEDED))
    {
        //RollBackRCTIndex(nLastValidRCTOutput, setConnectKi);
        return false;
    }
    int64_t nTime5 = GetTimeMicros(); nTimeChainState += nTime5 - nTime4;
    LogPrint(BCLog::BENCH, "  - Writing chainstate: %.2fms [%.2fs (%.2fms/blk)]\n", (nTime5 - nTime4) * MILLI, nTimeChainState * MICRO, nTimeChainState * MILLI / nBlocksTotal);
    // Remove conflicting transactions from the mempool.;
    if (m_mempool) {
        m_mempool->removeForBlock(blockConnecting.vtx, pindexNew->nHeight);
        disconnectpool.removeForBlock(blockConnecting.vtx);
    }
    // Update m_chain & related variables.
    m_chain.SetTip(pindexNew);
    UpdateTip(pindexNew);

    int64_t nTime6 = GetTimeMicros(); nTimePostConnect += nTime6 - nTime5; nTimeTotal += nTime6 - nTime1;
    LogPrint(BCLog::BENCH, "  - Connect postprocess: %.2fms [%.2fs (%.2fms/blk)]\n", (nTime6 - nTime5) * MILLI, nTimePostConnect * MICRO, nTimePostConnect * MILLI / nBlocksTotal);
    LogPrint(BCLog::BENCH, "- Connect block: %.2fms [%.2fs (%.2fms/blk)]\n", (nTime6 - nTime1) * MILLI, nTimeTotal * MICRO, nTimeTotal * MILLI / nBlocksTotal);

    connectTrace.BlockConnected(pindexNew, std::move(pthisBlock));
    return true;
}

/**
 * Return the tip of the chain with the most work in it, that isn't
 * known to be invalid (it's however far from certain to be valid).
 */
CBlockIndex* CChainState::FindMostWorkChain() {
    do {
        CBlockIndex *pindexNew = nullptr;

        // Find the best candidate header.
        {
            std::set<CBlockIndex*, CBlockIndexWorkComparator>::reverse_iterator it = setBlockIndexCandidates.rbegin();
            if (it == setBlockIndexCandidates.rend())
                return nullptr;
            pindexNew = *it;
        }

        // Check whether all blocks on the path between the currently active chain and the candidate are valid.
        // Just going until the active chain is an optimization, as we know all blocks in it are valid already.
        CBlockIndex *pindexTest = pindexNew;
        bool fInvalidAncestor = false;
        while (pindexTest && !m_chain.Contains(pindexTest)) {
            assert(pindexTest->HaveTxsDownloaded() || pindexTest->nHeight == 0);

            // Pruned nodes may have entries in setBlockIndexCandidates for
            // which block files have been deleted.  Remove those as candidates
            // for the most work chain if we come across them; we can't switch
            // to a chain unless we have all the non-active-chain parent blocks.
            bool fFailedChain = pindexTest->nStatus & BLOCK_FAILED_MASK;
            bool fMissingData = !(pindexTest->nStatus & BLOCK_HAVE_DATA);

            if (fFailedChain || fMissingData) {
                // Candidate chain is not usable (either invalid or missing data)
                if (fFailedChain && (pindexBestInvalid == nullptr || pindexNew->nChainWork > pindexBestInvalid->nChainWork))
                    pindexBestInvalid = pindexNew;
                CBlockIndex *pindexFailed = pindexNew;
                // Remove the entire chain from the set.
                while (pindexTest != pindexFailed) {
                    if (fFailedChain) {

                        if (pindexTest->nFlags & BLOCK_FAILED_DUPLICATE_STAKE)
                            pindexFailed->nFlags |= BLOCK_FAILED_DUPLICATE_STAKE;

                        pindexFailed->nStatus |= BLOCK_FAILED_CHILD;
                    } else if (fMissingData) {
                        // If we're missing data, then add back to m_blocks_unlinked,
                        // so that if the block arrives in the future we can try adding
                        // to setBlockIndexCandidates again.
                        m_blockman.m_blocks_unlinked.insert(
                            std::make_pair(pindexFailed->pprev, pindexFailed));
                    }
                    setBlockIndexCandidates.erase(pindexFailed);
                    pindexFailed = pindexFailed->pprev;
                }
                setBlockIndexCandidates.erase(pindexTest);
                fInvalidAncestor = true;
                break;
            }
            pindexTest = pindexTest->pprev;
        }
        if (!fInvalidAncestor)
            return pindexNew;
    } while(true);
}

/** Delete all entries in setBlockIndexCandidates that are worse than the current tip. */
void CChainState::PruneBlockIndexCandidates() {
    // Note that we can't delete the current block itself, as we may need to return to it later in case a
    // reorganization to a better block fails.
    std::set<CBlockIndex*, CBlockIndexWorkComparator>::iterator it = setBlockIndexCandidates.begin();
    while (it != setBlockIndexCandidates.end() && setBlockIndexCandidates.value_comp()(*it, m_chain.Tip())) {
        setBlockIndexCandidates.erase(it++);
    }
    // Either the current tip or a successor of it we're working towards is left in setBlockIndexCandidates.
    assert(!setBlockIndexCandidates.empty());
}

/**
 * Try to make some progress towards making pindexMostWork the active block.
 * pblock is either nullptr or a pointer to a CBlock corresponding to pindexMostWork.
 *
 * @returns true unless a system error occurred
 */
bool CChainState::ActivateBestChainStep(BlockValidationState& state, CBlockIndex* pindexMostWork, const std::shared_ptr<const CBlock>& pblock, bool& fInvalidFound, ConnectTrace& connectTrace)
{
    AssertLockHeld(cs_main);
    if (m_mempool) AssertLockHeld(m_mempool->cs);

    const CBlockIndex* pindexOldTip = m_chain.Tip();
    const CBlockIndex* pindexFork = m_chain.FindFork(pindexMostWork);

    // Disconnect active blocks which are no longer in the best chain.
    bool fBlocksDisconnected = false;
    DisconnectedBlockTransactions disconnectpool;
    while (m_chain.Tip() && m_chain.Tip() != pindexFork) {
        if (!DisconnectTip(state, &disconnectpool)) {
            // This is likely a fatal error, but keep the mempool consistent,
            // just in case. Only remove from the mempool in this case.
            MaybeUpdateMempoolForReorg(disconnectpool, false);

            // If we're unable to disconnect a block during normal operation,
            // then that is a failure of our local system -- we should abort
            // rather than stay on a less work chain.
            AbortNode(state, "Failed to disconnect block; see debug.log for details");
            return false;
        }
        fBlocksDisconnected = true;
    }

    // Build list of new blocks to connect (in descending height order).
    std::vector<CBlockIndex*> vpindexToConnect;
    bool fContinue = true;
    int nHeight = pindexFork ? pindexFork->nHeight : -1;
    while (fContinue && nHeight != pindexMostWork->nHeight) {
        // Don't iterate the entire list of potential improvements toward the best tip, as we likely only need
        // a few blocks along the way.
        int nTargetHeight = std::min(nHeight + 32, pindexMostWork->nHeight);
        vpindexToConnect.clear();
        vpindexToConnect.reserve(nTargetHeight - nHeight);
        CBlockIndex* pindexIter = pindexMostWork->GetAncestor(nTargetHeight);
        while (pindexIter && pindexIter->nHeight != nHeight) {
            vpindexToConnect.push_back(pindexIter);
            pindexIter = pindexIter->pprev;
        }
        nHeight = nTargetHeight;

        // Connect new blocks.
        for (CBlockIndex* pindexConnect : reverse_iterate(vpindexToConnect)) {
            if (!ConnectTip(state, pindexConnect, pindexConnect == pindexMostWork ? pblock : std::shared_ptr<const CBlock>(), connectTrace, disconnectpool)) {
                if (state.IsInvalid()) {
                    // The block violates a consensus rule.
                    if (state.GetResult() != BlockValidationResult::BLOCK_MUTATED) {
                        InvalidChainFound(vpindexToConnect.front());
                    }
                    if (!state.m_preserve_state) {
                        auto pchainman = state.m_chainman;
                        auto ppeerman = state.m_peerman;
                        state = BlockValidationState();
                        state.m_chainman = pchainman;
                        state.m_peerman = ppeerman;
                    }
                    fInvalidFound = true;
                    fContinue = false;
                    break;
                } else {
                    // A system error occurred (disk space, database error, ...).
                    // Make the mempool consistent with the current tip, just in case
                    // any observers try to use it before shutdown.
                    MaybeUpdateMempoolForReorg(disconnectpool, false);
                    return false;
                }
            } else {
                PruneBlockIndexCandidates();
                if (!pindexOldTip || m_chain.Tip()->nChainWork > pindexOldTip->nChainWork) {
                    // We're in a better position than we were. Return temporarily to release the lock.
                    fContinue = false;
                    break;
                }
            }
        }
    }

    if (fBlocksDisconnected) {
        // If any blocks were disconnected, disconnectpool may be non empty.  Add
        // any disconnected transactions back to the mempool.
        MaybeUpdateMempoolForReorg(disconnectpool, true);
    }
    if (m_mempool) m_mempool->check(*this);

    CheckForkWarningConditions();

    return true;
}

static SynchronizationState GetSynchronizationState(bool init)
{
    if (!init) return SynchronizationState::POST_INIT;
    if (::fReindex) return SynchronizationState::INIT_REINDEX;
    return SynchronizationState::INIT_DOWNLOAD;
}

static bool NotifyHeaderTip(CChainState& chainstate) LOCKS_EXCLUDED(cs_main) {
    bool fNotify = false;
    bool fInitialBlockDownload = false;
    static CBlockIndex* pindexHeaderOld = nullptr;
    CBlockIndex* pindexHeader = nullptr;
    {
        LOCK(cs_main);
        pindexHeader = pindexBestHeader;

        if (pindexHeader != pindexHeaderOld) {
            fNotify = true;
            fInitialBlockDownload = chainstate.IsInitialBlockDownload();
            pindexHeaderOld = pindexHeader;
        }
    }
    // Send block tip changed notifications without cs_main
    if (fNotify) {
        uiInterface.NotifyHeaderTip(GetSynchronizationState(fInitialBlockDownload), pindexHeader);
    }
    return fNotify;
}

static void LimitValidationInterfaceQueue() LOCKS_EXCLUDED(cs_main) {
    AssertLockNotHeld(cs_main);

    if (GetMainSignals().CallbacksPending() > 10) {
        SyncWithValidationInterfaceQueue();
    }
}

bool CChainState::ActivateBestChain(BlockValidationState& state, std::shared_ptr<const CBlock> pblock)
{
    // Note that while we're often called here from ProcessNewBlock, this is
    // far from a guarantee. Things in the P2P/RPC will often end up calling
    // us in the middle of ProcessNewBlock - do not assume pblock is set
    // sanely for performance or correctness!
    AssertLockNotHeld(cs_main);

    // ABC maintains a fair degree of expensive-to-calculate internal state
    // because this function periodically releases cs_main so that it does not lock up other threads for too long
    // during large connects - and to allow for e.g. the callback queue to drain
    // we use m_cs_chainstate to enforce mutual exclusion so that only one caller may execute this function at a time
    LOCK(m_cs_chainstate);

    CBlockIndex *pindexMostWork = nullptr;
    CBlockIndex *pindexNewTip = nullptr;
    int nStopAtHeight = gArgs.GetArg("-stopatheight", DEFAULT_STOPATHEIGHT);
    do {
        // Block until the validation queue drains. This should largely
        // never happen in normal operation, however may happen during
        // reindex, causing memory blowup if we run too far ahead.
        // Note that if a validationinterface callback ends up calling
        // ActivateBestChain this may lead to a deadlock! We should
        // probably have a DEBUG_LOCKORDER test for this in the future.
        LimitValidationInterfaceQueue();

        std::vector<uint256> connected_blocks;
        {
            LOCK(cs_main);
            // Lock transaction pool for at least as long as it takes for connectTrace to be consumed
            LOCK(MempoolMutex());
            CBlockIndex* starting_tip = m_chain.Tip();
            bool blocks_connected = false;
            do {
                // We absolutely may not unlock cs_main until we've made forward progress
                // (with the exception of shutdown due to hardware issues, low disk space, etc).
                ConnectTrace connectTrace; // Destructed before cs_main is unlocked

                if (pindexMostWork == nullptr) {
                    pindexMostWork = FindMostWorkChain();
                }

                // Whether we have anything to do at all.
                if (pindexMostWork == nullptr || pindexMostWork == m_chain.Tip()) {
                    break;
                }

                bool fInvalidFound = false;
                std::shared_ptr<const CBlock> nullBlockPtr;
                if (!ActivateBestChainStep(state, pindexMostWork, pblock && pblock->GetHash() == pindexMostWork->GetBlockHash() ? pblock : nullBlockPtr, fInvalidFound, connectTrace)) {
                    // A system error occurred
                    return false;
                }
                blocks_connected = true;

                if (fInvalidFound) {
                    // Wipe cache, we may need another branch now.
                    pindexMostWork = nullptr;
                }
                pindexNewTip = m_chain.Tip();

                for (const PerBlockConnectTrace& trace : connectTrace.GetBlocksConnected()) {
                    assert(trace.pblock && trace.pindex);
                    connected_blocks.push_back(trace.pblock->GetHash());
                    GetMainSignals().BlockConnected(trace.pblock, trace.pindex);
                }
            } while (!m_chain.Tip() || (starting_tip && CBlockIndexWorkComparator()(m_chain.Tip(), starting_tip)));
            if (!blocks_connected) return true;

            const CBlockIndex* pindexFork = m_chain.FindFork(starting_tip);
            bool fInitialDownload = IsInitialBlockDownload();

            // Notify external listeners about the new tip.
            // Enqueue while holding cs_main to ensure that UpdatedBlockTip is called in the order in which blocks are connected
            if (pindexFork != pindexNewTip) {
                // Notify ValidationInterface subscribers
                GetMainSignals().UpdatedBlockTip(pindexNewTip, pindexFork, fInitialDownload);

                // Always notify the UI if a new block tip was connected
                uiInterface.NotifyBlockTip(GetSynchronizationState(fInitialDownload), pindexNewTip);
            }
        }
        // When we reach this point, we switched to a new tip (stored in pindexNewTip).

        for (const auto &block_hash : connected_blocks) {
            particl::CheckDelayedBlocks(state, m_params, block_hash);
        }

        if (nStopAtHeight && pindexNewTip && pindexNewTip->nHeight >= nStopAtHeight) StartShutdown();

        // We check shutdown only after giving ActivateBestChainStep a chance to run once so that we
        // never shutdown before connecting the genesis block during LoadChainTip(). Previously this
        // caused an assert() failure during shutdown in such cases as the UTXO DB flushing checks
        // that the best block hash is non-null.
        if (ShutdownRequested()) break;
    } while (pindexNewTip != pindexMostWork);
    CheckBlockIndex();

    // Write changes periodically to disk, after relay.
    if (!FlushStateToDisk(state, FlushStateMode::PERIODIC)) {
        return false;
    }
    return true;
}

bool CChainState::PreciousBlock(BlockValidationState& state, CBlockIndex* pindex)
{
    {
        LOCK(cs_main);
        if (pindex->nChainWork < m_chain.Tip()->nChainWork) {
            // Nothing to do, this block is not at the tip.
            return true;
        }
        if (m_chain.Tip()->nChainWork > nLastPreciousChainwork) {
            // The chain has been extended since the last call, reset the counter.
            nBlockReverseSequenceId = -1;
        }
        nLastPreciousChainwork = m_chain.Tip()->nChainWork;
        setBlockIndexCandidates.erase(pindex);
        pindex->nSequenceId = nBlockReverseSequenceId;
        if (nBlockReverseSequenceId > std::numeric_limits<int32_t>::min()) {
            // We can't keep reducing the counter if somebody really wants to
            // call preciousblock 2**31-1 times on the same set of tips...
            nBlockReverseSequenceId--;
        }
        if (pindex->IsValid(BLOCK_VALID_TRANSACTIONS) && pindex->HaveTxsDownloaded()) {
            setBlockIndexCandidates.insert(pindex);
            PruneBlockIndexCandidates();
        }
    }

    return ActivateBestChain(state, std::shared_ptr<const CBlock>());
}

bool CChainState::InvalidateBlock(BlockValidationState& state, CBlockIndex* pindex)
{
    // Genesis block can't be invalidated
    assert(pindex);
    if (pindex->nHeight == 0) return false;

    CBlockIndex* to_mark_failed = pindex;
    bool pindex_was_in_chain = false;
    int disconnected = 0;

    // We do not allow ActivateBestChain() to run while InvalidateBlock() is
    // running, as that could cause the tip to change while we disconnect
    // blocks.
    LOCK(m_cs_chainstate);

    // We'll be acquiring and releasing cs_main below, to allow the validation
    // callbacks to run. However, we should keep the block index in a
    // consistent state as we disconnect blocks -- in particular we need to
    // add equal-work blocks to setBlockIndexCandidates as we disconnect.
    // To avoid walking the block index repeatedly in search of candidates,
    // build a map once so that we can look up candidate blocks by chain
    // work as we go.
    std::multimap<const arith_uint256, CBlockIndex *> candidate_blocks_by_work;

    {
        LOCK(cs_main);
        for (const auto& entry : m_blockman.m_block_index) {
            CBlockIndex *candidate = entry.second;
            // We don't need to put anything in our active chain into the
            // multimap, because those candidates will be found and considered
            // as we disconnect.
            // Instead, consider only non-active-chain blocks that have at
            // least as much work as where we expect the new tip to end up.
            if (!m_chain.Contains(candidate) &&
                    !CBlockIndexWorkComparator()(candidate, pindex->pprev) &&
                    candidate->IsValid(BLOCK_VALID_TRANSACTIONS) &&
                    candidate->HaveTxsDownloaded()) {
                candidate_blocks_by_work.insert(std::make_pair(candidate->nChainWork, candidate));
            }
        }
    }

    // Disconnect (descendants of) pindex, and mark them invalid.
    while (true) {
        if (ShutdownRequested()) break;

        // Make sure the queue of validation callbacks doesn't grow unboundedly.
        LimitValidationInterfaceQueue();

        LOCK(cs_main);
        // Lock for as long as disconnectpool is in scope to make sure MaybeUpdateMempoolForReorg is
        // called after DisconnectTip without unlocking in between
        LOCK(MempoolMutex());
        if (!m_chain.Contains(pindex)) break;
        pindex_was_in_chain = true;
        CBlockIndex *invalid_walk_tip = m_chain.Tip();

        // ActivateBestChain considers blocks already in m_chain
        // unconditionally valid already, so force disconnect away from it.
        DisconnectedBlockTransactions disconnectpool;
        bool ret = DisconnectTip(state, &disconnectpool);
        // DisconnectTip will add transactions to disconnectpool.
        // Adjust the mempool to be consistent with the new tip, adding
        // transactions back to the mempool if disconnecting was successful,
        // and we're not doing a very deep invalidation (in which case
        // keeping the mempool up to date is probably futile anyway).
        MaybeUpdateMempoolForReorg(disconnectpool, /* fAddToMempool = */ (++disconnected <= 10) && ret);
        if (!ret) return false;
        assert(invalid_walk_tip->pprev == m_chain.Tip());

        // We immediately mark the disconnected blocks as invalid.
        // This prevents a case where pruned nodes may fail to invalidateblock
        // and be left unable to start as they have no tip candidates (as there
        // are no blocks that meet the "have data and are not invalid per
        // nStatus" criteria for inclusion in setBlockIndexCandidates).
        invalid_walk_tip->nStatus |= BLOCK_FAILED_VALID;
        setDirtyBlockIndex.insert(invalid_walk_tip);
        setBlockIndexCandidates.erase(invalid_walk_tip);
        setBlockIndexCandidates.insert(invalid_walk_tip->pprev);
        if (invalid_walk_tip->pprev == to_mark_failed && (to_mark_failed->nStatus & BLOCK_FAILED_VALID)) {
            // We only want to mark the last disconnected block as BLOCK_FAILED_VALID; its children
            // need to be BLOCK_FAILED_CHILD instead.
            to_mark_failed->nStatus = (to_mark_failed->nStatus ^ BLOCK_FAILED_VALID) | BLOCK_FAILED_CHILD;
            setDirtyBlockIndex.insert(to_mark_failed);
        }

        // Add any equal or more work headers to setBlockIndexCandidates
        auto candidate_it = candidate_blocks_by_work.lower_bound(invalid_walk_tip->pprev->nChainWork);
        while (candidate_it != candidate_blocks_by_work.end()) {
            if (!CBlockIndexWorkComparator()(candidate_it->second, invalid_walk_tip->pprev)) {
                setBlockIndexCandidates.insert(candidate_it->second);
                candidate_it = candidate_blocks_by_work.erase(candidate_it);
            } else {
                ++candidate_it;
            }
        }

        // Track the last disconnected block, so we can correct its BLOCK_FAILED_CHILD status in future
        // iterations, or, if it's the last one, call InvalidChainFound on it.
        to_mark_failed = invalid_walk_tip;
    }

    CheckBlockIndex();

    {
        LOCK(cs_main);
        if (m_chain.Contains(to_mark_failed)) {
            // If the to-be-marked invalid block is in the active chain, something is interfering and we can't proceed.
            return false;
        }

        // Mark pindex (or the last disconnected block) as invalid, even when it never was in the main chain
        to_mark_failed->nStatus |= BLOCK_FAILED_VALID;
        setDirtyBlockIndex.insert(to_mark_failed);
        setBlockIndexCandidates.erase(to_mark_failed);
        m_blockman.m_failed_blocks.insert(to_mark_failed);

        // If any new blocks somehow arrived while we were disconnecting
        // (above), then the pre-calculation of what should go into
        // setBlockIndexCandidates may have missed entries. This would
        // technically be an inconsistency in the block index, but if we clean
        // it up here, this should be an essentially unobservable error.
        // Loop back over all block index entries and add any missing entries
        // to setBlockIndexCandidates.
        BlockMap::iterator it = m_blockman.m_block_index.begin();
        while (it != m_blockman.m_block_index.end()) {
            if (it->second->IsValid(BLOCK_VALID_TRANSACTIONS) && it->second->HaveTxsDownloaded() && !setBlockIndexCandidates.value_comp()(it->second, m_chain.Tip())) {
                setBlockIndexCandidates.insert(it->second);
            }
            it++;
        }

        InvalidChainFound(to_mark_failed);
    }

    // Only notify about a new block tip if the active chain was modified.
    if (pindex_was_in_chain) {
        uiInterface.NotifyBlockTip(GetSynchronizationState(IsInitialBlockDownload()), to_mark_failed->pprev);
    }
    return true;
}

void CChainState::ResetBlockFailureFlags(CBlockIndex *pindex) {
    AssertLockHeld(cs_main);

    int nHeight = pindex->nHeight;

    // Remove the invalidity flag from this block and all its descendants.
    BlockMap::iterator it = m_blockman.m_block_index.begin();
    while (it != m_blockman.m_block_index.end()) {
        if (!it->second->IsValid() && it->second->GetAncestor(nHeight) == pindex) {
            it->second->nStatus &= ~BLOCK_FAILED_MASK;
            it->second->nFlags &= ~(BLOCK_FAILED_DUPLICATE_STAKE | BLOCK_STAKE_KERNEL_SPENT);
            setDirtyBlockIndex.insert(it->second);
            if (it->second->IsValid(BLOCK_VALID_TRANSACTIONS) && it->second->HaveTxsDownloaded() && setBlockIndexCandidates.value_comp()(m_chain.Tip(), it->second)) {
                setBlockIndexCandidates.insert(it->second);
            }
            if (it->second == pindexBestInvalid) {
                // Reset invalid block marker if it was pointing to one of those.
                pindexBestInvalid = nullptr;
            }
            m_blockman.m_failed_blocks.erase(it->second);
        }
        it++;
    }

    // Remove the invalidity flag from all ancestors too.
    while (pindex != nullptr) {
        if (pindex->nStatus & BLOCK_FAILED_MASK) {
            pindex->nStatus &= ~BLOCK_FAILED_MASK;
            setDirtyBlockIndex.insert(pindex);
            m_blockman.m_failed_blocks.erase(pindex);
        }
        pindex = pindex->pprev;
    }
}

CBlockIndex* BlockManager::AddToBlockIndex(const CBlockHeader& block)
{
    AssertLockHeld(cs_main);

    // Check for duplicate
    uint256 hash = block.GetHash();
    BlockMap::iterator it = m_block_index.find(hash);
    if (it != m_block_index.end())
        return it->second;

    // Construct new block index object
    CBlockIndex* pindexNew = new CBlockIndex(block);
    // We assign the sequence id to blocks only when the full data is available,
    // to avoid miners withholding blocks but broadcasting headers, to get a
    // competitive advantage.
    pindexNew->nSequenceId = 0;
    BlockMap::iterator mi = m_block_index.insert(std::make_pair(hash, pindexNew)).first;
    pindexNew->phashBlock = &((*mi).first);
    BlockMap::iterator miPrev = m_block_index.find(block.hashPrevBlock);
    if (miPrev != m_block_index.end())
    {
        pindexNew->pprev = (*miPrev).second;
        pindexNew->nHeight = pindexNew->pprev->nHeight + 1;
        pindexNew->BuildSkip();
    }
    pindexNew->nTimeMax = (pindexNew->pprev ? std::max(pindexNew->pprev->nTimeMax, pindexNew->nTime) : pindexNew->nTime);
    pindexNew->nChainWork = (pindexNew->pprev ? pindexNew->pprev->nChainWork : 0) + GetBlockProof(*pindexNew);

    pindexNew->RaiseValidity(BLOCK_VALID_TREE);
    if (pindexBestHeader == nullptr || pindexBestHeader->nChainWork < pindexNew->nChainWork)
        pindexBestHeader = pindexNew;

    setDirtyBlockIndex.insert(pindexNew);

    return pindexNew;
}

/** Mark a block as having its data received and checked (up to BLOCK_VALID_TRANSACTIONS). */
void CChainState::ReceivedBlockTransactions(const CBlock& block, CBlockIndex* pindexNew, const FlatFilePos& pos)
{
    pindexNew->nTx = block.vtx.size();
    pindexNew->nChainTx = 0;
    pindexNew->nFile = pos.nFile;
    pindexNew->nDataPos = pos.nPos;
    pindexNew->nUndoPos = 0;
    pindexNew->nStatus |= BLOCK_HAVE_DATA;
    if (DeploymentActiveAt(*pindexNew, m_params.GetConsensus(), Consensus::DEPLOYMENT_SEGWIT)) {
        pindexNew->nStatus |= BLOCK_OPT_WITNESS;
    }
    pindexNew->RaiseValidity(BLOCK_VALID_TRANSACTIONS);
    setDirtyBlockIndex.insert(pindexNew);

    if (pindexNew->pprev == nullptr || pindexNew->pprev->HaveTxsDownloaded()) {
        // If pindexNew is the genesis block or all parents are BLOCK_VALID_TRANSACTIONS.
        std::deque<CBlockIndex*> queue;
        queue.push_back(pindexNew);

        // Recursively process any descendant blocks that now may be eligible to be connected.
        while (!queue.empty()) {
            CBlockIndex *pindex = queue.front();
            queue.pop_front();
            pindex->nChainTx = (pindex->pprev ? pindex->pprev->nChainTx : 0) + pindex->nTx;
            pindex->nSequenceId = nBlockSequenceId++;
            if (m_chain.Tip() == nullptr || !setBlockIndexCandidates.value_comp()(pindex, m_chain.Tip())) {
                setBlockIndexCandidates.insert(pindex);
            }
            std::pair<std::multimap<CBlockIndex*, CBlockIndex*>::iterator, std::multimap<CBlockIndex*, CBlockIndex*>::iterator> range = m_blockman.m_blocks_unlinked.equal_range(pindex);
            while (range.first != range.second) {
                std::multimap<CBlockIndex*, CBlockIndex*>::iterator it = range.first;
                queue.push_back(it->second);
                range.first++;
                m_blockman.m_blocks_unlinked.erase(it);
            }
        }
    } else {
        if (pindexNew->pprev && pindexNew->pprev->IsValid(BLOCK_VALID_TREE)) {
            m_blockman.m_blocks_unlinked.insert(std::make_pair(pindexNew->pprev, pindexNew));
        }
    }
}

static bool CheckBlockHeader(const CBlockHeader& block, BlockValidationState& state, const Consensus::Params& consensusParams, bool fCheckPOW = true)
{
    if (fParticlMode
        && !block.IsParticlVersion())
        return state.Invalid(BlockValidationResult::BLOCK_CONSENSUS, "block-version", "bad block version");

    // Check timestamp
    if (fParticlMode
        && !block.hashPrevBlock.IsNull() // allow genesis block to be created in the future
        && block.GetBlockTime() > particl::FutureDrift(GetAdjustedTime()))
        return state.Invalid(BlockValidationResult::BLOCK_CONSENSUS, "block-timestamp", "block timestamp too far in the future");

    // Check proof of work matches claimed amount
    if (!fParticlMode
        && fCheckPOW && !CheckProofOfWork(block.GetHash(), block.nBits, consensusParams))
        return state.Invalid(BlockValidationResult::BLOCK_INVALID_HEADER, "high-hash", "proof of work failed");

    return true;
}


bool CheckBlockSignature(const CBlock &block)
{
    if (!block.IsProofOfStake())
        return block.vchBlockSig.empty();
    if (block.vchBlockSig.empty())
        return false;
    if (block.vtx[0]->vin.size() < 1)
        return false;

    const auto &txin = block.vtx[0]->vin[0];
    if (txin.scriptWitness.stack.size() != 2)
        return false;

    if (txin.scriptWitness.stack[1].size() != 33)
        return false;

    CPubKey pubKey(txin.scriptWitness.stack[1]);
    return pubKey.Verify(block.GetHash(), block.vchBlockSig);
};

bool CheckBlock(const CBlock& block, BlockValidationState& state, const Consensus::Params& consensusParams, bool fCheckPOW, bool fCheckMerkleRoot)
{
    // These are checks that are independent of context.

    if (block.fChecked)
        return true;

    // Check that the header is valid (particularly PoW).  This is mostly
    // redundant with the call in AcceptBlockHeader.
    if (!CheckBlockHeader(block, state, consensusParams, fCheckPOW))
        return false;

    state.SetStateInfo(block.nTime, -1, consensusParams, fParticlMode, (fBusyImporting && fSkipRangeproof));

    // Signet only: check block solution
    if (consensusParams.signet_blocks && fCheckPOW && !CheckSignetBlockSolution(block, consensusParams)) {
        return state.Invalid(BlockValidationResult::BLOCK_CONSENSUS, "bad-signet-blksig", "signet block signature validation failure");
    }

    // Check the merkle root.
    if (fCheckMerkleRoot) {
        bool mutated;

        uint256 hashMerkleRoot2 = BlockMerkleRoot(block, &mutated);

        if (block.hashMerkleRoot != hashMerkleRoot2)
            return state.Invalid(BlockValidationResult::BLOCK_MUTATED, "bad-txnmrklroot", "hashMerkleRoot mismatch");

        // Check for merkle tree malleability (CVE-2012-2459): repeating sequences
        // of transactions in a block without affecting the merkle root of a block,
        // while still invalidating it.
        if (mutated)
            return state.Invalid(BlockValidationResult::BLOCK_MUTATED, "bad-txns-duplicate", "duplicate transaction");
    }

    // All potential-corruption validation must be done before we do any
    // transaction validation, as otherwise we may mark the header as invalid
    // because we receive the wrong transactions for it.
    // Note that witness malleability is checked in ContextualCheckBlock, so no
    // checks that use witness data may be performed here.

    // Size limits
    if (block.vtx.empty() || block.vtx.size() * WITNESS_SCALE_FACTOR > MAX_BLOCK_WEIGHT || ::GetSerializeSize(block, PROTOCOL_VERSION | SERIALIZE_TRANSACTION_NO_WITNESS) * WITNESS_SCALE_FACTOR > MAX_BLOCK_WEIGHT)
        return state.Invalid(BlockValidationResult::BLOCK_CONSENSUS, "bad-blk-length", "size limits failed");

    if (fParticlMode) {
        // First transaction must be coinbase (genesis only) or coinstake
        // 2nd txn may be coinbase in early blocks: check further in ContextualCheckBlock
        if (!(block.vtx[0]->IsCoinBase() || block.vtx[0]->IsCoinStake())) { // only genesis can be coinbase, check in ContextualCheckBlock
            return state.Invalid(BlockValidationResult::BLOCK_CONSENSUS, "bad-cb-missing", "first tx is not coinbase");
        }

        // 2nd txn may never be coinstake, remaining txns must not be coinbase/stake
        for (size_t i = 1; i < block.vtx.size(); i++) {
            if ((i > 1 && block.vtx[i]->IsCoinBase()) || block.vtx[i]->IsCoinStake()) {
                return state.Invalid(BlockValidationResult::BLOCK_CONSENSUS, "bad-cb-multiple", "more than one coinbase or coinstake");
            }
        }

        if (!CheckBlockSignature(block)) {
            return state.Invalid(BlockValidationResult::BLOCK_CONSENSUS, "bad-block-signature", "bad block signature");
        }
    } else {
        // First transaction must be coinbase, the rest must not be
        if (block.vtx.empty() || !block.vtx[0]->IsCoinBase())
            return state.Invalid(BlockValidationResult::BLOCK_CONSENSUS, "bad-cb-missing", "first tx is not coinbase");
        for (unsigned int i = 1; i < block.vtx.size(); i++)
        if (block.vtx[i]->IsCoinBase())
            return state.Invalid(BlockValidationResult::BLOCK_CONSENSUS, "bad-cb-multiple", "more than one coinbase");
    }

    // Check transactions
    // Must check for duplicate inputs (see CVE-2018-17144)
    for (const auto& tx : block.vtx) {
        TxValidationState tx_state;
        tx_state.SetStateInfo(block.nTime, -1, consensusParams, fParticlMode, (fBusyImporting && fSkipRangeproof));
        tx_state.m_chainman = state.m_chainman;
        if (state.m_chainman) {
            tx_state.m_chainstate = &state.m_chainman->ActiveChainstate();
        }
        if (!CheckTransaction(*tx, tx_state)) {
            // CheckBlock() does context-free validation checks. The only
            // possible failures are consensus failures.
            assert(tx_state.GetResult() == TxValidationResult::TX_CONSENSUS);
            return state.Invalid(BlockValidationResult::BLOCK_CONSENSUS, tx_state.GetRejectReason(),
                                 strprintf("Transaction check failed (tx hash %s) %s", tx->GetHash().ToString(), tx_state.GetDebugMessage()));
        }
    }
    unsigned int nSigOps = 0;
    for (const auto& tx : block.vtx)
    {
        nSigOps += GetLegacySigOpCount(*tx);
    }
    if (nSigOps * WITNESS_SCALE_FACTOR > MAX_BLOCK_SIGOPS_COST)
        return state.Invalid(BlockValidationResult::BLOCK_CONSENSUS, "bad-blk-sigops", "out-of-bounds SigOpCount");

    if (fCheckPOW && fCheckMerkleRoot)
        block.fChecked = true;

    return true;
}

void UpdateUncommittedBlockStructures(CBlock& block, const CBlockIndex* pindexPrev, const Consensus::Params& consensusParams)
{
    int commitpos = GetWitnessCommitmentIndex(block);
    static const std::vector<unsigned char> nonce(32, 0x00);
    if (commitpos != NO_WITNESS_COMMITMENT && DeploymentActiveAfter(pindexPrev, consensusParams, Consensus::DEPLOYMENT_SEGWIT) && !block.vtx[0]->HasWitness()) {
        CMutableTransaction tx(*block.vtx[0]);
        tx.vin[0].scriptWitness.stack.resize(1);
        tx.vin[0].scriptWitness.stack[0] = nonce;
        block.vtx[0] = MakeTransactionRef(std::move(tx));
    }
}

std::vector<unsigned char> GenerateCoinbaseCommitment(CBlock& block, const CBlockIndex* pindexPrev, const Consensus::Params& consensusParams)
{
    std::vector<unsigned char> commitment;
    if (fParticlMode) {
        return commitment;
    }

    int commitpos = GetWitnessCommitmentIndex(block);
    std::vector<unsigned char> ret(32, 0x00);
    if (commitpos == NO_WITNESS_COMMITMENT) {
        uint256 witnessroot = BlockWitnessMerkleRoot(block, nullptr);
        CHash256().Write(witnessroot).Write(ret).Finalize(witnessroot);
        CTxOut out;
        out.nValue = 0;
        out.scriptPubKey.resize(MINIMUM_WITNESS_COMMITMENT);
        out.scriptPubKey[0] = OP_RETURN;
        out.scriptPubKey[1] = 0x24;
        out.scriptPubKey[2] = 0xaa;
        out.scriptPubKey[3] = 0x21;
        out.scriptPubKey[4] = 0xa9;
        out.scriptPubKey[5] = 0xed;
        memcpy(&out.scriptPubKey[6], witnessroot.begin(), 32);
        commitment = std::vector<unsigned char>(out.scriptPubKey.begin(), out.scriptPubKey.end());
        CMutableTransaction tx(*block.vtx[0]);
        tx.vout.push_back(out);
        block.vtx[0] = MakeTransactionRef(std::move(tx));
    }
    UpdateUncommittedBlockStructures(block, pindexPrev, consensusParams);
    return commitment;
}

unsigned int GetNextTargetRequired(const CBlockIndex *pindexLast)
{
    const Consensus::Params &consensus = Params().GetConsensus();

    arith_uint256 bnProofOfWorkLimit;
    unsigned int nProofOfWorkLimit;
    int nHeight = pindexLast ? pindexLast->nHeight+1 : 0;

    if (nHeight < (int)Params().GetLastImportHeight()) {
        if (nHeight == 0) {
            return arith_uint256("00ffffffffffffffffffffffffffffffffffffffffffffffffffffffffffffff").GetCompact();
        }
        int nLastImportHeight = (int) Params().GetLastImportHeight();
        arith_uint256 nMaxProofOfWorkLimit = arith_uint256("000000000008ffffffffffffffffffffffffffffffffffffffffffffffffffff");
        arith_uint256 nMinProofOfWorkLimit = UintToArith256(consensus.powLimit);
        arith_uint256 nStep = (nMaxProofOfWorkLimit - nMinProofOfWorkLimit) / nLastImportHeight;

        bnProofOfWorkLimit = nMaxProofOfWorkLimit - (nStep * nHeight);
        nProofOfWorkLimit = bnProofOfWorkLimit.GetCompact();
    } else {
        bnProofOfWorkLimit = UintToArith256(consensus.powLimit);
        nProofOfWorkLimit = bnProofOfWorkLimit.GetCompact();
    }

    if (pindexLast == nullptr)
        return nProofOfWorkLimit; // Genesis block

    const CBlockIndex* pindexPrev = pindexLast;
    if (pindexPrev->pprev == nullptr)
        return nProofOfWorkLimit; // first block
    const CBlockIndex *pindexPrevPrev = pindexPrev->pprev;
    if (pindexPrevPrev->pprev == nullptr)
        return nProofOfWorkLimit; // second block

    int64_t nTargetSpacing = Params().GetTargetSpacing();
    int64_t nTargetTimespan = Params().GetTargetTimespan();
    int64_t nActualSpacing = pindexPrev->GetBlockTime() - pindexPrevPrev->GetBlockTime();

    if (nActualSpacing > nTargetSpacing * 10)
        nActualSpacing = nTargetSpacing * 10;

    // pos: target change every block
    // pos: retarget with exponential moving toward target spacing
    arith_uint256 bnNew;
    bnNew.SetCompact(pindexLast->nBits);

    int64_t nInterval = nTargetTimespan / nTargetSpacing;
    bnNew *= ((nInterval - 1) * nTargetSpacing + nActualSpacing + nActualSpacing);
    bnNew /= ((nInterval + 1) * nTargetSpacing);

    if (bnNew <= 0 || bnNew > bnProofOfWorkLimit)
        return nProofOfWorkLimit;

    return bnNew.GetCompact();
}

/** Context-dependent validity checks.
 *  By "context", we mean only the previous block headers, but not the UTXO
 *  set; UTXO-related validity checks are done in ConnectBlock().
 *  NOTE: This function is not currently invoked by ConnectBlock(), so we
 *  should consider upgrade issues if we change which consensus rules are
 *  enforced in this function (eg by adding a new consensus rule). See comment
 *  in ConnectBlock().
 *  Note that -reindex-chainstate skips the validation that happens here!
 */
static bool ContextualCheckBlockHeader(const CBlockHeader& block, BlockValidationState& state, BlockManager& blockman, const CChainParams& params, const CBlockIndex* pindexPrev, int64_t nAdjustedTime) EXCLUSIVE_LOCKS_REQUIRED(cs_main)
{
    const int nHeight = pindexPrev == nullptr ? 0 : pindexPrev->nHeight + 1;
    const Consensus::Params& consensusParams = params.GetConsensus();

    if (fParticlMode && pindexPrev) {
        // Check proof-of-stake
        if (block.nBits != GetNextTargetRequired(pindexPrev))
            return state.Invalid(BlockValidationResult::BLOCK_INVALID_HEADER, "bad-diffbits-pos", "incorrect proof of stake");
    } else {
        // Check proof of work
        if (block.nBits != GetNextWorkRequired(pindexPrev, &block, consensusParams))
            return state.Invalid(BlockValidationResult::BLOCK_INVALID_HEADER, "bad-diffbits", "incorrect proof of work");
    }

    // Check against checkpoints
    if (fCheckpointsEnabled) {
        // Don't accept any forks from the main chain prior to last checkpoint.
        // GetLastCheckpoint finds the last checkpoint in MapCheckpoints that's in our
        // BlockIndex().
        CBlockIndex* pcheckpoint = blockman.GetLastCheckpoint(params.Checkpoints());
        if (pcheckpoint && nHeight < pcheckpoint->nHeight) {
            LogPrintf("ERROR: %s: forked chain older than last checkpoint (height %d)\n", __func__, nHeight);
            return state.Invalid(BlockValidationResult::BLOCK_CHECKPOINT, "bad-fork-prior-to-checkpoint");
        }
    }

    // Check timestamp against prev
    if (block.GetBlockTime() <= pindexPrev->GetMedianTimePast())
        return state.Invalid(BlockValidationResult::BLOCK_INVALID_HEADER, "time-too-old", "block's timestamp is too early");

    // Check timestamp
    if (nHeight > 0
        && block.GetBlockTime() > nAdjustedTime + MAX_FUTURE_BLOCK_TIME)
        return state.Invalid(BlockValidationResult::BLOCK_TIME_FUTURE, "time-too-new", "block timestamp too far in the future");

    // Reject blocks with outdated version
    if ((block.nVersion < 2 && DeploymentActiveAfter(pindexPrev, consensusParams, Consensus::DEPLOYMENT_HEIGHTINCB)) ||
        (block.nVersion < 3 && DeploymentActiveAfter(pindexPrev, consensusParams, Consensus::DEPLOYMENT_DERSIG)) ||
        (block.nVersion < 4 && DeploymentActiveAfter(pindexPrev, consensusParams, Consensus::DEPLOYMENT_CLTV))) {
            return state.Invalid(BlockValidationResult::BLOCK_INVALID_HEADER, strprintf("bad-version(0x%08x)", block.nVersion),
                                 strprintf("rejected nVersion=0x%08x block", block.nVersion));
    }

    return true;
}

/** NOTE: This function is not currently invoked by ConnectBlock(), so we
 *  should consider upgrade issues if we change which consensus rules are
 *  enforced in this function (eg by adding a new consensus rule). See comment
 *  in ConnectBlock().
 *  Note that -reindex-chainstate skips the validation that happens here!
 */
static bool ContextualCheckBlock(CChainState &chain_state, const CBlock& block, BlockValidationState& state, const Consensus::Params& consensusParams, const CBlockIndex* pindexPrev, bool accept_block=false) EXCLUSIVE_LOCKS_REQUIRED(cs_main)
{
    const int nHeight = pindexPrev == nullptr ? 0 : pindexPrev->nHeight + 1;
    const int64_t nPrevTime = pindexPrev ? pindexPrev->nTime : 0;

    // Enforce BIP113 (Median Time Past).
    int nLockTimeFlags = 0;
    if (DeploymentActiveAfter(pindexPrev, consensusParams, Consensus::DEPLOYMENT_CSV)) {
        assert(pindexPrev != nullptr);
        nLockTimeFlags |= LOCKTIME_MEDIAN_TIME_PAST;
    }

    int64_t nLockTimeCutoff = (nLockTimeFlags & LOCKTIME_MEDIAN_TIME_PAST)
                              ? (pindexPrev ? pindexPrev->GetMedianTimePast() : block.GetBlockTime())
                              : block.GetBlockTime();

    // Check that all transactions are finalized
    for (const auto& tx : block.vtx) {
        if (!IsFinalTx(*tx, nHeight, nLockTimeCutoff)) {
            return state.Invalid(BlockValidationResult::BLOCK_CONSENSUS, "bad-txns-nonfinal", "non-final transaction");
        }
    }

    if (fParticlMode) {
        if (block.IsProofOfStake()) {
            if (!chain_state.IsInitialBlockDownload()
                && !particl::CheckStakeUnique(block)) {
                //state.DoS(10, false, "bad-cs-duplicate", false, "duplicate coinstake");

                state.nFlags |= BLOCK_FAILED_DUPLICATE_STAKE;

                /*
                // TODO: ask peers which stake kernel they have
                if (chainActive.Tip()->nHeight < GetNumBlocksOfPeers() - 8) // peers have significantly longer chain, this node must've got the wrong stake 1st
                {
                    LogPrint(BCLog::POS, "%s: Ignoring CheckStakeUnique for block %s, chain height behind peers.\n", __func__, block.GetHash().ToString());
                    const COutPoint &kernel = block.vtx[0]->vin[0].prevout;
                    mapStakeSeen[kernel] = block.GetHash();
                } else
                    return state.DoS(20, false, "bad-cs-duplicate", false, "duplicate coinstake");
                */
            }

            // Limit the number of outputs in a coinstake txn to 6: 1 data + 1 treasury + 4 user
            if (nPrevTime >= consensusParams.OpIsCoinstakeTime) {
                if (block.vtx[0]->vpout.size() > 6) {
                    return state.Invalid(BlockValidationResult::BLOCK_CONSENSUS, "bad-cs-outputs", "Too many outputs in coinstake");
                }
            }

            // Coinstake output 0 must be data output of blockheight
            int i;
            if (!block.vtx[0]->GetCoinStakeHeight(i)) {
                return state.Invalid(BlockValidationResult::BLOCK_CONSENSUS, "bad-cs-malformed", "coinstake txn is malformed");
            }

            if (i != nHeight) {
                return state.Invalid(BlockValidationResult::BLOCK_CONSENSUS, "bad-cs-height", "block height mismatch in coinstake");
            }

            std::vector<uint8_t> &vData = ((CTxOutData*)block.vtx[0]->vpout[0].get())->vData;
            if (vData.size() > 8 && vData[4] == DO_VOTE) {
                uint32_t voteToken;
                memcpy(&voteToken, &vData[5], 4);
                voteToken = le32toh(voteToken);

                LogPrint(BCLog::HDWALLET, _("Block %d casts vote for option %u of proposal %u.\n").translated.c_str(),
                    nHeight, voteToken >> 16, voteToken & 0xFFFF);
            }

            // check witness merkleroot, TODO: should witnessmerkleroot be hashed?
            bool malleated = false;
            uint256 hashWitness = BlockWitnessMerkleRoot(block, &malleated);

            if (hashWitness != block.hashWitnessMerkleRoot) {
                return state.Invalid(BlockValidationResult::BLOCK_MUTATED, "bad-witness-merkle-match", strprintf("%s : witness merkle commitment mismatch", __func__));
            }

            if (!CheckCoinStakeTimestamp(nHeight, block.GetBlockTime())) {
                return state.Invalid(BlockValidationResult::DOS_50, "bad-coinstake-time", strprintf("%s: coinstake timestamp violation nTimeBlock=%d", __func__, block.GetBlockTime()));
            }

            // Check timestamp against prev
            if (block.GetBlockTime() <= pindexPrev->GetPastTimeLimit() || particl::FutureDrift(block.GetBlockTime()) < pindexPrev->GetBlockTime()) {
                return state.Invalid(BlockValidationResult::DOS_50, "bad-block-time", strprintf("%s: block's timestamp is too early", __func__));
            }

            uint256 hashProof, targetProofOfStake;

            // Blocks are connected at end of import / reindex
            // CheckProofOfStake is run again during connectblock
            if (!chain_state.IsInitialBlockDownload() // checks (!fImporting && !fReindex)
                && (!accept_block || chain_state.m_chain.Height() > (int)Params().GetStakeMinConfirmations())
                && !CheckProofOfStake(chain_state, state, pindexPrev, *block.vtx[0], block.nTime, block.nBits, hashProof, targetProofOfStake)) {
                return error("ContextualCheckBlock(): check proof-of-stake failed for block %s\n", block.GetHash().ToString());
            }
        } else {
            bool fCheckPOW = true; // TODO: pass properly
            if (fCheckPOW && !CheckProofOfWork(block.GetHash(), block.nBits, consensusParams, nHeight, Params().GetLastImportHeight()))
                return state.Invalid(BlockValidationResult::BLOCK_INVALID_HEADER, "high-hash", "proof of work failed");

            // Enforce rule that the coinbase ends with serialized block height
            // genesis block scriptSig size will be different
            CScript expect = CScript() << OP_RETURN << nHeight;
            const CScript &scriptSig = block.vtx[0]->vin[0].scriptSig;
            if (scriptSig.size() < expect.size() ||
                !std::equal(expect.begin()
                    , expect.end(), scriptSig.begin() + scriptSig.size()-expect.size())) {
                return state.Invalid(BlockValidationResult::BLOCK_CONSENSUS, "bad-cb-height", "block height mismatch in coinbase");
            }
        }

        if (nHeight > 0 && !block.vtx[0]->IsCoinStake()) { // only genesis block can start with coinbase
            return state.Invalid(BlockValidationResult::BLOCK_CONSENSUS, "bad-cs-missing", "first tx is not coinstake");
        }

        if (nHeight > 0 // skip genesis
            && Params().GetLastImportHeight() >= (uint32_t)nHeight) {
            // 2nd txn must be coinbase
            if (block.vtx.size() < 2 || !block.vtx[1]->IsCoinBase()) {
                return state.Invalid(BlockValidationResult::BLOCK_CONSENSUS, "bad-cb", "Second txn of import block must be coinbase");
            }

            // Check hash of genesis import txn matches expected hash.
            uint256 txnHash = block.vtx[1]->GetHash();
            if (!Params().CheckImportCoinbase(nHeight, txnHash)) {
                return state.Invalid(BlockValidationResult::BLOCK_CONSENSUS, "bad-cb", "Incorrect outputs hash.");
            }
        } else {
            // 2nd txn can't be coinbase if block height > GetLastImportHeight
            if (block.vtx.size() > 1 && block.vtx[1]->IsCoinBase()) {
                return state.Invalid(BlockValidationResult::BLOCK_CONSENSUS, "bad-cb-multiple", "unexpected coinbase");
            }
        }
    } else {
        // Enforce rule that the coinbase starts with serialized block height
        if (DeploymentActiveAfter(pindexPrev, consensusParams, Consensus::DEPLOYMENT_HEIGHTINCB))
        {
            CScript expect = CScript() << nHeight;
            if (block.vtx[0]->vin[0].scriptSig.size() < expect.size() ||
                !std::equal(expect.begin(), expect.end(), block.vtx[0]->vin[0].scriptSig.begin())) {
                return state.Invalid(BlockValidationResult::BLOCK_CONSENSUS, "bad-cb-height", "block height mismatch in coinbase");
            }
        }

        // Validation for witness commitments.
        // * We compute the witness hash (which is the hash including witnesses) of all the block's transactions, except the
        //   coinbase (where 0x0000....0000 is used instead).
        // * The coinbase scriptWitness is a stack of a single 32-byte vector, containing a witness reserved value (unconstrained).
        // * We build a merkle tree with all those witness hashes as leaves (similar to the hashMerkleRoot in the block header).
        // * There must be at least one output whose scriptPubKey is a single 36-byte push, the first 4 bytes of which are
        //   {0xaa, 0x21, 0xa9, 0xed}, and the following 32 bytes are SHA256^2(witness root, witness reserved value). In case there are
        //   multiple, the last one is used.
        bool fHaveWitness = false;
        if (DeploymentActiveAfter(pindexPrev, consensusParams, Consensus::DEPLOYMENT_SEGWIT)) {
            int commitpos = GetWitnessCommitmentIndex(block);
            if (commitpos != NO_WITNESS_COMMITMENT) {
                bool malleated = false;
                uint256 hashWitness = BlockWitnessMerkleRoot(block, &malleated);
                // The malleation check is ignored; as the transaction tree itself
                // already does not permit it, it is impossible to trigger in the
                // witness tree.
                if (block.vtx[0]->vin[0].scriptWitness.stack.size() != 1 || block.vtx[0]->vin[0].scriptWitness.stack[0].size() != 32) {
                    return state.Invalid(BlockValidationResult::BLOCK_MUTATED, "bad-witness-nonce-size", strprintf("%s : invalid witness reserved value size", __func__));
                }
                CHash256().Write(hashWitness).Write(block.vtx[0]->vin[0].scriptWitness.stack[0]).Finalize(hashWitness);
                if (memcmp(hashWitness.begin(), &block.vtx[0]->vout[commitpos].scriptPubKey[6], 32)) {
                    return state.Invalid(BlockValidationResult::BLOCK_MUTATED, "bad-witness-merkle-match", strprintf("%s : witness merkle commitment mismatch", __func__));
                }
                fHaveWitness = true;
            }
        }

        // No witness data is allowed in blocks that don't commit to witness data, as this would otherwise leave room for spam
        if (!fHaveWitness) {
          for (const auto& tx : block.vtx) {
                if (tx->HasWitness()) {
                    return state.Invalid(BlockValidationResult::BLOCK_MUTATED, "unexpected-witness", strprintf("%s : unexpected witness data found", __func__));
                }
            }
        }
    }

    // After the coinbase witness reserved value and commitment are verified,
    // we can check if the block weight passes (before we've checked the
    // coinbase witness, it would be possible for the weight to be too
    // large by filling up the coinbase witness, which doesn't change
    // the block hash, so we couldn't mark the block as permanently
    // failed).
    if (GetBlockWeight(block) > MAX_BLOCK_WEIGHT) {
        return state.Invalid(BlockValidationResult::BLOCK_CONSENSUS, "bad-blk-weight", strprintf("%s : weight limit failed", __func__));
    }

    return true;
}

bool BlockManager::AcceptBlockHeader(const CBlockHeader& block, BlockValidationState& state, const CChainParams& chainparams, CBlockIndex** ppindex, bool fRequested)
{
    AssertLockHeld(cs_main);
    // Check for duplicate
    uint256 hash = block.GetHash();
    BlockMap::iterator miSelf = m_block_index.find(hash);
    if (hash != chainparams.GetConsensus().hashGenesisBlock) {
        if (miSelf != m_block_index.end()) {
            // Block header is already known.
            CBlockIndex* pindex = miSelf->second;
            if (state.m_chainman && !state.m_peerman) {
                state.m_peerman = state.m_chainman->m_peerman;
            }
            if (fParticlMode && !fRequested && !state.m_chainman->ActiveChainstate().IsInitialBlockDownload() && state.nodeId >= 0
                && !state.m_peerman->IncDuplicateHeaders(state.nodeId)) {
                state.m_peerman->Misbehaving(state.nodeId, 5, "Too many duplicates");
            }

            if (ppindex)
                *ppindex = pindex;
            if (pindex->nStatus & BLOCK_FAILED_MASK) {
                LogPrintf("ERROR: %s: block %s is marked invalid\n", __func__, hash.ToString());
                return state.Invalid(BlockValidationResult::BLOCK_CACHED_INVALID, "duplicate");
            }
            return true;
        }

        if (!CheckBlockHeader(block, state, chainparams.GetConsensus())) {
            LogPrint(BCLog::VALIDATION, "%s: Consensus::CheckBlockHeader: %s, %s\n", __func__, hash.ToString(), state.ToString());
            return false;
        }

        // Get prev block index
        CBlockIndex* pindexPrev = nullptr;
        BlockMap::iterator mi = m_block_index.find(block.hashPrevBlock);
        if (mi == m_block_index.end()) {
            LogPrintf("ERROR: %s: prev block not found\n", __func__);
            return state.Invalid(BlockValidationResult::BLOCK_MISSING_PREV, "prev-blk-not-found");
        }
        pindexPrev = (*mi).second;
        if (pindexPrev->nStatus & BLOCK_FAILED_MASK) {
            LogPrintf("ERROR: %s: prev block invalid\n", __func__);
            return state.Invalid(BlockValidationResult::BLOCK_INVALID_PREV, "bad-prevblk");
        }
        if (!ContextualCheckBlockHeader(block, state, *this, chainparams, pindexPrev, GetAdjustedTime()))
            return error("%s: Consensus::ContextualCheckBlockHeader: %s, %s", __func__, hash.ToString(), state.ToString());

        /* Determine if this block descends from any block which has been found
         * invalid (m_failed_blocks), then mark pindexPrev and any blocks between
         * them as failed. For example:
         *
         *                D3
         *              /
         *      B2 - C2
         *    /         \
         *  A             D2 - E2 - F2
         *    \
         *      B1 - C1 - D1 - E1
         *
         * In the case that we attempted to reorg from E1 to F2, only to find
         * C2 to be invalid, we would mark D2, E2, and F2 as BLOCK_FAILED_CHILD
         * but NOT D3 (it was not in any of our candidate sets at the time).
         *
         * In any case D3 will also be marked as BLOCK_FAILED_CHILD at restart
         * in LoadBlockIndex.
         */
        if (!pindexPrev->IsValid(BLOCK_VALID_SCRIPTS)) {
            // The above does not mean "invalid": it checks if the previous block
            // hasn't been validated up to BLOCK_VALID_SCRIPTS. This is a performance
            // optimization, in the common case of adding a new block to the tip,
            // we don't need to iterate over the failed blocks list.
            for (const CBlockIndex* failedit : m_failed_blocks) {
                if (pindexPrev->GetAncestor(failedit->nHeight) == failedit) {
                    //assert(failedit->nStatus & BLOCK_FAILED_VALID);
                    CBlockIndex* invalid_walk = pindexPrev;
                    if (failedit->nStatus & BLOCK_FAILED_VALID)
                    while (invalid_walk != failedit) {
                        invalid_walk->nStatus |= BLOCK_FAILED_CHILD;
                        setDirtyBlockIndex.insert(invalid_walk);
                        invalid_walk = invalid_walk->pprev;
                    }
                    LogPrintf("ERROR: %s: prev block invalid\n", __func__);
                    return state.Invalid(BlockValidationResult::BLOCK_INVALID_PREV, "bad-prevblk");
                }
            }
        }
    }
    bool force_accept = true;
    if (fParticlMode &&
        state.nodeId >= 0 &&
        state.m_chainman->HaveActiveChainstate() &&
        !state.m_chainman->ActiveChainstate().IsInitialBlockDownload()) {
        if (!AddNodeHeader(state.nodeId, hash)) {
            LogPrintf("ERROR: %s: DoS limits\n", __func__);
            return state.Invalid(BlockValidationResult::DOS_20, "dos-limits");
        }
        force_accept = false;
    }
    CBlockIndex* pindex = AddToBlockIndex(block);
    if (force_accept) {
        pindex->nFlags |= BLOCK_ACCEPTED;
    }

    if (ppindex)
        *ppindex = pindex;

    return true;
}

// Exposed wrapper for AcceptBlockHeader
bool ChainstateManager::ProcessNewBlockHeaders(const std::vector<CBlockHeader>& headers, BlockValidationState& state, const CChainParams& chainparams, const CBlockIndex** ppindex)
{
    state.m_chainman = this;
    AssertLockNotHeld(cs_main);
    {
        LOCK(cs_main);
        for (const CBlockHeader& header : headers) {
            CBlockIndex *pindex = nullptr; // Use a temp pindex instead of ppindex to avoid a const_cast
            bool accepted = m_blockman.AcceptBlockHeader(
                header, state, chainparams, &pindex);
            ActiveChainstate().CheckBlockIndex();

            if (!accepted) {
                return false;
            }
            if (ppindex) {
                *ppindex = pindex;
            }
        }
    }
    if (NotifyHeaderTip(ActiveChainstate())) {
        if (ActiveChainstate().IsInitialBlockDownload() && ppindex && *ppindex) {
            LogPrintf("Synchronizing blockheaders, height: %d (~%.2f%%)\n", (*ppindex)->nHeight, 100.0/((*ppindex)->nHeight+(GetAdjustedTime() - (*ppindex)->GetBlockTime()) / Params().GetConsensus().nPowTargetSpacing) * (*ppindex)->nHeight);
        }
    }
    return true;
}

/** Store block on disk. If dbp is non-nullptr, the file is known to already reside on disk */
bool CChainState::AcceptBlock(const std::shared_ptr<const CBlock>& pblock, BlockValidationState& state, CBlockIndex** ppindex, bool fRequested, const FlatFilePos* dbp, bool* fNewBlock)
{
    const CBlock& block = *pblock;

    if (fNewBlock) *fNewBlock = false;
    AssertLockHeld(cs_main);

    CBlockIndex *pindexDummy = nullptr;
    CBlockIndex *&pindex = ppindex ? *ppindex : pindexDummy;

    bool accepted_header = m_blockman.AcceptBlockHeader(block, state, m_params, &pindex, fRequested);
    CheckBlockIndex();

    if (!accepted_header)
        return false;

    // Try to process all requested blocks that we don't have, but only
    // process an unrequested block if it's new and has enough work to
    // advance our tip, and isn't too many blocks ahead.
    bool fAlreadyHave = pindex->nStatus & BLOCK_HAVE_DATA;
    bool fHasMoreOrSameWork = (m_chain.Tip() ? pindex->nChainWork >= m_chain.Tip()->nChainWork : true);
    // Blocks that are too out-of-order needlessly limit the effectiveness of
    // pruning, because pruning will not delete block files that contain any
    // blocks which are too close in height to the tip.  Apply this test
    // regardless of whether pruning is enabled; it should generally be safe to
    // not process unrequested blocks.
    bool fTooFarAhead = (pindex->nHeight > int(m_chain.Height() + MIN_BLOCKS_TO_KEEP));

    // TODO: Decouple this function from the block download logic by removing fRequested
    // This requires some new chain data structure to efficiently look up if a
    // block is in a chain leading to a candidate for best tip, despite not
    // being such a candidate itself.

    // TODO: deal better with return value and error conditions for duplicate
    // and unrequested blocks.
    if (fAlreadyHave) return true;
    if (!fRequested) {  // If we didn't ask for it:
        if (pindex->nTx != 0) return true;    // This is a previously-processed block that was pruned
        if (!fHasMoreOrSameWork) return true; // Don't process less-work chains
        if (fTooFarAhead) return true;        // Block height is too high

        // Protect against DoS attacks from low-work chains.
        // If our tip is behind, a peer could try to send us
        // low-work blocks on a fake chain that we would never
        // request; don't process these.
        if (pindex->nChainWork < nMinimumChainWork) return true;
    }

    if (!CheckBlock(block, state, m_params.GetConsensus())) {
        return error("%s: %s", __func__, state.ToString());
    }

    if (block.IsProofOfStake()) {
        pindex->SetProofOfStake();
        pindex->prevoutStake = pblock->vtx[0]->vin[0].prevout;
        if (!pindex->pprev
            || (pindex->pprev->bnStakeModifier.IsNull()
                && pindex->pprev->GetBlockHash() != m_params.GetConsensus().hashGenesisBlock)) {
            // Block received out of order
            if (fParticlMode && !IsInitialBlockDownload()) {
                if (pindex->nFlags & BLOCK_DELAYED) {
                    // Block is already delayed
                    state.nFlags |= BLOCK_DELAYED;
                    return true;
                }
                pindex->nFlags |= BLOCK_DELAYED;
                return particl::DelayBlock(pblock, state);
            }
        } else {
            pindex->bnStakeModifier = ComputeStakeModifierV2(pindex->pprev, pindex->prevoutStake.hash);
        }
        pindex->nFlags &= ~BLOCK_DELAYED;
        setDirtyBlockIndex.insert(pindex);
    }

    if (!ContextualCheckBlock(*this, block, state, m_params.GetConsensus(), pindex->pprev, true)) {
        if (state.IsInvalid() && state.GetResult() != BlockValidationResult::BLOCK_MUTATED) {
            pindex->nStatus |= BLOCK_FAILED_VALID;
            setDirtyBlockIndex.insert(pindex);
        }
        return error("%s: %s", __func__, state.ToString());
    }

    if (state.nFlags & BLOCK_STAKE_KERNEL_SPENT && !(state.nFlags & BLOCK_FAILED_DUPLICATE_STAKE)) {
        if (state.nodeId > -1) {
            state.m_peerman->IncPersistentMisbehaviour(state.nodeId, 20);
            state.m_peerman->Misbehaving(state.nodeId, 20, "Spent kernel");
        }
    }

    RemoveNodeHeader(pindex->GetBlockHash());
    pindex->nFlags |= BLOCK_ACCEPTED;
    setDirtyBlockIndex.insert(pindex);

    // Header is valid/has work, merkle tree and segwit merkle tree are good...RELAY NOW
    // (but if it does not build on our best tip, let the SendMessages loop relay it)
    if (!(state.nFlags & (BLOCK_STAKE_KERNEL_SPENT | BLOCK_FAILED_DUPLICATE_STAKE))
        && !IsInitialBlockDownload() && m_chain.Tip() == pindex->pprev) {
        GetMainSignals().NewPoWValidBlock(pindex, pblock);
    }

    // Write block to history file
    if (fNewBlock) *fNewBlock = true;
    try {
        FlatFilePos blockPos = SaveBlockToDisk(block, pindex->nHeight, m_chain, m_params, dbp);
        if (blockPos.IsNull()) {
            state.Error(strprintf("%s: Failed to find position to write new block to disk", __func__));
            return false;
        }
        ReceivedBlockTransactions(block, pindex, blockPos);
    } catch (const std::runtime_error& e) {
        return AbortNode(state, std::string("System error: ") + e.what());
    }

    FlushStateToDisk(state, FlushStateMode::NONE);

    CheckBlockIndex();

    return true;
}

bool ChainstateManager::ProcessNewBlock(const CChainParams& chainparams, const std::shared_ptr<const CBlock>& block, bool force_processing, bool* new_block, NodeId node_id, PeerManager *peerman)
{
    AssertLockNotHeld(cs_main);

    CBlockIndex *pindex = nullptr;
    {
        /*
        uint256 hash = pblock->GetHash();
        // Limited duplicity on stake: prevents block flood attack
        // Duplicate stake allowed only when there is orphan child block
        if (!fReindex && !fImporting && pblock->IsProofOfStake() && setStakeSeen.count(pblock->GetProofOfStake()) && !mapOrphanBlocksByPrev.count(hash))
            return error("%s: Duplicate proof-of-stake (%s, %d) for block %s", pblock->GetProofOfStake().first.ToString(), pblock->GetProofOfStake().second, hash.ToString());
        */

        if (new_block) *new_block = false;
        BlockValidationState state;
        state.m_chainman = this;
        if (peerman) {
            state.m_peerman = peerman;
        } else {
            state.m_peerman = this->m_peerman;
        }
        if (node_id > -1) {
            state.nodeId = node_id;
        }

        // CheckBlock() does not support multi-threaded block validation because CBlock::fChecked can cause data race.
        // Therefore, the following critical section must include the CheckBlock() call as well.
        LOCK(cs_main);

        // Skipping AcceptBlock() for CheckBlock() failures means that we will never mark a block as invalid if
        // CheckBlock() fails.  This is protective against consensus failure if there are any unknown forms of block
        // malleability that cause CheckBlock() to fail; see e.g. CVE-2012-2459 and
        // https://lists.linuxfoundation.org/pipermail/bitcoin-dev/2019-February/016697.html.  Because CheckBlock() is
        // not very expensive, the anti-DoS benefits of caching failure (of a definitely-invalid block) are not substantial.
        bool ret = CheckBlock(*block, state, chainparams.GetConsensus());
        if (ret) {
            // Store to disk
            ret = ActiveChainstate().AcceptBlock(block, state, &pindex, force_processing, nullptr, new_block);
        }
        if (state.nFlags & BLOCK_DELAYED) {
            return true;
        }
        if (!ret) {
            if (fParticlMode && state.GetResult() != BlockValidationResult::BLOCK_MISSING_PREV) {
                // Mark block as invalid to prevent re-requesting from peer.
                // Block will have been added to the block index in AcceptBlockHeader
                CBlockIndex *pindex = ActiveChainstate().m_blockman.AddToBlockIndex(*block);
                ActiveChainstate().InvalidBlockFound(pindex, state);
            }
            GetMainSignals().BlockChecked(*block, state);
            return error("%s: AcceptBlock FAILED (%s)", __func__, state.ToString());
        }

        if (pindex && state.nFlags & BLOCK_FAILED_DUPLICATE_STAKE) {
            pindex->nFlags |= BLOCK_FAILED_DUPLICATE_STAKE;
            setDirtyBlockIndex.insert(pindex);
            LogPrint(BCLog::POS, "%s Marking duplicate stake: %s.\n", __func__, pindex->GetBlockHash().ToString());
            GetMainSignals().BlockChecked(*block, state);
        }
    }

    NotifyHeaderTip(ActiveChainstate());

    BlockValidationState state; // Only used to report errors, not invalidity - ignore it
    state.m_chainman = this;
    if (peerman) {
        state.m_peerman = peerman;
    } else {
        state.m_peerman = this->m_peerman;
    }
    if (!ActiveChainstate().ActivateBestChain(state, block)) {
        return error("%s: ActivateBestChain failed (%s)", __func__, state.ToString());
    }

    if (smsg::fSecMsgEnabled && gArgs.GetBoolArg("-smsgscanincoming", false)) {
        smsgModule.ScanBlock(*block);
    }

    {
        assert(pindex);
        // Check here for blocks not connected to the chain, TODO: move to a timer.
        particl::CheckDelayedBlocks(state, chainparams, pindex->GetBlockHash());
    }

    return true;
}

bool TestBlockValidity(BlockValidationState& state,
                       const CChainParams& chainparams,
                       CChainState& chainstate,
                       const CBlock& block,
                       CBlockIndex* pindexPrev,
                       bool fCheckPOW,
                       bool fCheckMerkleRoot)
{
    AssertLockHeld(cs_main);
    assert(pindexPrev && pindexPrev == chainstate.m_chain.Tip());
    CCoinsViewCache viewNew(&chainstate.CoinsTip());
    uint256 block_hash(block.GetHash());
    CBlockIndex indexDummy(block);
    indexDummy.pprev = pindexPrev;
    indexDummy.nHeight = pindexPrev->nHeight + 1;
    indexDummy.phashBlock = &block_hash;

    // NOTE: CheckBlockHeader is called by CheckBlock
    if (!ContextualCheckBlockHeader(block, state, chainstate.m_blockman, chainparams, pindexPrev, GetAdjustedTime()))
        return error("%s: Consensus::ContextualCheckBlockHeader: %s", __func__, state.ToString());
    if (!CheckBlock(block, state, chainparams.GetConsensus(), fCheckPOW, fCheckMerkleRoot))
        return error("%s: Consensus::CheckBlock: %s", __func__, state.ToString());
    if (!ContextualCheckBlock(chainstate, block, state, chainparams.GetConsensus(), pindexPrev))
        return error("%s: Consensus::ContextualCheckBlock: %s", __func__, state.ToString());
    if (!chainstate.ConnectBlock(block, state, &indexDummy, viewNew, true)) {
        return false;
    }
    assert(state.IsValid());

    return true;
}

/**
 * BLOCK PRUNING CODE
 */

void BlockManager::PruneOneBlockFile(const int fileNumber)
{
    AssertLockHeld(cs_main);
    LOCK(cs_LastBlockFile);

    for (const auto& entry : m_block_index) {
        CBlockIndex* pindex = entry.second;
        if (pindex->nFile == fileNumber) {
            pindex->nStatus &= ~BLOCK_HAVE_DATA;
            pindex->nStatus &= ~BLOCK_HAVE_UNDO;
            pindex->nFile = 0;
            pindex->nDataPos = 0;
            pindex->nUndoPos = 0;
            setDirtyBlockIndex.insert(pindex);

            // Prune from m_blocks_unlinked -- any block we prune would have
            // to be downloaded again in order to consider its chain, at which
            // point it would be considered as a candidate for
            // m_blocks_unlinked or setBlockIndexCandidates.
            auto range = m_blocks_unlinked.equal_range(pindex->pprev);
            while (range.first != range.second) {
                std::multimap<CBlockIndex *, CBlockIndex *>::iterator _it = range.first;
                range.first++;
                if (_it->second == pindex) {
                    m_blocks_unlinked.erase(_it);
                }
            }
        }
    }

    vinfoBlockFile[fileNumber].SetNull();
    setDirtyFileInfo.insert(fileNumber);
}

void BlockManager::FindFilesToPruneManual(std::set<int>& setFilesToPrune, int nManualPruneHeight, int chain_tip_height)
{
    assert(fPruneMode && nManualPruneHeight > 0);

    LOCK2(cs_main, cs_LastBlockFile);
    if (chain_tip_height < 0) {
        return;
    }

    // last block to prune is the lesser of (user-specified height, MIN_BLOCKS_TO_KEEP from the tip)
    unsigned int nLastBlockWeCanPrune = std::min((unsigned)nManualPruneHeight, chain_tip_height - MIN_BLOCKS_TO_KEEP);
    int count = 0;
    for (int fileNumber = 0; fileNumber < nLastBlockFile; fileNumber++) {
        if (vinfoBlockFile[fileNumber].nSize == 0 || vinfoBlockFile[fileNumber].nHeightLast > nLastBlockWeCanPrune) {
            continue;
        }
        PruneOneBlockFile(fileNumber);
        setFilesToPrune.insert(fileNumber);
        count++;
    }
    LogPrintf("Prune (Manual): prune_height=%d removed %d blk/rev pairs\n", nLastBlockWeCanPrune, count);
}

/* This function is called from the RPC code for pruneblockchain */
void PruneBlockFilesManual(CChainState& active_chainstate, int nManualPruneHeight)
{
    BlockValidationState state;
    if (!active_chainstate.FlushStateToDisk(
            state, FlushStateMode::NONE, nManualPruneHeight)) {
        LogPrintf("%s: failed to flush state (%s)\n", __func__, state.ToString());
    }
}

void BlockManager::FindFilesToPrune(std::set<int>& setFilesToPrune, uint64_t nPruneAfterHeight, int chain_tip_height, int prune_height, bool is_ibd)
{
    LOCK2(cs_main, cs_LastBlockFile);
    if (chain_tip_height < 0 || nPruneTarget == 0) {
        return;
    }
    if ((uint64_t)chain_tip_height <= nPruneAfterHeight) {
        return;
    }

    unsigned int nLastBlockWeCanPrune = std::min(prune_height, chain_tip_height - static_cast<int>(MIN_BLOCKS_TO_KEEP));
    uint64_t nCurrentUsage = CalculateCurrentUsage();
    // We don't check to prune until after we've allocated new space for files
    // So we should leave a buffer under our target to account for another allocation
    // before the next pruning.
    uint64_t nBuffer = BLOCKFILE_CHUNK_SIZE + UNDOFILE_CHUNK_SIZE;
    uint64_t nBytesToPrune;
    int count = 0;

    if (nCurrentUsage + nBuffer >= nPruneTarget) {
        // On a prune event, the chainstate DB is flushed.
        // To avoid excessive prune events negating the benefit of high dbcache
        // values, we should not prune too rapidly.
        // So when pruning in IBD, increase the buffer a bit to avoid a re-prune too soon.
        if (is_ibd) {
            // Since this is only relevant during IBD, we use a fixed 10%
            nBuffer += nPruneTarget / 10;
        }

        for (int fileNumber = 0; fileNumber < nLastBlockFile; fileNumber++) {
            nBytesToPrune = vinfoBlockFile[fileNumber].nSize + vinfoBlockFile[fileNumber].nUndoSize;

            if (vinfoBlockFile[fileNumber].nSize == 0) {
                continue;
            }

            if (nCurrentUsage + nBuffer < nPruneTarget) { // are we below our target?
                break;
            }

            // don't prune files that could have a block within MIN_BLOCKS_TO_KEEP of the main chain's tip but keep scanning
            if (vinfoBlockFile[fileNumber].nHeightLast > nLastBlockWeCanPrune) {
                continue;
            }

            PruneOneBlockFile(fileNumber);
            // Queue up the files for removal
            setFilesToPrune.insert(fileNumber);
            nCurrentUsage -= nBytesToPrune;
            count++;
        }
    }

    LogPrint(BCLog::PRUNE, "Prune: target=%dMiB actual=%dMiB diff=%dMiB max_prune_height=%d removed %d blk/rev pairs\n",
           nPruneTarget/1024/1024, nCurrentUsage/1024/1024,
           ((int64_t)nPruneTarget - (int64_t)nCurrentUsage)/1024/1024,
           nLastBlockWeCanPrune, count);
}

CBlockIndex * BlockManager::InsertBlockIndex(const uint256& hash)
{
    AssertLockHeld(cs_main);

    if (hash.IsNull())
        return nullptr;

    // Return existing
    BlockMap::iterator mi = m_block_index.find(hash);
    if (mi != m_block_index.end())
        return (*mi).second;

    // Create new
    CBlockIndex* pindexNew = new CBlockIndex();
    mi = m_block_index.insert(std::make_pair(hash, pindexNew)).first;
    pindexNew->phashBlock = &((*mi).first);

    return pindexNew;
}

bool BlockManager::LoadBlockIndex(
    const Consensus::Params& consensus_params,
    std::set<CBlockIndex*, CBlockIndexWorkComparator>& block_index_candidates)
{
    if (!m_block_tree_db->LoadBlockIndexGuts(consensus_params, [this](const uint256& hash) EXCLUSIVE_LOCKS_REQUIRED(cs_main) { return this->InsertBlockIndex(hash); })) {
        return false;
    }

    // Calculate nChainWork
    std::vector<std::pair<int, CBlockIndex*> > vSortedByHeight;
    vSortedByHeight.reserve(m_block_index.size());
    for (const std::pair<const uint256, CBlockIndex*>& item : m_block_index)
    {
        CBlockIndex* pindex = item.second;
        vSortedByHeight.push_back(std::make_pair(pindex->nHeight, pindex));
    }
    sort(vSortedByHeight.begin(), vSortedByHeight.end());
    for (const std::pair<int, CBlockIndex*>& item : vSortedByHeight)
    {
        if (ShutdownRequested()) return false;
        CBlockIndex* pindex = item.second;
        pindex->nChainWork = (pindex->pprev ? pindex->pprev->nChainWork : 0) + GetBlockProof(*pindex);
        pindex->nTimeMax = (pindex->pprev ? std::max(pindex->pprev->nTimeMax, pindex->nTime) : pindex->nTime);
        // We can link the chain of blocks for which we've received transactions at some point.
        // Pruned nodes may have deleted the block.
        if (pindex->nTx > 0) {
            if (pindex->pprev) {
                if (pindex->pprev->HaveTxsDownloaded()) {
                    pindex->nChainTx = pindex->pprev->nChainTx + pindex->nTx;
                } else {
                    pindex->nChainTx = 0;
                    m_blocks_unlinked.insert(std::make_pair(pindex->pprev, pindex));
                }
            } else {
                pindex->nChainTx = pindex->nTx;
            }
        }
        if (!(pindex->nStatus & BLOCK_FAILED_MASK) && pindex->pprev && (pindex->pprev->nStatus & BLOCK_FAILED_MASK)) {
            pindex->nStatus |= BLOCK_FAILED_CHILD;
            setDirtyBlockIndex.insert(pindex);
        }
        if (pindex->IsValid(BLOCK_VALID_TRANSACTIONS) && (pindex->HaveTxsDownloaded() || pindex->pprev == nullptr)) {
            block_index_candidates.insert(pindex);
        }
        if (pindex->nStatus & BLOCK_FAILED_MASK && (!pindexBestInvalid || pindex->nChainWork > pindexBestInvalid->nChainWork))
            pindexBestInvalid = pindex;
        if (pindex->pprev)
            pindex->BuildSkip();
        if (pindex->IsValid(BLOCK_VALID_TREE) && (pindexBestHeader == nullptr || CBlockIndexWorkComparator()(pindexBestHeader, pindex)))
            pindexBestHeader = pindex;
    }

    return true;
}

void BlockManager::Unload() {
    m_failed_blocks.clear();
    m_blocks_unlinked.clear();

    for (const BlockMap::value_type& entry : m_block_index) {
        delete entry.second;
    }

    m_block_index.clear();
}

bool BlockManager::LoadBlockIndexDB(std::set<CBlockIndex*, CBlockIndexWorkComparator>& setBlockIndexCandidates)
{
    if (!LoadBlockIndex(
            ::Params().GetConsensus(),
            setBlockIndexCandidates)) {
        return false;
    }

    // Load block file info
    m_block_tree_db->ReadLastBlockFile(nLastBlockFile);
    vinfoBlockFile.resize(nLastBlockFile + 1);
    LogPrintf("%s: last block file = %i\n", __func__, nLastBlockFile);
    for (int nFile = 0; nFile <= nLastBlockFile; nFile++) {
        m_block_tree_db->ReadBlockFileInfo(nFile, vinfoBlockFile[nFile]);
    }
    LogPrintf("%s: last block file info: %s\n", __func__, vinfoBlockFile[nLastBlockFile].ToString());
    for (int nFile = nLastBlockFile + 1; true; nFile++) {
        CBlockFileInfo info;
        if (m_block_tree_db->ReadBlockFileInfo(nFile, info)) {
            vinfoBlockFile.push_back(info);
        } else {
            break;
        }
    }

    // Check presence of blk files
    LogPrintf("Checking all blk files are present...\n");
    std::set<int> setBlkDataFiles;
    for (const std::pair<const uint256, CBlockIndex*>& item : m_block_index) {
        CBlockIndex* pindex = item.second;
        if (pindex->nStatus & BLOCK_HAVE_DATA) {
            setBlkDataFiles.insert(pindex->nFile);
        }
    }
    for (std::set<int>::iterator it = setBlkDataFiles.begin(); it != setBlkDataFiles.end(); it++)
    {
        FlatFilePos pos(*it, 0);
        if (CAutoFile(OpenBlockFile(pos, true), SER_DISK, CLIENT_VERSION).IsNull()) {
            return false;
        }
    }

    // Check whether we have ever pruned block & undo files
    m_block_tree_db->ReadFlag("prunedblockfiles", fHavePruned);
    if (fHavePruned)
        LogPrintf("LoadBlockIndexDB(): Block files have previously been pruned\n");

    // Check whether we need to continue reindexing
    bool fReindexing = false;
    m_block_tree_db->ReadReindexing(fReindexing);
    if(fReindexing) fReindex = true;

    // Check whether we have indices
    m_block_tree_db->ReadFlag("addressindex", fAddressIndex);
    LogPrintf("%s: address index %s\n", __func__, fAddressIndex ? "enabled" : "disabled");
    m_block_tree_db->ReadFlag("timestampindex", fTimestampIndex);
    LogPrintf("%s: timestamp index %s\n", __func__, fTimestampIndex ? "enabled" : "disabled");
    m_block_tree_db->ReadFlag("spentindex", fSpentIndex);
    LogPrintf("%s: spent index %s\n", __func__, fSpentIndex ? "enabled" : "disabled");
    m_block_tree_db->ReadFlag("balancesindex", fBalancesIndex);
    LogPrintf("%s: balances index %s\n", __func__, fBalancesIndex ? "enabled" : "disabled");

    return true;
}

void CChainState::LoadMempool(const ArgsManager& args)
{
    if (!m_mempool) return;
    if (args.GetArg("-persistmempool", DEFAULT_PERSIST_MEMPOOL)) {
        ::LoadMempool(*m_mempool, *this);
    }
    m_mempool->SetIsLoaded(!ShutdownRequested());
}

bool CChainState::LoadChainTip()
{
    AssertLockHeld(cs_main);
    const CCoinsViewCache& coins_cache = CoinsTip();
    assert(!coins_cache.GetBestBlock().IsNull()); // Never called when the coins view is empty
    const CBlockIndex* tip = m_chain.Tip();

    if (tip && tip->GetBlockHash() == coins_cache.GetBestBlock()) {
        return true;
    }

    // Load pointer to end of best chain
    CBlockIndex* pindex = m_blockman.LookupBlockIndex(coins_cache.GetBestBlock());
    if (!pindex) {
        return false;
    }
    m_chain.SetTip(pindex);
    PruneBlockIndexCandidates();

    tip = m_chain.Tip();
    LogPrintf("Loaded best chain: hashBestChain=%s height=%d date=%s progress=%f\n",
              tip->GetBlockHash().ToString(),
              m_chain.Height(),
              FormatISO8601DateTime(tip->GetBlockTime()),
              GuessVerificationProgress(m_params.TxData(), tip));
    return true;
}

CVerifyDB::CVerifyDB()
{
    uiInterface.ShowProgress(_("Verifying blocks…").translated, 0, false);
}

CVerifyDB::~CVerifyDB()
{
    uiInterface.ShowProgress("", 100, false);
}

bool CVerifyDB::VerifyDB(
    CChainState& chainstate,
    const CChainParams& chainparams,
    CCoinsView& coinsview,
    int nCheckLevel, int nCheckDepth)
{
    AssertLockHeld(cs_main);

    if (chainstate.m_chain.Tip() == nullptr || chainstate.m_chain.Tip()->pprev == nullptr)
        return true;

    fVerifyingDB = true;

    // Verify blocks in the best chain
    if (nCheckDepth <= 0 || nCheckDepth > chainstate.m_chain.Height())
        nCheckDepth = chainstate.m_chain.Height();
    nCheckLevel = std::max(0, std::min(4, nCheckLevel));
    LogPrintf("Verifying last %i blocks at level %i\n", nCheckDepth, nCheckLevel);
    CCoinsViewCache coins(&coinsview);
    CBlockIndex* pindex;
    CBlockIndex* pindexFailure = nullptr;
    int nGoodTransactions = 0;
    BlockValidationState state;
    int reportDone = 0;
    LogPrintf("[0%%]..."); /* Continued */

    const bool is_snapshot_cs{!chainstate.m_from_snapshot_blockhash};

    for (pindex = chainstate.m_chain.Tip(); pindex && pindex->pprev; pindex = pindex->pprev) {
        const int percentageDone = std::max(1, std::min(99, (int)(((double)(chainstate.m_chain.Height() - pindex->nHeight)) / (double)nCheckDepth * (nCheckLevel >= 4 ? 50 : 100))));
        if (reportDone < percentageDone/10) {
            // report every 10% step
            LogPrintf("[%d%%]...", percentageDone); /* Continued */
            reportDone = percentageDone/10;
        }
        uiInterface.ShowProgress(_("Verifying blocks…").translated, percentageDone, false);
        if (pindex->nHeight <= chainstate.m_chain.Height()-nCheckDepth)
            break;
        if ((fPruneMode || is_snapshot_cs) && !(pindex->nStatus & BLOCK_HAVE_DATA)) {
            // If pruning or running under an assumeutxo snapshot, only go
            // back as far as we have data.
            LogPrintf("VerifyDB(): block verification stopping at height %d (pruning, no data)\n", pindex->nHeight);
            break;
        }
        CBlock block;
        // check level 0: read from disk
        if (!ReadBlockFromDisk(block, pindex, chainparams.GetConsensus()))
            return error("VerifyDB(): *** ReadBlockFromDisk failed at %d, hash=%s", pindex->nHeight, pindex->GetBlockHash().ToString());
        // check level 1: verify block validity
        if (nCheckLevel >= 1 && !CheckBlock(block, state, chainparams.GetConsensus()))
            return error("%s: *** found bad block at %d, hash=%s (%s)\n", __func__,
                         pindex->nHeight, pindex->GetBlockHash().ToString(), state.ToString());
        // check level 2: verify undo validity
        if (nCheckLevel >= 2 && pindex) {
            CBlockUndo undo;
            if (!pindex->GetUndoPos().IsNull()) {
                if (!UndoReadFromDisk(undo, pindex)) {
                    return error("VerifyDB(): *** found bad undo data at %d, hash=%s\n", pindex->nHeight, pindex->GetBlockHash().ToString());
                }
            }
        }
        // check level 3: check for inconsistencies during memory-only disconnect of tip blocks
        size_t curr_coins_usage = coins.DynamicMemoryUsage() + chainstate.CoinsTip().DynamicMemoryUsage();

        if (nCheckLevel >= 3 && curr_coins_usage <= chainstate.m_coinstip_cache_size_bytes) {
            assert(coins.GetBestBlock() == pindex->GetBlockHash());
            DisconnectResult res = chainstate.DisconnectBlock(block, pindex, coins);
            if (res == DISCONNECT_FAILED) {
                return error("VerifyDB(): *** irrecoverable inconsistency in block data at %d, hash=%s", pindex->nHeight, pindex->GetBlockHash().ToString());
            }
            if (res == DISCONNECT_UNCLEAN) {
                nGoodTransactions = 0;
                pindexFailure = pindex;
            } else {
                nGoodTransactions += block.vtx.size();
            }
        }
        if (ShutdownRequested()) return true;
    }
    if (pindexFailure)
        return error("VerifyDB(): *** coin database inconsistencies found (last %i blocks, %i good transactions before that)\n", chainstate.m_chain.Height() - pindexFailure->nHeight + 1, nGoodTransactions);

    // store block count as we move pindex at check level >= 4
    int block_count = chainstate.m_chain.Height() - pindex->nHeight;

    // check level 4: try reconnecting blocks
    if (nCheckLevel >= 4) {
        while (pindex != chainstate.m_chain.Tip()) {
            const int percentageDone = std::max(1, std::min(99, 100 - (int)(((double)(chainstate.m_chain.Height() - pindex->nHeight)) / (double)nCheckDepth * 50)));
            if (reportDone < percentageDone/10) {
                // report every 10% step
                LogPrintf("[%d%%]...", percentageDone); /* Continued */
                reportDone = percentageDone/10;
            }
            uiInterface.ShowProgress(_("Verifying blocks…").translated, percentageDone, false);
            pindex = chainstate.m_chain.Next(pindex);
            CBlock block;
            if (!ReadBlockFromDisk(block, pindex, chainparams.GetConsensus()))
                return error("VerifyDB(): *** ReadBlockFromDisk failed at %d, hash=%s", pindex->nHeight, pindex->GetBlockHash().ToString());
            if (!chainstate.ConnectBlock(block, state, pindex, coins)) {
                return error("VerifyDB(): *** found unconnectable block at %d, hash=%s (%s)", pindex->nHeight, pindex->GetBlockHash().ToString(), state.ToString());
            }
            if (ShutdownRequested()) return true;
        }
    }

    LogPrintf("[DONE].\n");
    LogPrintf("No coin database inconsistencies in last %i blocks (%i transactions)\n", block_count, nGoodTransactions);
    fVerifyingDB = false;

    return true;
}

/** Apply the effects of a block on the utxo cache, ignoring that it may already have been applied. */
bool CChainState::RollforwardBlock(const CBlockIndex* pindex, CCoinsViewCache& inputs)
{
    // TODO: merge with ConnectBlock
    CBlock block;
    if (!ReadBlockFromDisk(block, pindex, m_params.GetConsensus())) {
        return error("ReplayBlock(): ReadBlockFromDisk failed at %d, hash=%s", pindex->nHeight, pindex->GetBlockHash().ToString());
    }

    for (const CTransactionRef& tx : block.vtx) {
        if (!tx->IsCoinBase()) {
            for (const CTxIn &txin : tx->vin) {
                inputs.SpendCoin(txin.prevout);
            }
        }
        // Pass check = true as every addition may be an overwrite.
        AddCoins(inputs, *tx, pindex->nHeight, true);
    }
    return true;
}

bool CChainState::ReplayBlocks()
{
    LOCK(cs_main);

    CCoinsView& db = this->CoinsDB();
    CCoinsViewCache cache(&db);

    std::vector<uint256> hashHeads = db.GetHeadBlocks();
    if (hashHeads.empty()) return true; // We're already in a consistent state.
    if (hashHeads.size() != 2) return error("ReplayBlocks(): unknown inconsistent state");

    uiInterface.ShowProgress(_("Replaying blocks…").translated, 0, false);
    LogPrintf("Replaying blocks\n");

    const CBlockIndex* pindexOld = nullptr;  // Old tip during the interrupted flush.
    const CBlockIndex* pindexNew;            // New tip during the interrupted flush.
    const CBlockIndex* pindexFork = nullptr; // Latest block common to both the old and the new tip.

    if (m_blockman.m_block_index.count(hashHeads[0]) == 0) {
        return error("ReplayBlocks(): reorganization to unknown block requested");
    }
    pindexNew = m_blockman.m_block_index[hashHeads[0]];

    if (!hashHeads[1].IsNull()) { // The old tip is allowed to be 0, indicating it's the first flush.
        if (m_blockman.m_block_index.count(hashHeads[1]) == 0) {
            return error("ReplayBlocks(): reorganization from unknown block requested");
        }
        pindexOld = m_blockman.m_block_index[hashHeads[1]];
        pindexFork = LastCommonAncestor(pindexOld, pindexNew);
        assert(pindexFork != nullptr);
    }

    // Rollback along the old branch.
    while (pindexOld != pindexFork) {
        if (pindexOld->nHeight > 0) { // Never disconnect the genesis block.
            CBlock block;
            if (!ReadBlockFromDisk(block, pindexOld, m_params.GetConsensus())) {
                return error("RollbackBlock(): ReadBlockFromDisk() failed at %d, hash=%s", pindexOld->nHeight, pindexOld->GetBlockHash().ToString());
            }
            LogPrintf("Rolling back %s (%i)\n", pindexOld->GetBlockHash().ToString(), pindexOld->nHeight);
            DisconnectResult res = DisconnectBlock(block, pindexOld, cache);
            if (res == DISCONNECT_FAILED) {
                return error("RollbackBlock(): DisconnectBlock failed at %d, hash=%s", pindexOld->nHeight, pindexOld->GetBlockHash().ToString());
            }
            // If DISCONNECT_UNCLEAN is returned, it means a non-existing UTXO was deleted, or an existing UTXO was
            // overwritten. It corresponds to cases where the block-to-be-disconnect never had all its operations
            // applied to the UTXO set. However, as both writing a UTXO and deleting a UTXO are idempotent operations,
            // the result is still a version of the UTXO set with the effects of that block undone.
        }
        pindexOld = pindexOld->pprev;
    }

    // Roll forward from the forking point to the new tip.
    int nForkHeight = pindexFork ? pindexFork->nHeight : 0;
    for (int nHeight = nForkHeight + 1; nHeight <= pindexNew->nHeight; ++nHeight) {
        const CBlockIndex* pindex = pindexNew->GetAncestor(nHeight);
        LogPrintf("Rolling forward %s (%i)\n", pindex->GetBlockHash().ToString(), nHeight);
        uiInterface.ShowProgress(_("Replaying blocks…").translated, (int) ((nHeight - nForkHeight) * 100.0 / (pindexNew->nHeight - nForkHeight)) , false);
        if (!RollforwardBlock(pindex, cache)) return false;
    }

    cache.SetBestBlock(pindexNew->GetBlockHash(), pindexNew->nHeight);
    cache.Flush();
    uiInterface.ShowProgress("", 100, false);
    return true;
}

bool CChainState::NeedsRedownload() const
{
    AssertLockHeld(cs_main);

    // At and above m_params.SegwitHeight, segwit consensus rules must be validated
    CBlockIndex* block{m_chain.Tip()};

    while (block != nullptr && DeploymentActiveAt(*block, m_params.GetConsensus(), Consensus::DEPLOYMENT_SEGWIT)) {
        if (!(block->nStatus & BLOCK_OPT_WITNESS)) {
            // block is insufficiently validated for a segwit client
            return true;
        }
        block = block->pprev;
    }

    return false;
}

void CChainState::UnloadBlockIndex() {
    nBlockSequenceId = 1;
    setBlockIndexCandidates.clear();
}

// May NOT be used after any connections are up as much
// of the peer-processing logic assumes a consistent
// block index state
void UnloadBlockIndex(CTxMemPool* mempool, ChainstateManager& chainman)
{
    LOCK(cs_main);
    chainman.Unload();
    pindexBestInvalid = nullptr;
    pindexBestHeader = nullptr;
    if (mempool) mempool->clear();
    vinfoBlockFile.clear();
    nLastBlockFile = 0;
    setDirtyBlockIndex.clear();
    setDirtyFileInfo.clear();
    g_versionbitscache.Clear();
    for (int b = 0; b < VERSIONBITS_NUM_BITS; b++) {
        warningcache[b].clear();
    }
    fHavePruned = false;
}

bool ChainstateManager::LoadBlockIndex()
{
    AssertLockHeld(cs_main);
    // Load block index from databases
    bool needs_init = fReindex;

    if (!fReindex) {
        bool ret = m_blockman.LoadBlockIndexDB(ActiveChainstate().setBlockIndexCandidates);
        if (!ret) return false;
        needs_init = m_blockman.m_block_index.empty();
    }

    if (needs_init) {
        // Everything here is for *new* reindex/DBs. Thus, though
        // LoadBlockIndexDB may have set fReindex if we shut down
        // mid-reindex previously, we don't check fReindex and
        // instead only check it prior to LoadBlockIndexDB to set
        // needs_init.

        LogPrintf("Initializing databases...\n");
        m_blockman.m_block_tree_db->WriteFlag("v1", true);
        m_blockman.m_block_tree_db->WriteFlag("v2", true);

        // Use the provided setting for indices in the new database
        fAddressIndex = gArgs.GetBoolArg("-addressindex", particl::DEFAULT_ADDRESSINDEX);
        m_blockman.m_block_tree_db->WriteFlag("addressindex", fAddressIndex);
        LogPrintf("%s: address index %s\n", __func__, fAddressIndex ? "enabled" : "disabled");
        fTimestampIndex = gArgs.GetBoolArg("-timestampindex", particl::DEFAULT_TIMESTAMPINDEX);
        m_blockman.m_block_tree_db->WriteFlag("timestampindex", fTimestampIndex);
        LogPrintf("%s: timestamp index %s\n", __func__, fTimestampIndex ? "enabled" : "disabled");
        fSpentIndex = gArgs.GetBoolArg("-spentindex", particl::DEFAULT_SPENTINDEX);
        m_blockman.m_block_tree_db->WriteFlag("spentindex", fSpentIndex);
        LogPrintf("%s: spent index %s\n", __func__, fSpentIndex ? "enabled" : "disabled");
        fBalancesIndex = gArgs.GetBoolArg("-balancesindex", particl::DEFAULT_BALANCESINDEX);
        m_blockman.m_block_tree_db->WriteFlag("balancesindex", fBalancesIndex);
        LogPrintf("%s: balances index %s\n", __func__, fBalancesIndex ? "enabled" : "disabled");
    }
    return true;
}

bool CChainState::LoadGenesisBlock()
{
    LOCK(cs_main);

    // Check whether we're already initialized by checking for genesis in
    // m_blockman.m_block_index. Note that we can't use m_chain here, since it is
    // set based on the coins db, not the block index db, which is the only
    // thing loaded at this point.
    if (m_blockman.m_block_index.count(m_params.GenesisBlock().GetHash()))
        return true;

    try {
        const CBlock& block = m_params.GenesisBlock();
        FlatFilePos blockPos = SaveBlockToDisk(block, 0, m_chain, m_params, nullptr);
        if (blockPos.IsNull())
            return error("%s: writing genesis block to disk failed", __func__);
        CBlockIndex *pindex = m_blockman.AddToBlockIndex(block);
        pindex->nFlags |= BLOCK_ACCEPTED;
        ReceivedBlockTransactions(block, pindex, blockPos);
    } catch (const std::runtime_error& e) {
        return error("%s: failed to write genesis block: %s", __func__, e.what());
    }

    return true;
}

void CChainState::LoadExternalBlockFile(FILE* fileIn, FlatFilePos* dbp, ChainstateManager *chainman)
{
    // Map of disk positions for blocks with unknown parent (only used for reindex)
    static std::multimap<uint256, FlatFilePos> mapBlocksUnknownParent;
    int64_t nStart = GetTimeMillis();

    fAddressIndex = gArgs.GetBoolArg("-addressindex", particl::DEFAULT_ADDRESSINDEX);
    fTimestampIndex = gArgs.GetBoolArg("-timestampindex", particl::DEFAULT_TIMESTAMPINDEX);
    fSpentIndex = gArgs.GetBoolArg("-spentindex", particl::DEFAULT_SPENTINDEX);
    fBalancesIndex = gArgs.GetBoolArg("-balancesindex", particl::DEFAULT_BALANCESINDEX);

    int nLoaded = 0;
    try {
        // This takes over fileIn and calls fclose() on it in the CBufferedFile destructor
        CBufferedFile blkdat(fileIn, 2*MAX_BLOCK_SERIALIZED_SIZE, MAX_BLOCK_SERIALIZED_SIZE+8, SER_DISK, CLIENT_VERSION);
        uint64_t nRewind = blkdat.GetPos();
        while (!blkdat.eof()) {
            if (ShutdownRequested()) return;

            blkdat.SetPos(nRewind);
            nRewind++; // start one byte further next time, in case of failure
            blkdat.SetLimit(); // remove former limit
            unsigned int nSize = 0;
            try {
                // locate a header
                unsigned char buf[CMessageHeader::MESSAGE_START_SIZE];
                blkdat.FindByte(m_params.MessageStart()[0]);
                nRewind = blkdat.GetPos()+1;
                blkdat >> buf;
                if (memcmp(buf, m_params.MessageStart(), CMessageHeader::MESSAGE_START_SIZE)) {
                    continue;
                }
                // read size
                blkdat >> nSize;
                if (nSize < 80 || nSize > MAX_BLOCK_SERIALIZED_SIZE)
                    continue;
            } catch (const std::exception&) {
                // no valid block header found; don't complain
                break;
            }
            try {
                // read block
                uint64_t nBlockPos = blkdat.GetPos();
                if (dbp)
                    dbp->nPos = nBlockPos;
                blkdat.SetLimit(nBlockPos + nSize);
                std::shared_ptr<CBlock> pblock = std::make_shared<CBlock>();
                CBlock& block = *pblock;
                blkdat >> block;
                nRewind = blkdat.GetPos();

                uint256 hash = block.GetHash();
                {
                    LOCK(cs_main);
                    // detect out of order blocks, and store them for later
                    if (hash != m_params.GetConsensus().hashGenesisBlock && !m_blockman.LookupBlockIndex(block.hashPrevBlock)) {
                        LogPrint(BCLog::REINDEX, "%s: Out of order block %s, parent %s not known\n", __func__, hash.ToString(),
                                block.hashPrevBlock.ToString());
                        if (dbp)
                            mapBlocksUnknownParent.insert(std::make_pair(block.hashPrevBlock, *dbp));
                        continue;
                    }

                    // process in case the block isn't known yet
                    CBlockIndex* pindex = m_blockman.LookupBlockIndex(hash);
                    if (!pindex || (pindex->nStatus & BLOCK_HAVE_DATA) == 0) {
                      BlockValidationState state;
                      state.m_chainman = chainman;
                      if (AcceptBlock(pblock, state, nullptr, true, dbp, nullptr)) {
                          nLoaded++;
                      }
                      if (state.IsError()) {
                          break;
                      }
                    } else if (hash != m_params.GetConsensus().hashGenesisBlock && pindex->nHeight % 1000 == 0) {
                        LogPrint(BCLog::REINDEX, "Block Import: already had block %s at height %d\n", hash.ToString(), pindex->nHeight);
                    }
                }

                // Activate the genesis block so normal node progress can continue
                if (hash == m_params.GetConsensus().hashGenesisBlock) {
                    BlockValidationState state;
                    state.m_chainman = chainman;
                    if (!ActivateBestChain(state, nullptr)) {
                        break;
                    }
                }

                NotifyHeaderTip(*this);

                // Recursively process earlier encountered successors of this block
                std::deque<uint256> queue;
                queue.push_back(hash);
                while (!queue.empty()) {
                    uint256 head = queue.front();
                    queue.pop_front();
                    std::pair<std::multimap<uint256, FlatFilePos>::iterator, std::multimap<uint256, FlatFilePos>::iterator> range = mapBlocksUnknownParent.equal_range(head);
                    while (range.first != range.second) {
                        std::multimap<uint256, FlatFilePos>::iterator it = range.first;
                        std::shared_ptr<CBlock> pblockrecursive = std::make_shared<CBlock>();
                        if (ReadBlockFromDisk(*pblockrecursive, it->second, m_params.GetConsensus())) {
                            LogPrint(BCLog::REINDEX, "%s: Processing out of order child %s of %s\n", __func__, pblockrecursive->GetHash().ToString(),
                                    head.ToString());
                            LOCK(cs_main);
                            BlockValidationState dummy;
                            dummy.m_chainman = chainman;
                            if (AcceptBlock(pblockrecursive, dummy, nullptr, true, &it->second, nullptr))
                            {
                                nLoaded++;
                                queue.push_back(pblockrecursive->GetHash());
                            }
                        }
                        range.first++;
                        mapBlocksUnknownParent.erase(it);
                        NotifyHeaderTip(*this);
                    }
                }
            } catch (const std::exception& e) {
                LogPrintf("%s: Deserialize or I/O error - %s\n", __func__, e.what());
            }
        }
    } catch (const std::runtime_error& e) {
        AbortNode(std::string("System error: ") + e.what());
    }
    LogPrintf("Loaded %i blocks from external file in %dms\n", nLoaded, GetTimeMillis() - nStart);
}

void CChainState::CheckBlockIndex()
{
    if (!fCheckBlockIndex) {
        return;
    }

    LOCK(cs_main);

    // During a reindex, we read the genesis block and call CheckBlockIndex before ActivateBestChain,
    // so we have the genesis block in m_blockman.m_block_index but no active chain. (A few of the
    // tests when iterating the block tree require that m_chain has been initialized.)
    if (m_chain.Height() < 0) {
        assert(m_blockman.m_block_index.size() <= 1);
        return;
    }

    // Build forward-pointing map of the entire block tree.
    std::multimap<CBlockIndex*,CBlockIndex*> forward;
    for (const std::pair<const uint256, CBlockIndex*>& entry : m_blockman.m_block_index) {
        forward.insert(std::make_pair(entry.second->pprev, entry.second));
    }

    assert(forward.size() == m_blockman.m_block_index.size());

    std::pair<std::multimap<CBlockIndex*,CBlockIndex*>::iterator,std::multimap<CBlockIndex*,CBlockIndex*>::iterator> rangeGenesis = forward.equal_range(nullptr);
    CBlockIndex *pindex = rangeGenesis.first->second;
    rangeGenesis.first++;
    assert(rangeGenesis.first == rangeGenesis.second); // There is only one index entry with parent nullptr.

    // Iterate over the entire block tree, using depth-first search.
    // Along the way, remember whether there are blocks on the path from genesis
    // block being explored which are the first to have certain properties.
    size_t nNodes = 0;
    int nHeight = 0;
    CBlockIndex* pindexFirstInvalid = nullptr; // Oldest ancestor of pindex which is invalid.
    CBlockIndex* pindexFirstMissing = nullptr; // Oldest ancestor of pindex which does not have BLOCK_HAVE_DATA.
    CBlockIndex* pindexFirstNeverProcessed = nullptr; // Oldest ancestor of pindex for which nTx == 0.
    CBlockIndex* pindexFirstNotTreeValid = nullptr; // Oldest ancestor of pindex which does not have BLOCK_VALID_TREE (regardless of being valid or not).
    CBlockIndex* pindexFirstNotTransactionsValid = nullptr; // Oldest ancestor of pindex which does not have BLOCK_VALID_TRANSACTIONS (regardless of being valid or not).
    CBlockIndex* pindexFirstNotChainValid = nullptr; // Oldest ancestor of pindex which does not have BLOCK_VALID_CHAIN (regardless of being valid or not).
    CBlockIndex* pindexFirstNotScriptsValid = nullptr; // Oldest ancestor of pindex which does not have BLOCK_VALID_SCRIPTS (regardless of being valid or not).
    while (pindex != nullptr) {
        nNodes++;
        if (pindexFirstInvalid == nullptr && pindex->nStatus & BLOCK_FAILED_VALID) pindexFirstInvalid = pindex;
        if (pindexFirstMissing == nullptr && !(pindex->nStatus & BLOCK_HAVE_DATA)) pindexFirstMissing = pindex;
        if (pindexFirstNeverProcessed == nullptr && pindex->nTx == 0) pindexFirstNeverProcessed = pindex;
        if (pindex->pprev != nullptr && pindexFirstNotTreeValid == nullptr && (pindex->nStatus & BLOCK_VALID_MASK) < BLOCK_VALID_TREE) pindexFirstNotTreeValid = pindex;
        if (pindex->pprev != nullptr && pindexFirstNotTransactionsValid == nullptr && (pindex->nStatus & BLOCK_VALID_MASK) < BLOCK_VALID_TRANSACTIONS) pindexFirstNotTransactionsValid = pindex;
        if (pindex->pprev != nullptr && pindexFirstNotChainValid == nullptr && (pindex->nStatus & BLOCK_VALID_MASK) < BLOCK_VALID_CHAIN) pindexFirstNotChainValid = pindex;
        if (pindex->pprev != nullptr && pindexFirstNotScriptsValid == nullptr && (pindex->nStatus & BLOCK_VALID_MASK) < BLOCK_VALID_SCRIPTS) pindexFirstNotScriptsValid = pindex;

        // Begin: actual consistency checks.
        if (pindex->pprev == nullptr) {
            // Genesis block checks.
            assert(pindex->GetBlockHash() == m_params.GetConsensus().hashGenesisBlock); // Genesis block's hash must match.
            assert(pindex == m_chain.Genesis()); // The current active chain's genesis block must be this block.
        }
        if (!pindex->HaveTxsDownloaded()) assert(pindex->nSequenceId <= 0); // nSequenceId can't be set positive for blocks that aren't linked (negative is used for preciousblock)
        // VALID_TRANSACTIONS is equivalent to nTx > 0 for all nodes (whether or not pruning has occurred).
        // HAVE_DATA is only equivalent to nTx > 0 (or VALID_TRANSACTIONS) if no pruning has occurred.
        if (!fHavePruned) {
            // If we've never pruned, then HAVE_DATA should be equivalent to nTx > 0
            assert(!(pindex->nStatus & BLOCK_HAVE_DATA) == (pindex->nTx == 0));
            assert(pindexFirstMissing == pindexFirstNeverProcessed);
        } else {
            // If we have pruned, then we can only say that HAVE_DATA implies nTx > 0
            if (pindex->nStatus & BLOCK_HAVE_DATA) assert(pindex->nTx > 0);
        }
        if (pindex->nStatus & BLOCK_HAVE_UNDO) assert(pindex->nStatus & BLOCK_HAVE_DATA);
        assert(((pindex->nStatus & BLOCK_VALID_MASK) >= BLOCK_VALID_TRANSACTIONS) == (pindex->nTx > 0)); // This is pruning-independent.
        // All parents having had data (at some point) is equivalent to all parents being VALID_TRANSACTIONS, which is equivalent to HaveTxsDownloaded().
        assert((pindexFirstNeverProcessed == nullptr) == pindex->HaveTxsDownloaded());
        assert((pindexFirstNotTransactionsValid == nullptr) == pindex->HaveTxsDownloaded());
        assert(pindex->nHeight == nHeight); // nHeight must be consistent.
        assert(pindex->pprev == nullptr || pindex->nChainWork >= pindex->pprev->nChainWork); // For every block except the genesis block, the chainwork must be larger than the parent's.
        assert(nHeight < 2 || (pindex->pskip && (pindex->pskip->nHeight < nHeight))); // The pskip pointer must point back for all but the first 2 blocks.
        assert(pindexFirstNotTreeValid == nullptr); // All m_blockman.m_block_index entries must at least be TREE valid
        if ((pindex->nStatus & BLOCK_VALID_MASK) >= BLOCK_VALID_TREE) assert(pindexFirstNotTreeValid == nullptr); // TREE valid implies all parents are TREE valid
        if ((pindex->nStatus & BLOCK_VALID_MASK) >= BLOCK_VALID_CHAIN) assert(pindexFirstNotChainValid == nullptr); // CHAIN valid implies all parents are CHAIN valid
        if ((pindex->nStatus & BLOCK_VALID_MASK) >= BLOCK_VALID_SCRIPTS) assert(pindexFirstNotScriptsValid == nullptr); // SCRIPTS valid implies all parents are SCRIPTS valid
        if (pindexFirstInvalid == nullptr) {
            // Checks for not-invalid blocks.
            assert((pindex->nStatus & BLOCK_FAILED_MASK) == 0); // The failed mask cannot be set for blocks without invalid parents.
        }
        if (!CBlockIndexWorkComparator()(pindex, m_chain.Tip()) && pindexFirstNeverProcessed == nullptr) {
            if (pindexFirstInvalid == nullptr) {
                // If this block sorts at least as good as the current tip and
                // is valid and we have all data for its parents, it must be in
                // setBlockIndexCandidates.  m_chain.Tip() must also be there
                // even if some data has been pruned.
                if (pindexFirstMissing == nullptr || pindex == m_chain.Tip()) {
                    assert(setBlockIndexCandidates.count(pindex));
                }
                // If some parent is missing, then it could be that this block was in
                // setBlockIndexCandidates but had to be removed because of the missing data.
                // In this case it must be in m_blocks_unlinked -- see test below.
            }
        } else { // If this block sorts worse than the current tip or some ancestor's block has never been seen, it cannot be in setBlockIndexCandidates.
            assert(setBlockIndexCandidates.count(pindex) == 0);
        }
        // Check whether this block is in m_blocks_unlinked.
        std::pair<std::multimap<CBlockIndex*,CBlockIndex*>::iterator,std::multimap<CBlockIndex*,CBlockIndex*>::iterator> rangeUnlinked = m_blockman.m_blocks_unlinked.equal_range(pindex->pprev);
        bool foundInUnlinked = false;
        while (rangeUnlinked.first != rangeUnlinked.second) {
            assert(rangeUnlinked.first->first == pindex->pprev);
            if (rangeUnlinked.first->second == pindex) {
                foundInUnlinked = true;
                break;
            }
            rangeUnlinked.first++;
        }
        if (pindex->pprev && (pindex->nStatus & BLOCK_HAVE_DATA) && pindexFirstNeverProcessed != nullptr && pindexFirstInvalid == nullptr) {
            // If this block has block data available, some parent was never received, and has no invalid parents, it must be in m_blocks_unlinked.
            assert(foundInUnlinked);
        }
        if (!(pindex->nStatus & BLOCK_HAVE_DATA)) assert(!foundInUnlinked); // Can't be in m_blocks_unlinked if we don't HAVE_DATA
        if (pindexFirstMissing == nullptr) assert(!foundInUnlinked); // We aren't missing data for any parent -- cannot be in m_blocks_unlinked.
        if (pindex->pprev && (pindex->nStatus & BLOCK_HAVE_DATA) && pindexFirstNeverProcessed == nullptr && pindexFirstMissing != nullptr) {
            // We HAVE_DATA for this block, have received data for all parents at some point, but we're currently missing data for some parent.
            assert(fHavePruned); // We must have pruned.
            // This block may have entered m_blocks_unlinked if:
            //  - it has a descendant that at some point had more work than the
            //    tip, and
            //  - we tried switching to that descendant but were missing
            //    data for some intermediate block between m_chain and the
            //    tip.
            // So if this block is itself better than m_chain.Tip() and it wasn't in
            // setBlockIndexCandidates, then it must be in m_blocks_unlinked.
            if (!CBlockIndexWorkComparator()(pindex, m_chain.Tip()) && setBlockIndexCandidates.count(pindex) == 0) {
                if (pindexFirstInvalid == nullptr) {
                    assert(foundInUnlinked);
                }
            }
        }
        // assert(pindex->GetBlockHash() == pindex->GetBlockHeader().GetHash()); // Perhaps too slow
        // End: actual consistency checks.

        // Try descending into the first subnode.
        std::pair<std::multimap<CBlockIndex*,CBlockIndex*>::iterator,std::multimap<CBlockIndex*,CBlockIndex*>::iterator> range = forward.equal_range(pindex);
        if (range.first != range.second) {
            // A subnode was found.
            pindex = range.first->second;
            nHeight++;
            continue;
        }
        // This is a leaf node.
        // Move upwards until we reach a node of which we have not yet visited the last child.
        while (pindex) {
            // We are going to either move to a parent or a sibling of pindex.
            // If pindex was the first with a certain property, unset the corresponding variable.
            if (pindex == pindexFirstInvalid) pindexFirstInvalid = nullptr;
            if (pindex == pindexFirstMissing) pindexFirstMissing = nullptr;
            if (pindex == pindexFirstNeverProcessed) pindexFirstNeverProcessed = nullptr;
            if (pindex == pindexFirstNotTreeValid) pindexFirstNotTreeValid = nullptr;
            if (pindex == pindexFirstNotTransactionsValid) pindexFirstNotTransactionsValid = nullptr;
            if (pindex == pindexFirstNotChainValid) pindexFirstNotChainValid = nullptr;
            if (pindex == pindexFirstNotScriptsValid) pindexFirstNotScriptsValid = nullptr;
            // Find our parent.
            CBlockIndex* pindexPar = pindex->pprev;
            // Find which child we just visited.
            std::pair<std::multimap<CBlockIndex*,CBlockIndex*>::iterator,std::multimap<CBlockIndex*,CBlockIndex*>::iterator> rangePar = forward.equal_range(pindexPar);
            while (rangePar.first->second != pindex) {
                assert(rangePar.first != rangePar.second); // Our parent must have at least the node we're coming from as child.
                rangePar.first++;
            }
            // Proceed to the next one.
            rangePar.first++;
            if (rangePar.first != rangePar.second) {
                // Move to the sibling.
                pindex = rangePar.first->second;
                break;
            } else {
                // Move up further.
                pindex = pindexPar;
                nHeight--;
                continue;
            }
        }
    }

    // Check that we actually traversed the entire map.
    assert(nNodes == forward.size());
}

std::string CChainState::ToString()
{
    CBlockIndex* tip = m_chain.Tip();
    return strprintf("Chainstate [%s] @ height %d (%s)",
                     m_from_snapshot_blockhash ? "snapshot" : "ibd",
                     tip ? tip->nHeight : -1, tip ? tip->GetBlockHash().ToString() : "null");
}

bool CChainState::ResizeCoinsCaches(size_t coinstip_size, size_t coinsdb_size)
{
    if (coinstip_size == m_coinstip_cache_size_bytes &&
            coinsdb_size == m_coinsdb_cache_size_bytes) {
        // Cache sizes are unchanged, no need to continue.
        return true;
    }
    size_t old_coinstip_size = m_coinstip_cache_size_bytes;
    m_coinstip_cache_size_bytes = coinstip_size;
    m_coinsdb_cache_size_bytes = coinsdb_size;
    CoinsDB().ResizeCache(coinsdb_size);

    LogPrintf("[%s] resized coinsdb cache to %.1f MiB\n",
        this->ToString(), coinsdb_size * (1.0 / 1024 / 1024));
    LogPrintf("[%s] resized coinstip cache to %.1f MiB\n",
        this->ToString(), coinstip_size * (1.0 / 1024 / 1024));

    BlockValidationState state;
    bool ret;

    if (coinstip_size > old_coinstip_size) {
        // Likely no need to flush if cache sizes have grown.
        ret = FlushStateToDisk(state, FlushStateMode::IF_NEEDED);
    } else {
        // Otherwise, flush state to disk and deallocate the in-memory coins map.
        ret = FlushStateToDisk(state, FlushStateMode::ALWAYS);
        CoinsTip().ReallocateCache();
    }
    return ret;
}

static const uint64_t MEMPOOL_DUMP_VERSION = 1;

bool LoadMempool(CTxMemPool& pool, CChainState& active_chainstate, FopenFn mockable_fopen_function)
{
    const CChainParams& chainparams = Params();
    int64_t nExpiryTimeout = gArgs.GetArg("-mempoolexpiry", DEFAULT_MEMPOOL_EXPIRY) * 60 * 60;
    FILE* filestr{mockable_fopen_function(gArgs.GetDataDirNet() / "mempool.dat", "rb")};
    CAutoFile file(filestr, SER_DISK, CLIENT_VERSION);
    if (file.IsNull()) {
        LogPrintf("Failed to open mempool file from disk. Continuing anyway.\n");
        return false;
    }

    int64_t count = 0;
    int64_t expired = 0;
    int64_t failed = 0;
    int64_t already_there = 0;
    int64_t unbroadcast = 0;
    int64_t nNow = GetTime();

    try {
        uint64_t version;
        file >> version;
        if (version != MEMPOOL_DUMP_VERSION) {
            return false;
        }
        uint64_t num;
        file >> num;
        while (num--) {
            CTransactionRef tx;
            int64_t nTime;
            int64_t nFeeDelta;
            file >> tx;
            file >> nTime;
            file >> nFeeDelta;

            CAmount amountdelta = nFeeDelta;
            if (amountdelta) {
                pool.PrioritiseTransaction(tx->GetHash(), amountdelta);
            }
            if (nTime > nNow - nExpiryTimeout) {
                LOCK(cs_main);
                if (AcceptToMemoryPoolWithTime(chainparams, pool, active_chainstate, tx, nTime, false /* bypass_limits */,
                                               false /* test_accept */, false /* ignore_locks */).m_result_type == MempoolAcceptResult::ResultType::VALID) {
                    ++count;
                } else {
                    // mempool may contain the transaction already, e.g. from
                    // wallet(s) having loaded it while we were processing
                    // mempool transactions; consider these as valid, instead of
                    // failed, but mark them as 'already there'
                    if (pool.exists(tx->GetHash())) {
                        ++already_there;
                    } else {
                        ++failed;
                    }
                }
            } else {
                ++expired;
            }
            if (ShutdownRequested())
                return false;
        }
        std::map<uint256, CAmount> mapDeltas;
        file >> mapDeltas;

        for (const auto& i : mapDeltas) {
            pool.PrioritiseTransaction(i.first, i.second);
        }

        std::set<uint256> unbroadcast_txids;
        file >> unbroadcast_txids;
        unbroadcast = unbroadcast_txids.size();
        for (const auto& txid : unbroadcast_txids) {
            // Ensure transactions were accepted to mempool then add to
            // unbroadcast set.
            if (pool.get(txid) != nullptr) pool.AddUnbroadcastTx(txid);
        }
    } catch (const std::exception& e) {
        LogPrintf("Failed to deserialize mempool data on disk: %s. Continuing anyway.\n", e.what());
        return false;
    }

    LogPrintf("Imported mempool transactions from disk: %i succeeded, %i failed, %i expired, %i already there, %i waiting for initial broadcast\n", count, failed, expired, already_there, unbroadcast);
    return true;
}

bool DumpMempool(const CTxMemPool& pool, FopenFn mockable_fopen_function, bool skip_file_commit)
{
    int64_t start = GetTimeMicros();

    std::map<uint256, CAmount> mapDeltas;
    std::vector<TxMempoolInfo> vinfo;
    std::set<uint256> unbroadcast_txids;

    static Mutex dump_mutex;
    LOCK(dump_mutex);

    {
        LOCK(pool.cs);
        for (const auto &i : pool.mapDeltas) {
            mapDeltas[i.first] = i.second;
        }
        vinfo = pool.infoAll();
        unbroadcast_txids = pool.GetUnbroadcastTxs();
    }

    int64_t mid = GetTimeMicros();

    try {
        FILE* filestr{mockable_fopen_function(gArgs.GetDataDirNet() / "mempool.dat.new", "wb")};
        if (!filestr) {
            return false;
        }

        CAutoFile file(filestr, SER_DISK, CLIENT_VERSION);

        uint64_t version = MEMPOOL_DUMP_VERSION;
        file << version;

        file << (uint64_t)vinfo.size();
        for (const auto& i : vinfo) {
            file << *(i.tx);
            file << int64_t{count_seconds(i.m_time)};
            file << int64_t{i.nFeeDelta};
            mapDeltas.erase(i.tx->GetHash());
        }
        file << mapDeltas;

        LogPrintf("Writing %d unbroadcast transactions to disk.\n", unbroadcast_txids.size());
        file << unbroadcast_txids;

        if (!skip_file_commit && !FileCommit(file.Get()))
            throw std::runtime_error("FileCommit failed");
        file.fclose();
        if (!RenameOver(gArgs.GetDataDirNet() / "mempool.dat.new", gArgs.GetDataDirNet() / "mempool.dat")) {
            throw std::runtime_error("Rename failed");
        }
        int64_t last = GetTimeMicros();
        LogPrintf("Dumped mempool: %gs to copy, %gs to dump\n", (mid-start)*MICRO, (last-mid)*MICRO);
    } catch (const std::exception& e) {
        LogPrintf("Failed to dump mempool: %s. Continuing anyway.\n", e.what());
        return false;
    }
    return true;
}

//! Guess how far we are in the verification process at the given block index
//! require cs_main if pindex has not been validated yet (because nChainTx might be unset)
double GuessVerificationProgress(const ChainTxData& data, const CBlockIndex *pindex) {
    if (pindex == nullptr)
        return 0.0;

    int64_t nNow = time(nullptr);

    double fTxTotal;

    if (pindex->nChainTx <= data.nTxCount) {
        fTxTotal = data.nTxCount + (nNow - data.nTime) * data.dTxRate;
    } else {
        fTxTotal = pindex->nChainTx + (nNow - pindex->GetBlockTime()) * data.dTxRate;
    }

    return std::min<double>(pindex->nChainTx / fTxTotal, 1.0);
}

std::optional<uint256> ChainstateManager::SnapshotBlockhash() const
{
    LOCK(::cs_main);
    if (m_active_chainstate && m_active_chainstate->m_from_snapshot_blockhash) {
        // If a snapshot chainstate exists, it will always be our active.
        return m_active_chainstate->m_from_snapshot_blockhash;
    }
    return std::nullopt;
}

std::vector<CChainState*> ChainstateManager::GetAll()
{
    LOCK(::cs_main);
    std::vector<CChainState*> out;

    if (!IsSnapshotValidated() && m_ibd_chainstate) {
        out.push_back(m_ibd_chainstate.get());
    }

    if (m_snapshot_chainstate) {
        out.push_back(m_snapshot_chainstate.get());
    }

    return out;
}

CChainState& ChainstateManager::InitializeChainstate(
    CTxMemPool* mempool, const std::optional<uint256>& snapshot_blockhash)
{
    bool is_snapshot = snapshot_blockhash.has_value();
    std::unique_ptr<CChainState>& to_modify =
        is_snapshot ? m_snapshot_chainstate : m_ibd_chainstate;

    if (to_modify) {
        throw std::logic_error("should not be overwriting a chainstate");
    }
    to_modify.reset(new CChainState(mempool, m_blockman, snapshot_blockhash));

    // Snapshot chainstates and initial IBD chaintates always become active.
    if (is_snapshot || (!is_snapshot && !m_active_chainstate)) {
        LogPrintf("Switching active chainstate to %s\n", to_modify->ToString());
        m_active_chainstate = to_modify.get();
    } else {
        throw std::logic_error("unexpected chainstate activation");
    }

    return *to_modify;
}

const AssumeutxoData* ExpectedAssumeutxo(
    const int height, const CChainParams& chainparams)
{
    const MapAssumeutxo& valid_assumeutxos_map = chainparams.Assumeutxo();
    const auto assumeutxo_found = valid_assumeutxos_map.find(height);

    if (assumeutxo_found != valid_assumeutxos_map.end()) {
        return &assumeutxo_found->second;
    }
    return nullptr;
}

bool ChainstateManager::ActivateSnapshot(
        CAutoFile& coins_file,
        const SnapshotMetadata& metadata,
        bool in_memory)
{
    uint256 base_blockhash = metadata.m_base_blockhash;

    if (this->SnapshotBlockhash()) {
        LogPrintf("[snapshot] can't activate a snapshot-based chainstate more than once\n");
        return false;
    }

    int64_t current_coinsdb_cache_size{0};
    int64_t current_coinstip_cache_size{0};

    // Cache percentages to allocate to each chainstate.
    //
    // These particular percentages don't matter so much since they will only be
    // relevant during snapshot activation; caches are rebalanced at the conclusion of
    // this function. We want to give (essentially) all available cache capacity to the
    // snapshot to aid the bulk load later in this function.
    static constexpr double IBD_CACHE_PERC = 0.01;
    static constexpr double SNAPSHOT_CACHE_PERC = 0.99;

    {
        LOCK(::cs_main);
        // Resize the coins caches to ensure we're not exceeding memory limits.
        //
        // Allocate the majority of the cache to the incoming snapshot chainstate, since
        // (optimistically) getting to its tip will be the top priority. We'll need to call
        // `MaybeRebalanceCaches()` once we're done with this function to ensure
        // the right allocation (including the possibility that no snapshot was activated
        // and that we should restore the active chainstate caches to their original size).
        //
        current_coinsdb_cache_size = this->ActiveChainstate().m_coinsdb_cache_size_bytes;
        current_coinstip_cache_size = this->ActiveChainstate().m_coinstip_cache_size_bytes;

        // Temporarily resize the active coins cache to make room for the newly-created
        // snapshot chain.
        this->ActiveChainstate().ResizeCoinsCaches(
            static_cast<size_t>(current_coinstip_cache_size * IBD_CACHE_PERC),
            static_cast<size_t>(current_coinsdb_cache_size * IBD_CACHE_PERC));
    }

    auto snapshot_chainstate = WITH_LOCK(::cs_main, return std::make_unique<CChainState>(
        /* mempool */ nullptr, m_blockman, base_blockhash));

    {
        LOCK(::cs_main);
        snapshot_chainstate->InitCoinsDB(
            static_cast<size_t>(current_coinsdb_cache_size * SNAPSHOT_CACHE_PERC),
            in_memory, false, "chainstate");
        snapshot_chainstate->InitCoinsCache(
            static_cast<size_t>(current_coinstip_cache_size * SNAPSHOT_CACHE_PERC));
    }

    const bool snapshot_ok = this->PopulateAndValidateSnapshot(
        *snapshot_chainstate, coins_file, metadata);

    if (!snapshot_ok) {
        WITH_LOCK(::cs_main, this->MaybeRebalanceCaches());
        return false;
    }

    {
        LOCK(::cs_main);
        assert(!m_snapshot_chainstate);
        m_snapshot_chainstate.swap(snapshot_chainstate);
        const bool chaintip_loaded = m_snapshot_chainstate->LoadChainTip();
        assert(chaintip_loaded);

        m_active_chainstate = m_snapshot_chainstate.get();

        LogPrintf("[snapshot] successfully activated snapshot %s\n", base_blockhash.ToString());
        LogPrintf("[snapshot] (%.2f MB)\n",
            m_snapshot_chainstate->CoinsTip().DynamicMemoryUsage() / (1000 * 1000));

        this->MaybeRebalanceCaches();
    }
    return true;
}

bool ChainstateManager::PopulateAndValidateSnapshot(
    CChainState& snapshot_chainstate,
    CAutoFile& coins_file,
    const SnapshotMetadata& metadata)
{
    // It's okay to release cs_main before we're done using `coins_cache` because we know
    // that nothing else will be referencing the newly created snapshot_chainstate yet.
    CCoinsViewCache& coins_cache = *WITH_LOCK(::cs_main, return &snapshot_chainstate.CoinsTip());

    uint256 base_blockhash = metadata.m_base_blockhash;

    CBlockIndex* snapshot_start_block = WITH_LOCK(::cs_main, return m_blockman.LookupBlockIndex(base_blockhash));

    if (!snapshot_start_block) {
        // Needed for GetUTXOStats and ExpectedAssumeutxo to determine the height and to avoid a crash when base_blockhash.IsNull()
        LogPrintf("[snapshot] Did not find snapshot start blockheader %s\n",
                  base_blockhash.ToString());
        return false;
    }

    int base_height = snapshot_start_block->nHeight;
    // Set SetBestBlock again now that the height is known
    coins_cache.SetBestBlock(base_blockhash, base_height);
    auto maybe_au_data = ExpectedAssumeutxo(base_height, ::Params());

    if (!maybe_au_data) {
        LogPrintf("[snapshot] assumeutxo height in snapshot metadata not recognized " /* Continued */
                  "(%d) - refusing to load snapshot\n", base_height);
        return false;
    }

    const AssumeutxoData& au_data = *maybe_au_data;

    COutPoint outpoint;
    Coin coin;
    const uint64_t coins_count = metadata.m_coins_count;
    uint64_t coins_left = metadata.m_coins_count;

    LogPrintf("[snapshot] loading coins from snapshot %s\n", base_blockhash.ToString());
    int64_t flush_now{0};
    int64_t coins_processed{0};

    while (coins_left > 0) {
        try {
            coins_file >> outpoint;
            coins_file >> coin;
        } catch (const std::ios_base::failure&) {
            LogPrintf("[snapshot] bad snapshot format or truncated snapshot after deserializing %d coins\n",
                      coins_count - coins_left);
            return false;
        }
        if (coin.nHeight > base_height ||
            outpoint.n >= std::numeric_limits<decltype(outpoint.n)>::max() // Avoid integer wrap-around in coinstats.cpp:ApplyHash
        ) {
            LogPrintf("[snapshot] bad snapshot data after deserializing %d coins\n",
                      coins_count - coins_left);
            return false;
        }

        coins_cache.EmplaceCoinInternalDANGER(std::move(outpoint), std::move(coin));

        --coins_left;
        ++coins_processed;

        if (coins_processed % 1000000 == 0) {
            LogPrintf("[snapshot] %d coins loaded (%.2f%%, %.2f MB)\n",
                coins_processed,
                static_cast<float>(coins_processed) * 100 / static_cast<float>(coins_count),
                coins_cache.DynamicMemoryUsage() / (1000 * 1000));
        }

        // Batch write and flush (if we need to) every so often.
        //
        // If our average Coin size is roughly 41 bytes, checking every 120,000 coins
        // means <5MB of memory imprecision.
        if (coins_processed % 120000 == 0) {
            if (ShutdownRequested()) {
                return false;
            }

            const auto snapshot_cache_state = WITH_LOCK(::cs_main,
                return snapshot_chainstate.GetCoinsCacheSizeState());

            if (snapshot_cache_state >=
                    CoinsCacheSizeState::CRITICAL) {
                LogPrintf("[snapshot] flushing coins cache (%.2f MB)... ", /* Continued */
                    coins_cache.DynamicMemoryUsage() / (1000 * 1000));
                flush_now = GetTimeMillis();

                // This is a hack - we don't know what the actual best block is, but that
                // doesn't matter for the purposes of flushing the cache here. We'll set this
                // to its correct value (`base_blockhash`) below after the coins are loaded.
                coins_cache.SetBestBlock(GetRandHash(), 5);

                coins_cache.Flush();
                LogPrintf("done (%.2fms)\n", GetTimeMillis() - flush_now);
            }
        }
    }

    // Important that we set this. This and the coins_cache accesses above are
    // sort of a layer violation, but either we reach into the innards of
    // CCoinsViewCache here or we have to invert some of the CChainState to
    // embed them in a snapshot-activation-specific CCoinsViewCache bulk load
    // method.
    coins_cache.SetBestBlock(base_blockhash, 5);

    bool out_of_coins{false};
    try {
        coins_file >> outpoint;
    } catch (const std::ios_base::failure&) {
        // We expect an exception since we should be out of coins.
        out_of_coins = true;
    }
    if (!out_of_coins) {
        LogPrintf("[snapshot] bad snapshot - coins left over after deserializing %d coins\n",
            coins_count);
        return false;
    }

    LogPrintf("[snapshot] loaded %d (%.2f MB) coins from snapshot %s\n",
        coins_count,
        coins_cache.DynamicMemoryUsage() / (1000 * 1000),
        base_blockhash.ToString());

    LogPrintf("[snapshot] flushing snapshot chainstate to disk\n");
    // No need to acquire cs_main since this chainstate isn't being used yet.
    coins_cache.Flush(); // TODO: if #17487 is merged, add erase=false here for better performance.

    assert(coins_cache.GetBestBlock() == base_blockhash);

    CCoinsStats stats{CoinStatsHashType::HASH_SERIALIZED};
    auto breakpoint_fnc = [] { /* TODO insert breakpoint here? */ };

    // As above, okay to immediately release cs_main here since no other context knows
    // about the snapshot_chainstate.
    CCoinsViewDB* snapshot_coinsdb = WITH_LOCK(::cs_main, return &snapshot_chainstate.CoinsDB());

    if (!GetUTXOStats(snapshot_coinsdb, WITH_LOCK(::cs_main, return std::ref(m_blockman)), stats, breakpoint_fnc)) {
        LogPrintf("[snapshot] failed to generate coins stats\n");
        return false;
    }

    if (AssumeutxoHash{stats.hashSerialized} != au_data.hash_serialized) {
        LogPrintf("[snapshot] bad snapshot content hash: expected %s, got %s\n",
            au_data.hash_serialized.ToString(), stats.hashSerialized.ToString());
        return false;
    }

    snapshot_chainstate.m_chain.SetTip(snapshot_start_block);

    // The remainder of this function requires modifying data protected by cs_main.
    LOCK(::cs_main);

    // Fake various pieces of CBlockIndex state:
    CBlockIndex* index = nullptr;
    for (int i = 0; i <= snapshot_chainstate.m_chain.Height(); ++i) {
        index = snapshot_chainstate.m_chain[i];

        // Fake nTx so that LoadBlockIndex() loads assumed-valid CBlockIndex
        // entries (among other things)
        if (!index->nTx) {
            index->nTx = 1;
        }
        // Fake nChainTx so that GuessVerificationProgress reports accurately
        index->nChainTx = index->pprev ? index->pprev->nChainTx + index->nTx : 1;

        // Fake BLOCK_OPT_WITNESS so that CChainState::NeedsRedownload()
        // won't ask to rewind the entire assumed-valid chain on startup.
        if (index->pprev && DeploymentActiveAt(*index, ::Params().GetConsensus(), Consensus::DEPLOYMENT_SEGWIT)) {
            index->nStatus |= BLOCK_OPT_WITNESS;
        }
    }

    assert(index);
    index->nChainTx = au_data.nChainTx;
    snapshot_chainstate.setBlockIndexCandidates.insert(snapshot_start_block);

    LogPrintf("[snapshot] validated snapshot (%.2f MB)\n",
        coins_cache.DynamicMemoryUsage() / (1000 * 1000));
    return true;
}

CChainState& ChainstateManager::ActiveChainstate() const
{
    LOCK(::cs_main);
    assert(m_active_chainstate);
    return *m_active_chainstate;
}

bool ChainstateManager::IsSnapshotActive() const
{
    LOCK(::cs_main);
    return m_snapshot_chainstate && m_active_chainstate == m_snapshot_chainstate.get();
}

CChainState& ChainstateManager::ValidatedChainstate() const
{
    LOCK(::cs_main);
    if (m_snapshot_chainstate && IsSnapshotValidated()) {
        return *m_snapshot_chainstate.get();
    }
    assert(m_ibd_chainstate);
    return *m_ibd_chainstate.get();
}

bool ChainstateManager::IsBackgroundIBD(CChainState* chainstate) const
{
    LOCK(::cs_main);
    return (m_snapshot_chainstate && chainstate == m_ibd_chainstate.get());
}

void ChainstateManager::Unload()
{
    for (CChainState* chainstate : this->GetAll()) {
        chainstate->m_chain.SetTip(nullptr);
        chainstate->UnloadBlockIndex();
    }

    m_blockman.Unload();
}

void ChainstateManager::Reset()
{
    LOCK(::cs_main);
    m_ibd_chainstate.reset();
    m_snapshot_chainstate.reset();
    m_active_chainstate = nullptr;
    m_snapshot_validated = false;
}

void ChainstateManager::MaybeRebalanceCaches()
{
    if (m_ibd_chainstate && !m_snapshot_chainstate) {
        LogPrintf("[snapshot] allocating all cache to the IBD chainstate\n");
        // Allocate everything to the IBD chainstate.
        m_ibd_chainstate->ResizeCoinsCaches(m_total_coinstip_cache, m_total_coinsdb_cache);
    }
    else if (m_snapshot_chainstate && !m_ibd_chainstate) {
        LogPrintf("[snapshot] allocating all cache to the snapshot chainstate\n");
        // Allocate everything to the snapshot chainstate.
        m_snapshot_chainstate->ResizeCoinsCaches(m_total_coinstip_cache, m_total_coinsdb_cache);
    }
    else if (m_ibd_chainstate && m_snapshot_chainstate) {
        // If both chainstates exist, determine who needs more cache based on IBD status.
        //
        // Note: shrink caches first so that we don't inadvertently overwhelm available memory.
        if (m_snapshot_chainstate->IsInitialBlockDownload()) {
            m_ibd_chainstate->ResizeCoinsCaches(
                m_total_coinstip_cache * 0.05, m_total_coinsdb_cache * 0.05);
            m_snapshot_chainstate->ResizeCoinsCaches(
                m_total_coinstip_cache * 0.95, m_total_coinsdb_cache * 0.95);
        } else {
            m_snapshot_chainstate->ResizeCoinsCaches(
                m_total_coinstip_cache * 0.05, m_total_coinsdb_cache * 0.05);
            m_ibd_chainstate->ResizeCoinsCaches(
                m_total_coinstip_cache * 0.95, m_total_coinsdb_cache * 0.95);
        }
    }
}

namespace particl {

class HeightEntry {
public:
    HeightEntry(int height, NodeId id, int64_t time) : m_height(height), m_id(id), m_time(time)  {};
    int m_height;
    NodeId m_id;
    int64_t m_time;
};
static std::atomic_int nPeerBlocks(std::numeric_limits<int>::max());
static std::atomic_int nPeers(0);
static std::list<HeightEntry> peer_blocks;
const size_t max_peer_blocks = 9;

void UpdateNumPeers(int num_peers)
{
    nPeers = num_peers;
}

int GetNumPeers()
{
    return nPeers;
}

CAmount GetUTXOSum(CChainState &chainstate)
{
    // GetUTXOStats is fragile
    LOCK(cs_main);
    chainstate.ForceFlushStateToDisk();
    CCoinsView *coins_view = &chainstate.CoinsDB();
    CAmount total = 0;
    std::unique_ptr<CCoinsViewCursor> pcursor(coins_view->Cursor());
    while (pcursor->Valid()) {
        COutPoint key;
        Coin coin;
        if (pcursor->GetKey(key) && pcursor->GetValue(coin)) {
            if (coin.nType == OUTPUT_STANDARD) {
                total += coin.out.nValue;
            }
        } else {
            break;
        }
        pcursor->Next();
    }
    return total;
}

void UpdateNumBlocksOfPeers(ChainstateManager &chainman, NodeId id, int height) EXCLUSIVE_LOCKS_REQUIRED(cs_main)
{
    // Select median value. Only one sample per peer. Remove oldest sample.
    int new_value = 0;

    bool inserted = false;
    size_t num_elements = 0;
    std::list<HeightEntry>::iterator oldest = peer_blocks.end();
    for (auto it = peer_blocks.begin(); it != peer_blocks.end(); ) {
        if (id == it->m_id) {
            if (height == it->m_height) {
                inserted = true;
            } else {
                it = peer_blocks.erase(it);
                continue;
            }
        }
        if (!inserted && it->m_height > height) {
            peer_blocks.emplace(it, height, id, GetTime());
            inserted = true;
        }
        if (oldest == peer_blocks.end() || oldest->m_time > it->m_time) {
            oldest = it;
        }
        it++;
        num_elements++;
    }

    if (!inserted) {
        peer_blocks.emplace_back(height, id, GetTime());
        num_elements++;
    }
    if (num_elements > max_peer_blocks && oldest != peer_blocks.end()) {
        peer_blocks.erase(oldest);
        num_elements--;
    }

    size_t stop = num_elements / 2;
    num_elements = 0;
    for (auto it = peer_blocks.begin(); it != peer_blocks.end(); ++it) {
        if (num_elements >= stop) {
            new_value = it->m_height;
            break;
        }
        num_elements++;
    }

    static const CBlockIndex *pcheckpoint = chainman.m_blockman.GetLastCheckpoint(Params().Checkpoints());
    if (pcheckpoint) {
        if (new_value < pcheckpoint->nHeight) {
            new_value = std::numeric_limits<int>::max();
        }
    }
    nPeerBlocks = new_value;
}

int GetNumBlocksOfPeers()
{
    return nPeerBlocks;
}

void SetNumBlocksOfPeers(int num_blocks)
{
    assert(Params().IsMockableChain());
    nPeerBlocks = num_blocks;
}

int StakeConflict::Add(NodeId id)
{
    nLastUpdated = GetAdjustedTime();
    std::pair<std::map<NodeId, int>::iterator,bool> ret;
    ret = peerCount.insert(std::pair<NodeId, int>(id, 1));
    if (ret.second == false) { // existing element
        ret.first->second++;
    }
    return 0;
};

bool CoinStakeCache::GetCoinStake(CChainState &chainstate, const uint256 &blockHash, CTransactionRef &tx)
{
    for (const auto &i : lData) {
        if (blockHash != i.first) {
            continue;
        }
        tx = i.second;
        return true;
    }

    BlockMap::iterator mi = chainstate.BlockIndex().find(blockHash);
    if (mi == chainstate.BlockIndex().end()) {
        return false;
    }

    CBlockIndex *pindex = mi->second;
    if (ReadTransactionFromDiskBlock(pindex, 0, tx)) {
        return InsertCoinStake(blockHash, tx);
    }

    return false;
}

bool CoinStakeCache::InsertCoinStake(const uint256 &blockHash, const CTransactionRef &tx)
{
    lData.emplace_front(blockHash, tx);

    while (lData.size() > nMaxSize) {
        lData.pop_back();
    }

    return true;
}

static void EraseDelayedBlock(std::list<DelayedBlock>::iterator p, BlockValidationState &state) EXCLUSIVE_LOCKS_REQUIRED(cs_main)
{
    assert(state.m_chainman);
    if (p->m_node_id > -1) {
        if (state.m_peerman) {
            state.m_peerman->Misbehaving(p->m_node_id, 25, "Delayed block");
        }
    }

    assert(state.m_chainman);
    auto it = state.m_chainman->BlockIndex().find(p->m_pblock->GetHash());
    if (it != state.m_chainman->BlockIndex().end()) {
        it->second->nFlags &= ~BLOCK_DELAYED;
        setDirtyBlockIndex.insert(it->second);
    }
}

bool DelayBlock(const std::shared_ptr<const CBlock> &pblock, BlockValidationState &state) EXCLUSIVE_LOCKS_REQUIRED(cs_main)
{
    if (state.nodeId < 0) {
        // Try lookup the blocksource if not known.
        assert(state.m_peerman);
        state.nodeId = state.m_peerman->GetBlockSource(pblock->GetHash());
    }
    LogPrintf("Warning: %s - Previous stake modifier is null for block %s from peer %d.\n", __func__, pblock->GetHash().ToString(), state.nodeId);
    while (list_delayed_blocks.size() >= MAX_DELAYED_BLOCKS) {
        LogPrint(BCLog::NET, "Removing Delayed block %s, too many delayed.\n", pblock->GetHash().ToString());
        EraseDelayedBlock(list_delayed_blocks.begin(), state);
        list_delayed_blocks.erase(list_delayed_blocks.begin());
    }
    assert(list_delayed_blocks.size() < MAX_DELAYED_BLOCKS);
    state.nFlags |= BLOCK_DELAYED; // Mark to prevent further processing
    list_delayed_blocks.emplace_back(pblock, state.nodeId);
    return true;
}

void CheckDelayedBlocks(BlockValidationState &state, const CChainParams& chainparams, const uint256 &block_hash) LOCKS_EXCLUDED(cs_main)
{
    if (!fParticlMode) {
        return;
    }
    assert(state.m_chainman);
    if (!state.m_peerman) {
        state.m_peerman = state.m_chainman->m_peerman;
    }
    //assert(state.m_peerman);
    if (list_delayed_blocks.empty()) {
        return;
    }

    int64_t now = GetTime();
    std::vector<std::shared_ptr<const CBlock> > process_blocks;
    {
        LOCK(cs_main);
        std::list<DelayedBlock>::iterator p = list_delayed_blocks.begin();
        while (p != list_delayed_blocks.end()) {
            if (p->m_pblock->hashPrevBlock == block_hash) {
                process_blocks.push_back(p->m_pblock);
                p = list_delayed_blocks.erase(p);
                continue;
            }
            if (p->m_time + MAX_DELAY_BLOCK_SECONDS < now) {
                LogPrint(BCLog::NET, "Removing delayed block %s, timed out.\n", p->m_pblock->GetHash().ToString());
                EraseDelayedBlock(p, state);
                p = list_delayed_blocks.erase(p);
                continue;
            }
            ++p;
        }
    }

    for (auto &p : process_blocks) {
        LogPrint(BCLog::NET, "Processing delayed block %s prev %s.\n", p->GetHash().ToString(), block_hash.ToString());
        state.m_chainman->ProcessNewBlock(chainparams, p, false, nullptr); // Should update DoS if necessary, finding block through mapBlockSource
    }
}

bool RemoveUnreceivedHeader(ChainstateManager &chainman, const uint256 &hash) EXCLUSIVE_LOCKS_REQUIRED(cs_main)
{
    BlockMap::iterator mi = chainman.BlockIndex().find(hash);
    if (mi != chainman.BlockIndex().end() && (mi->second->nFlags & BLOCK_ACCEPTED)) {
        return false;
    }
    if (mi == chainman.BlockIndex().end()) {
        return true; // Was already removed, peer misbehaving
    }

    // Remove entire chain
    std::vector<BlockMap::iterator> remove_headers;
    std::vector<BlockMap::iterator> last_round[2];

    size_t n = 0;
    last_round[n].push_back(mi);
    remove_headers.push_back(mi);
    while (last_round[n].size()) {
        last_round[!n].clear();

        for (BlockMap::iterator& check_header : last_round[n]) {
            BlockMap::iterator it = chainman.BlockIndex().begin();
            while (it != chainman.BlockIndex().end()) {
                if (it->second->pprev == check_header->second) {
                    if ((it->second->nFlags & BLOCK_ACCEPTED)) {
                        LogPrintf("Can't remove header %s, descendant block %s accepted.\n", hash.ToString(), it->second->GetBlockHash().ToString());
                        return true; // Can't remove any blocks, peer misbehaving for not sending
                    }
                    last_round[!n].push_back(it);
                    remove_headers.push_back(it);
                }
                it++;
            }
        }
        n = !n;
    }

    LogPrintf("Removing %d loose headers from %s.\n", remove_headers.size(), hash.ToString());

    for (auto &entry : remove_headers) {
        LogPrint(BCLog::NET, "Removing loose header %s.\n", entry->second->GetBlockHash().ToString());
        setDirtyBlockIndex.erase(entry->second);

        if (pindexBestHeader == entry->second) {
            pindexBestHeader = chainman.ActiveChain().Tip();
        }
        if (pindexBestInvalid == entry->second) {
            pindexBestInvalid = nullptr;
        }
        RemoveNonReceivedHeaderFromNodes(entry);
        delete entry->second;
        chainman.BlockIndex().erase(entry);
    }

    return true;
}

size_t CountDelayedBlocks() EXCLUSIVE_LOCKS_REQUIRED(cs_main)
{
    return list_delayed_blocks.size();
}

bool ProcessDuplicateStakeHeader(CBlockIndex *pindex, NodeId nodeId) EXCLUSIVE_LOCKS_REQUIRED(cs_main)
{
    if (!pindex) {
        return false;
    }

    uint256 hash = pindex->GetBlockHash();

    bool fMakeValid = false;
    if (nodeId == -1) {
        LogPrintf("%s: Duplicate stake block %s was received in a group, marking valid.\n",
            __func__, hash.ToString());

        fMakeValid = true;
    }

    if (nodeId > -1) {
        std::pair<std::map<uint256, StakeConflict>::iterator,bool> ret;
        ret = mapStakeConflict.insert(std::pair<uint256, StakeConflict>(hash, StakeConflict()));
        StakeConflict &sc = ret.first->second;
        sc.Add(nodeId);

        if ((int)sc.peerCount.size() > std::min(GetNumPeers() / 2, 4)) {
            LogPrintf("%s: More than half the connected peers are building on block %s," /* Continued */
                "  marked as duplicate stake, assuming this node has the duplicate.\n", __func__, hash.ToString());

            fMakeValid = true;
        }
    }

    if (fMakeValid) {
        pindex->nFlags &= (~BLOCK_FAILED_DUPLICATE_STAKE);
        pindex->nStatus &= (~BLOCK_FAILED_VALID);
        setDirtyBlockIndex.insert(pindex);

        //if (pindex->nStatus & BLOCK_FAILED_CHILD)
        //{
            CBlockIndex *pindexPrev = pindex->pprev;
            while (pindexPrev) {
                if (pindexPrev->nStatus & BLOCK_VALID_MASK) {
                    break;
                }

                if (pindexPrev->nFlags & BLOCK_FAILED_DUPLICATE_STAKE) {
                    pindexPrev->nFlags &= (~BLOCK_FAILED_DUPLICATE_STAKE);
                    pindexPrev->nStatus &= (~BLOCK_FAILED_VALID);
                    setDirtyBlockIndex.insert(pindexPrev);

                    if (!pindexPrev->prevoutStake.IsNull()) {
                        uint256 prevhash = pindexPrev->GetBlockHash();
                        particl::AddToMapStakeSeen(pindexPrev->prevoutStake, prevhash);
                    }

                    pindexPrev->nStatus &= (~BLOCK_FAILED_CHILD);
                }

                pindexPrev = pindexPrev->pprev;
            }

            pindex->nStatus &= (~BLOCK_FAILED_CHILD);
        //};

        if (!pindex->prevoutStake.IsNull()) {
            particl::AddToMapStakeSeen(pindex->prevoutStake, hash);
        }
        return true;
    }

    return false;
}


bool AddToMapStakeSeen(const COutPoint &kernel, const uint256 &blockHash)
{
    // Overwrites existing values

    std::pair<std::map<COutPoint, uint256>::iterator,bool> ret;
    ret = mapStakeSeen.insert(std::pair<COutPoint, uint256>(kernel, blockHash));
    if (ret.second == false) { // existing element
        ret.first->second = blockHash;
    } else {
        listStakeSeen.push_back(kernel);
    }

    return true;
};

bool CheckStakeUnused(const COutPoint &kernel)
{
    std::map<COutPoint, uint256>::const_iterator mi = mapStakeSeen.find(kernel);
    return (mi == mapStakeSeen.end());
}

bool CheckStakeUnique(const CBlock &block, bool fUpdate)
{
    LOCK(cs_main);

    uint256 blockHash = block.GetHash();
    const COutPoint &kernel = block.vtx[0]->vin[0].prevout;

    std::map<COutPoint, uint256>::const_iterator mi = mapStakeSeen.find(kernel);
    if (mi != mapStakeSeen.end()) {
        if (mi->second == blockHash) {
            return true;
        }
        return error("%s: Stake kernel for %s first seen on %s.", __func__, blockHash.ToString(), mi->second.ToString());
    }

    if (!fUpdate) {
        return true;
    }

    while (listStakeSeen.size() > particl::MAX_STAKE_SEEN_SIZE) {
        const COutPoint &oldest = listStakeSeen.front();
        if (1 != mapStakeSeen.erase(oldest)) {
            LogPrintf("%s: Warning: mapStakeSeen did not erase %s %n\n", __func__, oldest.hash.ToString(), oldest.n);
        }
        listStakeSeen.pop_front();
    }

    return AddToMapStakeSeen(kernel, blockHash);
};

bool ShouldAutoReindex(ChainstateManager &chainman)
{
    auto& pblocktree{chainman.m_blockman.m_block_tree_db};
    // Force reindex to update version
    bool nV1 = false;
    if (!pblocktree->ReadFlag("v1", nV1) || !nV1) {
        LogPrintf("%s: v1 marker not detected, attempting reindex.\n", __func__);
        return true;
    }
    return false;
};

bool RebuildRollingIndices(ChainstateManager &chainman, CTxMemPool* mempool)
{
    auto &pblocktree{chainman.m_blockman.m_block_tree_db};
    bool nV2 = false;
    if (gArgs.GetBoolArg("-rebuildrollingindices", false)) {
        LogPrintf("%s: Manual override, attempting to rewind chain.\n", __func__);
    } else
    if (pblocktree->ReadFlag("v2", nV2) && nV2) {
        return true;
    } else {
        LogPrintf("%s: v2 marker not detected, attempting to rewind chain.\n", __func__);
    }
    uiInterface.InitMessage(_("Rebuilding rolling indices...").translated);

    if (!mempool) {
        LogPrintf("%s: Requires mempool.\n", __func__);
        return false;
    }

    int64_t now = GetAdjustedTime();
    int rewound_tip_height, max_height_to_keep = 0;

    {
        LOCK(cs_main);
        CBlockIndex *pindex_tip = chainman.ActiveChain().Tip();
        CBlockIndex *pindex = pindex_tip;
        while (pindex && pindex->nTime >= now - smsg::KEEP_FUNDING_TX_DATA) {
            max_height_to_keep = pindex->nHeight;
            pindex = chainman.ActiveChain()[pindex->nHeight-1];
        }

        LogPrintf("%s: Rewinding to block %d.\n", __func__, max_height_to_keep);
        int num_disconnected = 0;

        std::string str_error;
        if (!RewindToHeight(chainman, *mempool, max_height_to_keep, num_disconnected, str_error)) {
            LogPrintf("%s: RewindToHeight failed %s.\n", __func__, str_error);
            return false;
        }
        rewound_tip_height = chainman.ActiveChain().Tip()->nHeight;
    }

    BlockValidationState state;
    state.m_chainman = &chainman;
    if (!chainman.ActiveChainstate().ActivateBestChain(state)) {
        LogPrintf("%s: ActivateBestChain failed %s.\n", __func__, state.ToString());
        return false;
    }

    {
        LOCK(cs_main);
        LogPrintf("%s: Reprocessed chain from block %d to %d.\n", __func__, rewound_tip_height, chainman.ActiveChain().Tip()->nHeight);

        if (!chainman.m_blockman.m_block_tree_db->WriteFlag("v2", true)) {
            LogPrintf("%s: WriteFlag failed.\n", __func__);
            return false;
        }
    }
    return true;
}

int64_t GetSmsgFeeRate(ChainstateManager &chainman, const CBlockIndex *pindex, bool reduce_height) EXCLUSIVE_LOCKS_REQUIRED(cs_main)
{
    const Consensus::Params &consensusParams = Params().GetConsensus();

    if ((pindex && pindex->nTime < consensusParams.smsg_fee_time)
        || (!pindex && GetTime() < consensusParams.smsg_fee_time)) {
        return consensusParams.smsg_fee_msg_per_day_per_k;
    }

    int chain_height = pindex ? pindex->nHeight : chainman.ActiveChain().Height();
    if (reduce_height) { // Grace period, push back to previous period
        chain_height -= 10;
    }
    int fee_height = (chain_height / consensusParams.smsg_fee_period) * consensusParams.smsg_fee_period;

    CBlockIndex *fee_block = chainman.ActiveChain()[fee_height];
    if (!fee_block || fee_block->nTime < consensusParams.smsg_fee_time) {
        return consensusParams.smsg_fee_msg_per_day_per_k;
    }

    int64_t smsg_fee_rate = consensusParams.smsg_fee_msg_per_day_per_k;
    CTransactionRef coinstake = nullptr;
    if (!smsgFeeCoinstakeCache.GetCoinStake(chainman.ActiveChainstate(), fee_block->GetBlockHash(), coinstake)
        || !coinstake->GetSmsgFeeRate(smsg_fee_rate)) {
        return consensusParams.smsg_fee_msg_per_day_per_k;
    }

    return smsg_fee_rate;
};

uint32_t GetSmsgDifficulty(ChainstateManager &chainman, uint64_t time, bool verify) EXCLUSIVE_LOCKS_REQUIRED(cs_main)
{
    const Consensus::Params &consensusParams = Params().GetConsensus();

    CBlockIndex *pindex = chainman.ActiveChain().Tip();
    for (size_t k = 0; k < 180; ++k) {
        if (!pindex) {
            break;
        }
        if (time >= pindex->nTime) {
            uint32_t smsg_difficulty = 0;
            CTransactionRef coinstake = nullptr;
            if (smsgDifficultyCoinstakeCache.GetCoinStake(chainman.ActiveChainstate(), pindex->GetBlockHash(), coinstake)
                && coinstake->GetSmsgDifficulty(smsg_difficulty)) {

                if (verify && smsg_difficulty != consensusParams.smsg_min_difficulty) {
                    return smsg_difficulty + consensusParams.smsg_difficulty_max_delta;
                }
                return smsg_difficulty - consensusParams.smsg_difficulty_max_delta;
            }
        }
        pindex = pindex->pprev;
    }

    return consensusParams.smsg_min_difficulty - consensusParams.smsg_difficulty_max_delta;
};

} // namespace particl<|MERGE_RESOLUTION|>--- conflicted
+++ resolved
@@ -901,70 +901,8 @@
             nConflictingFees += it->GetModifiedFee();
             nConflictingSize += it->GetTxSize();
         }
-<<<<<<< HEAD
-
-        std::set<uint256> setConflictsParents;
-        for (const auto& mi : setIterConflicting) {
-            for (const CTxIn &txin : mi->GetTx().vin)
-            {
-                if (txin.IsAnonInput()) {
-                    continue;
-                }
-                setConflictsParents.insert(txin.prevout.hash);
-            }
-        }
-
-        for (unsigned int j = 0; j < tx.vin.size(); j++)
-        {
-            if (tx.vin[j].IsAnonInput()) {
-                continue;
-            }
-            // We don't want to accept replacements that require low
-            // feerate junk to be mined first. Ideally we'd keep track of
-            // the ancestor feerates and make the decision based on that,
-            // but for now requiring all new inputs to be confirmed works.
-            //
-            // Note that if you relax this to make RBF a little more useful,
-            // this may break the CalculateMempoolAncestors RBF relaxation,
-            // above. See the comment above the first CalculateMempoolAncestors
-            // call for more info.
-            if (!setConflictsParents.count(tx.vin[j].prevout.hash))
-            {
-                // Rather than check the UTXO set - potentially expensive -
-                // it's cheaper to just check if the new input refers to a
-                // tx that's in the mempool.
-                if (m_pool.exists(tx.vin[j].prevout.hash)) {
-                    return state.Invalid(TxValidationResult::TX_MEMPOOL_POLICY, "replacement-adds-unconfirmed",
-                            strprintf("replacement %s adds unconfirmed input, idx %d",
-                                hash.ToString(), j));
-                }
-            }
-        }
-
-        // The replacement must pay greater fees than the transactions it
-        // replaces - if we did the bandwidth used by those conflicting
-        // transactions would not be paid for.
-        if (nModifiedFees < nConflictingFees)
-        {
-            return state.Invalid(TxValidationResult::TX_MEMPOOL_POLICY, "insufficient fee",
-                    strprintf("rejecting replacement %s, less fees than conflicting txs; %s < %s",
-                        hash.ToString(), FormatMoney(nModifiedFees), FormatMoney(nConflictingFees)));
-        }
-
-        // Finally in addition to paying more fees than the conflicts the
-        // new transaction must pay for its own bandwidth.
-        CAmount nDeltaFees = nModifiedFees - nConflictingFees;
-        if (nDeltaFees < ::incrementalRelayFee.GetFee(nSize))
-        {
-            return state.Invalid(TxValidationResult::TX_MEMPOOL_POLICY, "insufficient fee",
-                    strprintf("rejecting replacement %s, not enough additional fees to relay; %s < %s",
-                        hash.ToString(),
-                        FormatMoney(nDeltaFees),
-                        FormatMoney(::incrementalRelayFee.GetFee(nSize))));
-=======
         if (const auto err_string{PaysForRBF(nConflictingFees, nModifiedFees, nSize, hash)}) {
             return state.Invalid(TxValidationResult::TX_MEMPOOL_POLICY, "insufficient fee", *err_string);
->>>>>>> 7ecb309c
         }
     }
     return true;
