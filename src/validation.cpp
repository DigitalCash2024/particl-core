// Copyright (c) 2009-2010 Satoshi Nakamoto
// Copyright (c) 2009-2022 The Bitcoin Core developers
// Distributed under the MIT software license, see the accompanying
// file COPYING or http://www.opensource.org/licenses/mit-license.php.

#include <validation.h>

#include <arith_uint256.h>
#include <chain.h>
#include <checkqueue.h>
#include <clientversion.h>
#include <consensus/amount.h>
#include <consensus/consensus.h>
#include <consensus/merkle.h>
#include <consensus/tx_check.h>
#include <consensus/tx_verify.h>
#include <consensus/validation.h>
#include <cuckoocache.h>
#include <flatfile.h>
#include <hash.h>
#include <kernel/chain.h>
#include <kernel/chainparams.h>
#include <kernel/coinstats.h>
#include <kernel/disconnected_transactions.h>
#include <kernel/mempool_entry.h>
#include <kernel/messagestartchars.h>
#include <kernel/notifications_interface.h>
#include <logging.h>
#include <logging/timer.h>
#include <node/blockstorage.h>
#include <node/utxo_snapshot.h>
#include <policy/policy.h>
#include <policy/rbf.h>
#include <policy/settings.h>
#include <pow.h>
#include <primitives/block.h>
#include <primitives/transaction.h>
#include <random.h>
#include <reverse_iterator.h>
#include <script/script.h>
#include <script/interpreter.h>
#include <script/sigcache.h>
#include <signet.h>
#include <tinyformat.h>
#include <txdb.h>
#include <txmempool.h>
#include <uint256.h>
#include <undo.h>
#include <util/check.h> // For NDEBUG compile time check
#include <util/fs.h>
#include <util/fs_helpers.h>
#include <util/hasher.h>
#include <util/moneystr.h>
#include <util/rbf.h>
#include <util/signalinterrupt.h>
#include <util/strencodings.h>
#include <util/time.h>
#include <util/trace.h>
#include <util/translation.h>
#include <validationinterface.h>
#include <warnings.h>
#include <script/solver.h>
#include <key_io.h>
#include <net.h>
#include <smsg/manager.h>
#include <pos/kernel.h>
#include <pos/miner.h>
#include <anon.h>
#include <rctindex.h>
#include <insight/insight.h>
#include <insight/balanceindex.h>
#include <net_processing.h>

#include <algorithm>
#include <cassert>
#include <chrono>
#include <deque>
#include <numeric>
#include <optional>
#include <string>
#include <tuple>
#include <utility>

using kernel::CCoinsStats;
using kernel::CoinStatsHashType;
using kernel::ComputeUTXOStats;
using kernel::Notifications;

using fsbridge::FopenFn;
using node::BlockManager;
using node::BlockMap;
using node::CBlockIndexHeightOnlyComparator;
using node::CBlockIndexWorkComparator;
using node::fReindex;
using node::SnapshotMetadata;

/** Time to wait between writing blocks/block index to disk. */
static constexpr std::chrono::hours DATABASE_WRITE_INTERVAL{1};
/** Time to wait between flushing chainstate to disk. */
static constexpr std::chrono::hours DATABASE_FLUSH_INTERVAL{24};
/** Maximum age of our tip for us to be considered current for fee estimation */
static constexpr std::chrono::hours MAX_FEE_ESTIMATION_TIP_AGE{3};
const std::vector<std::string> CHECKLEVEL_DOC {
    "level 0 reads the blocks from disk",
    "level 1 verifies block validity",
    "level 2 verifies undo data",
    "level 3 checks disconnection of tip blocks",
    "level 4 tries to reconnect the blocks",
    "each level includes the checks of the previous levels",
};
/** The number of blocks to keep below the deepest prune lock.
 *  There is nothing special about this number. It is higher than what we
 *  expect to see in regular mainnet reorgs, but not so high that it would
 *  noticeably interfere with the pruning mechanism.
 * */
static constexpr int PRUNE_LOCK_BUFFER{10};

GlobalMutex g_best_block_mutex;
std::condition_variable g_best_block_cv;
uint256 g_best_block;

unsigned int MIN_BLOCKS_TO_KEEP = 288;
unsigned int NODE_NETWORK_LIMITED_MIN_BLOCKS = 288;

const CBlockIndex* Chainstate::FindForkInGlobalIndex(const CBlockLocator& locator) const
{
    AssertLockHeld(cs_main);

    // Find the latest block common to locator and chain - we expect that
    // locator.vHave is sorted descending by height.
    for (const uint256& hash : locator.vHave) {
        const CBlockIndex* pindex{m_blockman.LookupBlockIndex(hash)};
        if (pindex) {
            if (m_chain.Contains(pindex)) {
                return pindex;
            }
            if (pindex->GetAncestor(m_chain.Height()) == m_chain.Tip()) {
                return m_chain.Tip();
            }
        }
    }
    return m_chain.Genesis();
}

namespace particl {
bool DelayBlock(BlockManager &blockman, const std::shared_ptr<const CBlock> &pblock, BlockValidationState &state) EXCLUSIVE_LOCKS_REQUIRED(cs_main);
void CheckDelayedBlocks(BlockManager &blockman, BlockValidationState &state, const uint256 &block_hash) LOCKS_EXCLUDED(cs_main);

std::map<uint256, StakeConflict> mapStakeConflict;
std::map<COutPoint, uint256> mapStakeSeen;
std::list<COutPoint> listStakeSeen;

CoinStakeCache coinStakeCache GUARDED_BY(cs_main);
CoinStakeCache smsgFeeCoinstakeCache;
CoinStakeCache smsgDifficultyCoinstakeCache(180);

size_t MAX_DELAYED_BLOCKS = 64;
int64_t MAX_DELAY_BLOCK_SECONDS = 180;

class DelayedBlock
{
public:
    DelayedBlock(const std::shared_ptr<const CBlock>& pblock, int node_id) : m_pblock(pblock), m_node_id(node_id) {
        m_time = GetTime();
    }
    int64_t m_time;
    std::shared_ptr<const CBlock> m_pblock;
    int m_node_id;
};
std::list<DelayedBlock> list_delayed_blocks;
bool fVerifyingDB = false;
static bool attempted_rct_index_repair = false;
std::atomic_bool fSkipRangeproof(false);
std::atomic_bool fBusyImporting(false);        // covers ActivateBestChain too
} // namespace particl


bool CheckInputScripts(const CTransaction& tx, TxValidationState& state,
                       const CCoinsViewCache& inputs, unsigned int flags, bool cacheSigStore,
                       bool cacheFullScriptStore, PrecomputedTransactionData& txdata,
                       std::vector<CScriptCheck> *pvChecks = nullptr, bool fAnonChecks = true)
                       EXCLUSIVE_LOCKS_REQUIRED(cs_main);

bool CheckFinalTxAtTip(const CBlockIndex& active_chain_tip, const CTransaction& tx)
{
    AssertLockHeld(cs_main);

    // CheckFinalTxAtTip() uses active_chain_tip.Height()+1 to evaluate
    // nLockTime because when IsFinalTx() is called within
    // AcceptBlock(), the height of the block *being*
    // evaluated is what is used. Thus if we want to know if a
    // transaction can be part of the *next* block, we need to call
    // IsFinalTx() with one more than active_chain_tip.Height().
    const int nBlockHeight = active_chain_tip.nHeight + 1;

    // BIP113 requires that time-locked transactions have nLockTime set to
    // less than the median time of the previous block they're contained in.
    // When the next block is created its previous block will be the current
    // chain tip, so we use that to calculate the median time passed to
    // IsFinalTx().
    const int64_t nBlockTime{active_chain_tip.GetMedianTimePast()};

    return IsFinalTx(tx, nBlockHeight, nBlockTime);
}

namespace {
/**
 * A helper which calculates heights of inputs of a given transaction.
 *
 * @param[in] tip    The current chain tip. If an input belongs to a mempool
 *                   transaction, we assume it will be confirmed in the next block.
 * @param[in] coins  Any CCoinsView that provides access to the relevant coins.
 * @param[in] tx     The transaction being evaluated.
 *
 * @returns A vector of input heights or nullopt, in case of an error.
 */
std::optional<std::vector<int>> CalculatePrevHeights(
    const CBlockIndex& tip,
    const CCoinsView& coins,
    const CTransaction& tx)
{
    std::vector<int> prev_heights;
    prev_heights.resize(tx.vin.size());
    for (size_t i = 0; i < tx.vin.size(); ++i) {
        const CTxIn& txin = tx.vin[i];

        if (txin.IsAnonInput()) {
            prev_heights[i] = tip.nHeight + 1;
            continue;
        }
        Coin coin;
        if (!coins.GetCoin(txin.prevout, coin)) {
            LogPrintf("ERROR: %s: Missing input %d in transaction \'%s\'\n", __func__, i, tx.GetHash().GetHex());
            return std::nullopt;
        }
        if (coin.nHeight == MEMPOOL_HEIGHT) {
            // Assume all mempool transaction confirm in the next block.
            prev_heights[i] = tip.nHeight + 1;
        } else {
            prev_heights[i] = coin.nHeight;
        }
    }
    return prev_heights;
}
} // namespace

std::optional<LockPoints> CalculateLockPointsAtTip(
    CBlockIndex* tip,
    const CCoinsView& coins_view,
    const CTransaction& tx)
{
    assert(tip);

    auto prev_heights{CalculatePrevHeights(*tip, coins_view, tx)};
    if (!prev_heights.has_value()) return std::nullopt;

    CBlockIndex next_tip;
    next_tip.pprev = tip;
    // When SequenceLocks() is called within ConnectBlock(), the height
    // of the block *being* evaluated is what is used.
    // Thus if we want to know if a transaction can be part of the
    // *next* block, we need to use one more than active_chainstate.m_chain.Height()
    next_tip.nHeight = tip->nHeight + 1;
    const auto [min_height, min_time] = CalculateSequenceLocks(tx, STANDARD_LOCKTIME_VERIFY_FLAGS, prev_heights.value(), next_tip);

    // Also store the hash of the block with the highest height of
    // all the blocks which have sequence locked prevouts.
    // This hash needs to still be on the chain
    // for these LockPoint calculations to be valid
    // Note: It is impossible to correctly calculate a maxInputBlock
    // if any of the sequence locked inputs depend on unconfirmed txs,
    // except in the special case where the relative lock time/height
    // is 0, which is equivalent to no sequence lock. Since we assume
    // input height of tip+1 for mempool txs and test the resulting
    // min_height and min_time from CalculateSequenceLocks against tip+1.
    int max_input_height{0};
    for (const int height : prev_heights.value()) {
        // Can ignore mempool inputs since we'll fail if they had non-zero locks
        if (height != next_tip.nHeight) {
            max_input_height = std::max(max_input_height, height);
        }
    }

    // tip->GetAncestor(max_input_height) should never return a nullptr
    // because max_input_height is always less than the tip height.
    // It would, however, be a bad bug to continue execution, since a
    // LockPoints object with the maxInputBlock member set to nullptr
    // signifies no relative lock time.
    return LockPoints{min_height, min_time, Assert(tip->GetAncestor(max_input_height))};
}

bool CheckSequenceLocksAtTip(CBlockIndex* tip,
                             const LockPoints& lock_points)
{
    assert(tip != nullptr);

    CBlockIndex index;
    index.pprev = tip;
    // CheckSequenceLocksAtTip() uses active_chainstate.m_chain.Height()+1 to evaluate
    // height based locks because when SequenceLocks() is called within
    // ConnectBlock(), the height of the block *being*
    // evaluated is what is used.
    // Thus if we want to know if a transaction can be part of the
    // *next* block, we need to use one more than active_chainstate.m_chain.Height()
    index.nHeight = tip->nHeight + 1;

    return EvaluateSequenceLocks(index, {lock_points.height, lock_points.time});
}

// Returns the script flags which should be checked for a given block
static unsigned int GetBlockScriptFlags(const CBlockIndex& block_index, const ChainstateManager& chainman);

static void LimitMempoolSize(CTxMemPool& pool, CCoinsViewCache& coins_cache)
    EXCLUSIVE_LOCKS_REQUIRED(::cs_main, pool.cs)
{
    AssertLockHeld(::cs_main);
    AssertLockHeld(pool.cs);
    int expired = pool.Expire(GetTime<std::chrono::seconds>() - pool.m_expiry);
    if (expired != 0) {
        LogPrint(BCLog::MEMPOOL, "Expired %i transactions from the memory pool\n", expired);
    }

    std::vector<COutPoint> vNoSpendsRemaining;
    pool.TrimToSize(pool.m_max_size_bytes, &vNoSpendsRemaining);
    for (const COutPoint& removed : vNoSpendsRemaining)
        coins_cache.Uncache(removed);
}

static bool IsCurrentForFeeEstimation(Chainstate& active_chainstate) EXCLUSIVE_LOCKS_REQUIRED(cs_main)
{
    AssertLockHeld(cs_main);
    if (active_chainstate.m_chainman.IsInitialBlockDownload()) {
        return false;
    }
    if (active_chainstate.m_chain.Tip()->GetBlockTime() < count_seconds(GetTime<std::chrono::seconds>() - MAX_FEE_ESTIMATION_TIP_AGE))
        return false;
    if (active_chainstate.m_chain.Height() < active_chainstate.m_chainman.m_best_header->nHeight - 1) {
        return false;
    }
    return true;
}

void Chainstate::MaybeUpdateMempoolForReorg(
    DisconnectedBlockTransactions& disconnectpool,
    bool fAddToMempool)
{
    if (!m_mempool) return;

    AssertLockHeld(cs_main);
    AssertLockHeld(m_mempool->cs);
    std::vector<uint256> vHashUpdate;
    {
        // disconnectpool is ordered so that the front is the most recently-confirmed
        // transaction (the last tx of the block at the tip) in the disconnected chain.
        // Iterate disconnectpool in reverse, so that we add transactions
        // back to the mempool starting with the earliest transaction that had
        // been previously seen in a block.
        const auto queuedTx = disconnectpool.take();
        auto it = queuedTx.rbegin();
        while (it != queuedTx.rend()) {
            // ignore validation errors in resurrected transactions
            if (!fAddToMempool || (*it)->IsCoinBase() || (*it)->IsCoinStake() ||
                AcceptToMemoryPool(*this, *it, GetTime(),
                    /*bypass_limits=*/true, /*test_accept=*/false).m_result_type !=
                        MempoolAcceptResult::ResultType::VALID) {
                // If the transaction doesn't make it in to the mempool, remove any
                // transactions that depend on it (which would now be orphans).
                m_mempool->removeRecursive(**it, MemPoolRemovalReason::REORG);
            } else if (m_mempool->exists(GenTxid::Txid((*it)->GetHash()))) {
                vHashUpdate.push_back((*it)->GetHash());
            }
            ++it;
        }
    }

    // AcceptToMemoryPool/addUnchecked all assume that new mempool entries have
    // no in-mempool children, which is generally not true when adding
    // previously-confirmed transactions back to the mempool.
    // UpdateTransactionsFromBlock finds descendants of any transactions in
    // the disconnectpool that were added back and cleans up the mempool state.
    m_mempool->UpdateTransactionsFromBlock(vHashUpdate);

    // Predicate to use for filtering transactions in removeForReorg.
    // Checks whether the transaction is still final and, if it spends a coinbase output, mature.
    // Also updates valid entries' cached LockPoints if needed.
    // If false, the tx is still valid and its lockpoints are updated.
    // If true, the tx would be invalid in the next block; remove this entry and all of its descendants.
    const auto filter_final_and_mature = [this](CTxMemPool::txiter it)
        EXCLUSIVE_LOCKS_REQUIRED(m_mempool->cs, ::cs_main) {
        AssertLockHeld(m_mempool->cs);
        AssertLockHeld(::cs_main);
        const CTransaction& tx = it->GetTx();

        // The transaction must be final.
        if (!CheckFinalTxAtTip(*Assert(m_chain.Tip()), tx)) return true;

        const LockPoints& lp = it->GetLockPoints();
        // CheckSequenceLocksAtTip checks if the transaction will be final in the next block to be
        // created on top of the new chain.
        if (TestLockPointValidity(m_chain, lp)) {
            if (!CheckSequenceLocksAtTip(m_chain.Tip(), lp)) {
                return true;
            }
        } else {
            const CCoinsViewMemPool view_mempool{&CoinsTip(), *m_mempool};
            const std::optional<LockPoints> new_lock_points{CalculateLockPointsAtTip(m_chain.Tip(), view_mempool, tx)};
            if (new_lock_points.has_value() && CheckSequenceLocksAtTip(m_chain.Tip(), *new_lock_points)) {
                // Now update the mempool entry lockpoints as well.
                it->UpdateLockPoints(*new_lock_points);
            } else {
                return true;
            }
        }

        // If the transaction spends any coinbase outputs, it must be mature.
        if (it->GetSpendsCoinbase()) {
            for (const CTxIn& txin : tx.vin) {
                if (txin.IsAnonInput()) {
                    continue;
                }
                if (m_mempool->exists(GenTxid::Txid(txin.prevout.hash))) continue;
                const Coin& coin{CoinsTip().AccessCoin(txin.prevout)};
                assert(!coin.IsSpent());
                const auto mempool_spend_height{m_chain.Tip()->nHeight + 1};
                if (coin.IsCoinBase() && mempool_spend_height - coin.nHeight < COINBASE_MATURITY) {
                    return true;
                }
            }
        }
        // Transaction is still valid and cached LockPoints are updated.
        return false;
    };

    // We also need to remove any now-immature transactions
    m_mempool->removeForReorg(m_chain, filter_final_and_mature);
    // Re-limit mempool size, in case we added any transactions
    LimitMempoolSize(*m_mempool, this->CoinsTip());
}

/**
* Checks to avoid mempool polluting consensus critical paths since cached
* signature and script validity results will be reused if we validate this
* transaction again during block validation.
* */
static bool CheckInputsFromMempoolAndCache(const CTransaction& tx, TxValidationState& state,
                const CCoinsViewCache& view, const CTxMemPool& pool,
                unsigned int flags, PrecomputedTransactionData& txdata, CCoinsViewCache& coins_tip)
                EXCLUSIVE_LOCKS_REQUIRED(cs_main, pool.cs)
{
    AssertLockHeld(cs_main);
    AssertLockHeld(pool.cs);

    assert(!tx.IsCoinBase());
    for (const CTxIn& txin : tx.vin) {
        if (txin.IsAnonInput()) {
            continue;
        }
        const Coin& coin = view.AccessCoin(txin.prevout);

        // This coin was checked in PreChecks and MemPoolAccept
        // has been holding cs_main since then.
        Assume(!coin.IsSpent());
        if (coin.IsSpent()) return false;

        // If the Coin is available, there are 2 possibilities:
        // it is available in our current ChainstateActive UTXO set,
        // or it's a UTXO provided by a transaction in our mempool.
        // Ensure the scriptPubKeys in Coins from CoinsView are correct.
        const CTransactionRef& txFrom = pool.get(txin.prevout.hash);
        if (txFrom) {
            assert(txFrom->GetHash() == txin.prevout.hash);
            assert(txFrom->GetNumVOuts() > txin.prevout.n);
            if (txFrom->IsParticlVersion()) {
                assert(coin.Matches(txFrom->vpout[txin.prevout.n].get()));
            } else {
                assert(txFrom->vout[txin.prevout.n] == coin.out);
            }
        } else {
            const Coin& coinFromUTXOSet = coins_tip.AccessCoin(txin.prevout);
            assert(!coinFromUTXOSet.IsSpent());
            assert(coinFromUTXOSet.out == coin.out);
        }
    }

    // Call CheckInputScripts() to cache signature and script validity against current tip consensus rules.
    return CheckInputScripts(tx, state, view, flags, /* cacheSigStore= */ true, /* cacheFullScriptStore= */ true, txdata);
}

namespace {

class MemPoolAccept
{
public:
    explicit MemPoolAccept(CTxMemPool& mempool, Chainstate& active_chainstate) :
        m_pool(mempool),
        m_view(&m_dummy),
        m_viewmempool(&active_chainstate.CoinsTip(), m_pool),
        m_active_chainstate(active_chainstate)
    {
    }

    // We put the arguments we're handed into a struct, so we can pass them
    // around easier.
    struct ATMPArgs {
        const CChainParams& m_chainparams;
        const int64_t m_accept_time;
        const bool m_bypass_limits;
        /*
         * Return any outpoints which were not previously present in the coins
         * cache, but were added as a result of validating the tx for mempool
         * acceptance. This allows the caller to optionally remove the cache
         * additions if the associated transaction ends up being rejected by
         * the mempool.
         */
        std::vector<COutPoint>& m_coins_to_uncache;
        const bool m_test_accept;
        /** Whether we allow transactions to replace mempool transactions by BIP125 rules. If false,
         * any transaction spending the same inputs as a transaction in the mempool is considered
         * a conflict. */
        const bool m_allow_replacement;
        /** When true, the mempool will not be trimmed when any transactions are submitted in
         * Finalize(). Instead, limits should be enforced at the end to ensure the package is not
         * partially submitted.
         */
        const bool m_package_submission;
        /** When true, use package feerates instead of individual transaction feerates for fee-based
         * policies such as mempool min fee and min relay fee.
         */
        const bool m_package_feerates;

        /** Particl - test if tx would get in the mempool without considering locks */
        const bool m_ignore_locks;

        /** Parameters for single transaction mempool validation. */
        static ATMPArgs SingleAccept(const CChainParams& chainparams, int64_t accept_time,
                                     bool bypass_limits, std::vector<COutPoint>& coins_to_uncache,
                                     bool test_accept, bool ignore_locks) {
            return ATMPArgs{/* m_chainparams */ chainparams,
                            /* m_accept_time */ accept_time,
                            /* m_bypass_limits */ bypass_limits,
                            /* m_coins_to_uncache */ coins_to_uncache,
                            /* m_test_accept */ test_accept,
                            /* m_allow_replacement */ true,
                            /* m_package_submission */ false,
                            /* m_package_feerates */ false,
                            ignore_locks,
            };
        }

        /** Parameters for test package mempool validation through testmempoolaccept. */
        static ATMPArgs PackageTestAccept(const CChainParams& chainparams, int64_t accept_time,
                                          std::vector<COutPoint>& coins_to_uncache, bool ignore_locks) {
            return ATMPArgs{/* m_chainparams */ chainparams,
                            /* m_accept_time */ accept_time,
                            /* m_bypass_limits */ false,
                            /* m_coins_to_uncache */ coins_to_uncache,
                            /* m_test_accept */ true,
                            /* m_allow_replacement */ false,
                            /* m_package_submission */ false, // not submitting to mempool
                            /* m_package_feerates */ false,
                            ignore_locks,
            };
        }

        /** Parameters for child-with-unconfirmed-parents package validation. */
        static ATMPArgs PackageChildWithParents(const CChainParams& chainparams, int64_t accept_time,
                                                std::vector<COutPoint>& coins_to_uncache, bool ignore_locks) {
            return ATMPArgs{/* m_chainparams */ chainparams,
                            /* m_accept_time */ accept_time,
                            /* m_bypass_limits */ false,
                            /* m_coins_to_uncache */ coins_to_uncache,
                            /* m_test_accept */ false,
                            /* m_allow_replacement */ false,
                            /* m_package_submission */ true,
                            /* m_package_feerates */ true,
                            ignore_locks,
            };
        }

        /** Parameters for a single transaction within a package. */
        static ATMPArgs SingleInPackageAccept(const ATMPArgs& package_args) {
            return ATMPArgs{/* m_chainparams */ package_args.m_chainparams,
                            /* m_accept_time */ package_args.m_accept_time,
                            /* m_bypass_limits */ false,
                            /* m_coins_to_uncache */ package_args.m_coins_to_uncache,
                            /* m_test_accept */ package_args.m_test_accept,
                            /* m_allow_replacement */ true,
                            /* m_package_submission */ true, // do not LimitMempoolSize in Finalize()
                            /* m_package_feerates */ false, // only 1 transaction
                            /* m_ignore_locks */ package_args.m_ignore_locks,
            };
        }

    private:
        // Private ctor to avoid exposing details to clients and allowing the possibility of
        // mixing up the order of the arguments. Use static functions above instead.
        ATMPArgs(const CChainParams& chainparams,
                 int64_t accept_time,
                 bool bypass_limits,
                 std::vector<COutPoint>& coins_to_uncache,
                 bool test_accept,
                 bool allow_replacement,
                 bool package_submission,
                 bool package_feerates,
                 bool ignore_locks)
            : m_chainparams{chainparams},
              m_accept_time{accept_time},
              m_bypass_limits{bypass_limits},
              m_coins_to_uncache{coins_to_uncache},
              m_test_accept{test_accept},
              m_allow_replacement{allow_replacement},
              m_package_submission{package_submission},
              m_package_feerates{package_feerates},
              m_ignore_locks{ignore_locks}
        {
        }
    };

    /** Clean up all non-chainstate coins from m_view and m_viewmempool. */
    void CleanupTemporaryCoins() EXCLUSIVE_LOCKS_REQUIRED(cs_main, m_pool.cs);

    // Single transaction acceptance
    MempoolAcceptResult AcceptSingleTransaction(const CTransactionRef& ptx, ATMPArgs& args) EXCLUSIVE_LOCKS_REQUIRED(cs_main);

    /**
    * Multiple transaction acceptance. Transactions may or may not be interdependent, but must not
    * conflict with each other, and the transactions cannot already be in the mempool. Parents must
    * come before children if any dependencies exist.
    */
    PackageMempoolAcceptResult AcceptMultipleTransactions(const std::vector<CTransactionRef>& txns, ATMPArgs& args) EXCLUSIVE_LOCKS_REQUIRED(cs_main);

    /**
     * Submission of a subpackage.
     * If subpackage size == 1, calls AcceptSingleTransaction() with adjusted ATMPArgs to avoid
     * package policy restrictions like no CPFP carve out (PackageMempoolChecks) and disabled RBF
     * (m_allow_replacement), and creates a PackageMempoolAcceptResult wrapping the result.
     *
     * If subpackage size > 1, calls AcceptMultipleTransactions() with the provided ATMPArgs.
     *
     * Also cleans up all non-chainstate coins from m_view at the end.
    */
    PackageMempoolAcceptResult AcceptSubPackage(const std::vector<CTransactionRef>& subpackage, ATMPArgs& args)
        EXCLUSIVE_LOCKS_REQUIRED(cs_main, m_pool.cs);

    /**
     * Package (more specific than just multiple transactions) acceptance. Package must be a child
     * with all of its unconfirmed parents, and topologically sorted.
     */
    PackageMempoolAcceptResult AcceptPackage(const Package& package, ATMPArgs& args) EXCLUSIVE_LOCKS_REQUIRED(cs_main);

private:
    // All the intermediate state that gets passed between the various levels
    // of checking a given transaction.
    struct Workspace {
        explicit Workspace(const CTransactionRef& ptx) : m_ptx(ptx), m_hash(ptx->GetHash()) {}
        /** Txids of mempool transactions that this transaction directly conflicts with. */
        std::set<uint256> m_conflicts;
        /** Iterators to mempool entries that this transaction directly conflicts with. */
        CTxMemPool::setEntries m_iters_conflicting;
        /** Iterators to all mempool entries that would be replaced by this transaction, including
         * those it directly conflicts with and their descendants. */
        CTxMemPool::setEntries m_all_conflicting;
        /** All mempool ancestors of this transaction. */
        CTxMemPool::setEntries m_ancestors;
        /** Mempool entry constructed for this transaction. Constructed in PreChecks() but not
         * inserted into the mempool until Finalize(). */
        std::unique_ptr<CTxMemPoolEntry> m_entry;
        /** Pointers to the transactions that have been removed from the mempool and replaced by
         * this transaction, used to return to the MemPoolAccept caller. Only populated if
         * validation is successful and the original transactions are removed. */
        std::list<CTransactionRef> m_replaced_transactions;

        /** Virtual size of the transaction as used by the mempool, calculated using serialized size
         * of the transaction and sigops. */
        int64_t m_vsize;
        /** Fees paid by this transaction: total input amounts subtracted by total output amounts. */
        CAmount m_base_fees;
        /** Base fees + any fee delta set by the user with prioritisetransaction. */
        CAmount m_modified_fees;
        /** Total modified fees of all transactions being replaced. */
        CAmount m_conflicting_fees{0};
        /** Total virtual size of all transactions being replaced. */
        size_t m_conflicting_size{0};

        /** If we're doing package validation (i.e. m_package_feerates=true), the "effective"
         * package feerate of this transaction is the total fees divided by the total size of
         * transactions (which may include its ancestors and/or descendants). */
        CFeeRate m_package_feerate{0};

        const CTransactionRef& m_ptx;
        /** Txid. */
        const Txid& m_hash;
        TxValidationState m_state;
        /** A temporary cache containing serialized transaction data for signature verification.
         * Reused across PolicyScriptChecks and ConsensusScriptChecks. */
        PrecomputedTransactionData m_precomputed_txdata;
    };

    // Run the policy checks on a given transaction, excluding any script checks.
    // Looks up inputs, calculates feerate, considers replacement, evaluates
    // package limits, etc. As this function can be invoked for "free" by a peer,
    // only tests that are fast should be done here (to avoid CPU DoS).
    bool PreChecks(ATMPArgs& args, Workspace& ws) EXCLUSIVE_LOCKS_REQUIRED(cs_main, m_pool.cs);

    // Run checks for mempool replace-by-fee.
    bool ReplacementChecks(Workspace& ws) EXCLUSIVE_LOCKS_REQUIRED(cs_main, m_pool.cs);

    // Enforce package mempool ancestor/descendant limits (distinct from individual
    // ancestor/descendant limits done in PreChecks).
    bool PackageMempoolChecks(const std::vector<CTransactionRef>& txns,
                              int64_t total_vsize,
                              PackageValidationState& package_state) EXCLUSIVE_LOCKS_REQUIRED(cs_main, m_pool.cs);

    // Run the script checks using our policy flags. As this can be slow, we should
    // only invoke this on transactions that have otherwise passed policy checks.
    bool PolicyScriptChecks(const ATMPArgs& args, Workspace& ws) EXCLUSIVE_LOCKS_REQUIRED(cs_main, m_pool.cs);

    // Re-run the script checks, using consensus flags, and try to cache the
    // result in the scriptcache. This should be done after
    // PolicyScriptChecks(). This requires that all inputs either be in our
    // utxo set or in the mempool.
    bool ConsensusScriptChecks(const ATMPArgs& args, Workspace& ws) EXCLUSIVE_LOCKS_REQUIRED(cs_main, m_pool.cs);

    // Try to add the transaction to the mempool, removing any conflicts first.
    // Returns true if the transaction is in the mempool after any size
    // limiting is performed, false otherwise.
    bool Finalize(const ATMPArgs& args, Workspace& ws) EXCLUSIVE_LOCKS_REQUIRED(cs_main, m_pool.cs);

    // Submit all transactions to the mempool and call ConsensusScriptChecks to add to the script
    // cache - should only be called after successful validation of all transactions in the package.
    // Does not call LimitMempoolSize(), so mempool max_size_bytes may be temporarily exceeded.
    bool SubmitPackage(const ATMPArgs& args, std::vector<Workspace>& workspaces, PackageValidationState& package_state,
                       std::map<uint256, MempoolAcceptResult>& results)
         EXCLUSIVE_LOCKS_REQUIRED(cs_main, m_pool.cs);

    // Compare a package's feerate against minimum allowed.
    bool CheckFeeRate(size_t package_size, CAmount package_fee, TxValidationState& state) EXCLUSIVE_LOCKS_REQUIRED(::cs_main, m_pool.cs)
    {
        AssertLockHeld(::cs_main);
        AssertLockHeld(m_pool.cs);
        CAmount mempoolRejectFee = m_pool.GetMinFee().GetFee(package_size);
        if (state.m_has_anon_output) {
            mempoolRejectFee *= ANON_FEE_MULTIPLIER;
        }
        if (mempoolRejectFee > 0 && package_fee < mempoolRejectFee) {
            return state.Invalid(TxValidationResult::TX_RECONSIDERABLE, "mempool min fee not met", strprintf("%d < %d", package_fee, mempoolRejectFee));
        }

        if (package_fee < m_pool.m_min_relay_feerate.GetFee(package_size)) {
            return state.Invalid(TxValidationResult::TX_RECONSIDERABLE, "min relay fee not met",
                                 strprintf("%d < %d", package_fee, m_pool.m_min_relay_feerate.GetFee(package_size)));
        }
        return true;
    }

private:
    CTxMemPool& m_pool;
    CCoinsViewCache m_view;
    CCoinsViewMemPool m_viewmempool;
    CCoinsView m_dummy;

    Chainstate& m_active_chainstate;

    /** Whether the transaction(s) would replace any mempool transactions. If so, RBF rules apply. */
    bool m_rbf{false};
};

bool MemPoolAccept::PreChecks(ATMPArgs& args, Workspace& ws)
{
    AssertLockHeld(cs_main);
    AssertLockHeld(m_pool.cs);
    const CTransactionRef& ptx = ws.m_ptx;
    const CTransaction& tx = *ws.m_ptx;
    const Txid& hash = ws.m_hash;

    // Copy/alias what we need out of args
    const int64_t nAcceptTime = args.m_accept_time;
    const bool bypass_limits = args.m_bypass_limits;
    std::vector<COutPoint>& coins_to_uncache = args.m_coins_to_uncache;

    // Alias what we need out of ws
    TxValidationState& state = ws.m_state;
    std::unique_ptr<CTxMemPoolEntry>& entry = ws.m_entry;

    const Consensus::Params &consensus = Params().GetConsensus();
    state.SetStateInfo(nAcceptTime, m_active_chainstate.m_chain.Height(), consensus, fParticlMode, (particl::fBusyImporting && particl::fSkipRangeproof));

    if (!CheckTransaction(tx, state)) {
        return false; // state filled in by CheckTransaction
    }

    // Coinbase is only valid in a block, not as a loose transaction
    if (tx.IsCoinBase())
        return state.Invalid(TxValidationResult::TX_CONSENSUS, "coinbase");

    // Coinstake is only valid in a block, not as a loose transaction
    if (tx.IsCoinStake())
        return state.Invalid(TxValidationResult::TX_CONSENSUS, "coinstake");

    // Rather not work on nonstandard transactions (unless -testnet/-regtest)
    std::string reason;
    if (m_pool.m_require_standard && !IsStandardTx(tx, m_pool.m_max_datacarrier_bytes, m_pool.m_permit_bare_multisig, m_pool.m_dust_relay_feerate, reason, nAcceptTime)) {
        return state.Invalid(TxValidationResult::TX_NOT_STANDARD, reason);
    }

    // Transactions smaller than 65 non-witness bytes are not relayed to mitigate CVE-2017-12842.
    if (::GetSerializeSize(TX_NO_WITNESS(tx)) < (fParticlMode ? MIN_STANDARD_TX_NONWITNESS_SIZE_PART : MIN_STANDARD_TX_NONWITNESS_SIZE))
        return state.Invalid(TxValidationResult::TX_NOT_STANDARD, "tx-size-small");

    // Only accept nLockTime-using transactions that can be mined in the next
    // block; we don't want our mempool filled up with transactions that can't
    // be mined yet.
    if (!args.m_test_accept || !args.m_ignore_locks)
    if (!CheckFinalTxAtTip(*Assert(m_active_chainstate.m_chain.Tip()), tx)) {
        return state.Invalid(TxValidationResult::TX_PREMATURE_SPEND, "non-final");
    }

    if (m_pool.exists(GenTxid::Wtxid(tx.GetWitnessHash()))) {
        // Exact transaction already exists in the mempool.
        return state.Invalid(TxValidationResult::TX_CONFLICT, "txn-already-in-mempool");
    } else if (m_pool.exists(GenTxid::Txid(tx.GetHash()))) {
        // Transaction with the same non-witness data but different witness (same txid, different
        // wtxid) already exists in the mempool.
        return state.Invalid(TxValidationResult::TX_CONFLICT, "txn-same-nonwitness-data-in-mempool");
    }

    // Check for conflicts with in-memory transactions
    for (const CTxIn &txin : tx.vin)
    {
        if (txin.IsAnonInput()) {
            if (!CheckAnonInputMempoolConflicts(txin, hash, &m_pool, state)) {
                return false; // state filled in by CheckAnonInputMempoolConflicts
            }
            continue;
        }
        const CTransaction* ptxConflicting = m_pool.GetConflictTx(txin.prevout);
        if (ptxConflicting) {
            if (!args.m_allow_replacement) {
                // Transaction conflicts with a mempool tx, but we're not allowing replacements.
                return state.Invalid(TxValidationResult::TX_MEMPOOL_POLICY, "bip125-replacement-disallowed");
            }
            if (!ws.m_conflicts.count(ptxConflicting->GetHash()))
            {
                // Transactions that don't explicitly signal replaceability are
                // *not* replaceable with the current logic, even if one of their
                // unconfirmed ancestors signals replaceability. This diverges
                // from BIP125's inherited signaling description (see CVE-2021-31876).
                // Applications relying on first-seen mempool behavior should
                // check all unconfirmed ancestors; otherwise an opt-in ancestor
                // might be replaced, causing removal of this descendant.
                //
                // If replaceability signaling is ignored due to node setting,
                // replacement is always allowed.
                if (!m_pool.m_full_rbf && !SignalsOptInRBF(*ptxConflicting)) {
                    return state.Invalid(TxValidationResult::TX_MEMPOOL_POLICY, "txn-mempool-conflict");
                }

                ws.m_conflicts.insert(ptxConflicting->GetHash());
            }
        }
    }

    m_view.SetBackend(m_viewmempool);

    state.m_has_anon_input = false;
    const CCoinsViewCache& coins_cache = m_active_chainstate.CoinsTip();
    // do all inputs exist?
    for (const CTxIn& txin : tx.vin) {
        if (txin.IsAnonInput()) {
            state.m_has_anon_input = true;
            continue;
        }
        if (!coins_cache.HaveCoinInCache(txin.prevout)) {
            coins_to_uncache.push_back(txin.prevout);
        }

        // Note: this call may add txin.prevout to the coins cache
        // (coins_cache.cacheCoins) by way of FetchCoin(). It should be removed
        // later (via coins_to_uncache) if this tx turns out to be invalid.
        if (!m_view.HaveCoin(txin.prevout)) {
            // Are inputs missing because we already have the tx?
            for (size_t out = 0; out < tx.GetNumVOuts(); out++) {
                // Optimistically just do efficient check of cache for outputs
                if (coins_cache.HaveCoinInCache(COutPoint(hash, out))) {
                    return state.Invalid(TxValidationResult::TX_CONFLICT, "txn-already-known");
                }
            }
            // Otherwise assume this might be an orphan tx for which we just haven't seen parents yet
            return state.Invalid(TxValidationResult::TX_MISSING_INPUTS, "bad-txns-inputs-missingorspent");
        }
    }

    if (state.m_has_anon_input && m_active_chainstate.m_blockman.m_opts.checkpeerheight &&
        m_active_chainstate.m_chain.Height() < particl::GetNumBlocksOfPeers() - 1) {
        LogPrintf("%s: Ignoring anon transaction while chain syncs height %d - peers %d.\n",
            __func__, m_active_chainstate.m_chain.Height(), particl::GetNumBlocksOfPeers());
        return state.Error("Syncing");
    }

    if (!AllAnonOutputsUnknown(m_active_chainstate, tx, state)) { // Also sets state.m_has_anon_output
        // Already in the blockchain, containing block could have been received before loose tx
        return state.Invalid(TxValidationResult::TX_CONFLICT, "txn-already-in-mempool");
    }
    // This is const, but calls into the back end CoinsViews. The CCoinsViewDB at the bottom of the
    // hierarchy brings the best block into scope. See CCoinsViewDB::GetBestBlock().
    m_view.GetBestBlock();

    // we have all inputs cached now, so switch back to dummy (to protect
    // against bugs where we pull more inputs from disk that miss being added
    // to coins_to_uncache)
    m_view.SetBackend(m_dummy);

    assert(m_active_chainstate.m_blockman.LookupBlockIndex(m_view.GetBestBlock()) == m_active_chainstate.m_chain.Tip());

    // Only accept BIP68 sequence locked transactions that can be mined in the next
    // block; we don't want our mempool filled up with transactions that can't
    // be mined yet.
    // Pass in m_view which has all of the relevant inputs cached. Note that, since m_view's
    // backend was removed, it no longer pulls coins from the mempool.
    const std::optional<LockPoints> lock_points{CalculateLockPointsAtTip(m_active_chainstate.m_chain.Tip(), m_view, tx)};
    if (!args.m_test_accept || !args.m_ignore_locks)  // Particl: Only check m_ignore_locks when m_test_accept is true
    if (!lock_points.has_value() || !CheckSequenceLocksAtTip(m_active_chainstate.m_chain.Tip(), *lock_points)) {
        return state.Invalid(TxValidationResult::TX_PREMATURE_SPEND, "non-BIP68-final");
    }

    // The mempool holds txs for the next block, so pass height+1 to CheckTxInputs
    if (!Consensus::CheckTxInputs(tx, state, m_view, m_active_chainstate.m_chain.Height() + 1, ws.m_base_fees)) {
        return false; // state filled in by CheckTxInputs
    }

    if (m_pool.m_require_standard && !AreInputsStandard(tx, m_view, nAcceptTime)) {
        return state.Invalid(TxValidationResult::TX_INPUTS_NOT_STANDARD, "bad-txns-nonstandard-inputs");
    }

    // Check for non-standard witnesses.
    if (tx.HasWitness() && m_pool.m_require_standard && !IsWitnessStandard(tx, m_view)) {
        return state.Invalid(TxValidationResult::TX_WITNESS_MUTATED, "bad-witness-nonstandard");
    }

    int64_t nSigOpsCost = GetTransactionSigOpCost(tx, m_view, STANDARD_SCRIPT_VERIFY_FLAGS);

    // ws.m_modified_fees includes any fee deltas from PrioritiseTransaction
    ws.m_modified_fees = ws.m_base_fees;
    m_pool.ApplyDelta(hash, ws.m_modified_fees);

    // Keep track of transactions that spend a coinbase, which we re-scan
    // during reorgs to ensure COINBASE_MATURITY is still met.
    bool fSpendsCoinbase = false;
    for (const CTxIn &txin : tx.vin) {
        if (txin.IsAnonInput()) {
            continue;
        }
        const Coin &coin = m_view.AccessCoin(txin.prevout);
        if (coin.IsCoinBase()) {
            fSpendsCoinbase = true;
            break;
        }
    }

    // Set entry_sequence to 0 when bypass_limits is used; this allows txs from a block
    // reorg to be marked earlier than any child txs that were already in the mempool.
    const uint64_t entry_sequence = bypass_limits ? 0 : m_pool.GetSequence();
    entry.reset(new CTxMemPoolEntry(ptx, ws.m_base_fees, nAcceptTime, m_active_chainstate.m_chain.Height(), entry_sequence,
                                    fSpendsCoinbase, nSigOpsCost, lock_points.value()));
    ws.m_vsize = entry->GetTxSize();

    if (nSigOpsCost > MAX_STANDARD_TX_SIGOPS_COST)
        return state.Invalid(TxValidationResult::TX_NOT_STANDARD, "bad-txns-too-many-sigops",
                strprintf("%d", nSigOpsCost));

    // No individual transactions are allowed below the min relay feerate except from disconnected blocks.
    // This requirement, unlike CheckFeeRate, cannot be bypassed using m_package_feerates because,
    // while a tx could be package CPFP'd when entering the mempool, we do not have a DoS-resistant
    // method of ensuring the tx remains bumped. For example, the fee-bumping child could disappear
    // due to a replacement.
    if (!bypass_limits && ws.m_modified_fees < m_pool.m_min_relay_feerate.GetFee(ws.m_vsize)) {
        // Even though this is a fee-related failure, this result is TX_MEMPOOL_POLICY, not
        // TX_RECONSIDERABLE, because it cannot be bypassed using package validation.
        return state.Invalid(TxValidationResult::TX_MEMPOOL_POLICY, "min relay fee not met",
                             strprintf("%d < %d", ws.m_modified_fees, m_pool.m_min_relay_feerate.GetFee(ws.m_vsize)));
    }
    // No individual transactions are allowed below the mempool min feerate except from disconnected
    // blocks and transactions in a package. Package transactions will be checked using package
    // feerate later.
    if (!bypass_limits && !args.m_package_feerates && !CheckFeeRate(ws.m_vsize, ws.m_modified_fees, state)) return false;

    ws.m_iters_conflicting = m_pool.GetIterSet(ws.m_conflicts);

    // Note that these modifications are only applicable to single transaction scenarios;
    // carve-outs and package RBF are disabled for multi-transaction evaluations.
    CTxMemPool::Limits maybe_rbf_limits = m_pool.m_limits;

    // Calculate in-mempool ancestors, up to a limit.
    if (ws.m_conflicts.size() == 1) {
        // In general, when we receive an RBF transaction with mempool conflicts, we want to know whether we
        // would meet the chain limits after the conflicts have been removed. However, there isn't a practical
        // way to do this short of calculating the ancestor and descendant sets with an overlay cache of
        // changed mempool entries. Due to both implementation and runtime complexity concerns, this isn't
        // very realistic, thus we only ensure a limited set of transactions are RBF'able despite mempool
        // conflicts here. Importantly, we need to ensure that some transactions which were accepted using
        // the below carve-out are able to be RBF'ed, without impacting the security the carve-out provides
        // for off-chain contract systems (see link in the comment below).
        //
        // Specifically, the subset of RBF transactions which we allow despite chain limits are those which
        // conflict directly with exactly one other transaction (but may evict children of said transaction),
        // and which are not adding any new mempool dependencies. Note that the "no new mempool dependencies"
        // check is accomplished later, so we don't bother doing anything about it here, but if our
        // policy changes, we may need to move that check to here instead of removing it wholesale.
        //
        // Such transactions are clearly not merging any existing packages, so we are only concerned with
        // ensuring that (a) no package is growing past the package size (not count) limits and (b) we are
        // not allowing something to effectively use the (below) carve-out spot when it shouldn't be allowed
        // to.
        //
        // To check these we first check if we meet the RBF criteria, above, and increment the descendant
        // limits by the direct conflict and its descendants (as these are recalculated in
        // CalculateMempoolAncestors by assuming the new transaction being added is a new descendant, with no
        // removals, of each parent's existing dependent set). The ancestor count limits are unmodified (as
        // the ancestor limits should be the same for both our new transaction and any conflicts).
        // We don't bother incrementing m_limit_descendants by the full removal count as that limit never comes
        // into force here (as we're only adding a single transaction).
        assert(ws.m_iters_conflicting.size() == 1);
        CTxMemPool::txiter conflict = *ws.m_iters_conflicting.begin();

        maybe_rbf_limits.descendant_count += 1;
        maybe_rbf_limits.descendant_size_vbytes += conflict->GetSizeWithDescendants();
    }

    auto ancestors{m_pool.CalculateMemPoolAncestors(*entry, maybe_rbf_limits)};
    if (!ancestors) {
        // If CalculateMemPoolAncestors fails second time, we want the original error string.
        // Contracting/payment channels CPFP carve-out:
        // If the new transaction is relatively small (up to 40k weight)
        // and has at most one ancestor (ie ancestor limit of 2, including
        // the new transaction), allow it if its parent has exactly the
        // descendant limit descendants.
        //
        // This allows protocols which rely on distrusting counterparties
        // being able to broadcast descendants of an unconfirmed transaction
        // to be secure by simply only having two immediately-spendable
        // outputs - one for each counterparty. For more info on the uses for
        // this, see https://lists.linuxfoundation.org/pipermail/bitcoin-dev/2018-November/016518.html
        CTxMemPool::Limits cpfp_carve_out_limits{
            .ancestor_count = 2,
            .ancestor_size_vbytes = maybe_rbf_limits.ancestor_size_vbytes,
            .descendant_count = maybe_rbf_limits.descendant_count + 1,
            .descendant_size_vbytes = maybe_rbf_limits.descendant_size_vbytes + EXTRA_DESCENDANT_TX_SIZE_LIMIT,
        };
        const auto error_message{util::ErrorString(ancestors).original};
        if (ws.m_vsize > EXTRA_DESCENDANT_TX_SIZE_LIMIT) {
            return state.Invalid(TxValidationResult::TX_MEMPOOL_POLICY, "too-long-mempool-chain", error_message);
        }
        ancestors = m_pool.CalculateMemPoolAncestors(*entry, cpfp_carve_out_limits);
        if (!ancestors) return state.Invalid(TxValidationResult::TX_MEMPOOL_POLICY, "too-long-mempool-chain", error_message);
    }

    ws.m_ancestors = *ancestors;

    // A transaction that spends outputs that would be replaced by it is invalid. Now
    // that we have the set of all ancestors we can detect this
    // pathological case by making sure ws.m_conflicts and ws.m_ancestors don't
    // intersect.
    if (const auto err_string{EntriesAndTxidsDisjoint(ws.m_ancestors, ws.m_conflicts, hash)}) {
        // We classify this as a consensus error because a transaction depending on something it
        // conflicts with would be inconsistent.
        return state.Invalid(TxValidationResult::TX_CONSENSUS, "bad-txns-spends-conflicting-tx", *err_string);
    }

    m_rbf = !ws.m_conflicts.empty();
    return true;
}

bool MemPoolAccept::ReplacementChecks(Workspace& ws)
{
    AssertLockHeld(cs_main);
    AssertLockHeld(m_pool.cs);

    const CTransaction& tx = *ws.m_ptx;
    const uint256& hash = ws.m_hash;
    TxValidationState& state = ws.m_state;

    CFeeRate newFeeRate(ws.m_modified_fees, ws.m_vsize);
    // Enforce Rule #6. The replacement transaction must have a higher feerate than its direct conflicts.
    // - The motivation for this check is to ensure that the replacement transaction is preferable for
    //   block-inclusion, compared to what would be removed from the mempool.
    // - This logic predates ancestor feerate-based transaction selection, which is why it doesn't
    //   consider feerates of descendants.
    // - Note: Ancestor feerate-based transaction selection has made this comparison insufficient to
    //   guarantee that this is incentive-compatible for miners, because it is possible for a
    //   descendant transaction of a direct conflict to pay a higher feerate than the transaction that
    //   might replace them, under these rules.
    if (const auto err_string{PaysMoreThanConflicts(ws.m_iters_conflicting, newFeeRate, hash)}) {
        // Even though this is a fee-related failure, this result is TX_MEMPOOL_POLICY, not
        // TX_RECONSIDERABLE, because it cannot be bypassed using package validation.
        // This must be changed if package RBF is enabled.
        return state.Invalid(TxValidationResult::TX_MEMPOOL_POLICY, "insufficient fee", *err_string);
    }

    // Calculate all conflicting entries and enforce Rule #5.
    if (const auto err_string{GetEntriesForConflicts(tx, m_pool, ws.m_iters_conflicting, ws.m_all_conflicting)}) {
        return state.Invalid(TxValidationResult::TX_MEMPOOL_POLICY,
                             "too many potential replacements", *err_string);
    }
    // Enforce Rule #2.
    if (const auto err_string{HasNoNewUnconfirmed(tx, m_pool, ws.m_iters_conflicting)}) {
        return state.Invalid(TxValidationResult::TX_MEMPOOL_POLICY,
                             "replacement-adds-unconfirmed", *err_string);
    }
    // Check if it's economically rational to mine this transaction rather than the ones it
    // replaces and pays for its own relay fees. Enforce Rules #3 and #4.
    for (CTxMemPool::txiter it : ws.m_all_conflicting) {
        ws.m_conflicting_fees += it->GetModifiedFee();
        ws.m_conflicting_size += it->GetTxSize();
    }
    if (const auto err_string{PaysForRBF(ws.m_conflicting_fees, ws.m_modified_fees, ws.m_vsize,
                                         m_pool.m_incremental_relay_feerate, hash)}) {
        // Even though this is a fee-related failure, this result is TX_MEMPOOL_POLICY, not
        // TX_RECONSIDERABLE, because it cannot be bypassed using package validation.
        // This must be changed if package RBF is enabled.
        return state.Invalid(TxValidationResult::TX_MEMPOOL_POLICY, "insufficient fee", *err_string);
    }
    return true;
}

bool MemPoolAccept::PackageMempoolChecks(const std::vector<CTransactionRef>& txns,
                                         const int64_t total_vsize,
                                         PackageValidationState& package_state)
{
    AssertLockHeld(cs_main);
    AssertLockHeld(m_pool.cs);

    // CheckPackageLimits expects the package transactions to not already be in the mempool.
    assert(std::all_of(txns.cbegin(), txns.cend(), [this](const auto& tx)
                       { return !m_pool.exists(GenTxid::Txid(tx->GetHash()));}));

    std::string err_string;
    if (!m_pool.CheckPackageLimits(txns, total_vsize, err_string)) {
        // This is a package-wide error, separate from an individual transaction error.
        return package_state.Invalid(PackageValidationResult::PCKG_POLICY, "package-mempool-limits", err_string);
    }
   return true;
}

bool MemPoolAccept::PolicyScriptChecks(const ATMPArgs& args, Workspace& ws)
{
    AssertLockHeld(cs_main);
    AssertLockHeld(m_pool.cs);
    const CTransaction& tx = *ws.m_ptx;
    TxValidationState& state = ws.m_state;
    state.m_chainstate = &m_active_chainstate;

    constexpr unsigned int scriptVerifyFlags = STANDARD_SCRIPT_VERIFY_FLAGS;

    // Check input scripts and signatures.
    // This is done last to help prevent CPU exhaustion denial-of-service attacks.
    if (!CheckInputScripts(tx, state, m_view, scriptVerifyFlags, true, false, ws.m_precomputed_txdata)) {
        // SCRIPT_VERIFY_CLEANSTACK requires SCRIPT_VERIFY_WITNESS, so we
        // need to turn both off, and compare against just turning off CLEANSTACK
        // to see if the failure is specifically due to witness validation.
        TxValidationState state_dummy; // Want reported failures to be from first CheckInputScripts
        state_dummy.CopyStateInfo(state);
        if (!tx.HasWitness() && CheckInputScripts(tx, state_dummy, m_view, scriptVerifyFlags & ~(SCRIPT_VERIFY_WITNESS | SCRIPT_VERIFY_CLEANSTACK), true, false, ws.m_precomputed_txdata) &&
                !CheckInputScripts(tx, state_dummy, m_view, scriptVerifyFlags & ~SCRIPT_VERIFY_CLEANSTACK, true, false, ws.m_precomputed_txdata)) {
            // Only the witness is missing, so the transaction itself may be fine.
            state.Invalid(TxValidationResult::TX_WITNESS_STRIPPED,
                    state.GetRejectReason(), state.GetDebugMessage());
        }
        return false; // state filled in by CheckInputScripts
    }

    return true;
}

bool MemPoolAccept::ConsensusScriptChecks(const ATMPArgs& args, Workspace& ws)
{
    AssertLockHeld(cs_main);
    AssertLockHeld(m_pool.cs);
    const CTransaction& tx = *ws.m_ptx;
    const uint256& hash = ws.m_hash;
    TxValidationState& state = ws.m_state;
    state.m_chainstate = &m_active_chainstate;

    // Check again against the current block tip's script verification
    // flags to cache our script execution flags. This is, of course,
    // useless if the next block has different script flags from the
    // previous one, but because the cache tracks script flags for us it
    // will auto-invalidate and we'll just have a few blocks of extra
    // misses on soft-fork activation.
    //
    // This is also useful in case of bugs in the standard flags that cause
    // transactions to pass as valid when they're actually invalid. For
    // instance the STRICTENC flag was incorrectly allowing certain
    // CHECKSIG NOT scripts to pass, even though they were invalid.
    //
    // There is a similar check in CreateNewBlock() to prevent creating
    // invalid blocks (using TestBlockValidity), however allowing such
    // transactions into the mempool can be exploited as a DoS attack.
    unsigned int currentBlockScriptVerifyFlags{GetBlockScriptFlags(*m_active_chainstate.m_chain.Tip(), m_active_chainstate.m_chainman)};
    if (!CheckInputsFromMempoolAndCache(tx, state, m_view, m_pool, currentBlockScriptVerifyFlags,
                                        ws.m_precomputed_txdata, m_active_chainstate.CoinsTip())) {
        LogPrintf("BUG! PLEASE REPORT THIS! CheckInputScripts failed against latest-block but not STANDARD flags %s, %s\n", hash.ToString(), state.ToString());
        return Assume(false);
    }

    return true;
}

bool MemPoolAccept::Finalize(const ATMPArgs& args, Workspace& ws)
{
    AssertLockHeld(cs_main);
    AssertLockHeld(m_pool.cs);
    const CTransaction& tx = *ws.m_ptx;
    const uint256& hash = ws.m_hash;
    TxValidationState& state = ws.m_state;
    const bool bypass_limits = args.m_bypass_limits;

    std::unique_ptr<CTxMemPoolEntry>& entry = ws.m_entry;

    // Remove conflicting transactions from the mempool
    for (CTxMemPool::txiter it : ws.m_all_conflicting)
    {
        LogPrint(BCLog::MEMPOOL, "replacing tx %s (wtxid=%s) with %s (wtxid=%s) for %s additional fees, %d delta bytes\n",
                it->GetTx().GetHash().ToString(),
                it->GetTx().GetWitnessHash().ToString(),
                hash.ToString(),
                tx.GetWitnessHash().ToString(),
                FormatMoney(ws.m_modified_fees - ws.m_conflicting_fees),
                (int)entry->GetTxSize() - (int)ws.m_conflicting_size);
        TRACE7(mempool, replaced,
                it->GetTx().GetHash().data(),
                it->GetTxSize(),
                it->GetFee(),
                std::chrono::duration_cast<std::chrono::duration<std::uint64_t>>(it->GetTime()).count(),
                hash.data(),
                entry->GetTxSize(),
                entry->GetFee()
        );
        ws.m_replaced_transactions.push_back(it->GetSharedTx());
    }
    m_pool.RemoveStaged(ws.m_all_conflicting, false, MemPoolRemovalReason::REPLACED);

    // This transaction should only count for fee estimation if:
    // - it's not being re-added during a reorg which bypasses typical mempool fee limits
    // - the node is not behind
    // - the transaction is not dependent on any other transactions in the mempool
    // - it's not part of a package. Since package relay is not currently supported, this
    // transaction has not necessarily been accepted to miners' mempools.
    bool validForFeeEstimation = !bypass_limits && !args.m_package_submission && IsCurrentForFeeEstimation(m_active_chainstate) && m_pool.HasNoInputsOf(tx);

    // Store transaction in memory
    m_pool.addUnchecked(*entry, ws.m_ancestors, validForFeeEstimation);

    // trim mempool and check if tx was trimmed
    // If we are validating a package, don't trim here because we could evict a previous transaction
    // in the package. LimitMempoolSize() should be called at the very end to make sure the mempool
    // is still within limits and package submission happens atomically.
    if (!args.m_package_submission && !bypass_limits) {
        LimitMempoolSize(m_pool, m_active_chainstate.CoinsTip());
        if (!m_pool.exists(GenTxid::Txid(hash)))
            // The tx no longer meets our (new) mempool minimum feerate but could be reconsidered in a package.
            return state.Invalid(TxValidationResult::TX_RECONSIDERABLE, "mempool full");
    }

    if (!AddKeyImagesToMempool(tx, m_pool)) {
        LogPrintf("ERROR: %s: AddKeyImagesToMempool failed.\n", __func__);
        return state.Invalid(TxValidationResult::TX_CONSENSUS, "bad-anonin-keyimages");
    }

    // Update mempool indices
    if (fAddressIndex) {
        m_pool.addAddressIndex(*entry, m_view);
    }
    if (fSpentIndex) {
        m_pool.addSpentIndex(*entry, m_view);
    }
    m_pool.addBlindedFlags(m_view);

    return true;
}

bool MemPoolAccept::SubmitPackage(const ATMPArgs& args, std::vector<Workspace>& workspaces,
                                  PackageValidationState& package_state,
                                  std::map<uint256, MempoolAcceptResult>& results)
{
    AssertLockHeld(cs_main);
    AssertLockHeld(m_pool.cs);
    // Sanity check: none of the transactions should be in the mempool, and none of the transactions
    // should have a same-txid-different-witness equivalent in the mempool.
    assert(std::all_of(workspaces.cbegin(), workspaces.cend(), [this](const auto& ws){
        return !m_pool.exists(GenTxid::Txid(ws.m_ptx->GetHash())); }));

    bool all_submitted = true;
    // ConsensusScriptChecks adds to the script cache and is therefore consensus-critical;
    // CheckInputsFromMempoolAndCache asserts that transactions only spend coins available from the
    // mempool or UTXO set. Submit each transaction to the mempool immediately after calling
    // ConsensusScriptChecks to make the outputs available for subsequent transactions.
    for (Workspace& ws : workspaces) {
        if (!ConsensusScriptChecks(args, ws)) {
            results.emplace(ws.m_ptx->GetWitnessHash(), MempoolAcceptResult::Failure(ws.m_state));
            // Since PolicyScriptChecks() passed, this should never fail.
            Assume(false);
            all_submitted = false;
            package_state.Invalid(PackageValidationResult::PCKG_MEMPOOL_ERROR,
                                  strprintf("BUG! PolicyScriptChecks succeeded but ConsensusScriptChecks failed: %s",
                                            ws.m_ptx->GetHash().ToString()));
        }

        // Re-calculate mempool ancestors to call addUnchecked(). They may have changed since the
        // last calculation done in PreChecks, since package ancestors have already been submitted.
        {
            auto ancestors{m_pool.CalculateMemPoolAncestors(*ws.m_entry, m_pool.m_limits)};
            if(!ancestors) {
                results.emplace(ws.m_ptx->GetWitnessHash(), MempoolAcceptResult::Failure(ws.m_state));
                // Since PreChecks() and PackageMempoolChecks() both enforce limits, this should never fail.
                Assume(false);
                all_submitted = false;
                package_state.Invalid(PackageValidationResult::PCKG_MEMPOOL_ERROR,
                                    strprintf("BUG! Mempool ancestors or descendants were underestimated: %s",
                                                ws.m_ptx->GetHash().ToString()));
            }
            ws.m_ancestors = std::move(ancestors).value_or(ws.m_ancestors);
        }
        // If we call LimitMempoolSize() for each individual Finalize(), the mempool will not take
        // the transaction's descendant feerate into account because it hasn't seen them yet. Also,
        // we risk evicting a transaction that a subsequent package transaction depends on. Instead,
        // allow the mempool to temporarily bypass limits, the maximum package size) while
        // submitting transactions individually and then trim at the very end.
        if (!Finalize(args, ws)) {
            results.emplace(ws.m_ptx->GetWitnessHash(), MempoolAcceptResult::Failure(ws.m_state));
            // Since LimitMempoolSize() won't be called, this should never fail.
            Assume(false);
            all_submitted = false;
            package_state.Invalid(PackageValidationResult::PCKG_MEMPOOL_ERROR,
                                  strprintf("BUG! Adding to mempool failed: %s", ws.m_ptx->GetHash().ToString()));
        }
    }

    std::vector<Wtxid> all_package_wtxids;
    all_package_wtxids.reserve(workspaces.size());
    std::transform(workspaces.cbegin(), workspaces.cend(), std::back_inserter(all_package_wtxids),
                   [](const auto& ws) { return ws.m_ptx->GetWitnessHash(); });

    // Add successful results. The returned results may change later if LimitMempoolSize() evicts them.
    for (Workspace& ws : workspaces) {
        const auto effective_feerate = args.m_package_feerates ? ws.m_package_feerate :
            CFeeRate{ws.m_modified_fees, static_cast<uint32_t>(ws.m_vsize)};
        const auto effective_feerate_wtxids = args.m_package_feerates ? all_package_wtxids :
            std::vector<Wtxid>{ws.m_ptx->GetWitnessHash()};
        results.emplace(ws.m_ptx->GetWitnessHash(),
                        MempoolAcceptResult::Success(std::move(ws.m_replaced_transactions), ws.m_vsize,
                                         ws.m_base_fees, effective_feerate, effective_feerate_wtxids));
        GetMainSignals().TransactionAddedToMempool(ws.m_ptx, m_pool.GetAndIncrementSequence());
    }
    return all_submitted;
}

MempoolAcceptResult MemPoolAccept::AcceptSingleTransaction(const CTransactionRef& ptx, ATMPArgs& args)
{
    AssertLockHeld(cs_main);
    LOCK(m_pool.cs); // mempool "read lock" (held through GetMainSignals().TransactionAddedToMempool())

    Workspace ws(ptx);
    const std::vector<Wtxid> single_wtxid{ws.m_ptx->GetWitnessHash()};

    if (!PreChecks(args, ws)) {
        if (ws.m_state.GetResult() == TxValidationResult::TX_RECONSIDERABLE) {
            // Failed for fee reasons. Provide the effective feerate and which tx was included.
            return MempoolAcceptResult::FeeFailure(ws.m_state, CFeeRate(ws.m_modified_fees, ws.m_vsize), single_wtxid);
        }
        return MempoolAcceptResult::Failure(ws.m_state);
    }

    if (m_rbf && !ReplacementChecks(ws)) return MempoolAcceptResult::Failure(ws.m_state);

    // Perform the inexpensive checks first and avoid hashing and signature verification unless
    // those checks pass, to mitigate CPU exhaustion denial-of-service attacks.
    if (!PolicyScriptChecks(args, ws)) return MempoolAcceptResult::Failure(ws.m_state);

    if (!ConsensusScriptChecks(args, ws)) return MempoolAcceptResult::Failure(ws.m_state);

    const CFeeRate effective_feerate{ws.m_modified_fees, static_cast<uint32_t>(ws.m_vsize)};
    // Tx was accepted, but not added
    if (args.m_test_accept) {
        return MempoolAcceptResult::Success(std::move(ws.m_replaced_transactions), ws.m_vsize,
                                            ws.m_base_fees, effective_feerate, single_wtxid);
    }

    if (!Finalize(args, ws)) {
        // The only possible failure reason is fee-related (mempool full).
        // Failed for fee reasons. Provide the effective feerate and which txns were included.
        Assume(ws.m_state.GetResult() == TxValidationResult::TX_RECONSIDERABLE);
        return MempoolAcceptResult::FeeFailure(ws.m_state, CFeeRate(ws.m_modified_fees, ws.m_vsize), {ws.m_ptx->GetWitnessHash()});
    }

    GetMainSignals().TransactionAddedToMempool(ptx, m_pool.GetAndIncrementSequence());

    return MempoolAcceptResult::Success(std::move(ws.m_replaced_transactions), ws.m_vsize, ws.m_base_fees,
                                        effective_feerate, single_wtxid);
}

PackageMempoolAcceptResult MemPoolAccept::AcceptMultipleTransactions(const std::vector<CTransactionRef>& txns, ATMPArgs& args)
{
    AssertLockHeld(cs_main);

    // These context-free package limits can be done before taking the mempool lock.
    PackageValidationState package_state;
    if (!IsWellFormedPackage(txns, package_state, /*require_sorted=*/true)) return PackageMempoolAcceptResult(package_state, {});

    std::vector<Workspace> workspaces{};
    workspaces.reserve(txns.size());
    std::transform(txns.cbegin(), txns.cend(), std::back_inserter(workspaces),
                   [](const auto& tx) { return Workspace(tx); });
    std::map<uint256, MempoolAcceptResult> results;

    LOCK(m_pool.cs);

    // Do all PreChecks first and fail fast to avoid running expensive script checks when unnecessary.
    for (Workspace& ws : workspaces) {
        if (!PreChecks(args, ws)) {
            package_state.Invalid(PackageValidationResult::PCKG_TX, "transaction failed");
            // Exit early to avoid doing pointless work. Update the failed tx result; the rest are unfinished.
            results.emplace(ws.m_ptx->GetWitnessHash(), MempoolAcceptResult::Failure(ws.m_state));
            return PackageMempoolAcceptResult(package_state, std::move(results));
        }
        // Make the coins created by this transaction available for subsequent transactions in the
        // package to spend. Since we already checked conflicts in the package and we don't allow
        // replacements, we don't need to track the coins spent. Note that this logic will need to be
        // updated if package replace-by-fee is allowed in the future.
        assert(!args.m_allow_replacement);
        m_viewmempool.PackageAddTransaction(ws.m_ptx);
    }

    // Transactions must meet two minimum feerates: the mempool minimum fee and min relay fee.
    // For transactions consisting of exactly one child and its parents, it suffices to use the
    // package feerate (total modified fees / total virtual size) to check this requirement.
    // Note that this is an aggregate feerate; this function has not checked that there are transactions
    // too low feerate to pay for themselves, or that the child transactions are higher feerate than
    // their parents. Using aggregate feerate may allow "parents pay for child" behavior and permit
    // a child that is below mempool minimum feerate. To avoid these behaviors, callers of
    // AcceptMultipleTransactions need to restrict txns topology (e.g. to ancestor sets) and check
    // the feerates of individuals and subsets.
    const auto m_total_vsize = std::accumulate(workspaces.cbegin(), workspaces.cend(), int64_t{0},
        [](int64_t sum, auto& ws) { return sum + ws.m_vsize; });
    const auto m_total_modified_fees = std::accumulate(workspaces.cbegin(), workspaces.cend(), CAmount{0},
        [](CAmount sum, auto& ws) { return sum + ws.m_modified_fees; });
    const CFeeRate package_feerate(m_total_modified_fees, m_total_vsize);
    std::vector<Wtxid> all_package_wtxids;
    all_package_wtxids.reserve(workspaces.size());
    std::transform(workspaces.cbegin(), workspaces.cend(), std::back_inserter(all_package_wtxids),
                   [](const auto& ws) { return ws.m_ptx->GetWitnessHash(); });
    TxValidationState placeholder_state;
    if (args.m_package_feerates &&
        !CheckFeeRate(m_total_vsize, m_total_modified_fees, placeholder_state)) {
        package_state.Invalid(PackageValidationResult::PCKG_TX, "transaction failed");
        return PackageMempoolAcceptResult(package_state, {{workspaces.back().m_ptx->GetWitnessHash(),
            MempoolAcceptResult::FeeFailure(placeholder_state, CFeeRate(m_total_modified_fees, m_total_vsize), all_package_wtxids)}});
    }

    // Apply package mempool ancestor/descendant limits. Skip if there is only one transaction,
    // because it's unnecessary. Also, CPFP carve out can increase the limit for individual
    // transactions, but this exemption is not extended to packages in CheckPackageLimits().
    std::string err_string;
    if (txns.size() > 1 && !PackageMempoolChecks(txns, m_total_vsize, package_state)) {
        return PackageMempoolAcceptResult(package_state, std::move(results));
    }

    for (Workspace& ws : workspaces) {
        ws.m_package_feerate = package_feerate;
        if (!PolicyScriptChecks(args, ws)) {
            // Exit early to avoid doing pointless work. Update the failed tx result; the rest are unfinished.
            package_state.Invalid(PackageValidationResult::PCKG_TX, "transaction failed");
            results.emplace(ws.m_ptx->GetWitnessHash(), MempoolAcceptResult::Failure(ws.m_state));
            return PackageMempoolAcceptResult(package_state, std::move(results));
        }
        if (args.m_test_accept) {
            const auto effective_feerate = args.m_package_feerates ? ws.m_package_feerate :
                CFeeRate{ws.m_modified_fees, static_cast<uint32_t>(ws.m_vsize)};
            const auto effective_feerate_wtxids = args.m_package_feerates ? all_package_wtxids :
                std::vector<Wtxid>{ws.m_ptx->GetWitnessHash()};
            results.emplace(ws.m_ptx->GetWitnessHash(),
                            MempoolAcceptResult::Success(std::move(ws.m_replaced_transactions),
                                                         ws.m_vsize, ws.m_base_fees, effective_feerate,
                                                         effective_feerate_wtxids));
        }
    }

    if (args.m_test_accept) return PackageMempoolAcceptResult(package_state, std::move(results));

    if (!SubmitPackage(args, workspaces, package_state, results)) {
        // PackageValidationState filled in by SubmitPackage().
        return PackageMempoolAcceptResult(package_state, std::move(results));
    }

    return PackageMempoolAcceptResult(package_state, std::move(results));
}

void MemPoolAccept::CleanupTemporaryCoins()
{
    // There are 3 kinds of coins in m_view:
    // (1) Temporary coins from the transactions in subpackage, constructed by m_viewmempool.
    // (2) Mempool coins from transactions in the mempool, constructed by m_viewmempool.
    // (3) Confirmed coins fetched from our current UTXO set.
    //
    // (1) Temporary coins need to be removed, regardless of whether the transaction was submitted.
    // If the transaction was submitted to the mempool, m_viewmempool will be able to fetch them from
    // there. If it wasn't submitted to mempool, it is incorrect to keep them - future calls may try
    // to spend those coins that don't actually exist.
    // (2) Mempool coins also need to be removed. If the mempool contents have changed as a result
    // of submitting or replacing transactions, coins previously fetched from mempool may now be
    // spent or nonexistent. Those coins need to be deleted from m_view.
    // (3) Confirmed coins don't need to be removed. The chainstate has not changed (we are
    // holding cs_main and no blocks have been processed) so the confirmed tx cannot disappear like
    // a mempool tx can. The coin may now be spent after we submitted a tx to mempool, but
    // we have already checked that the package does not have 2 transactions spending the same coin.
    // Keeping them in m_view is an optimization to not re-fetch confirmed coins if we later look up
    // inputs for this transaction again.
    for (const auto& outpoint : m_viewmempool.GetNonBaseCoins()) {
        // In addition to resetting m_viewmempool, we also need to manually delete these coins from
        // m_view because it caches copies of the coins it fetched from m_viewmempool previously.
        m_view.Uncache(outpoint);
    }
    // This deletes the temporary and mempool coins.
    m_viewmempool.Reset();
}

PackageMempoolAcceptResult MemPoolAccept::AcceptSubPackage(const std::vector<CTransactionRef>& subpackage, ATMPArgs& args)
{
    AssertLockHeld(::cs_main);
    AssertLockHeld(m_pool.cs);
    auto result = [&]() EXCLUSIVE_LOCKS_REQUIRED(::cs_main, m_pool.cs) {
        if (subpackage.size() > 1) {
            return AcceptMultipleTransactions(subpackage, args);
        }
        const auto& tx = subpackage.front();
        ATMPArgs single_args = ATMPArgs::SingleInPackageAccept(args);
        const auto single_res = AcceptSingleTransaction(tx, single_args);
        PackageValidationState package_state_wrapped;
        if (single_res.m_result_type != MempoolAcceptResult::ResultType::VALID) {
            package_state_wrapped.Invalid(PackageValidationResult::PCKG_TX, "transaction failed");
        }
        return PackageMempoolAcceptResult(package_state_wrapped, {{tx->GetWitnessHash(), single_res}});
    }();

    // Clean up m_view and m_viewmempool so that other subpackage evaluations don't have access to
    // coins they shouldn't. Keep some coins in order to minimize re-fetching coins from the UTXO set.
    CleanupTemporaryCoins();

    return result;
}

PackageMempoolAcceptResult MemPoolAccept::AcceptPackage(const Package& package, ATMPArgs& args)
{
    AssertLockHeld(cs_main);
    // Used if returning a PackageMempoolAcceptResult directly from this function.
    PackageValidationState package_state_quit_early;

    // Check that the package is well-formed. If it isn't, we won't try to validate any of the
    // transactions and thus won't return any MempoolAcceptResults, just a package-wide error.

    // Context-free package checks.
    if (!IsWellFormedPackage(package, package_state_quit_early, /*require_sorted=*/true)) {
        return PackageMempoolAcceptResult(package_state_quit_early, {});
    }

    // All transactions in the package must be a parent of the last transaction. This is just an
    // opportunity for us to fail fast on a context-free check without taking the mempool lock.
    if (!IsChildWithParents(package)) {
        package_state_quit_early.Invalid(PackageValidationResult::PCKG_POLICY, "package-not-child-with-parents");
        return PackageMempoolAcceptResult(package_state_quit_early, {});
    }

    // IsChildWithParents() guarantees the package is > 1 transactions.
    assert(package.size() > 1);
    // The package must be 1 child with all of its unconfirmed parents. The package is expected to
    // be sorted, so the last transaction is the child.
    const auto& child = package.back();
    std::unordered_set<uint256, SaltedTxidHasher> unconfirmed_parent_txids;
    std::transform(package.cbegin(), package.cend() - 1,
                   std::inserter(unconfirmed_parent_txids, unconfirmed_parent_txids.end()),
                   [](const auto& tx) { return tx->GetHash(); });

    // All child inputs must refer to a preceding package transaction or a confirmed UTXO. The only
    // way to verify this is to look up the child's inputs in our current coins view (not including
    // mempool), and enforce that all parents not present in the package be available at chain tip.
    // Since this check can bring new coins into the coins cache, keep track of these coins and
    // uncache them if we don't end up submitting this package to the mempool.
    const CCoinsViewCache& coins_tip_cache = m_active_chainstate.CoinsTip();
    for (const auto& input : child->vin) {
        if (!coins_tip_cache.HaveCoinInCache(input.prevout)) {
            args.m_coins_to_uncache.push_back(input.prevout);
        }
    }
    // Using the MemPoolAccept m_view cache allows us to look up these same coins faster later.
    // This should be connecting directly to CoinsTip, not to m_viewmempool, because we specifically
    // require inputs to be confirmed if they aren't in the package.
    m_view.SetBackend(m_active_chainstate.CoinsTip());
    const auto package_or_confirmed = [this, &unconfirmed_parent_txids](const auto& input) {
         return unconfirmed_parent_txids.count(input.prevout.hash) > 0 || m_view.HaveCoin(input.prevout);
    };
    if (!std::all_of(child->vin.cbegin(), child->vin.cend(), package_or_confirmed)) {
        package_state_quit_early.Invalid(PackageValidationResult::PCKG_POLICY, "package-not-child-with-unconfirmed-parents");
        return PackageMempoolAcceptResult(package_state_quit_early, {});
    }
    // Protect against bugs where we pull more inputs from disk that miss being added to
    // coins_to_uncache. The backend will be connected again when needed in PreChecks.
    m_view.SetBackend(m_dummy);

    LOCK(m_pool.cs);
    // Stores results from which we will create the returned PackageMempoolAcceptResult.
    // A result may be changed if a mempool transaction is evicted later due to LimitMempoolSize().
    std::map<uint256, MempoolAcceptResult> results_final;
    // Results from individual validation which will be returned if no other result is available for
    // this transaction. "Nonfinal" because if a transaction fails by itself but succeeds later
    // (i.e. when evaluated with a fee-bumping child), the result in this map may be discarded.
    std::map<uint256, MempoolAcceptResult> individual_results_nonfinal;
    bool quit_early{false};
    std::vector<CTransactionRef> txns_package_eval;
    for (const auto& tx : package) {
        const auto& wtxid = tx->GetWitnessHash();
        const auto& txid = tx->GetHash();
        // There are 3 possibilities: already in mempool, same-txid-diff-wtxid already in mempool,
        // or not in mempool. An already confirmed tx is treated as one not in mempool, because all
        // we know is that the inputs aren't available.
        if (m_pool.exists(GenTxid::Wtxid(wtxid))) {
            // Exact transaction already exists in the mempool.
            // Node operators are free to set their mempool policies however they please, nodes may receive
            // transactions in different orders, and malicious counterparties may try to take advantage of
            // policy differences to pin or delay propagation of transactions. As such, it's possible for
            // some package transaction(s) to already be in the mempool, and we don't want to reject the
            // entire package in that case (as that could be a censorship vector). De-duplicate the
            // transactions that are already in the mempool, and only call AcceptMultipleTransactions() with
            // the new transactions. This ensures we don't double-count transaction counts and sizes when
            // checking ancestor/descendant limits, or double-count transaction fees for fee-related policy.
            const auto& entry{*Assert(m_pool.GetEntry(txid))};
            results_final.emplace(wtxid, MempoolAcceptResult::MempoolTx(entry.GetTxSize(), entry.GetFee()));
        } else if (m_pool.exists(GenTxid::Txid(txid))) {
            // Transaction with the same non-witness data but different witness (same txid,
            // different wtxid) already exists in the mempool.
            //
            // We don't allow replacement transactions right now, so just swap the package
            // transaction for the mempool one. Note that we are ignoring the validity of the
            // package transaction passed in.
            // TODO: allow witness replacement in packages.
            const auto& entry{*Assert(m_pool.GetEntry(txid))};
            // Provide the wtxid of the mempool tx so that the caller can look it up in the mempool.
            results_final.emplace(wtxid, MempoolAcceptResult::MempoolTxDifferentWitness(entry.GetTx().GetWitnessHash()));
        } else {
            // Transaction does not already exist in the mempool.
            // Try submitting the transaction on its own.
            const auto single_package_res = AcceptSubPackage({tx}, args);
            const auto& single_res = single_package_res.m_tx_results.at(wtxid);
            if (single_res.m_result_type == MempoolAcceptResult::ResultType::VALID) {
                // The transaction succeeded on its own and is now in the mempool. Don't include it
                // in package validation, because its fees should only be "used" once.
                assert(m_pool.exists(GenTxid::Wtxid(wtxid)));
                results_final.emplace(wtxid, single_res);
            } else if (single_res.m_state.GetResult() != TxValidationResult::TX_RECONSIDERABLE &&
                       single_res.m_state.GetResult() != TxValidationResult::TX_MISSING_INPUTS) {
                // Package validation policy only differs from individual policy in its evaluation
                // of feerate. For example, if a transaction fails here due to violation of a
                // consensus rule, the result will not change when it is submitted as part of a
                // package. To minimize the amount of repeated work, unless the transaction fails
                // due to feerate or missing inputs (its parent is a previous transaction in the
                // package that failed due to feerate), don't run package validation. Note that this
                // decision might not make sense if different types of packages are allowed in the
                // future.  Continue individually validating the rest of the transactions, because
                // some of them may still be valid.
                quit_early = true;
                package_state_quit_early.Invalid(PackageValidationResult::PCKG_TX, "transaction failed");
                individual_results_nonfinal.emplace(wtxid, single_res);
            } else {
                individual_results_nonfinal.emplace(wtxid, single_res);
                txns_package_eval.push_back(tx);
            }
        }
    }

    auto multi_submission_result = quit_early || txns_package_eval.empty() ? PackageMempoolAcceptResult(package_state_quit_early, {}) :
        AcceptSubPackage(txns_package_eval, args);
    PackageValidationState& package_state_final = multi_submission_result.m_state;

    // Make sure we haven't exceeded max mempool size.
    // Package transactions that were submitted to mempool or already in mempool may be evicted.
    LimitMempoolSize(m_pool, m_active_chainstate.CoinsTip());

    for (const auto& tx : package) {
        const auto& wtxid = tx->GetWitnessHash();
        if (multi_submission_result.m_tx_results.count(wtxid) > 0) {
            // We shouldn't have re-submitted if the tx result was already in results_final.
            Assume(results_final.count(wtxid) == 0);
            // If it was submitted, check to see if the tx is still in the mempool. It could have
            // been evicted due to LimitMempoolSize() above.
            const auto& txresult = multi_submission_result.m_tx_results.at(wtxid);
            if (txresult.m_result_type == MempoolAcceptResult::ResultType::VALID && !m_pool.exists(GenTxid::Wtxid(wtxid))) {
                package_state_final.Invalid(PackageValidationResult::PCKG_TX, "transaction failed");
                TxValidationState mempool_full_state;
                mempool_full_state.Invalid(TxValidationResult::TX_MEMPOOL_POLICY, "mempool full");
                results_final.emplace(wtxid, MempoolAcceptResult::Failure(mempool_full_state));
            } else {
                results_final.emplace(wtxid, txresult);
            }
        } else if (const auto it{results_final.find(wtxid)}; it != results_final.end()) {
            // Already-in-mempool transaction. Check to see if it's still there, as it could have
            // been evicted when LimitMempoolSize() was called.
            Assume(it->second.m_result_type != MempoolAcceptResult::ResultType::INVALID);
            Assume(individual_results_nonfinal.count(wtxid) == 0);
            // Query by txid to include the same-txid-different-witness ones.
            if (!m_pool.exists(GenTxid::Txid(tx->GetHash()))) {
                package_state_final.Invalid(PackageValidationResult::PCKG_TX, "transaction failed");
                TxValidationState mempool_full_state;
                mempool_full_state.Invalid(TxValidationResult::TX_MEMPOOL_POLICY, "mempool full");
                // Replace the previous result.
                results_final.erase(wtxid);
                results_final.emplace(wtxid, MempoolAcceptResult::Failure(mempool_full_state));
            }
        } else if (const auto it{individual_results_nonfinal.find(wtxid)}; it != individual_results_nonfinal.end()) {
            Assume(it->second.m_result_type == MempoolAcceptResult::ResultType::INVALID);
            // Interesting result from previous processing.
            results_final.emplace(wtxid, it->second);
        }
    }
    Assume(results_final.size() == package.size());
    return PackageMempoolAcceptResult(package_state_final, std::move(results_final));
}

} // anon namespace

MempoolAcceptResult AcceptToMemoryPool(Chainstate& active_chainstate, const CTransactionRef& tx,
                                       int64_t accept_time, bool bypass_limits, bool test_accept, bool ignore_locks)
    EXCLUSIVE_LOCKS_REQUIRED(::cs_main)
{
    AssertLockHeld(::cs_main);
    const CChainParams& chainparams{active_chainstate.m_chainman.GetParams()};
    assert(active_chainstate.GetMempool() != nullptr);
    CTxMemPool& pool{*active_chainstate.GetMempool()};

    std::vector<COutPoint> coins_to_uncache;
    auto args = MemPoolAccept::ATMPArgs::SingleAccept(chainparams, accept_time, bypass_limits, coins_to_uncache, test_accept, ignore_locks);
    MempoolAcceptResult result = MemPoolAccept(pool, active_chainstate).AcceptSingleTransaction(tx, args);
    if (result.m_result_type != MempoolAcceptResult::ResultType::VALID) {
        // Remove coins that were not present in the coins cache before calling
        // AcceptSingleTransaction(); this is to prevent memory DoS in case we receive a large
        // number of invalid transactions that attempt to overrun the in-memory coins cache
        // (`CCoinsViewCache::cacheCoins`).

        for (const COutPoint& hashTx : coins_to_uncache)
            active_chainstate.CoinsTip().Uncache(hashTx);
        TRACE2(mempool, rejected,
                tx->GetHash().data(),
                result.m_state.GetRejectReason().c_str()
        );
    }
    // After we've (potentially) uncached entries, ensure our coins cache is still within its size limits
    BlockValidationState state_dummy;
    active_chainstate.FlushStateToDisk(state_dummy, FlushStateMode::PERIODIC);
    return result;
}

PackageMempoolAcceptResult ProcessNewPackage(Chainstate& active_chainstate, CTxMemPool& pool,
                                                   const Package& package, bool test_accept, bool ignore_locks)
{
    AssertLockHeld(cs_main);
    assert(!package.empty());
    assert(std::all_of(package.cbegin(), package.cend(), [](const auto& tx){return tx != nullptr;}));

    std::vector<COutPoint> coins_to_uncache;
    const CChainParams& chainparams = active_chainstate.m_chainman.GetParams();
    auto result = [&]() EXCLUSIVE_LOCKS_REQUIRED(cs_main) {
        AssertLockHeld(cs_main);
        if (test_accept) {
            auto args = MemPoolAccept::ATMPArgs::PackageTestAccept(chainparams, GetTime(), coins_to_uncache, ignore_locks);
            return MemPoolAccept(pool, active_chainstate).AcceptMultipleTransactions(package, args);
        } else {
            auto args = MemPoolAccept::ATMPArgs::PackageChildWithParents(chainparams, GetTime(), coins_to_uncache, ignore_locks);
            return MemPoolAccept(pool, active_chainstate).AcceptPackage(package, args);
        }
    }();

    // Uncache coins pertaining to transactions that were not submitted to the mempool.
    if (test_accept || result.m_state.IsInvalid()) {
        for (const COutPoint& hashTx : coins_to_uncache) {
            active_chainstate.CoinsTip().Uncache(hashTx);
        }
    }
    // Ensure the coins cache is still within limits.
    BlockValidationState state_dummy;
    active_chainstate.FlushStateToDisk(state_dummy, FlushStateMode::PERIODIC);
    return result;
}

CAmount GetBlockSubsidy(int nHeight, const Consensus::Params& consensusParams)
{
    int halvings = nHeight / consensusParams.nSubsidyHalvingInterval;
    // Force block reward to zero when right shift is undefined.
    if (halvings >= 64)
        return 0;

    CAmount nSubsidy = 50 * COIN;
    // Subsidy is cut in half every 210,000 blocks which will occur approximately every 4 years.
    nSubsidy >>= halvings;
    return nSubsidy;
}

CoinsViews::CoinsViews(DBParams db_params, CoinsViewOptions options)
    : m_dbview{std::move(db_params), std::move(options)},
      m_catcherview(&m_dbview) {}

void CoinsViews::InitCache()
{
    AssertLockHeld(::cs_main);
    m_cacheview = std::make_unique<CCoinsViewCache>(&m_catcherview);
}

Chainstate::Chainstate(
    CTxMemPool* mempool,
    BlockManager& blockman,
    ChainstateManager& chainman,
    std::optional<uint256> from_snapshot_blockhash)
    : m_mempool(mempool),
      m_blockman(blockman),
      m_chainman(chainman),
      m_from_snapshot_blockhash(from_snapshot_blockhash) {}

const CBlockIndex* Chainstate::SnapshotBase()
{
    if (!m_from_snapshot_blockhash) return nullptr;
    if (!m_cached_snapshot_base) m_cached_snapshot_base = Assert(m_chainman.m_blockman.LookupBlockIndex(*m_from_snapshot_blockhash));
    return m_cached_snapshot_base;
}

void Chainstate::InitCoinsDB(
    size_t cache_size_bytes,
    bool in_memory,
    bool should_wipe,
    fs::path leveldb_name)
{
    if (m_from_snapshot_blockhash) {
        leveldb_name += node::SNAPSHOT_CHAINSTATE_SUFFIX;
    }

    m_coins_views = std::make_unique<CoinsViews>(
        DBParams{
            .path = m_chainman.m_options.datadir / leveldb_name,
            .cache_bytes = cache_size_bytes,
            .memory_only = in_memory,
            .wipe_data = should_wipe,
            .obfuscate = true,
            .options = m_chainman.m_options.coins_db},
        m_chainman.m_options.coins_view);
}

void Chainstate::InitCoinsCache(size_t cache_size_bytes)
{
    AssertLockHeld(::cs_main);
    assert(m_coins_views != nullptr);
    m_coinstip_cache_size_bytes = cache_size_bytes;
    m_coins_views->InitCache();
}

// Note that though this is marked const, we may end up modifying `m_cached_finished_ibd`, which
// is a performance-related implementation detail. This function must be marked
// `const` so that `CValidationInterface` clients (which are given a `const Chainstate*`)
// can call it.
//
bool ChainstateManager::IsInitialBlockDownload() const
{
    // Optimization: pre-test latch before taking the lock.
    if (m_cached_finished_ibd.load(std::memory_order_relaxed))
        return false;

    static bool check_peer_height = m_blockman.m_opts.checkpeerheight;

    {
    LOCK(cs_main);
    if (m_cached_finished_ibd.load(std::memory_order_relaxed))
        return false;
    if (m_blockman.LoadingBlocks()) {
        return true;
    }
     CChain& chain{ActiveChain()};
    if (chain.Tip() == nullptr)
        return true;
    if (chain.Tip()->nChainWork < MinimumChainWork())
        return true;
    if ((!fParticlMode || chain.Tip()->nHeight > COINBASE_MATURITY) &&
        chain.Tip()->Time() < Now<NodeSeconds>() - m_options.max_tip_age)
        return true;
    if (fParticlMode && check_peer_height &&
        (particl::GetNumPeers() < 1 ||
         chain.Tip()->nHeight < particl::GetNumBlocksOfPeers() - 10))
        return true;
    LogPrintf("Leaving InitialBlockDownload (latching to false)\n");
    m_cached_finished_ibd.store(true, std::memory_order_relaxed);
    }
    GetMainSignals().LeavingIBD();
    WakeAllThreadStakeMiner();
    return false;
}

void Chainstate::CheckForkWarningConditions()
{
    AssertLockHeld(cs_main);

    // Before we get past initial download, we cannot reliably alert about forks
    // (we assume we don't get stuck on a fork before finishing our initial sync)
    if (m_chainman.IsInitialBlockDownload()) {
        return;
    }

    if (m_chainman.m_best_invalid && m_chainman.m_best_invalid->nChainWork > m_chain.Tip()->nChainWork + (GetBlockProof(*m_chain.Tip()) * 6)) {
        LogPrintf("%s: Warning: Found invalid chain at least ~6 blocks longer than our best chain.\nChain state database corruption likely.\n", __func__);
        SetfLargeWorkInvalidChainFound(true);
    } else {
        SetfLargeWorkInvalidChainFound(false);
    }
}

// Called both upon regular invalid block discovery *and* InvalidateBlock
void Chainstate::InvalidChainFound(CBlockIndex* pindexNew)
{
    AssertLockHeld(cs_main);
    if (!m_chainman.m_best_invalid || pindexNew->nChainWork > m_chainman.m_best_invalid->nChainWork) {
        m_chainman.m_best_invalid = pindexNew;
    }
    if (m_chainman.m_best_header != nullptr && m_chainman.m_best_header->GetAncestor(pindexNew->nHeight) == pindexNew) {
        m_chainman.m_best_header = m_chain.Tip();
    }

    LogPrintf("%s: invalid block=%s  height=%d  log2_work=%f  date=%s\n", __func__,
      pindexNew->GetBlockHash().ToString(), pindexNew->nHeight,
      log(pindexNew->nChainWork.getdouble())/log(2.0), FormatISO8601DateTime(pindexNew->GetBlockTime()));
    CBlockIndex *tip = m_chain.Tip();
    assert (tip);
    LogPrintf("%s:  current best=%s  height=%d  log2_work=%f  date=%s\n", __func__,
      tip->GetBlockHash().ToString(), m_chain.Height(), log(tip->nChainWork.getdouble())/log(2.0),
      FormatISO8601DateTime(tip->GetBlockTime()));
    CheckForkWarningConditions();
}

// Same as InvalidChainFound, above, except not called directly from InvalidateBlock,
// which does its own setBlockIndexCandidates management.
void Chainstate::InvalidBlockFound(CBlockIndex* pindex, const BlockValidationState& state)
{
    AssertLockHeld(cs_main);
    if (state.GetResult() != BlockValidationResult::BLOCK_MUTATED) {
        pindex->nStatus |= BLOCK_FAILED_VALID;
        m_chainman.m_failed_blocks.insert(pindex);
        m_blockman.m_dirty_blockindex.insert(pindex);
        setBlockIndexCandidates.erase(pindex);
        InvalidChainFound(pindex);
    }
}

void UpdateCoins(const CTransaction& tx, CCoinsViewCache& inputs, CTxUndo &txundo, int nHeight)
{
    // mark inputs spent
    if (!tx.IsCoinBase()) {
        txundo.vprevout.reserve(tx.vin.size());
        for (const CTxIn &txin : tx.vin)
        {
            if (txin.IsAnonInput()) {
                continue;
            }

            txundo.vprevout.emplace_back();
            bool is_spent = inputs.SpendCoin(txin.prevout, &txundo.vprevout.back());
            assert(is_spent);
        }
    }
    // add outputs
    AddCoins(inputs, tx, nHeight);
}

bool CScriptCheck::operator()() {
    const CScript &scriptSig = ptxTo->vin[nIn].scriptSig;
    const CScriptWitness *witness = &ptxTo->vin[nIn].scriptWitness;

    return VerifyScript(scriptSig, scriptPubKey, witness, nFlags, CachingTransactionSignatureChecker(ptxTo, nIn, vchAmount, cacheStore, *txdata), &error);
    //return VerifyScript(scriptSig, m_tx_out.scriptPubKey, witness, nFlags, CachingTransactionSignatureChecker(ptxTo, nIn, m_tx_out.nValue, cacheStore, *txdata), &error);
}

static CuckooCache::cache<uint256, SignatureCacheHasher> g_scriptExecutionCache;
static CSHA256 g_scriptExecutionCacheHasher;

bool InitScriptExecutionCache(size_t max_size_bytes)
{
    // Setup the salted hasher
    uint256 nonce = GetRandHash();
    // We want the nonce to be 64 bytes long to force the hasher to process
    // this chunk, which makes later hash computations more efficient. We
    // just write our 32-byte entropy twice to fill the 64 bytes.
    g_scriptExecutionCacheHasher.Write(nonce.begin(), 32);
    g_scriptExecutionCacheHasher.Write(nonce.begin(), 32);

    auto setup_results = g_scriptExecutionCache.setup_bytes(max_size_bytes);
    if (!setup_results) return false;

    const auto [num_elems, approx_size_bytes] = *setup_results;
    LogPrintf("Using %zu MiB out of %zu MiB requested for script execution cache, able to store %zu elements\n",
              approx_size_bytes >> 20, max_size_bytes >> 20, num_elems);
    return true;
}

/**
 * Check whether all of this transaction's input scripts succeed.
 *
 * This involves ECDSA signature checks so can be computationally intensive. This function should
 * only be called after the cheap sanity checks in CheckTxInputs passed.
 *
 * If pvChecks is not nullptr, script checks are pushed onto it instead of being performed inline. Any
 * script checks which are not necessary (eg due to script execution cache hits) are, obviously,
 * not pushed onto pvChecks/run.
 *
 * Setting cacheSigStore/cacheFullScriptStore to false will remove elements from the corresponding cache
 * which are matched. This is useful for checking blocks where we will likely never need the cache
 * entry again.
 *
 * Note that we may set state.reason to NOT_STANDARD for extra soft-fork flags in flags, block-checking
 * callers should probably reset it to CONSENSUS in such cases.
 *
 * Non-static (and re-declared) in src/test/txvalidationcache_tests.cpp
 */
bool CheckInputScripts(const CTransaction& tx, TxValidationState &state,
                       const CCoinsViewCache &inputs, unsigned int flags, bool cacheSigStore,
                       bool cacheFullScriptStore, PrecomputedTransactionData& txdata,
                       std::vector<CScriptCheck> *pvChecks, bool fAnonChecks)
{
    if (tx.IsCoinBase()) return true;
    if (pvChecks) {
        pvChecks->reserve(tx.vin.size());
    }

    // First check if script executions have been cached with the same
    // flags. Note that this assumes that the inputs provided are
    // correct (ie that the transaction hash which is in tx's prevouts
    // properly commits to the scriptPubKey in the inputs view of that
    // transaction).
    bool has_anon_input = false;
    uint256 hashCacheEntry;
    CSHA256 hasher = g_scriptExecutionCacheHasher;
    hasher.Write(UCharCast(tx.GetWitnessHash().begin()), 32).Write((unsigned char*)&flags, sizeof(flags)).Finalize(hashCacheEntry.begin());
    AssertLockHeld(cs_main); //TODO: Remove this requirement by making CuckooCache not require external locks
    if (g_scriptExecutionCache.contains(hashCacheEntry, !cacheFullScriptStore)) {
        return true;
    }

    if (!txdata.m_spent_outputs_ready) {
        std::vector<CTxOutSign> spent_outputs;
        spent_outputs.reserve(tx.vin.size());

        for (const auto& txin : tx.vin) {
            if (txin.IsAnonInput()) {
                // Add placeholder CTxOutSign to maintain index
                spent_outputs.emplace_back();
                continue;
            }
            const COutPoint& prevout = txin.prevout;
            const Coin& coin = inputs.AccessCoin(prevout);
            assert(!coin.IsSpent());
            const CScript& scriptPubKey = coin.out.scriptPubKey;

            std::vector<uint8_t> vchAmount;
            if (coin.nType == OUTPUT_STANDARD) {
                part::SetAmount(vchAmount, coin.out.nValue);
            } else
            if (coin.nType == OUTPUT_CT) {
                vchAmount.resize(33);
                memcpy(vchAmount.data(), coin.commitment.data, 33);
            }

            spent_outputs.emplace_back(vchAmount, scriptPubKey);
        }
        txdata.Init_vec(tx, std::move(spent_outputs));
    }
    assert(txdata.m_spent_outputs.size() == tx.vin.size());

    for (unsigned int i = 0; i < tx.vin.size(); i++) {
        if (tx.vin[i].IsAnonInput()) {
            has_anon_input = true;
            continue;
        }

        // We very carefully only pass in things to CScriptCheck which
        // are clearly committed to by tx' witness hash. This provides
        // a sanity check that our caching is not introducing consensus
        // failures through additional data in, eg, the coins being
        // spent being checked as a part of CScriptCheck.

        // Verify signature
        CScriptCheck check(txdata.m_spent_outputs[i], tx, i, flags, cacheSigStore, &txdata);
        if (pvChecks) {
            pvChecks->emplace_back(std::move(check));
        } else if (!check()) {
            if (flags & STANDARD_NOT_MANDATORY_VERIFY_FLAGS) {
                // Check whether the failure was caused by a
                // non-mandatory script verification check, such as
                // non-standard DER encodings or non-null dummy
                // arguments; if so, ensure we return NOT_STANDARD
                // instead of CONSENSUS to avoid downstream users
                // splitting the network between upgraded and
                // non-upgraded nodes by banning CONSENSUS-failing
                // data providers.
                CScriptCheck check2(txdata.m_spent_outputs[i], tx, i,
                        flags & ~STANDARD_NOT_MANDATORY_VERIFY_FLAGS, cacheSigStore, &txdata);

                if (check2())
                    return state.Invalid(TxValidationResult::TX_NOT_STANDARD, strprintf("non-mandatory-script-verify-flag (%s)", ScriptErrorString(check.GetScriptError())));
            }
            // MANDATORY flag failures correspond to
            // TxValidationResult::TX_CONSENSUS. Because CONSENSUS
            // failures are the most serious case of validation
            // failures, we may need to consider using
            // RECENT_CONSENSUS_CHANGE for any script failure that
            // could be due to non-upgraded nodes which we may want to
            // support, to avoid splitting the network (but this
            // depends on the details of how net_processing handles
            // such errors).
            return state.Invalid(TxValidationResult::TX_CONSENSUS, strprintf("mandatory-script-verify-flag-failed (%s)", ScriptErrorString(check.GetScriptError())));
        }
    }

    if (has_anon_input && fAnonChecks &&
        !VerifyMLSAG(tx, state)) {
        return false;
    }

    if (cacheFullScriptStore && !pvChecks) {
        // We executed all of the provided scripts, and were told to
        // cache the result. Do so now.
        g_scriptExecutionCache.insert(hashCacheEntry);
    }

    return true;
}

bool FatalError(Notifications& notifications, BlockValidationState& state, const std::string& strMessage, const bilingual_str& userMessage)
{
    notifications.fatalError(strMessage, userMessage);
    return state.Error(strMessage);
}

/**
 * Restore the UTXO in a Coin at a given COutPoint
 * @param undo The Coin to be restored.
 * @param view The coins view to which to apply the changes.
 * @param out The out point that corresponds to the tx input.
 * @return A DisconnectResult as an int
 */
int ApplyTxInUndo(Coin&& undo, CCoinsViewCache& view, const COutPoint& out)
{
    bool fClean = true;

    if (view.HaveCoin(out)) fClean = false; // overwriting transaction output

    if (undo.nHeight == 0 && // Genesis block txns are spendable in Particl
        (!fParticlMode || out.hash != Params().GenesisBlock().vtx[0]->GetHash())) {
        // Missing undo metadata (height and coinbase). Older versions included this
        // information only in undo records for the last spend of a transactions'
        // outputs. This implies that it must be present for some other output of the same tx.
        const Coin& alternate = AccessByTxid(view, out.hash);
        if (!alternate.IsSpent()) {
            undo.nHeight = alternate.nHeight;
            undo.fCoinBase = alternate.fCoinBase;
        } else {
            return DISCONNECT_FAILED; // adding output for transaction without known metadata
        }
    }
    // If the coin already exists as an unspent coin in the cache, then the
    // possible_overwrite parameter to AddCoin must be set to true. We have
    // already checked whether an unspent coin exists above using HaveCoin, so
    // we don't need to guess. When fClean is false, an unspent coin already
    // existed and it is an overwrite.
    view.AddCoin(out, std::move(undo), !fClean);

    return fClean ? DISCONNECT_OK : DISCONNECT_UNCLEAN;
}

/** Undo the effects of this block (with given index) on the UTXO set represented by coins.
 *  When FAILED is returned, view is left in an indeterminate state. */
DisconnectResult Chainstate::DisconnectBlock(const CBlock& block, const CBlockIndex* pindex, CCoinsViewCache& view)
{
    AssertLockHeld(::cs_main);

    if (LogAcceptCategory(BCLog::HDWALLET, BCLog::Level::Debug)) {
        LogPrintf("%s: hash %s, height %d\n", __func__, block.GetHash().ToString(), pindex->nHeight);
    }

    bool fClean = true;

    CBlockUndo blockUndo;
    if (!m_blockman.UndoReadFromDisk(blockUndo, *pindex)) {
        error("DisconnectBlock(): failure reading undo data");
        return DISCONNECT_FAILED;
    }

    if (!fParticlMode) {
        if (blockUndo.vtxundo.size() + 1 != block.vtx.size()) {
            error("DisconnectBlock(): block and undo data inconsistent");
            return DISCONNECT_FAILED;
        }
    } else {
        if (blockUndo.vtxundo.size() != block.vtx.size()) {
            // Count non coinbase txns, this should only happen in early blocks.
            size_t nExpectTxns = 0;
            for (auto &tx : block.vtx) {
                if (!tx->IsCoinBase()) {
                    nExpectTxns++;
                }
            }

            if (blockUndo.vtxundo.size() != nExpectTxns) {
                error("DisconnectBlock(): block and undo data inconsistent");
                return DISCONNECT_FAILED;
            }
        }
    }

    int nVtxundo = (int)blockUndo.vtxundo.size()-1;

    // Ignore blocks that contain transactions which are 'overwritten' by later transactions,
    // unless those are already completely spent.
    // See https://github.com/bitcoin/bitcoin/issues/22596 for additional information.
    // Note: the blocks specified here are different than the ones used in ConnectBlock because DisconnectBlock
    // unwinds the blocks in reverse. As a result, the inconsistency is not discovered until the earlier
    // blocks with the duplicate coinbase transactions are disconnected.
    bool fEnforceBIP30 = fParticlMode || (!((pindex->nHeight==91842 && pindex->GetBlockHash() == uint256S("0x00000000000a4d0a398161ffc163c503763b1f4360639393e0e4c8e300e0caec")) ||
                           (pindex->nHeight==91880 && pindex->GetBlockHash() == uint256S("0x00000000000743f190a18c5577a3c2d2a1f610ae9601ac046a38084ccb7cd721"))));

    // undo transactions in reverse order
    for (int i = block.vtx.size() - 1; i >= 0; i--)
    {
        const CTransaction &tx = *(block.vtx[i]);
<<<<<<< HEAD
        uint256 hash = tx.GetHash();
=======
        Txid hash = tx.GetHash();
        bool is_coinbase = tx.IsCoinBase();
        bool is_bip30_exception = (is_coinbase && !fEnforceBIP30);
>>>>>>> b5a27133

        for (const auto &txin : tx.vin) {
            if (txin.IsAnonInput()) {
                uint32_t nInputs, nRingSize;
                txin.GetAnonInfo(nInputs, nRingSize);
                if (txin.scriptData.stack.size() != 1 ||
                    txin.scriptData.stack[0].size() != 33 * nInputs) {
                    error("%s: Bad scriptData stack, %s.", __func__, hash.ToString());
                    return DISCONNECT_FAILED;
                }

                const std::vector<uint8_t> &vKeyImages = txin.scriptData.stack[0];
                for (size_t k = 0; k < nInputs; ++k) {
                    const CCmpPubKey &ki = *((CCmpPubKey*)&vKeyImages[k*33]);
                    view.keyImages[ki] = hash;
                }
            } else {
                Coin coin;
                view.spent_cache.emplace_back(txin.prevout, SpentCoin());
            }
        }

        bool is_coinbase = tx.IsCoinBase() || tx.IsCoinStake();
        bool is_bip30_exception = (is_coinbase && !fEnforceBIP30);

        for (int k = (int)tx.vpout.size(); k-- > 0;) {
            const CTxOutBase *out = tx.vpout[k].get();

            if (out->IsType(OUTPUT_RINGCT)) {
                const CTxOutRingCT *txout = (CTxOutRingCT*)out;

                if (view.nLastRCTOutput == 0) {
                    view.nLastRCTOutput = pindex->nAnonOutputs;
                    // Verify data matches
                    CAnonOutput ao;
                    if (!m_blockman.m_block_tree_db->ReadRCTOutput(view.nLastRCTOutput, ao)) {
                        error("%s: RCT output missing, txn %s, %d, index %d.", __func__, hash.ToString(), k, view.nLastRCTOutput);
                        if (!view.fForceDisconnect) {
                            return DISCONNECT_FAILED;
                        }
                    } else
                    if (ao.pubkey != txout->pk) {
                        error("%s: RCT output mismatch, txn %s, %d, index %d.", __func__, hash.ToString(), k, view.nLastRCTOutput);
                        if (!view.fForceDisconnect) {
                            return DISCONNECT_FAILED;
                        }
                    }
                }

                view.anonOutputLinks[txout->pk] = view.nLastRCTOutput;
                view.nLastRCTOutput--;

                continue;
            }

            // Check that all outputs are available and match the outputs in the block itself
            // exactly.
            if (out->IsType(OUTPUT_STANDARD) || out->IsType(OUTPUT_CT)) {
                const CScript *pScript = out->GetPScriptPubKey();
                if (!pScript->IsUnspendable()) {
                    COutPoint op(hash, k);
                    Coin coin;
                    CTxOut txout(0, *pScript);

                    if (out->IsType(OUTPUT_STANDARD)) {
                        txout.nValue = out->GetValue();
                    }
                    bool is_spent = view.SpendCoin(op, &coin);
                    if (!is_spent || txout != coin.out || pindex->nHeight != coin.nHeight || is_coinbase != coin.fCoinBase) {
                        if (!is_bip30_exception) {
                            fClean = false; // transaction output mismatch
                        }
                    }
                }
            }

            if (!fAddressIndex ||
                (!out->IsType(OUTPUT_STANDARD) &&
                 !out->IsType(OUTPUT_CT))) {
                continue;
            }

            const CScript *pScript;
            std::vector<unsigned char> hashBytes;
            int scriptType = 0;
            CAmount nValue;
            if (!ExtractIndexInfo(out, scriptType, hashBytes, nValue, pScript) ||
                scriptType == 0) {
                continue;
            }
            // undo receiving activity
            view.addressIndex.push_back(std::make_pair(CAddressIndexKey(scriptType, uint256(hashBytes.data(), hashBytes.size()), pindex->nHeight, i, hash, k, false), nValue));
            // undo unspent index
            view.addressUnspentIndex.push_back(std::make_pair(CAddressUnspentKey(scriptType, uint256(hashBytes.data(), hashBytes.size()), hash, k), CAddressUnspentValue()));
        }


        if (fParticlMode) {
            // Restore inputs
            if (!tx.IsCoinBase()) {
                if (nVtxundo < 0 || nVtxundo >= (int)blockUndo.vtxundo.size()) {
                    error("DisconnectBlock(): transaction undo data offset out of range.");
                    return DISCONNECT_FAILED;
                }

                size_t nExpectUndo = 0;
                for (const auto &txin : tx.vin)
                if (!txin.IsAnonInput()) {
                    nExpectUndo++;
                }

                CTxUndo &txundo = blockUndo.vtxundo[nVtxundo--];
                if (txundo.vprevout.size() != nExpectUndo) {
                    error("DisconnectBlock(): transaction and undo data inconsistent");
                    return DISCONNECT_FAILED;
                }

                for (unsigned int j = tx.vin.size(); j > 0;) {
                    --j;
                    if (tx.vin[j].IsAnonInput()) {
                        continue;
                    }

                    const COutPoint &out = tx.vin[j].prevout;
                    int res = ApplyTxInUndo(std::move(txundo.vprevout[j]), view, out);
                    if (res == DISCONNECT_FAILED) {
                        error("DisconnectBlock(): ApplyTxInUndo failed");
                        return DISCONNECT_FAILED;
                    }
                    fClean = fClean && res != DISCONNECT_UNCLEAN;

                    const CTxIn input = tx.vin[j];

                    if (fSpentIndex) { // undo and delete the spent index
                        view.spentIndex.push_back(std::make_pair(CSpentIndexKey(input.prevout.hash, input.prevout.n), CSpentIndexValue()));
                    }

                    if (fAddressIndex) {
                        const Coin &coin = view.AccessCoin(tx.vin[j].prevout);
                        const CScript *pScript = &coin.out.scriptPubKey;

                        CAmount nValue = coin.nType == OUTPUT_CT ? 0 : coin.out.nValue;
                        std::vector<uint8_t> hashBytes;
                        int scriptType = 0;
                        if (!ExtractIndexInfo(pScript, scriptType, hashBytes) ||
                            scriptType == 0) {
                            continue;
                        }

                        // undo spending activity
                        view.addressIndex.push_back(std::make_pair(CAddressIndexKey(scriptType, uint256(hashBytes.data(), hashBytes.size()), pindex->nHeight, i, hash, j, true), nValue * -1));
                        // restore unspent index
                        view.addressUnspentIndex.push_back(std::make_pair(CAddressUnspentKey(scriptType, uint256(hashBytes.data(), hashBytes.size()), input.prevout.hash, input.prevout.n), CAddressUnspentValue(nValue, *pScript, coin.nHeight)));
                    }
                }
            }
        } else {
            // Check that all outputs are available and match the outputs in the block itself
            // exactly.
            for (size_t o = 0; o < tx.vout.size(); o++) {
                if (!tx.vout[o].scriptPubKey.IsUnspendable()) {
                    COutPoint out(hash, o);
                    Coin coin;
                    bool is_spent = view.SpendCoin(out, &coin);
                    if (!is_spent || tx.vout[o] != coin.out || pindex->nHeight != coin.nHeight || is_coinbase != coin.fCoinBase) {
                        fClean = false; // transaction output mismatch
                    }
                }
            }

            if (i > 0) { // not coinbases
                CTxUndo &txundo = blockUndo.vtxundo[i-1];
                if (txundo.vprevout.size() != tx.vin.size()) {
                    error("DisconnectBlock(): transaction and undo data inconsistent");
                    return DISCONNECT_FAILED;
                }
                for (unsigned int j = tx.vin.size(); j > 0;) {
                    --j;
                    const COutPoint& out = tx.vin[j].prevout;
                    int res = ApplyTxInUndo(std::move(txundo.vprevout[j]), view, out);
                    if (res == DISCONNECT_FAILED) return DISCONNECT_FAILED;
                    fClean = fClean && res != DISCONNECT_UNCLEAN;
                }
            }
            // At this point, all of txundo.vprevout should have been moved out.
        }
    }

    // move best block pointer to prevout block
    view.SetBestBlock(pindex->pprev->GetBlockHash(), pindex->pprev->nHeight);

    return fClean ? DISCONNECT_OK : DISCONNECT_UNCLEAN;
}

static CCheckQueue<CScriptCheck> scriptcheckqueue(128);

void StartScriptCheckWorkerThreads(int threads_num)
{
    scriptcheckqueue.StartWorkerThreads(threads_num);
}

void StopScriptCheckWorkerThreads()
{
    scriptcheckqueue.StopWorkerThreads();
}

/**
 * Threshold condition checker that triggers when unknown versionbits are seen on the network.
 */
class WarningBitsConditionChecker : public AbstractThresholdConditionChecker
{
private:
    const ChainstateManager& m_chainman;
    int m_bit;

public:
    explicit WarningBitsConditionChecker(const ChainstateManager& chainman, int bit) : m_chainman{chainman}, m_bit(bit) {}

    int64_t BeginTime(const Consensus::Params& params) const override { return 0; }
    int64_t EndTime(const Consensus::Params& params) const override { return std::numeric_limits<int64_t>::max(); }
    int Period(const Consensus::Params& params) const override { return params.nMinerConfirmationWindow; }
    int Threshold(const Consensus::Params& params) const override { return params.nRuleChangeActivationThreshold; }

    bool Condition(const CBlockIndex* pindex, const Consensus::Params& params) const override
    {
        return pindex->nHeight >= params.MinBIP9WarningHeight &&
               ((pindex->nVersion & VERSIONBITS_TOP_MASK) == VERSIONBITS_TOP_BITS) &&
               ((pindex->nVersion >> m_bit) & 1) != 0 &&
               ((m_chainman.m_versionbitscache.ComputeBlockVersion(pindex->pprev, params) >> m_bit) & 1) == 0;
    }
};

static unsigned int GetBlockScriptFlags(const CBlockIndex& block_index, const ChainstateManager& chainman)
{
    const Consensus::Params& consensusparams = chainman.GetConsensus();

    if (fParticlMode) {
        unsigned int flags = SCRIPT_VERIFY_P2SH;
        flags |= SCRIPT_VERIFY_DERSIG;
        flags |= SCRIPT_VERIFY_CHECKLOCKTIMEVERIFY;
        flags |= SCRIPT_VERIFY_CHECKSEQUENCEVERIFY;
        flags |= SCRIPT_VERIFY_WITNESS;
        flags |= SCRIPT_VERIFY_NULLDUMMY;

        if (block_index.nTime >= consensusparams.m_taproot_time) {
            flags |= SCRIPT_VERIFY_TAPROOT;
        }

        return flags;
    }

    // BIP16 didn't become active until Apr 1 2012 (on mainnet, and
    // retroactively applied to testnet)
    // However, only one historical block violated the P2SH rules (on both
    // mainnet and testnet).
    // Similarly, only one historical block violated the TAPROOT rules on
    // mainnet.
    // For simplicity, always leave P2SH+WITNESS+TAPROOT on except for the two
    // violating blocks.
    uint32_t flags{SCRIPT_VERIFY_P2SH | SCRIPT_VERIFY_WITNESS | SCRIPT_VERIFY_TAPROOT};
    const auto it{consensusparams.script_flag_exceptions.find(*Assert(block_index.phashBlock))};
    if (it != consensusparams.script_flag_exceptions.end()) {
        flags = it->second;
    }

    // Enforce the DERSIG (BIP66) rule
    if (DeploymentActiveAt(block_index, chainman, Consensus::DEPLOYMENT_DERSIG)) {
        flags |= SCRIPT_VERIFY_DERSIG;
    }

    // Enforce CHECKLOCKTIMEVERIFY (BIP65)
    if (DeploymentActiveAt(block_index, chainman, Consensus::DEPLOYMENT_CLTV)) {
        flags |= SCRIPT_VERIFY_CHECKLOCKTIMEVERIFY;
    }

    // Enforce CHECKSEQUENCEVERIFY (BIP112)
    if (DeploymentActiveAt(block_index, chainman, Consensus::DEPLOYMENT_CSV)) {
        flags |= SCRIPT_VERIFY_CHECKSEQUENCEVERIFY;
    }

    // Enforce BIP147 NULLDUMMY (activated simultaneously with segwit)
    if (DeploymentActiveAt(block_index, chainman, Consensus::DEPLOYMENT_SEGWIT)) {
        flags |= SCRIPT_VERIFY_NULLDUMMY;
    }

    return flags;
}


static SteadyClock::duration time_check{};
static SteadyClock::duration time_forks{};
static SteadyClock::duration time_connect{};
static SteadyClock::duration time_verify{};
static SteadyClock::duration time_undo{};
static SteadyClock::duration time_index{};
static SteadyClock::duration time_total{};
static int64_t num_blocks_total = 0;

/** Apply the effects of this block (with given index) on the UTXO set represented by coins.
 *  Validity checks that depend on the UTXO set are also done; ConnectBlock()
 *  can fail if those validity checks fail (among other reasons). */
bool Chainstate::ConnectBlock(const CBlock& block, BlockValidationState& state, CBlockIndex* pindex,
                               CCoinsViewCache& view, bool fJustCheck)
{
    AssertLockHeld(cs_main);
    assert(pindex);

    uint256 block_hash{block.GetHash()};
    assert(*pindex->phashBlock == block_hash);
    const bool parallel_script_checks{scriptcheckqueue.HasThreads()};

    const auto time_start{SteadyClock::now()};
    const CChainParams& params{m_chainman.GetParams()};

    const Consensus::Params &consensus = Params().GetConsensus();
    state.SetStateInfo(block.nTime, pindex->nHeight, consensus, fParticlMode, (particl::fBusyImporting && particl::fSkipRangeproof), true);

    // Check it again in case a previous version let a bad block in
    // NOTE: We don't currently (re-)invoke ContextualCheckBlock() or
    // ContextualCheckBlockHeader() here. This means that if we add a new
    // consensus rule that is enforced in one of those two functions, then we
    // may have let in a block that violates the rule prior to updating the
    // software, and we would NOT be enforcing the rule here. Fully solving
    // upgrade from one software version to the next after a consensus rule
    // change is potentially tricky and issue-specific (see NeedsRedownload()
    // for one approach that was used for BIP 141 deployment).
    // Also, currently the rule against blocks more than 2 hours in the future
    // is enforced in ContextualCheckBlockHeader(); we wouldn't want to
    // re-enforce that rule here (at least until we make it impossible for
    // m_adjusted_time_callback() to go backward).
    if (!CheckBlock(block, state, params.GetConsensus(), !fJustCheck, !fJustCheck)) {
        if (state.GetResult() == BlockValidationResult::BLOCK_MUTATED) {
            // We don't write down blocks to disk if they may have been
            // corrupted, so this should be impossible unless we're having hardware
            // problems.
            return FatalError(m_chainman.GetNotifications(), state, "Corrupt block found indicating potential hardware failure; shutting down");
        }
        return error("%s: Consensus::CheckBlock: %s", __func__, state.ToString());
    }

    if (block.IsProofOfStake()) {
        pindex->bnStakeModifier = ComputeStakeModifierV2(pindex->pprev, pindex->prevoutStake.hash);
        m_blockman.m_dirty_blockindex.insert(pindex);

        uint256 hashProof, targetProofOfStake;
        if (!CheckProofOfStake(*this, state, pindex->pprev, *block.vtx[0], block.nTime, block.nBits, hashProof, targetProofOfStake)) {
            return error("%s: Check proof of stake failed.", __func__);
        }
    }

    // verify that the view's current state corresponds to the previous block
    uint256 hashPrevBlock = pindex->pprev == nullptr ? uint256() : pindex->pprev->GetBlockHash();
    assert(hashPrevBlock == view.GetBestBlock());

    const uint256 blockHash = block.GetHash();
    bool fIsGenesisBlock = blockHash == params.GetConsensus().hashGenesisBlock;
    num_blocks_total++;

    // Special case for the genesis block, skipping connection of its transactions
    // (its coinbase is unspendable)
    if (!fParticlMode &&    // genesis coinbase is spendable when in Particl mode
        fIsGenesisBlock) {
        if (!fJustCheck)
            view.SetBestBlock(pindex->GetBlockHash(), pindex->nHeight);
        return true;
    }

    bool fScriptChecks = true;
    if (!m_chainman.AssumedValidBlock().IsNull()) {
        // We've been configured with the hash of a block which has been externally verified to have a valid history.
        // A suitable default value is included with the software and updated from time to time.  Because validity
        //  relative to a piece of software is an objective fact these defaults can be easily reviewed.
        // This setting doesn't force the selection of any particular chain but makes validating some faster by
        //  effectively caching the result of part of the verification.
        BlockMap::const_iterator it{m_blockman.m_block_index.find(m_chainman.AssumedValidBlock())};
        if (it != m_blockman.m_block_index.end()) {
            if (it->second.GetAncestor(pindex->nHeight) == pindex &&
                m_chainman.m_best_header->GetAncestor(pindex->nHeight) == pindex &&
                m_chainman.m_best_header->nChainWork >= m_chainman.MinimumChainWork()) {
                // This block is a member of the assumed verified chain and an ancestor of the best header.
                // Script verification is skipped when connecting blocks under the
                // assumevalid block. Assuming the assumevalid block is valid this
                // is safe because block merkle hashes are still computed and checked,
                // Of course, if an assumed valid block is invalid due to false scriptSigs
                // this optimization would allow an invalid chain to be accepted.
                // The equivalent time check discourages hash power from extorting the network via DOS attack
                //  into accepting an invalid block through telling users they must manually set assumevalid.
                //  Requiring a software change or burying the invalid block, regardless of the setting, makes
                //  it hard to hide the implication of the demand.  This also avoids having release candidates
                //  that are hardly doing any signature verification at all in testing without having to
                //  artificially set the default assumed verified block further back.
                // The test against the minimum chain work prevents the skipping when denied access to any chain at
                //  least as good as the expected chain.
                fScriptChecks = (GetBlockProofEquivalentTime(*m_chainman.m_best_header, *pindex, *m_chainman.m_best_header, params.GetConsensus()) <= 60 * 60 * 24 * 7 * 2);
            }
        }
    }

    const auto time_1{SteadyClock::now()};
    time_check += time_1 - time_start;
    LogPrint(BCLog::BENCH, "    - Sanity checks: %.2fms [%.2fs (%.2fms/blk)]\n",
             Ticks<MillisecondsDouble>(time_1 - time_start),
             Ticks<SecondsDouble>(time_check),
             Ticks<MillisecondsDouble>(time_check) / num_blocks_total);

    // Do not allow blocks that contain transactions which 'overwrite' older transactions,
    // unless those are already completely spent.
    // If such overwrites are allowed, coinbases and transactions depending upon those
    // can be duplicated to remove the ability to spend the first instance -- even after
    // being sent to another address.
    // See BIP30, CVE-2012-1909, and http://r6.ca/blog/20120206T005236Z.html for more information.
    // This rule was originally applied to all blocks with a timestamp after March 15, 2012, 0:00 UTC.
    // Now that the whole chain is irreversibly beyond that time it is applied to all blocks except the
    // two in the chain that violate it. This prevents exploiting the issue against nodes during their
    // initial block download.
    bool fEnforceBIP30 = fParticlMode || !IsBIP30Repeat(*pindex);

    // Once BIP34 activated it was not possible to create new duplicate coinbases and thus other than starting
    // with the 2 existing duplicate coinbase pairs, not possible to create overwriting txs.  But by the
    // time BIP34 activated, in each of the existing pairs the duplicate coinbase had overwritten the first
    // before the first had been spent.  Since those coinbases are sufficiently buried it's no longer possible to create further
    // duplicate transactions descending from the known pairs either.
    // If we're on the known chain at height greater than where BIP34 activated, we can save the db accesses needed for the BIP30 check.

    // BIP34 requires that a block at height X (block X) has its coinbase
    // scriptSig start with a CScriptNum of X (indicated height X).  The above
    // logic of no longer requiring BIP30 once BIP34 activates is flawed in the
    // case that there is a block X before the BIP34 height of 227,931 which has
    // an indicated height Y where Y is greater than X.  The coinbase for block
    // X would also be a valid coinbase for block Y, which could be a BIP30
    // violation.  An exhaustive search of all mainnet coinbases before the
    // BIP34 height which have an indicated height greater than the block height
    // reveals many occurrences. The 3 lowest indicated heights found are
    // 209,921, 490,897, and 1,983,702 and thus coinbases for blocks at these 3
    // heights would be the first opportunity for BIP30 to be violated.

    // The search reveals a great many blocks which have an indicated height
    // greater than 1,983,702, so we simply remove the optimization to skip
    // BIP30 checking for blocks at height 1,983,702 or higher.  Before we reach
    // that block in another 25 years or so, we should take advantage of a
    // future consensus change to do a new and improved version of BIP34 that
    // will actually prevent ever creating any duplicate coinbases in the
    // future.
    static constexpr int BIP34_IMPLIES_BIP30_LIMIT = 1983702;

    // There is no potential to create a duplicate coinbase at block 209,921
    // because this is still before the BIP34 height and so explicit BIP30
    // checking is still active.

    // The final case is block 176,684 which has an indicated height of
    // 490,897. Unfortunately, this issue was not discovered until about 2 weeks
    // before block 490,897 so there was not much opportunity to address this
    // case other than to carefully analyze it and determine it would not be a
    // problem. Block 490,897 was, in fact, mined with a different coinbase than
    // block 176,684, but it is important to note that even if it hadn't been or
    // is remined on an alternate fork with a duplicate coinbase, we would still
    // not run into a BIP30 violation.  This is because the coinbase for 176,684
    // is spent in block 185,956 in transaction
    // d4f7fbbf92f4a3014a230b2dc70b8058d02eb36ac06b4a0736d9d60eaa9e8781.  This
    // spending transaction can't be duplicated because it also spends coinbase
    // 0328dd85c331237f18e781d692c92de57649529bd5edf1d01036daea32ffde29.  This
    // coinbase has an indicated height of over 4.2 billion, and wouldn't be
    // duplicatable until that height, and it's currently impossible to create a
    // chain that long. Nevertheless we may wish to consider a future soft fork
    // which retroactively prevents block 490,897 from creating a duplicate
    // coinbase. The two historical BIP30 violations often provide a confusing
    // edge case when manipulating the UTXO and it would be simpler not to have
    // another edge case to deal with.

    // testnet3 has no blocks before the BIP34 height with indicated heights
    // post BIP34 before approximately height 486,000,000. After block
    // 1,983,702 testnet3 starts doing unnecessary BIP30 checking again.
    if (pindex->pprev) {
        CBlockIndex* pindexBIP34height = pindex->pprev->GetAncestor(params.GetConsensus().BIP34Height);
        //Only continue to enforce if we're below BIP34 activation height or the block hash at that height doesn't correspond.
        fEnforceBIP30 = fEnforceBIP30 && (!pindexBIP34height || !(pindexBIP34height->GetBlockHash() == params.GetConsensus().BIP34Hash));
    }

    // TODO: Remove BIP30 checking from block height 1,983,702 on, once we have a
    // consensus change that ensures coinbases at those heights cannot
    // duplicate earlier coinbases.
    if (fEnforceBIP30 || pindex->nHeight >= BIP34_IMPLIES_BIP30_LIMIT) {
        for (const auto& tx : block.vtx) {
            for (size_t o = 0; o < tx->GetNumVOuts(); o++) {
                if (view.HaveCoin(COutPoint(tx->GetHash(), o))) {
                    LogPrintf("ERROR: ConnectBlock(): tried to overwrite transaction\n");
                    return state.Invalid(BlockValidationResult::BLOCK_CONSENSUS, "bad-txns-BIP30");
                }
            }
        }
    }

    // Enforce BIP68 (sequence locks)
    int nLockTimeFlags = 0;
    if (DeploymentActiveAt(*pindex, m_chainman, Consensus::DEPLOYMENT_CSV)) {
        nLockTimeFlags |= LOCKTIME_VERIFY_SEQUENCE;
    }

    // Get the script flags for this block
    unsigned int flags{GetBlockScriptFlags(*pindex, m_chainman)};

    const auto time_2{SteadyClock::now()};
    time_forks += time_2 - time_1;
    LogPrint(BCLog::BENCH, "    - Fork checks: %.2fms [%.2fs (%.2fms/blk)]\n",
             Ticks<MillisecondsDouble>(time_2 - time_1),
             Ticks<SecondsDouble>(time_forks),
             Ticks<MillisecondsDouble>(time_forks) / num_blocks_total);

    CBlockUndo blockundo;

    // Precomputed transaction data pointers must not be invalidated
    // until after `control` has run the script checks (potentially
    // in multiple threads). Preallocate the vector size so a new allocation
    // doesn't invalidate pointers into the vector, and keep txsdata in scope
    // for as long as `control`.
    CCheckQueueControl<CScriptCheck> control(fScriptChecks && parallel_script_checks ? &scriptcheckqueue : nullptr);
    std::vector<PrecomputedTransactionData> txsdata(block.vtx.size());

    std::vector<int> prevheights;
    CAmount nFees = 0;
    int nInputs = 0;
    int64_t nSigOpsCost = 0;
    int64_t nAnonIn = 0;
    int64_t nStakeReward = 0;

    blockundo.vtxundo.reserve(block.vtx.size() - (fParticlMode ? 0 : 1));

    // NOTE: Block reward is based on nMoneySupply
    CAmount nMoneyCreated = 0;
    CAmount nMoneyBurned = 0;
    CAmount block_balances[3] = {0};
    bool reset_balances = false;

    for (unsigned int i = 0; i < block.vtx.size(); i++)
    {
        const CTransaction &tx = *(block.vtx[i]);
        const uint256 txhash = tx.GetHash();
        nInputs += tx.vin.size();

        TxValidationState tx_state;
        tx_state.SetStateInfo(block.nTime, pindex->nHeight, consensus, fParticlMode, (particl::fBusyImporting && particl::fSkipRangeproof), true);
        tx_state.m_chainman = state.m_chainman;
        tx_state.m_chainstate = this;
        if (!tx.IsCoinBase())
        {
            CAmount txfee = 0;
            if (!Consensus::CheckTxInputs(tx, tx_state, view, pindex->nHeight, txfee)) {
                control.Wait();
                // Any transaction validation failure in ConnectBlock is a block consensus failure
                state.Invalid(BlockValidationResult::BLOCK_CONSENSUS,
                            tx_state.GetRejectReason(), tx_state.GetDebugMessage());
                return error("%s: Consensus::CheckTxInputs: %s, %s", __func__, tx.GetHash().ToString(), state.ToString());
            }
            if (tx_state.m_exploit_fix_2 && tx_state.m_spends_frozen_blinded) {
                // Add redeemed frozen blinded value to moneysupply
                nMoneyCreated += tx.GetValueOut() + txfee;
            }
            if (tx.IsCoinStake())
            {
                // Block reward is passed back in txfee (nPlainValueOut - nPlainValueIn)
                nStakeReward += txfee;
                nMoneyCreated += nStakeReward;
            } else
            {
                nFees += txfee;
            }
            if (!MoneyRange(nFees)) {
                control.Wait();
                LogPrintf("ERROR: %s: accumulated fee in the block out of range.\n", __func__);
                return state.Invalid(BlockValidationResult::BLOCK_CONSENSUS, "bad-txns-accumulated-fee-outofrange");
            }

            // Check that transaction is BIP68 final
            // BIP68 lock checks (as opposed to nLockTime checks) must
            // be in ConnectBlock because they require the UTXO set

            prevheights.resize(tx.vin.size());
            for (size_t j = 0; j < tx.vin.size(); j++) {
                if (tx.vin[j].IsAnonInput())
                    prevheights[j] = 0;
                else
                    prevheights[j] = view.AccessCoin(tx.vin[j].prevout).nHeight;
            }

            if (!SequenceLocks(tx, nLockTimeFlags, prevheights, *pindex)) {
                control.Wait();
                LogPrintf("ERROR: %s: contains a non-BIP68-final transaction\n", __func__);
                return state.Invalid(BlockValidationResult::BLOCK_CONSENSUS, "bad-txns-nonfinal");
            }

            if (tx.IsParticlVersion()) {
                // Update spent inputs
                for (size_t j = 0; j < tx.vin.size(); j++) {
                    const CTxIn input = tx.vin[j];
                    if (input.IsAnonInput()) {
                        nAnonIn++;
                        continue;
                    }

                    const Coin &coin = view.AccessCoin(input.prevout);

                    if (coin.nType != OUTPUT_CT) {
                        // Cache recently spent coins for staking.
                        view.spent_cache.emplace_back(input.prevout, SpentCoin(coin, pindex->nHeight));
                    }
                    if (!fAddressIndex && !fSpentIndex) {
                        continue;
                    }

                    const CScript *pScript = &coin.out.scriptPubKey;
                    CAmount nValue = coin.nType == OUTPUT_CT ? 0 : coin.out.nValue;
                    std::vector<uint8_t> hashBytes;
                    int scriptType = 0;

                    if (!ExtractIndexInfo(pScript, scriptType, hashBytes)) {
                        continue;
                    }

                    uint256 hashAddress;
                    if (scriptType > 0) {
                        hashAddress = uint256(hashBytes.data(), hashBytes.size());
                    }
                    if (fAddressIndex && scriptType > 0) {
                        // record spending activity
                        view.addressIndex.push_back(std::make_pair(CAddressIndexKey(scriptType, hashAddress, pindex->nHeight, i, txhash, j, true), nValue * -1));
                        // remove address from unspent index
                        view.addressUnspentIndex.push_back(std::make_pair(CAddressUnspentKey(scriptType, hashAddress, input.prevout.hash, input.prevout.n), CAddressUnspentValue()));
                    }
                    if (fSpentIndex) {
                        CAmount nValue = coin.nType == OUTPUT_CT ? -1 : coin.out.nValue;
                        // add the spent index to determine the txid and input that spent an output
                        // and to find the amount and address from an input
                        view.spentIndex.push_back(std::make_pair(CSpentIndexKey(input.prevout.hash, input.prevout.n), CSpentIndexValue(txhash, j, pindex->nHeight, nValue, scriptType, hashAddress)));
                    }
                }

                if (tx_state.m_funds_smsg) {
                    m_chainman.m_smsgman->StoreFundingTx(view.smsg_cache, tx, pindex);
                }
            }
        } else {
            tx_state.tx_balances[BAL_IND_PLAIN_ADDED] = tx.GetValueOut();
        }

        // GetTransactionSigOpCost counts 3 types of sigops:
        // * legacy (always)
        // * p2sh (when P2SH enabled in flags and excludes coinbase)
        // * witness (when witness enabled in flags and excludes coinbase)
        nSigOpsCost += GetTransactionSigOpCost(tx, view, flags);
        if (nSigOpsCost > MAX_BLOCK_SIGOPS_COST) {
            control.Wait();
            LogPrintf("ERROR: ConnectBlock(): too many sigops\n");
            return state.Invalid(BlockValidationResult::BLOCK_CONSENSUS, "bad-blk-sigops");
        }

        if (!tx.IsCoinBase())
        {
            std::vector<CScriptCheck> vChecks;
            bool fCacheResults = fJustCheck; /* Don't cache results if we're actually connecting blocks (still consult the cache, though) */
            //TxValidationState tx_state;
            if (fScriptChecks && !CheckInputScripts(tx, tx_state, view, flags, fCacheResults, fCacheResults, txsdata[i], parallel_script_checks ? &vChecks : nullptr)) {
                control.Wait();
                // Any transaction validation failure in ConnectBlock is a block consensus failure
                state.Invalid(BlockValidationResult::BLOCK_CONSENSUS,
                              tx_state.GetRejectReason(), tx_state.GetDebugMessage());
                return error("ConnectBlock(): CheckInputScripts on %s failed with %s",
                    txhash.ToString(), state.ToString());
            }
            control.Add(std::move(vChecks));

            blockundo.vtxundo.emplace_back();
            UpdateCoins(tx, view, blockundo.vtxundo.back(), pindex->nHeight);
        } else
        {
            // tx is coinbase
            CTxUndo undoDummy;
            UpdateCoins(tx, view, undoDummy, pindex->nHeight);
            nMoneyCreated += tx.GetValueOut();
        }

        if (view.nLastRCTOutput == 0) {
            view.nLastRCTOutput = pindex->pprev ? pindex->pprev->nAnonOutputs : 0;
        }

        // Index rct outputs and keyimages
        if (tx_state.m_has_anon_output || tx_state.m_has_anon_input) {
            COutPoint op(txhash, 0);
            if (tx_state.m_has_anon_input) {
                assert(tx_state.m_setHaveKI.size());
            }
            for (const auto &ki : tx_state.m_setHaveKI) {
                // Test for duplicate keyimage used in block
                if (!view.keyImages.insert(std::make_pair(ki, txhash)).second) {
                    return state.Invalid(BlockValidationResult::BLOCK_CONSENSUS, "bad-anonin-dup-ki");
                }
            }

            for (unsigned int k = 0; k < tx.vpout.size(); k++) {
                if (!tx.vpout[k]->IsType(OUTPUT_RINGCT)) {
                    continue;
                }

                CTxOutRingCT *txout = (CTxOutRingCT*)tx.vpout[k].get();

                int64_t nTestExists;
                if (!particl::fVerifyingDB && m_blockman.m_block_tree_db->ReadRCTOutputLink(txout->pk, nTestExists)) {
                    control.Wait();

                    if (nTestExists > pindex->pprev->nAnonOutputs) {
                        // The anon index can diverge from the chain index if shutdown does not complete
                        LogPrintf("%s: Duplicate anon-output %s, index %d, above last index %d.\n", __func__, HexStr(txout->pk), nTestExists, pindex->pprev->nAnonOutputs);

                        if (!particl::attempted_rct_index_repair) {
                            LogPrintf("Attempting to repair anon index.\n");
                            assert(state.m_chainman);
                            std::set<CCmpPubKey> setKi; // unused
                            RollBackRCTIndex(*state.m_chainman, pindex->pprev->nAnonOutputs, nTestExists, pindex->pprev->nHeight, setKi);
                            particl::attempted_rct_index_repair = true;
                            return false;
                        } else {
                            LogPrintf("Not attempting anon index repair, already tried once.\n");
                        }
                    }

                    return error("%s: Duplicate anon-output (db) %s, index %d.", __func__, HexStr(txout->pk), nTestExists);
                }
                if (!particl::fVerifyingDB && view.ReadRCTOutputLink(txout->pk, nTestExists)) {
                    control.Wait();
                    return error("%s: Duplicate anon-output (view) %s, index %d.", __func__, HexStr(txout->pk), nTestExists);
                }

                op.n = k;
                view.nLastRCTOutput++;
                CAnonOutput ao(txout->pk, txout->commitment, op, pindex->nHeight, 0);

                view.anonOutputLinks[txout->pk] = view.nLastRCTOutput;
                view.anonOutputs.push_back(std::make_pair(view.nLastRCTOutput, ao));
            }
        }

        if (fAddressIndex) {
            // Update outputs for insight
            for (unsigned int k = 0; k < tx.vpout.size(); k++) {
                const CTxOutBase *out = tx.vpout[k].get();

                if (!out->IsType(OUTPUT_STANDARD)
                    && !out->IsType(OUTPUT_CT)) {
                    continue;
                }

                const CScript *pScript;
                std::vector<unsigned char> hashBytes;
                int scriptType = 0;
                CAmount nValue;
                if (!ExtractIndexInfo(out, scriptType, hashBytes, nValue, pScript) ||
                    scriptType == 0) {
                    continue;
                }

                // Record receiving activity
                view.addressIndex.push_back(std::make_pair(CAddressIndexKey(scriptType, uint256(hashBytes.data(), hashBytes.size()), pindex->nHeight, i, txhash, k, false), nValue));
                // Record unspent output
                view.addressUnspentIndex.push_back(std::make_pair(CAddressUnspentKey(scriptType, uint256(hashBytes.data(), hashBytes.size()), txhash, k), CAddressUnspentValue(nValue, *pScript, pindex->nHeight)));
            }
        }

        block_balances[BAL_IND_PLAIN] += tx_state.tx_balances[BAL_IND_PLAIN_ADDED] - tx_state.tx_balances[BAL_IND_PLAIN_REMOVED];
        block_balances[BAL_IND_BLIND] += tx_state.tx_balances[BAL_IND_BLIND_ADDED] - tx_state.tx_balances[BAL_IND_BLIND_REMOVED];
        block_balances[BAL_IND_ANON]  += tx_state.tx_balances[BAL_IND_ANON_ADDED]  - tx_state.tx_balances[BAL_IND_ANON_REMOVED];
        nMoneyBurned += tx.GetPlainValueBurned();
    }
    const auto time_3{SteadyClock::now()};
    time_connect += time_3 - time_2;
    LogPrint(BCLog::BENCH, "      - Connect %u transactions: %.2fms (%.3fms/tx, %.3fms/txin) [%.2fs (%.2fms/blk)]\n", (unsigned)block.vtx.size(),
             Ticks<MillisecondsDouble>(time_3 - time_2), Ticks<MillisecondsDouble>(time_3 - time_2) / block.vtx.size(),
             nInputs <= 1 ? 0 : Ticks<MillisecondsDouble>(time_3 - time_2) / (nInputs - 1),
             Ticks<SecondsDouble>(time_connect),
             Ticks<MillisecondsDouble>(time_connect) / num_blocks_total);

    if (!control.Wait()) {
        LogPrintf("ERROR: %s: CheckQueue failed\n", __func__);
        return state.Invalid(BlockValidationResult::BLOCK_CONSENSUS, "block-validation-failed");
    }

    if (fParticlMode) {
        if (block.nTime >= consensus.clamp_tx_version_time) {
            nMoneyCreated -= nFees;  // nStakeReward includes fees
            nMoneyCreated -= nMoneyBurned;
        }
        if (block.IsProofOfStake()) { // Only the genesis block isn't proof of stake
            CTransactionRef txCoinstake = block.vtx[0];
            CTransactionRef txPrevCoinstake = nullptr;
            const particl::TreasuryFundSettings *pTreasuryFundSettings = params.GetTreasuryFundSettings(block.nTime);
            const CAmount nCalculatedStakeReward = GetProofOfStakeReward(params, pindex->pprev, nFees);

            if (block.nTime >= consensus.smsg_fee_time) {
                CAmount smsg_fee_new, smsg_fee_prev = consensus.smsg_fee_msg_per_day_per_k;
                if (pindex->pprev->nHeight > 0 && // Skip genesis block (POW)
                    pindex->pprev->nTime >= consensus.smsg_fee_time) {
                    if (!particl::coinStakeCache.GetCoinStake(*this, pindex->pprev->GetBlockHash(), txPrevCoinstake) ||
                        !txPrevCoinstake->GetSmsgFeeRate(smsg_fee_prev)) {
                        LogPrintf("ERROR: %s: Failed to get previous smsg fee.\n", __func__);
                        return state.Invalid(BlockValidationResult::BLOCK_CONSENSUS, "bad-cs-smsg-fee-prev");
                    }
                }

                if (!txCoinstake->GetSmsgFeeRate(smsg_fee_new)) {
                    LogPrintf("ERROR: %s: Failed to get smsg fee.\n", __func__);
                    return state.Invalid(BlockValidationResult::BLOCK_CONSENSUS, "bad-cs-smsg-fee");
                }
                if (smsg_fee_new < 1) {
                    LogPrintf("ERROR: %s: Smsg fee < 1.\n", __func__);
                    return state.Invalid(BlockValidationResult::BLOCK_CONSENSUS, "bad-cs-smsg-fee");
                }
                int64_t delta = std::abs(smsg_fee_new - smsg_fee_prev);
                int64_t max_delta = params.GetMaxSmsgFeeRateDelta(smsg_fee_prev, pindex->nTime);
                if (delta > max_delta) {
                    LogPrintf("ERROR: %s: Bad smsg-fee (delta=%d, max_delta=%d)\n", __func__, delta, max_delta);
                    return state.Invalid(BlockValidationResult::BLOCK_CONSENSUS, "bad-cs-smsg-fee");
                }
            }

            if (block.nTime >= consensus.smsg_difficulty_time) {
                uint32_t smsg_difficulty_new, smsg_difficulty_prev = consensus.smsg_min_difficulty;
                if (pindex->pprev->nHeight > 0 && // Skip genesis block (POW)
                    pindex->pprev->nTime >= consensus.smsg_difficulty_time) {
                    if (!particl::coinStakeCache.GetCoinStake(*this, pindex->pprev->GetBlockHash(), txPrevCoinstake) ||
                        !txPrevCoinstake->GetSmsgDifficulty(smsg_difficulty_prev)) {
                        LogPrintf("ERROR: %s: Failed to get previous smsg difficulty.\n", __func__);
                        return state.Invalid(BlockValidationResult::BLOCK_CONSENSUS, "bad-cs-smsg-diff-prev");
                    }
                }

                if (!txCoinstake->GetSmsgDifficulty(smsg_difficulty_new)) {
                    LogPrintf("ERROR: %s: Failed to get smsg difficulty.\n", __func__);
                    return state.Invalid(BlockValidationResult::BLOCK_CONSENSUS, "bad-cs-smsg-diff");
                }
                if (smsg_difficulty_new < 1 || smsg_difficulty_new > consensus.smsg_min_difficulty) {
                    LogPrintf("ERROR: %s: Smsg difficulty out of range.\n", __func__);
                    return state.Invalid(BlockValidationResult::BLOCK_CONSENSUS, "bad-cs-smsg-diff");
                }
                int delta = int(smsg_difficulty_prev) - int(smsg_difficulty_new);
                if (abs(delta) > int(consensus.smsg_difficulty_max_delta)) {
                    LogPrintf("ERROR: %s: Smsg difficulty change out of range.\n", __func__);
                    return state.Invalid(BlockValidationResult::BLOCK_CONSENSUS, "bad-cs-smsg-diff");
                }
            }

            if (!pTreasuryFundSettings || pTreasuryFundSettings->nMinTreasuryStakePercent <= 0) {
                if (nStakeReward < 0 || nStakeReward > nCalculatedStakeReward) {
                    LogPrintf("ERROR: %s: Coinstake pays too much(actual=%d vs calculated=%d)\n", __func__, nStakeReward, nCalculatedStakeReward);
                    return state.Invalid(BlockValidationResult::BLOCK_CONSENSUS, "bad-cs-amount");
                }
            } else {
                assert(pTreasuryFundSettings->nMinTreasuryStakePercent <= 100);

                CAmount nTreasuryBfwd = 0, nTreasuryCfwdCheck = 0;
                CAmount nMinTreasuryPart = (nCalculatedStakeReward * pTreasuryFundSettings->nMinTreasuryStakePercent) / 100;
                CAmount nMaxHolderPart = nCalculatedStakeReward - nMinTreasuryPart;
                if (nMinTreasuryPart < 0 || nMaxHolderPart < 0) {
                    LogPrintf("ERROR: %s: Bad coinstake split amount (treasury=%d vs reward=%d)\n", __func__, nMinTreasuryPart, nMaxHolderPart);
                    return state.Invalid(BlockValidationResult::BLOCK_CONSENSUS, "bad-cs-amount");
                }

                if (pindex->pprev->nHeight > 0) { // Genesis block is pow
                    if (!txPrevCoinstake &&
                        !particl::coinStakeCache.GetCoinStake(*this, pindex->pprev->GetBlockHash(), txPrevCoinstake)) {
                        LogPrintf("ERROR: %s: Failed to get previous coinstake.\n", __func__);
                        return state.Invalid(BlockValidationResult::BLOCK_CONSENSUS, "bad-cs-prev");
                    }

                    assert(txPrevCoinstake->IsCoinStake()); // Sanity check
                    if (!txPrevCoinstake->GetTreasuryFundCfwd(nTreasuryBfwd)) {
                        nTreasuryBfwd = 0;
                    }
                }

                if (pindex->nHeight % pTreasuryFundSettings->nTreasuryOutputPeriod == 0) {
                    // Fund output must exist and match cfwd, cfwd data output must be unset
                    // nStakeReward must == nTreasuryBfwd + nCalculatedStakeReward

                    if (nStakeReward != nTreasuryBfwd + nCalculatedStakeReward) {
                        LogPrintf("ERROR: %s: Bad stake-reward (actual=%d vs expected=%d)\n", __func__, nStakeReward, nTreasuryBfwd + nCalculatedStakeReward);
                        return state.Invalid(BlockValidationResult::BLOCK_CONSENSUS, "bad-cs-amount");
                    }

                    CTxDestination dfDest = DecodeDestination(pTreasuryFundSettings->sTreasuryFundAddresses);
                    if (std::get_if<CNoDestination>(&dfDest)) {
                        return error("%s: Failed to get treasury fund destination: %s.", __func__, pTreasuryFundSettings->sTreasuryFundAddresses);
                    }
                    CScript fundScriptPubKey = GetScriptForDestination(dfDest);

                    // Output 1 must be to the treasury fund
                    const CTxOutStandard *outputDF = txCoinstake->vpout[1]->GetStandardOutput();
                    if (!outputDF) {
                        LogPrintf("ERROR: %s: Bad treasury fund output.\n", __func__);
                        return state.Invalid(BlockValidationResult::BLOCK_CONSENSUS, "bad-cs");
                    }
                    if (outputDF->scriptPubKey != fundScriptPubKey) {
                        LogPrintf("ERROR: %s: Bad treasury fund output script.\n", __func__);
                        return state.Invalid(BlockValidationResult::BLOCK_CONSENSUS, "bad-cs");
                    }
                    if (outputDF->nValue < nTreasuryBfwd + nMinTreasuryPart) { // Max value is clamped already
                        LogPrintf("ERROR: %s: Bad treasury-reward (actual=%d vs minfundpart=%d)\n", __func__, nStakeReward, nTreasuryBfwd + nMinTreasuryPart);
                        return state.Invalid(BlockValidationResult::BLOCK_CONSENSUS, "bad-cs-fund-amount");
                    }
                    if (txCoinstake->GetTreasuryFundCfwd(nTreasuryCfwdCheck)) {
                        LogPrintf("ERROR: %s: Coinstake treasury cfwd must be unset.\n", __func__);
                        return state.Invalid(BlockValidationResult::BLOCK_CONSENSUS, "bad-cs-cfwd");
                    }
                } else {
                    // Ensure cfwd data output is correct and nStakeReward is <= nHolderPart
                    // cfwd must == nTreasuryBfwd + (nCalculatedStakeReward - nStakeReward) // Allowing users to set a higher split

                    if (nStakeReward < 0 || nStakeReward > nMaxHolderPart) {
                        LogPrintf("ERROR: %s: Bad stake-reward (actual=%d vs maxholderpart=%d)\n", __func__, nStakeReward, nMaxHolderPart);
                        return state.Invalid(BlockValidationResult::BLOCK_CONSENSUS, "bad-cs-amount");
                    }
                    CAmount nTreasuryCfwd = nTreasuryBfwd + nCalculatedStakeReward - nStakeReward;
                    if (!txCoinstake->GetTreasuryFundCfwd(nTreasuryCfwdCheck) ||
                        nTreasuryCfwdCheck != nTreasuryCfwd) {
                        LogPrintf("ERROR: %s: Coinstake treasury fund carried forward mismatch (actual=%d vs expected=%d)\n", __func__, nTreasuryCfwdCheck, nTreasuryCfwd);
                        return state.Invalid(BlockValidationResult::BLOCK_CONSENSUS, "bad-cs-cfwd");
                    }
                }

                particl::coinStakeCache.InsertCoinStake(blockHash, txCoinstake);
            }
        } else {
            if (blockHash != params.GetConsensus().hashGenesisBlock) {
                LogPrintf("ERROR: %s: Block isn't coinstake or genesis.\n", __func__);
                return state.Invalid(BlockValidationResult::BLOCK_CONSENSUS, "bad-cs");
            }
        }
    } else {
        CAmount blockReward = nFees + GetBlockSubsidy(pindex->nHeight, params.GetConsensus());
        if (block.vtx[0]->GetValueOut() > blockReward) {
            LogPrintf("ERROR: ConnectBlock(): coinbase pays too much (actual=%d vs limit=%d)\n", block.vtx[0]->GetValueOut(), blockReward);
            return state.Invalid(BlockValidationResult::BLOCK_CONSENSUS, "bad-cb-amount");
        }
    }

    const auto time_4{SteadyClock::now()};
    time_verify += time_4 - time_2;
    LogPrint(BCLog::BENCH, "    - Verify %u txins: %.2fms (%.3fms/txin) [%.2fs (%.2fms/blk)]\n", nInputs - 1,
             Ticks<MillisecondsDouble>(time_4 - time_2),
             nInputs <= 1 ? 0 : Ticks<MillisecondsDouble>(time_4 - time_2) / (nInputs - 1),
             Ticks<SecondsDouble>(time_verify),
             Ticks<MillisecondsDouble>(time_verify) / num_blocks_total);

    if (fJustCheck)
        return true;

    if (consensus.exploit_fix_2_height && pindex->nHeight == (int)consensus.exploit_fix_2_height) {
        // Set moneysupply to utxoset sum
        pindex->nMoneySupply = particl::GetUTXOSum(*this) + nMoneyCreated;
        LogPrintf("RCT mint fix HF2, set nMoneySupply to: %d\n", pindex->nMoneySupply);
        reset_balances = true;
        block_balances[BAL_IND_PLAIN] = pindex->nMoneySupply;
    } else {
        pindex->nMoneySupply = (pindex->pprev ? pindex->pprev->nMoneySupply : 0) + nMoneyCreated;
    }
    pindex->nAnonOutputs = view.nLastRCTOutput;
    m_blockman.m_dirty_blockindex.insert(pindex); // pindex has changed, must save to disk

    if ((!fIsGenesisBlock || fParticlMode) &&
        !m_blockman.WriteUndoDataForBlock(blockundo, state, *pindex)) {
        return false;
    }

    const auto time_5{SteadyClock::now()};
    time_undo += time_5 - time_4;
    LogPrint(BCLog::BENCH, "    - Write undo data: %.2fms [%.2fs (%.2fms/blk)]\n",
             Ticks<MillisecondsDouble>(time_5 - time_4),
             Ticks<SecondsDouble>(time_undo),
             Ticks<MillisecondsDouble>(time_undo) / num_blocks_total);

    if (!pindex->IsValid(BLOCK_VALID_SCRIPTS)) {
        pindex->RaiseValidity(BLOCK_VALID_SCRIPTS);
        m_blockman.m_dirty_blockindex.insert(pindex);
    }

    if (fTimestampIndex) {
        unsigned int logicalTS = pindex->nTime;
        if (!m_blockman.m_block_tree_db->WriteTimestampIndex(CTimestampIndexKey(logicalTS, pindex->GetBlockHash()))) {
            return FatalError(m_chainman.GetNotifications(), state, "Failed to write timestamp index");
        }
        if (!m_blockman.m_block_tree_db->WriteTimestampBlockIndex(CTimestampBlockIndexKey(pindex->GetBlockHash()), CTimestampBlockIndexValue(logicalTS))) {
            return FatalError(m_chainman.GetNotifications(), state, "Failed to write blockhash index");
        }
    }
    if (fBalancesIndex) {
        BlockBalances values(block_balances);
        if (pindex->pprev && !reset_balances) {
            BlockBalances prev_balances;
            if (!m_blockman.m_block_tree_db->ReadBlockBalancesIndex(pindex->pprev->GetBlockHash(), prev_balances)) {
                return FatalError(m_chainman.GetNotifications(), state, "Failed to read previous block's balances");
            } else {
                values.sum(prev_balances);
            }
        }
        if (!m_blockman.m_block_tree_db->WriteBlockBalancesIndex(block.GetHash(), values)) {
            return FatalError(m_chainman.GetNotifications(), state, "Failed to write balances index");
        }
    }
    m_chainman.m_smsgman->SetBestBlock(view.smsg_cache, pindex->GetBlockHash(), pindex->nHeight, pindex->nTime);

    // add this block to the view's block chain
    view.SetBestBlock(pindex->GetBlockHash(), pindex->nHeight);

    const auto time_6{SteadyClock::now()};
    time_index += time_6 - time_5;
    LogPrint(BCLog::BENCH, "    - Index writing: %.2fms [%.2fs (%.2fms/blk)]\n",
             Ticks<MillisecondsDouble>(time_6 - time_5),
             Ticks<SecondsDouble>(time_index),
             Ticks<MillisecondsDouble>(time_index) / num_blocks_total);

    TRACE6(validation, block_connected,
        block_hash.data(),
        pindex->nHeight,
        block.vtx.size(),
        nInputs,
        nSigOpsCost,
        time_5 - time_start // in microseconds (µs)
    );

    return true;
}

CoinsCacheSizeState Chainstate::GetCoinsCacheSizeState()
{
    AssertLockHeld(::cs_main);
    return this->GetCoinsCacheSizeState(
        m_coinstip_cache_size_bytes,
        m_mempool ? m_mempool->m_max_size_bytes : 0);
}

CoinsCacheSizeState Chainstate::GetCoinsCacheSizeState(
    size_t max_coins_cache_size_bytes,
    size_t max_mempool_size_bytes)
{
    AssertLockHeld(::cs_main);
    const int64_t nMempoolUsage = m_mempool ? m_mempool->DynamicMemoryUsage() : 0;
    int64_t cacheSize = CoinsTip().DynamicMemoryUsage();
    int64_t nTotalSpace =
        max_coins_cache_size_bytes + std::max<int64_t>(int64_t(max_mempool_size_bytes) - nMempoolUsage, 0);

    //! No need to periodic flush if at least this much space still available.
    static constexpr int64_t MAX_BLOCK_COINSDB_USAGE_BYTES = 10 * 1024 * 1024;  // 10MB
    int64_t large_threshold =
        std::max((9 * nTotalSpace) / 10, nTotalSpace - MAX_BLOCK_COINSDB_USAGE_BYTES);

    if (cacheSize > nTotalSpace) {
        LogPrintf("Cache size (%s) exceeds total space (%s)\n", cacheSize, nTotalSpace);
        return CoinsCacheSizeState::CRITICAL;
    } else if (cacheSize > large_threshold) {
        return CoinsCacheSizeState::LARGE;
    }
    return CoinsCacheSizeState::OK;
}

bool Chainstate::FlushStateToDisk(
    BlockValidationState &state,
    FlushStateMode mode,
    int nManualPruneHeight)
{
    LOCK(cs_main);
    assert(this->CanFlushToDisk());
    std::set<int> setFilesToPrune;
    bool full_flush_completed = false;

    const size_t coins_count = CoinsTip().GetCacheSize();
    const size_t coins_mem_usage = CoinsTip().DynamicMemoryUsage();

    try {
    {
        bool fFlushForPrune = false;
        bool fDoFullFlush = false;

        CoinsCacheSizeState cache_state = GetCoinsCacheSizeState();
        LOCK(m_blockman.cs_LastBlockFile);
        if (m_blockman.IsPruneMode() && (m_blockman.m_check_for_pruning || nManualPruneHeight > 0) && !fReindex) {
            // make sure we don't prune above any of the prune locks bestblocks
            // pruning is height-based
            int last_prune{m_chain.Height()}; // last height we can prune
            std::optional<std::string> limiting_lock; // prune lock that actually was the limiting factor, only used for logging

            for (const auto& prune_lock : m_blockman.m_prune_locks) {
                if (prune_lock.second.height_first == std::numeric_limits<int>::max()) continue;
                // Remove the buffer and one additional block here to get actual height that is outside of the buffer
                const int lock_height{prune_lock.second.height_first - PRUNE_LOCK_BUFFER - 1};
                last_prune = std::max(1, std::min(last_prune, lock_height));
                if (last_prune == lock_height) {
                    limiting_lock = prune_lock.first;
                }
            }

            if (limiting_lock) {
                LogPrint(BCLog::PRUNE, "%s limited pruning to height %d\n", limiting_lock.value(), last_prune);
            }

            if (nManualPruneHeight > 0) {
                LOG_TIME_MILLIS_WITH_CATEGORY("find files to prune (manual)", BCLog::BENCH);

                m_blockman.FindFilesToPruneManual(
                    setFilesToPrune,
                    std::min(last_prune, nManualPruneHeight),
                    *this, m_chainman);
            } else {
                LOG_TIME_MILLIS_WITH_CATEGORY("find files to prune", BCLog::BENCH);

                m_blockman.FindFilesToPrune(setFilesToPrune, last_prune, *this, m_chainman);
                m_blockman.m_check_for_pruning = false;
            }
            if (!setFilesToPrune.empty()) {
                fFlushForPrune = true;
                if (!m_blockman.m_have_pruned) {
                    m_blockman.m_block_tree_db->WriteFlag("prunedblockfiles", true);
                    m_blockman.m_have_pruned = true;
                }
            }
        }
        const auto nNow{SteadyClock::now()};
        // Avoid writing/flushing immediately after startup.
        if (m_last_write == decltype(m_last_write){}) {
            m_last_write = nNow;
        }
        if (m_last_flush == decltype(m_last_flush){}) {
            m_last_flush = nNow;
        }
        // The cache is large and we're within 10% and 10 MiB of the limit, but we have time now (not in the middle of a block processing).
        bool fCacheLarge = mode == FlushStateMode::PERIODIC && cache_state >= CoinsCacheSizeState::LARGE;
        // The cache is over the limit, we have to write now.
        bool fCacheCritical = mode == FlushStateMode::IF_NEEDED && cache_state >= CoinsCacheSizeState::CRITICAL;
        // It's been a while since we wrote the block index to disk. Do this frequently, so we don't need to redownload after a crash.
        bool fPeriodicWrite = mode == FlushStateMode::PERIODIC && nNow > m_last_write + DATABASE_WRITE_INTERVAL;
        // It's been very long since we flushed the cache. Do this infrequently, to optimize cache usage.
        bool fPeriodicFlush = mode == FlushStateMode::PERIODIC && nNow > m_last_flush + DATABASE_FLUSH_INTERVAL;
        // Combine all conditions that result in a full cache flush.
        fDoFullFlush = (mode == FlushStateMode::ALWAYS) || fCacheLarge || fCacheCritical || fPeriodicFlush || fFlushForPrune;
        // Write blocks and block index to disk.
        if (fDoFullFlush || fPeriodicWrite) {
            // Ensure we can write block index
            if (!CheckDiskSpace(m_blockman.m_opts.blocks_dir)) {
                return FatalError(m_chainman.GetNotifications(), state, "Disk space is too low!", _("Disk space is too low!"));
            }
            {
                LOG_TIME_MILLIS_WITH_CATEGORY("write block and undo data to disk", BCLog::BENCH);

                // First make sure all block and undo data is flushed to disk.
                // TODO: Handle return error, or add detailed comment why it is
                // safe to not return an error upon failure.
                if (!m_blockman.FlushChainstateBlockFile(m_chain.Height())) {
                    LogPrintLevel(BCLog::VALIDATION, BCLog::Level::Warning, "%s: Failed to flush block file.\n", __func__);
                }
            }

            // Then update all block file information (which may refer to block and undo files).
            {
                LOG_TIME_MILLIS_WITH_CATEGORY("write block index to disk", BCLog::BENCH);

                if (!m_blockman.WriteBlockIndexDB()) {
                    return FatalError(m_chainman.GetNotifications(), state, "Failed to write to block index database");
                }
            }
            // Finally remove any pruned files
            if (fFlushForPrune) {
                LOG_TIME_MILLIS_WITH_CATEGORY("unlink pruned files", BCLog::BENCH);

                m_blockman.UnlinkPrunedFiles(setFilesToPrune);
            }
            m_last_write = nNow;
        }
        // Flush best chain related state. This can only be done if the blocks / block index write was also done.
        if (fDoFullFlush && !CoinsTip().GetBestBlock().IsNull()) {
            LOG_TIME_MILLIS_WITH_CATEGORY(strprintf("write coins cache to disk (%d coins, %.2fkB)",
                coins_count, coins_mem_usage / 1000), BCLog::BENCH);

            // Typical Coin structures on disk are around 48 bytes in size.
            // Pushing a new one to the database can cause it to be written
            // twice (once in the log, and once in the tables). This is already
            // an overestimation, as most will delete an existing entry or
            // overwrite one. Still, use a conservative safety factor of 2.
            if (!CheckDiskSpace(m_chainman.m_options.datadir, 48 * 2 * 2 * CoinsTip().GetCacheSize())) {
                return FatalError(m_chainman.GetNotifications(), state, "Disk space is too low!", _("Disk space is too low!"));
            }
            // Flush the chainstate (which may refer to block index entries).
            if (!CoinsTip().Flush())
                return FatalError(m_chainman.GetNotifications(), state, "Failed to write to coin database");
            m_last_flush = nNow;
            full_flush_completed = true;
            TRACE5(utxocache, flush,
                   int64_t{Ticks<std::chrono::microseconds>(SteadyClock::now() - nNow)},
                   (uint32_t)mode,
                   (uint64_t)coins_count,
                   (uint64_t)coins_mem_usage,
                   (bool)fFlushForPrune);
        }
    }
    if (full_flush_completed) {
        // Update best block in wallet (so we can detect restored wallets).
        GetMainSignals().ChainStateFlushed(this->GetRole(), m_chain.GetLocator());
    }
    } catch (const std::runtime_error& e) {
        return FatalError(m_chainman.GetNotifications(), state, std::string("System error while flushing: ") + e.what());
    }
    return true;
}

void Chainstate::ForceFlushStateToDisk()
{
    BlockValidationState state;
    if (!this->FlushStateToDisk(state, FlushStateMode::ALWAYS)) {
        LogPrintf("%s: failed to flush state (%s)\n", __func__, state.ToString());
    }
}

void Chainstate::PruneAndFlush()
{
    BlockValidationState state;
    m_blockman.m_check_for_pruning = true;
    if (!this->FlushStateToDisk(state, FlushStateMode::NONE)) {
        LogPrintf("%s: failed to flush state (%s)\n", __func__, state.ToString());
    }
}

static void ClearSpentCache(Chainstate &chainstate, CDBBatch &batch, int height)
{
    CBlockIndex* pblockindex = chainstate.m_chain[height];
    if (!pblockindex) {
        return;
    }
    CBlock block;
    if (!chainstate.m_chainman.m_blockman.ReadBlockFromDisk(block, *pblockindex)) {
        LogPrintf("%s: failed read block from disk (%d, %s)\n", __func__, height, pblockindex->GetBlockHash().ToString());
        return;
    }
    for (int i = block.vtx.size() - 1; i >= 0; i--) {
        const CTransaction &tx = *(block.vtx[i]);
        for (const auto &txin : tx.vin) {
            if (!txin.IsAnonInput()) {
                std::pair<uint8_t, COutPoint> key = std::make_pair(kernel::DB_SPENTCACHE, txin.prevout);
                batch.Erase(key);
            }
        }
    }
}

bool FlushView(CCoinsViewCache *view, BlockValidationState& state, Chainstate &chainstate, bool fDisconnecting)
{
    auto& pblocktree{chainstate.m_blockman.m_block_tree_db};

    if (!view->Flush())
        return false;

    if (fAddressIndex) {
        if (fDisconnecting) {
            if (!pblocktree->EraseAddressIndex(view->addressIndex)) {
                return FatalError(chainstate.m_chainman.GetNotifications(), state, "Failed to delete address index");
            }
        } else {
            if (!pblocktree->WriteAddressIndex(view->addressIndex)) {
                return FatalError(chainstate.m_chainman.GetNotifications(), state, "Failed to write address index");
            }
        }
        if (!pblocktree->UpdateAddressUnspentIndex(view->addressUnspentIndex)) {
            return FatalError(chainstate.m_chainman.GetNotifications(), state, "Failed to write address unspent index");
        }
    }

    if (fSpentIndex) {
        if (!pblocktree->UpdateSpentIndex(view->spentIndex)) {
            return FatalError(chainstate.m_chainman.GetNotifications(), state, "Failed to write transaction index");
        }
    }

    view->addressIndex.clear();
    view->addressUnspentIndex.clear();
    view->spentIndex.clear();

    if (fDisconnecting) {
        for (const auto &it : view->keyImages) {
            if (!pblocktree->EraseRCTKeyImage(it.first)) {
                return error("%s: EraseRCTKeyImage failed, txn %s.", __func__, it.second.ToString());
            }
        }
        for (const auto &it : view->anonOutputLinks) {
            if (!pblocktree->EraseRCTOutput(it.second)) {
                return error("%s: EraseRCTOutput failed.", __func__);
            }
            if (!pblocktree->EraseRCTOutputLink(it.first)) {
                return error("%s: EraseRCTOutputLink failed.", __func__);
            }
        }
        for (const auto &it : view->spent_cache) {
            if (!pblocktree->EraseSpentCache(it.first)) {
                return error("%s: EraseSpentCache failed.", __func__);
            }
        }
        for (const auto &txid : view->txns_with_blinded_inputs) {
            if (!pblocktree->EraseBlindedFlag(txid)) {
                return error("%s: EraseBlindedFlag failed.", __func__);
            }
        }
    } else {
        CDBBatch batch(*pblocktree);

        for (const auto &it : view->keyImages) {
            CAnonKeyImageInfo data(it.second, state.m_spend_height);
            std::pair<uint8_t, CCmpPubKey> key = std::make_pair(kernel::DB_RCTKEYIMAGE, it.first);
            batch.Write(key, data);
        }
        for (const auto &it : view->anonOutputs) {
            std::pair<uint8_t, int64_t> key = std::make_pair(kernel::DB_RCTOUTPUT, it.first);
            batch.Write(key, it.second);
        }
        for (const auto &it : view->anonOutputLinks) {
            std::pair<uint8_t, CCmpPubKey> key = std::make_pair(kernel::DB_RCTOUTPUT_LINK, it.first);
            batch.Write(key, it.second);
        }
        for (const auto &it : view->spent_cache) {
            std::pair<uint8_t, COutPoint> key = std::make_pair(kernel::DB_SPENTCACHE, it.first);
            batch.Write(key, it.second);
        }
        for (const auto &txid : view->txns_with_blinded_inputs) {
            std::pair<uint8_t, uint256> key = std::make_pair(kernel::DB_HAS_BLINDED_TXIN, txid);
            batch.Write(key, 1);
        }
        if (state.m_spend_height > (int)MIN_BLOCKS_TO_KEEP) {
            ClearSpentCache(chainstate, batch, state.m_spend_height - (MIN_BLOCKS_TO_KEEP+1));
        }
        if (!pblocktree->WriteBatch(batch)) {
            return error("%s: Write index data failed.", __func__);
        }
        if (0 != chainstate.m_chainman.m_smsgman->WriteCache(view->smsg_cache)) {
            return error("%s: smsgModule WriteCache failed.", __func__);
        }
    }

    view->nLastRCTOutput = 0;
    view->anonOutputs.clear();
    view->anonOutputLinks.clear();
    view->keyImages.clear();
    view->spent_cache.clear();
    view->txns_with_blinded_inputs.clear();
    view->smsg_cache.Clear();

    return true;
};

/** Private helper function that concatenates warning messages. */
static void AppendWarning(bilingual_str& res, const bilingual_str& warn)
{
    if (!res.empty()) res += Untranslated(", ");
    res += warn;
}

static void UpdateTipLog(
    const CCoinsViewCache& coins_tip,
    const CBlockIndex* tip,
    const CChainParams& params,
    const std::string& func_name,
    const std::string& prefix,
    const std::string& warning_messages) EXCLUSIVE_LOCKS_REQUIRED(::cs_main)
{

    AssertLockHeld(::cs_main);
    LogPrintf("%s%s: new best=%s height=%d version=0x%08x log2_work=%f tx=%lu date='%s' progress=%f cache=%.1fMiB(%utxo)%s\n",
        prefix, func_name,
        tip->GetBlockHash().ToString(), tip->nHeight, tip->nVersion,
        log(tip->nChainWork.getdouble()) / log(2.0), (unsigned long)tip->nChainTx,
        FormatISO8601DateTime(tip->GetBlockTime()),
        GuessVerificationProgress(params.TxData(), tip),
        coins_tip.DynamicMemoryUsage() * (1.0 / (1 << 20)),
        coins_tip.GetCacheSize(),
        !warning_messages.empty() ? strprintf(" warning='%s'", warning_messages) : "");
}

void Chainstate::UpdateTip(const CBlockIndex* pindexNew)
{
    AssertLockHeld(::cs_main);
    const auto& coins_tip = this->CoinsTip();

    const CChainParams& params{m_chainman.GetParams()};

    // The remainder of the function isn't relevant if we are not acting on
    // the active chainstate, so return if need be.
    if (this != &m_chainman.ActiveChainstate()) {
        // Only log every so often so that we don't bury log messages at the tip.
        constexpr int BACKGROUND_LOG_INTERVAL = 2000;
        if (pindexNew->nHeight % BACKGROUND_LOG_INTERVAL == 0) {
            UpdateTipLog(coins_tip, pindexNew, params, __func__, "[background validation] ", "");
        }
        return;
    }

    // New best block
    if (m_mempool) {
        m_mempool->AddTransactionsUpdated(1);
    }

    {
        LOCK(g_best_block_mutex);
        g_best_block = pindexNew->GetBlockHash();
        g_best_block_cv.notify_all();
    }

    bilingual_str warning_messages;
    if (!m_chainman.IsInitialBlockDownload()) {
        const CBlockIndex* pindex = pindexNew;
        for (int bit = 0; bit < VERSIONBITS_NUM_BITS; bit++) {
            WarningBitsConditionChecker checker(m_chainman, bit);
            ThresholdState state = checker.GetStateFor(pindex, params.GetConsensus(), m_chainman.m_warningcache.at(bit));
            if (state == ThresholdState::ACTIVE || state == ThresholdState::LOCKED_IN) {
                const bilingual_str warning = strprintf(_("Unknown new rules activated (versionbit %i)"), bit);
                if (state == ThresholdState::ACTIVE) {
                    m_chainman.GetNotifications().warning(warning);
                } else {
                    AppendWarning(warning_messages, warning);
                }
            }
        }
    }
    UpdateTipLog(coins_tip, pindexNew, params, __func__, "", warning_messages.original);
}

/** Disconnect m_chain's tip.
  * After calling, the mempool will be in an inconsistent state, with
  * transactions from disconnected blocks being added to disconnectpool.  You
  * should make the mempool consistent again by calling MaybeUpdateMempoolForReorg.
  * with cs_main held.
  *
  * If disconnectpool is nullptr, then no disconnected transactions are added to
  * disconnectpool (note that the caller is responsible for mempool consistency
  * in any case).
  */
bool Chainstate::DisconnectTip(BlockValidationState& state, DisconnectedBlockTransactions* disconnectpool)
{
    AssertLockHeld(cs_main);
    if (m_mempool) AssertLockHeld(m_mempool->cs);

    CBlockIndex *pindexDelete = m_chain.Tip();
    assert(pindexDelete);
    assert(pindexDelete->pprev);
    // Read block from disk.
    std::shared_ptr<CBlock> pblock = std::make_shared<CBlock>();
    CBlock& block = *pblock;
    if (!m_blockman.ReadBlockFromDisk(block, *pindexDelete)) {
        return error("DisconnectTip(): Failed to read block");
    }
    // Apply the block atomically to the chain state.
    const auto time_start{SteadyClock::now()};
    {
        CCoinsViewCache view(&CoinsTip());
        assert(view.GetBestBlock() == pindexDelete->GetBlockHash());
        if (DisconnectBlock(block, pindexDelete, view) != DISCONNECT_OK)
            return error("DisconnectTip(): DisconnectBlock %s failed", pindexDelete->GetBlockHash().ToString());
        bool flushed = FlushView(&view, state, *this, true);
        assert(flushed);
    }
    LogPrint(BCLog::BENCH, "- Disconnect block: %.2fms\n",
             Ticks<MillisecondsDouble>(SteadyClock::now() - time_start));

    {
        // Prune locks that began at or after the tip should be moved backward so they get a chance to reorg
        const int max_height_first{pindexDelete->nHeight - 1};
        for (auto& prune_lock : m_blockman.m_prune_locks) {
            if (prune_lock.second.height_first <= max_height_first) continue;

            prune_lock.second.height_first = max_height_first;
            LogPrint(BCLog::PRUNE, "%s prune lock moved back to %d\n", prune_lock.first, max_height_first);
        }
    }

    // Write the chain state to disk, if necessary.
    if (!FlushStateToDisk(state, FlushStateMode::IF_NEEDED)) {
        return false;
    }

    if (disconnectpool && m_mempool) {
        // Save transactions to re-add to mempool at end of reorg. If any entries are evicted for
        // exceeding memory limits, remove them and their descendants from the mempool.
        for (auto&& evicted_tx : disconnectpool->AddTransactionsFromBlock(block.vtx)) {
            m_mempool->removeRecursive(*evicted_tx, MemPoolRemovalReason::REORG);
        }
    }

    m_chain.SetTip(*pindexDelete->pprev);

    UpdateTip(pindexDelete->pprev);
    // Let wallets know transactions went from 1-confirmed to
    // 0-confirmed or conflicted:
    GetMainSignals().BlockDisconnected(pblock, pindexDelete);
    return true;
}

static SteadyClock::duration time_connect_total{};
static SteadyClock::duration time_flush{};
static SteadyClock::duration time_chainstate{};
static SteadyClock::duration time_post_connect{};

struct PerBlockConnectTrace {
    CBlockIndex* pindex = nullptr;
    std::shared_ptr<const CBlock> pblock;
    PerBlockConnectTrace() = default;
};
/**
 * Used to track blocks whose transactions were applied to the UTXO state as a
 * part of a single ActivateBestChainStep call.
 *
 * This class is single-use, once you call GetBlocksConnected() you have to throw
 * it away and make a new one.
 */
class ConnectTrace {
private:
    std::vector<PerBlockConnectTrace> blocksConnected;

public:
    explicit ConnectTrace() : blocksConnected(1) {}

    void BlockConnected(CBlockIndex* pindex, std::shared_ptr<const CBlock> pblock) {
        assert(!blocksConnected.back().pindex);
        assert(pindex);
        assert(pblock);
        blocksConnected.back().pindex = pindex;
        blocksConnected.back().pblock = std::move(pblock);
        blocksConnected.emplace_back();
    }

    std::vector<PerBlockConnectTrace>& GetBlocksConnected() {
        // We always keep one extra block at the end of our list because
        // blocks are added after all the conflicted transactions have
        // been filled in. Thus, the last entry should always be an empty
        // one waiting for the transactions from the next block. We pop
        // the last entry here to make sure the list we return is sane.
        assert(!blocksConnected.back().pindex);
        blocksConnected.pop_back();
        return blocksConnected;
    }
};

/**
 * Connect a new block to m_chain. pblock is either nullptr or a pointer to a CBlock
 * corresponding to pindexNew, to bypass loading it again from disk.
 *
 * The block is added to connectTrace if connection succeeds.
 */
bool Chainstate::ConnectTip(BlockValidationState& state, CBlockIndex* pindexNew, const std::shared_ptr<const CBlock>& pblock, ConnectTrace& connectTrace, DisconnectedBlockTransactions& disconnectpool)
{
    AssertLockHeld(cs_main);
    if (m_mempool) AssertLockHeld(m_mempool->cs);

    assert(pindexNew->pprev == m_chain.Tip());
    // Read block from disk.
    const auto time_1{SteadyClock::now()};
    std::shared_ptr<const CBlock> pthisBlock;
    if (!pblock) {
        std::shared_ptr<CBlock> pblockNew = std::make_shared<CBlock>();
        if (!m_blockman.ReadBlockFromDisk(*pblockNew, *pindexNew)) {
            return FatalError(m_chainman.GetNotifications(), state, "Failed to read block");
        }
        pthisBlock = pblockNew;
    } else {
        LogPrint(BCLog::BENCH, "  - Using cached block\n");
        pthisBlock = pblock;
    }
    const CBlock& blockConnecting = *pthisBlock;
    // Apply the block atomically to the chain state.
    const auto time_2{SteadyClock::now()};
    SteadyClock::time_point time_3;
    // When adding aggregate statistics in the future, keep in mind that
    // num_blocks_total may be zero until the ConnectBlock() call below.
    LogPrint(BCLog::BENCH, "  - Load block from disk: %.2fms\n",
             Ticks<MillisecondsDouble>(time_2 - time_1));
    {
        CCoinsViewCache view(&CoinsTip());
        bool rv = ConnectBlock(blockConnecting, state, pindexNew, view);
        if (pindexNew->nFlags & BLOCK_FAILED_DUPLICATE_STAKE) {
            state.nFlags |= BLOCK_FAILED_DUPLICATE_STAKE;
        }
        GetMainSignals().BlockChecked(blockConnecting, state);
        if (!rv) {
            if (state.IsInvalid())
                InvalidBlockFound(pindexNew, state);
            return error("%s: ConnectBlock %s failed, %s", __func__, pindexNew->GetBlockHash().ToString(), state.ToString());
        }
        time_3 = SteadyClock::now();
        time_connect_total += time_3 - time_2;
        assert(num_blocks_total > 0);
        LogPrint(BCLog::BENCH, "  - Connect total: %.2fms [%.2fs (%.2fms/blk)]\n",
                 Ticks<MillisecondsDouble>(time_3 - time_2),
                 Ticks<SecondsDouble>(time_connect_total),
                 Ticks<MillisecondsDouble>(time_connect_total) / num_blocks_total);
        bool flushed = FlushView(&view, state, *this, false);
        assert(flushed);
    }
    const auto time_4{SteadyClock::now()};
    time_flush += time_4 - time_3;
    LogPrint(BCLog::BENCH, "  - Flush: %.2fms [%.2fs (%.2fms/blk)]\n",
             Ticks<MillisecondsDouble>(time_4 - time_3),
             Ticks<SecondsDouble>(time_flush),
             Ticks<MillisecondsDouble>(time_flush) / num_blocks_total);
    // Write the chain state to disk, if necessary.
    if (!FlushStateToDisk(state, FlushStateMode::IF_NEEDED))
    {
        //RollBackRCTIndex(nLastValidRCTOutput, setConnectKi);
        return false;
    }
    const auto time_5{SteadyClock::now()};
    time_chainstate += time_5 - time_4;
    LogPrint(BCLog::BENCH, "  - Writing chainstate: %.2fms [%.2fs (%.2fms/blk)]\n",
             Ticks<MillisecondsDouble>(time_5 - time_4),
             Ticks<SecondsDouble>(time_chainstate),
             Ticks<MillisecondsDouble>(time_chainstate) / num_blocks_total);
    // Remove conflicting transactions from the mempool.;
    if (m_mempool) {
        m_mempool->removeForBlock(blockConnecting.vtx, pindexNew->nHeight);
        disconnectpool.removeForBlock(blockConnecting.vtx);
    }
    // Update m_chain & related variables.
    m_chain.SetTip(*pindexNew);
    UpdateTip(pindexNew);

    const auto time_6{SteadyClock::now()};
    time_post_connect += time_6 - time_5;
    time_total += time_6 - time_1;
    LogPrint(BCLog::BENCH, "  - Connect postprocess: %.2fms [%.2fs (%.2fms/blk)]\n",
             Ticks<MillisecondsDouble>(time_6 - time_5),
             Ticks<SecondsDouble>(time_post_connect),
             Ticks<MillisecondsDouble>(time_post_connect) / num_blocks_total);
    LogPrint(BCLog::BENCH, "- Connect block: %.2fms [%.2fs (%.2fms/blk)]\n",
             Ticks<MillisecondsDouble>(time_6 - time_1),
             Ticks<SecondsDouble>(time_total),
             Ticks<MillisecondsDouble>(time_total) / num_blocks_total);

    // If we are the background validation chainstate, check to see if we are done
    // validating the snapshot (i.e. our tip has reached the snapshot's base block).
    if (this != &m_chainman.ActiveChainstate()) {
        // This call may set `m_disabled`, which is referenced immediately afterwards in
        // ActivateBestChain, so that we stop connecting blocks past the snapshot base.
        m_chainman.MaybeCompleteSnapshotValidation();
    }

    connectTrace.BlockConnected(pindexNew, std::move(pthisBlock));
    return true;
}

/**
 * Return the tip of the chain with the most work in it, that isn't
 * known to be invalid (it's however far from certain to be valid).
 */
CBlockIndex* Chainstate::FindMostWorkChain()
{
    AssertLockHeld(::cs_main);
    do {
        CBlockIndex *pindexNew = nullptr;

        // Find the best candidate header.
        {
            std::set<CBlockIndex*, CBlockIndexWorkComparator>::reverse_iterator it = setBlockIndexCandidates.rbegin();
            if (it == setBlockIndexCandidates.rend())
                return nullptr;
            pindexNew = *it;
        }

        // Check whether all blocks on the path between the currently active chain and the candidate are valid.
        // Just going until the active chain is an optimization, as we know all blocks in it are valid already.
        CBlockIndex *pindexTest = pindexNew;
        bool fInvalidAncestor = false;
        while (pindexTest && !m_chain.Contains(pindexTest)) {
            assert(pindexTest->HaveNumChainTxs() || pindexTest->nHeight == 0);

            // Pruned nodes may have entries in setBlockIndexCandidates for
            // which block files have been deleted.  Remove those as candidates
            // for the most work chain if we come across them; we can't switch
            // to a chain unless we have all the non-active-chain parent blocks.
            bool fFailedChain = pindexTest->nStatus & BLOCK_FAILED_MASK;
            bool fMissingData = !(pindexTest->nStatus & BLOCK_HAVE_DATA);

            if (fFailedChain || fMissingData) {
                // Candidate chain is not usable (either invalid or missing data)
                if (fFailedChain && (m_chainman.m_best_invalid == nullptr || pindexNew->nChainWork > m_chainman.m_best_invalid->nChainWork)) {
                    m_chainman.m_best_invalid = pindexNew;
                }
                CBlockIndex *pindexFailed = pindexNew;
                // Remove the entire chain from the set.
                while (pindexTest != pindexFailed) {
                    if (fFailedChain) {

                        if (pindexTest->nFlags & BLOCK_FAILED_DUPLICATE_STAKE)
                            pindexFailed->nFlags |= BLOCK_FAILED_DUPLICATE_STAKE;

                        pindexFailed->nStatus |= BLOCK_FAILED_CHILD;
                        m_blockman.m_dirty_blockindex.insert(pindexFailed);
                    } else if (fMissingData) {
                        // If we're missing data, then add back to m_blocks_unlinked,
                        // so that if the block arrives in the future we can try adding
                        // to setBlockIndexCandidates again.
                        m_blockman.m_blocks_unlinked.insert(
                            std::make_pair(pindexFailed->pprev, pindexFailed));
                    }
                    setBlockIndexCandidates.erase(pindexFailed);
                    pindexFailed = pindexFailed->pprev;
                }
                setBlockIndexCandidates.erase(pindexTest);
                fInvalidAncestor = true;
                break;
            }
            pindexTest = pindexTest->pprev;
        }
        if (!fInvalidAncestor)
            return pindexNew;
    } while(true);
}

/** Delete all entries in setBlockIndexCandidates that are worse than the current tip. */
void Chainstate::PruneBlockIndexCandidates() {
    // Note that we can't delete the current block itself, as we may need to return to it later in case a
    // reorganization to a better block fails.
    std::set<CBlockIndex*, CBlockIndexWorkComparator>::iterator it = setBlockIndexCandidates.begin();
    while (it != setBlockIndexCandidates.end() && setBlockIndexCandidates.value_comp()(*it, m_chain.Tip())) {
        setBlockIndexCandidates.erase(it++);
    }
    // Either the current tip or a successor of it we're working towards is left in setBlockIndexCandidates.
    assert(!setBlockIndexCandidates.empty());
}

/**
 * Try to make some progress towards making pindexMostWork the active block.
 * pblock is either nullptr or a pointer to a CBlock corresponding to pindexMostWork.
 *
 * @returns true unless a system error occurred
 */
bool Chainstate::ActivateBestChainStep(BlockValidationState& state, CBlockIndex* pindexMostWork, const std::shared_ptr<const CBlock>& pblock, bool& fInvalidFound, ConnectTrace& connectTrace)
{
    AssertLockHeld(cs_main);
    if (m_mempool) AssertLockHeld(m_mempool->cs);

    const CBlockIndex* pindexOldTip = m_chain.Tip();
    const CBlockIndex* pindexFork = m_chain.FindFork(pindexMostWork);

    // Disconnect active blocks which are no longer in the best chain.
    bool fBlocksDisconnected = false;
    DisconnectedBlockTransactions disconnectpool{MAX_DISCONNECTED_TX_POOL_BYTES};
    while (m_chain.Tip() && m_chain.Tip() != pindexFork) {
        if (!DisconnectTip(state, &disconnectpool)) {
            // This is likely a fatal error, but keep the mempool consistent,
            // just in case. Only remove from the mempool in this case.
            MaybeUpdateMempoolForReorg(disconnectpool, false);

            // If we're unable to disconnect a block during normal operation,
            // then that is a failure of our local system -- we should abort
            // rather than stay on a less work chain.
            FatalError(m_chainman.GetNotifications(), state, "Failed to disconnect block; see debug.log for details");
            return false;
        }
        fBlocksDisconnected = true;
    }

    // Build list of new blocks to connect (in descending height order).
    std::vector<CBlockIndex*> vpindexToConnect;
    bool fContinue = true;
    int nHeight = pindexFork ? pindexFork->nHeight : -1;
    while (fContinue && nHeight != pindexMostWork->nHeight) {
        // Don't iterate the entire list of potential improvements toward the best tip, as we likely only need
        // a few blocks along the way.
        int nTargetHeight = std::min(nHeight + 32, pindexMostWork->nHeight);
        vpindexToConnect.clear();
        vpindexToConnect.reserve(nTargetHeight - nHeight);
        CBlockIndex* pindexIter = pindexMostWork->GetAncestor(nTargetHeight);
        while (pindexIter && pindexIter->nHeight != nHeight) {
            vpindexToConnect.push_back(pindexIter);
            pindexIter = pindexIter->pprev;
        }
        nHeight = nTargetHeight;

        // Connect new blocks.
        for (CBlockIndex* pindexConnect : reverse_iterate(vpindexToConnect)) {
            if (!ConnectTip(state, pindexConnect, pindexConnect == pindexMostWork ? pblock : std::shared_ptr<const CBlock>(), connectTrace, disconnectpool)) {
                if (state.IsInvalid()) {
                    // The block violates a consensus rule.
                    if (state.GetResult() != BlockValidationResult::BLOCK_MUTATED) {
                        InvalidChainFound(vpindexToConnect.front());
                    }
                    if (!state.m_preserve_state) {
                        auto pchainman = state.m_chainman;
                        auto ppeerman = state.m_peerman;
                        state = BlockValidationState();
                        state.m_chainman = pchainman;
                        state.m_peerman = ppeerman;
                    }
                    fInvalidFound = true;
                    fContinue = false;
                    break;
                } else {
                    // A system error occurred (disk space, database error, ...).
                    // Make the mempool consistent with the current tip, just in case
                    // any observers try to use it before shutdown.
                    MaybeUpdateMempoolForReorg(disconnectpool, false);
                    return false;
                }
            } else {
                PruneBlockIndexCandidates();
                if (!pindexOldTip || m_chain.Tip()->nChainWork > pindexOldTip->nChainWork) {
                    // We're in a better position than we were. Return temporarily to release the lock.
                    fContinue = false;
                    break;
                }
            }
        }
    }

    if (fBlocksDisconnected) {
        // If any blocks were disconnected, disconnectpool may be non empty.  Add
        // any disconnected transactions back to the mempool.
        MaybeUpdateMempoolForReorg(disconnectpool, true);
    }
    if (m_mempool) m_mempool->check(this->CoinsTip(), this->m_chain.Height() + 1);

    CheckForkWarningConditions();

    return true;
}

static SynchronizationState GetSynchronizationState(bool init)
{
    if (!init) return SynchronizationState::POST_INIT;
    if (::fReindex) return SynchronizationState::INIT_REINDEX;
    return SynchronizationState::INIT_DOWNLOAD;
}

static bool NotifyHeaderTip(ChainstateManager& chainman) LOCKS_EXCLUDED(cs_main)
{
    bool fNotify = false;
    bool fInitialBlockDownload = false;
    static CBlockIndex* pindexHeaderOld = nullptr;
    CBlockIndex* pindexHeader = nullptr;
    {
        LOCK(cs_main);
        pindexHeader = chainman.m_best_header;

        if (pindexHeader != pindexHeaderOld) {
            fNotify = true;
            fInitialBlockDownload = chainman.IsInitialBlockDownload();
            pindexHeaderOld = pindexHeader;
        }
    }
    // Send block tip changed notifications without cs_main
    if (fNotify) {
        chainman.GetNotifications().headerTip(GetSynchronizationState(fInitialBlockDownload), pindexHeader->nHeight, pindexHeader->nTime, false);
    }
    return fNotify;
}

static void LimitValidationInterfaceQueue() LOCKS_EXCLUDED(cs_main) {
    AssertLockNotHeld(cs_main);

    if (GetMainSignals().CallbacksPending() > 10) {
        SyncWithValidationInterfaceQueue();
    }
}

bool Chainstate::ActivateBestChain(BlockValidationState& state, std::shared_ptr<const CBlock> pblock)
{
    AssertLockNotHeld(m_chainstate_mutex);
    std::vector<uint256> connected_blocks;

    // Note that while we're often called here from ProcessNewBlock, this is
    // far from a guarantee. Things in the P2P/RPC will often end up calling
    // us in the middle of ProcessNewBlock - do not assume pblock is set
    // sanely for performance or correctness!
    AssertLockNotHeld(::cs_main);

    // ABC maintains a fair degree of expensive-to-calculate internal state
    // because this function periodically releases cs_main so that it does not lock up other threads for too long
    // during large connects - and to allow for e.g. the callback queue to drain
    // we use m_chainstate_mutex to enforce mutual exclusion so that only one caller may execute this function at a time
    { // CheckDelayedBlocks can call ActivateBestChain
    LOCK(m_chainstate_mutex);

    // Belt-and-suspenders check that we aren't attempting to advance the background
    // chainstate past the snapshot base block.
    if (WITH_LOCK(::cs_main, return m_disabled)) {
        LogPrintf("m_disabled is set - this chainstate should not be in operation. "
            "Please report this as a bug. %s\n", PACKAGE_BUGREPORT);
        return false;
    }

    CBlockIndex *pindexMostWork = nullptr;
    CBlockIndex *pindexNewTip = nullptr;
    bool exited_ibd{false};
    do {
        // Block until the validation queue drains. This should largely
        // never happen in normal operation, however may happen during
        // reindex, causing memory blowup if we run too far ahead.
        // Note that if a validationinterface callback ends up calling
        // ActivateBestChain this may lead to a deadlock! We should
        // probably have a DEBUG_LOCKORDER test for this in the future.
        LimitValidationInterfaceQueue();

        {
            LOCK(cs_main);
            // Lock transaction pool for at least as long as it takes for connectTrace to be consumed
            LOCK(MempoolMutex());
            const bool was_in_ibd = m_chainman.IsInitialBlockDownload();
            CBlockIndex* starting_tip = m_chain.Tip();
            bool blocks_connected = false;
            do {
                // We absolutely may not unlock cs_main until we've made forward progress
                // (with the exception of shutdown due to hardware issues, low disk space, etc).
                ConnectTrace connectTrace; // Destructed before cs_main is unlocked

                if (pindexMostWork == nullptr) {
                    pindexMostWork = FindMostWorkChain();
                }

                // Whether we have anything to do at all.
                if (pindexMostWork == nullptr || pindexMostWork == m_chain.Tip()) {
                    break;
                }

                bool fInvalidFound = false;
                std::shared_ptr<const CBlock> nullBlockPtr;
                if (!ActivateBestChainStep(state, pindexMostWork, pblock && pblock->GetHash() == pindexMostWork->GetBlockHash() ? pblock : nullBlockPtr, fInvalidFound, connectTrace)) {
                    // A system error occurred
                    return false;
                }
                blocks_connected = true;

                if (fInvalidFound) {
                    // Wipe cache, we may need another branch now.
                    pindexMostWork = nullptr;
                }
                pindexNewTip = m_chain.Tip();

                for (const PerBlockConnectTrace& trace : connectTrace.GetBlocksConnected()) {
                    assert(trace.pblock && trace.pindex);
                    connected_blocks.push_back(trace.pblock->GetHash());
                    GetMainSignals().BlockConnected(this->GetRole(), trace.pblock, trace.pindex);
                }

                // This will have been toggled in
                // ActivateBestChainStep -> ConnectTip -> MaybeCompleteSnapshotValidation,
                // if at all, so we should catch it here.
                //
                // Break this do-while to ensure we don't advance past the base snapshot.
                if (m_disabled) {
                    break;
                }
            } while (!m_chain.Tip() || (starting_tip && CBlockIndexWorkComparator()(m_chain.Tip(), starting_tip)));
            if (!blocks_connected) return true;

            const CBlockIndex* pindexFork = m_chain.FindFork(starting_tip);
            bool still_in_ibd = m_chainman.IsInitialBlockDownload();

            if (was_in_ibd && !still_in_ibd) {
                // Active chainstate has exited IBD.
                exited_ibd = true;
            }

            // Notify external listeners about the new tip.
            // Enqueue while holding cs_main to ensure that UpdatedBlockTip is called in the order in which blocks are connected
            if (this == &m_chainman.ActiveChainstate() && pindexFork != pindexNewTip) {
                // Notify ValidationInterface subscribers
                GetMainSignals().UpdatedBlockTip(pindexNewTip, pindexFork, still_in_ibd);

                // Always notify the UI if a new block tip was connected
                if (kernel::IsInterrupted(m_chainman.GetNotifications().blockTip(GetSynchronizationState(still_in_ibd), *pindexNewTip))) {
                    // Just breaking and returning success for now. This could
                    // be changed to bubble up the kernel::Interrupted value to
                    // the caller so the caller could distinguish between
                    // completed and interrupted operations.
                    break;
                }
            }
        }
        // When we reach this point, we switched to a new tip (stored in pindexNewTip).

        if (exited_ibd) {
            // If a background chainstate is in use, we may need to rebalance our
            // allocation of caches once a chainstate exits initial block download.
            LOCK(::cs_main);
            m_chainman.MaybeRebalanceCaches();
        }

        if (WITH_LOCK(::cs_main, return m_disabled)) {
            // Background chainstate has reached the snapshot base block, so exit.

            // Restart indexes to resume indexing for all blocks unique to the snapshot
            // chain. This resumes indexing "in order" from where the indexing on the
            // background validation chain left off.
            //
            // This cannot be done while holding cs_main (within
            // MaybeCompleteSnapshotValidation) or a cs_main deadlock will occur.
            if (m_chainman.restart_indexes) {
                m_chainman.restart_indexes();
            }
            break;
        }

        // We check interrupt only after giving ActivateBestChainStep a chance to run once so that we
        // never interrupt before connecting the genesis block during LoadChainTip(). Previously this
        // caused an assert() failure during interrupt in such cases as the UTXO DB flushing checks
        // that the best block hash is non-null.
        if (m_chainman.m_interrupt) break;
    } while (pindexNewTip != pindexMostWork);

    m_chainman.CheckBlockIndex();

    // Write changes periodically to disk, after relay.
    if (!FlushStateToDisk(state, FlushStateMode::PERIODIC)) {
        return false;
    }
    }

    for (const auto &block_hash : connected_blocks) {
        particl::CheckDelayedBlocks(m_blockman, state, block_hash);
    }

    return true;
}

bool Chainstate::PreciousBlock(BlockValidationState& state, CBlockIndex* pindex)
{
    AssertLockNotHeld(m_chainstate_mutex);
    AssertLockNotHeld(::cs_main);
    {
        LOCK(cs_main);
        if (pindex->nChainWork < m_chain.Tip()->nChainWork) {
            // Nothing to do, this block is not at the tip.
            return true;
        }
        if (m_chain.Tip()->nChainWork > m_chainman.nLastPreciousChainwork) {
            // The chain has been extended since the last call, reset the counter.
            m_chainman.nBlockReverseSequenceId = -1;
        }
        m_chainman.nLastPreciousChainwork = m_chain.Tip()->nChainWork;
        setBlockIndexCandidates.erase(pindex);
        pindex->nSequenceId = m_chainman.nBlockReverseSequenceId;
        if (m_chainman.nBlockReverseSequenceId > std::numeric_limits<int32_t>::min()) {
            // We can't keep reducing the counter if somebody really wants to
            // call preciousblock 2**31-1 times on the same set of tips...
            m_chainman.nBlockReverseSequenceId--;
        }
        if (pindex->IsValid(BLOCK_VALID_TRANSACTIONS) && pindex->HaveNumChainTxs()) {
            setBlockIndexCandidates.insert(pindex);
            PruneBlockIndexCandidates();
        }
    }

    return ActivateBestChain(state, std::shared_ptr<const CBlock>());
}

bool Chainstate::InvalidateBlock(BlockValidationState& state, CBlockIndex* pindex)
{
    AssertLockNotHeld(m_chainstate_mutex);
    AssertLockNotHeld(::cs_main);

    // Genesis block can't be invalidated
    assert(pindex);
    if (pindex->nHeight == 0) return false;

    CBlockIndex* to_mark_failed = pindex;
    bool pindex_was_in_chain = false;
    int disconnected = 0;

    // We do not allow ActivateBestChain() to run while InvalidateBlock() is
    // running, as that could cause the tip to change while we disconnect
    // blocks.
    LOCK(m_chainstate_mutex);

    // We'll be acquiring and releasing cs_main below, to allow the validation
    // callbacks to run. However, we should keep the block index in a
    // consistent state as we disconnect blocks -- in particular we need to
    // add equal-work blocks to setBlockIndexCandidates as we disconnect.
    // To avoid walking the block index repeatedly in search of candidates,
    // build a map once so that we can look up candidate blocks by chain
    // work as we go.
    std::multimap<const arith_uint256, CBlockIndex *> candidate_blocks_by_work;

    {
        LOCK(cs_main);
        for (auto& entry : m_blockman.m_block_index) {
            CBlockIndex* candidate = &entry.second;
            // We don't need to put anything in our active chain into the
            // multimap, because those candidates will be found and considered
            // as we disconnect.
            // Instead, consider only non-active-chain blocks that have at
            // least as much work as where we expect the new tip to end up.
            if (!m_chain.Contains(candidate) &&
                    !CBlockIndexWorkComparator()(candidate, pindex->pprev) &&
                    candidate->IsValid(BLOCK_VALID_TRANSACTIONS) &&
                    candidate->HaveNumChainTxs()) {
                candidate_blocks_by_work.insert(std::make_pair(candidate->nChainWork, candidate));
            }
        }
    }

    // Disconnect (descendants of) pindex, and mark them invalid.
    while (true) {
        if (m_chainman.m_interrupt) break;

        // Make sure the queue of validation callbacks doesn't grow unboundedly.
        LimitValidationInterfaceQueue();

        LOCK(cs_main);
        // Lock for as long as disconnectpool is in scope to make sure MaybeUpdateMempoolForReorg is
        // called after DisconnectTip without unlocking in between
        LOCK(MempoolMutex());
        if (!m_chain.Contains(pindex)) break;
        pindex_was_in_chain = true;
        CBlockIndex *invalid_walk_tip = m_chain.Tip();

        // ActivateBestChain considers blocks already in m_chain
        // unconditionally valid already, so force disconnect away from it.
        DisconnectedBlockTransactions disconnectpool{MAX_DISCONNECTED_TX_POOL_BYTES};
        bool ret = DisconnectTip(state, &disconnectpool);
        // DisconnectTip will add transactions to disconnectpool.
        // Adjust the mempool to be consistent with the new tip, adding
        // transactions back to the mempool if disconnecting was successful,
        // and we're not doing a very deep invalidation (in which case
        // keeping the mempool up to date is probably futile anyway).
        MaybeUpdateMempoolForReorg(disconnectpool, /* fAddToMempool = */ (++disconnected <= 10) && ret);
        if (!ret) return false;
        assert(invalid_walk_tip->pprev == m_chain.Tip());

        // We immediately mark the disconnected blocks as invalid.
        // This prevents a case where pruned nodes may fail to invalidateblock
        // and be left unable to start as they have no tip candidates (as there
        // are no blocks that meet the "have data and are not invalid per
        // nStatus" criteria for inclusion in setBlockIndexCandidates).
        invalid_walk_tip->nStatus |= BLOCK_FAILED_VALID;
        m_blockman.m_dirty_blockindex.insert(invalid_walk_tip);
        setBlockIndexCandidates.erase(invalid_walk_tip);
        setBlockIndexCandidates.insert(invalid_walk_tip->pprev);
        if (invalid_walk_tip->pprev == to_mark_failed && (to_mark_failed->nStatus & BLOCK_FAILED_VALID)) {
            // We only want to mark the last disconnected block as BLOCK_FAILED_VALID; its children
            // need to be BLOCK_FAILED_CHILD instead.
            to_mark_failed->nStatus = (to_mark_failed->nStatus ^ BLOCK_FAILED_VALID) | BLOCK_FAILED_CHILD;
            m_blockman.m_dirty_blockindex.insert(to_mark_failed);
        }

        // Add any equal or more work headers to setBlockIndexCandidates
        auto candidate_it = candidate_blocks_by_work.lower_bound(invalid_walk_tip->pprev->nChainWork);
        while (candidate_it != candidate_blocks_by_work.end()) {
            if (!CBlockIndexWorkComparator()(candidate_it->second, invalid_walk_tip->pprev)) {
                setBlockIndexCandidates.insert(candidate_it->second);
                candidate_it = candidate_blocks_by_work.erase(candidate_it);
            } else {
                ++candidate_it;
            }
        }

        // Track the last disconnected block, so we can correct its BLOCK_FAILED_CHILD status in future
        // iterations, or, if it's the last one, call InvalidChainFound on it.
        to_mark_failed = invalid_walk_tip;
    }

    m_chainman.CheckBlockIndex();

    {
        LOCK(cs_main);
        if (m_chain.Contains(to_mark_failed)) {
            // If the to-be-marked invalid block is in the active chain, something is interfering and we can't proceed.
            return false;
        }

        // Mark pindex (or the last disconnected block) as invalid, even when it never was in the main chain
        to_mark_failed->nStatus |= BLOCK_FAILED_VALID;
        m_blockman.m_dirty_blockindex.insert(to_mark_failed);
        setBlockIndexCandidates.erase(to_mark_failed);
        m_chainman.m_failed_blocks.insert(to_mark_failed);

        // If any new blocks somehow arrived while we were disconnecting
        // (above), then the pre-calculation of what should go into
        // setBlockIndexCandidates may have missed entries. This would
        // technically be an inconsistency in the block index, but if we clean
        // it up here, this should be an essentially unobservable error.
        // Loop back over all block index entries and add any missing entries
        // to setBlockIndexCandidates.
        for (auto& [_, block_index] : m_blockman.m_block_index) {
            if (block_index.IsValid(BLOCK_VALID_TRANSACTIONS) && block_index.HaveNumChainTxs() && !setBlockIndexCandidates.value_comp()(&block_index, m_chain.Tip())) {
                setBlockIndexCandidates.insert(&block_index);
            }
        }

        InvalidChainFound(to_mark_failed);
    }

    // Only notify about a new block tip if the active chain was modified.
    if (pindex_was_in_chain) {
        // Ignoring return value for now, this could be changed to bubble up
        // kernel::Interrupted value to the caller so the caller could
        // distinguish between completed and interrupted operations. It might
        // also make sense for the blockTip notification to have an enum
        // parameter indicating the source of the tip change so hooks can
        // distinguish user-initiated invalidateblock changes from other
        // changes.
        (void)m_chainman.GetNotifications().blockTip(GetSynchronizationState(m_chainman.IsInitialBlockDownload()), *to_mark_failed->pprev);
    }
    return true;
}

void Chainstate::ResetBlockFailureFlags(CBlockIndex *pindex) {
    AssertLockHeld(cs_main);

    int nHeight = pindex->nHeight;

    // Remove the invalidity flag from this block and all its descendants.
    for (auto& [_, block_index] : m_blockman.m_block_index) {
        if (!block_index.IsValid() && block_index.GetAncestor(nHeight) == pindex) {
            block_index.nStatus &= ~BLOCK_FAILED_MASK;
            block_index.nFlags &= ~(BLOCK_FAILED_DUPLICATE_STAKE | BLOCK_STAKE_KERNEL_SPENT);
            m_blockman.m_dirty_blockindex.insert(&block_index);
            if (block_index.IsValid(BLOCK_VALID_TRANSACTIONS) && block_index.HaveNumChainTxs() && setBlockIndexCandidates.value_comp()(m_chain.Tip(), &block_index)) {
                setBlockIndexCandidates.insert(&block_index);
            }
            if (&block_index == m_chainman.m_best_invalid) {
                // Reset invalid block marker if it was pointing to one of those.
                m_chainman.m_best_invalid = nullptr;
            }
            m_chainman.m_failed_blocks.erase(&block_index);
        }
    }

    // Remove the invalidity flag from all ancestors too.
    while (pindex != nullptr) {
        if (pindex->nStatus & BLOCK_FAILED_MASK) {
            pindex->nStatus &= ~BLOCK_FAILED_MASK;
            m_blockman.m_dirty_blockindex.insert(pindex);
            m_chainman.m_failed_blocks.erase(pindex);
        }
        pindex = pindex->pprev;
    }
}

void Chainstate::TryAddBlockIndexCandidate(CBlockIndex* pindex)
{
    AssertLockHeld(cs_main);
    // The block only is a candidate for the most-work-chain if it has the same
    // or more work than our current tip.
    if (m_chain.Tip() != nullptr && setBlockIndexCandidates.value_comp()(pindex, m_chain.Tip())) {
        return;
    }

    bool is_active_chainstate = this == &m_chainman.ActiveChainstate();
    if (is_active_chainstate) {
        // The active chainstate should always add entries that have more
        // work than the tip.
        setBlockIndexCandidates.insert(pindex);
    } else if (!m_disabled) {
        // For the background chainstate, we only consider connecting blocks
        // towards the snapshot base (which can't be nullptr or else we'll
        // never make progress).
        const CBlockIndex* snapshot_base{Assert(m_chainman.GetSnapshotBaseBlock())};
        if (snapshot_base->GetAncestor(pindex->nHeight) == pindex) {
            setBlockIndexCandidates.insert(pindex);
        }
    }
}

/** Mark a block as having its data received and checked (up to BLOCK_VALID_TRANSACTIONS). */
void ChainstateManager::ReceivedBlockTransactions(const CBlock& block, CBlockIndex* pindexNew, const FlatFilePos& pos)
{
    AssertLockHeld(cs_main);
    pindexNew->nTx = block.vtx.size();
    pindexNew->nChainTx = 0;
    pindexNew->nFile = pos.nFile;
    pindexNew->nDataPos = pos.nPos;
    pindexNew->nUndoPos = 0;
    pindexNew->nStatus |= BLOCK_HAVE_DATA;
    if (DeploymentActiveAt(*pindexNew, *this, Consensus::DEPLOYMENT_SEGWIT)) {
        pindexNew->nStatus |= BLOCK_OPT_WITNESS;
    }
    pindexNew->RaiseValidity(BLOCK_VALID_TRANSACTIONS);
    m_blockman.m_dirty_blockindex.insert(pindexNew);

    if (pindexNew->pprev == nullptr || pindexNew->pprev->HaveNumChainTxs()) {
        // If pindexNew is the genesis block or all parents are BLOCK_VALID_TRANSACTIONS.
        std::deque<CBlockIndex*> queue;
        queue.push_back(pindexNew);

        // Recursively process any descendant blocks that now may be eligible to be connected.
        while (!queue.empty()) {
            CBlockIndex *pindex = queue.front();
            queue.pop_front();
            pindex->nChainTx = (pindex->pprev ? pindex->pprev->nChainTx : 0) + pindex->nTx;
            pindex->nSequenceId = nBlockSequenceId++;
            for (Chainstate *c : GetAll()) {
                c->TryAddBlockIndexCandidate(pindex);
            }
            std::pair<std::multimap<CBlockIndex*, CBlockIndex*>::iterator, std::multimap<CBlockIndex*, CBlockIndex*>::iterator> range = m_blockman.m_blocks_unlinked.equal_range(pindex);
            while (range.first != range.second) {
                std::multimap<CBlockIndex*, CBlockIndex*>::iterator it = range.first;
                queue.push_back(it->second);
                range.first++;
                m_blockman.m_blocks_unlinked.erase(it);
            }
        }
    } else {
        if (pindexNew->pprev && pindexNew->pprev->IsValid(BLOCK_VALID_TREE)) {
            m_blockman.m_blocks_unlinked.insert(std::make_pair(pindexNew->pprev, pindexNew));
        }
    }
}

static bool CheckBlockHeader(const CBlockHeader& block, BlockValidationState& state, const Consensus::Params& consensusParams, bool fCheckPOW = true)
{
    if (fParticlMode &&
        !block.IsParticlVersion())
        return state.Invalid(BlockValidationResult::BLOCK_CONSENSUS, "block-version", "bad block version");

    // Check proof of work matches claimed amount
    if (!fParticlMode &&
        fCheckPOW && !CheckProofOfWork(block.GetHash(), block.nBits, consensusParams))
        return state.Invalid(BlockValidationResult::BLOCK_INVALID_HEADER, "high-hash", "proof of work failed");

    return true;
}


bool CheckBlockSignature(const CBlock &block)
{
    if (!block.IsProofOfStake())
        return block.vchBlockSig.empty();
    if (block.vchBlockSig.empty())
        return false;
    if (block.vtx[0]->vin.size() < 1)
        return false;

    const auto &txin = block.vtx[0]->vin[0];
    if (txin.scriptWitness.stack.size() != 2)
        return false;

    if (txin.scriptWitness.stack[1].size() != 33)
        return false;

    CPubKey pubKey(txin.scriptWitness.stack[1]);
    return pubKey.Verify(block.GetHash(), block.vchBlockSig);
};

bool CheckBlock(const CBlock& block, BlockValidationState& state, const Consensus::Params& consensusParams, bool fCheckPOW, bool fCheckMerkleRoot)
{
    // These are checks that are independent of context.

    if (block.fChecked)
        return true;

    // Check that the header is valid (particularly PoW).  This is mostly
    // redundant with the call in AcceptBlockHeader.
    if (!CheckBlockHeader(block, state, consensusParams, fCheckPOW))
        return false;

    state.SetStateInfo(block.nTime, -1, consensusParams, fParticlMode, (particl::fBusyImporting && particl::fSkipRangeproof), true);

    // Signet only: check block solution
    if (consensusParams.signet_blocks && fCheckPOW && !CheckSignetBlockSolution(block, consensusParams)) {
        return state.Invalid(BlockValidationResult::BLOCK_CONSENSUS, "bad-signet-blksig", "signet block signature validation failure");
    }

    // Check the merkle root.
    if (fCheckMerkleRoot) {
        bool mutated;

        uint256 hashMerkleRoot2 = BlockMerkleRoot(block, &mutated);

        if (block.hashMerkleRoot != hashMerkleRoot2)
            return state.Invalid(BlockValidationResult::BLOCK_MUTATED, "bad-txnmrklroot", "hashMerkleRoot mismatch");

        // Check for merkle tree malleability (CVE-2012-2459): repeating sequences
        // of transactions in a block without affecting the merkle root of a block,
        // while still invalidating it.
        if (mutated)
            return state.Invalid(BlockValidationResult::BLOCK_MUTATED, "bad-txns-duplicate", "duplicate transaction");
    }

    // All potential-corruption validation must be done before we do any
    // transaction validation, as otherwise we may mark the header as invalid
    // because we receive the wrong transactions for it.
    // Note that witness malleability is checked in ContextualCheckBlock, so no
    // checks that use witness data may be performed here.

    // Size limits
    if (block.vtx.empty() || block.vtx.size() * WITNESS_SCALE_FACTOR > MAX_BLOCK_WEIGHT || ::GetSerializeSize(TX_NO_WITNESS(block)) * WITNESS_SCALE_FACTOR > MAX_BLOCK_WEIGHT)
        return state.Invalid(BlockValidationResult::BLOCK_CONSENSUS, "bad-blk-length", "size limits failed");

    if (fParticlMode) {
        // First transaction must be coinbase (genesis only) or coinstake
        // 2nd txn may be coinbase in early blocks: check further in ContextualCheckBlock
        if (!(block.vtx[0]->IsCoinBase() || block.vtx[0]->IsCoinStake())) { // only genesis can be coinbase, check in ContextualCheckBlock
            return state.Invalid(BlockValidationResult::BLOCK_CONSENSUS, "bad-cb-missing", "first tx is not coinbase");
        }

        // 2nd txn may never be coinstake, remaining txns must not be coinbase/stake
        for (size_t i = 1; i < block.vtx.size(); i++) {
            if ((i > 1 && block.vtx[i]->IsCoinBase()) || block.vtx[i]->IsCoinStake()) {
                return state.Invalid(BlockValidationResult::BLOCK_CONSENSUS, "bad-cb-multiple", "more than one coinbase or coinstake");
            }
        }

        if (!CheckBlockSignature(block)) {
            return state.Invalid(BlockValidationResult::BLOCK_CONSENSUS, "bad-block-signature", "bad block signature");
        }
    } else {
        // First transaction must be coinbase, the rest must not be
        if (block.vtx.empty() || !block.vtx[0]->IsCoinBase())
            return state.Invalid(BlockValidationResult::BLOCK_CONSENSUS, "bad-cb-missing", "first tx is not coinbase");
        for (unsigned int i = 1; i < block.vtx.size(); i++)
        if (block.vtx[i]->IsCoinBase())
            return state.Invalid(BlockValidationResult::BLOCK_CONSENSUS, "bad-cb-multiple", "more than one coinbase");
    }

    // Check transactions
    // Must check for duplicate inputs (see CVE-2018-17144)
    for (const auto& tx : block.vtx) {
        TxValidationState tx_state;
        tx_state.SetStateInfo(block.nTime, -1, consensusParams, fParticlMode, (particl::fBusyImporting && particl::fSkipRangeproof), true);
        tx_state.m_chainman = state.m_chainman;
        if (state.m_chainman) {
            tx_state.m_chainstate = &state.m_chainman->ActiveChainstate();
        }
        if (!CheckTransaction(*tx, tx_state)) {
            // CheckBlock() does context-free validation checks. The only
            // possible failures are consensus failures.
            assert(tx_state.GetResult() == TxValidationResult::TX_CONSENSUS);
            return state.Invalid(BlockValidationResult::BLOCK_CONSENSUS, tx_state.GetRejectReason(),
                                 strprintf("Transaction check failed (tx hash %s) %s", tx->GetHash().ToString(), tx_state.GetDebugMessage()));
        }
    }
    unsigned int nSigOps = 0;
    for (const auto& tx : block.vtx)
    {
        nSigOps += GetLegacySigOpCount(*tx);
    }
    if (nSigOps * WITNESS_SCALE_FACTOR > MAX_BLOCK_SIGOPS_COST)
        return state.Invalid(BlockValidationResult::BLOCK_CONSENSUS, "bad-blk-sigops", "out-of-bounds SigOpCount");

    if (fCheckPOW && fCheckMerkleRoot)
        block.fChecked = true;

    return true;
}

void ChainstateManager::UpdateUncommittedBlockStructures(CBlock& block, const CBlockIndex* pindexPrev) const
{
    int commitpos = GetWitnessCommitmentIndex(block);
    static const std::vector<unsigned char> nonce(32, 0x00);
    if (commitpos != NO_WITNESS_COMMITMENT && DeploymentActiveAfter(pindexPrev, *this, Consensus::DEPLOYMENT_SEGWIT) && !block.vtx[0]->HasWitness()) {
        CMutableTransaction tx(*block.vtx[0]);
        tx.vin[0].scriptWitness.stack.resize(1);
        tx.vin[0].scriptWitness.stack[0] = nonce;
        block.vtx[0] = MakeTransactionRef(std::move(tx));
    }
}

std::vector<unsigned char> ChainstateManager::GenerateCoinbaseCommitment(CBlock& block, const CBlockIndex* pindexPrev) const
{
    std::vector<unsigned char> commitment;
    if (fParticlMode) {
        return commitment;
    }

    int commitpos = GetWitnessCommitmentIndex(block);
    std::vector<unsigned char> ret(32, 0x00);
    if (commitpos == NO_WITNESS_COMMITMENT) {
        uint256 witnessroot = BlockWitnessMerkleRoot(block, nullptr);
        CHash256().Write(witnessroot).Write(ret).Finalize(witnessroot);
        CTxOut out;
        out.nValue = 0;
        out.scriptPubKey.resize(MINIMUM_WITNESS_COMMITMENT);
        out.scriptPubKey[0] = OP_RETURN;
        out.scriptPubKey[1] = 0x24;
        out.scriptPubKey[2] = 0xaa;
        out.scriptPubKey[3] = 0x21;
        out.scriptPubKey[4] = 0xa9;
        out.scriptPubKey[5] = 0xed;
        memcpy(&out.scriptPubKey[6], witnessroot.begin(), 32);
        commitment = std::vector<unsigned char>(out.scriptPubKey.begin(), out.scriptPubKey.end());
        CMutableTransaction tx(*block.vtx[0]);
        tx.vout.push_back(out);
        block.vtx[0] = MakeTransactionRef(std::move(tx));
    }
    UpdateUncommittedBlockStructures(block, pindexPrev);
    return commitment;
}

bool HasValidProofOfWork(const std::vector<CBlockHeader>& headers, const Consensus::Params& consensusParams)
{
    return std::all_of(headers.cbegin(), headers.cend(),
            [&](const auto& header) { return CheckProofOfWork(header.GetHash(), header.nBits, consensusParams);});
}

arith_uint256 CalculateHeadersWork(const std::vector<CBlockHeader>& headers)
{
    arith_uint256 total_work{0};
    for (const CBlockHeader& header : headers) {
        CBlockIndex dummy(header);
        total_work += GetBlockProof(dummy);
    }
    return total_work;
}

/** Context-dependent validity checks.
 *  By "context", we mean only the previous block headers, but not the UTXO
 *  set; UTXO-related validity checks are done in ConnectBlock().
 *  NOTE: This function is not currently invoked by ConnectBlock(), so we
 *  should consider upgrade issues if we change which consensus rules are
 *  enforced in this function (eg by adding a new consensus rule). See comment
 *  in ConnectBlock().
 *  Note that -reindex-chainstate skips the validation that happens here!
 */
static bool ContextualCheckBlockHeader(const CBlockHeader& block, BlockValidationState& state, BlockManager& blockman, const ChainstateManager& chainman, const CBlockIndex* pindexPrev, NodeClock::time_point now) EXCLUSIVE_LOCKS_REQUIRED(::cs_main)
{
    AssertLockHeld(::cs_main);
    //assert(pindexPrev != nullptr);
    const int nHeight = pindexPrev == nullptr ? 0 : pindexPrev->nHeight + 1;

    // Check proof of work
    const Consensus::Params& consensusParams = chainman.GetConsensus();
    if (fParticlMode && pindexPrev) {
        // Check proof-of-stake
        if (block.nBits != particl::GetNextTargetRequired(pindexPrev, consensusParams))
            return state.Invalid(BlockValidationResult::BLOCK_INVALID_HEADER, "bad-diffbits-pos", "incorrect proof of stake");
    } else {
        // Check proof of work
        if (block.nBits != GetNextWorkRequired(pindexPrev, &block, consensusParams))
            return state.Invalid(BlockValidationResult::BLOCK_INVALID_HEADER, "bad-diffbits", "incorrect proof of work");
    }

    // Check against checkpoints
    if (chainman.m_options.checkpoints_enabled) {
        // Don't accept any forks from the main chain prior to last checkpoint.
        // GetLastCheckpoint finds the last checkpoint in MapCheckpoints that's in our
        // BlockIndex().
        const CBlockIndex* pcheckpoint = blockman.GetLastCheckpoint(chainman.GetParams().Checkpoints());
        if (pcheckpoint && nHeight < pcheckpoint->nHeight) {
            LogPrintf("ERROR: %s: forked chain older than last checkpoint (height %d)\n", __func__, nHeight);
            return state.Invalid(BlockValidationResult::BLOCK_CHECKPOINT, "bad-fork-prior-to-checkpoint");
        }
    }

    // Check timestamp against prev
    if (block.GetBlockTime() <= pindexPrev->GetMedianTimePast())
        return state.Invalid(BlockValidationResult::BLOCK_INVALID_HEADER, "time-too-old", "block's timestamp is too early");

    // Check timestamp
    auto unix_timestamp = TicksSinceEpoch<std::chrono::seconds>(now);
    if (!block.hashPrevBlock.IsNull() && // allow genesis block to be created in the future
        (fParticlMode ? (block.GetBlockTime() > particl::FutureDrift(unix_timestamp)) : (block.Time() > now + std::chrono::seconds{MAX_FUTURE_BLOCK_TIME}))) {
        return state.Invalid(BlockValidationResult::BLOCK_TIME_FUTURE, "time-too-new", "block timestamp too far in the future");
    }

    // Reject blocks with outdated version
    if ((block.nVersion < 2 && DeploymentActiveAfter(pindexPrev, chainman, Consensus::DEPLOYMENT_HEIGHTINCB)) ||
        (block.nVersion < 3 && DeploymentActiveAfter(pindexPrev, chainman, Consensus::DEPLOYMENT_DERSIG)) ||
        (block.nVersion < 4 && DeploymentActiveAfter(pindexPrev, chainman, Consensus::DEPLOYMENT_CLTV))) {
            return state.Invalid(BlockValidationResult::BLOCK_INVALID_HEADER, strprintf("bad-version(0x%08x)", block.nVersion),
                                 strprintf("rejected nVersion=0x%08x block", block.nVersion));
    }

    return true;
}

/** NOTE: This function is not currently invoked by ConnectBlock(), so we
 *  should consider upgrade issues if we change which consensus rules are
 *  enforced in this function (eg by adding a new consensus rule). See comment
 *  in ConnectBlock().
 *  Note that -reindex-chainstate skips the validation that happens here!
 */
static bool ContextualCheckBlock(const CBlock& block, BlockValidationState& state, const ChainstateManager& chainman, const CBlockIndex* pindexPrev, bool accept_block=false) EXCLUSIVE_LOCKS_REQUIRED(cs_main)
{
    const int nHeight = pindexPrev == nullptr ? 0 : pindexPrev->nHeight + 1;
    const int64_t nPrevTime = pindexPrev ? pindexPrev->nTime : 0;

    // Enforce BIP113 (Median Time Past).
    bool enforce_locktime_median_time_past{false};
    if (DeploymentActiveAfter(pindexPrev, chainman, Consensus::DEPLOYMENT_CSV)) {
        assert(pindexPrev != nullptr);
        enforce_locktime_median_time_past = true;
    }

    const int64_t nLockTimeCutoff{enforce_locktime_median_time_past ?
                                      (pindexPrev ? pindexPrev->GetMedianTimePast() : block.GetBlockTime()) :
                                      block.GetBlockTime()};

    // Check that all transactions are finalized
    for (const auto& tx : block.vtx) {
        if (!IsFinalTx(*tx, nHeight, nLockTimeCutoff)) {
            return state.Invalid(BlockValidationResult::BLOCK_CONSENSUS, "bad-txns-nonfinal", "non-final transaction");
        }
    }

    const CChainParams& params{chainman.GetParams()};
    if (fParticlMode) {
        if (block.IsProofOfStake()) {
            if (!chainman.IsInitialBlockDownload() &&
                !particl::CheckStakeUnique(block)) {
                //state.DoS(10, false, "bad-cs-duplicate", false, "duplicate coinstake");

                state.nFlags |= BLOCK_FAILED_DUPLICATE_STAKE;

                /*
                // TODO: ask peers which stake kernel they have
                if (chainActive.Tip()->nHeight < GetNumBlocksOfPeers() - 8) // peers have significantly longer chain, this node must've got the wrong stake 1st
                {
                    LogPrint(BCLog::POS, "%s: Ignoring CheckStakeUnique for block %s, chain height behind peers.\n", __func__, block.GetHash().ToString());
                    const COutPoint &kernel = block.vtx[0]->vin[0].prevout;
                    mapStakeSeen[kernel] = block.GetHash();
                } else
                    return state.DoS(20, false, "bad-cs-duplicate", false, "duplicate coinstake");
                */
            }

            // Limit the number of outputs in a coinstake txn to 6: 1 data + 1 treasury + 4 user
            if (nPrevTime >= params.GetConsensus().OpIsCoinstakeTime) {
                if (block.vtx[0]->vpout.size() > 6) {
                    return state.Invalid(BlockValidationResult::BLOCK_CONSENSUS, "bad-cs-outputs", "Too many outputs in coinstake");
                }
            }

            // Coinstake output 0 must be data output of blockheight
            int i;
            if (!block.vtx[0]->GetCoinStakeHeight(i)) {
                return state.Invalid(BlockValidationResult::BLOCK_CONSENSUS, "bad-cs-malformed", "coinstake txn is malformed");
            }

            if (i != nHeight) {
                return state.Invalid(BlockValidationResult::BLOCK_CONSENSUS, "bad-cs-height", "block height mismatch in coinstake");
            }

            std::vector<uint8_t> &vData = ((CTxOutData*)block.vtx[0]->vpout[0].get())->vData;
            if (vData.size() > 8 && vData[4] == DO_VOTE) {
                uint32_t voteToken;
                memcpy(&voteToken, &vData[5], 4);
                voteToken = le32toh(voteToken);

                LogPrint(BCLog::HDWALLET, _("Block %d casts vote for option %u of proposal %u.\n").translated.c_str(),
                    nHeight, voteToken >> 16, voteToken & 0xFFFF);
            }

            // check witness merkleroot, TODO: should witnessmerkleroot be hashed?
            bool malleated = false;
            uint256 hashWitness = BlockWitnessMerkleRoot(block, &malleated);

            if (hashWitness != block.hashWitnessMerkleRoot) {
                return state.Invalid(BlockValidationResult::BLOCK_MUTATED, "bad-witness-merkle-match", strprintf("%s : witness merkle commitment mismatch", __func__));
            }

            if (!CheckCoinStakeTimestamp(nHeight, block.GetBlockTime())) {
                return state.Invalid(BlockValidationResult::DOS_50, "bad-coinstake-time", strprintf("%s: coinstake timestamp violation nTimeBlock=%d", __func__, block.GetBlockTime()));
            }

            // Check timestamp against prev
            if (block.GetBlockTime() <= pindexPrev->GetPastTimeLimit() || particl::FutureDrift(block.GetBlockTime()) < pindexPrev->GetBlockTime()) {
                return state.Invalid(BlockValidationResult::DOS_50, "bad-block-time", strprintf("%s: block's timestamp is too early", __func__));
            }

            uint256 hashProof, targetProofOfStake;

            // IsInitialBlockDownload tests (!fImporting && !fReindex)
            // Blocks are connected at end of import / reindex
            if (accept_block && chainman.IsInitialBlockDownload()) {
                // CheckProofOfStake is run again during connectblock
            } else
            if (!CheckProofOfStake(chainman.ActiveChainstate(), state, pindexPrev, *block.vtx[0], block.nTime, block.nBits, hashProof, targetProofOfStake)) {
                return error("ContextualCheckBlock(): check proof-of-stake failed for block %s\n", block.GetHash().ToString());
            }
        } else {
            bool fCheckPOW = true; // TODO: pass properly
            if (fCheckPOW && !CheckProofOfWork(block.GetHash(), block.nBits, params.GetConsensus(), nHeight, params.GetLastImportHeight()))
                return state.Invalid(BlockValidationResult::BLOCK_INVALID_HEADER, "high-hash", "proof of work failed");

            // Enforce rule that the coinbase ends with serialized block height
            // genesis block scriptSig size will be different
            CScript expect = CScript() << OP_RETURN << nHeight;
            const CScript &scriptSig = block.vtx[0]->vin[0].scriptSig;
            if (scriptSig.size() < expect.size() ||
                !std::equal(expect.begin()
                    , expect.end(), scriptSig.begin() + scriptSig.size()-expect.size())) {
                return state.Invalid(BlockValidationResult::BLOCK_CONSENSUS, "bad-cb-height", "block height mismatch in coinbase");
            }
        }

        if (nHeight > 0 && !block.vtx[0]->IsCoinStake()) { // only genesis block can start with coinbase
            return state.Invalid(BlockValidationResult::BLOCK_CONSENSUS, "bad-cs-missing", "first tx is not coinstake");
        }

        if (nHeight > 0 &&  // skip genesis
            params.GetLastImportHeight() >= uint32_t(nHeight)) {
            // 2nd txn must be coinbase
            if (block.vtx.size() < 2 || !block.vtx[1]->IsCoinBase()) {
                return state.Invalid(BlockValidationResult::BLOCK_CONSENSUS, "bad-cb", "Second txn of import block must be coinbase");
            }

            // Check hash of genesis import txn matches expected hash.
            uint256 txnHash = block.vtx[1]->GetHash();
            if (!params.CheckImportCoinbase(nHeight, txnHash)) {
                return state.Invalid(BlockValidationResult::BLOCK_CONSENSUS, "bad-cb", "Incorrect outputs hash.");
            }
        } else {
            // 2nd txn can't be coinbase if block height > GetLastImportHeight
            if (block.vtx.size() > 1 && block.vtx[1]->IsCoinBase()) {
                return state.Invalid(BlockValidationResult::BLOCK_CONSENSUS, "bad-cb-multiple", "unexpected coinbase");
            }
        }
    } else {
        // Enforce rule that the coinbase starts with serialized block height
        if (DeploymentActiveAfter(pindexPrev, chainman, Consensus::DEPLOYMENT_HEIGHTINCB))
        {
            CScript expect = CScript() << nHeight;
            if (block.vtx[0]->vin[0].scriptSig.size() < expect.size() ||
                !std::equal(expect.begin(), expect.end(), block.vtx[0]->vin[0].scriptSig.begin())) {
                return state.Invalid(BlockValidationResult::BLOCK_CONSENSUS, "bad-cb-height", "block height mismatch in coinbase");
            }
        }

        // Validation for witness commitments.
        // * We compute the witness hash (which is the hash including witnesses) of all the block's transactions, except the
        //   coinbase (where 0x0000....0000 is used instead).
        // * The coinbase scriptWitness is a stack of a single 32-byte vector, containing a witness reserved value (unconstrained).
        // * We build a merkle tree with all those witness hashes as leaves (similar to the hashMerkleRoot in the block header).
        // * There must be at least one output whose scriptPubKey is a single 36-byte push, the first 4 bytes of which are
        //   {0xaa, 0x21, 0xa9, 0xed}, and the following 32 bytes are SHA256^2(witness root, witness reserved value). In case there are
        //   multiple, the last one is used.
        bool fHaveWitness = false;
        if (DeploymentActiveAfter(pindexPrev, chainman, Consensus::DEPLOYMENT_SEGWIT)) {
            int commitpos = GetWitnessCommitmentIndex(block);
            if (commitpos != NO_WITNESS_COMMITMENT) {
                bool malleated = false;
                uint256 hashWitness = BlockWitnessMerkleRoot(block, &malleated);
                // The malleation check is ignored; as the transaction tree itself
                // already does not permit it, it is impossible to trigger in the
                // witness tree.
                if (block.vtx[0]->vin[0].scriptWitness.stack.size() != 1 || block.vtx[0]->vin[0].scriptWitness.stack[0].size() != 32) {
                    return state.Invalid(BlockValidationResult::BLOCK_MUTATED, "bad-witness-nonce-size", strprintf("%s : invalid witness reserved value size", __func__));
                }
                CHash256().Write(hashWitness).Write(block.vtx[0]->vin[0].scriptWitness.stack[0]).Finalize(hashWitness);
                if (memcmp(hashWitness.begin(), &block.vtx[0]->vout[commitpos].scriptPubKey[6], 32)) {
                    return state.Invalid(BlockValidationResult::BLOCK_MUTATED, "bad-witness-merkle-match", strprintf("%s : witness merkle commitment mismatch", __func__));
                }
                fHaveWitness = true;
            }
        }

        // No witness data is allowed in blocks that don't commit to witness data, as this would otherwise leave room for spam
        if (!fHaveWitness) {
          for (const auto& tx : block.vtx) {
                if (tx->HasWitness()) {
                    return state.Invalid(BlockValidationResult::BLOCK_MUTATED, "unexpected-witness", strprintf("%s : unexpected witness data found", __func__));
                }
            }
        }
    }

    // After the coinbase witness reserved value and commitment are verified,
    // we can check if the block weight passes (before we've checked the
    // coinbase witness, it would be possible for the weight to be too
    // large by filling up the coinbase witness, which doesn't change
    // the block hash, so we couldn't mark the block as permanently
    // failed).
    if (GetBlockWeight(block) > MAX_BLOCK_WEIGHT) {
        return state.Invalid(BlockValidationResult::BLOCK_CONSENSUS, "bad-blk-weight", strprintf("%s : weight limit failed", __func__));
    }

    return true;
}

bool ChainstateManager::AcceptBlockHeader(const CBlockHeader& block, BlockValidationState& state, CBlockIndex** ppindex, bool min_pow_checked, bool fRequested)
{
    AssertLockHeld(cs_main);

    // Check for duplicate
    uint256 hash = block.GetHash();
    BlockMap::iterator miSelf{m_blockman.m_block_index.find(hash)};
    if (hash != GetConsensus().hashGenesisBlock) {
        if (miSelf != m_blockman.m_block_index.end()) {
            // Block header is already known.
            CBlockIndex* pindex = &(miSelf->second);
            if (state.m_chainman && !state.m_peerman) {
                state.m_peerman = state.m_chainman->m_peerman;
            }
            if (fParticlMode && !fRequested &&
                !state.m_chainman->IsInitialBlockDownload() && state.nodeId >= 0 &&
                !state.m_peerman->IncDuplicateHeaders(state.nodeId)) {
                state.m_punish_for_duplicates = true;
            }

            if (ppindex)
                *ppindex = pindex;
            if (pindex->nStatus & BLOCK_FAILED_MASK) {
                /*
                if (pindex->nFlags & BLOCK_FAILED_DUPLICATE_STAKE
                    && ProcessDuplicateStakeHeader(pindex, state.nodeId))
                {
                    // pass
                } else */
                LogPrint(BCLog::VALIDATION, "%s: block %s is marked invalid\n", __func__, hash.ToString());
                return state.Invalid(BlockValidationResult::BLOCK_CACHED_INVALID, "duplicate");
            }
            return true;
        }

        if (!CheckBlockHeader(block, state, GetConsensus())) {
            LogPrint(BCLog::VALIDATION, "%s: Consensus::CheckBlockHeader: %s, %s\n", __func__, hash.ToString(), state.ToString());
            return false;
        }

        // Get prev block index
        CBlockIndex* pindexPrev = nullptr;
        BlockMap::iterator mi{m_blockman.m_block_index.find(block.hashPrevBlock)};
        if (mi == m_blockman.m_block_index.end()) {
            LogPrint(BCLog::VALIDATION, "header %s has prev block not found: %s\n", hash.ToString(), block.hashPrevBlock.ToString());
            return state.Invalid(BlockValidationResult::BLOCK_MISSING_PREV, "prev-blk-not-found");
        }
        pindexPrev = &((*mi).second);
        if (pindexPrev->nStatus & BLOCK_FAILED_MASK) {
            LogPrint(BCLog::VALIDATION, "header %s has prev block invalid: %s\n", hash.ToString(), block.hashPrevBlock.ToString());
            return state.Invalid(BlockValidationResult::BLOCK_INVALID_PREV, "bad-prevblk");
        }
        if (!ContextualCheckBlockHeader(block, state, m_blockman, *this, pindexPrev, m_options.adjusted_time_callback())) {
            LogPrint(BCLog::VALIDATION, "%s: Consensus::ContextualCheckBlockHeader: %s, %s\n", __func__, hash.ToString(), state.ToString());
            return false;
        }

        /* Determine if this block descends from any block which has been found
         * invalid (m_failed_blocks), then mark pindexPrev and any blocks between
         * them as failed. For example:
         *
         *                D3
         *              /
         *      B2 - C2
         *    /         \
         *  A             D2 - E2 - F2
         *    \
         *      B1 - C1 - D1 - E1
         *
         * In the case that we attempted to reorg from E1 to F2, only to find
         * C2 to be invalid, we would mark D2, E2, and F2 as BLOCK_FAILED_CHILD
         * but NOT D3 (it was not in any of our candidate sets at the time).
         *
         * In any case D3 will also be marked as BLOCK_FAILED_CHILD at restart
         * in LoadBlockIndex.
         */
        if (!pindexPrev->IsValid(BLOCK_VALID_SCRIPTS)) {
            // The above does not mean "invalid": it checks if the previous block
            // hasn't been validated up to BLOCK_VALID_SCRIPTS. This is a performance
            // optimization, in the common case of adding a new block to the tip,
            // we don't need to iterate over the failed blocks list.
            for (const CBlockIndex* failedit : m_failed_blocks) {
                if (pindexPrev->GetAncestor(failedit->nHeight) == failedit) {
                    if (!(failedit->nStatus & BLOCK_FAILED_VALID)) {
                        LogPrintf("ERROR: Valid block in m_failed_blocks!\n");
                    }
                    CBlockIndex* invalid_walk = pindexPrev;
                    if (failedit->nStatus & BLOCK_FAILED_VALID)
                    while (invalid_walk != failedit) {
                        invalid_walk->nStatus |= BLOCK_FAILED_CHILD;
                        m_blockman.m_dirty_blockindex.insert(invalid_walk);
                        invalid_walk = invalid_walk->pprev;
                    }
                    LogPrint(BCLog::VALIDATION, "%s: %s prev block invalid ancestor %s\n", __func__, hash.ToString(), failedit->GetBlockHash().ToString());
                    return state.Invalid(BlockValidationResult::BLOCK_INVALID_PREV, "bad-prevblk");
                }
            }
        }
    }

    if (!min_pow_checked) {
        LogPrint(BCLog::VALIDATION, "%s: not adding new block header %s, missing anti-dos proof-of-work validation\n", __func__, hash.ToString());
        return state.Invalid(BlockValidationResult::BLOCK_HEADER_LOW_WORK, "too-little-chainwork");
    }

    bool force_accept = true;
    if (fParticlMode &&
        state.nodeId >= 0 &&
        state.m_chainman->HaveActiveChainstate() &&
        !state.m_chainman->IsInitialBlockDownload()) {
        if (!state.m_peerman->AddNodeHeader(state.nodeId, hash)) {
            LogPrintf("ERROR: %s: DoS limits\n", __func__);
            return state.Invalid(BlockValidationResult::DOS_20, "dos-limits");
        }
        force_accept = false;
    }

    CBlockIndex* pindex{m_blockman.AddToBlockIndex(block, m_best_header)};
    if (force_accept) {
        pindex->nFlags |= BLOCK_ACCEPTED;
    }

    if (ppindex)
        *ppindex = pindex;

    // Since this is the earliest point at which we have determined that a
    // header is both new and valid, log here.
    //
    // These messages are valuable for detecting potential selfish mining behavior;
    // if multiple displacing headers are seen near simultaneously across many
    // nodes in the network, this might be an indication of selfish mining. Having
    // this log by default when not in IBD ensures broad availability of this data
    // in case investigation is merited.
    const auto msg = strprintf(
        "Saw new header hash=%s height=%d", hash.ToString(), pindex->nHeight);

    if (IsInitialBlockDownload()) {
        LogPrintLevel(BCLog::VALIDATION, BCLog::Level::Debug, "%s\n", msg);
    } else {
        LogPrintf("%s\n", msg);
    }

    return true;
}

// Exposed wrapper for AcceptBlockHeader
bool ChainstateManager::ProcessNewBlockHeaders(const std::vector<CBlockHeader>& headers, bool min_pow_checked, BlockValidationState& state, const CBlockIndex** ppindex)
{
    state.m_chainman = this;
    AssertLockNotHeld(cs_main);
    {
        LOCK(cs_main);
        for (const CBlockHeader& header : headers) {
            CBlockIndex *pindex = nullptr; // Use a temp pindex instead of ppindex to avoid a const_cast
            bool accepted{AcceptBlockHeader(header, state, &pindex, min_pow_checked)};
            CheckBlockIndex();

            if (!accepted) {
                return false;
            }
            if (ppindex) {
                *ppindex = pindex;
            }
        }
    }
    if (NotifyHeaderTip(*this)) {
        if (IsInitialBlockDownload() && ppindex && *ppindex) {
            const CBlockIndex& last_accepted{**ppindex};
            const int64_t blocks_left{(GetTime() - last_accepted.GetBlockTime()) / GetConsensus().nPowTargetSpacing};
            const double progress{100.0 * last_accepted.nHeight / (last_accepted.nHeight + blocks_left)};
            LogPrintf("Synchronizing blockheaders, height: %d (~%.2f%%)\n", last_accepted.nHeight, progress);
        }
    }
    return true;
}

void ChainstateManager::ReportHeadersPresync(const arith_uint256& work, int64_t height, int64_t timestamp)
{
    AssertLockNotHeld(cs_main);
    {
        LOCK(cs_main);
        // Don't report headers presync progress if we already have a post-minchainwork header chain.
        // This means we lose reporting for potentially legitimate, but unlikely, deep reorgs, but
        // prevent attackers that spam low-work headers from filling our logs.
        if (m_best_header->nChainWork >= UintToArith256(GetConsensus().nMinimumChainWork)) return;
        // Rate limit headers presync updates to 4 per second, as these are not subject to DoS
        // protection.
        auto now = std::chrono::steady_clock::now();
        if (now < m_last_presync_update + std::chrono::milliseconds{250}) return;
        m_last_presync_update = now;
    }
    bool initial_download = IsInitialBlockDownload();
    GetNotifications().headerTip(GetSynchronizationState(initial_download), height, timestamp, /*presync=*/true);
    if (initial_download) {
        const int64_t blocks_left{(GetTime() - timestamp) / GetConsensus().nPowTargetSpacing};
        const double progress{100.0 * height / (height + blocks_left)};
        LogPrintf("Pre-synchronizing blockheaders, height: %d (~%.2f%%)\n", height, progress);
    }
}

/** Store block on disk. If dbp is non-nullptr, the file is known to already reside on disk */
bool ChainstateManager::AcceptBlock(const std::shared_ptr<const CBlock>& pblock, BlockValidationState& state, CBlockIndex** ppindex, bool fRequested, const FlatFilePos* dbp, bool* fNewBlock, bool min_pow_checked)
{
    const CBlock& block = *pblock;

    if (fNewBlock) *fNewBlock = false;
    AssertLockHeld(cs_main);

    CBlockIndex *pindexDummy = nullptr;
    CBlockIndex *&pindex = ppindex ? *ppindex : pindexDummy;

    bool accepted_header{AcceptBlockHeader(block, state, &pindex, min_pow_checked, fRequested)};
    CheckBlockIndex();

    if (!accepted_header)
        return false;

    // Check all requested blocks that we do not already have for validity and
    // save them to disk. Skip processing of unrequested blocks as an anti-DoS
    // measure, unless the blocks have more work than the active chain tip, and
    // aren't too far ahead of it, so are likely to be attached soon.
    bool fAlreadyHave = pindex->nStatus & BLOCK_HAVE_DATA;
    bool fHasMoreOrSameWork = (ActiveTip() ? pindex->nChainWork >= ActiveTip()->nChainWork : true);
    // Blocks that are too out-of-order needlessly limit the effectiveness of
    // pruning, because pruning will not delete block files that contain any
    // blocks which are too close in height to the tip.  Apply this test
    // regardless of whether pruning is enabled; it should generally be safe to
    // not process unrequested blocks.
    bool fTooFarAhead{pindex->nHeight > ActiveHeight() + int(MIN_BLOCKS_TO_KEEP)};

    // TODO: Decouple this function from the block download logic by removing fRequested
    // This requires some new chain data structure to efficiently look up if a
    // block is in a chain leading to a candidate for best tip, despite not
    // being such a candidate itself.
    // Note that this would break the getblockfrompeer RPC

    // TODO: deal better with return value and error conditions for duplicate
    // and unrequested blocks.
    if (fAlreadyHave) return true;
    if (!fRequested) {  // If we didn't ask for it:
        if (pindex->nTx != 0) return true;    // This is a previously-processed block that was pruned
        if (!fHasMoreOrSameWork) return true; // Don't process less-work chains
        if (fTooFarAhead) return true;        // Block height is too high

        // Protect against DoS attacks from low-work chains.
        // If our tip is behind, a peer could try to send us
        // low-work blocks on a fake chain that we would never
        // request; don't process these.
        if (pindex->nChainWork < MinimumChainWork()) return true;
    }

    const CChainParams& params{GetParams()};

    // Particl: ContextualCheckBlock is run below, after checking if the block should be delayed
    if (!CheckBlock(block, state, params.GetConsensus())) {
        if (state.IsInvalid() && state.GetResult() != BlockValidationResult::BLOCK_MUTATED) {
            pindex->nStatus |= BLOCK_FAILED_VALID;
            m_blockman.m_dirty_blockindex.insert(pindex);
        }
        return error("%s: %s", __func__, state.ToString());
    }

    if (block.IsProofOfStake()) {
        pindex->SetProofOfStake();
        pindex->prevoutStake = pblock->vtx[0]->vin[0].prevout;
        if (!pindex->pprev ||
            (pindex->pprev->bnStakeModifier.IsNull() &&
             pindex->pprev->GetBlockHash() != params.GetConsensus().hashGenesisBlock)) {
            // Block received out of order
            if (fParticlMode && !IsInitialBlockDownload()) {
                if (pindex->nFlags & BLOCK_DELAYED) {
                    // Block is already delayed
                    state.nFlags |= BLOCK_DELAYED;
                    return true;
                }
                pindex->nFlags |= BLOCK_DELAYED;
                return particl::DelayBlock(m_blockman, pblock, state);
            }
        } else {
            pindex->bnStakeModifier = ComputeStakeModifierV2(pindex->pprev, pindex->prevoutStake.hash);
        }
        pindex->nFlags = pindex->nFlags & uint32_t(~BLOCK_DELAYED);
        m_blockman.m_dirty_blockindex.insert(pindex);
    }

    if (!ContextualCheckBlock(block, state, *this, pindex->pprev, true)) {
        if (state.IsInvalid() && state.GetResult() != BlockValidationResult::BLOCK_MUTATED) {
            pindex->nStatus |= BLOCK_FAILED_VALID;
            m_blockman.m_dirty_blockindex.insert(pindex);
        }
        return error("%s: %s", __func__, state.ToString());
    }

    if (state.nFlags & BLOCK_STAKE_KERNEL_SPENT && !(state.nFlags & BLOCK_FAILED_DUPLICATE_STAKE)) {
        if (state.nodeId > -1) {
            state.m_peerman->MisbehavingById(state.nodeId, 20, "Spent kernel");
        }
    }

    // m_peerman is not set in unit tests
    if (m_peerman) {
        m_peerman->RemoveNodeHeader(pindex->GetBlockHash());
    }
    pindex->nFlags |= BLOCK_ACCEPTED;
    m_blockman.m_dirty_blockindex.insert(pindex);

    // Header is valid/has work, merkle tree and segwit merkle tree are good...RELAY NOW
    // (but if it does not build on our best tip, let the SendMessages loop relay it)
    if (!(state.nFlags & (BLOCK_STAKE_KERNEL_SPENT | BLOCK_FAILED_DUPLICATE_STAKE)) &&
        !IsInitialBlockDownload() && ActiveTip() == pindex->pprev) {
        GetMainSignals().NewPoWValidBlock(pindex, pblock);
    }

    // Write block to history file
    if (fNewBlock) *fNewBlock = true;
    try {
        FlatFilePos blockPos{m_blockman.SaveBlockToDisk(block, pindex->nHeight, dbp)};
        if (blockPos.IsNull()) {
            state.Error(strprintf("%s: Failed to find position to write new block to disk", __func__));
            return false;
        }
        ReceivedBlockTransactions(block, pindex, blockPos);
    } catch (const std::runtime_error& e) {
        return FatalError(GetNotifications(), state, std::string("System error: ") + e.what());
    }

    // TODO: FlushStateToDisk() handles flushing of both block and chainstate
    // data, so we should move this to ChainstateManager so that we can be more
    // intelligent about how we flush.
    // For now, since FlushStateMode::NONE is used, all that can happen is that
    // the block files may be pruned, so we can just call this on one
    // chainstate (particularly if we haven't implemented pruning with
    // background validation yet).
    ActiveChainstate().FlushStateToDisk(state, FlushStateMode::NONE);

    CheckBlockIndex();

    return true;
}

bool ChainstateManager::ProcessNewBlock(const std::shared_ptr<const CBlock>& block, bool force_processing, bool min_pow_checked, bool* new_block, NodeId node_id, PeerManager *peerman)
{
    AssertLockNotHeld(cs_main);

    CBlockIndex *pindex = nullptr;
    {
        /*
        uint256 hash = pblock->GetHash();
        // Limited duplicity on stake: prevents block flood attack
        // Duplicate stake allowed only when there is orphan child block
        if (!fReindex && !fImporting && pblock->IsProofOfStake() && setStakeSeen.count(pblock->GetProofOfStake()) && !mapOrphanBlocksByPrev.count(hash))
            return error("%s: Duplicate proof-of-stake (%s, %d) for block %s", pblock->GetProofOfStake().first.ToString(), pblock->GetProofOfStake().second, hash.ToString());
        */

        if (new_block) *new_block = false;
        BlockValidationState state;
        state.m_chainman = this;
        if (peerman) {
            state.m_peerman = peerman;
        } else {
            state.m_peerman = this->m_peerman;
        }
        if (node_id > -1) {
            state.nodeId = node_id;
        }

        // CheckBlock() does not support multi-threaded block validation because CBlock::fChecked can cause data race.
        // Therefore, the following critical section must include the CheckBlock() call as well.
        LOCK(cs_main);

        // Skipping AcceptBlock() for CheckBlock() failures means that we will never mark a block as invalid if
        // CheckBlock() fails.  This is protective against consensus failure if there are any unknown forms of block
        // malleability that cause CheckBlock() to fail; see e.g. CVE-2012-2459 and
        // https://lists.linuxfoundation.org/pipermail/bitcoin-dev/2019-February/016697.html.  Because CheckBlock() is
        // not very expensive, the anti-DoS benefits of caching failure (of a definitely-invalid block) are not substantial.
        bool ret = CheckBlock(*block, state, GetConsensus());
        if (ret) {
            // Store to disk
            ret = AcceptBlock(block, state, &pindex, force_processing, nullptr, new_block, min_pow_checked);
        }
        if (state.nFlags & BLOCK_DELAYED) {
            return true;
        }
        if (!ret) {
            if (fParticlMode && state.GetResult() != BlockValidationResult::BLOCK_MISSING_PREV) {
                // Mark block as invalid to prevent re-requesting from peer.
                // Block will have been added to the block index in AcceptBlockHeader
                CBlockIndex *pindex = ActiveChainstate().m_blockman.AddToBlockIndex(*block, m_best_header);
                ActiveChainstate().InvalidBlockFound(pindex, state);
            }
            GetMainSignals().BlockChecked(*block, state);
            return error("%s: AcceptBlock FAILED (%s)", __func__, state.ToString());
        }

        if (pindex && state.nFlags & BLOCK_FAILED_DUPLICATE_STAKE) {
            pindex->nFlags |= BLOCK_FAILED_DUPLICATE_STAKE;
            m_blockman.m_dirty_blockindex.insert(pindex);
            LogPrint(BCLog::POS, "%s Marking duplicate stake: %s.\n", __func__, pindex->GetBlockHash().ToString());
            GetMainSignals().BlockChecked(*block, state);
        }
    }

    NotifyHeaderTip(*this);

    BlockValidationState state; // Only used to report errors, not invalidity - ignore it
    state.m_chainman = this;
    if (peerman) {
        state.m_peerman = peerman;
    } else {
        state.m_peerman = this->m_peerman;
    }

    if (!ActiveChainstate().ActivateBestChain(state, block)) {
        return error("%s: ActivateBestChain failed (%s)", __func__, state.ToString());
    }

    Chainstate* bg_chain{WITH_LOCK(cs_main, return BackgroundSyncInProgress() ? m_ibd_chainstate.get() : nullptr)};
    BlockValidationState bg_state;
    if (bg_chain && !bg_chain->ActivateBestChain(bg_state, block)) {
        return error("%s: [background] ActivateBestChain failed (%s)", __func__, bg_state.ToString());
    }

    if (m_smsgman->IsEnabled() && m_blockman.m_opts.smsgscanincoming) {
        m_smsgman->ScanBlock(*block);
    }

    {
        assert(pindex);
        // Check here for blocks not connected to the chain, TODO: move to a timer.
        particl::CheckDelayedBlocks(ActiveChainstate().m_blockman, state, pindex->GetBlockHash());
    }

    return true;
}

MempoolAcceptResult ChainstateManager::ProcessTransaction(const CTransactionRef& tx, bool test_accept, bool ignore_locks)
{
    AssertLockHeld(cs_main);
    Chainstate& active_chainstate = ActiveChainstate();
    if (!active_chainstate.GetMempool()) {
        TxValidationState state;
        state.Invalid(TxValidationResult::TX_NO_MEMPOOL, "no-mempool");
        return MempoolAcceptResult::Failure(state);
    }
    auto result = AcceptToMemoryPool(active_chainstate, tx, GetTime(), /*bypass_limits=*/ false, test_accept, ignore_locks);
    active_chainstate.GetMempool()->check(active_chainstate.CoinsTip(), active_chainstate.m_chain.Height() + 1);
    return result;
}

bool TestBlockValidity(BlockValidationState& state,
                       const CChainParams& chainparams,
                       Chainstate& chainstate,
                       const CBlock& block,
                       CBlockIndex* pindexPrev,
                       const std::function<NodeClock::time_point()>& adjusted_time_callback,
                       bool fCheckPOW,
                       bool fCheckMerkleRoot)
{
    AssertLockHeld(cs_main);
    assert(pindexPrev && pindexPrev == chainstate.m_chain.Tip());
    CCoinsViewCache viewNew(&chainstate.CoinsTip());
    uint256 block_hash(block.GetHash());
    CBlockIndex indexDummy(block);
    indexDummy.pprev = pindexPrev;
    indexDummy.nHeight = pindexPrev->nHeight + 1;
    indexDummy.phashBlock = &block_hash;

    // NOTE: CheckBlockHeader is called by CheckBlock
    if (!ContextualCheckBlockHeader(block, state, chainstate.m_blockman, chainstate.m_chainman, pindexPrev, adjusted_time_callback()))
        return error("%s: Consensus::ContextualCheckBlockHeader: %s", __func__, state.ToString());
    if (!CheckBlock(block, state, chainparams.GetConsensus(), fCheckPOW, fCheckMerkleRoot))
        return error("%s: Consensus::CheckBlock: %s", __func__, state.ToString());
    if (!ContextualCheckBlock(block, state, chainstate.m_chainman, pindexPrev))
        return error("%s: Consensus::ContextualCheckBlock: %s", __func__, state.ToString());
    if (!chainstate.ConnectBlock(block, state, &indexDummy, viewNew, true)) {
        return false;
    }
    assert(state.IsValid());

    return true;
}

/* This function is called from the RPC code for pruneblockchain */
void PruneBlockFilesManual(Chainstate& active_chainstate, int nManualPruneHeight)
{
    BlockValidationState state;
    if (!active_chainstate.FlushStateToDisk(
            state, FlushStateMode::NONE, nManualPruneHeight)) {
        LogPrintf("%s: failed to flush state (%s)\n", __func__, state.ToString());
    }
}

bool Chainstate::LoadChainTip()
{
    AssertLockHeld(cs_main);
    const CCoinsViewCache& coins_cache = CoinsTip();
    assert(!coins_cache.GetBestBlock().IsNull()); // Never called when the coins view is empty
    const CBlockIndex* tip = m_chain.Tip();

    if (tip && tip->GetBlockHash() == coins_cache.GetBestBlock()) {
        return true;
    }

    // Load pointer to end of best chain
    CBlockIndex* pindex = m_blockman.LookupBlockIndex(coins_cache.GetBestBlock());
    if (!pindex) {
        return false;
    }
    m_chain.SetTip(*pindex);
    PruneBlockIndexCandidates();

    tip = m_chain.Tip();
    LogPrintf("Loaded best chain: hashBestChain=%s height=%d date=%s progress=%f\n",
              tip->GetBlockHash().ToString(),
              m_chain.Height(),
              FormatISO8601DateTime(tip->GetBlockTime()),
              GuessVerificationProgress(m_chainman.GetParams().TxData(), tip));
    return true;
}

CVerifyDB::CVerifyDB(Notifications& notifications)
    : m_notifications{notifications}
{
    m_notifications.progress(_("Verifying blocks…"), 0, false);
}

CVerifyDB::~CVerifyDB()
{
    m_notifications.progress(bilingual_str{}, 100, false);
}

VerifyDBResult CVerifyDB::VerifyDB(
    Chainstate& chainstate,
    const Consensus::Params& consensus_params,
    CCoinsView& coinsview,
    int nCheckLevel, int nCheckDepth)
{
    AssertLockHeld(cs_main);

    if (chainstate.m_chain.Tip() == nullptr || chainstate.m_chain.Tip()->pprev == nullptr) {
        return VerifyDBResult::SUCCESS;
    }

    particl::fVerifyingDB = true;

    // Verify blocks in the best chain
    if (nCheckDepth <= 0 || nCheckDepth > chainstate.m_chain.Height()) {
        nCheckDepth = chainstate.m_chain.Height();
    }
    nCheckLevel = std::max(0, std::min(4, nCheckLevel));
    LogPrintf("Verifying last %i blocks at level %i\n", nCheckDepth, nCheckLevel);
    CCoinsViewCache coins(&coinsview);
    CBlockIndex* pindex;
    CBlockIndex* pindexFailure = nullptr;
    int nGoodTransactions = 0;
    BlockValidationState state;
    int reportDone = 0;
    bool skipped_no_block_data{false};
    bool skipped_l3_checks{false};
    LogPrintf("Verification progress: 0%%\n");

    const bool is_snapshot_cs{chainstate.m_from_snapshot_blockhash};

    for (pindex = chainstate.m_chain.Tip(); pindex && pindex->pprev; pindex = pindex->pprev) {
        const int percentageDone = std::max(1, std::min(99, (int)(((double)(chainstate.m_chain.Height() - pindex->nHeight)) / (double)nCheckDepth * (nCheckLevel >= 4 ? 50 : 100))));
        if (reportDone < percentageDone / 10) {
            // report every 10% step
            LogPrintf("Verification progress: %d%%\n", percentageDone);
            reportDone = percentageDone / 10;
        }
        m_notifications.progress(_("Verifying blocks…"), percentageDone, false);
        if (pindex->nHeight <= chainstate.m_chain.Height() - nCheckDepth) {
            break;
        }
        if ((chainstate.m_blockman.IsPruneMode() || is_snapshot_cs) && !(pindex->nStatus & BLOCK_HAVE_DATA)) {
            // If pruning or running under an assumeutxo snapshot, only go
            // back as far as we have data.
            LogPrintf("VerifyDB(): block verification stopping at height %d (no data). This could be due to pruning or use of an assumeutxo snapshot.\n", pindex->nHeight);
            skipped_no_block_data = true;
            break;
        }
        CBlock block;
        // check level 0: read from disk
        if (!chainstate.m_blockman.ReadBlockFromDisk(block, *pindex)) {
            LogPrintf("Verification error: ReadBlockFromDisk failed at %d, hash=%s\n", pindex->nHeight, pindex->GetBlockHash().ToString());
            return VerifyDBResult::CORRUPTED_BLOCK_DB;
        }
        // check level 1: verify block validity
        if (nCheckLevel >= 1 && !CheckBlock(block, state, consensus_params)) {
            LogPrintf("Verification error: found bad block at %d, hash=%s (%s)\n",
                      pindex->nHeight, pindex->GetBlockHash().ToString(), state.ToString());
            return VerifyDBResult::CORRUPTED_BLOCK_DB;
        }
        // check level 2: verify undo validity
        if (nCheckLevel >= 2 && pindex) {
            CBlockUndo undo;
            if (!pindex->GetUndoPos().IsNull()) {
                if (!chainstate.m_blockman.UndoReadFromDisk(undo, *pindex)) {
                    LogPrintf("Verification error: found bad undo data at %d, hash=%s\n", pindex->nHeight, pindex->GetBlockHash().ToString());
                    return VerifyDBResult::CORRUPTED_BLOCK_DB;
                }
            }
        }
        // check level 3: check for inconsistencies during memory-only disconnect of tip blocks
        size_t curr_coins_usage = coins.DynamicMemoryUsage() + chainstate.CoinsTip().DynamicMemoryUsage();

        if (nCheckLevel >= 3) {
            if (curr_coins_usage <= chainstate.m_coinstip_cache_size_bytes) {
                assert(coins.GetBestBlock() == pindex->GetBlockHash());
                DisconnectResult res = chainstate.DisconnectBlock(block, pindex, coins);
                if (res == DISCONNECT_FAILED) {
                    LogPrintf("Verification error: irrecoverable inconsistency in block data at %d, hash=%s\n", pindex->nHeight, pindex->GetBlockHash().ToString());
                    return VerifyDBResult::CORRUPTED_BLOCK_DB;
                }
                if (res == DISCONNECT_UNCLEAN) {
                    nGoodTransactions = 0;
                    pindexFailure = pindex;
                } else {
                    nGoodTransactions += block.vtx.size();
                }
            } else {
                skipped_l3_checks = true;
            }
        }
        if (chainstate.m_chainman.m_interrupt) return VerifyDBResult::INTERRUPTED;
    }
    if (pindexFailure) {
        LogPrintf("Verification error: coin database inconsistencies found (last %i blocks, %i good transactions before that)\n", chainstate.m_chain.Height() - pindexFailure->nHeight + 1, nGoodTransactions);
        return VerifyDBResult::CORRUPTED_BLOCK_DB;
    }
    if (skipped_l3_checks) {
        LogPrintf("Skipped verification of level >=3 (insufficient database cache size). Consider increasing -dbcache.\n");
    }

    // store block count as we move pindex at check level >= 4
    int block_count = chainstate.m_chain.Height() - pindex->nHeight;

    // check level 4: try reconnecting blocks
    if (nCheckLevel >= 4 && !skipped_l3_checks) {
        while (pindex != chainstate.m_chain.Tip()) {
            const int percentageDone = std::max(1, std::min(99, 100 - (int)(((double)(chainstate.m_chain.Height() - pindex->nHeight)) / (double)nCheckDepth * 50)));
            if (reportDone < percentageDone / 10) {
                // report every 10% step
                LogPrintf("Verification progress: %d%%\n", percentageDone);
                reportDone = percentageDone / 10;
            }
            m_notifications.progress(_("Verifying blocks…"), percentageDone, false);
            pindex = chainstate.m_chain.Next(pindex);
            CBlock block;
            if (!chainstate.m_blockman.ReadBlockFromDisk(block, *pindex)) {
                LogPrintf("Verification error: ReadBlockFromDisk failed at %d, hash=%s\n", pindex->nHeight, pindex->GetBlockHash().ToString());
                return VerifyDBResult::CORRUPTED_BLOCK_DB;
            }
            // Particl: Clear state, data from VerifyDB is not written to disk.
            BlockValidationState state;
            coins.ClearFlushed();
            if (!chainstate.ConnectBlock(block, state, pindex, coins)) {
                LogPrintf("Verification error: found unconnectable block at %d, hash=%s (%s)\n", pindex->nHeight, pindex->GetBlockHash().ToString(), state.ToString());
                return VerifyDBResult::CORRUPTED_BLOCK_DB;
            }
            if (chainstate.m_chainman.m_interrupt) return VerifyDBResult::INTERRUPTED;
        }
    }

    particl::fVerifyingDB = false;
    LogPrintf("Verification: No coin database inconsistencies in last %i blocks (%i transactions)\n", block_count, nGoodTransactions);

    if (skipped_l3_checks) {
        return VerifyDBResult::SKIPPED_L3_CHECKS;
    }
    if (skipped_no_block_data) {
        return VerifyDBResult::SKIPPED_MISSING_BLOCKS;
    }
    return VerifyDBResult::SUCCESS;
}

/** Apply the effects of a block on the utxo cache, ignoring that it may already have been applied. */
bool Chainstate::RollforwardBlock(const CBlockIndex* pindex, CCoinsViewCache& inputs)
{
    AssertLockHeld(cs_main);
    // TODO: merge with ConnectBlock
    CBlock block;
    if (!m_blockman.ReadBlockFromDisk(block, *pindex)) {
        return error("ReplayBlock(): ReadBlockFromDisk failed at %d, hash=%s", pindex->nHeight, pindex->GetBlockHash().ToString());
    }

    for (const CTransactionRef& tx : block.vtx) {
        if (!tx->IsCoinBase()) {
            for (const CTxIn &txin : tx->vin) {
                inputs.SpendCoin(txin.prevout);
            }
        }
        // Pass check = true as every addition may be an overwrite.
        AddCoins(inputs, *tx, pindex->nHeight, true);
    }
    return true;
}

bool Chainstate::ReplayBlocks()
{
    LOCK(cs_main);

    CCoinsView& db = this->CoinsDB();
    CCoinsViewCache cache(&db);

    std::vector<uint256> hashHeads = db.GetHeadBlocks();
    if (hashHeads.empty()) return true; // We're already in a consistent state.
    if (hashHeads.size() != 2) return error("ReplayBlocks(): unknown inconsistent state");

    m_chainman.GetNotifications().progress(_("Replaying blocks…"), 0, false);
    LogPrintf("Replaying blocks\n");

    const CBlockIndex* pindexOld = nullptr;  // Old tip during the interrupted flush.
    const CBlockIndex* pindexNew;            // New tip during the interrupted flush.
    const CBlockIndex* pindexFork = nullptr; // Latest block common to both the old and the new tip.

    if (m_blockman.m_block_index.count(hashHeads[0]) == 0) {
        return error("ReplayBlocks(): reorganization to unknown block requested");
    }
    pindexNew = &(m_blockman.m_block_index[hashHeads[0]]);

    if (!hashHeads[1].IsNull()) { // The old tip is allowed to be 0, indicating it's the first flush.
        if (m_blockman.m_block_index.count(hashHeads[1]) == 0) {
            return error("ReplayBlocks(): reorganization from unknown block requested");
        }
        pindexOld = &(m_blockman.m_block_index[hashHeads[1]]);
        pindexFork = LastCommonAncestor(pindexOld, pindexNew);
        assert(pindexFork != nullptr);
    }

    // Rollback along the old branch.
    while (pindexOld != pindexFork) {
        if (pindexOld->nHeight > 0) { // Never disconnect the genesis block.
            CBlock block;
            if (!m_blockman.ReadBlockFromDisk(block, *pindexOld)) {
                return error("RollbackBlock(): ReadBlockFromDisk() failed at %d, hash=%s", pindexOld->nHeight, pindexOld->GetBlockHash().ToString());
            }
            LogPrintf("Rolling back %s (%i)\n", pindexOld->GetBlockHash().ToString(), pindexOld->nHeight);
            DisconnectResult res = DisconnectBlock(block, pindexOld, cache);
            if (res == DISCONNECT_FAILED) {
                return error("RollbackBlock(): DisconnectBlock failed at %d, hash=%s", pindexOld->nHeight, pindexOld->GetBlockHash().ToString());
            }
            // If DISCONNECT_UNCLEAN is returned, it means a non-existing UTXO was deleted, or an existing UTXO was
            // overwritten. It corresponds to cases where the block-to-be-disconnect never had all its operations
            // applied to the UTXO set. However, as both writing a UTXO and deleting a UTXO are idempotent operations,
            // the result is still a version of the UTXO set with the effects of that block undone.
        }
        pindexOld = pindexOld->pprev;
    }

    // Roll forward from the forking point to the new tip.
    int nForkHeight = pindexFork ? pindexFork->nHeight : 0;
    for (int nHeight = nForkHeight + 1; nHeight <= pindexNew->nHeight; ++nHeight) {
        const CBlockIndex& pindex{*Assert(pindexNew->GetAncestor(nHeight))};

        LogPrintf("Rolling forward %s (%i)\n", pindex.GetBlockHash().ToString(), nHeight);
        m_chainman.GetNotifications().progress(_("Replaying blocks…"), (int)((nHeight - nForkHeight) * 100.0 / (pindexNew->nHeight - nForkHeight)), false);
        if (!RollforwardBlock(&pindex, cache)) return false;
    }

    cache.SetBestBlock(pindexNew->GetBlockHash(), pindexNew->nHeight);
    cache.Flush();
    m_chainman.GetNotifications().progress(bilingual_str{}, 100, false);
    return true;
}

bool Chainstate::NeedsRedownload() const
{
    AssertLockHeld(cs_main);

    // At and above m_params.SegwitHeight, segwit consensus rules must be validated
    CBlockIndex* block{m_chain.Tip()};

    while (block != nullptr && DeploymentActiveAt(*block, m_chainman, Consensus::DEPLOYMENT_SEGWIT)) {
        if (!(block->nStatus & BLOCK_OPT_WITNESS)) {
            // block is insufficiently validated for a segwit client
            return true;
        }
        block = block->pprev;
    }

    return false;
}

void Chainstate::ClearBlockIndexCandidates()
{
    AssertLockHeld(::cs_main);
    setBlockIndexCandidates.clear();
}

bool ChainstateManager::LoadBlockIndex()
{
    AssertLockHeld(cs_main);
    // Load block index from databases
    bool needs_init = fReindex;

    if (!fReindex) {
        bool ret{m_blockman.LoadBlockIndexDB(SnapshotBlockhash())};
        if (!ret) return false;

        m_blockman.ScanAndUnlinkAlreadyPrunedFiles();

        std::vector<CBlockIndex*> vSortedByHeight{m_blockman.GetAllBlockIndices()};
        std::sort(vSortedByHeight.begin(), vSortedByHeight.end(),
                  CBlockIndexHeightOnlyComparator());

        for (CBlockIndex* pindex : vSortedByHeight) {
            if (m_interrupt) return false;
            // If we have an assumeutxo-based chainstate, then the snapshot
            // block will be a candidate for the tip, but it may not be
            // VALID_TRANSACTIONS (eg if we haven't yet downloaded the block),
            // so we special-case the snapshot block as a potential candidate
            // here.
            if (pindex == GetSnapshotBaseBlock() ||
                    (pindex->IsValid(BLOCK_VALID_TRANSACTIONS) &&
                     (pindex->HaveNumChainTxs() || pindex->pprev == nullptr))) {

                for (Chainstate* chainstate : GetAll()) {
                    chainstate->TryAddBlockIndexCandidate(pindex);
                }
            }
            if (pindex->nStatus & BLOCK_FAILED_MASK && (!m_best_invalid || pindex->nChainWork > m_best_invalid->nChainWork)) {
                m_best_invalid = pindex;
            }
            if (pindex->IsValid(BLOCK_VALID_TREE) && (m_best_header == nullptr || CBlockIndexWorkComparator()(m_best_header, pindex)))
                m_best_header = pindex;
        }

        needs_init = m_blockman.m_block_index.empty();
    }

    if (needs_init) {
        // Everything here is for *new* reindex/DBs. Thus, though
        // LoadBlockIndexDB may have set fReindex if we shut down
        // mid-reindex previously, we don't check fReindex and
        // instead only check it prior to LoadBlockIndexDB to set
        // needs_init.

        LogPrintf("Initializing databases...\n");
        m_blockman.m_block_tree_db->WriteFlag("v1", true);
        m_blockman.m_block_tree_db->WriteFlag("v2", true);

        // Use the provided setting for indices in the new database
        fAddressIndex = m_blockman.m_opts.addressindex;
        m_blockman.m_block_tree_db->WriteFlag("addressindex", fAddressIndex);
        LogPrintf("%s: address index %s\n", __func__, fAddressIndex ? "enabled" : "disabled");
        fTimestampIndex = m_blockman.m_opts.timestampindex;
        m_blockman.m_block_tree_db->WriteFlag("timestampindex", fTimestampIndex);
        LogPrintf("%s: timestamp index %s\n", __func__, fTimestampIndex ? "enabled" : "disabled");
        fSpentIndex = m_blockman.m_opts.spentindex;
        m_blockman.m_block_tree_db->WriteFlag("spentindex", fSpentIndex);
        LogPrintf("%s: spent index %s\n", __func__, fSpentIndex ? "enabled" : "disabled");
        fBalancesIndex = m_blockman.m_opts.balancesindex;
        m_blockman.m_block_tree_db->WriteFlag("balancesindex", fBalancesIndex);
        LogPrintf("%s: balances index %s\n", __func__, fBalancesIndex ? "enabled" : "disabled");
    }
    return true;
}

bool Chainstate::LoadGenesisBlock()
{
    LOCK(cs_main);

    const CChainParams& params{m_chainman.GetParams()};

    // Check whether we're already initialized by checking for genesis in
    // m_blockman.m_block_index. Note that we can't use m_chain here, since it is
    // set based on the coins db, not the block index db, which is the only
    // thing loaded at this point.
    if (m_blockman.m_block_index.count(params.GenesisBlock().GetHash()))
        return true;

    try {
        const CBlock& block = params.GenesisBlock();
        FlatFilePos blockPos{m_blockman.SaveBlockToDisk(block, 0, nullptr)};
        if (blockPos.IsNull()) {
            return error("%s: writing genesis block to disk failed", __func__);
        }
        CBlockIndex* pindex = m_blockman.AddToBlockIndex(block, m_chainman.m_best_header);
        pindex->nFlags |= BLOCK_ACCEPTED;
        m_chainman.ReceivedBlockTransactions(block, pindex, blockPos);
    } catch (const std::runtime_error& e) {
        return error("%s: failed to write genesis block: %s", __func__, e.what());
    }

    return true;
}

void ChainstateManager::LoadExternalBlockFile(
    AutoFile& file_in,
    FlatFilePos* dbp,
    std::multimap<uint256, FlatFilePos>* blocks_with_unknown_parent)
{
    // Either both should be specified (-reindex), or neither (-loadblock).
    assert(!dbp == !blocks_with_unknown_parent);

    const auto start{SteadyClock::now()};
    const CChainParams& params{GetParams()};

    fAddressIndex = m_blockman.m_opts.addressindex;
    fTimestampIndex = m_blockman.m_opts.timestampindex;
    fSpentIndex = m_blockman.m_opts.spentindex;
    fBalancesIndex = m_blockman.m_opts.balancesindex;

    int nLoaded = 0;
    try {
        BufferedFile blkdat{file_in, 2 * MAX_BLOCK_SERIALIZED_SIZE, MAX_BLOCK_SERIALIZED_SIZE + 8};
        // nRewind indicates where to resume scanning in case something goes wrong,
        // such as a block fails to deserialize.
        uint64_t nRewind = blkdat.GetPos();
        while (!blkdat.eof()) {
            if (m_interrupt) return;

            blkdat.SetPos(nRewind);
            nRewind++; // start one byte further next time, in case of failure
            blkdat.SetLimit(); // remove former limit
            unsigned int nSize = 0;
            try {
                // locate a header
                MessageStartChars buf;
                blkdat.FindByte(std::byte(params.MessageStart()[0]));
                nRewind = blkdat.GetPos() + 1;
                blkdat >> buf;
                if (buf != params.MessageStart()) {
                    continue;
                }
                // read size
                blkdat >> nSize;
                if (nSize < 80 || nSize > MAX_BLOCK_SERIALIZED_SIZE)
                    continue;
            } catch (const std::exception&) {
                // no valid block header found; don't complain
                // (this happens at the end of every blk.dat file)
                break;
            }
            try {
                // read block header
                const uint64_t nBlockPos{blkdat.GetPos()};
                if (dbp)
                    dbp->nPos = nBlockPos;
                blkdat.SetLimit(nBlockPos + nSize);
                CBlockHeader header;
                blkdat >> header;
                const uint256 hash{header.GetHash()};
                // Skip the rest of this block (this may read from disk into memory); position to the marker before the
                // next block, but it's still possible to rewind to the start of the current block (without a disk read).
                nRewind = nBlockPos + nSize;
                blkdat.SkipTo(nRewind);

                std::shared_ptr<CBlock> pblock{}; // needs to remain available after the cs_main lock is released to avoid duplicate reads from disk

                {
                    LOCK(cs_main);
                    // detect out of order blocks, and store them for later
                    if (hash != params.GetConsensus().hashGenesisBlock && !m_blockman.LookupBlockIndex(header.hashPrevBlock)) {
                        LogPrint(BCLog::REINDEX, "%s: Out of order block %s, parent %s not known\n", __func__, hash.ToString(),
                                 header.hashPrevBlock.ToString());
                        if (dbp && blocks_with_unknown_parent) {
                            blocks_with_unknown_parent->emplace(header.hashPrevBlock, *dbp);
                        }
                        continue;
                    }

                    // process in case the block isn't known yet
                    const CBlockIndex* pindex = m_blockman.LookupBlockIndex(hash);
                    if (!pindex || (pindex->nStatus & BLOCK_HAVE_DATA) == 0) {

                        // This block can be processed immediately; rewind to its start, read and deserialize it.
                        blkdat.SetPos(nBlockPos);
                        pblock = std::make_shared<CBlock>();
                        blkdat >> TX_WITH_WITNESS(*pblock);
                        nRewind = blkdat.GetPos();

                        BlockValidationState state;
                        state.m_chainman = this;
                        if (AcceptBlock(pblock, state, nullptr, true, dbp, nullptr, true)) {
                            nLoaded++;
                        }
                        if (state.IsError()) {
                            break;
                        }
                    } else if (hash != params.GetConsensus().hashGenesisBlock && pindex->nHeight % 1000 == 0) {
                        LogPrint(BCLog::REINDEX, "Block Import: already had block %s at height %d\n", hash.ToString(), pindex->nHeight);
                    }
                }

                // Activate the genesis block so normal node progress can continue
                if (hash == params.GetConsensus().hashGenesisBlock) {
                    bool genesis_activation_failure = false;
                    for (auto c : GetAll()) {
                        BlockValidationState state;
                        state.m_chainman = this;
                        if (!c->ActivateBestChain(state, nullptr)) {
                            genesis_activation_failure = true;
                            break;
                        }
                    }
                    if (genesis_activation_failure) {
                        break;
                    }
                }

                if (m_blockman.IsPruneMode() && !fReindex && pblock) {
                    // must update the tip for pruning to work while importing with -loadblock.
                    // this is a tradeoff to conserve disk space at the expense of time
                    // spent updating the tip to be able to prune.
                    // otherwise, ActivateBestChain won't be called by the import process
                    // until after all of the block files are loaded. ActivateBestChain can be
                    // called by concurrent network message processing. but, that is not
                    // reliable for the purpose of pruning while importing.
                    bool activation_failure = false;
                    for (auto c : GetAll()) {
                        BlockValidationState state;
                        if (!c->ActivateBestChain(state, pblock)) {
                            LogPrint(BCLog::REINDEX, "failed to activate chain (%s)\n", state.ToString());
                            activation_failure = true;
                            break;
                        }
                    }
                    if (activation_failure) {
                        break;
                    }
                }

                NotifyHeaderTip(*this);

                if (!blocks_with_unknown_parent) continue;

                // Recursively process earlier encountered successors of this block
                std::deque<uint256> queue;
                queue.push_back(hash);
                while (!queue.empty()) {
                    uint256 head = queue.front();
                    queue.pop_front();
                    auto range = blocks_with_unknown_parent->equal_range(head);
                    while (range.first != range.second) {
                        std::multimap<uint256, FlatFilePos>::iterator it = range.first;
                        std::shared_ptr<CBlock> pblockrecursive = std::make_shared<CBlock>();
                        if (m_blockman.ReadBlockFromDisk(*pblockrecursive, it->second)) {
                            LogPrint(BCLog::REINDEX, "%s: Processing out of order child %s of %s\n", __func__, pblockrecursive->GetHash().ToString(),
                                    head.ToString());
                            LOCK(cs_main);
                            BlockValidationState dummy;
                            dummy.m_chainman = this;
                            if (AcceptBlock(pblockrecursive, dummy, nullptr, true, &it->second, nullptr, true)) {
                                nLoaded++;
                                queue.push_back(pblockrecursive->GetHash());
                            }
                        }
                        range.first++;
                        blocks_with_unknown_parent->erase(it);
                        NotifyHeaderTip(*this);
                    }
                }
            } catch (const std::exception& e) {
                // historical bugs added extra data to the block files that does not deserialize cleanly.
                // commonly this data is between readable blocks, but it does not really matter. such data is not fatal to the import process.
                // the code that reads the block files deals with invalid data by simply ignoring it.
                // it continues to search for the next {4 byte magic message start bytes + 4 byte length + block} that does deserialize cleanly
                // and passes all of the other block validation checks dealing with POW and the merkle root, etc...
                // we merely note with this informational log message when unexpected data is encountered.
                // we could also be experiencing a storage system read error, or a read of a previous bad write. these are possible, but
                // less likely scenarios. we don't have enough information to tell a difference here.
                // the reindex process is not the place to attempt to clean and/or compact the block files. if so desired, a studious node operator
                // may use knowledge of the fact that the block files are not entirely pristine in order to prepare a set of pristine, and
                // perhaps ordered, block files for later reindexing.
                LogPrint(BCLog::REINDEX, "%s: unexpected data at file offset 0x%x - %s. continuing\n", __func__, (nRewind - 1), e.what());
            }
        }
    } catch (const std::runtime_error& e) {
        GetNotifications().fatalError(std::string("System error: ") + e.what());
    }
    LogPrintf("Loaded %i blocks from external file in %dms\n", nLoaded, Ticks<std::chrono::milliseconds>(SteadyClock::now() - start));
}

void ChainstateManager::CheckBlockIndex()
{
    if (!ShouldCheckBlockIndex()) {
        return;
    }

    LOCK(cs_main);

    // During a reindex, we read the genesis block and call CheckBlockIndex before ActivateBestChain,
    // so we have the genesis block in m_blockman.m_block_index but no active chain. (A few of the
    // tests when iterating the block tree require that m_chain has been initialized.)
    if (ActiveChain().Height() < 0) {
        assert(m_blockman.m_block_index.size() <= 1);
        return;
    }

    // Build forward-pointing map of the entire block tree.
    std::multimap<CBlockIndex*,CBlockIndex*> forward;
    for (auto& [_, block_index] : m_blockman.m_block_index) {
        forward.emplace(block_index.pprev, &block_index);
    }

    assert(forward.size() == m_blockman.m_block_index.size());

    std::pair<std::multimap<CBlockIndex*,CBlockIndex*>::iterator,std::multimap<CBlockIndex*,CBlockIndex*>::iterator> rangeGenesis = forward.equal_range(nullptr);
    CBlockIndex *pindex = rangeGenesis.first->second;
    rangeGenesis.first++;
    assert(rangeGenesis.first == rangeGenesis.second); // There is only one index entry with parent nullptr.

    // Iterate over the entire block tree, using depth-first search.
    // Along the way, remember whether there are blocks on the path from genesis
    // block being explored which are the first to have certain properties.
    size_t nNodes = 0;
    int nHeight = 0;
    CBlockIndex* pindexFirstInvalid = nullptr; // Oldest ancestor of pindex which is invalid.
    CBlockIndex* pindexFirstMissing = nullptr; // Oldest ancestor of pindex which does not have BLOCK_HAVE_DATA.
    CBlockIndex* pindexFirstNeverProcessed = nullptr; // Oldest ancestor of pindex for which nTx == 0.
    CBlockIndex* pindexFirstNotTreeValid = nullptr; // Oldest ancestor of pindex which does not have BLOCK_VALID_TREE (regardless of being valid or not).
    CBlockIndex* pindexFirstNotTransactionsValid = nullptr; // Oldest ancestor of pindex which does not have BLOCK_VALID_TRANSACTIONS (regardless of being valid or not).
    CBlockIndex* pindexFirstNotChainValid = nullptr; // Oldest ancestor of pindex which does not have BLOCK_VALID_CHAIN (regardless of being valid or not).
    CBlockIndex* pindexFirstNotScriptsValid = nullptr; // Oldest ancestor of pindex which does not have BLOCK_VALID_SCRIPTS (regardless of being valid or not).
    CBlockIndex* pindexFirstAssumeValid = nullptr; // Oldest ancestor of pindex which has BLOCK_ASSUMED_VALID
    while (pindex != nullptr) {
        nNodes++;
        // Make sure nChainTx sum is correctly computed.
        unsigned int prev_chain_tx = pindex->pprev ? pindex->pprev->nChainTx : 0;
        assert((pindex->nChainTx == pindex->nTx + prev_chain_tx)
               // For testing, allow transaction counts to be completely unset.
               || (pindex->nChainTx == 0 && pindex->nTx == 0)
               // For testing, allow this nChainTx to be unset if previous is also unset.
               || (pindex->nChainTx == 0 && prev_chain_tx == 0 && pindex->pprev));

        if (pindexFirstAssumeValid == nullptr && pindex->nStatus & BLOCK_ASSUMED_VALID) pindexFirstAssumeValid = pindex;
        if (pindexFirstInvalid == nullptr && pindex->nStatus & BLOCK_FAILED_VALID) pindexFirstInvalid = pindex;
        if (pindexFirstMissing == nullptr && !(pindex->nStatus & BLOCK_HAVE_DATA)) {
            pindexFirstMissing = pindex;
        }
        if (pindexFirstNeverProcessed == nullptr && pindex->nTx == 0) pindexFirstNeverProcessed = pindex;
        if (pindex->pprev != nullptr && pindexFirstNotTreeValid == nullptr && (pindex->nStatus & BLOCK_VALID_MASK) < BLOCK_VALID_TREE) pindexFirstNotTreeValid = pindex;

        if (pindex->pprev != nullptr && !pindex->IsAssumedValid()) {
            // Skip validity flag checks for BLOCK_ASSUMED_VALID index entries, since these
            // *_VALID_MASK flags will not be present for index entries we are temporarily assuming
            // valid.
            if (pindexFirstNotTransactionsValid == nullptr &&
                    (pindex->nStatus & BLOCK_VALID_MASK) < BLOCK_VALID_TRANSACTIONS) {
                pindexFirstNotTransactionsValid = pindex;
            }

            if (pindexFirstNotChainValid == nullptr &&
                    (pindex->nStatus & BLOCK_VALID_MASK) < BLOCK_VALID_CHAIN) {
                pindexFirstNotChainValid = pindex;
            }

            if (pindexFirstNotScriptsValid == nullptr &&
                    (pindex->nStatus & BLOCK_VALID_MASK) < BLOCK_VALID_SCRIPTS) {
                pindexFirstNotScriptsValid = pindex;
            }
        }

        // Begin: actual consistency checks.
        if (pindex->pprev == nullptr) {
            // Genesis block checks.
            assert(pindex->GetBlockHash() == GetConsensus().hashGenesisBlock); // Genesis block's hash must match.
            for (auto c : GetAll()) {
                if (c->m_chain.Genesis() != nullptr) {
                    assert(pindex == c->m_chain.Genesis()); // The chain's genesis block must be this block.
                }
            }
        }
        if (!pindex->HaveNumChainTxs()) assert(pindex->nSequenceId <= 0); // nSequenceId can't be set positive for blocks that aren't linked (negative is used for preciousblock)
        // VALID_TRANSACTIONS is equivalent to nTx > 0 for all nodes (whether or not pruning has occurred).
        // HAVE_DATA is only equivalent to nTx > 0 (or VALID_TRANSACTIONS) if no pruning has occurred.
        // Unless these indexes are assumed valid and pending block download on a
        // background chainstate.
        if (!m_blockman.m_have_pruned && !pindex->IsAssumedValid()) {
            // If we've never pruned, then HAVE_DATA should be equivalent to nTx > 0
            assert(!(pindex->nStatus & BLOCK_HAVE_DATA) == (pindex->nTx == 0));
            if (pindexFirstAssumeValid == nullptr) {
                // If we've got some assume valid blocks, then we might have
                // missing blocks (not HAVE_DATA) but still treat them as
                // having been processed (with a fake nTx value). Otherwise, we
                // can assert that these are the same.
                assert(pindexFirstMissing == pindexFirstNeverProcessed);
            }
        } else {
            // If we have pruned, then we can only say that HAVE_DATA implies nTx > 0
            if (pindex->nStatus & BLOCK_HAVE_DATA) assert(pindex->nTx > 0);
        }
        if (pindex->nStatus & BLOCK_HAVE_UNDO) assert(pindex->nStatus & BLOCK_HAVE_DATA);
        if (pindex->IsAssumedValid()) {
            // Assumed-valid blocks should have some nTx value.
            assert(pindex->nTx > 0);
            // Assumed-valid blocks should connect to the main chain.
            assert((pindex->nStatus & BLOCK_VALID_MASK) >= BLOCK_VALID_TREE);
        } else {
            // Otherwise there should only be an nTx value if we have
            // actually seen a block's transactions.
            assert(((pindex->nStatus & BLOCK_VALID_MASK) >= BLOCK_VALID_TRANSACTIONS) == (pindex->nTx > 0)); // This is pruning-independent.
        }
        // All parents having had data (at some point) is equivalent to all parents being VALID_TRANSACTIONS, which is equivalent to HaveNumChainTxs().
        assert((pindexFirstNeverProcessed == nullptr) == pindex->HaveNumChainTxs());
        assert((pindexFirstNotTransactionsValid == nullptr) == pindex->HaveNumChainTxs());
        assert(pindex->nHeight == nHeight); // nHeight must be consistent.
        assert(pindex->pprev == nullptr || pindex->nChainWork >= pindex->pprev->nChainWork); // For every block except the genesis block, the chainwork must be larger than the parent's.
        assert(nHeight < 2 || (pindex->pskip && (pindex->pskip->nHeight < nHeight))); // The pskip pointer must point back for all but the first 2 blocks.
        assert(pindexFirstNotTreeValid == nullptr); // All m_blockman.m_block_index entries must at least be TREE valid
        if ((pindex->nStatus & BLOCK_VALID_MASK) >= BLOCK_VALID_TREE) assert(pindexFirstNotTreeValid == nullptr); // TREE valid implies all parents are TREE valid
        if ((pindex->nStatus & BLOCK_VALID_MASK) >= BLOCK_VALID_CHAIN) assert(pindexFirstNotChainValid == nullptr); // CHAIN valid implies all parents are CHAIN valid
        if ((pindex->nStatus & BLOCK_VALID_MASK) >= BLOCK_VALID_SCRIPTS) assert(pindexFirstNotScriptsValid == nullptr); // SCRIPTS valid implies all parents are SCRIPTS valid
        if (pindexFirstInvalid == nullptr) {
            // Checks for not-invalid blocks.
            assert((pindex->nStatus & BLOCK_FAILED_MASK) == 0); // The failed mask cannot be set for blocks without invalid parents.
        }
        // Chainstate-specific checks on setBlockIndexCandidates
        for (auto c : GetAll()) {
            if (c->m_chain.Tip() == nullptr) continue;
            if (!CBlockIndexWorkComparator()(pindex, c->m_chain.Tip()) && pindexFirstNeverProcessed == nullptr) {
                if (pindexFirstInvalid == nullptr) {
                    const bool is_active = c == &ActiveChainstate();
                    // If this block sorts at least as good as the current tip and
                    // is valid and we have all data for its parents, it must be in
                    // setBlockIndexCandidates.  m_chain.Tip() must also be there
                    // even if some data has been pruned.
                    //
                    if ((pindexFirstMissing == nullptr || pindex == c->m_chain.Tip())) {
                        // The active chainstate should always have this block
                        // as a candidate, but a background chainstate should
                        // only have it if it is an ancestor of the snapshot base.
                        if (is_active || GetSnapshotBaseBlock()->GetAncestor(pindex->nHeight) == pindex) {
                            assert(c->setBlockIndexCandidates.count(pindex));
                        }
                    }
                    // If some parent is missing, then it could be that this block was in
                    // setBlockIndexCandidates but had to be removed because of the missing data.
                    // In this case it must be in m_blocks_unlinked -- see test below.
                }
            } else { // If this block sorts worse than the current tip or some ancestor's block has never been seen, it cannot be in setBlockIndexCandidates.
                assert(c->setBlockIndexCandidates.count(pindex) == 0);
            }
        }
        // Check whether this block is in m_blocks_unlinked.
        std::pair<std::multimap<CBlockIndex*,CBlockIndex*>::iterator,std::multimap<CBlockIndex*,CBlockIndex*>::iterator> rangeUnlinked = m_blockman.m_blocks_unlinked.equal_range(pindex->pprev);
        bool foundInUnlinked = false;
        while (rangeUnlinked.first != rangeUnlinked.second) {
            assert(rangeUnlinked.first->first == pindex->pprev);
            if (rangeUnlinked.first->second == pindex) {
                foundInUnlinked = true;
                break;
            }
            rangeUnlinked.first++;
        }
        if (pindex->pprev && (pindex->nStatus & BLOCK_HAVE_DATA) && pindexFirstNeverProcessed != nullptr && pindexFirstInvalid == nullptr) {
            // If this block has block data available, some parent was never received, and has no invalid parents, it must be in m_blocks_unlinked.
            assert(foundInUnlinked);
        }
        if (!(pindex->nStatus & BLOCK_HAVE_DATA)) assert(!foundInUnlinked); // Can't be in m_blocks_unlinked if we don't HAVE_DATA
        if (pindexFirstMissing == nullptr) assert(!foundInUnlinked); // We aren't missing data for any parent -- cannot be in m_blocks_unlinked.
        if (pindex->pprev && (pindex->nStatus & BLOCK_HAVE_DATA) && pindexFirstNeverProcessed == nullptr && pindexFirstMissing != nullptr) {
            // We HAVE_DATA for this block, have received data for all parents at some point, but we're currently missing data for some parent.
            assert(m_blockman.m_have_pruned || pindexFirstAssumeValid != nullptr); // We must have pruned, or else we're using a snapshot (causing us to have faked the received data for some parent(s)).
            // This block may have entered m_blocks_unlinked if:
            //  - it has a descendant that at some point had more work than the
            //    tip, and
            //  - we tried switching to that descendant but were missing
            //    data for some intermediate block between m_chain and the
            //    tip.
            // So if this block is itself better than any m_chain.Tip() and it wasn't in
            // setBlockIndexCandidates, then it must be in m_blocks_unlinked.
            for (auto c : GetAll()) {
                const bool is_active = c == &ActiveChainstate();
                if (!CBlockIndexWorkComparator()(pindex, c->m_chain.Tip()) && c->setBlockIndexCandidates.count(pindex) == 0) {
                    if (pindexFirstInvalid == nullptr) {
                        if (is_active || GetSnapshotBaseBlock()->GetAncestor(pindex->nHeight) == pindex) {
                            assert(foundInUnlinked);
                        }
                    }
                }
            }
        }
        // assert(pindex->GetBlockHash() == pindex->GetBlockHeader().GetHash()); // Perhaps too slow
        // End: actual consistency checks.

        // Try descending into the first subnode.
        std::pair<std::multimap<CBlockIndex*,CBlockIndex*>::iterator,std::multimap<CBlockIndex*,CBlockIndex*>::iterator> range = forward.equal_range(pindex);
        if (range.first != range.second) {
            // A subnode was found.
            pindex = range.first->second;
            nHeight++;
            continue;
        }
        // This is a leaf node.
        // Move upwards until we reach a node of which we have not yet visited the last child.
        while (pindex) {
            // We are going to either move to a parent or a sibling of pindex.
            // If pindex was the first with a certain property, unset the corresponding variable.
            if (pindex == pindexFirstInvalid) pindexFirstInvalid = nullptr;
            if (pindex == pindexFirstMissing) pindexFirstMissing = nullptr;
            if (pindex == pindexFirstNeverProcessed) pindexFirstNeverProcessed = nullptr;
            if (pindex == pindexFirstNotTreeValid) pindexFirstNotTreeValid = nullptr;
            if (pindex == pindexFirstNotTransactionsValid) pindexFirstNotTransactionsValid = nullptr;
            if (pindex == pindexFirstNotChainValid) pindexFirstNotChainValid = nullptr;
            if (pindex == pindexFirstNotScriptsValid) pindexFirstNotScriptsValid = nullptr;
            if (pindex == pindexFirstAssumeValid) pindexFirstAssumeValid = nullptr;
            // Find our parent.
            CBlockIndex* pindexPar = pindex->pprev;
            // Find which child we just visited.
            std::pair<std::multimap<CBlockIndex*,CBlockIndex*>::iterator,std::multimap<CBlockIndex*,CBlockIndex*>::iterator> rangePar = forward.equal_range(pindexPar);
            while (rangePar.first->second != pindex) {
                assert(rangePar.first != rangePar.second); // Our parent must have at least the node we're coming from as child.
                rangePar.first++;
            }
            // Proceed to the next one.
            rangePar.first++;
            if (rangePar.first != rangePar.second) {
                // Move to the sibling.
                pindex = rangePar.first->second;
                break;
            } else {
                // Move up further.
                pindex = pindexPar;
                nHeight--;
                continue;
            }
        }
    }

    // Check that we actually traversed the entire map.
    assert(nNodes == forward.size());
}

std::string Chainstate::ToString()
{
    AssertLockHeld(::cs_main);
    CBlockIndex* tip = m_chain.Tip();
    return strprintf("Chainstate [%s] @ height %d (%s)",
                     m_from_snapshot_blockhash ? "snapshot" : "ibd",
                     tip ? tip->nHeight : -1, tip ? tip->GetBlockHash().ToString() : "null");
}

bool Chainstate::ResizeCoinsCaches(size_t coinstip_size, size_t coinsdb_size)
{
    AssertLockHeld(::cs_main);
    if (coinstip_size == m_coinstip_cache_size_bytes &&
            coinsdb_size == m_coinsdb_cache_size_bytes) {
        // Cache sizes are unchanged, no need to continue.
        return true;
    }
    size_t old_coinstip_size = m_coinstip_cache_size_bytes;
    m_coinstip_cache_size_bytes = coinstip_size;
    m_coinsdb_cache_size_bytes = coinsdb_size;
    CoinsDB().ResizeCache(coinsdb_size);

    LogPrintf("[%s] resized coinsdb cache to %.1f MiB\n",
        this->ToString(), coinsdb_size * (1.0 / 1024 / 1024));
    LogPrintf("[%s] resized coinstip cache to %.1f MiB\n",
        this->ToString(), coinstip_size * (1.0 / 1024 / 1024));

    BlockValidationState state;
    bool ret;

    if (coinstip_size > old_coinstip_size) {
        // Likely no need to flush if cache sizes have grown.
        ret = FlushStateToDisk(state, FlushStateMode::IF_NEEDED);
    } else {
        // Otherwise, flush state to disk and deallocate the in-memory coins map.
        ret = FlushStateToDisk(state, FlushStateMode::ALWAYS);
    }
    return ret;
}

//! Guess how far we are in the verification process at the given block index
//! require cs_main if pindex has not been validated yet (because nChainTx might be unset)
double GuessVerificationProgress(const ChainTxData& data, const CBlockIndex *pindex) {
    if (pindex == nullptr)
        return 0.0;

    int64_t nNow = time(nullptr);

    double fTxTotal;

    if (pindex->nChainTx <= data.nTxCount) {
        fTxTotal = data.nTxCount + (nNow - data.nTime) * data.dTxRate;
    } else {
        fTxTotal = pindex->nChainTx + (nNow - pindex->GetBlockTime()) * data.dTxRate;
    }

    return std::min<double>(pindex->nChainTx / fTxTotal, 1.0);
}

std::optional<uint256> ChainstateManager::SnapshotBlockhash() const
{
    LOCK(::cs_main);
    if (m_active_chainstate && m_active_chainstate->m_from_snapshot_blockhash) {
        // If a snapshot chainstate exists, it will always be our active.
        return m_active_chainstate->m_from_snapshot_blockhash;
    }
    return std::nullopt;
}

std::vector<Chainstate*> ChainstateManager::GetAll()
{
    LOCK(::cs_main);
    std::vector<Chainstate*> out;

    for (Chainstate* cs : {m_ibd_chainstate.get(), m_snapshot_chainstate.get()}) {
        if (this->IsUsable(cs)) out.push_back(cs);
    }

    return out;
}

Chainstate& ChainstateManager::InitializeChainstate(CTxMemPool* mempool)
{
    AssertLockHeld(::cs_main);
    assert(!m_ibd_chainstate);
    assert(!m_active_chainstate);

    m_ibd_chainstate = std::make_unique<Chainstate>(mempool, m_blockman, *this);
    m_active_chainstate = m_ibd_chainstate.get();
    return *m_active_chainstate;
}

[[nodiscard]] static bool DeleteCoinsDBFromDisk(const fs::path db_path, bool is_snapshot)
    EXCLUSIVE_LOCKS_REQUIRED(::cs_main)
{
    AssertLockHeld(::cs_main);

    if (is_snapshot) {
        fs::path base_blockhash_path = db_path / node::SNAPSHOT_BLOCKHASH_FILENAME;

        try {
            bool existed = fs::remove(base_blockhash_path);
            if (!existed) {
                LogPrintf("[snapshot] snapshot chainstate dir being removed lacks %s file\n",
                          fs::PathToString(node::SNAPSHOT_BLOCKHASH_FILENAME));
            }
        } catch (const fs::filesystem_error& e) {
            LogPrintf("[snapshot] failed to remove file %s: %s\n",
                    fs::PathToString(base_blockhash_path), fsbridge::get_filesystem_error_message(e));
        }
    }

    std::string path_str = fs::PathToString(db_path);
    LogPrintf("Removing leveldb dir at %s\n", path_str);

    // We have to destruct before this call leveldb::DB in order to release the db
    // lock, otherwise `DestroyDB` will fail. See `leveldb::~DBImpl()`.
    const bool destroyed = DestroyDB(path_str);

    if (!destroyed) {
        LogPrintf("error: leveldb DestroyDB call failed on %s\n", path_str);
    }

    // Datadir should be removed from filesystem; otherwise initialization may detect
    // it on subsequent statups and get confused.
    //
    // If the base_blockhash_path removal above fails in the case of snapshot
    // chainstates, this will return false since leveldb won't remove a non-empty
    // directory.
    return destroyed && !fs::exists(db_path);
}

bool ChainstateManager::ActivateSnapshot(
        AutoFile& coins_file,
        const SnapshotMetadata& metadata,
        bool in_memory)
{
    uint256 base_blockhash = metadata.m_base_blockhash;

    if (this->SnapshotBlockhash()) {
        LogPrintf("[snapshot] can't activate a snapshot-based chainstate more than once\n");
        return false;
    }

    {
        LOCK(::cs_main);
        if (Assert(m_active_chainstate->GetMempool())->size() > 0) {
            LogPrintf("[snapshot] can't activate a snapshot when mempool not empty\n");
            return false;
        }
    }

    int64_t current_coinsdb_cache_size{0};
    int64_t current_coinstip_cache_size{0};

    // Cache percentages to allocate to each chainstate.
    //
    // These particular percentages don't matter so much since they will only be
    // relevant during snapshot activation; caches are rebalanced at the conclusion of
    // this function. We want to give (essentially) all available cache capacity to the
    // snapshot to aid the bulk load later in this function.
    static constexpr double IBD_CACHE_PERC = 0.01;
    static constexpr double SNAPSHOT_CACHE_PERC = 0.99;

    {
        LOCK(::cs_main);
        // Resize the coins caches to ensure we're not exceeding memory limits.
        //
        // Allocate the majority of the cache to the incoming snapshot chainstate, since
        // (optimistically) getting to its tip will be the top priority. We'll need to call
        // `MaybeRebalanceCaches()` once we're done with this function to ensure
        // the right allocation (including the possibility that no snapshot was activated
        // and that we should restore the active chainstate caches to their original size).
        //
        current_coinsdb_cache_size = this->ActiveChainstate().m_coinsdb_cache_size_bytes;
        current_coinstip_cache_size = this->ActiveChainstate().m_coinstip_cache_size_bytes;

        // Temporarily resize the active coins cache to make room for the newly-created
        // snapshot chain.
        this->ActiveChainstate().ResizeCoinsCaches(
            static_cast<size_t>(current_coinstip_cache_size * IBD_CACHE_PERC),
            static_cast<size_t>(current_coinsdb_cache_size * IBD_CACHE_PERC));
    }

    auto snapshot_chainstate = WITH_LOCK(::cs_main,
        return std::make_unique<Chainstate>(
            /*mempool=*/nullptr, m_blockman, *this, base_blockhash));

    {
        LOCK(::cs_main);
        snapshot_chainstate->InitCoinsDB(
            static_cast<size_t>(current_coinsdb_cache_size * SNAPSHOT_CACHE_PERC),
            in_memory, false, "chainstate");
        snapshot_chainstate->InitCoinsCache(
            static_cast<size_t>(current_coinstip_cache_size * SNAPSHOT_CACHE_PERC));
    }

    auto cleanup_bad_snapshot = [&](const char* reason) EXCLUSIVE_LOCKS_REQUIRED(::cs_main) {
        LogPrintf("[snapshot] activation failed - %s\n", reason);
        this->MaybeRebalanceCaches();

        // PopulateAndValidateSnapshot can return (in error) before the leveldb datadir
        // has been created, so only attempt removal if we got that far.
        if (auto snapshot_datadir = node::FindSnapshotChainstateDir(m_options.datadir)) {
            // We have to destruct leveldb::DB in order to release the db lock, otherwise
            // DestroyDB() (in DeleteCoinsDBFromDisk()) will fail. See `leveldb::~DBImpl()`.
            // Destructing the chainstate (and so resetting the coinsviews object) does this.
            snapshot_chainstate.reset();
            bool removed = DeleteCoinsDBFromDisk(*snapshot_datadir, /*is_snapshot=*/true);
            if (!removed) {
                GetNotifications().fatalError(strprintf("Failed to remove snapshot chainstate dir (%s). "
                    "Manually remove it before restarting.\n", fs::PathToString(*snapshot_datadir)));
            }
        }
        return false;
    };

    if (!this->PopulateAndValidateSnapshot(*snapshot_chainstate, coins_file, metadata)) {
        LOCK(::cs_main);
        return cleanup_bad_snapshot("population failed");
    }

    LOCK(::cs_main);  // cs_main required for rest of snapshot activation.

    // Do a final check to ensure that the snapshot chainstate is actually a more
    // work chain than the active chainstate; a user could have loaded a snapshot
    // very late in the IBD process, and we wouldn't want to load a useless chainstate.
    if (!CBlockIndexWorkComparator()(ActiveTip(), snapshot_chainstate->m_chain.Tip())) {
        return cleanup_bad_snapshot("work does not exceed active chainstate");
    }
    // If not in-memory, persist the base blockhash for use during subsequent
    // initialization.
    if (!in_memory) {
        if (!node::WriteSnapshotBaseBlockhash(*snapshot_chainstate)) {
            return cleanup_bad_snapshot("could not write base blockhash");
        }
    }

    assert(!m_snapshot_chainstate);
    m_snapshot_chainstate.swap(snapshot_chainstate);
    const bool chaintip_loaded = m_snapshot_chainstate->LoadChainTip();
    assert(chaintip_loaded);

    // Transfer possession of the mempool to the snapshot chainstate.
    // Mempool is empty at this point because we're still in IBD.
    Assert(m_active_chainstate->m_mempool->size() == 0);
    Assert(!m_snapshot_chainstate->m_mempool);
    m_snapshot_chainstate->m_mempool = m_active_chainstate->m_mempool;
    m_active_chainstate->m_mempool = nullptr;
    m_active_chainstate = m_snapshot_chainstate.get();
    m_blockman.m_snapshot_height = this->GetSnapshotBaseHeight();

    LogPrintf("[snapshot] successfully activated snapshot %s\n", base_blockhash.ToString());
    LogPrintf("[snapshot] (%.2f MB)\n",
        m_snapshot_chainstate->CoinsTip().DynamicMemoryUsage() / (1000 * 1000));

    this->MaybeRebalanceCaches();
    return true;
}

static void FlushSnapshotToDisk(CCoinsViewCache& coins_cache, bool snapshot_loaded)
{
    LOG_TIME_MILLIS_WITH_CATEGORY_MSG_ONCE(
        strprintf("%s (%.2f MB)",
                  snapshot_loaded ? "saving snapshot chainstate" : "flushing coins cache",
                  coins_cache.DynamicMemoryUsage() / (1000 * 1000)),
        BCLog::LogFlags::ALL);

    coins_cache.Flush();
}

struct StopHashingException : public std::exception
{
    const char* what() const noexcept override
    {
        return "ComputeUTXOStats interrupted.";
    }
};

static void SnapshotUTXOHashBreakpoint(const util::SignalInterrupt& interrupt)
{
    if (interrupt) throw StopHashingException();
}

bool ChainstateManager::PopulateAndValidateSnapshot(
    Chainstate& snapshot_chainstate,
    AutoFile& coins_file,
    const SnapshotMetadata& metadata)
{
    // It's okay to release cs_main before we're done using `coins_cache` because we know
    // that nothing else will be referencing the newly created snapshot_chainstate yet.
    CCoinsViewCache& coins_cache = *WITH_LOCK(::cs_main, return &snapshot_chainstate.CoinsTip());

    uint256 base_blockhash = metadata.m_base_blockhash;

    CBlockIndex* snapshot_start_block = WITH_LOCK(::cs_main, return m_blockman.LookupBlockIndex(base_blockhash));

    if (!snapshot_start_block) {
        // Needed for ComputeUTXOStats to determine the
        // height and to avoid a crash when base_blockhash.IsNull()
        LogPrintf("[snapshot] Did not find snapshot start blockheader %s\n",
                  base_blockhash.ToString());
        return false;
    }

    int base_height = snapshot_start_block->nHeight;
    // Set SetBestBlock again now that the height is known
    coins_cache.SetBestBlock(base_blockhash, base_height);
    const auto& maybe_au_data = GetParams().AssumeutxoForHeight(base_height);

    if (!maybe_au_data) {
        LogPrintf("[snapshot] assumeutxo height in snapshot metadata not recognized "
                  "(%d) - refusing to load snapshot\n", base_height);
        return false;
    }

    const AssumeutxoData& au_data = *maybe_au_data;

    // This work comparison is a duplicate check with the one performed later in
    // ActivateSnapshot(), but is done so that we avoid doing the long work of staging
    // a snapshot that isn't actually usable.
    if (WITH_LOCK(::cs_main, return !CBlockIndexWorkComparator()(ActiveTip(), snapshot_start_block))) {
        LogPrintf("[snapshot] activation failed - work does not exceed active chainstate\n");
        return false;
    }

    COutPoint outpoint;
    Coin coin;
    const uint64_t coins_count = metadata.m_coins_count;
    uint64_t coins_left = metadata.m_coins_count;

    LogPrintf("[snapshot] loading coins from snapshot %s\n", base_blockhash.ToString());
    int64_t coins_processed{0};

    while (coins_left > 0) {
        try {
            coins_file >> outpoint;
            coins_file >> coin;
        } catch (const std::ios_base::failure&) {
            LogPrintf("[snapshot] bad snapshot format or truncated snapshot after deserializing %d coins\n",
                      coins_count - coins_left);
            return false;
        }
        if (coin.nHeight > base_height ||
            outpoint.n >= std::numeric_limits<decltype(outpoint.n)>::max() // Avoid integer wrap-around in coinstats.cpp:ApplyHash
        ) {
            LogPrintf("[snapshot] bad snapshot data after deserializing %d coins\n",
                      coins_count - coins_left);
            return false;
        }
        if (!MoneyRange(coin.out.nValue)) {
            LogPrintf("[snapshot] bad snapshot data after deserializing %d coins - bad tx out value\n",
                      coins_count - coins_left);
            return false;
        }

        coins_cache.EmplaceCoinInternalDANGER(std::move(outpoint), std::move(coin));

        --coins_left;
        ++coins_processed;

        if (coins_processed % 1000000 == 0) {
            LogPrintf("[snapshot] %d coins loaded (%.2f%%, %.2f MB)\n",
                coins_processed,
                static_cast<float>(coins_processed) * 100 / static_cast<float>(coins_count),
                coins_cache.DynamicMemoryUsage() / (1000 * 1000));
        }

        // Batch write and flush (if we need to) every so often.
        //
        // If our average Coin size is roughly 41 bytes, checking every 120,000 coins
        // means <5MB of memory imprecision.
        if (coins_processed % 120000 == 0) {
            if (m_interrupt) {
                return false;
            }

            const auto snapshot_cache_state = WITH_LOCK(::cs_main,
                return snapshot_chainstate.GetCoinsCacheSizeState());

            if (snapshot_cache_state >= CoinsCacheSizeState::CRITICAL) {
                // This is a hack - we don't know what the actual best block is, but that
                // doesn't matter for the purposes of flushing the cache here. We'll set this
                // to its correct value (`base_blockhash`) below after the coins are loaded.
                coins_cache.SetBestBlock(GetRandHash(), 5);

                // No need to acquire cs_main since this chainstate isn't being used yet.
                FlushSnapshotToDisk(coins_cache, /*snapshot_loaded=*/false);
            }
        }
    }

    // Important that we set this. This and the coins_cache accesses above are
    // sort of a layer violation, but either we reach into the innards of
    // CCoinsViewCache here or we have to invert some of the Chainstate to
    // embed them in a snapshot-activation-specific CCoinsViewCache bulk load
    // method.
    coins_cache.SetBestBlock(base_blockhash, 5);

    bool out_of_coins{false};
    try {
        coins_file >> outpoint;
    } catch (const std::ios_base::failure&) {
        // We expect an exception since we should be out of coins.
        out_of_coins = true;
    }
    if (!out_of_coins) {
        LogPrintf("[snapshot] bad snapshot - coins left over after deserializing %d coins\n",
            coins_count);
        return false;
    }

    LogPrintf("[snapshot] loaded %d (%.2f MB) coins from snapshot %s\n",
        coins_count,
        coins_cache.DynamicMemoryUsage() / (1000 * 1000),
        base_blockhash.ToString());

    // No need to acquire cs_main since this chainstate isn't being used yet.
    FlushSnapshotToDisk(coins_cache, /*snapshot_loaded=*/true);

    assert(coins_cache.GetBestBlock() == base_blockhash);

    // As above, okay to immediately release cs_main here since no other context knows
    // about the snapshot_chainstate.
    CCoinsViewDB* snapshot_coinsdb = WITH_LOCK(::cs_main, return &snapshot_chainstate.CoinsDB());

    std::optional<CCoinsStats> maybe_stats;

    try {
        maybe_stats = ComputeUTXOStats(
            CoinStatsHashType::HASH_SERIALIZED, snapshot_coinsdb, m_blockman, [&interrupt = m_interrupt] { SnapshotUTXOHashBreakpoint(interrupt); });
    } catch (StopHashingException const&) {
        return false;
    }
    if (!maybe_stats.has_value()) {
        LogPrintf("[snapshot] failed to generate coins stats\n");
        return false;
    }

    // Assert that the deserialized chainstate contents match the expected assumeutxo value.
    if (AssumeutxoHash{maybe_stats->hashSerialized} != au_data.hash_serialized) {
        LogPrintf("[snapshot] bad snapshot content hash: expected %s, got %s\n",
            au_data.hash_serialized.ToString(), maybe_stats->hashSerialized.ToString());
        return false;
    }

    snapshot_chainstate.m_chain.SetTip(*snapshot_start_block);

    // The remainder of this function requires modifying data protected by cs_main.
    LOCK(::cs_main);

    // Fake various pieces of CBlockIndex state:
    CBlockIndex* index = nullptr;

    // Don't make any modifications to the genesis block.
    // This is especially important because we don't want to erroneously
    // apply BLOCK_ASSUMED_VALID to genesis, which would happen if we didn't skip
    // it here (since it apparently isn't BLOCK_VALID_SCRIPTS).
    constexpr int AFTER_GENESIS_START{1};

    for (int i = AFTER_GENESIS_START; i <= snapshot_chainstate.m_chain.Height(); ++i) {
        index = snapshot_chainstate.m_chain[i];

        // Fake nTx so that LoadBlockIndex() loads assumed-valid CBlockIndex
        // entries (among other things)
        if (!index->nTx) {
            index->nTx = 1;
        }
        // Fake nChainTx so that GuessVerificationProgress reports accurately
        index->nChainTx = index->pprev->nChainTx + index->nTx;

        // Mark unvalidated block index entries beneath the snapshot base block as assumed-valid.
        if (!index->IsValid(BLOCK_VALID_SCRIPTS)) {
            // This flag will be removed once the block is fully validated by a
            // background chainstate.
            index->nStatus |= BLOCK_ASSUMED_VALID;
        }

        // Fake BLOCK_OPT_WITNESS so that Chainstate::NeedsRedownload()
        // won't ask to rewind the entire assumed-valid chain on startup.
        if (DeploymentActiveAt(*index, *this, Consensus::DEPLOYMENT_SEGWIT)) {
            index->nStatus |= BLOCK_OPT_WITNESS;
        }

        m_blockman.m_dirty_blockindex.insert(index);
        // Changes to the block index will be flushed to disk after this call
        // returns in `ActivateSnapshot()`, when `MaybeRebalanceCaches()` is
        // called, since we've added a snapshot chainstate and therefore will
        // have to downsize the IBD chainstate, which will result in a call to
        // `FlushStateToDisk(ALWAYS)`.
    }

    assert(index);
    index->nChainTx = au_data.nChainTx;
    snapshot_chainstate.setBlockIndexCandidates.insert(snapshot_start_block);

    LogPrintf("[snapshot] validated snapshot (%.2f MB)\n",
        coins_cache.DynamicMemoryUsage() / (1000 * 1000));
    return true;
}

// Currently, this function holds cs_main for its duration, which could be for
// multiple minutes due to the ComputeUTXOStats call. This hold is necessary
// because we need to avoid advancing the background validation chainstate
// farther than the snapshot base block - and this function is also invoked
// from within ConnectTip, i.e. from within ActivateBestChain, so cs_main is
// held anyway.
//
// Eventually (TODO), we could somehow separate this function's runtime from
// maintenance of the active chain, but that will either require
//
//  (i) setting `m_disabled` immediately and ensuring all chainstate accesses go
//      through IsUsable() checks, or
//
//  (ii) giving each chainstate its own lock instead of using cs_main for everything.
SnapshotCompletionResult ChainstateManager::MaybeCompleteSnapshotValidation()
{
    AssertLockHeld(cs_main);
    if (m_ibd_chainstate.get() == &this->ActiveChainstate() ||
            !this->IsUsable(m_snapshot_chainstate.get()) ||
            !this->IsUsable(m_ibd_chainstate.get()) ||
            !m_ibd_chainstate->m_chain.Tip()) {
       // Nothing to do - this function only applies to the background
       // validation chainstate.
       return SnapshotCompletionResult::SKIPPED;
    }
    const int snapshot_tip_height = this->ActiveHeight();
    const int snapshot_base_height = *Assert(this->GetSnapshotBaseHeight());
    const CBlockIndex& index_new = *Assert(m_ibd_chainstate->m_chain.Tip());

    if (index_new.nHeight < snapshot_base_height) {
        // Background IBD not complete yet.
        return SnapshotCompletionResult::SKIPPED;
    }

    assert(SnapshotBlockhash());
    uint256 snapshot_blockhash = *Assert(SnapshotBlockhash());

    auto handle_invalid_snapshot = [&]() EXCLUSIVE_LOCKS_REQUIRED(::cs_main) {
        bilingual_str user_error = strprintf(_(
            "%s failed to validate the -assumeutxo snapshot state. "
            "This indicates a hardware problem, or a bug in the software, or a "
            "bad software modification that allowed an invalid snapshot to be "
            "loaded. As a result of this, the node will shut down and stop using any "
            "state that was built on the snapshot, resetting the chain height "
            "from %d to %d. On the next "
            "restart, the node will resume syncing from %d "
            "without using any snapshot data. "
            "Please report this incident to %s, including how you obtained the snapshot. "
            "The invalid snapshot chainstate will be left on disk in case it is "
            "helpful in diagnosing the issue that caused this error."),
            PACKAGE_NAME, snapshot_tip_height, snapshot_base_height, snapshot_base_height, PACKAGE_BUGREPORT
        );

        LogPrintf("[snapshot] !!! %s\n", user_error.original);
        LogPrintf("[snapshot] deleting snapshot, reverting to validated chain, and stopping node\n");

        m_active_chainstate = m_ibd_chainstate.get();
        m_snapshot_chainstate->m_disabled = true;
        assert(!this->IsUsable(m_snapshot_chainstate.get()));
        assert(this->IsUsable(m_ibd_chainstate.get()));

        auto rename_result = m_snapshot_chainstate->InvalidateCoinsDBOnDisk();
        if (!rename_result) {
            user_error = strprintf(Untranslated("%s\n%s"), user_error, util::ErrorString(rename_result));
        }

        GetNotifications().fatalError(user_error.original, user_error);
    };

    if (index_new.GetBlockHash() != snapshot_blockhash) {
        LogPrintf("[snapshot] supposed base block %s does not match the "
          "snapshot base block %s (height %d). Snapshot is not valid.\n",
          index_new.ToString(), snapshot_blockhash.ToString(), snapshot_base_height);
        handle_invalid_snapshot();
        return SnapshotCompletionResult::BASE_BLOCKHASH_MISMATCH;
    }

    assert(index_new.nHeight == snapshot_base_height);

    int curr_height = m_ibd_chainstate->m_chain.Height();

    assert(snapshot_base_height == curr_height);
    assert(snapshot_base_height == index_new.nHeight);
    assert(this->IsUsable(m_snapshot_chainstate.get()));
    assert(this->GetAll().size() == 2);

    CCoinsViewDB& ibd_coins_db = m_ibd_chainstate->CoinsDB();
    m_ibd_chainstate->ForceFlushStateToDisk();

    const auto& maybe_au_data = m_options.chainparams.AssumeutxoForHeight(curr_height);
    if (!maybe_au_data) {
        LogPrintf("[snapshot] assumeutxo data not found for height "
            "(%d) - refusing to validate snapshot\n", curr_height);
        handle_invalid_snapshot();
        return SnapshotCompletionResult::MISSING_CHAINPARAMS;
    }

    const AssumeutxoData& au_data = *maybe_au_data;
    std::optional<CCoinsStats> maybe_ibd_stats;
    LogPrintf("[snapshot] computing UTXO stats for background chainstate to validate "
        "snapshot - this could take a few minutes\n");
    try {
        maybe_ibd_stats = ComputeUTXOStats(
            CoinStatsHashType::HASH_SERIALIZED,
            &ibd_coins_db,
            m_blockman,
            [&interrupt = m_interrupt] { SnapshotUTXOHashBreakpoint(interrupt); });
    } catch (StopHashingException const&) {
        return SnapshotCompletionResult::STATS_FAILED;
    }

    // XXX note that this function is slow and will hold cs_main for potentially minutes.
    if (!maybe_ibd_stats) {
        LogPrintf("[snapshot] failed to generate stats for validation coins db\n");
        // While this isn't a problem with the snapshot per se, this condition
        // prevents us from validating the snapshot, so we should shut down and let the
        // user handle the issue manually.
        handle_invalid_snapshot();
        return SnapshotCompletionResult::STATS_FAILED;
    }
    const auto& ibd_stats = *maybe_ibd_stats;

    // Compare the background validation chainstate's UTXO set hash against the hard-coded
    // assumeutxo hash we expect.
    //
    // TODO: For belt-and-suspenders, we could cache the UTXO set
    // hash for the snapshot when it's loaded in its chainstate's leveldb. We could then
    // reference that here for an additional check.
    if (AssumeutxoHash{ibd_stats.hashSerialized} != au_data.hash_serialized) {
        LogPrintf("[snapshot] hash mismatch: actual=%s, expected=%s\n",
            ibd_stats.hashSerialized.ToString(),
            au_data.hash_serialized.ToString());
        handle_invalid_snapshot();
        return SnapshotCompletionResult::HASH_MISMATCH;
    }

    LogPrintf("[snapshot] snapshot beginning at %s has been fully validated\n",
        snapshot_blockhash.ToString());

    m_ibd_chainstate->m_disabled = true;
    this->MaybeRebalanceCaches();

    return SnapshotCompletionResult::SUCCESS;
}

Chainstate& ChainstateManager::ActiveChainstate() const
{
    LOCK(::cs_main);
    assert(m_active_chainstate);
    return *m_active_chainstate;
}

bool ChainstateManager::IsSnapshotActive() const
{
    LOCK(::cs_main);
    return m_snapshot_chainstate && m_active_chainstate == m_snapshot_chainstate.get();
}

void ChainstateManager::MaybeRebalanceCaches()
{
    AssertLockHeld(::cs_main);
    bool ibd_usable = this->IsUsable(m_ibd_chainstate.get());
    bool snapshot_usable = this->IsUsable(m_snapshot_chainstate.get());
    assert(ibd_usable || snapshot_usable);

    if (ibd_usable && !snapshot_usable) {
        // Allocate everything to the IBD chainstate. This will always happen
        // when we are not using a snapshot.
        m_ibd_chainstate->ResizeCoinsCaches(m_total_coinstip_cache, m_total_coinsdb_cache);
    }
    else if (snapshot_usable && !ibd_usable) {
        // If background validation has completed and snapshot is our active chain...
        LogPrintf("[snapshot] allocating all cache to the snapshot chainstate\n");
        // Allocate everything to the snapshot chainstate.
        m_snapshot_chainstate->ResizeCoinsCaches(m_total_coinstip_cache, m_total_coinsdb_cache);
    }
    else if (ibd_usable && snapshot_usable) {
        // If both chainstates exist, determine who needs more cache based on IBD status.
        //
        // Note: shrink caches first so that we don't inadvertently overwhelm available memory.
        if (IsInitialBlockDownload()) {
            m_ibd_chainstate->ResizeCoinsCaches(
                m_total_coinstip_cache * 0.05, m_total_coinsdb_cache * 0.05);
            m_snapshot_chainstate->ResizeCoinsCaches(
                m_total_coinstip_cache * 0.95, m_total_coinsdb_cache * 0.95);
        } else {
            m_snapshot_chainstate->ResizeCoinsCaches(
                m_total_coinstip_cache * 0.05, m_total_coinsdb_cache * 0.05);
            m_ibd_chainstate->ResizeCoinsCaches(
                m_total_coinstip_cache * 0.95, m_total_coinsdb_cache * 0.95);
        }
    }
}

void ChainstateManager::ResetChainstates()
{
    m_ibd_chainstate.reset();
    m_snapshot_chainstate.reset();
    m_active_chainstate = nullptr;
}

/**
 * Apply default chain params to nullopt members.
 * This helps to avoid coding errors around the accidental use of the compare
 * operators that accept nullopt, thus ignoring the intended default value.
 */
static ChainstateManager::Options&& Flatten(ChainstateManager::Options&& opts)
{
    if (!opts.check_block_index.has_value()) opts.check_block_index = opts.chainparams.DefaultConsistencyChecks();
    if (!opts.minimum_chain_work.has_value()) opts.minimum_chain_work = UintToArith256(opts.chainparams.GetConsensus().nMinimumChainWork);
    if (!opts.assumed_valid_block.has_value()) opts.assumed_valid_block = opts.chainparams.GetConsensus().defaultAssumeValid;
    Assert(opts.adjusted_time_callback);
    return std::move(opts);
}

ChainstateManager::ChainstateManager(const util::SignalInterrupt& interrupt, Options options, node::BlockManager::Options blockman_options)
    : m_interrupt{interrupt},
      m_options{Flatten(std::move(options))},
      m_blockman{interrupt, std::move(blockman_options)} {}

ChainstateManager::~ChainstateManager()
{
    LOCK(::cs_main);

    m_versionbitscache.Clear();
}

bool ChainstateManager::DetectSnapshotChainstate()
{
    assert(!m_snapshot_chainstate);
    std::optional<fs::path> path = node::FindSnapshotChainstateDir(m_options.datadir);
    if (!path) {
        return false;
    }
    std::optional<uint256> base_blockhash = node::ReadSnapshotBaseBlockhash(*path);
    if (!base_blockhash) {
        return false;
    }
    LogPrintf("[snapshot] detected active snapshot chainstate (%s) - loading\n",
        fs::PathToString(*path));

    this->ActivateExistingSnapshot(*base_blockhash);
    return true;
}

Chainstate& ChainstateManager::ActivateExistingSnapshot(uint256 base_blockhash)
{
    assert(!m_snapshot_chainstate);
    m_snapshot_chainstate =
        std::make_unique<Chainstate>(nullptr, m_blockman, *this, base_blockhash);
    LogPrintf("[snapshot] switching active chainstate to %s\n", m_snapshot_chainstate->ToString());

    // Mempool is empty at this point because we're still in IBD.
    Assert(m_active_chainstate->m_mempool->size() == 0);
    Assert(!m_snapshot_chainstate->m_mempool);
    m_snapshot_chainstate->m_mempool = m_active_chainstate->m_mempool;
    m_active_chainstate->m_mempool = nullptr;
    m_active_chainstate = m_snapshot_chainstate.get();
    return *m_snapshot_chainstate;
}

bool IsBIP30Repeat(const CBlockIndex& block_index)
{
    return (block_index.nHeight==91842 && block_index.GetBlockHash() == uint256S("0x00000000000a4d0a398161ffc163c503763b1f4360639393e0e4c8e300e0caec")) ||
           (block_index.nHeight==91880 && block_index.GetBlockHash() == uint256S("0x00000000000743f190a18c5577a3c2d2a1f610ae9601ac046a38084ccb7cd721"));
}

bool IsBIP30Unspendable(const CBlockIndex& block_index)
{
    return (block_index.nHeight==91722 && block_index.GetBlockHash() == uint256S("0x00000000000271a2dc26e7667f8419f2e15416dc6955e5a6c6cdf3f2574dd08e")) ||
           (block_index.nHeight==91812 && block_index.GetBlockHash() == uint256S("0x00000000000af0aed4792b1acee3d966af36cf5def14935db8de83d6f9306f2f"));
}

static fs::path GetSnapshotCoinsDBPath(Chainstate& cs) EXCLUSIVE_LOCKS_REQUIRED(::cs_main)
{
    AssertLockHeld(::cs_main);
    // Should never be called on a non-snapshot chainstate.
    assert(cs.m_from_snapshot_blockhash);
    auto storage_path_maybe = cs.CoinsDB().StoragePath();
    // Should never be called with a non-existent storage path.
    assert(storage_path_maybe);
    return *storage_path_maybe;
}

util::Result<void> Chainstate::InvalidateCoinsDBOnDisk()
{
    fs::path snapshot_datadir = GetSnapshotCoinsDBPath(*this);

    // Coins views no longer usable.
    m_coins_views.reset();

    auto invalid_path = snapshot_datadir + "_INVALID";
    std::string dbpath = fs::PathToString(snapshot_datadir);
    std::string target = fs::PathToString(invalid_path);
    LogPrintf("[snapshot] renaming snapshot datadir %s to %s\n", dbpath, target);

    // The invalid snapshot datadir is simply moved and not deleted because we may
    // want to do forensics later during issue investigation. The user is instructed
    // accordingly in MaybeCompleteSnapshotValidation().
    try {
        fs::rename(snapshot_datadir, invalid_path);
    } catch (const fs::filesystem_error& e) {
        auto src_str = fs::PathToString(snapshot_datadir);
        auto dest_str = fs::PathToString(invalid_path);

        LogPrintf("%s: error renaming file '%s' -> '%s': %s\n",
                __func__, src_str, dest_str, e.what());
        return util::Error{strprintf(_(
            "Rename of '%s' -> '%s' failed. "
            "You should resolve this by manually moving or deleting the invalid "
            "snapshot directory %s, otherwise you will encounter the same error again "
            "on the next startup."),
            src_str, dest_str, src_str)};
    }
    return {};
}

bool ChainstateManager::DeleteSnapshotChainstate()
{
    AssertLockHeld(::cs_main);
    Assert(m_snapshot_chainstate);
    Assert(m_ibd_chainstate);

    fs::path snapshot_datadir = GetSnapshotCoinsDBPath(*m_snapshot_chainstate);
    if (!DeleteCoinsDBFromDisk(snapshot_datadir, /*is_snapshot=*/ true)) {
        LogPrintf("Deletion of %s failed. Please remove it manually to continue reindexing.\n",
                  fs::PathToString(snapshot_datadir));
        return false;
    }
    m_active_chainstate = m_ibd_chainstate.get();
    m_snapshot_chainstate.reset();
    return true;
}

ChainstateRole Chainstate::GetRole() const
{
    if (m_chainman.GetAll().size() <= 1) {
        return ChainstateRole::NORMAL;
    }
    return (this != &m_chainman.ActiveChainstate()) ?
               ChainstateRole::BACKGROUND :
               ChainstateRole::ASSUMEDVALID;
}

const CBlockIndex* ChainstateManager::GetSnapshotBaseBlock() const
{
    return m_active_chainstate ? m_active_chainstate->SnapshotBase() : nullptr;
}

std::optional<int> ChainstateManager::GetSnapshotBaseHeight() const
{
    const CBlockIndex* base = this->GetSnapshotBaseBlock();
    return base ? std::make_optional(base->nHeight) : std::nullopt;
}

bool ChainstateManager::ValidatedSnapshotCleanup()
{
    AssertLockHeld(::cs_main);
    auto get_storage_path = [](auto& chainstate) EXCLUSIVE_LOCKS_REQUIRED(::cs_main) -> std::optional<fs::path> {
        if (!(chainstate && chainstate->HasCoinsViews())) {
            return {};
        }
        return chainstate->CoinsDB().StoragePath();
    };
    std::optional<fs::path> ibd_chainstate_path_maybe = get_storage_path(m_ibd_chainstate);
    std::optional<fs::path> snapshot_chainstate_path_maybe = get_storage_path(m_snapshot_chainstate);

    if (!this->IsSnapshotValidated()) {
        // No need to clean up.
        return false;
    }
    // If either path doesn't exist, that means at least one of the chainstates
    // is in-memory, in which case we can't do on-disk cleanup. You'd better be
    // in a unittest!
    if (!ibd_chainstate_path_maybe || !snapshot_chainstate_path_maybe) {
        LogPrintf("[snapshot] snapshot chainstate cleanup cannot happen with "
                  "in-memory chainstates. You are testing, right?\n");
        return false;
    }

    const auto& snapshot_chainstate_path = *snapshot_chainstate_path_maybe;
    const auto& ibd_chainstate_path = *ibd_chainstate_path_maybe;

    // Since we're going to be moving around the underlying leveldb filesystem content
    // for each chainstate, make sure that the chainstates (and their constituent
    // CoinsViews members) have been destructed first.
    //
    // The caller of this method will be responsible for reinitializing chainstates
    // if they want to continue operation.
    this->ResetChainstates();

    // No chainstates should be considered usable.
    assert(this->GetAll().size() == 0);

    LogPrintf("[snapshot] deleting background chainstate directory (now unnecessary) (%s)\n",
              fs::PathToString(ibd_chainstate_path));

    fs::path tmp_old{ibd_chainstate_path + "_todelete"};

    auto rename_failed_abort = [this](
                                   fs::path p_old,
                                   fs::path p_new,
                                   const fs::filesystem_error& err) {
        LogPrintf("Error renaming path (%s) -> (%s): %s\n",
                  fs::PathToString(p_old), fs::PathToString(p_new), err.what());
        GetNotifications().fatalError(strprintf(
            "Rename of '%s' -> '%s' failed. "
            "Cannot clean up the background chainstate leveldb directory.",
            fs::PathToString(p_old), fs::PathToString(p_new)));
    };

    try {
        fs::rename(ibd_chainstate_path, tmp_old);
    } catch (const fs::filesystem_error& e) {
        rename_failed_abort(ibd_chainstate_path, tmp_old, e);
        throw;
    }

    LogPrintf("[snapshot] moving snapshot chainstate (%s) to "
              "default chainstate directory (%s)\n",
              fs::PathToString(snapshot_chainstate_path), fs::PathToString(ibd_chainstate_path));

    try {
        fs::rename(snapshot_chainstate_path, ibd_chainstate_path);
    } catch (const fs::filesystem_error& e) {
        rename_failed_abort(snapshot_chainstate_path, ibd_chainstate_path, e);
        throw;
    }

    if (!DeleteCoinsDBFromDisk(tmp_old, /*is_snapshot=*/false)) {
        // No need to FatalError because once the unneeded bg chainstate data is
        // moved, it will not interfere with subsequent initialization.
        LogPrintf("Deletion of %s failed. Please remove it manually, as the "
                  "directory is now unnecessary.\n",
                  fs::PathToString(tmp_old));
    } else {
        LogPrintf("[snapshot] deleted background chainstate directory (%s)\n",
                  fs::PathToString(ibd_chainstate_path));
    }
    return true;
}

Chainstate& ChainstateManager::GetChainstateForIndexing()
{
    // We can't always return `m_ibd_chainstate` because after background validation
    // has completed, `m_snapshot_chainstate == m_active_chainstate`, but it can be
    // indexed.
    return (this->GetAll().size() > 1) ? *m_ibd_chainstate : *m_active_chainstate;
}

std::pair<int, int> ChainstateManager::GetPruneRange(const Chainstate& chainstate, int last_height_can_prune)
{
    if (chainstate.m_chain.Height() <= 0) {
        return {0, 0};
    }
    int prune_start{0};

    if (this->GetAll().size() > 1 && m_snapshot_chainstate.get() == &chainstate) {
        // Leave the blocks in the background IBD chain alone if we're pruning
        // the snapshot chain.
        prune_start = *Assert(GetSnapshotBaseHeight()) + 1;
    }

    int max_prune = std::max<int>(
        0, chainstate.m_chain.Height() - static_cast<int>(MIN_BLOCKS_TO_KEEP));

    // last block to prune is the lesser of (caller-specified height, MIN_BLOCKS_TO_KEEP from the tip)
    //
    // While you might be tempted to prune the background chainstate more
    // aggressively (i.e. fewer MIN_BLOCKS_TO_KEEP), this won't work with index
    // building - specifically blockfilterindex requires undo data, and if
    // we don't maintain this trailing window, we hit indexing failures.
    int prune_end = std::min(last_height_can_prune, max_prune);

    return {prune_start, prune_end};
}


namespace particl {

class HeightEntry {
public:
    HeightEntry(int height, NodeId id, int64_t time) : m_height(height), m_id(id), m_time(time)  {};
    int m_height;
    NodeId m_id;
    int64_t m_time;
};
static std::atomic_int nPeerBlocks(std::numeric_limits<int>::max());
static std::atomic_int nPeers(0);
static std::list<HeightEntry> peer_blocks;
const size_t max_peer_blocks = 9;

void UpdateNumPeers(int num_peers)
{
    nPeers = num_peers;
}

int GetNumPeers()
{
    return nPeers;
}

CAmount GetUTXOSum(Chainstate &chainstate)
{
    // GetUTXOStats is fragile
    LOCK(cs_main);
    chainstate.ForceFlushStateToDisk();
    CCoinsView *coins_view = &chainstate.CoinsDB();
    CAmount total = 0;
    std::unique_ptr<CCoinsViewCursor> pcursor(coins_view->Cursor());
    while (pcursor->Valid()) {
        COutPoint key;
        Coin coin;
        if (pcursor->GetKey(key) && pcursor->GetValue(coin)) {
            if (coin.nType == OUTPUT_STANDARD) {
                total += coin.out.nValue;
            }
        } else {
            break;
        }
        pcursor->Next();
    }
    return total;
}

void UpdateNumBlocksOfPeers(ChainstateManager &chainman, NodeId id, int height) EXCLUSIVE_LOCKS_REQUIRED(cs_main)
{
    // Select median value. Only one sample per peer. Remove oldest sample.
    int new_value = 0;

    bool inserted = false;
    size_t num_elements = 0;
    std::list<HeightEntry>::iterator oldest = peer_blocks.end();
    for (auto it = peer_blocks.begin(); it != peer_blocks.end(); ) {
        if (id == it->m_id) {
            if (height == it->m_height) {
                inserted = true;
            } else {
                it = peer_blocks.erase(it);
                continue;
            }
        }
        if (!inserted && it->m_height > height) {
            peer_blocks.emplace(it, height, id, GetTime());
            inserted = true;
        }
        if (oldest == peer_blocks.end() || oldest->m_time > it->m_time) {
            oldest = it;
        }
        it++;
        num_elements++;
    }

    if (!inserted) {
        peer_blocks.emplace_back(height, id, GetTime());
        num_elements++;
    }
    if (num_elements > max_peer_blocks && oldest != peer_blocks.end()) {
        peer_blocks.erase(oldest);
        num_elements--;
    }

    size_t stop = num_elements / 2;
    num_elements = 0;
    for (auto it = peer_blocks.begin(); it != peer_blocks.end(); ++it) {
        if (num_elements >= stop) {
            new_value = it->m_height;
            break;
        }
        num_elements++;
    }

    static const CBlockIndex *pcheckpoint = chainman.m_blockman.GetLastCheckpoint(Params().Checkpoints());
    if (pcheckpoint) {
        if (new_value < pcheckpoint->nHeight) {
            new_value = std::numeric_limits<int>::max();
        }
    }
    nPeerBlocks = new_value;
}

int GetNumBlocksOfPeers()
{
    return nPeerBlocks;
}

void SetNumBlocksOfPeers(int num_blocks)
{
    assert(Params().IsMockableChain());
    nPeerBlocks = num_blocks;
}

int StakeConflict::Add(NodeId id)
{
    nLastUpdated = GetTime();
    std::pair<std::map<NodeId, int>::iterator,bool> ret;
    ret = peerCount.insert(std::pair<NodeId, int>(id, 1));
    if (ret.second == false) { // existing element
        ret.first->second++;
    }
    return 0;
};

bool CoinStakeCache::GetCoinStake(Chainstate &chainstate, const uint256 &blockHash, CTransactionRef &tx)
{
    for (const auto &i : lData) {
        if (blockHash != i.first) {
            continue;
        }
        tx = i.second;
        return true;
    }

    BlockMap::iterator mi = chainstate.BlockIndex().find(blockHash);
    if (mi == chainstate.BlockIndex().end()) {
        return false;
    }

    CBlockIndex *pindex = &mi->second;
    if (node::ReadTransactionFromDiskBlock(pindex, 0, tx, chainstate.m_blockman)) {
        return InsertCoinStake(blockHash, tx);
    }

    return false;
}

bool CoinStakeCache::InsertCoinStake(const uint256 &blockHash, const CTransactionRef &tx)
{
    lData.emplace_front(blockHash, tx);

    while (lData.size() > nMaxSize) {
        lData.pop_back();
    }

    return true;
}

static void EraseDelayedBlock(BlockManager &blockman, std::list<DelayedBlock>::iterator p, BlockValidationState &state) EXCLUSIVE_LOCKS_REQUIRED(cs_main)
{
    assert(state.m_chainman);
    if (p->m_node_id > -1) {
        if (state.m_peerman) {
            state.m_peerman->MisbehavingById(p->m_node_id, 25, "Delayed block");
        }
    }

    assert(state.m_chainman);
    auto it = state.m_chainman->BlockIndex().find(p->m_pblock->GetHash());
    if (it != state.m_chainman->BlockIndex().end()) {
        it->second.nFlags = it->second.nFlags & (uint32_t)~BLOCK_DELAYED;
        blockman.m_dirty_blockindex.insert(&it->second);
    }
}

bool DelayBlock(BlockManager &blockman, const std::shared_ptr<const CBlock> &pblock, BlockValidationState &state) EXCLUSIVE_LOCKS_REQUIRED(cs_main)
{
    if (state.nodeId < 0) {
        // Try lookup the blocksource if not known.
        assert(state.m_peerman);
        state.nodeId = state.m_peerman->GetBlockSource(pblock->GetHash());
    }
    LogPrintf("Warning: %s - Previous stake modifier is null for block %s from peer %d.\n", __func__, pblock->GetHash().ToString(), state.nodeId);
    while (list_delayed_blocks.size() >= MAX_DELAYED_BLOCKS) {
        LogPrint(BCLog::NET, "Removing Delayed block %s, too many delayed.\n", pblock->GetHash().ToString());
        EraseDelayedBlock(blockman, list_delayed_blocks.begin(), state);
        list_delayed_blocks.erase(list_delayed_blocks.begin());
    }
    assert(list_delayed_blocks.size() < MAX_DELAYED_BLOCKS);
    state.nFlags |= BLOCK_DELAYED; // Mark to prevent further processing
    list_delayed_blocks.emplace_back(pblock, state.nodeId);
    return true;
}

void CheckDelayedBlocks(BlockManager &blockman, BlockValidationState &state, const uint256 &block_hash) LOCKS_EXCLUDED(cs_main)
{
    if (!fParticlMode) {
        return;
    }
    assert(state.m_chainman);
    if (!state.m_peerman) {
        state.m_peerman = state.m_chainman->m_peerman;
    }
    //assert(state.m_peerman);
    if (list_delayed_blocks.empty()) {
        return;
    }

    int64_t now = GetTime();
    std::vector<std::shared_ptr<const CBlock> > process_blocks;
    {
        LOCK(cs_main);
        std::list<DelayedBlock>::iterator p = list_delayed_blocks.begin();
        while (p != list_delayed_blocks.end()) {
            if (p->m_pblock->hashPrevBlock == block_hash) {
                process_blocks.push_back(p->m_pblock);
                p = list_delayed_blocks.erase(p);
                continue;
            }
            if (p->m_time + MAX_DELAY_BLOCK_SECONDS < now) {
                LogPrint(BCLog::NET, "Removing delayed block %s, timed out.\n", p->m_pblock->GetHash().ToString());
                EraseDelayedBlock(blockman, p, state);
                p = list_delayed_blocks.erase(p);
                continue;
            }
            ++p;
        }
    }

    for (auto &p : process_blocks) {
        LogPrint(BCLog::NET, "Processing delayed block %s prev %s.\n", p->GetHash().ToString(), block_hash.ToString());
        state.m_chainman->ProcessNewBlock(p, false, /*min_pow_checked=*/true, nullptr); // Should update DoS if necessary, finding block through mapBlockSource
    }
}

unsigned int GetNextTargetRequired(const CBlockIndex *pindexLast, const Consensus::Params &consensus)
{
    arith_uint256 bnProofOfWorkLimit;
    unsigned int nProofOfWorkLimit;
    int nHeight = pindexLast ? pindexLast->nHeight+1 : 0;

    if (nHeight < int(Params().GetLastImportHeight())) {
        if (nHeight == 0) {
            return arith_uint256("00ffffffffffffffffffffffffffffffffffffffffffffffffffffffffffffff").GetCompact();
        }
        int nLastImportHeight = int(Params().GetLastImportHeight());
        arith_uint256 nMaxProofOfWorkLimit = arith_uint256("000000000008ffffffffffffffffffffffffffffffffffffffffffffffffffff");
        arith_uint256 nMinProofOfWorkLimit = UintToArith256(consensus.powLimit);
        arith_uint256 nStep = (nMaxProofOfWorkLimit - nMinProofOfWorkLimit) / nLastImportHeight;

        bnProofOfWorkLimit = nMaxProofOfWorkLimit - (nStep * nHeight);
        nProofOfWorkLimit = bnProofOfWorkLimit.GetCompact();
    } else {
        bnProofOfWorkLimit = UintToArith256(consensus.powLimit);
        nProofOfWorkLimit = bnProofOfWorkLimit.GetCompact();
    }

    if (pindexLast == nullptr) {
        return nProofOfWorkLimit; // Genesis block
    }

    const CBlockIndex* pindexPrev = pindexLast;
    if (pindexPrev->pprev == nullptr) {
        return nProofOfWorkLimit; // first block
    }
    const CBlockIndex *pindexPrevPrev = pindexPrev->pprev;
    if (pindexPrevPrev->pprev == nullptr) {
        return nProofOfWorkLimit; // second block
    }

    int64_t nTargetSpacing = Params().GetTargetSpacing();
    int64_t nTargetTimespan = Params().GetTargetTimespan();
    int64_t nActualSpacing = pindexPrev->GetBlockTime() - pindexPrevPrev->GetBlockTime();

    if (nActualSpacing > nTargetSpacing * 10) {
        nActualSpacing = nTargetSpacing * 10;
    }

    // pos: target change every block
    // pos: retarget with exponential moving toward target spacing
    arith_uint256 bnNew;
    bnNew.SetCompact(pindexLast->nBits);

    int64_t nInterval = nTargetTimespan / nTargetSpacing;
    bnNew *= ((nInterval - 1) * nTargetSpacing + nActualSpacing + nActualSpacing);
    bnNew /= ((nInterval + 1) * nTargetSpacing);

    if (bnNew <= 0 || bnNew > bnProofOfWorkLimit) {
        return nProofOfWorkLimit;
    }

    return bnNew.GetCompact();
}

bool RemoveUnreceivedHeader(ChainstateManager &chainman, const uint256 &hash) EXCLUSIVE_LOCKS_REQUIRED(cs_main)
{
    node::BlockMap::iterator mi = chainman.BlockIndex().find(hash);
    if (mi != chainman.BlockIndex().end() && (mi->second.nFlags & BLOCK_ACCEPTED)) {
        return false;
    }
    if (mi == chainman.BlockIndex().end()) {
        return true; // Was already removed, peer misbehaving
    }

    // Remove entire chain
    std::vector<BlockMap::iterator> remove_headers;
    std::vector<BlockMap::iterator> last_round[2];

    size_t n = 0;
    last_round[n].push_back(mi);
    remove_headers.push_back(mi);
    while (last_round[n].size()) {
        last_round[!n].clear();

        for (BlockMap::iterator& check_header : last_round[n]) {
            BlockMap::iterator it = chainman.BlockIndex().begin();
            while (it != chainman.BlockIndex().end()) {
                if (it->second.pprev == &check_header->second) {
                    if ((it->second.nFlags & BLOCK_ACCEPTED)) {
                        LogPrintf("Can't remove header %s, descendant block %s accepted.\n", hash.ToString(), it->second.GetBlockHash().ToString());
                        return true; // Can't remove any blocks, peer misbehaving for not sending
                    }
                    last_round[!n].push_back(it);
                    remove_headers.push_back(it);
                }
                it++;
            }
        }
        n = !n;
    }

    LogPrintf("Removing %d loose headers from %s.\n", remove_headers.size(), hash.ToString());

    for (auto &entry : remove_headers) {
        LogPrint(BCLog::NET, "Removing loose header %s.\n", entry->second.GetBlockHash().ToString());
        chainman.ActiveChainstate().m_blockman.m_dirty_blockindex.erase(&entry->second);
        chainman.m_failed_blocks.erase(&entry->second);

        if (chainman.m_best_header == &entry->second) {
            chainman.m_best_header = chainman.ActiveChain().Tip();
        }
        if (chainman.m_best_invalid == &entry->second) {
            chainman.m_best_invalid = nullptr;
        }
        if (chainman.m_peerman) {
            chainman.m_peerman->RemoveNonReceivedHeaderFromNodes(entry);
        }
        chainman.BlockIndex().erase(entry);
    }

    return true;
}

size_t CountDelayedBlocks() EXCLUSIVE_LOCKS_REQUIRED(cs_main)
{
    return list_delayed_blocks.size();
}

bool ProcessDuplicateStakeHeader(BlockManager &blockman, CBlockIndex *pindex, NodeId nodeId) EXCLUSIVE_LOCKS_REQUIRED(cs_main)
{
    if (!pindex) {
        return false;
    }

    uint256 hash = pindex->GetBlockHash();

    bool fMakeValid = false;
    if (nodeId == -1) {
        LogPrintf("%s: Duplicate stake block %s was received in a group, marking valid.\n",
            __func__, hash.ToString());

        fMakeValid = true;
    }

    if (nodeId > -1) {
        std::pair<std::map<uint256, StakeConflict>::iterator,bool> ret;
        ret = mapStakeConflict.insert(std::pair<uint256, StakeConflict>(hash, StakeConflict()));
        StakeConflict &sc = ret.first->second;
        sc.Add(nodeId);

        if (int(sc.peerCount.size()) > std::min(GetNumPeers() / 2, 4)) {
            LogPrintf("%s: More than half the connected peers are building on block %s," /* Continued */
                "  marked as duplicate stake, assuming this node has the duplicate.\n", __func__, hash.ToString());

            fMakeValid = true;
        }
    }

    if (fMakeValid) {
        pindex->nFlags &= (~BLOCK_FAILED_DUPLICATE_STAKE);
        pindex->nStatus &= (~BLOCK_FAILED_VALID);
        blockman.m_dirty_blockindex.insert(pindex);

        //if (pindex->nStatus & BLOCK_FAILED_CHILD)
        //{
            CBlockIndex *pindexPrev = pindex->pprev;
            while (pindexPrev) {
                if (pindexPrev->nStatus & BLOCK_VALID_MASK) {
                    break;
                }

                if (pindexPrev->nFlags & BLOCK_FAILED_DUPLICATE_STAKE) {
                    pindexPrev->nFlags &= (~BLOCK_FAILED_DUPLICATE_STAKE);
                    pindexPrev->nStatus &= (~BLOCK_FAILED_VALID);
                    blockman.m_dirty_blockindex.insert(pindexPrev);

                    if (!pindexPrev->prevoutStake.IsNull()) {
                        uint256 prevhash = pindexPrev->GetBlockHash();
                        particl::AddToMapStakeSeen(pindexPrev->prevoutStake, prevhash);
                    }

                    pindexPrev->nStatus &= (~BLOCK_FAILED_CHILD);
                }

                pindexPrev = pindexPrev->pprev;
            }

            pindex->nStatus &= (~BLOCK_FAILED_CHILD);
        //};

        if (!pindex->prevoutStake.IsNull()) {
            particl::AddToMapStakeSeen(pindex->prevoutStake, hash);
        }
        return true;
    }

    return false;
}

bool AddToMapStakeSeen(const COutPoint &kernel, const uint256 &blockHash)
{
    // Overwrites existing values

    std::pair<std::map<COutPoint, uint256>::iterator,bool> ret;
    ret = mapStakeSeen.insert(std::pair<COutPoint, uint256>(kernel, blockHash));
    if (ret.second == false) { // existing element
        ret.first->second = blockHash;
    } else {
        listStakeSeen.push_back(kernel);
    }

    return true;
}

bool CheckStakeUnused(const COutPoint &kernel)
{
    std::map<COutPoint, uint256>::const_iterator mi = mapStakeSeen.find(kernel);
    return (mi == mapStakeSeen.end());
}

bool CheckStakeUnique(const CBlock &block, bool fUpdate)
{
    LOCK(cs_main);

    uint256 blockHash = block.GetHash();
    const COutPoint &kernel = block.vtx[0]->vin[0].prevout;

    std::map<COutPoint, uint256>::const_iterator mi = mapStakeSeen.find(kernel);
    if (mi != mapStakeSeen.end()) {
        if (mi->second == blockHash) {
            return true;
        }
        return error("%s: Stake kernel for %s first seen on %s.", __func__, blockHash.ToString(), mi->second.ToString());
    }

    if (!fUpdate) {
        return true;
    }

    while (listStakeSeen.size() > particl::MAX_STAKE_SEEN_SIZE) {
        const COutPoint &oldest = listStakeSeen.front();
        if (1 != mapStakeSeen.erase(oldest)) {
            LogPrintf("%s: Warning: mapStakeSeen did not erase %s %n\n", __func__, oldest.hash.ToString(), oldest.n);
        }
        listStakeSeen.pop_front();
    }

    return AddToMapStakeSeen(kernel, blockHash);
}

bool RebuildRollingIndices(ChainstateManager &chainman, CTxMemPool *mempool)
{
    AssertLockNotHeld(cs_main);
    assert(chainman.m_smsgman);

    CBlockIndex *pindex_tip{nullptr};
    uint256 best_smsg_block_hash;
    int best_smsg_block_height{0}, last_known_height{0};
    chainman.m_smsgman->ReadBestBlock(best_smsg_block_hash, best_smsg_block_height);

    {
        LOCK(cs_main);
        pindex_tip = chainman.ActiveChain().Tip();
    }

    auto &pblocktree{chainman.m_blockman.m_block_tree_db};
    bool nV2 = false;
    if (chainman.m_blockman.m_opts.rebuildrollingindices) {
        LogPrintf("%s: Manual override, attempting to rewind chain.\n", __func__);
    } else
    if (pindex_tip &&
        chainman.m_smsgman->TrackFundingTxns() &&
        !best_smsg_block_hash.IsNull() &&
        best_smsg_block_hash != pindex_tip->GetBlockHash() &&
        pindex_tip->nHeight > best_smsg_block_height) {
        LogPrintf("%s: SMSG best block mismatch, attempting to rewind chain. SMSG %s, %s.\n", __func__, best_smsg_block_hash.ToString(), pindex_tip->GetBlockHash().ToString());
        if (best_smsg_block_height < pindex_tip->nHeight) {
            last_known_height = best_smsg_block_height;
        }
    } else
    if (pblocktree->ReadFlag("v2", nV2) && nV2) {
        return true;
    } else {
        LogPrintf("%s: v2 marker not detected, attempting to rewind chain.\n", __func__);
    }
    chainman.GetNotifications().progress(_("Rebuilding rolling indices…"), 0, false);

    if (!mempool) {
        LogPrintf("%s: Requires mempool.\n", __func__);
        return false;
    }

    int64_t now = TicksSinceEpoch<std::chrono::seconds>(chainman.m_options.adjusted_time_callback());
    int rewound_tip_height;

    {
        LOCK(cs_main);
        CBlockIndex *pindex = pindex_tip;
        int max_height_to_keep = pindex ? pindex->nHeight : 0;
        while (pindex && pindex->nTime >= now - smsg::KEEP_FUNDING_TX_DATA) {
            if (pindex->nHeight < last_known_height) {
                break;
            }
            max_height_to_keep = pindex->nHeight;
            pindex = pindex->pprev;
        }

        LogPrintf("%s: Rewinding to block %d.\n", __func__, max_height_to_keep);
        int num_disconnected = 0;

        std::string str_error;
        if (!RewindToHeight(chainman, *mempool, max_height_to_keep, num_disconnected, str_error)) {
            LogPrintf("%s: RewindToHeight failed %s.\n", __func__, str_error);
            return false;
        }
        rewound_tip_height = pindex_tip ? pindex_tip->nHeight : 0;
    }

    BlockValidationState state;
    state.m_chainman = &chainman;
    if (!chainman.ActiveChainstate().ActivateBestChain(state)) {
        LogPrintf("%s: ActivateBestChain failed %s.\n", __func__, state.ToString());
        return false;
    }

    {
        LOCK(cs_main);
        // Ensure chainstate has been fully written to disk
        chainman.ActiveChainstate().ForceFlushStateToDisk();

        LogPrintf("%s: Reprocessed chain from block %d to %d.\n", __func__, rewound_tip_height, chainman.ActiveChain().Tip()->nHeight);

        if (!chainman.m_blockman.m_block_tree_db->WriteFlag("v2", true)) {
            LogPrintf("%s: WriteFlag failed.\n", __func__);
            return false;
        }
    }
    return true;
}

int64_t GetSmsgFeeRate(ChainstateManager &chainman, const CBlockIndex *pindex, bool reduce_height) EXCLUSIVE_LOCKS_REQUIRED(cs_main)
{
    const Consensus::Params &consensusParams = Params().GetConsensus();

    if ((pindex && pindex->nTime < consensusParams.smsg_fee_time) ||
        (!pindex && GetTime() < consensusParams.smsg_fee_time)) {
        return consensusParams.smsg_fee_msg_per_day_per_k;
    }

    int chain_height = pindex ? pindex->nHeight : chainman.ActiveChain().Height();
    if (reduce_height) { // Grace period, push back to previous period
        chain_height -= 10;
    }
    int fee_height = (chain_height / consensusParams.smsg_fee_period) * consensusParams.smsg_fee_period;

    CBlockIndex *fee_block = chainman.ActiveChain()[fee_height];
    if (!fee_block || fee_block->nTime < consensusParams.smsg_fee_time) {
        return consensusParams.smsg_fee_msg_per_day_per_k;
    }

    int64_t smsg_fee_rate = consensusParams.smsg_fee_msg_per_day_per_k;
    CTransactionRef coinstake = nullptr;
    if (!smsgFeeCoinstakeCache.GetCoinStake(chainman.ActiveChainstate(), fee_block->GetBlockHash(), coinstake) ||
        !coinstake->GetSmsgFeeRate(smsg_fee_rate)) {
        return consensusParams.smsg_fee_msg_per_day_per_k;
    }

    return smsg_fee_rate;
}

uint32_t GetSmsgDifficulty(ChainstateManager &chainman, uint64_t time, bool verify) EXCLUSIVE_LOCKS_REQUIRED(cs_main)
{
    const Consensus::Params &consensusParams = Params().GetConsensus();

    CBlockIndex *pindex = chainman.ActiveChain().Tip();
    for (size_t k = 0; k < 180; ++k) {
        if (!pindex) {
            break;
        }
        if (time >= pindex->nTime) {
            uint32_t smsg_difficulty = 0;
            CTransactionRef coinstake = nullptr;
            if (smsgDifficultyCoinstakeCache.GetCoinStake(chainman.ActiveChainstate(), pindex->GetBlockHash(), coinstake) &&
                coinstake->GetSmsgDifficulty(smsg_difficulty)) {

                if (verify && smsg_difficulty != consensusParams.smsg_min_difficulty) {
                    return smsg_difficulty + consensusParams.smsg_difficulty_max_delta;
                }
                return smsg_difficulty - consensusParams.smsg_difficulty_max_delta;
            }
        }
        pindex = pindex->pprev;
    }

    return consensusParams.smsg_min_difficulty - consensusParams.smsg_difficulty_max_delta;
};

} // namespace particl<|MERGE_RESOLUTION|>--- conflicted
+++ resolved
@@ -2230,13 +2230,7 @@
     for (int i = block.vtx.size() - 1; i >= 0; i--)
     {
         const CTransaction &tx = *(block.vtx[i]);
-<<<<<<< HEAD
-        uint256 hash = tx.GetHash();
-=======
         Txid hash = tx.GetHash();
-        bool is_coinbase = tx.IsCoinBase();
-        bool is_bip30_exception = (is_coinbase && !fEnforceBIP30);
->>>>>>> b5a27133
 
         for (const auto &txin : tx.vin) {
             if (txin.IsAnonInput()) {
@@ -2923,7 +2917,7 @@
 
         // Index rct outputs and keyimages
         if (tx_state.m_has_anon_output || tx_state.m_has_anon_input) {
-            COutPoint op(txhash, 0);
+            COutPoint op(Txid::FromUint256(txhash), 0);
             if (tx_state.m_has_anon_input) {
                 assert(tx_state.m_setHaveKI.size());
             }
