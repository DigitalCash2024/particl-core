// Copyright (c) 2009-2010 Satoshi Nakamoto
// Copyright (c) 2009-2022 The Bitcoin Core developers
// Distributed under the MIT software license, see the accompanying
// file COPYING or http://www.opensource.org/licenses/mit-license.php.

#include <config/bitcoin-config.h> // IWYU pragma: keep

#include <validation.h>

#include <arith_uint256.h>
#include <chain.h>
#include <checkqueue.h>
#include <clientversion.h>
#include <consensus/amount.h>
#include <consensus/consensus.h>
#include <consensus/merkle.h>
#include <consensus/tx_check.h>
#include <consensus/tx_verify.h>
#include <consensus/validation.h>
#include <cuckoocache.h>
#include <flatfile.h>
#include <hash.h>
#include <kernel/chain.h>
#include <kernel/chainparams.h>
#include <kernel/coinstats.h>
#include <kernel/disconnected_transactions.h>
#include <kernel/mempool_entry.h>
#include <kernel/messagestartchars.h>
#include <kernel/notifications_interface.h>
#include <logging.h>
#include <logging/timer.h>
#include <node/blockstorage.h>
#include <node/utxo_snapshot.h>
#include <policy/v3_policy.h>
#include <policy/policy.h>
#include <policy/rbf.h>
#include <policy/settings.h>
#include <pow.h>
#include <primitives/block.h>
#include <primitives/transaction.h>
#include <random.h>
#include <reverse_iterator.h>
#include <script/script.h>
#include <script/interpreter.h>
#include <script/sigcache.h>
#include <signet.h>
#include <tinyformat.h>
#include <txdb.h>
#include <txmempool.h>
#include <uint256.h>
#include <undo.h>
#include <util/check.h>
#include <util/fs.h>
#include <util/fs_helpers.h>
#include <util/hasher.h>
#include <util/moneystr.h>
#include <util/rbf.h>
#include <util/result.h>
#include <util/signalinterrupt.h>
#include <util/strencodings.h>
#include <util/time.h>
#include <util/trace.h>
#include <util/translation.h>
#include <validationinterface.h>
#include <warnings.h>
#include <script/solver.h>
#include <key_io.h>
#include <net.h>
#include <smsg/manager.h>
#include <pos/kernel.h>
#include <pos/miner.h>
#include <anon.h>
#include <rctindex.h>
#include <insight/insight.h>
#include <insight/balanceindex.h>
#include <net_processing.h>

#include <algorithm>
#include <cassert>
#include <chrono>
#include <deque>
#include <numeric>
#include <optional>
#include <string>
#include <tuple>
#include <utility>

using kernel::CCoinsStats;
using kernel::CoinStatsHashType;
using kernel::ComputeUTXOStats;
using kernel::Notifications;

using fsbridge::FopenFn;
using node::BlockManager;
using node::BlockMap;
using node::CBlockIndexHeightOnlyComparator;
using node::CBlockIndexWorkComparator;
using node::SnapshotMetadata;

/** Time to wait between writing blocks/block index to disk. */
static constexpr std::chrono::hours DATABASE_WRITE_INTERVAL{1};
/** Time to wait between flushing chainstate to disk. */
static constexpr std::chrono::hours DATABASE_FLUSH_INTERVAL{24};
/** Maximum age of our tip for us to be considered current for fee estimation */
static constexpr std::chrono::hours MAX_FEE_ESTIMATION_TIP_AGE{3};
const std::vector<std::string> CHECKLEVEL_DOC {
    "level 0 reads the blocks from disk",
    "level 1 verifies block validity",
    "level 2 verifies undo data",
    "level 3 checks disconnection of tip blocks",
    "level 4 tries to reconnect the blocks",
    "each level includes the checks of the previous levels",
};
/** The number of blocks to keep below the deepest prune lock.
 *  There is nothing special about this number. It is higher than what we
 *  expect to see in regular mainnet reorgs, but not so high that it would
 *  noticeably interfere with the pruning mechanism.
 * */
static constexpr int PRUNE_LOCK_BUFFER{10};

GlobalMutex g_best_block_mutex;
std::condition_variable g_best_block_cv;
uint256 g_best_block;

unsigned int MIN_BLOCKS_TO_KEEP = 288;
unsigned int NODE_NETWORK_LIMITED_MIN_BLOCKS = 288;

const CBlockIndex* Chainstate::FindForkInGlobalIndex(const CBlockLocator& locator) const
{
    AssertLockHeld(cs_main);

    // Find the latest block common to locator and chain - we expect that
    // locator.vHave is sorted descending by height.
    for (const uint256& hash : locator.vHave) {
        const CBlockIndex* pindex{m_blockman.LookupBlockIndex(hash)};
        if (pindex) {
            if (m_chain.Contains(pindex)) {
                return pindex;
            }
            if (pindex->GetAncestor(m_chain.Height()) == m_chain.Tip()) {
                return m_chain.Tip();
            }
        }
    }
    return m_chain.Genesis();
}

namespace particl {
bool DelayBlock(BlockManager &blockman, const std::shared_ptr<const CBlock> &pblock, BlockValidationState &state) EXCLUSIVE_LOCKS_REQUIRED(cs_main);
void CheckDelayedBlocks(BlockManager &blockman, BlockValidationState &state, const uint256 &block_hash) LOCKS_EXCLUDED(cs_main);

std::map<uint256, StakeConflict> mapStakeConflict;
std::map<COutPoint, uint256> mapStakeSeen;
std::list<COutPoint> listStakeSeen;

CoinStakeCache coinStakeCache GUARDED_BY(cs_main);
CoinStakeCache smsgFeeCoinstakeCache;
CoinStakeCache smsgDifficultyCoinstakeCache(180);

size_t MAX_DELAYED_BLOCKS = 64;
int64_t MAX_DELAY_BLOCK_SECONDS = 180;

class DelayedBlock
{
public:
    DelayedBlock(const std::shared_ptr<const CBlock>& pblock, int node_id) : m_pblock(pblock), m_node_id(node_id) {
        m_time = GetTime();
    }
    int64_t m_time;
    std::shared_ptr<const CBlock> m_pblock;
    int m_node_id;
};
std::list<DelayedBlock> list_delayed_blocks;
bool fVerifyingDB = false;
static bool attempted_rct_index_repair = false;
std::atomic_bool fSkipRangeproof(false);
std::atomic_bool fBusyImporting(false);        // covers ActivateBestChain too
} // namespace particl


bool CheckInputScripts(const CTransaction& tx, TxValidationState& state,
                       const CCoinsViewCache& inputs, unsigned int flags, bool cacheSigStore,
                       bool cacheFullScriptStore, PrecomputedTransactionData& txdata,
                       std::vector<CScriptCheck> *pvChecks = nullptr, bool fAnonChecks = true)
                       EXCLUSIVE_LOCKS_REQUIRED(cs_main);

bool CheckFinalTxAtTip(const CBlockIndex& active_chain_tip, const CTransaction& tx)
{
    AssertLockHeld(cs_main);

    // CheckFinalTxAtTip() uses active_chain_tip.Height()+1 to evaluate
    // nLockTime because when IsFinalTx() is called within
    // AcceptBlock(), the height of the block *being*
    // evaluated is what is used. Thus if we want to know if a
    // transaction can be part of the *next* block, we need to call
    // IsFinalTx() with one more than active_chain_tip.Height().
    const int nBlockHeight = active_chain_tip.nHeight + 1;

    // BIP113 requires that time-locked transactions have nLockTime set to
    // less than the median time of the previous block they're contained in.
    // When the next block is created its previous block will be the current
    // chain tip, so we use that to calculate the median time passed to
    // IsFinalTx().
    const int64_t nBlockTime{active_chain_tip.GetMedianTimePast()};

    return IsFinalTx(tx, nBlockHeight, nBlockTime);
}

namespace {
/**
 * A helper which calculates heights of inputs of a given transaction.
 *
 * @param[in] tip    The current chain tip. If an input belongs to a mempool
 *                   transaction, we assume it will be confirmed in the next block.
 * @param[in] coins  Any CCoinsView that provides access to the relevant coins.
 * @param[in] tx     The transaction being evaluated.
 *
 * @returns A vector of input heights or nullopt, in case of an error.
 */
std::optional<std::vector<int>> CalculatePrevHeights(
    const CBlockIndex& tip,
    const CCoinsView& coins,
    const CTransaction& tx)
{
    std::vector<int> prev_heights;
    prev_heights.resize(tx.vin.size());
    for (size_t i = 0; i < tx.vin.size(); ++i) {
        const CTxIn& txin = tx.vin[i];

        if (txin.IsAnonInput()) {
            prev_heights[i] = tip.nHeight + 1;
            continue;
        }
        Coin coin;
        if (!coins.GetCoin(txin.prevout, coin)) {
            LogPrintf("ERROR: %s: Missing input %d in transaction \'%s\'\n", __func__, i, tx.GetHash().GetHex());
            return std::nullopt;
        }
        if (coin.nHeight == MEMPOOL_HEIGHT) {
            // Assume all mempool transaction confirm in the next block.
            prev_heights[i] = tip.nHeight + 1;
        } else {
            prev_heights[i] = coin.nHeight;
        }
    }
    return prev_heights;
}
} // namespace

std::optional<LockPoints> CalculateLockPointsAtTip(
    CBlockIndex* tip,
    const CCoinsView& coins_view,
    const CTransaction& tx)
{
    assert(tip);

    auto prev_heights{CalculatePrevHeights(*tip, coins_view, tx)};
    if (!prev_heights.has_value()) return std::nullopt;

    CBlockIndex next_tip;
    next_tip.pprev = tip;
    // When SequenceLocks() is called within ConnectBlock(), the height
    // of the block *being* evaluated is what is used.
    // Thus if we want to know if a transaction can be part of the
    // *next* block, we need to use one more than active_chainstate.m_chain.Height()
    next_tip.nHeight = tip->nHeight + 1;
    const auto [min_height, min_time] = CalculateSequenceLocks(tx, STANDARD_LOCKTIME_VERIFY_FLAGS, prev_heights.value(), next_tip);

    // Also store the hash of the block with the highest height of
    // all the blocks which have sequence locked prevouts.
    // This hash needs to still be on the chain
    // for these LockPoint calculations to be valid
    // Note: It is impossible to correctly calculate a maxInputBlock
    // if any of the sequence locked inputs depend on unconfirmed txs,
    // except in the special case where the relative lock time/height
    // is 0, which is equivalent to no sequence lock. Since we assume
    // input height of tip+1 for mempool txs and test the resulting
    // min_height and min_time from CalculateSequenceLocks against tip+1.
    int max_input_height{0};
    for (const int height : prev_heights.value()) {
        // Can ignore mempool inputs since we'll fail if they had non-zero locks
        if (height != next_tip.nHeight) {
            max_input_height = std::max(max_input_height, height);
        }
    }

    // tip->GetAncestor(max_input_height) should never return a nullptr
    // because max_input_height is always less than the tip height.
    // It would, however, be a bad bug to continue execution, since a
    // LockPoints object with the maxInputBlock member set to nullptr
    // signifies no relative lock time.
    return LockPoints{min_height, min_time, Assert(tip->GetAncestor(max_input_height))};
}

bool CheckSequenceLocksAtTip(CBlockIndex* tip,
                             const LockPoints& lock_points)
{
    assert(tip != nullptr);

    CBlockIndex index;
    index.pprev = tip;
    // CheckSequenceLocksAtTip() uses active_chainstate.m_chain.Height()+1 to evaluate
    // height based locks because when SequenceLocks() is called within
    // ConnectBlock(), the height of the block *being*
    // evaluated is what is used.
    // Thus if we want to know if a transaction can be part of the
    // *next* block, we need to use one more than active_chainstate.m_chain.Height()
    index.nHeight = tip->nHeight + 1;

    return EvaluateSequenceLocks(index, {lock_points.height, lock_points.time});
}

// Returns the script flags which should be checked for a given block
static unsigned int GetBlockScriptFlags(const CBlockIndex& block_index, const ChainstateManager& chainman);

static void LimitMempoolSize(CTxMemPool& pool, CCoinsViewCache& coins_cache)
    EXCLUSIVE_LOCKS_REQUIRED(::cs_main, pool.cs)
{
    AssertLockHeld(::cs_main);
    AssertLockHeld(pool.cs);
    int expired = pool.Expire(GetTime<std::chrono::seconds>() - pool.m_opts.expiry);
    if (expired != 0) {
        LogPrint(BCLog::MEMPOOL, "Expired %i transactions from the memory pool\n", expired);
    }

    std::vector<COutPoint> vNoSpendsRemaining;
    pool.TrimToSize(pool.m_opts.max_size_bytes, &vNoSpendsRemaining);
    for (const COutPoint& removed : vNoSpendsRemaining)
        coins_cache.Uncache(removed);
}

static bool IsCurrentForFeeEstimation(Chainstate& active_chainstate) EXCLUSIVE_LOCKS_REQUIRED(cs_main)
{
    AssertLockHeld(cs_main);
    if (active_chainstate.m_chainman.IsInitialBlockDownload()) {
        return false;
    }
    if (active_chainstate.m_chain.Tip()->GetBlockTime() < count_seconds(GetTime<std::chrono::seconds>() - MAX_FEE_ESTIMATION_TIP_AGE))
        return false;
    if (active_chainstate.m_chain.Height() < active_chainstate.m_chainman.m_best_header->nHeight - 1) {
        return false;
    }
    return true;
}

void Chainstate::MaybeUpdateMempoolForReorg(
    DisconnectedBlockTransactions& disconnectpool,
    bool fAddToMempool)
{
    if (!m_mempool) return;

    AssertLockHeld(cs_main);
    AssertLockHeld(m_mempool->cs);
    std::vector<uint256> vHashUpdate;
    {
        // disconnectpool is ordered so that the front is the most recently-confirmed
        // transaction (the last tx of the block at the tip) in the disconnected chain.
        // Iterate disconnectpool in reverse, so that we add transactions
        // back to the mempool starting with the earliest transaction that had
        // been previously seen in a block.
        const auto queuedTx = disconnectpool.take();
        auto it = queuedTx.rbegin();
        while (it != queuedTx.rend()) {
            // ignore validation errors in resurrected transactions
            if (!fAddToMempool || (*it)->IsCoinBase() || (*it)->IsCoinStake() ||
                AcceptToMemoryPool(*this, *it, GetTime(),
                    /*bypass_limits=*/true, /*test_accept=*/false).m_result_type !=
                        MempoolAcceptResult::ResultType::VALID) {
                // If the transaction doesn't make it in to the mempool, remove any
                // transactions that depend on it (which would now be orphans).
                m_mempool->removeRecursive(**it, MemPoolRemovalReason::REORG);
            } else if (m_mempool->exists(GenTxid::Txid((*it)->GetHash()))) {
                vHashUpdate.push_back((*it)->GetHash());
            }
            ++it;
        }
    }

    // AcceptToMemoryPool/addUnchecked all assume that new mempool entries have
    // no in-mempool children, which is generally not true when adding
    // previously-confirmed transactions back to the mempool.
    // UpdateTransactionsFromBlock finds descendants of any transactions in
    // the disconnectpool that were added back and cleans up the mempool state.
    m_mempool->UpdateTransactionsFromBlock(vHashUpdate);

    // Predicate to use for filtering transactions in removeForReorg.
    // Checks whether the transaction is still final and, if it spends a coinbase output, mature.
    // Also updates valid entries' cached LockPoints if needed.
    // If false, the tx is still valid and its lockpoints are updated.
    // If true, the tx would be invalid in the next block; remove this entry and all of its descendants.
    // Note that v3 rules are not applied here, so reorgs may cause violations of v3 inheritance or
    // topology restrictions.
    const auto filter_final_and_mature = [&](CTxMemPool::txiter it)
        EXCLUSIVE_LOCKS_REQUIRED(m_mempool->cs, ::cs_main) {
        AssertLockHeld(m_mempool->cs);
        AssertLockHeld(::cs_main);
        const CTransaction& tx = it->GetTx();

        // The transaction must be final.
        if (!CheckFinalTxAtTip(*Assert(m_chain.Tip()), tx)) return true;

        const LockPoints& lp = it->GetLockPoints();
        // CheckSequenceLocksAtTip checks if the transaction will be final in the next block to be
        // created on top of the new chain.
        if (TestLockPointValidity(m_chain, lp)) {
            if (!CheckSequenceLocksAtTip(m_chain.Tip(), lp)) {
                return true;
            }
        } else {
            const CCoinsViewMemPool view_mempool{&CoinsTip(), *m_mempool};
            const std::optional<LockPoints> new_lock_points{CalculateLockPointsAtTip(m_chain.Tip(), view_mempool, tx)};
            if (new_lock_points.has_value() && CheckSequenceLocksAtTip(m_chain.Tip(), *new_lock_points)) {
                // Now update the mempool entry lockpoints as well.
                it->UpdateLockPoints(*new_lock_points);
            } else {
                return true;
            }
        }

        // If the transaction spends any coinbase outputs, it must be mature.
        if (it->GetSpendsCoinbase()) {
            for (const CTxIn& txin : tx.vin) {
                if (txin.IsAnonInput()) {
                    continue;
                }
                if (m_mempool->exists(GenTxid::Txid(txin.prevout.hash))) continue;
                const Coin& coin{CoinsTip().AccessCoin(txin.prevout)};
                assert(!coin.IsSpent());
                const auto mempool_spend_height{m_chain.Tip()->nHeight + 1};
                if (coin.IsCoinBase() && mempool_spend_height - coin.nHeight < COINBASE_MATURITY) {
                    return true;
                }
            }
        }
        // Transaction is still valid and cached LockPoints are updated.
        return false;
    };

    // We also need to remove any now-immature transactions
    m_mempool->removeForReorg(m_chain, filter_final_and_mature);
    // Re-limit mempool size, in case we added any transactions
    LimitMempoolSize(*m_mempool, this->CoinsTip());
}

/**
* Checks to avoid mempool polluting consensus critical paths since cached
* signature and script validity results will be reused if we validate this
* transaction again during block validation.
* */
static bool CheckInputsFromMempoolAndCache(const CTransaction& tx, TxValidationState& state,
                const CCoinsViewCache& view, const CTxMemPool& pool,
                unsigned int flags, PrecomputedTransactionData& txdata, CCoinsViewCache& coins_tip)
                EXCLUSIVE_LOCKS_REQUIRED(cs_main, pool.cs)
{
    AssertLockHeld(cs_main);
    AssertLockHeld(pool.cs);

    assert(!tx.IsCoinBase());
    for (const CTxIn& txin : tx.vin) {
        if (txin.IsAnonInput()) {
            continue;
        }
        const Coin& coin = view.AccessCoin(txin.prevout);

        // This coin was checked in PreChecks and MemPoolAccept
        // has been holding cs_main since then.
        Assume(!coin.IsSpent());
        if (coin.IsSpent()) return false;

        // If the Coin is available, there are 2 possibilities:
        // it is available in our current ChainstateActive UTXO set,
        // or it's a UTXO provided by a transaction in our mempool.
        // Ensure the scriptPubKeys in Coins from CoinsView are correct.
        const CTransactionRef& txFrom = pool.get(txin.prevout.hash);
        if (txFrom) {
            assert(txFrom->GetHash() == txin.prevout.hash);
            assert(txFrom->GetNumVOuts() > txin.prevout.n);
            if (txFrom->IsParticlVersion()) {
                assert(coin.Matches(txFrom->vpout[txin.prevout.n].get()));
            } else {
                assert(txFrom->vout[txin.prevout.n] == coin.out);
            }
        } else {
            const Coin& coinFromUTXOSet = coins_tip.AccessCoin(txin.prevout);
            assert(!coinFromUTXOSet.IsSpent());
            assert(coinFromUTXOSet.out == coin.out);
        }
    }

    // Call CheckInputScripts() to cache signature and script validity against current tip consensus rules.
    return CheckInputScripts(tx, state, view, flags, /* cacheSigStore= */ true, /* cacheFullScriptStore= */ true, txdata);
}

namespace {

class MemPoolAccept
{
public:
    explicit MemPoolAccept(CTxMemPool& mempool, Chainstate& active_chainstate) :
        m_pool(mempool),
        m_view(&m_dummy),
        m_viewmempool(&active_chainstate.CoinsTip(), m_pool),
        m_active_chainstate(active_chainstate)
    {
    }

    // We put the arguments we're handed into a struct, so we can pass them
    // around easier.
    struct ATMPArgs {
        const CChainParams& m_chainparams;
        const int64_t m_accept_time;
        const bool m_bypass_limits;
        /*
         * Return any outpoints which were not previously present in the coins
         * cache, but were added as a result of validating the tx for mempool
         * acceptance. This allows the caller to optionally remove the cache
         * additions if the associated transaction ends up being rejected by
         * the mempool.
         */
        std::vector<COutPoint>& m_coins_to_uncache;
        const bool m_test_accept;
        /** Whether we allow transactions to replace mempool transactions by BIP125 rules. If false,
         * any transaction spending the same inputs as a transaction in the mempool is considered
         * a conflict. */
        const bool m_allow_replacement;
        /** When true, the mempool will not be trimmed when any transactions are submitted in
         * Finalize(). Instead, limits should be enforced at the end to ensure the package is not
         * partially submitted.
         */
        const bool m_package_submission;
        /** When true, use package feerates instead of individual transaction feerates for fee-based
         * policies such as mempool min fee and min relay fee.
         */
        const bool m_package_feerates;
        /** Used for local submission of transactions to catch "absurd" fees
         * due to fee miscalculation by wallets. std:nullopt implies unset, allowing any feerates.
         * Any individual transaction failing this check causes immediate failure.
         */
        const std::optional<CFeeRate> m_client_maxfeerate;

        /** Particl - test if tx would get in the mempool without considering locks */
        const bool m_ignore_locks;

        /** Parameters for single transaction mempool validation. */
        static ATMPArgs SingleAccept(const CChainParams& chainparams, int64_t accept_time,
                                     bool bypass_limits, std::vector<COutPoint>& coins_to_uncache,
                                     bool test_accept, bool ignore_locks) {
            return ATMPArgs{/* m_chainparams */ chainparams,
                            /* m_accept_time */ accept_time,
                            /* m_bypass_limits */ bypass_limits,
                            /* m_coins_to_uncache */ coins_to_uncache,
                            /* m_test_accept */ test_accept,
                            /* m_allow_replacement */ true,
                            /* m_package_submission */ false,
                            /* m_package_feerates */ false,
                            /* m_client_maxfeerate */ {}, // checked by caller
                            /* m_ignore_locks */ ignore_locks,
            };
        }

        /** Parameters for test package mempool validation through testmempoolaccept. */
        static ATMPArgs PackageTestAccept(const CChainParams& chainparams, int64_t accept_time,
                                          std::vector<COutPoint>& coins_to_uncache, bool ignore_locks) {
            return ATMPArgs{/* m_chainparams */ chainparams,
                            /* m_accept_time */ accept_time,
                            /* m_bypass_limits */ false,
                            /* m_coins_to_uncache */ coins_to_uncache,
                            /* m_test_accept */ true,
                            /* m_allow_replacement */ false,
                            /* m_package_submission */ false, // not submitting to mempool
                            /* m_package_feerates */ false,
                            /* m_client_maxfeerate */ {}, // checked by caller
                            /* m_ignore_locks */ ignore_locks,
            };
        }

        /** Parameters for child-with-unconfirmed-parents package validation. */
        static ATMPArgs PackageChildWithParents(const CChainParams& chainparams, int64_t accept_time,
                                                std::vector<COutPoint>& coins_to_uncache, const std::optional<CFeeRate>& client_maxfeerate, bool ignore_locks) {
            return ATMPArgs{/* m_chainparams */ chainparams,
                            /* m_accept_time */ accept_time,
                            /* m_bypass_limits */ false,
                            /* m_coins_to_uncache */ coins_to_uncache,
                            /* m_test_accept */ false,
                            /* m_allow_replacement */ false,
                            /* m_package_submission */ true,
                            /* m_package_feerates */ true,
                            /* m_client_maxfeerate */ client_maxfeerate,
                            /* m_ignore_locks */ ignore_locks,
            };
        }

        /** Parameters for a single transaction within a package. */
        static ATMPArgs SingleInPackageAccept(const ATMPArgs& package_args) {
            return ATMPArgs{/* m_chainparams */ package_args.m_chainparams,
                            /* m_accept_time */ package_args.m_accept_time,
                            /* m_bypass_limits */ false,
                            /* m_coins_to_uncache */ package_args.m_coins_to_uncache,
                            /* m_test_accept */ package_args.m_test_accept,
                            /* m_allow_replacement */ true,
                            /* m_package_submission */ true, // do not LimitMempoolSize in Finalize()
                            /* m_package_feerates */ false, // only 1 transaction
                            /* m_client_maxfeerate */ package_args.m_client_maxfeerate,
                            /* m_ignore_locks */ package_args.m_ignore_locks,
            };
        }

    private:
        // Private ctor to avoid exposing details to clients and allowing the possibility of
        // mixing up the order of the arguments. Use static functions above instead.
        ATMPArgs(const CChainParams& chainparams,
                 int64_t accept_time,
                 bool bypass_limits,
                 std::vector<COutPoint>& coins_to_uncache,
                 bool test_accept,
                 bool allow_replacement,
                 bool package_submission,
                 bool package_feerates,
                 std::optional<CFeeRate> client_maxfeerate,
                 bool ignore_locks)
            : m_chainparams{chainparams},
              m_accept_time{accept_time},
              m_bypass_limits{bypass_limits},
              m_coins_to_uncache{coins_to_uncache},
              m_test_accept{test_accept},
              m_allow_replacement{allow_replacement},
              m_package_submission{package_submission},
              m_package_feerates{package_feerates},
              m_client_maxfeerate{client_maxfeerate},
              m_ignore_locks{ignore_locks}
        {
        }
    };

    /** Clean up all non-chainstate coins from m_view and m_viewmempool. */
    void CleanupTemporaryCoins() EXCLUSIVE_LOCKS_REQUIRED(cs_main, m_pool.cs);

    // Single transaction acceptance
    MempoolAcceptResult AcceptSingleTransaction(const CTransactionRef& ptx, ATMPArgs& args) EXCLUSIVE_LOCKS_REQUIRED(cs_main);

    /**
    * Multiple transaction acceptance. Transactions may or may not be interdependent, but must not
    * conflict with each other, and the transactions cannot already be in the mempool. Parents must
    * come before children if any dependencies exist.
    */
    PackageMempoolAcceptResult AcceptMultipleTransactions(const std::vector<CTransactionRef>& txns, ATMPArgs& args) EXCLUSIVE_LOCKS_REQUIRED(cs_main);

    /**
     * Submission of a subpackage.
     * If subpackage size == 1, calls AcceptSingleTransaction() with adjusted ATMPArgs to avoid
     * package policy restrictions like no CPFP carve out (PackageMempoolChecks) and disabled RBF
     * (m_allow_replacement), and creates a PackageMempoolAcceptResult wrapping the result.
     *
     * If subpackage size > 1, calls AcceptMultipleTransactions() with the provided ATMPArgs.
     *
     * Also cleans up all non-chainstate coins from m_view at the end.
    */
    PackageMempoolAcceptResult AcceptSubPackage(const std::vector<CTransactionRef>& subpackage, ATMPArgs& args)
        EXCLUSIVE_LOCKS_REQUIRED(cs_main, m_pool.cs);

    /**
     * Package (more specific than just multiple transactions) acceptance. Package must be a child
     * with all of its unconfirmed parents, and topologically sorted.
     */
    PackageMempoolAcceptResult AcceptPackage(const Package& package, ATMPArgs& args) EXCLUSIVE_LOCKS_REQUIRED(cs_main);

private:
    // All the intermediate state that gets passed between the various levels
    // of checking a given transaction.
    struct Workspace {
        explicit Workspace(const CTransactionRef& ptx) : m_ptx(ptx), m_hash(ptx->GetHash()) {}
        /** Txids of mempool transactions that this transaction directly conflicts with or may
         * replace via sibling eviction. */
        std::set<Txid> m_conflicts;
        /** Iterators to mempool entries that this transaction directly conflicts with or may
         * replace via sibling eviction. */
        CTxMemPool::setEntries m_iters_conflicting;
        /** Iterators to all mempool entries that would be replaced by this transaction, including
         * m_conflicts and their descendants. */
        CTxMemPool::setEntries m_all_conflicting;
        /** All mempool ancestors of this transaction. */
        CTxMemPool::setEntries m_ancestors;
        /** Mempool entry constructed for this transaction. Constructed in PreChecks() but not
         * inserted into the mempool until Finalize(). */
        std::unique_ptr<CTxMemPoolEntry> m_entry;
        /** Pointers to the transactions that have been removed from the mempool and replaced by
         * this transaction (everything in m_all_conflicting), used to return to the MemPoolAccept caller. Only populated if
         * validation is successful and the original transactions are removed. */
        std::list<CTransactionRef> m_replaced_transactions;
        /** Whether RBF-related data structures (m_conflicts, m_iters_conflicting, m_all_conflicting,
         * m_replaced_transactions) include a sibling in addition to txns with conflicting inputs. */
        bool m_sibling_eviction{false};

        /** Virtual size of the transaction as used by the mempool, calculated using serialized size
         * of the transaction and sigops. */
        int64_t m_vsize;
        /** Fees paid by this transaction: total input amounts subtracted by total output amounts. */
        CAmount m_base_fees;
        /** Base fees + any fee delta set by the user with prioritisetransaction. */
        CAmount m_modified_fees;
        /** Total modified fees of all transactions being replaced. */
        CAmount m_conflicting_fees{0};
        /** Total virtual size of all transactions being replaced. */
        size_t m_conflicting_size{0};

        /** If we're doing package validation (i.e. m_package_feerates=true), the "effective"
         * package feerate of this transaction is the total fees divided by the total size of
         * transactions (which may include its ancestors and/or descendants). */
        CFeeRate m_package_feerate{0};

        const CTransactionRef& m_ptx;
        /** Txid. */
        const Txid& m_hash;
        TxValidationState m_state;
        /** A temporary cache containing serialized transaction data for signature verification.
         * Reused across PolicyScriptChecks and ConsensusScriptChecks. */
        PrecomputedTransactionData m_precomputed_txdata;
    };

    // Run the policy checks on a given transaction, excluding any script checks.
    // Looks up inputs, calculates feerate, considers replacement, evaluates
    // package limits, etc. As this function can be invoked for "free" by a peer,
    // only tests that are fast should be done here (to avoid CPU DoS).
    bool PreChecks(ATMPArgs& args, Workspace& ws) EXCLUSIVE_LOCKS_REQUIRED(cs_main, m_pool.cs);

    // Run checks for mempool replace-by-fee.
    bool ReplacementChecks(Workspace& ws) EXCLUSIVE_LOCKS_REQUIRED(cs_main, m_pool.cs);

    // Enforce package mempool ancestor/descendant limits (distinct from individual
    // ancestor/descendant limits done in PreChecks).
    bool PackageMempoolChecks(const std::vector<CTransactionRef>& txns,
                              int64_t total_vsize,
                              PackageValidationState& package_state) EXCLUSIVE_LOCKS_REQUIRED(cs_main, m_pool.cs);

    // Run the script checks using our policy flags. As this can be slow, we should
    // only invoke this on transactions that have otherwise passed policy checks.
    bool PolicyScriptChecks(const ATMPArgs& args, Workspace& ws) EXCLUSIVE_LOCKS_REQUIRED(cs_main, m_pool.cs);

    // Re-run the script checks, using consensus flags, and try to cache the
    // result in the scriptcache. This should be done after
    // PolicyScriptChecks(). This requires that all inputs either be in our
    // utxo set or in the mempool.
    bool ConsensusScriptChecks(const ATMPArgs& args, Workspace& ws) EXCLUSIVE_LOCKS_REQUIRED(cs_main, m_pool.cs);

    // Try to add the transaction to the mempool, removing any conflicts first.
    // Returns true if the transaction is in the mempool after any size
    // limiting is performed, false otherwise.
    bool Finalize(const ATMPArgs& args, Workspace& ws) EXCLUSIVE_LOCKS_REQUIRED(cs_main, m_pool.cs);

    // Submit all transactions to the mempool and call ConsensusScriptChecks to add to the script
    // cache - should only be called after successful validation of all transactions in the package.
    // Does not call LimitMempoolSize(), so mempool max_size_bytes may be temporarily exceeded.
    bool SubmitPackage(const ATMPArgs& args, std::vector<Workspace>& workspaces, PackageValidationState& package_state,
                       std::map<uint256, MempoolAcceptResult>& results)
         EXCLUSIVE_LOCKS_REQUIRED(cs_main, m_pool.cs);

    // Compare a package's feerate against minimum allowed.
    bool CheckFeeRate(size_t package_size, CAmount package_fee, TxValidationState& state) EXCLUSIVE_LOCKS_REQUIRED(::cs_main, m_pool.cs)
    {
        AssertLockHeld(::cs_main);
        AssertLockHeld(m_pool.cs);
        CAmount mempoolRejectFee = m_pool.GetMinFee().GetFee(package_size);
        if (state.m_has_anon_output) {
            mempoolRejectFee *= ANON_FEE_MULTIPLIER;
        }
        if (mempoolRejectFee > 0 && package_fee < mempoolRejectFee) {
            return state.Invalid(TxValidationResult::TX_RECONSIDERABLE, "mempool min fee not met", strprintf("%d < %d", package_fee, mempoolRejectFee));
        }

        if (package_fee < m_pool.m_opts.min_relay_feerate.GetFee(package_size)) {
            return state.Invalid(TxValidationResult::TX_RECONSIDERABLE, "min relay fee not met",
                                 strprintf("%d < %d", package_fee, m_pool.m_opts.min_relay_feerate.GetFee(package_size)));
        }
        return true;
    }

private:
    CTxMemPool& m_pool;
    CCoinsViewCache m_view;
    CCoinsViewMemPool m_viewmempool;
    CCoinsView m_dummy;

    Chainstate& m_active_chainstate;

    /** Whether the transaction(s) would replace any mempool transactions and/or evict any siblings.
     * If so, RBF rules apply. */
    bool m_rbf{false};
};

bool MemPoolAccept::PreChecks(ATMPArgs& args, Workspace& ws)
{
    AssertLockHeld(cs_main);
    AssertLockHeld(m_pool.cs);
    const CTransactionRef& ptx = ws.m_ptx;
    const CTransaction& tx = *ws.m_ptx;
    const Txid& hash = ws.m_hash;

    // Copy/alias what we need out of args
    const int64_t nAcceptTime = args.m_accept_time;
    const bool bypass_limits = args.m_bypass_limits;
    std::vector<COutPoint>& coins_to_uncache = args.m_coins_to_uncache;

    // Alias what we need out of ws
    TxValidationState& state = ws.m_state;
    std::unique_ptr<CTxMemPoolEntry>& entry = ws.m_entry;

    const Consensus::Params &consensus = Params().GetConsensus();
    state.SetStateInfo(nAcceptTime, m_active_chainstate.m_chain.Height(), consensus, fParticlMode, (particl::fBusyImporting && particl::fSkipRangeproof));

    if (!CheckTransaction(tx, state)) {
        return false; // state filled in by CheckTransaction
    }

    // Coinbase is only valid in a block, not as a loose transaction
    if (tx.IsCoinBase())
        return state.Invalid(TxValidationResult::TX_CONSENSUS, "coinbase");

    // Coinstake is only valid in a block, not as a loose transaction
    if (tx.IsCoinStake())
        return state.Invalid(TxValidationResult::TX_CONSENSUS, "coinstake");

    // Rather not work on nonstandard transactions (unless -testnet/-regtest)
    std::string reason;
<<<<<<< HEAD
    if (m_pool.m_require_standard && !IsStandardTx(tx, m_pool.m_max_datacarrier_bytes, m_pool.m_permit_bare_multisig, m_pool.m_dust_relay_feerate, reason, nAcceptTime)) {
=======
    if (m_pool.m_opts.require_standard && !IsStandardTx(tx, m_pool.m_opts.max_datacarrier_bytes, m_pool.m_opts.permit_bare_multisig, m_pool.m_opts.dust_relay_feerate, reason)) {
>>>>>>> ecd23656
        return state.Invalid(TxValidationResult::TX_NOT_STANDARD, reason);
    }

    // Transactions smaller than 65 non-witness bytes are not relayed to mitigate CVE-2017-12842.
    if (::GetSerializeSize(TX_NO_WITNESS(tx)) < (fParticlMode ? MIN_STANDARD_TX_NONWITNESS_SIZE_PART : MIN_STANDARD_TX_NONWITNESS_SIZE))
        return state.Invalid(TxValidationResult::TX_NOT_STANDARD, "tx-size-small");

    // Only accept nLockTime-using transactions that can be mined in the next
    // block; we don't want our mempool filled up with transactions that can't
    // be mined yet.
    if (!args.m_test_accept || !args.m_ignore_locks)
    if (!CheckFinalTxAtTip(*Assert(m_active_chainstate.m_chain.Tip()), tx)) {
        return state.Invalid(TxValidationResult::TX_PREMATURE_SPEND, "non-final");
    }

    if (m_pool.exists(GenTxid::Wtxid(tx.GetWitnessHash()))) {
        // Exact transaction already exists in the mempool.
        return state.Invalid(TxValidationResult::TX_CONFLICT, "txn-already-in-mempool");
    } else if (m_pool.exists(GenTxid::Txid(tx.GetHash()))) {
        // Transaction with the same non-witness data but different witness (same txid, different
        // wtxid) already exists in the mempool.
        return state.Invalid(TxValidationResult::TX_CONFLICT, "txn-same-nonwitness-data-in-mempool");
    }

    // Check for conflicts with in-memory transactions
    for (const CTxIn &txin : tx.vin)
    {
        if (txin.IsAnonInput()) {
            if (!CheckAnonInputMempoolConflicts(txin, hash, &m_pool, state)) {
                return false; // state filled in by CheckAnonInputMempoolConflicts
            }
            continue;
        }
        const CTransaction* ptxConflicting = m_pool.GetConflictTx(txin.prevout);
        if (ptxConflicting) {
            if (!args.m_allow_replacement) {
                // Transaction conflicts with a mempool tx, but we're not allowing replacements.
                return state.Invalid(TxValidationResult::TX_MEMPOOL_POLICY, "bip125-replacement-disallowed");
            }
            if (!ws.m_conflicts.count(ptxConflicting->GetHash()))
            {
                // Transactions that don't explicitly signal replaceability are
                // *not* replaceable with the current logic, even if one of their
                // unconfirmed ancestors signals replaceability. This diverges
                // from BIP125's inherited signaling description (see CVE-2021-31876).
                // Applications relying on first-seen mempool behavior should
                // check all unconfirmed ancestors; otherwise an opt-in ancestor
                // might be replaced, causing removal of this descendant.
                //
                // All V3 transactions are considered replaceable.
                //
                // Replaceability signaling of the original transactions may be
                // ignored due to node setting.
                const bool allow_rbf{m_pool.m_opts.full_rbf || SignalsOptInRBF(*ptxConflicting) || ptxConflicting->nVersion == 3};
                if (!allow_rbf) {
                    return state.Invalid(TxValidationResult::TX_MEMPOOL_POLICY, "txn-mempool-conflict");
                }

                ws.m_conflicts.insert(ptxConflicting->GetHash());
            }
        }
    }

    m_view.SetBackend(m_viewmempool);

    state.m_has_anon_input = false;
    const CCoinsViewCache& coins_cache = m_active_chainstate.CoinsTip();
    // do all inputs exist?
    for (const CTxIn& txin : tx.vin) {
        if (txin.IsAnonInput()) {
            state.m_has_anon_input = true;
            continue;
        }
        if (!coins_cache.HaveCoinInCache(txin.prevout)) {
            coins_to_uncache.push_back(txin.prevout);
        }

        // Note: this call may add txin.prevout to the coins cache
        // (coins_cache.cacheCoins) by way of FetchCoin(). It should be removed
        // later (via coins_to_uncache) if this tx turns out to be invalid.
        if (!m_view.HaveCoin(txin.prevout)) {
            // Are inputs missing because we already have the tx?
            for (size_t out = 0; out < tx.GetNumVOuts(); out++) {
                // Optimistically just do efficient check of cache for outputs
                if (coins_cache.HaveCoinInCache(COutPoint(hash, out))) {
                    return state.Invalid(TxValidationResult::TX_CONFLICT, "txn-already-known");
                }
            }
            // Otherwise assume this might be an orphan tx for which we just haven't seen parents yet
            return state.Invalid(TxValidationResult::TX_MISSING_INPUTS, "bad-txns-inputs-missingorspent");
        }
    }

    if (state.m_has_anon_input && m_active_chainstate.m_blockman.m_opts.checkpeerheight &&
        m_active_chainstate.m_chain.Height() < particl::GetNumBlocksOfPeers() - 1) {
        LogPrintf("%s: Ignoring anon transaction while chain syncs height %d - peers %d.\n",
            __func__, m_active_chainstate.m_chain.Height(), particl::GetNumBlocksOfPeers());
        return state.Error("Syncing");
    }

    if (!AllAnonOutputsUnknown(m_active_chainstate, tx, state)) { // Also sets state.m_has_anon_output
        // Already in the blockchain, containing block could have been received before loose tx
        return state.Invalid(TxValidationResult::TX_CONFLICT, "txn-already-in-mempool");
    }
    // This is const, but calls into the back end CoinsViews. The CCoinsViewDB at the bottom of the
    // hierarchy brings the best block into scope. See CCoinsViewDB::GetBestBlock().
    m_view.GetBestBlock();

    // we have all inputs cached now, so switch back to dummy (to protect
    // against bugs where we pull more inputs from disk that miss being added
    // to coins_to_uncache)
    m_view.SetBackend(m_dummy);

    assert(m_active_chainstate.m_blockman.LookupBlockIndex(m_view.GetBestBlock()) == m_active_chainstate.m_chain.Tip());

    // Only accept BIP68 sequence locked transactions that can be mined in the next
    // block; we don't want our mempool filled up with transactions that can't
    // be mined yet.
    // Pass in m_view which has all of the relevant inputs cached. Note that, since m_view's
    // backend was removed, it no longer pulls coins from the mempool.
    const std::optional<LockPoints> lock_points{CalculateLockPointsAtTip(m_active_chainstate.m_chain.Tip(), m_view, tx)};
    if (!args.m_test_accept || !args.m_ignore_locks)  // Particl: Only check m_ignore_locks when m_test_accept is true
    if (!lock_points.has_value() || !CheckSequenceLocksAtTip(m_active_chainstate.m_chain.Tip(), *lock_points)) {
        return state.Invalid(TxValidationResult::TX_PREMATURE_SPEND, "non-BIP68-final");
    }

    // The mempool holds txs for the next block, so pass height+1 to CheckTxInputs
    if (!Consensus::CheckTxInputs(tx, state, m_view, m_active_chainstate.m_chain.Height() + 1, ws.m_base_fees)) {
        return false; // state filled in by CheckTxInputs
    }

<<<<<<< HEAD
    if (m_pool.m_require_standard && !AreInputsStandard(tx, m_view, nAcceptTime)) {
=======
    if (m_pool.m_opts.require_standard && !AreInputsStandard(tx, m_view)) {
>>>>>>> ecd23656
        return state.Invalid(TxValidationResult::TX_INPUTS_NOT_STANDARD, "bad-txns-nonstandard-inputs");
    }

    // Check for non-standard witnesses.
    if (tx.HasWitness() && m_pool.m_opts.require_standard && !IsWitnessStandard(tx, m_view)) {
        return state.Invalid(TxValidationResult::TX_WITNESS_MUTATED, "bad-witness-nonstandard");
    }

    int64_t nSigOpsCost = GetTransactionSigOpCost(tx, m_view, STANDARD_SCRIPT_VERIFY_FLAGS);

    // ws.m_modified_fees includes any fee deltas from PrioritiseTransaction
    ws.m_modified_fees = ws.m_base_fees;
    m_pool.ApplyDelta(hash, ws.m_modified_fees);

    // Keep track of transactions that spend a coinbase, which we re-scan
    // during reorgs to ensure COINBASE_MATURITY is still met.
    bool fSpendsCoinbase = false;
    for (const CTxIn &txin : tx.vin) {
        if (txin.IsAnonInput()) {
            continue;
        }
        const Coin &coin = m_view.AccessCoin(txin.prevout);
        if (coin.IsCoinBase()) {
            fSpendsCoinbase = true;
            break;
        }
    }

    // Set entry_sequence to 0 when bypass_limits is used; this allows txs from a block
    // reorg to be marked earlier than any child txs that were already in the mempool.
    const uint64_t entry_sequence = bypass_limits ? 0 : m_pool.GetSequence();
    entry.reset(new CTxMemPoolEntry(ptx, ws.m_base_fees, nAcceptTime, m_active_chainstate.m_chain.Height(), entry_sequence,
                                    fSpendsCoinbase, nSigOpsCost, lock_points.value()));
    ws.m_vsize = entry->GetTxSize();

    if (nSigOpsCost > MAX_STANDARD_TX_SIGOPS_COST)
        return state.Invalid(TxValidationResult::TX_NOT_STANDARD, "bad-txns-too-many-sigops",
                strprintf("%d", nSigOpsCost));

    // No individual transactions are allowed below the min relay feerate except from disconnected blocks.
    // This requirement, unlike CheckFeeRate, cannot be bypassed using m_package_feerates because,
    // while a tx could be package CPFP'd when entering the mempool, we do not have a DoS-resistant
    // method of ensuring the tx remains bumped. For example, the fee-bumping child could disappear
    // due to a replacement.
    // The only exception is v3 transactions.
    if (!bypass_limits && ws.m_ptx->nVersion != 3 && ws.m_modified_fees < m_pool.m_opts.min_relay_feerate.GetFee(ws.m_vsize)) {
        // Even though this is a fee-related failure, this result is TX_MEMPOOL_POLICY, not
        // TX_RECONSIDERABLE, because it cannot be bypassed using package validation.
        return state.Invalid(TxValidationResult::TX_MEMPOOL_POLICY, "min relay fee not met",
                             strprintf("%d < %d", ws.m_modified_fees, m_pool.m_opts.min_relay_feerate.GetFee(ws.m_vsize)));
    }
    // No individual transactions are allowed below the mempool min feerate except from disconnected
    // blocks and transactions in a package. Package transactions will be checked using package
    // feerate later.
    if (!bypass_limits && !args.m_package_feerates && !CheckFeeRate(ws.m_vsize, ws.m_modified_fees, state)) return false;

    ws.m_iters_conflicting = m_pool.GetIterSet(ws.m_conflicts);

    // Note that these modifications are only applicable to single transaction scenarios;
    // carve-outs and package RBF are disabled for multi-transaction evaluations.
    CTxMemPool::Limits maybe_rbf_limits = m_pool.m_opts.limits;

    // Calculate in-mempool ancestors, up to a limit.
    if (ws.m_conflicts.size() == 1) {
        // In general, when we receive an RBF transaction with mempool conflicts, we want to know whether we
        // would meet the chain limits after the conflicts have been removed. However, there isn't a practical
        // way to do this short of calculating the ancestor and descendant sets with an overlay cache of
        // changed mempool entries. Due to both implementation and runtime complexity concerns, this isn't
        // very realistic, thus we only ensure a limited set of transactions are RBF'able despite mempool
        // conflicts here. Importantly, we need to ensure that some transactions which were accepted using
        // the below carve-out are able to be RBF'ed, without impacting the security the carve-out provides
        // for off-chain contract systems (see link in the comment below).
        //
        // Specifically, the subset of RBF transactions which we allow despite chain limits are those which
        // conflict directly with exactly one other transaction (but may evict children of said transaction),
        // and which are not adding any new mempool dependencies. Note that the "no new mempool dependencies"
        // check is accomplished later, so we don't bother doing anything about it here, but if our
        // policy changes, we may need to move that check to here instead of removing it wholesale.
        //
        // Such transactions are clearly not merging any existing packages, so we are only concerned with
        // ensuring that (a) no package is growing past the package size (not count) limits and (b) we are
        // not allowing something to effectively use the (below) carve-out spot when it shouldn't be allowed
        // to.
        //
        // To check these we first check if we meet the RBF criteria, above, and increment the descendant
        // limits by the direct conflict and its descendants (as these are recalculated in
        // CalculateMempoolAncestors by assuming the new transaction being added is a new descendant, with no
        // removals, of each parent's existing dependent set). The ancestor count limits are unmodified (as
        // the ancestor limits should be the same for both our new transaction and any conflicts).
        // We don't bother incrementing m_limit_descendants by the full removal count as that limit never comes
        // into force here (as we're only adding a single transaction).
        assert(ws.m_iters_conflicting.size() == 1);
        CTxMemPool::txiter conflict = *ws.m_iters_conflicting.begin();

        maybe_rbf_limits.descendant_count += 1;
        maybe_rbf_limits.descendant_size_vbytes += conflict->GetSizeWithDescendants();
    }

    if (auto ancestors{m_pool.CalculateMemPoolAncestors(*entry, maybe_rbf_limits)}) {
        ws.m_ancestors = std::move(*ancestors);
    } else {
        // If CalculateMemPoolAncestors fails second time, we want the original error string.
        // Contracting/payment channels CPFP carve-out:
        // If the new transaction is relatively small (up to 40k weight)
        // and has at most one ancestor (ie ancestor limit of 2, including
        // the new transaction), allow it if its parent has exactly the
        // descendant limit descendants.
        //
        // This allows protocols which rely on distrusting counterparties
        // being able to broadcast descendants of an unconfirmed transaction
        // to be secure by simply only having two immediately-spendable
        // outputs - one for each counterparty. For more info on the uses for
        // this, see https://lists.linuxfoundation.org/pipermail/bitcoin-dev/2018-November/016518.html
        CTxMemPool::Limits cpfp_carve_out_limits{
            .ancestor_count = 2,
            .ancestor_size_vbytes = maybe_rbf_limits.ancestor_size_vbytes,
            .descendant_count = maybe_rbf_limits.descendant_count + 1,
            .descendant_size_vbytes = maybe_rbf_limits.descendant_size_vbytes + EXTRA_DESCENDANT_TX_SIZE_LIMIT,
        };
        const auto error_message{util::ErrorString(ancestors).original};
        if (ws.m_vsize > EXTRA_DESCENDANT_TX_SIZE_LIMIT) {
            return state.Invalid(TxValidationResult::TX_MEMPOOL_POLICY, "too-long-mempool-chain", error_message);
        }
        if (auto ancestors_retry{m_pool.CalculateMemPoolAncestors(*entry, cpfp_carve_out_limits)}) {
            ws.m_ancestors = std::move(*ancestors_retry);
        } else {
            return state.Invalid(TxValidationResult::TX_MEMPOOL_POLICY, "too-long-mempool-chain", error_message);
        }
    }

    // Even though just checking direct mempool parents for inheritance would be sufficient, we
    // check using the full ancestor set here because it's more convenient to use what we have
    // already calculated.
    if (const auto err{SingleV3Checks(ws.m_ptx, ws.m_ancestors, ws.m_conflicts, ws.m_vsize)}) {
        // Disabled within package validation.
        if (err->second != nullptr && args.m_allow_replacement) {
            // Potential sibling eviction. Add the sibling to our list of mempool conflicts to be
            // included in RBF checks.
            ws.m_conflicts.insert(err->second->GetHash());
            // Adding the sibling to m_iters_conflicting here means that it doesn't count towards
            // RBF Carve Out above. This is correct, since removing to-be-replaced transactions from
            // the descendant count is done separately in SingleV3Checks for v3 transactions.
            ws.m_iters_conflicting.insert(m_pool.GetIter(err->second->GetHash()).value());
            ws.m_sibling_eviction = true;
            // The sibling will be treated as part of the to-be-replaced set in ReplacementChecks.
            // Note that we are not checking whether it opts in to replaceability via BIP125 or v3
            // (which is normally done in PreChecks). However, the only way a v3 transaction can
            // have a non-v3 and non-BIP125 descendant is due to a reorg.
        } else {
            return state.Invalid(TxValidationResult::TX_MEMPOOL_POLICY, "v3-rule-violation", err->first);
        }
    }

    // A transaction that spends outputs that would be replaced by it is invalid. Now
    // that we have the set of all ancestors we can detect this
    // pathological case by making sure ws.m_conflicts and ws.m_ancestors don't
    // intersect.
    if (const auto err_string{EntriesAndTxidsDisjoint(ws.m_ancestors, ws.m_conflicts, hash)}) {
        // We classify this as a consensus error because a transaction depending on something it
        // conflicts with would be inconsistent.
        return state.Invalid(TxValidationResult::TX_CONSENSUS, "bad-txns-spends-conflicting-tx", *err_string);
    }

    m_rbf = !ws.m_conflicts.empty();
    return true;
}

bool MemPoolAccept::ReplacementChecks(Workspace& ws)
{
    AssertLockHeld(cs_main);
    AssertLockHeld(m_pool.cs);

    const CTransaction& tx = *ws.m_ptx;
    const uint256& hash = ws.m_hash;
    TxValidationState& state = ws.m_state;

    CFeeRate newFeeRate(ws.m_modified_fees, ws.m_vsize);
    // Enforce Rule #6. The replacement transaction must have a higher feerate than its direct conflicts.
    // - The motivation for this check is to ensure that the replacement transaction is preferable for
    //   block-inclusion, compared to what would be removed from the mempool.
    // - This logic predates ancestor feerate-based transaction selection, which is why it doesn't
    //   consider feerates of descendants.
    // - Note: Ancestor feerate-based transaction selection has made this comparison insufficient to
    //   guarantee that this is incentive-compatible for miners, because it is possible for a
    //   descendant transaction of a direct conflict to pay a higher feerate than the transaction that
    //   might replace them, under these rules.
    if (const auto err_string{PaysMoreThanConflicts(ws.m_iters_conflicting, newFeeRate, hash)}) {
        // Even though this is a fee-related failure, this result is TX_MEMPOOL_POLICY, not
        // TX_RECONSIDERABLE, because it cannot be bypassed using package validation.
        // This must be changed if package RBF is enabled.
        return state.Invalid(TxValidationResult::TX_MEMPOOL_POLICY,
                             strprintf("insufficient fee%s", ws.m_sibling_eviction ? " (including sibling eviction)" : ""), *err_string);
    }

    // Calculate all conflicting entries and enforce Rule #5.
    if (const auto err_string{GetEntriesForConflicts(tx, m_pool, ws.m_iters_conflicting, ws.m_all_conflicting)}) {
        return state.Invalid(TxValidationResult::TX_MEMPOOL_POLICY,
                             strprintf("too many potential replacements%s", ws.m_sibling_eviction ? " (including sibling eviction)" : ""), *err_string);
    }
    // Enforce Rule #2.
    if (const auto err_string{HasNoNewUnconfirmed(tx, m_pool, ws.m_iters_conflicting)}) {
        // Sibling eviction is only done for v3 transactions, which cannot have multiple ancestors.
        Assume(!ws.m_sibling_eviction);
        return state.Invalid(TxValidationResult::TX_MEMPOOL_POLICY,
                             strprintf("replacement-adds-unconfirmed%s", ws.m_sibling_eviction ? " (including sibling eviction)" : ""), *err_string);
    }
    // Check if it's economically rational to mine this transaction rather than the ones it
    // replaces and pays for its own relay fees. Enforce Rules #3 and #4.
    for (CTxMemPool::txiter it : ws.m_all_conflicting) {
        ws.m_conflicting_fees += it->GetModifiedFee();
        ws.m_conflicting_size += it->GetTxSize();
    }
    if (const auto err_string{PaysForRBF(ws.m_conflicting_fees, ws.m_modified_fees, ws.m_vsize,
                                         m_pool.m_opts.incremental_relay_feerate, hash)}) {
        // Even though this is a fee-related failure, this result is TX_MEMPOOL_POLICY, not
        // TX_RECONSIDERABLE, because it cannot be bypassed using package validation.
        // This must be changed if package RBF is enabled.
        return state.Invalid(TxValidationResult::TX_MEMPOOL_POLICY,
                             strprintf("insufficient fee%s", ws.m_sibling_eviction ? " (including sibling eviction)" : ""), *err_string);
    }
    return true;
}

bool MemPoolAccept::PackageMempoolChecks(const std::vector<CTransactionRef>& txns,
                                         const int64_t total_vsize,
                                         PackageValidationState& package_state)
{
    AssertLockHeld(cs_main);
    AssertLockHeld(m_pool.cs);

    // CheckPackageLimits expects the package transactions to not already be in the mempool.
    assert(std::all_of(txns.cbegin(), txns.cend(), [this](const auto& tx)
                       { return !m_pool.exists(GenTxid::Txid(tx->GetHash()));}));

    auto result = m_pool.CheckPackageLimits(txns, total_vsize);
    if (!result) {
        // This is a package-wide error, separate from an individual transaction error.
        return package_state.Invalid(PackageValidationResult::PCKG_POLICY, "package-mempool-limits", util::ErrorString(result).original);
    }
   return true;
}

bool MemPoolAccept::PolicyScriptChecks(const ATMPArgs& args, Workspace& ws)
{
    AssertLockHeld(cs_main);
    AssertLockHeld(m_pool.cs);
    const CTransaction& tx = *ws.m_ptx;
    TxValidationState& state = ws.m_state;
    state.m_chainstate = &m_active_chainstate;

    constexpr unsigned int scriptVerifyFlags = STANDARD_SCRIPT_VERIFY_FLAGS;

    // Check input scripts and signatures.
    // This is done last to help prevent CPU exhaustion denial-of-service attacks.
    if (!CheckInputScripts(tx, state, m_view, scriptVerifyFlags, true, false, ws.m_precomputed_txdata)) {
        // SCRIPT_VERIFY_CLEANSTACK requires SCRIPT_VERIFY_WITNESS, so we
        // need to turn both off, and compare against just turning off CLEANSTACK
        // to see if the failure is specifically due to witness validation.
        TxValidationState state_dummy; // Want reported failures to be from first CheckInputScripts
        state_dummy.CopyStateInfo(state);
        if (!tx.HasWitness() && CheckInputScripts(tx, state_dummy, m_view, scriptVerifyFlags & ~(SCRIPT_VERIFY_WITNESS | SCRIPT_VERIFY_CLEANSTACK), true, false, ws.m_precomputed_txdata) &&
                !CheckInputScripts(tx, state_dummy, m_view, scriptVerifyFlags & ~SCRIPT_VERIFY_CLEANSTACK, true, false, ws.m_precomputed_txdata)) {
            // Only the witness is missing, so the transaction itself may be fine.
            state.Invalid(TxValidationResult::TX_WITNESS_STRIPPED,
                    state.GetRejectReason(), state.GetDebugMessage());
        }
        return false; // state filled in by CheckInputScripts
    }

    return true;
}

bool MemPoolAccept::ConsensusScriptChecks(const ATMPArgs& args, Workspace& ws)
{
    AssertLockHeld(cs_main);
    AssertLockHeld(m_pool.cs);
    const CTransaction& tx = *ws.m_ptx;
    const uint256& hash = ws.m_hash;
    TxValidationState& state = ws.m_state;
    state.m_chainstate = &m_active_chainstate;

    // Check again against the current block tip's script verification
    // flags to cache our script execution flags. This is, of course,
    // useless if the next block has different script flags from the
    // previous one, but because the cache tracks script flags for us it
    // will auto-invalidate and we'll just have a few blocks of extra
    // misses on soft-fork activation.
    //
    // This is also useful in case of bugs in the standard flags that cause
    // transactions to pass as valid when they're actually invalid. For
    // instance the STRICTENC flag was incorrectly allowing certain
    // CHECKSIG NOT scripts to pass, even though they were invalid.
    //
    // There is a similar check in CreateNewBlock() to prevent creating
    // invalid blocks (using TestBlockValidity), however allowing such
    // transactions into the mempool can be exploited as a DoS attack.
    unsigned int currentBlockScriptVerifyFlags{GetBlockScriptFlags(*m_active_chainstate.m_chain.Tip(), m_active_chainstate.m_chainman)};
    if (!CheckInputsFromMempoolAndCache(tx, state, m_view, m_pool, currentBlockScriptVerifyFlags,
                                        ws.m_precomputed_txdata, m_active_chainstate.CoinsTip())) {
        LogPrintf("BUG! PLEASE REPORT THIS! CheckInputScripts failed against latest-block but not STANDARD flags %s, %s\n", hash.ToString(), state.ToString());
        return Assume(false);
    }

    return true;
}

bool MemPoolAccept::Finalize(const ATMPArgs& args, Workspace& ws)
{
    AssertLockHeld(cs_main);
    AssertLockHeld(m_pool.cs);
    const CTransaction& tx = *ws.m_ptx;
    const uint256& hash = ws.m_hash;
    TxValidationState& state = ws.m_state;
    const bool bypass_limits = args.m_bypass_limits;

    std::unique_ptr<CTxMemPoolEntry>& entry = ws.m_entry;

    // Remove conflicting transactions from the mempool
    for (CTxMemPool::txiter it : ws.m_all_conflicting)
    {
        LogPrint(BCLog::MEMPOOL, "replacing tx %s (wtxid=%s) with %s (wtxid=%s) for %s additional fees, %d delta bytes\n",
                it->GetTx().GetHash().ToString(),
                it->GetTx().GetWitnessHash().ToString(),
                hash.ToString(),
                tx.GetWitnessHash().ToString(),
                FormatMoney(ws.m_modified_fees - ws.m_conflicting_fees),
                (int)entry->GetTxSize() - (int)ws.m_conflicting_size);
        TRACE7(mempool, replaced,
                it->GetTx().GetHash().data(),
                it->GetTxSize(),
                it->GetFee(),
                std::chrono::duration_cast<std::chrono::duration<std::uint64_t>>(it->GetTime()).count(),
                hash.data(),
                entry->GetTxSize(),
                entry->GetFee()
        );
        ws.m_replaced_transactions.push_back(it->GetSharedTx());
    }
    m_pool.RemoveStaged(ws.m_all_conflicting, false, MemPoolRemovalReason::REPLACED);
    // Store transaction in memory
    m_pool.addUnchecked(*entry, ws.m_ancestors);

    // trim mempool and check if tx was trimmed
    // If we are validating a package, don't trim here because we could evict a previous transaction
    // in the package. LimitMempoolSize() should be called at the very end to make sure the mempool
    // is still within limits and package submission happens atomically.
    if (!args.m_package_submission && !bypass_limits) {
        LimitMempoolSize(m_pool, m_active_chainstate.CoinsTip());
        if (!m_pool.exists(GenTxid::Txid(hash)))
            // The tx no longer meets our (new) mempool minimum feerate but could be reconsidered in a package.
            return state.Invalid(TxValidationResult::TX_RECONSIDERABLE, "mempool full");
    }

    if (!AddKeyImagesToMempool(tx, m_pool)) {
        LogPrintf("ERROR: %s: AddKeyImagesToMempool failed.\n", __func__);
        return state.Invalid(TxValidationResult::TX_CONSENSUS, "bad-anonin-keyimages");
    }

    // Update mempool indices
    if (fAddressIndex) {
        m_pool.addAddressIndex(*entry, m_view);
    }
    if (fSpentIndex) {
        m_pool.addSpentIndex(*entry, m_view);
    }
    m_pool.addBlindedFlags(m_view);

    return true;
}

bool MemPoolAccept::SubmitPackage(const ATMPArgs& args, std::vector<Workspace>& workspaces,
                                  PackageValidationState& package_state,
                                  std::map<uint256, MempoolAcceptResult>& results)
{
    AssertLockHeld(cs_main);
    AssertLockHeld(m_pool.cs);
    // Sanity check: none of the transactions should be in the mempool, and none of the transactions
    // should have a same-txid-different-witness equivalent in the mempool.
    assert(std::all_of(workspaces.cbegin(), workspaces.cend(), [this](const auto& ws){
        return !m_pool.exists(GenTxid::Txid(ws.m_ptx->GetHash())); }));

    bool all_submitted = true;
    // ConsensusScriptChecks adds to the script cache and is therefore consensus-critical;
    // CheckInputsFromMempoolAndCache asserts that transactions only spend coins available from the
    // mempool or UTXO set. Submit each transaction to the mempool immediately after calling
    // ConsensusScriptChecks to make the outputs available for subsequent transactions.
    for (Workspace& ws : workspaces) {
        if (!ConsensusScriptChecks(args, ws)) {
            results.emplace(ws.m_ptx->GetWitnessHash(), MempoolAcceptResult::Failure(ws.m_state));
            // Since PolicyScriptChecks() passed, this should never fail.
            Assume(false);
            all_submitted = false;
            package_state.Invalid(PackageValidationResult::PCKG_MEMPOOL_ERROR,
                                  strprintf("BUG! PolicyScriptChecks succeeded but ConsensusScriptChecks failed: %s",
                                            ws.m_ptx->GetHash().ToString()));
        }

        // Re-calculate mempool ancestors to call addUnchecked(). They may have changed since the
        // last calculation done in PreChecks, since package ancestors have already been submitted.
        {
            auto ancestors{m_pool.CalculateMemPoolAncestors(*ws.m_entry, m_pool.m_opts.limits)};
            if(!ancestors) {
                results.emplace(ws.m_ptx->GetWitnessHash(), MempoolAcceptResult::Failure(ws.m_state));
                // Since PreChecks() and PackageMempoolChecks() both enforce limits, this should never fail.
                Assume(false);
                all_submitted = false;
                package_state.Invalid(PackageValidationResult::PCKG_MEMPOOL_ERROR,
                                    strprintf("BUG! Mempool ancestors or descendants were underestimated: %s",
                                                ws.m_ptx->GetHash().ToString()));
            }
            ws.m_ancestors = std::move(ancestors).value_or(ws.m_ancestors);
        }
        // If we call LimitMempoolSize() for each individual Finalize(), the mempool will not take
        // the transaction's descendant feerate into account because it hasn't seen them yet. Also,
        // we risk evicting a transaction that a subsequent package transaction depends on. Instead,
        // allow the mempool to temporarily bypass limits, the maximum package size) while
        // submitting transactions individually and then trim at the very end.
        if (!Finalize(args, ws)) {
            results.emplace(ws.m_ptx->GetWitnessHash(), MempoolAcceptResult::Failure(ws.m_state));
            // Since LimitMempoolSize() won't be called, this should never fail.
            Assume(false);
            all_submitted = false;
            package_state.Invalid(PackageValidationResult::PCKG_MEMPOOL_ERROR,
                                  strprintf("BUG! Adding to mempool failed: %s", ws.m_ptx->GetHash().ToString()));
        }
    }

    std::vector<Wtxid> all_package_wtxids;
    all_package_wtxids.reserve(workspaces.size());
    std::transform(workspaces.cbegin(), workspaces.cend(), std::back_inserter(all_package_wtxids),
                   [](const auto& ws) { return ws.m_ptx->GetWitnessHash(); });

    // Add successful results. The returned results may change later if LimitMempoolSize() evicts them.
    for (Workspace& ws : workspaces) {
        const auto effective_feerate = args.m_package_feerates ? ws.m_package_feerate :
            CFeeRate{ws.m_modified_fees, static_cast<uint32_t>(ws.m_vsize)};
        const auto effective_feerate_wtxids = args.m_package_feerates ? all_package_wtxids :
            std::vector<Wtxid>{ws.m_ptx->GetWitnessHash()};
        results.emplace(ws.m_ptx->GetWitnessHash(),
                        MempoolAcceptResult::Success(std::move(ws.m_replaced_transactions), ws.m_vsize,
                                         ws.m_base_fees, effective_feerate, effective_feerate_wtxids));
        if (!m_pool.m_opts.signals) continue;
        const CTransaction& tx = *ws.m_ptx;
        const auto tx_info = NewMempoolTransactionInfo(ws.m_ptx, ws.m_base_fees,
                                                       ws.m_vsize, ws.m_entry->GetHeight(),
                                                       args.m_bypass_limits, args.m_package_submission,
                                                       IsCurrentForFeeEstimation(m_active_chainstate),
                                                       m_pool.HasNoInputsOf(tx));
        m_pool.m_opts.signals->TransactionAddedToMempool(tx_info, m_pool.GetAndIncrementSequence());
    }
    return all_submitted;
}

MempoolAcceptResult MemPoolAccept::AcceptSingleTransaction(const CTransactionRef& ptx, ATMPArgs& args)
{
    AssertLockHeld(cs_main);
    LOCK(m_pool.cs); // mempool "read lock" (held through m_pool.m_opts.signals->TransactionAddedToMempool())

    Workspace ws(ptx);
    const std::vector<Wtxid> single_wtxid{ws.m_ptx->GetWitnessHash()};

    if (!PreChecks(args, ws)) {
        if (ws.m_state.GetResult() == TxValidationResult::TX_RECONSIDERABLE) {
            // Failed for fee reasons. Provide the effective feerate and which tx was included.
            return MempoolAcceptResult::FeeFailure(ws.m_state, CFeeRate(ws.m_modified_fees, ws.m_vsize), single_wtxid);
        }
        return MempoolAcceptResult::Failure(ws.m_state);
    }

    // Individual modified feerate exceeded caller-defined max; abort
    if (args.m_client_maxfeerate && CFeeRate(ws.m_modified_fees, ws.m_vsize) > args.m_client_maxfeerate.value()) {
        ws.m_state.Invalid(TxValidationResult::TX_MEMPOOL_POLICY, "max feerate exceeded", "");
        return MempoolAcceptResult::Failure(ws.m_state);
    }

    if (m_rbf && !ReplacementChecks(ws)) return MempoolAcceptResult::Failure(ws.m_state);

    // Perform the inexpensive checks first and avoid hashing and signature verification unless
    // those checks pass, to mitigate CPU exhaustion denial-of-service attacks.
    if (!PolicyScriptChecks(args, ws)) return MempoolAcceptResult::Failure(ws.m_state);

    if (!ConsensusScriptChecks(args, ws)) return MempoolAcceptResult::Failure(ws.m_state);

    const CFeeRate effective_feerate{ws.m_modified_fees, static_cast<uint32_t>(ws.m_vsize)};
    // Tx was accepted, but not added
    if (args.m_test_accept) {
        return MempoolAcceptResult::Success(std::move(ws.m_replaced_transactions), ws.m_vsize,
                                            ws.m_base_fees, effective_feerate, single_wtxid);
    }

    if (!Finalize(args, ws)) {
        // The only possible failure reason is fee-related (mempool full).
        // Failed for fee reasons. Provide the effective feerate and which txns were included.
        Assume(ws.m_state.GetResult() == TxValidationResult::TX_RECONSIDERABLE);
        return MempoolAcceptResult::FeeFailure(ws.m_state, CFeeRate(ws.m_modified_fees, ws.m_vsize), {ws.m_ptx->GetWitnessHash()});
    }

    if (m_pool.m_opts.signals) {
        const CTransaction& tx = *ws.m_ptx;
        const auto tx_info = NewMempoolTransactionInfo(ws.m_ptx, ws.m_base_fees,
                                                       ws.m_vsize, ws.m_entry->GetHeight(),
                                                       args.m_bypass_limits, args.m_package_submission,
                                                       IsCurrentForFeeEstimation(m_active_chainstate),
                                                       m_pool.HasNoInputsOf(tx));
        m_pool.m_opts.signals->TransactionAddedToMempool(tx_info, m_pool.GetAndIncrementSequence());
    }

    return MempoolAcceptResult::Success(std::move(ws.m_replaced_transactions), ws.m_vsize, ws.m_base_fees,
                                        effective_feerate, single_wtxid);
}

PackageMempoolAcceptResult MemPoolAccept::AcceptMultipleTransactions(const std::vector<CTransactionRef>& txns, ATMPArgs& args)
{
    AssertLockHeld(cs_main);

    // These context-free package limits can be done before taking the mempool lock.
    PackageValidationState package_state;
    if (!IsWellFormedPackage(txns, package_state, /*require_sorted=*/true)) return PackageMempoolAcceptResult(package_state, {});

    std::vector<Workspace> workspaces{};
    workspaces.reserve(txns.size());
    std::transform(txns.cbegin(), txns.cend(), std::back_inserter(workspaces),
                   [](const auto& tx) { return Workspace(tx); });
    std::map<uint256, MempoolAcceptResult> results;

    LOCK(m_pool.cs);

    // Do all PreChecks first and fail fast to avoid running expensive script checks when unnecessary.
    for (Workspace& ws : workspaces) {
        if (!PreChecks(args, ws)) {
            package_state.Invalid(PackageValidationResult::PCKG_TX, "transaction failed");
            // Exit early to avoid doing pointless work. Update the failed tx result; the rest are unfinished.
            results.emplace(ws.m_ptx->GetWitnessHash(), MempoolAcceptResult::Failure(ws.m_state));
            return PackageMempoolAcceptResult(package_state, std::move(results));
        }

        // Individual modified feerate exceeded caller-defined max; abort
        // N.B. this doesn't take into account CPFPs. Chunk-aware validation may be more robust.
        if (args.m_client_maxfeerate && CFeeRate(ws.m_modified_fees, ws.m_vsize) > args.m_client_maxfeerate.value()) {
            // Need to set failure here both individually and at package level
            ws.m_state.Invalid(TxValidationResult::TX_MEMPOOL_POLICY, "max feerate exceeded", "");
            package_state.Invalid(PackageValidationResult::PCKG_TX, "transaction failed");
            // Exit early to avoid doing pointless work. Update the failed tx result; the rest are unfinished.
            results.emplace(ws.m_ptx->GetWitnessHash(), MempoolAcceptResult::Failure(ws.m_state));
            return PackageMempoolAcceptResult(package_state, std::move(results));
        }

        // Make the coins created by this transaction available for subsequent transactions in the
        // package to spend. Since we already checked conflicts in the package and we don't allow
        // replacements, we don't need to track the coins spent. Note that this logic will need to be
        // updated if package replace-by-fee is allowed in the future.
        assert(!args.m_allow_replacement);
        m_viewmempool.PackageAddTransaction(ws.m_ptx);
    }

    // At this point we have all in-mempool ancestors, and we know every transaction's vsize.
    // Run the v3 checks on the package.
    for (Workspace& ws : workspaces) {
        if (auto err{PackageV3Checks(ws.m_ptx, ws.m_vsize, txns, ws.m_ancestors)}) {
            package_state.Invalid(PackageValidationResult::PCKG_POLICY, "v3-violation", err.value());
            return PackageMempoolAcceptResult(package_state, {});
        }
    }

    // Transactions must meet two minimum feerates: the mempool minimum fee and min relay fee.
    // For transactions consisting of exactly one child and its parents, it suffices to use the
    // package feerate (total modified fees / total virtual size) to check this requirement.
    // Note that this is an aggregate feerate; this function has not checked that there are transactions
    // too low feerate to pay for themselves, or that the child transactions are higher feerate than
    // their parents. Using aggregate feerate may allow "parents pay for child" behavior and permit
    // a child that is below mempool minimum feerate. To avoid these behaviors, callers of
    // AcceptMultipleTransactions need to restrict txns topology (e.g. to ancestor sets) and check
    // the feerates of individuals and subsets.
    const auto m_total_vsize = std::accumulate(workspaces.cbegin(), workspaces.cend(), int64_t{0},
        [](int64_t sum, auto& ws) { return sum + ws.m_vsize; });
    const auto m_total_modified_fees = std::accumulate(workspaces.cbegin(), workspaces.cend(), CAmount{0},
        [](CAmount sum, auto& ws) { return sum + ws.m_modified_fees; });
    const CFeeRate package_feerate(m_total_modified_fees, m_total_vsize);
    std::vector<Wtxid> all_package_wtxids;
    all_package_wtxids.reserve(workspaces.size());
    std::transform(workspaces.cbegin(), workspaces.cend(), std::back_inserter(all_package_wtxids),
                   [](const auto& ws) { return ws.m_ptx->GetWitnessHash(); });
    TxValidationState placeholder_state;
    if (args.m_package_feerates &&
        !CheckFeeRate(m_total_vsize, m_total_modified_fees, placeholder_state)) {
        package_state.Invalid(PackageValidationResult::PCKG_TX, "transaction failed");
        return PackageMempoolAcceptResult(package_state, {{workspaces.back().m_ptx->GetWitnessHash(),
            MempoolAcceptResult::FeeFailure(placeholder_state, CFeeRate(m_total_modified_fees, m_total_vsize), all_package_wtxids)}});
    }

    // Apply package mempool ancestor/descendant limits. Skip if there is only one transaction,
    // because it's unnecessary. Also, CPFP carve out can increase the limit for individual
    // transactions, but this exemption is not extended to packages in CheckPackageLimits().
    std::string err_string;
    if (txns.size() > 1 && !PackageMempoolChecks(txns, m_total_vsize, package_state)) {
        return PackageMempoolAcceptResult(package_state, std::move(results));
    }

    for (Workspace& ws : workspaces) {
        ws.m_package_feerate = package_feerate;
        if (!PolicyScriptChecks(args, ws)) {
            // Exit early to avoid doing pointless work. Update the failed tx result; the rest are unfinished.
            package_state.Invalid(PackageValidationResult::PCKG_TX, "transaction failed");
            results.emplace(ws.m_ptx->GetWitnessHash(), MempoolAcceptResult::Failure(ws.m_state));
            return PackageMempoolAcceptResult(package_state, std::move(results));
        }
        if (args.m_test_accept) {
            const auto effective_feerate = args.m_package_feerates ? ws.m_package_feerate :
                CFeeRate{ws.m_modified_fees, static_cast<uint32_t>(ws.m_vsize)};
            const auto effective_feerate_wtxids = args.m_package_feerates ? all_package_wtxids :
                std::vector<Wtxid>{ws.m_ptx->GetWitnessHash()};
            results.emplace(ws.m_ptx->GetWitnessHash(),
                            MempoolAcceptResult::Success(std::move(ws.m_replaced_transactions),
                                                         ws.m_vsize, ws.m_base_fees, effective_feerate,
                                                         effective_feerate_wtxids));
        }
    }

    if (args.m_test_accept) return PackageMempoolAcceptResult(package_state, std::move(results));

    if (!SubmitPackage(args, workspaces, package_state, results)) {
        // PackageValidationState filled in by SubmitPackage().
        return PackageMempoolAcceptResult(package_state, std::move(results));
    }

    return PackageMempoolAcceptResult(package_state, std::move(results));
}

void MemPoolAccept::CleanupTemporaryCoins()
{
    // There are 3 kinds of coins in m_view:
    // (1) Temporary coins from the transactions in subpackage, constructed by m_viewmempool.
    // (2) Mempool coins from transactions in the mempool, constructed by m_viewmempool.
    // (3) Confirmed coins fetched from our current UTXO set.
    //
    // (1) Temporary coins need to be removed, regardless of whether the transaction was submitted.
    // If the transaction was submitted to the mempool, m_viewmempool will be able to fetch them from
    // there. If it wasn't submitted to mempool, it is incorrect to keep them - future calls may try
    // to spend those coins that don't actually exist.
    // (2) Mempool coins also need to be removed. If the mempool contents have changed as a result
    // of submitting or replacing transactions, coins previously fetched from mempool may now be
    // spent or nonexistent. Those coins need to be deleted from m_view.
    // (3) Confirmed coins don't need to be removed. The chainstate has not changed (we are
    // holding cs_main and no blocks have been processed) so the confirmed tx cannot disappear like
    // a mempool tx can. The coin may now be spent after we submitted a tx to mempool, but
    // we have already checked that the package does not have 2 transactions spending the same coin.
    // Keeping them in m_view is an optimization to not re-fetch confirmed coins if we later look up
    // inputs for this transaction again.
    for (const auto& outpoint : m_viewmempool.GetNonBaseCoins()) {
        // In addition to resetting m_viewmempool, we also need to manually delete these coins from
        // m_view because it caches copies of the coins it fetched from m_viewmempool previously.
        m_view.Uncache(outpoint);
    }
    // This deletes the temporary and mempool coins.
    m_viewmempool.Reset();
}

PackageMempoolAcceptResult MemPoolAccept::AcceptSubPackage(const std::vector<CTransactionRef>& subpackage, ATMPArgs& args)
{
    AssertLockHeld(::cs_main);
    AssertLockHeld(m_pool.cs);
    auto result = [&]() EXCLUSIVE_LOCKS_REQUIRED(::cs_main, m_pool.cs) {
        if (subpackage.size() > 1) {
            return AcceptMultipleTransactions(subpackage, args);
        }
        const auto& tx = subpackage.front();
        ATMPArgs single_args = ATMPArgs::SingleInPackageAccept(args);
        const auto single_res = AcceptSingleTransaction(tx, single_args);
        PackageValidationState package_state_wrapped;
        if (single_res.m_result_type != MempoolAcceptResult::ResultType::VALID) {
            package_state_wrapped.Invalid(PackageValidationResult::PCKG_TX, "transaction failed");
        }
        return PackageMempoolAcceptResult(package_state_wrapped, {{tx->GetWitnessHash(), single_res}});
    }();

    // Clean up m_view and m_viewmempool so that other subpackage evaluations don't have access to
    // coins they shouldn't. Keep some coins in order to minimize re-fetching coins from the UTXO set.
    CleanupTemporaryCoins();

    return result;
}

PackageMempoolAcceptResult MemPoolAccept::AcceptPackage(const Package& package, ATMPArgs& args)
{
    AssertLockHeld(cs_main);
    // Used if returning a PackageMempoolAcceptResult directly from this function.
    PackageValidationState package_state_quit_early;

    // Check that the package is well-formed. If it isn't, we won't try to validate any of the
    // transactions and thus won't return any MempoolAcceptResults, just a package-wide error.

    // Context-free package checks.
    if (!IsWellFormedPackage(package, package_state_quit_early, /*require_sorted=*/true)) {
        return PackageMempoolAcceptResult(package_state_quit_early, {});
    }

    // All transactions in the package must be a parent of the last transaction. This is just an
    // opportunity for us to fail fast on a context-free check without taking the mempool lock.
    if (!IsChildWithParents(package)) {
        package_state_quit_early.Invalid(PackageValidationResult::PCKG_POLICY, "package-not-child-with-parents");
        return PackageMempoolAcceptResult(package_state_quit_early, {});
    }

    // IsChildWithParents() guarantees the package is > 1 transactions.
    assert(package.size() > 1);
    // The package must be 1 child with all of its unconfirmed parents. The package is expected to
    // be sorted, so the last transaction is the child.
    const auto& child = package.back();
    std::unordered_set<uint256, SaltedTxidHasher> unconfirmed_parent_txids;
    std::transform(package.cbegin(), package.cend() - 1,
                   std::inserter(unconfirmed_parent_txids, unconfirmed_parent_txids.end()),
                   [](const auto& tx) { return tx->GetHash(); });

    // All child inputs must refer to a preceding package transaction or a confirmed UTXO. The only
    // way to verify this is to look up the child's inputs in our current coins view (not including
    // mempool), and enforce that all parents not present in the package be available at chain tip.
    // Since this check can bring new coins into the coins cache, keep track of these coins and
    // uncache them if we don't end up submitting this package to the mempool.
    const CCoinsViewCache& coins_tip_cache = m_active_chainstate.CoinsTip();
    for (const auto& input : child->vin) {
        if (!coins_tip_cache.HaveCoinInCache(input.prevout)) {
            args.m_coins_to_uncache.push_back(input.prevout);
        }
    }
    // Using the MemPoolAccept m_view cache allows us to look up these same coins faster later.
    // This should be connecting directly to CoinsTip, not to m_viewmempool, because we specifically
    // require inputs to be confirmed if they aren't in the package.
    m_view.SetBackend(m_active_chainstate.CoinsTip());
    const auto package_or_confirmed = [this, &unconfirmed_parent_txids](const auto& input) {
         return unconfirmed_parent_txids.count(input.prevout.hash) > 0 || m_view.HaveCoin(input.prevout);
    };
    if (!std::all_of(child->vin.cbegin(), child->vin.cend(), package_or_confirmed)) {
        package_state_quit_early.Invalid(PackageValidationResult::PCKG_POLICY, "package-not-child-with-unconfirmed-parents");
        return PackageMempoolAcceptResult(package_state_quit_early, {});
    }
    // Protect against bugs where we pull more inputs from disk that miss being added to
    // coins_to_uncache. The backend will be connected again when needed in PreChecks.
    m_view.SetBackend(m_dummy);

    LOCK(m_pool.cs);
    // Stores results from which we will create the returned PackageMempoolAcceptResult.
    // A result may be changed if a mempool transaction is evicted later due to LimitMempoolSize().
    std::map<uint256, MempoolAcceptResult> results_final;
    // Results from individual validation which will be returned if no other result is available for
    // this transaction. "Nonfinal" because if a transaction fails by itself but succeeds later
    // (i.e. when evaluated with a fee-bumping child), the result in this map may be discarded.
    std::map<uint256, MempoolAcceptResult> individual_results_nonfinal;
    bool quit_early{false};
    std::vector<CTransactionRef> txns_package_eval;
    for (const auto& tx : package) {
        const auto& wtxid = tx->GetWitnessHash();
        const auto& txid = tx->GetHash();
        // There are 3 possibilities: already in mempool, same-txid-diff-wtxid already in mempool,
        // or not in mempool. An already confirmed tx is treated as one not in mempool, because all
        // we know is that the inputs aren't available.
        if (m_pool.exists(GenTxid::Wtxid(wtxid))) {
            // Exact transaction already exists in the mempool.
            // Node operators are free to set their mempool policies however they please, nodes may receive
            // transactions in different orders, and malicious counterparties may try to take advantage of
            // policy differences to pin or delay propagation of transactions. As such, it's possible for
            // some package transaction(s) to already be in the mempool, and we don't want to reject the
            // entire package in that case (as that could be a censorship vector). De-duplicate the
            // transactions that are already in the mempool, and only call AcceptMultipleTransactions() with
            // the new transactions. This ensures we don't double-count transaction counts and sizes when
            // checking ancestor/descendant limits, or double-count transaction fees for fee-related policy.
            const auto& entry{*Assert(m_pool.GetEntry(txid))};
            results_final.emplace(wtxid, MempoolAcceptResult::MempoolTx(entry.GetTxSize(), entry.GetFee()));
        } else if (m_pool.exists(GenTxid::Txid(txid))) {
            // Transaction with the same non-witness data but different witness (same txid,
            // different wtxid) already exists in the mempool.
            //
            // We don't allow replacement transactions right now, so just swap the package
            // transaction for the mempool one. Note that we are ignoring the validity of the
            // package transaction passed in.
            // TODO: allow witness replacement in packages.
            const auto& entry{*Assert(m_pool.GetEntry(txid))};
            // Provide the wtxid of the mempool tx so that the caller can look it up in the mempool.
            results_final.emplace(wtxid, MempoolAcceptResult::MempoolTxDifferentWitness(entry.GetTx().GetWitnessHash()));
        } else {
            // Transaction does not already exist in the mempool.
            // Try submitting the transaction on its own.
            const auto single_package_res = AcceptSubPackage({tx}, args);
            const auto& single_res = single_package_res.m_tx_results.at(wtxid);
            if (single_res.m_result_type == MempoolAcceptResult::ResultType::VALID) {
                // The transaction succeeded on its own and is now in the mempool. Don't include it
                // in package validation, because its fees should only be "used" once.
                assert(m_pool.exists(GenTxid::Wtxid(wtxid)));
                results_final.emplace(wtxid, single_res);
            } else if (single_res.m_state.GetResult() != TxValidationResult::TX_RECONSIDERABLE &&
                       single_res.m_state.GetResult() != TxValidationResult::TX_MISSING_INPUTS) {
                // Package validation policy only differs from individual policy in its evaluation
                // of feerate. For example, if a transaction fails here due to violation of a
                // consensus rule, the result will not change when it is submitted as part of a
                // package. To minimize the amount of repeated work, unless the transaction fails
                // due to feerate or missing inputs (its parent is a previous transaction in the
                // package that failed due to feerate), don't run package validation. Note that this
                // decision might not make sense if different types of packages are allowed in the
                // future.  Continue individually validating the rest of the transactions, because
                // some of them may still be valid.
                quit_early = true;
                package_state_quit_early.Invalid(PackageValidationResult::PCKG_TX, "transaction failed");
                individual_results_nonfinal.emplace(wtxid, single_res);
            } else {
                individual_results_nonfinal.emplace(wtxid, single_res);
                txns_package_eval.push_back(tx);
            }
        }
    }

    auto multi_submission_result = quit_early || txns_package_eval.empty() ? PackageMempoolAcceptResult(package_state_quit_early, {}) :
        AcceptSubPackage(txns_package_eval, args);
    PackageValidationState& package_state_final = multi_submission_result.m_state;

    // Make sure we haven't exceeded max mempool size.
    // Package transactions that were submitted to mempool or already in mempool may be evicted.
    LimitMempoolSize(m_pool, m_active_chainstate.CoinsTip());

    for (const auto& tx : package) {
        const auto& wtxid = tx->GetWitnessHash();
        if (multi_submission_result.m_tx_results.count(wtxid) > 0) {
            // We shouldn't have re-submitted if the tx result was already in results_final.
            Assume(results_final.count(wtxid) == 0);
            // If it was submitted, check to see if the tx is still in the mempool. It could have
            // been evicted due to LimitMempoolSize() above.
            const auto& txresult = multi_submission_result.m_tx_results.at(wtxid);
            if (txresult.m_result_type == MempoolAcceptResult::ResultType::VALID && !m_pool.exists(GenTxid::Wtxid(wtxid))) {
                package_state_final.Invalid(PackageValidationResult::PCKG_TX, "transaction failed");
                TxValidationState mempool_full_state;
                mempool_full_state.Invalid(TxValidationResult::TX_MEMPOOL_POLICY, "mempool full");
                results_final.emplace(wtxid, MempoolAcceptResult::Failure(mempool_full_state));
            } else {
                results_final.emplace(wtxid, txresult);
            }
        } else if (const auto it{results_final.find(wtxid)}; it != results_final.end()) {
            // Already-in-mempool transaction. Check to see if it's still there, as it could have
            // been evicted when LimitMempoolSize() was called.
            Assume(it->second.m_result_type != MempoolAcceptResult::ResultType::INVALID);
            Assume(individual_results_nonfinal.count(wtxid) == 0);
            // Query by txid to include the same-txid-different-witness ones.
            if (!m_pool.exists(GenTxid::Txid(tx->GetHash()))) {
                package_state_final.Invalid(PackageValidationResult::PCKG_TX, "transaction failed");
                TxValidationState mempool_full_state;
                mempool_full_state.Invalid(TxValidationResult::TX_MEMPOOL_POLICY, "mempool full");
                // Replace the previous result.
                results_final.erase(wtxid);
                results_final.emplace(wtxid, MempoolAcceptResult::Failure(mempool_full_state));
            }
        } else if (const auto it{individual_results_nonfinal.find(wtxid)}; it != individual_results_nonfinal.end()) {
            Assume(it->second.m_result_type == MempoolAcceptResult::ResultType::INVALID);
            // Interesting result from previous processing.
            results_final.emplace(wtxid, it->second);
        }
    }
    Assume(results_final.size() == package.size());
    return PackageMempoolAcceptResult(package_state_final, std::move(results_final));
}

} // anon namespace

MempoolAcceptResult AcceptToMemoryPool(Chainstate& active_chainstate, const CTransactionRef& tx,
                                       int64_t accept_time, bool bypass_limits, bool test_accept, bool ignore_locks)
    EXCLUSIVE_LOCKS_REQUIRED(::cs_main)
{
    AssertLockHeld(::cs_main);
    const CChainParams& chainparams{active_chainstate.m_chainman.GetParams()};
    assert(active_chainstate.GetMempool() != nullptr);
    CTxMemPool& pool{*active_chainstate.GetMempool()};

    std::vector<COutPoint> coins_to_uncache;
    auto args = MemPoolAccept::ATMPArgs::SingleAccept(chainparams, accept_time, bypass_limits, coins_to_uncache, test_accept, ignore_locks);
    MempoolAcceptResult result = MemPoolAccept(pool, active_chainstate).AcceptSingleTransaction(tx, args);
    if (result.m_result_type != MempoolAcceptResult::ResultType::VALID) {
        // Remove coins that were not present in the coins cache before calling
        // AcceptSingleTransaction(); this is to prevent memory DoS in case we receive a large
        // number of invalid transactions that attempt to overrun the in-memory coins cache
        // (`CCoinsViewCache::cacheCoins`).

        for (const COutPoint& hashTx : coins_to_uncache)
            active_chainstate.CoinsTip().Uncache(hashTx);
        TRACE2(mempool, rejected,
                tx->GetHash().data(),
                result.m_state.GetRejectReason().c_str()
        );
    }
    // After we've (potentially) uncached entries, ensure our coins cache is still within its size limits
    BlockValidationState state_dummy;
    active_chainstate.FlushStateToDisk(state_dummy, FlushStateMode::PERIODIC);
    return result;
}

PackageMempoolAcceptResult ProcessNewPackage(Chainstate& active_chainstate, CTxMemPool& pool,
                                                   const Package& package, bool test_accept, const std::optional<CFeeRate>& client_maxfeerate, bool ignore_locks)
{
    AssertLockHeld(cs_main);
    assert(!package.empty());
    assert(std::all_of(package.cbegin(), package.cend(), [](const auto& tx){return tx != nullptr;}));

    std::vector<COutPoint> coins_to_uncache;
    const CChainParams& chainparams = active_chainstate.m_chainman.GetParams();
    auto result = [&]() EXCLUSIVE_LOCKS_REQUIRED(cs_main) {
        AssertLockHeld(cs_main);
        if (test_accept) {
            auto args = MemPoolAccept::ATMPArgs::PackageTestAccept(chainparams, GetTime(), coins_to_uncache, ignore_locks);
            return MemPoolAccept(pool, active_chainstate).AcceptMultipleTransactions(package, args);
        } else {
            auto args = MemPoolAccept::ATMPArgs::PackageChildWithParents(chainparams, GetTime(), coins_to_uncache, client_maxfeerate, ignore_locks);
            return MemPoolAccept(pool, active_chainstate).AcceptPackage(package, args);
        }
    }();

    // Uncache coins pertaining to transactions that were not submitted to the mempool.
    if (test_accept || result.m_state.IsInvalid()) {
        for (const COutPoint& hashTx : coins_to_uncache) {
            active_chainstate.CoinsTip().Uncache(hashTx);
        }
    }
    // Ensure the coins cache is still within limits.
    BlockValidationState state_dummy;
    active_chainstate.FlushStateToDisk(state_dummy, FlushStateMode::PERIODIC);
    return result;
}

CAmount GetBlockSubsidy(int nHeight, const Consensus::Params& consensusParams)
{
    int halvings = nHeight / consensusParams.nSubsidyHalvingInterval;
    // Force block reward to zero when right shift is undefined.
    if (halvings >= 64)
        return 0;

    CAmount nSubsidy = 50 * COIN;
    // Subsidy is cut in half every 210,000 blocks which will occur approximately every 4 years.
    nSubsidy >>= halvings;
    return nSubsidy;
}

CoinsViews::CoinsViews(DBParams db_params, CoinsViewOptions options)
    : m_dbview{std::move(db_params), std::move(options)},
      m_catcherview(&m_dbview) {}

void CoinsViews::InitCache()
{
    AssertLockHeld(::cs_main);
    m_cacheview = std::make_unique<CCoinsViewCache>(&m_catcherview);
}

Chainstate::Chainstate(
    CTxMemPool* mempool,
    BlockManager& blockman,
    ChainstateManager& chainman,
    std::optional<uint256> from_snapshot_blockhash)
    : m_mempool(mempool),
      m_blockman(blockman),
      m_chainman(chainman),
      m_from_snapshot_blockhash(from_snapshot_blockhash) {}

const CBlockIndex* Chainstate::SnapshotBase()
{
    if (!m_from_snapshot_blockhash) return nullptr;
    if (!m_cached_snapshot_base) m_cached_snapshot_base = Assert(m_chainman.m_blockman.LookupBlockIndex(*m_from_snapshot_blockhash));
    return m_cached_snapshot_base;
}

void Chainstate::InitCoinsDB(
    size_t cache_size_bytes,
    bool in_memory,
    bool should_wipe,
    fs::path leveldb_name)
{
    if (m_from_snapshot_blockhash) {
        leveldb_name += node::SNAPSHOT_CHAINSTATE_SUFFIX;
    }

    m_coins_views = std::make_unique<CoinsViews>(
        DBParams{
            .path = m_chainman.m_options.datadir / leveldb_name,
            .cache_bytes = cache_size_bytes,
            .memory_only = in_memory,
            .wipe_data = should_wipe,
            .obfuscate = true,
            .options = m_chainman.m_options.coins_db},
        m_chainman.m_options.coins_view);
}

void Chainstate::InitCoinsCache(size_t cache_size_bytes)
{
    AssertLockHeld(::cs_main);
    assert(m_coins_views != nullptr);
    m_coinstip_cache_size_bytes = cache_size_bytes;
    m_coins_views->InitCache();
}

// Note that though this is marked const, we may end up modifying `m_cached_finished_ibd`, which
// is a performance-related implementation detail. This function must be marked
// `const` so that `CValidationInterface` clients (which are given a `const Chainstate*`)
// can call it.
//
bool ChainstateManager::IsInitialBlockDownload() const
{
    // Optimization: pre-test latch before taking the lock.
    if (m_cached_finished_ibd.load(std::memory_order_relaxed))
        return false;

    static bool check_peer_height = m_blockman.m_opts.checkpeerheight;

    {
    LOCK(cs_main);
    if (m_cached_finished_ibd.load(std::memory_order_relaxed))
        return false;
    if (m_blockman.LoadingBlocks()) {
        return true;
    }
     CChain& chain{ActiveChain()};
    if (chain.Tip() == nullptr)
        return true;
    if (chain.Tip()->nChainWork < MinimumChainWork())
        return true;
    if ((!fParticlMode || chain.Tip()->nHeight > COINBASE_MATURITY) &&
        chain.Tip()->Time() < Now<NodeSeconds>() - m_options.max_tip_age)
        return true;
    if (fParticlMode && check_peer_height &&
        (particl::GetNumPeers() < 1 ||
         chain.Tip()->nHeight < particl::GetNumBlocksOfPeers() - 10))
        return true;
    LogPrintf("Leaving InitialBlockDownload (latching to false)\n");
    m_cached_finished_ibd.store(true, std::memory_order_relaxed);
    }
    if (m_options.signals) {
        m_options.signals->LeavingIBD();
    }
    WakeAllThreadStakeMiner();
    return false;
}

void Chainstate::CheckForkWarningConditions()
{
    AssertLockHeld(cs_main);

    // Before we get past initial download, we cannot reliably alert about forks
    // (we assume we don't get stuck on a fork before finishing our initial sync)
    if (m_chainman.IsInitialBlockDownload()) {
        return;
    }

    if (m_chainman.m_best_invalid && m_chainman.m_best_invalid->nChainWork > m_chain.Tip()->nChainWork + (GetBlockProof(*m_chain.Tip()) * 6)) {
        LogPrintf("%s: Warning: Found invalid chain at least ~6 blocks longer than our best chain.\nChain state database corruption likely.\n", __func__);
        SetfLargeWorkInvalidChainFound(true);
    } else {
        SetfLargeWorkInvalidChainFound(false);
    }
}

// Called both upon regular invalid block discovery *and* InvalidateBlock
void Chainstate::InvalidChainFound(CBlockIndex* pindexNew)
{
    AssertLockHeld(cs_main);
    if (!m_chainman.m_best_invalid || pindexNew->nChainWork > m_chainman.m_best_invalid->nChainWork) {
        m_chainman.m_best_invalid = pindexNew;
    }
    if (m_chainman.m_best_header != nullptr && m_chainman.m_best_header->GetAncestor(pindexNew->nHeight) == pindexNew) {
        m_chainman.m_best_header = m_chain.Tip();
    }

    LogPrintf("%s: invalid block=%s  height=%d  log2_work=%f  date=%s\n", __func__,
      pindexNew->GetBlockHash().ToString(), pindexNew->nHeight,
      log(pindexNew->nChainWork.getdouble())/log(2.0), FormatISO8601DateTime(pindexNew->GetBlockTime()));
    CBlockIndex *tip = m_chain.Tip();
    assert (tip);
    LogPrintf("%s:  current best=%s  height=%d  log2_work=%f  date=%s\n", __func__,
      tip->GetBlockHash().ToString(), m_chain.Height(), log(tip->nChainWork.getdouble())/log(2.0),
      FormatISO8601DateTime(tip->GetBlockTime()));
    CheckForkWarningConditions();
}

// Same as InvalidChainFound, above, except not called directly from InvalidateBlock,
// which does its own setBlockIndexCandidates management.
void Chainstate::InvalidBlockFound(CBlockIndex* pindex, const BlockValidationState& state)
{
    AssertLockHeld(cs_main);
    if (state.GetResult() != BlockValidationResult::BLOCK_MUTATED) {
        pindex->nStatus |= BLOCK_FAILED_VALID;
        m_chainman.m_failed_blocks.insert(pindex);
        m_blockman.m_dirty_blockindex.insert(pindex);
        setBlockIndexCandidates.erase(pindex);
        InvalidChainFound(pindex);
    }
}

void UpdateCoins(const CTransaction& tx, CCoinsViewCache& inputs, CTxUndo &txundo, int nHeight)
{
    // mark inputs spent
    if (!tx.IsCoinBase()) {
        txundo.vprevout.reserve(tx.vin.size());
        for (const CTxIn &txin : tx.vin)
        {
            if (txin.IsAnonInput()) {
                continue;
            }

            txundo.vprevout.emplace_back();
            bool is_spent = inputs.SpendCoin(txin.prevout, &txundo.vprevout.back());
            assert(is_spent);
        }
    }
    // add outputs
    AddCoins(inputs, tx, nHeight);
}

bool CScriptCheck::operator()() {
    const CScript &scriptSig = ptxTo->vin[nIn].scriptSig;
    const CScriptWitness *witness = &ptxTo->vin[nIn].scriptWitness;

    return VerifyScript(scriptSig, scriptPubKey, witness, nFlags, CachingTransactionSignatureChecker(ptxTo, nIn, vchAmount, cacheStore, *txdata), &error);
    //return VerifyScript(scriptSig, m_tx_out.scriptPubKey, witness, nFlags, CachingTransactionSignatureChecker(ptxTo, nIn, m_tx_out.nValue, cacheStore, *txdata), &error);
}

static CuckooCache::cache<uint256, SignatureCacheHasher> g_scriptExecutionCache;
static CSHA256 g_scriptExecutionCacheHasher;

bool InitScriptExecutionCache(size_t max_size_bytes)
{
    // Setup the salted hasher
    uint256 nonce = GetRandHash();
    // We want the nonce to be 64 bytes long to force the hasher to process
    // this chunk, which makes later hash computations more efficient. We
    // just write our 32-byte entropy twice to fill the 64 bytes.
    g_scriptExecutionCacheHasher.Write(nonce.begin(), 32);
    g_scriptExecutionCacheHasher.Write(nonce.begin(), 32);

    auto setup_results = g_scriptExecutionCache.setup_bytes(max_size_bytes);
    if (!setup_results) return false;

    const auto [num_elems, approx_size_bytes] = *setup_results;
    LogPrintf("Using %zu MiB out of %zu MiB requested for script execution cache, able to store %zu elements\n",
              approx_size_bytes >> 20, max_size_bytes >> 20, num_elems);
    return true;
}

/**
 * Check whether all of this transaction's input scripts succeed.
 *
 * This involves ECDSA signature checks so can be computationally intensive. This function should
 * only be called after the cheap sanity checks in CheckTxInputs passed.
 *
 * If pvChecks is not nullptr, script checks are pushed onto it instead of being performed inline. Any
 * script checks which are not necessary (eg due to script execution cache hits) are, obviously,
 * not pushed onto pvChecks/run.
 *
 * Setting cacheSigStore/cacheFullScriptStore to false will remove elements from the corresponding cache
 * which are matched. This is useful for checking blocks where we will likely never need the cache
 * entry again.
 *
 * Note that we may set state.reason to NOT_STANDARD for extra soft-fork flags in flags, block-checking
 * callers should probably reset it to CONSENSUS in such cases.
 *
 * Non-static (and re-declared) in src/test/txvalidationcache_tests.cpp
 */
bool CheckInputScripts(const CTransaction& tx, TxValidationState &state,
                       const CCoinsViewCache &inputs, unsigned int flags, bool cacheSigStore,
                       bool cacheFullScriptStore, PrecomputedTransactionData& txdata,
                       std::vector<CScriptCheck> *pvChecks, bool fAnonChecks)
{
    if (tx.IsCoinBase()) return true;
    if (pvChecks) {
        pvChecks->reserve(tx.vin.size());
    }

    // First check if script executions have been cached with the same
    // flags. Note that this assumes that the inputs provided are
    // correct (ie that the transaction hash which is in tx's prevouts
    // properly commits to the scriptPubKey in the inputs view of that
    // transaction).
    bool has_anon_input = false;
    uint256 hashCacheEntry;
    CSHA256 hasher = g_scriptExecutionCacheHasher;
    hasher.Write(UCharCast(tx.GetWitnessHash().begin()), 32).Write((unsigned char*)&flags, sizeof(flags)).Finalize(hashCacheEntry.begin());
    AssertLockHeld(cs_main); //TODO: Remove this requirement by making CuckooCache not require external locks
    if (g_scriptExecutionCache.contains(hashCacheEntry, !cacheFullScriptStore)) {
        return true;
    }

    if (!txdata.m_spent_outputs_ready) {
        std::vector<CTxOutSign> spent_outputs;
        spent_outputs.reserve(tx.vin.size());

        for (const auto& txin : tx.vin) {
            if (txin.IsAnonInput()) {
                // Add placeholder CTxOutSign to maintain index
                spent_outputs.emplace_back();
                continue;
            }
            const COutPoint& prevout = txin.prevout;
            const Coin& coin = inputs.AccessCoin(prevout);
            assert(!coin.IsSpent());
            const CScript& scriptPubKey = coin.out.scriptPubKey;

            std::vector<uint8_t> vchAmount;
            if (coin.nType == OUTPUT_STANDARD) {
                part::SetAmount(vchAmount, coin.out.nValue);
            } else
            if (coin.nType == OUTPUT_CT) {
                vchAmount.resize(33);
                memcpy(vchAmount.data(), coin.commitment.data, 33);
            }

            spent_outputs.emplace_back(vchAmount, scriptPubKey);
        }
        txdata.Init_vec(tx, std::move(spent_outputs));
    }
    assert(txdata.m_spent_outputs.size() == tx.vin.size());

    for (unsigned int i = 0; i < tx.vin.size(); i++) {
        if (tx.vin[i].IsAnonInput()) {
            has_anon_input = true;
            continue;
        }

        // We very carefully only pass in things to CScriptCheck which
        // are clearly committed to by tx' witness hash. This provides
        // a sanity check that our caching is not introducing consensus
        // failures through additional data in, eg, the coins being
        // spent being checked as a part of CScriptCheck.

        // Verify signature
        CScriptCheck check(txdata.m_spent_outputs[i], tx, i, flags, cacheSigStore, &txdata);
        if (pvChecks) {
            pvChecks->emplace_back(std::move(check));
        } else if (!check()) {
            if (flags & STANDARD_NOT_MANDATORY_VERIFY_FLAGS) {
                // Check whether the failure was caused by a
                // non-mandatory script verification check, such as
                // non-standard DER encodings or non-null dummy
                // arguments; if so, ensure we return NOT_STANDARD
                // instead of CONSENSUS to avoid downstream users
                // splitting the network between upgraded and
                // non-upgraded nodes by banning CONSENSUS-failing
                // data providers.
                CScriptCheck check2(txdata.m_spent_outputs[i], tx, i,
                        flags & ~STANDARD_NOT_MANDATORY_VERIFY_FLAGS, cacheSigStore, &txdata);

                if (check2())
                    return state.Invalid(TxValidationResult::TX_NOT_STANDARD, strprintf("non-mandatory-script-verify-flag (%s)", ScriptErrorString(check.GetScriptError())));
            }
            // MANDATORY flag failures correspond to
            // TxValidationResult::TX_CONSENSUS. Because CONSENSUS
            // failures are the most serious case of validation
            // failures, we may need to consider using
            // RECENT_CONSENSUS_CHANGE for any script failure that
            // could be due to non-upgraded nodes which we may want to
            // support, to avoid splitting the network (but this
            // depends on the details of how net_processing handles
            // such errors).
            return state.Invalid(TxValidationResult::TX_CONSENSUS, strprintf("mandatory-script-verify-flag-failed (%s)", ScriptErrorString(check.GetScriptError())));
        }
    }

    if (has_anon_input && fAnonChecks &&
        !VerifyMLSAG(tx, state)) {
        return false;
    }

    if (cacheFullScriptStore && !pvChecks) {
        // We executed all of the provided scripts, and were told to
        // cache the result. Do so now.
        g_scriptExecutionCache.insert(hashCacheEntry);
    }

    return true;
}

bool FatalError(Notifications& notifications, BlockValidationState& state, const bilingual_str& message)
{
    notifications.fatalError(message);
    return state.Error(message.original);
}

/**
 * Restore the UTXO in a Coin at a given COutPoint
 * @param undo The Coin to be restored.
 * @param view The coins view to which to apply the changes.
 * @param out The out point that corresponds to the tx input.
 * @return A DisconnectResult as an int
 */
int ApplyTxInUndo(Coin&& undo, CCoinsViewCache& view, const COutPoint& out)
{
    bool fClean = true;

    if (view.HaveCoin(out)) fClean = false; // overwriting transaction output

    if (undo.nHeight == 0 && // Genesis block txns are spendable in Particl
        (!fParticlMode || out.hash != Params().GenesisBlock().vtx[0]->GetHash())) {
        // Missing undo metadata (height and coinbase). Older versions included this
        // information only in undo records for the last spend of a transactions'
        // outputs. This implies that it must be present for some other output of the same tx.
        const Coin& alternate = AccessByTxid(view, out.hash);
        if (!alternate.IsSpent()) {
            undo.nHeight = alternate.nHeight;
            undo.fCoinBase = alternate.fCoinBase;
        } else {
            return DISCONNECT_FAILED; // adding output for transaction without known metadata
        }
    }
    // If the coin already exists as an unspent coin in the cache, then the
    // possible_overwrite parameter to AddCoin must be set to true. We have
    // already checked whether an unspent coin exists above using HaveCoin, so
    // we don't need to guess. When fClean is false, an unspent coin already
    // existed and it is an overwrite.
    view.AddCoin(out, std::move(undo), !fClean);

    return fClean ? DISCONNECT_OK : DISCONNECT_UNCLEAN;
}

/** Undo the effects of this block (with given index) on the UTXO set represented by coins.
 *  When FAILED is returned, view is left in an indeterminate state. */
DisconnectResult Chainstate::DisconnectBlock(const CBlock& block, const CBlockIndex* pindex, CCoinsViewCache& view)
{
    AssertLockHeld(::cs_main);

    if (LogAcceptCategory(BCLog::HDWALLET, BCLog::Level::Debug)) {
        LogPrintf("%s: hash %s, height %d\n", __func__, block.GetHash().ToString(), pindex->nHeight);
    }

    bool fClean = true;

    CBlockUndo blockUndo;
    if (!m_blockman.UndoReadFromDisk(blockUndo, *pindex)) {
        LogError("DisconnectBlock(): failure reading undo data\n");
        return DISCONNECT_FAILED;
    }

    if (fParticlMode) {
        if (blockUndo.vtxundo.size() != block.vtx.size()) {
            // Count non coinbase txns, this should only happen in early blocks.
            size_t nExpectTxns = 0;
            for (auto &tx : block.vtx) {
                if (!tx->IsCoinBase()) {
                    nExpectTxns++;
                }
            }
            if (blockUndo.vtxundo.size() != nExpectTxns) {
                LogError("DisconnectBlock(): block and undo data inconsistent\n");
                return DISCONNECT_FAILED;
            }
        }
    } else
    if (blockUndo.vtxundo.size() + 1 != block.vtx.size()) {
        LogError("DisconnectBlock(): block and undo data inconsistent\n");
        return DISCONNECT_FAILED;
    }

    int nVtxundo = (int)blockUndo.vtxundo.size()-1;

    // Ignore blocks that contain transactions which are 'overwritten' by later transactions,
    // unless those are already completely spent.
    // See https://github.com/bitcoin/bitcoin/issues/22596 for additional information.
    // Note: the blocks specified here are different than the ones used in ConnectBlock because DisconnectBlock
    // unwinds the blocks in reverse. As a result, the inconsistency is not discovered until the earlier
    // blocks with the duplicate coinbase transactions are disconnected.
    bool fEnforceBIP30 = fParticlMode || (!((pindex->nHeight==91842 && pindex->GetBlockHash() == uint256S("0x00000000000a4d0a398161ffc163c503763b1f4360639393e0e4c8e300e0caec")) ||
                           (pindex->nHeight==91880 && pindex->GetBlockHash() == uint256S("0x00000000000743f190a18c5577a3c2d2a1f610ae9601ac046a38084ccb7cd721"))));

    // undo transactions in reverse order
    for (int i = block.vtx.size() - 1; i >= 0; i--)
    {
        const CTransaction &tx = *(block.vtx[i]);
        Txid hash = tx.GetHash();

        for (const auto &txin : tx.vin) {
            if (txin.IsAnonInput()) {
                uint32_t nInputs, nRingSize;
                txin.GetAnonInfo(nInputs, nRingSize);
                if (txin.scriptData.stack.size() != 1 ||
                    txin.scriptData.stack[0].size() != 33 * nInputs) {
                    LogError("%s: Bad scriptData stack, %s.", __func__, hash.ToString());
                    return DISCONNECT_FAILED;
                }

                const std::vector<uint8_t> &vKeyImages = txin.scriptData.stack[0];
                for (size_t k = 0; k < nInputs; ++k) {
                    const CCmpPubKey &ki = *((CCmpPubKey*)&vKeyImages[k*33]);
                    view.keyImages[ki] = hash;
                }
            } else {
                Coin coin;
                view.spent_cache.emplace_back(txin.prevout, SpentCoin());
            }
        }

        bool is_coinbase = tx.IsCoinBase() || tx.IsCoinStake();
        bool is_bip30_exception = (is_coinbase && !fEnforceBIP30);

        for (int k = (int)tx.vpout.size(); k-- > 0;) {
            const CTxOutBase *out = tx.vpout[k].get();

            if (out->IsType(OUTPUT_RINGCT)) {
                const CTxOutRingCT *txout = (CTxOutRingCT*)out;

                if (view.nLastRCTOutput == 0) {
                    view.nLastRCTOutput = pindex->nAnonOutputs;
                    // Verify data matches
                    CAnonOutput ao;
                    if (!m_blockman.m_block_tree_db->ReadRCTOutput(view.nLastRCTOutput, ao)) {
                        LogError("%s: RCT output missing, txn %s, %d, index %d.", __func__, hash.ToString(), k, view.nLastRCTOutput);
                        if (!view.fForceDisconnect) {
                            return DISCONNECT_FAILED;
                        }
                    } else
                    if (ao.pubkey != txout->pk) {
                        LogError("%s: RCT output mismatch, txn %s, %d, index %d.", __func__, hash.ToString(), k, view.nLastRCTOutput);
                        if (!view.fForceDisconnect) {
                            return DISCONNECT_FAILED;
                        }
                    }
                }

                view.anonOutputLinks[txout->pk] = view.nLastRCTOutput;
                view.nLastRCTOutput--;

                continue;
            }

            // Check that all outputs are available and match the outputs in the block itself
            // exactly.
            if (out->IsType(OUTPUT_STANDARD) || out->IsType(OUTPUT_CT)) {
                const CScript *pScript = out->GetPScriptPubKey();
                if (!pScript->IsUnspendable()) {
                    COutPoint op(hash, k);
                    Coin coin;
                    CTxOut txout(0, *pScript);

                    if (out->IsType(OUTPUT_STANDARD)) {
                        txout.nValue = out->GetValue();
                    }
                    bool is_spent = view.SpendCoin(op, &coin);
                    if (!is_spent || txout != coin.out || pindex->nHeight != coin.nHeight || is_coinbase != coin.fCoinBase) {
                        if (!is_bip30_exception) {
                            fClean = false; // transaction output mismatch
                        }
                    }
                }
            }

            if (!fAddressIndex ||
                (!out->IsType(OUTPUT_STANDARD) &&
                 !out->IsType(OUTPUT_CT))) {
                continue;
            }

            const CScript *pScript;
            std::vector<unsigned char> hashBytes;
            int scriptType = 0;
            CAmount nValue;
            if (!ExtractIndexInfo(out, scriptType, hashBytes, nValue, pScript) ||
                scriptType == 0) {
                continue;
            }
            // undo receiving activity
            view.addressIndex.push_back(std::make_pair(CAddressIndexKey(scriptType, uint256(hashBytes.data(), hashBytes.size()), pindex->nHeight, i, hash, k, false), nValue));
            // undo unspent index
            view.addressUnspentIndex.push_back(std::make_pair(CAddressUnspentKey(scriptType, uint256(hashBytes.data(), hashBytes.size()), hash, k), CAddressUnspentValue()));
        }


        if (fParticlMode) {
            // Restore inputs
            if (!tx.IsCoinBase()) {
                if (nVtxundo < 0 || nVtxundo >= (int)blockUndo.vtxundo.size()) {
                    LogError("DisconnectBlock(): transaction undo data offset out of range.");
                    return DISCONNECT_FAILED;
                }

                size_t nExpectUndo = 0;
                for (const auto &txin : tx.vin)
                if (!txin.IsAnonInput()) {
                    nExpectUndo++;
                }

                CTxUndo &txundo = blockUndo.vtxundo[nVtxundo--];
                if (txundo.vprevout.size() != nExpectUndo) {
                    LogError("DisconnectBlock(): transaction and undo data inconsistent");
                    return DISCONNECT_FAILED;
                }

                for (unsigned int j = tx.vin.size(); j > 0;) {
                    --j;
                    if (tx.vin[j].IsAnonInput()) {
                        continue;
                    }

                    const COutPoint &out = tx.vin[j].prevout;
                    int res = ApplyTxInUndo(std::move(txundo.vprevout[j]), view, out);
                    if (res == DISCONNECT_FAILED) {
                        LogError("DisconnectBlock(): ApplyTxInUndo failed");
                        return DISCONNECT_FAILED;
                    }
                    fClean = fClean && res != DISCONNECT_UNCLEAN;

                    const CTxIn input = tx.vin[j];

                    if (fSpentIndex) { // undo and delete the spent index
                        view.spentIndex.push_back(std::make_pair(CSpentIndexKey(input.prevout.hash, input.prevout.n), CSpentIndexValue()));
                    }

                    if (fAddressIndex) {
                        const Coin &coin = view.AccessCoin(tx.vin[j].prevout);
                        const CScript *pScript = &coin.out.scriptPubKey;

                        CAmount nValue = coin.nType == OUTPUT_CT ? 0 : coin.out.nValue;
                        std::vector<uint8_t> hashBytes;
                        int scriptType = 0;
                        if (!ExtractIndexInfo(pScript, scriptType, hashBytes) ||
                            scriptType == 0) {
                            continue;
                        }

                        // undo spending activity
                        view.addressIndex.push_back(std::make_pair(CAddressIndexKey(scriptType, uint256(hashBytes.data(), hashBytes.size()), pindex->nHeight, i, hash, j, true), nValue * -1));
                        // restore unspent index
                        view.addressUnspentIndex.push_back(std::make_pair(CAddressUnspentKey(scriptType, uint256(hashBytes.data(), hashBytes.size()), input.prevout.hash, input.prevout.n), CAddressUnspentValue(nValue, *pScript, coin.nHeight)));
                    }
                }
            }
        } else {
            // Check that all outputs are available and match the outputs in the block itself
            // exactly.
            for (size_t o = 0; o < tx.vout.size(); o++) {
                if (!tx.vout[o].scriptPubKey.IsUnspendable()) {
                    COutPoint out(hash, o);
                    Coin coin;
                    bool is_spent = view.SpendCoin(out, &coin);
                    if (!is_spent || tx.vout[o] != coin.out || pindex->nHeight != coin.nHeight || is_coinbase != coin.fCoinBase) {
                        fClean = false; // transaction output mismatch
                    }
                }
            }

            if (i > 0) { // not coinbases
                CTxUndo &txundo = blockUndo.vtxundo[i-1];
                if (txundo.vprevout.size() != tx.vin.size()) {
                    LogError("DisconnectBlock(): transaction and undo data inconsistent\n");
                    return DISCONNECT_FAILED;
                }
                for (unsigned int j = tx.vin.size(); j > 0;) {
                    --j;
                    const COutPoint& out = tx.vin[j].prevout;
                    int res = ApplyTxInUndo(std::move(txundo.vprevout[j]), view, out);
                    if (res == DISCONNECT_FAILED) return DISCONNECT_FAILED;
                    fClean = fClean && res != DISCONNECT_UNCLEAN;
                }
            }
            // At this point, all of txundo.vprevout should have been moved out.
        }
    }

    // move best block pointer to prevout block
    view.SetBestBlock(pindex->pprev->GetBlockHash(), pindex->pprev->nHeight);

    return fClean ? DISCONNECT_OK : DISCONNECT_UNCLEAN;
}

/**
 * Threshold condition checker that triggers when unknown versionbits are seen on the network.
 */
class WarningBitsConditionChecker : public AbstractThresholdConditionChecker
{
private:
    const ChainstateManager& m_chainman;
    int m_bit;

public:
    explicit WarningBitsConditionChecker(const ChainstateManager& chainman, int bit) : m_chainman{chainman}, m_bit(bit) {}

    int64_t BeginTime(const Consensus::Params& params) const override { return 0; }
    int64_t EndTime(const Consensus::Params& params) const override { return std::numeric_limits<int64_t>::max(); }
    int Period(const Consensus::Params& params) const override { return params.nMinerConfirmationWindow; }
    int Threshold(const Consensus::Params& params) const override { return params.nRuleChangeActivationThreshold; }

    bool Condition(const CBlockIndex* pindex, const Consensus::Params& params) const override
    {
        return pindex->nHeight >= params.MinBIP9WarningHeight &&
               ((pindex->nVersion & VERSIONBITS_TOP_MASK) == VERSIONBITS_TOP_BITS) &&
               ((pindex->nVersion >> m_bit) & 1) != 0 &&
               ((m_chainman.m_versionbitscache.ComputeBlockVersion(pindex->pprev, params) >> m_bit) & 1) == 0;
    }
};

static unsigned int GetBlockScriptFlags(const CBlockIndex& block_index, const ChainstateManager& chainman)
{
    const Consensus::Params& consensusparams = chainman.GetConsensus();

    if (fParticlMode) {
        unsigned int flags = SCRIPT_VERIFY_P2SH;
        flags |= SCRIPT_VERIFY_DERSIG;
        flags |= SCRIPT_VERIFY_CHECKLOCKTIMEVERIFY;
        flags |= SCRIPT_VERIFY_CHECKSEQUENCEVERIFY;
        flags |= SCRIPT_VERIFY_WITNESS;
        flags |= SCRIPT_VERIFY_NULLDUMMY;

        if (block_index.nTime >= consensusparams.m_taproot_time) {
            flags |= SCRIPT_VERIFY_TAPROOT;
        }

        return flags;
    }

    // BIP16 didn't become active until Apr 1 2012 (on mainnet, and
    // retroactively applied to testnet)
    // However, only one historical block violated the P2SH rules (on both
    // mainnet and testnet).
    // Similarly, only one historical block violated the TAPROOT rules on
    // mainnet.
    // For simplicity, always leave P2SH+WITNESS+TAPROOT on except for the two
    // violating blocks.
    uint32_t flags{SCRIPT_VERIFY_P2SH | SCRIPT_VERIFY_WITNESS | SCRIPT_VERIFY_TAPROOT};
    const auto it{consensusparams.script_flag_exceptions.find(*Assert(block_index.phashBlock))};
    if (it != consensusparams.script_flag_exceptions.end()) {
        flags = it->second;
    }

    // Enforce the DERSIG (BIP66) rule
    if (DeploymentActiveAt(block_index, chainman, Consensus::DEPLOYMENT_DERSIG)) {
        flags |= SCRIPT_VERIFY_DERSIG;
    }

    // Enforce CHECKLOCKTIMEVERIFY (BIP65)
    if (DeploymentActiveAt(block_index, chainman, Consensus::DEPLOYMENT_CLTV)) {
        flags |= SCRIPT_VERIFY_CHECKLOCKTIMEVERIFY;
    }

    // Enforce CHECKSEQUENCEVERIFY (BIP112)
    if (DeploymentActiveAt(block_index, chainman, Consensus::DEPLOYMENT_CSV)) {
        flags |= SCRIPT_VERIFY_CHECKSEQUENCEVERIFY;
    }

    // Enforce BIP147 NULLDUMMY (activated simultaneously with segwit)
    if (DeploymentActiveAt(block_index, chainman, Consensus::DEPLOYMENT_SEGWIT)) {
        flags |= SCRIPT_VERIFY_NULLDUMMY;
    }

    return flags;
}


static SteadyClock::duration time_check{};
static SteadyClock::duration time_forks{};
static SteadyClock::duration time_connect{};
static SteadyClock::duration time_verify{};
static SteadyClock::duration time_undo{};
static SteadyClock::duration time_index{};
static SteadyClock::duration time_total{};
static int64_t num_blocks_total = 0;

/** Apply the effects of this block (with given index) on the UTXO set represented by coins.
 *  Validity checks that depend on the UTXO set are also done; ConnectBlock()
 *  can fail if those validity checks fail (among other reasons). */
bool Chainstate::ConnectBlock(const CBlock& block, BlockValidationState& state, CBlockIndex* pindex,
                               CCoinsViewCache& view, bool fJustCheck)
{
    AssertLockHeld(cs_main);
    assert(pindex);

    uint256 block_hash{block.GetHash()};
    assert(*pindex->phashBlock == block_hash);
    const bool parallel_script_checks{m_chainman.GetCheckQueue().HasThreads()};

    const auto time_start{SteadyClock::now()};
    const CChainParams& params{m_chainman.GetParams()};

    const Consensus::Params &consensus = Params().GetConsensus();
    state.SetStateInfo(block.nTime, pindex->nHeight, consensus, fParticlMode, (particl::fBusyImporting && particl::fSkipRangeproof), true);

    // Check it again in case a previous version let a bad block in
    // NOTE: We don't currently (re-)invoke ContextualCheckBlock() or
    // ContextualCheckBlockHeader() here. This means that if we add a new
    // consensus rule that is enforced in one of those two functions, then we
    // may have let in a block that violates the rule prior to updating the
    // software, and we would NOT be enforcing the rule here. Fully solving
    // upgrade from one software version to the next after a consensus rule
    // change is potentially tricky and issue-specific (see NeedsRedownload()
    // for one approach that was used for BIP 141 deployment).
    // Also, currently the rule against blocks more than 2 hours in the future
    // is enforced in ContextualCheckBlockHeader(); we wouldn't want to
    // re-enforce that rule here (at least until we make it impossible for
    // the clock to go backward).
    if (!CheckBlock(block, state, params.GetConsensus(), !fJustCheck, !fJustCheck)) {
        if (state.GetResult() == BlockValidationResult::BLOCK_MUTATED) {
            // We don't write down blocks to disk if they may have been
            // corrupted, so this should be impossible unless we're having hardware
            // problems.
            return FatalError(m_chainman.GetNotifications(), state, _("Corrupt block found indicating potential hardware failure."));
        }
        LogError("%s: Consensus::CheckBlock: %s\n", __func__, state.ToString());

    }

    if (block.IsProofOfStake()) {
        pindex->bnStakeModifier = ComputeStakeModifierV2(pindex->pprev, pindex->prevoutStake.hash);
        m_blockman.m_dirty_blockindex.insert(pindex);

        uint256 hashProof, targetProofOfStake;
        if (!CheckProofOfStake(*this, state, pindex->pprev, *block.vtx[0], block.nTime, block.nBits, hashProof, targetProofOfStake)) {
            LogError("%s: Check proof of stake failed.", __func__);
            return false;
        }
    }

    // verify that the view's current state corresponds to the previous block
    uint256 hashPrevBlock = pindex->pprev == nullptr ? uint256() : pindex->pprev->GetBlockHash();
    assert(hashPrevBlock == view.GetBestBlock());

    const uint256 blockHash = block.GetHash();
    bool fIsGenesisBlock = blockHash == params.GetConsensus().hashGenesisBlock;
    num_blocks_total++;

    // Special case for the genesis block, skipping connection of its transactions
    // (its coinbase is unspendable)
    if (!fParticlMode &&    // genesis coinbase is spendable when in Particl mode
        fIsGenesisBlock) {
        if (!fJustCheck)
            view.SetBestBlock(pindex->GetBlockHash(), pindex->nHeight);
        return true;
    }

    bool fScriptChecks = true;
    if (!m_chainman.AssumedValidBlock().IsNull()) {
        // We've been configured with the hash of a block which has been externally verified to have a valid history.
        // A suitable default value is included with the software and updated from time to time.  Because validity
        //  relative to a piece of software is an objective fact these defaults can be easily reviewed.
        // This setting doesn't force the selection of any particular chain but makes validating some faster by
        //  effectively caching the result of part of the verification.
        BlockMap::const_iterator it{m_blockman.m_block_index.find(m_chainman.AssumedValidBlock())};
        if (it != m_blockman.m_block_index.end()) {
            if (it->second.GetAncestor(pindex->nHeight) == pindex &&
                m_chainman.m_best_header->GetAncestor(pindex->nHeight) == pindex &&
                m_chainman.m_best_header->nChainWork >= m_chainman.MinimumChainWork()) {
                // This block is a member of the assumed verified chain and an ancestor of the best header.
                // Script verification is skipped when connecting blocks under the
                // assumevalid block. Assuming the assumevalid block is valid this
                // is safe because block merkle hashes are still computed and checked,
                // Of course, if an assumed valid block is invalid due to false scriptSigs
                // this optimization would allow an invalid chain to be accepted.
                // The equivalent time check discourages hash power from extorting the network via DOS attack
                //  into accepting an invalid block through telling users they must manually set assumevalid.
                //  Requiring a software change or burying the invalid block, regardless of the setting, makes
                //  it hard to hide the implication of the demand.  This also avoids having release candidates
                //  that are hardly doing any signature verification at all in testing without having to
                //  artificially set the default assumed verified block further back.
                // The test against the minimum chain work prevents the skipping when denied access to any chain at
                //  least as good as the expected chain.
                fScriptChecks = (GetBlockProofEquivalentTime(*m_chainman.m_best_header, *pindex, *m_chainman.m_best_header, params.GetConsensus()) <= 60 * 60 * 24 * 7 * 2);
            }
        }
    }

    const auto time_1{SteadyClock::now()};
    time_check += time_1 - time_start;
    LogPrint(BCLog::BENCH, "    - Sanity checks: %.2fms [%.2fs (%.2fms/blk)]\n",
             Ticks<MillisecondsDouble>(time_1 - time_start),
             Ticks<SecondsDouble>(time_check),
             Ticks<MillisecondsDouble>(time_check) / num_blocks_total);

    // Do not allow blocks that contain transactions which 'overwrite' older transactions,
    // unless those are already completely spent.
    // If such overwrites are allowed, coinbases and transactions depending upon those
    // can be duplicated to remove the ability to spend the first instance -- even after
    // being sent to another address.
    // See BIP30, CVE-2012-1909, and http://r6.ca/blog/20120206T005236Z.html for more information.
    // This rule was originally applied to all blocks with a timestamp after March 15, 2012, 0:00 UTC.
    // Now that the whole chain is irreversibly beyond that time it is applied to all blocks except the
    // two in the chain that violate it. This prevents exploiting the issue against nodes during their
    // initial block download.
    bool fEnforceBIP30 = fParticlMode || !IsBIP30Repeat(*pindex);

    // Once BIP34 activated it was not possible to create new duplicate coinbases and thus other than starting
    // with the 2 existing duplicate coinbase pairs, not possible to create overwriting txs.  But by the
    // time BIP34 activated, in each of the existing pairs the duplicate coinbase had overwritten the first
    // before the first had been spent.  Since those coinbases are sufficiently buried it's no longer possible to create further
    // duplicate transactions descending from the known pairs either.
    // If we're on the known chain at height greater than where BIP34 activated, we can save the db accesses needed for the BIP30 check.

    // BIP34 requires that a block at height X (block X) has its coinbase
    // scriptSig start with a CScriptNum of X (indicated height X).  The above
    // logic of no longer requiring BIP30 once BIP34 activates is flawed in the
    // case that there is a block X before the BIP34 height of 227,931 which has
    // an indicated height Y where Y is greater than X.  The coinbase for block
    // X would also be a valid coinbase for block Y, which could be a BIP30
    // violation.  An exhaustive search of all mainnet coinbases before the
    // BIP34 height which have an indicated height greater than the block height
    // reveals many occurrences. The 3 lowest indicated heights found are
    // 209,921, 490,897, and 1,983,702 and thus coinbases for blocks at these 3
    // heights would be the first opportunity for BIP30 to be violated.

    // The search reveals a great many blocks which have an indicated height
    // greater than 1,983,702, so we simply remove the optimization to skip
    // BIP30 checking for blocks at height 1,983,702 or higher.  Before we reach
    // that block in another 25 years or so, we should take advantage of a
    // future consensus change to do a new and improved version of BIP34 that
    // will actually prevent ever creating any duplicate coinbases in the
    // future.
    static constexpr int BIP34_IMPLIES_BIP30_LIMIT = 1983702;

    // There is no potential to create a duplicate coinbase at block 209,921
    // because this is still before the BIP34 height and so explicit BIP30
    // checking is still active.

    // The final case is block 176,684 which has an indicated height of
    // 490,897. Unfortunately, this issue was not discovered until about 2 weeks
    // before block 490,897 so there was not much opportunity to address this
    // case other than to carefully analyze it and determine it would not be a
    // problem. Block 490,897 was, in fact, mined with a different coinbase than
    // block 176,684, but it is important to note that even if it hadn't been or
    // is remined on an alternate fork with a duplicate coinbase, we would still
    // not run into a BIP30 violation.  This is because the coinbase for 176,684
    // is spent in block 185,956 in transaction
    // d4f7fbbf92f4a3014a230b2dc70b8058d02eb36ac06b4a0736d9d60eaa9e8781.  This
    // spending transaction can't be duplicated because it also spends coinbase
    // 0328dd85c331237f18e781d692c92de57649529bd5edf1d01036daea32ffde29.  This
    // coinbase has an indicated height of over 4.2 billion, and wouldn't be
    // duplicatable until that height, and it's currently impossible to create a
    // chain that long. Nevertheless we may wish to consider a future soft fork
    // which retroactively prevents block 490,897 from creating a duplicate
    // coinbase. The two historical BIP30 violations often provide a confusing
    // edge case when manipulating the UTXO and it would be simpler not to have
    // another edge case to deal with.

    // testnet3 has no blocks before the BIP34 height with indicated heights
    // post BIP34 before approximately height 486,000,000. After block
    // 1,983,702 testnet3 starts doing unnecessary BIP30 checking again.
    if (pindex->pprev) {
        CBlockIndex* pindexBIP34height = pindex->pprev->GetAncestor(params.GetConsensus().BIP34Height);
        //Only continue to enforce if we're below BIP34 activation height or the block hash at that height doesn't correspond.
        fEnforceBIP30 = fEnforceBIP30 && (!pindexBIP34height || !(pindexBIP34height->GetBlockHash() == params.GetConsensus().BIP34Hash));
    }

    // TODO: Remove BIP30 checking from block height 1,983,702 on, once we have a
    // consensus change that ensures coinbases at those heights cannot
    // duplicate earlier coinbases.
    if (fEnforceBIP30 || pindex->nHeight >= BIP34_IMPLIES_BIP30_LIMIT) {
        for (const auto& tx : block.vtx) {
            for (size_t o = 0; o < tx->GetNumVOuts(); o++) {
                if (view.HaveCoin(COutPoint(tx->GetHash(), o))) {
                    LogPrintf("ERROR: ConnectBlock(): tried to overwrite transaction\n");
                    return state.Invalid(BlockValidationResult::BLOCK_CONSENSUS, "bad-txns-BIP30");
                }
            }
        }
    }

    // Enforce BIP68 (sequence locks)
    int nLockTimeFlags = 0;
    if (DeploymentActiveAt(*pindex, m_chainman, Consensus::DEPLOYMENT_CSV)) {
        nLockTimeFlags |= LOCKTIME_VERIFY_SEQUENCE;
    }

    // Get the script flags for this block
    unsigned int flags{GetBlockScriptFlags(*pindex, m_chainman)};

    const auto time_2{SteadyClock::now()};
    time_forks += time_2 - time_1;
    LogPrint(BCLog::BENCH, "    - Fork checks: %.2fms [%.2fs (%.2fms/blk)]\n",
             Ticks<MillisecondsDouble>(time_2 - time_1),
             Ticks<SecondsDouble>(time_forks),
             Ticks<MillisecondsDouble>(time_forks) / num_blocks_total);

    CBlockUndo blockundo;

    // Precomputed transaction data pointers must not be invalidated
    // until after `control` has run the script checks (potentially
    // in multiple threads). Preallocate the vector size so a new allocation
    // doesn't invalidate pointers into the vector, and keep txsdata in scope
    // for as long as `control`.
    CCheckQueueControl<CScriptCheck> control(fScriptChecks && parallel_script_checks ? &m_chainman.GetCheckQueue() : nullptr);
    std::vector<PrecomputedTransactionData> txsdata(block.vtx.size());

    std::vector<int> prevheights;
    CAmount nFees = 0;
    int nInputs = 0;
    int64_t nSigOpsCost = 0;
    int64_t nAnonIn = 0;
    int64_t nStakeReward = 0;

    blockundo.vtxundo.reserve(block.vtx.size() - (fParticlMode ? 0 : 1));

    // NOTE: Block reward is based on nMoneySupply
    CAmount nMoneyCreated = 0;
    CAmount nMoneyBurned = 0;
    CAmount block_balances[3] = {0};
    bool reset_balances = false;

    for (unsigned int i = 0; i < block.vtx.size(); i++)
    {
        const CTransaction &tx = *(block.vtx[i]);
        const uint256 txhash = tx.GetHash();
        nInputs += tx.vin.size();

        TxValidationState tx_state;
        tx_state.SetStateInfo(block.nTime, pindex->nHeight, consensus, fParticlMode, (particl::fBusyImporting && particl::fSkipRangeproof), true);
        tx_state.m_chainman = state.m_chainman;
        tx_state.m_chainstate = this;
        if (!tx.IsCoinBase())
        {
            CAmount txfee = 0;
            if (!Consensus::CheckTxInputs(tx, tx_state, view, pindex->nHeight, txfee)) {
                control.Wait();
                // Any transaction validation failure in ConnectBlock is a block consensus failure
                state.Invalid(BlockValidationResult::BLOCK_CONSENSUS,
                            tx_state.GetRejectReason(), tx_state.GetDebugMessage());
                LogError("%s: Consensus::CheckTxInputs: %s, %s\n", __func__, tx.GetHash().ToString(), state.ToString());
                return false;
            }
            if (tx_state.m_exploit_fix_2 && tx_state.m_spends_frozen_blinded) {
                // Add redeemed frozen blinded value to moneysupply
                nMoneyCreated += tx.GetValueOut() + txfee;
            }
            if (tx.IsCoinStake())
            {
                // Block reward is passed back in txfee (nPlainValueOut - nPlainValueIn)
                nStakeReward += txfee;
                nMoneyCreated += nStakeReward;
            } else
            {
                nFees += txfee;
            }
            if (!MoneyRange(nFees)) {
                control.Wait();
                LogPrintf("ERROR: %s: accumulated fee in the block out of range.\n", __func__);
                return state.Invalid(BlockValidationResult::BLOCK_CONSENSUS, "bad-txns-accumulated-fee-outofrange");
            }

            // Check that transaction is BIP68 final
            // BIP68 lock checks (as opposed to nLockTime checks) must
            // be in ConnectBlock because they require the UTXO set

            prevheights.resize(tx.vin.size());
            for (size_t j = 0; j < tx.vin.size(); j++) {
                if (tx.vin[j].IsAnonInput())
                    prevheights[j] = 0;
                else
                    prevheights[j] = view.AccessCoin(tx.vin[j].prevout).nHeight;
            }

            if (!SequenceLocks(tx, nLockTimeFlags, prevheights, *pindex)) {
                control.Wait();
                LogPrintf("ERROR: %s: contains a non-BIP68-final transaction\n", __func__);
                return state.Invalid(BlockValidationResult::BLOCK_CONSENSUS, "bad-txns-nonfinal");
            }

            if (tx.IsParticlVersion()) {
                // Update spent inputs
                for (size_t j = 0; j < tx.vin.size(); j++) {
                    const CTxIn input = tx.vin[j];
                    if (input.IsAnonInput()) {
                        nAnonIn++;
                        continue;
                    }

                    const Coin &coin = view.AccessCoin(input.prevout);

                    if (coin.nType != OUTPUT_CT) {
                        // Cache recently spent coins for staking.
                        view.spent_cache.emplace_back(input.prevout, SpentCoin(coin, pindex->nHeight));
                    }
                    if (!fAddressIndex && !fSpentIndex) {
                        continue;
                    }

                    const CScript *pScript = &coin.out.scriptPubKey;
                    CAmount nValue = coin.nType == OUTPUT_CT ? 0 : coin.out.nValue;
                    std::vector<uint8_t> hashBytes;
                    int scriptType = 0;

                    if (!ExtractIndexInfo(pScript, scriptType, hashBytes)) {
                        continue;
                    }

                    uint256 hashAddress;
                    if (scriptType > 0) {
                        hashAddress = uint256(hashBytes.data(), hashBytes.size());
                    }
                    if (fAddressIndex && scriptType > 0) {
                        // record spending activity
                        view.addressIndex.push_back(std::make_pair(CAddressIndexKey(scriptType, hashAddress, pindex->nHeight, i, txhash, j, true), nValue * -1));
                        // remove address from unspent index
                        view.addressUnspentIndex.push_back(std::make_pair(CAddressUnspentKey(scriptType, hashAddress, input.prevout.hash, input.prevout.n), CAddressUnspentValue()));
                    }
                    if (fSpentIndex) {
                        CAmount nValue = coin.nType == OUTPUT_CT ? -1 : coin.out.nValue;
                        // add the spent index to determine the txid and input that spent an output
                        // and to find the amount and address from an input
                        view.spentIndex.push_back(std::make_pair(CSpentIndexKey(input.prevout.hash, input.prevout.n), CSpentIndexValue(txhash, j, pindex->nHeight, nValue, scriptType, hashAddress)));
                    }
                }

                if (tx_state.m_funds_smsg) {
                    m_chainman.m_smsgman->StoreFundingTx(view.smsg_cache, tx, pindex);
                }
            }
        } else {
            tx_state.tx_balances[BAL_IND_PLAIN_ADDED] = tx.GetValueOut();
        }

        // GetTransactionSigOpCost counts 3 types of sigops:
        // * legacy (always)
        // * p2sh (when P2SH enabled in flags and excludes coinbase)
        // * witness (when witness enabled in flags and excludes coinbase)
        nSigOpsCost += GetTransactionSigOpCost(tx, view, flags);
        if (nSigOpsCost > MAX_BLOCK_SIGOPS_COST) {
            control.Wait();
            LogPrintf("ERROR: ConnectBlock(): too many sigops\n");
            return state.Invalid(BlockValidationResult::BLOCK_CONSENSUS, "bad-blk-sigops");
        }

        if (!tx.IsCoinBase())
        {
            std::vector<CScriptCheck> vChecks;
            bool fCacheResults = fJustCheck; /* Don't cache results if we're actually connecting blocks (still consult the cache, though) */
            //TxValidationState tx_state;
            if (fScriptChecks && !CheckInputScripts(tx, tx_state, view, flags, fCacheResults, fCacheResults, txsdata[i], parallel_script_checks ? &vChecks : nullptr)) {
                control.Wait();
                // Any transaction validation failure in ConnectBlock is a block consensus failure
                state.Invalid(BlockValidationResult::BLOCK_CONSENSUS,
                              tx_state.GetRejectReason(), tx_state.GetDebugMessage());
                LogError("ConnectBlock(): CheckInputScripts on %s failed with %s\n",
                    tx.GetHash().ToString(), state.ToString());
                return false;
            }
            control.Add(std::move(vChecks));

            blockundo.vtxundo.emplace_back();
            UpdateCoins(tx, view, blockundo.vtxundo.back(), pindex->nHeight);
        } else
        {
            // tx is coinbase
            CTxUndo undoDummy;
            UpdateCoins(tx, view, undoDummy, pindex->nHeight);
            nMoneyCreated += tx.GetValueOut();
        }

        if (view.nLastRCTOutput == 0) {
            view.nLastRCTOutput = pindex->pprev ? pindex->pprev->nAnonOutputs : 0;
        }

        // Index rct outputs and keyimages
        if (tx_state.m_has_anon_output || tx_state.m_has_anon_input) {
            COutPoint op(Txid::FromUint256(txhash), 0);
            if (tx_state.m_has_anon_input) {
                assert(tx_state.m_setHaveKI.size());
            }
            for (const auto &ki : tx_state.m_setHaveKI) {
                // Test for duplicate keyimage used in block
                if (!view.keyImages.insert(std::make_pair(ki, txhash)).second) {
                    return state.Invalid(BlockValidationResult::BLOCK_CONSENSUS, "bad-anonin-dup-ki");
                }
            }

            for (unsigned int k = 0; k < tx.vpout.size(); k++) {
                if (!tx.vpout[k]->IsType(OUTPUT_RINGCT)) {
                    continue;
                }

                CTxOutRingCT *txout = (CTxOutRingCT*)tx.vpout[k].get();

                int64_t nTestExists;
                if (!particl::fVerifyingDB && m_blockman.m_block_tree_db->ReadRCTOutputLink(txout->pk, nTestExists)) {
                    control.Wait();

                    if (nTestExists > pindex->pprev->nAnonOutputs) {
                        // The anon index can diverge from the chain index if shutdown does not complete
                        LogPrintf("%s: Duplicate anon-output %s, index %d, above last index %d.\n", __func__, HexStr(txout->pk), nTestExists, pindex->pprev->nAnonOutputs);

                        if (!particl::attempted_rct_index_repair) {
                            LogPrintf("Attempting to repair anon index.\n");
                            assert(state.m_chainman);
                            std::set<CCmpPubKey> setKi; // unused
                            RollBackRCTIndex(*state.m_chainman, pindex->pprev->nAnonOutputs, nTestExists, pindex->pprev->nHeight, setKi);
                            particl::attempted_rct_index_repair = true;
                            return false;
                        } else {
                            LogPrintf("Not attempting anon index repair, already tried once.\n");
                        }
                    }

                    LogError("%s: Duplicate anon-output (db) %s, index %d.", __func__, HexStr(txout->pk), nTestExists);
                    return false;
                }
                if (!particl::fVerifyingDB && view.ReadRCTOutputLink(txout->pk, nTestExists)) {
                    control.Wait();
                    LogError("%s: Duplicate anon-output (view) %s, index %d.", __func__, HexStr(txout->pk), nTestExists);
                    return false;
                }

                op.n = k;
                view.nLastRCTOutput++;
                CAnonOutput ao(txout->pk, txout->commitment, op, pindex->nHeight, 0);

                view.anonOutputLinks[txout->pk] = view.nLastRCTOutput;
                view.anonOutputs.push_back(std::make_pair(view.nLastRCTOutput, ao));
            }
        }

        if (fAddressIndex) {
            // Update outputs for insight
            for (unsigned int k = 0; k < tx.vpout.size(); k++) {
                const CTxOutBase *out = tx.vpout[k].get();

                if (!out->IsType(OUTPUT_STANDARD)
                    && !out->IsType(OUTPUT_CT)) {
                    continue;
                }

                const CScript *pScript;
                std::vector<unsigned char> hashBytes;
                int scriptType = 0;
                CAmount nValue;
                if (!ExtractIndexInfo(out, scriptType, hashBytes, nValue, pScript) ||
                    scriptType == 0) {
                    continue;
                }

                // Record receiving activity
                view.addressIndex.push_back(std::make_pair(CAddressIndexKey(scriptType, uint256(hashBytes.data(), hashBytes.size()), pindex->nHeight, i, txhash, k, false), nValue));
                // Record unspent output
                view.addressUnspentIndex.push_back(std::make_pair(CAddressUnspentKey(scriptType, uint256(hashBytes.data(), hashBytes.size()), txhash, k), CAddressUnspentValue(nValue, *pScript, pindex->nHeight)));
            }
        }

        block_balances[BAL_IND_PLAIN] += tx_state.tx_balances[BAL_IND_PLAIN_ADDED] - tx_state.tx_balances[BAL_IND_PLAIN_REMOVED];
        block_balances[BAL_IND_BLIND] += tx_state.tx_balances[BAL_IND_BLIND_ADDED] - tx_state.tx_balances[BAL_IND_BLIND_REMOVED];
        block_balances[BAL_IND_ANON]  += tx_state.tx_balances[BAL_IND_ANON_ADDED]  - tx_state.tx_balances[BAL_IND_ANON_REMOVED];
        nMoneyBurned += tx.GetPlainValueBurned();
    }
    const auto time_3{SteadyClock::now()};
    time_connect += time_3 - time_2;
    LogPrint(BCLog::BENCH, "      - Connect %u transactions: %.2fms (%.3fms/tx, %.3fms/txin) [%.2fs (%.2fms/blk)]\n", (unsigned)block.vtx.size(),
             Ticks<MillisecondsDouble>(time_3 - time_2), Ticks<MillisecondsDouble>(time_3 - time_2) / block.vtx.size(),
             nInputs <= 1 ? 0 : Ticks<MillisecondsDouble>(time_3 - time_2) / (nInputs - 1),
             Ticks<SecondsDouble>(time_connect),
             Ticks<MillisecondsDouble>(time_connect) / num_blocks_total);

    if (!control.Wait()) {
        LogPrintf("ERROR: %s: CheckQueue failed\n", __func__);
        return state.Invalid(BlockValidationResult::BLOCK_CONSENSUS, "block-validation-failed");
    }

    if (fParticlMode) {
        if (block.nTime >= consensus.clamp_tx_version_time) {
            nMoneyCreated -= nFees;  // nStakeReward includes fees
            nMoneyCreated -= nMoneyBurned;
        }
        if (block.IsProofOfStake()) { // Only the genesis block isn't proof of stake
            CTransactionRef txCoinstake = block.vtx[0];
            CTransactionRef txPrevCoinstake = nullptr;
            const particl::TreasuryFundSettings *pTreasuryFundSettings = params.GetTreasuryFundSettings(block.nTime);
            const CAmount nCalculatedStakeReward = GetProofOfStakeReward(params, pindex->pprev, nFees);

            if (block.nTime >= consensus.smsg_fee_time) {
                CAmount smsg_fee_new, smsg_fee_prev = consensus.smsg_fee_msg_per_day_per_k;
                if (pindex->pprev->nHeight > 0 && // Skip genesis block (POW)
                    pindex->pprev->nTime >= consensus.smsg_fee_time) {
                    if (!particl::coinStakeCache.GetCoinStake(*this, pindex->pprev->GetBlockHash(), txPrevCoinstake) ||
                        !txPrevCoinstake->GetSmsgFeeRate(smsg_fee_prev)) {
                        LogPrintf("ERROR: %s: Failed to get previous smsg fee.\n", __func__);
                        return state.Invalid(BlockValidationResult::BLOCK_CONSENSUS, "bad-cs-smsg-fee-prev");
                    }
                }

                if (!txCoinstake->GetSmsgFeeRate(smsg_fee_new)) {
                    LogPrintf("ERROR: %s: Failed to get smsg fee.\n", __func__);
                    return state.Invalid(BlockValidationResult::BLOCK_CONSENSUS, "bad-cs-smsg-fee");
                }
                if (smsg_fee_new < 1) {
                    LogPrintf("ERROR: %s: Smsg fee < 1.\n", __func__);
                    return state.Invalid(BlockValidationResult::BLOCK_CONSENSUS, "bad-cs-smsg-fee");
                }
                int64_t delta = std::abs(smsg_fee_new - smsg_fee_prev);
                int64_t max_delta = params.GetMaxSmsgFeeRateDelta(smsg_fee_prev, pindex->nTime);
                if (delta > max_delta) {
                    LogPrintf("ERROR: %s: Bad smsg-fee (delta=%d, max_delta=%d)\n", __func__, delta, max_delta);
                    return state.Invalid(BlockValidationResult::BLOCK_CONSENSUS, "bad-cs-smsg-fee");
                }
            }

            if (block.nTime >= consensus.smsg_difficulty_time) {
                uint32_t smsg_difficulty_new, smsg_difficulty_prev = consensus.smsg_min_difficulty;
                if (pindex->pprev->nHeight > 0 && // Skip genesis block (POW)
                    pindex->pprev->nTime >= consensus.smsg_difficulty_time) {
                    if (!particl::coinStakeCache.GetCoinStake(*this, pindex->pprev->GetBlockHash(), txPrevCoinstake) ||
                        !txPrevCoinstake->GetSmsgDifficulty(smsg_difficulty_prev)) {
                        LogPrintf("ERROR: %s: Failed to get previous smsg difficulty.\n", __func__);
                        return state.Invalid(BlockValidationResult::BLOCK_CONSENSUS, "bad-cs-smsg-diff-prev");
                    }
                }

                if (!txCoinstake->GetSmsgDifficulty(smsg_difficulty_new)) {
                    LogPrintf("ERROR: %s: Failed to get smsg difficulty.\n", __func__);
                    return state.Invalid(BlockValidationResult::BLOCK_CONSENSUS, "bad-cs-smsg-diff");
                }
                if (smsg_difficulty_new < 1 || smsg_difficulty_new > consensus.smsg_min_difficulty) {
                    LogPrintf("ERROR: %s: Smsg difficulty out of range.\n", __func__);
                    return state.Invalid(BlockValidationResult::BLOCK_CONSENSUS, "bad-cs-smsg-diff");
                }
                int delta = int(smsg_difficulty_prev) - int(smsg_difficulty_new);
                if (abs(delta) > int(consensus.smsg_difficulty_max_delta)) {
                    LogPrintf("ERROR: %s: Smsg difficulty change out of range.\n", __func__);
                    return state.Invalid(BlockValidationResult::BLOCK_CONSENSUS, "bad-cs-smsg-diff");
                }
            }

            if (!pTreasuryFundSettings || pTreasuryFundSettings->nMinTreasuryStakePercent <= 0) {
                if (nStakeReward < 0 || nStakeReward > nCalculatedStakeReward) {
                    LogPrintf("ERROR: %s: Coinstake pays too much(actual=%d vs calculated=%d)\n", __func__, nStakeReward, nCalculatedStakeReward);
                    return state.Invalid(BlockValidationResult::BLOCK_CONSENSUS, "bad-cs-amount");
                }
            } else {
                assert(pTreasuryFundSettings->nMinTreasuryStakePercent <= 100);

                CAmount nTreasuryBfwd = 0, nTreasuryCfwdCheck = 0;
                CAmount nMinTreasuryPart = (nCalculatedStakeReward * pTreasuryFundSettings->nMinTreasuryStakePercent) / 100;
                CAmount nMaxHolderPart = nCalculatedStakeReward - nMinTreasuryPart;
                if (nMinTreasuryPart < 0 || nMaxHolderPart < 0) {
                    LogPrintf("ERROR: %s: Bad coinstake split amount (treasury=%d vs reward=%d)\n", __func__, nMinTreasuryPart, nMaxHolderPart);
                    return state.Invalid(BlockValidationResult::BLOCK_CONSENSUS, "bad-cs-amount");
                }

                if (pindex->pprev->nHeight > 0) { // Genesis block is pow
                    if (!txPrevCoinstake &&
                        !particl::coinStakeCache.GetCoinStake(*this, pindex->pprev->GetBlockHash(), txPrevCoinstake)) {
                        LogPrintf("ERROR: %s: Failed to get previous coinstake.\n", __func__);
                        return state.Invalid(BlockValidationResult::BLOCK_CONSENSUS, "bad-cs-prev");
                    }

                    assert(txPrevCoinstake->IsCoinStake()); // Sanity check
                    if (!txPrevCoinstake->GetTreasuryFundCfwd(nTreasuryBfwd)) {
                        nTreasuryBfwd = 0;
                    }
                }

                if (pindex->nHeight % pTreasuryFundSettings->nTreasuryOutputPeriod == 0) {
                    // Fund output must exist and match cfwd, cfwd data output must be unset
                    // nStakeReward must == nTreasuryBfwd + nCalculatedStakeReward

                    if (nStakeReward != nTreasuryBfwd + nCalculatedStakeReward) {
                        LogPrintf("ERROR: %s: Bad stake-reward (actual=%d vs expected=%d)\n", __func__, nStakeReward, nTreasuryBfwd + nCalculatedStakeReward);
                        return state.Invalid(BlockValidationResult::BLOCK_CONSENSUS, "bad-cs-amount");
                    }

                    CTxDestination dfDest = DecodeDestination(pTreasuryFundSettings->sTreasuryFundAddresses);
                    if (std::get_if<CNoDestination>(&dfDest)) {
                        LogError("%s: Failed to get treasury fund destination: %s.", __func__, pTreasuryFundSettings->sTreasuryFundAddresses);
                        return false;
                    }
                    CScript fundScriptPubKey = GetScriptForDestination(dfDest);

                    // Output 1 must be to the treasury fund
                    const CTxOutStandard *outputDF = txCoinstake->vpout[1]->GetStandardOutput();
                    if (!outputDF) {
                        LogPrintf("ERROR: %s: Bad treasury fund output.\n", __func__);
                        return state.Invalid(BlockValidationResult::BLOCK_CONSENSUS, "bad-cs");
                    }
                    if (outputDF->scriptPubKey != fundScriptPubKey) {
                        LogPrintf("ERROR: %s: Bad treasury fund output script.\n", __func__);
                        return state.Invalid(BlockValidationResult::BLOCK_CONSENSUS, "bad-cs");
                    }
                    if (outputDF->nValue < nTreasuryBfwd + nMinTreasuryPart) { // Max value is clamped already
                        LogPrintf("ERROR: %s: Bad treasury-reward (actual=%d vs minfundpart=%d)\n", __func__, nStakeReward, nTreasuryBfwd + nMinTreasuryPart);
                        return state.Invalid(BlockValidationResult::BLOCK_CONSENSUS, "bad-cs-fund-amount");
                    }
                    if (txCoinstake->GetTreasuryFundCfwd(nTreasuryCfwdCheck)) {
                        LogPrintf("ERROR: %s: Coinstake treasury cfwd must be unset.\n", __func__);
                        return state.Invalid(BlockValidationResult::BLOCK_CONSENSUS, "bad-cs-cfwd");
                    }
                } else {
                    // Ensure cfwd data output is correct and nStakeReward is <= nHolderPart
                    // cfwd must == nTreasuryBfwd + (nCalculatedStakeReward - nStakeReward) // Allowing users to set a higher split

                    if (nStakeReward < 0 || nStakeReward > nMaxHolderPart) {
                        LogPrintf("ERROR: %s: Bad stake-reward (actual=%d vs maxholderpart=%d)\n", __func__, nStakeReward, nMaxHolderPart);
                        return state.Invalid(BlockValidationResult::BLOCK_CONSENSUS, "bad-cs-amount");
                    }
                    CAmount nTreasuryCfwd = nTreasuryBfwd + nCalculatedStakeReward - nStakeReward;
                    if (!txCoinstake->GetTreasuryFundCfwd(nTreasuryCfwdCheck) ||
                        nTreasuryCfwdCheck != nTreasuryCfwd) {
                        LogPrintf("ERROR: %s: Coinstake treasury fund carried forward mismatch (actual=%d vs expected=%d)\n", __func__, nTreasuryCfwdCheck, nTreasuryCfwd);
                        return state.Invalid(BlockValidationResult::BLOCK_CONSENSUS, "bad-cs-cfwd");
                    }
                }

                particl::coinStakeCache.InsertCoinStake(blockHash, txCoinstake);
            }
        } else {
            if (blockHash != params.GetConsensus().hashGenesisBlock) {
                LogPrintf("ERROR: %s: Block isn't coinstake or genesis.\n", __func__);
                return state.Invalid(BlockValidationResult::BLOCK_CONSENSUS, "bad-cs");
            }
        }
    } else {
        CAmount blockReward = nFees + GetBlockSubsidy(pindex->nHeight, params.GetConsensus());
        if (block.vtx[0]->GetValueOut() > blockReward) {
            LogPrintf("ERROR: ConnectBlock(): coinbase pays too much (actual=%d vs limit=%d)\n", block.vtx[0]->GetValueOut(), blockReward);
            return state.Invalid(BlockValidationResult::BLOCK_CONSENSUS, "bad-cb-amount");
        }
    }

    const auto time_4{SteadyClock::now()};
    time_verify += time_4 - time_2;
    LogPrint(BCLog::BENCH, "    - Verify %u txins: %.2fms (%.3fms/txin) [%.2fs (%.2fms/blk)]\n", nInputs - 1,
             Ticks<MillisecondsDouble>(time_4 - time_2),
             nInputs <= 1 ? 0 : Ticks<MillisecondsDouble>(time_4 - time_2) / (nInputs - 1),
             Ticks<SecondsDouble>(time_verify),
             Ticks<MillisecondsDouble>(time_verify) / num_blocks_total);

    if (fJustCheck)
        return true;

    if (consensus.exploit_fix_2_height && pindex->nHeight == (int)consensus.exploit_fix_2_height) {
        // Set moneysupply to utxoset sum
        pindex->nMoneySupply = particl::GetUTXOSum(*this) + nMoneyCreated;
        LogPrintf("RCT mint fix HF2, set nMoneySupply to: %d\n", pindex->nMoneySupply);
        reset_balances = true;
        block_balances[BAL_IND_PLAIN] = pindex->nMoneySupply;
    } else {
        pindex->nMoneySupply = (pindex->pprev ? pindex->pprev->nMoneySupply : 0) + nMoneyCreated;
    }
    pindex->nAnonOutputs = view.nLastRCTOutput;
    m_blockman.m_dirty_blockindex.insert(pindex); // pindex has changed, must save to disk

    if ((!fIsGenesisBlock || fParticlMode) &&
        !m_blockman.WriteUndoDataForBlock(blockundo, state, *pindex)) {
        return false;
    }

    const auto time_5{SteadyClock::now()};
    time_undo += time_5 - time_4;
    LogPrint(BCLog::BENCH, "    - Write undo data: %.2fms [%.2fs (%.2fms/blk)]\n",
             Ticks<MillisecondsDouble>(time_5 - time_4),
             Ticks<SecondsDouble>(time_undo),
             Ticks<MillisecondsDouble>(time_undo) / num_blocks_total);

    if (!pindex->IsValid(BLOCK_VALID_SCRIPTS)) {
        pindex->RaiseValidity(BLOCK_VALID_SCRIPTS);
        m_blockman.m_dirty_blockindex.insert(pindex);
    }

    if (fTimestampIndex) {
        unsigned int logicalTS = pindex->nTime;
        if (!m_blockman.m_block_tree_db->WriteTimestampIndex(CTimestampIndexKey(logicalTS, pindex->GetBlockHash()))) {
            return FatalError(m_chainman.GetNotifications(), state, _("Failed to write timestamp index"));
        }
        if (!m_blockman.m_block_tree_db->WriteTimestampBlockIndex(CTimestampBlockIndexKey(pindex->GetBlockHash()), CTimestampBlockIndexValue(logicalTS))) {
            return FatalError(m_chainman.GetNotifications(), state, _("Failed to write blockhash index"));
        }
    }
    if (fBalancesIndex) {
        BlockBalances values(block_balances);
        if (pindex->pprev && !reset_balances) {
            BlockBalances prev_balances;
            if (!m_blockman.m_block_tree_db->ReadBlockBalancesIndex(pindex->pprev->GetBlockHash(), prev_balances)) {
                return FatalError(m_chainman.GetNotifications(), state, _("Failed to read previous block's balances"));
            } else {
                values.sum(prev_balances);
            }
        }
        if (!m_blockman.m_block_tree_db->WriteBlockBalancesIndex(block.GetHash(), values)) {
            return FatalError(m_chainman.GetNotifications(), state, _("Failed to write balances index"));
        }
    }
    m_chainman.m_smsgman->SetBestBlock(view.smsg_cache, pindex->GetBlockHash(), pindex->nHeight, pindex->nTime);

    // add this block to the view's block chain
    view.SetBestBlock(pindex->GetBlockHash(), pindex->nHeight);

    const auto time_6{SteadyClock::now()};
    time_index += time_6 - time_5;
    LogPrint(BCLog::BENCH, "    - Index writing: %.2fms [%.2fs (%.2fms/blk)]\n",
             Ticks<MillisecondsDouble>(time_6 - time_5),
             Ticks<SecondsDouble>(time_index),
             Ticks<MillisecondsDouble>(time_index) / num_blocks_total);

    TRACE6(validation, block_connected,
        block_hash.data(),
        pindex->nHeight,
        block.vtx.size(),
        nInputs,
        nSigOpsCost,
        time_5 - time_start // in microseconds (µs)
    );

    return true;
}

CoinsCacheSizeState Chainstate::GetCoinsCacheSizeState()
{
    AssertLockHeld(::cs_main);
    return this->GetCoinsCacheSizeState(
        m_coinstip_cache_size_bytes,
        m_mempool ? m_mempool->m_opts.max_size_bytes : 0);
}

CoinsCacheSizeState Chainstate::GetCoinsCacheSizeState(
    size_t max_coins_cache_size_bytes,
    size_t max_mempool_size_bytes)
{
    AssertLockHeld(::cs_main);
    const int64_t nMempoolUsage = m_mempool ? m_mempool->DynamicMemoryUsage() : 0;
    int64_t cacheSize = CoinsTip().DynamicMemoryUsage();
    int64_t nTotalSpace =
        max_coins_cache_size_bytes + std::max<int64_t>(int64_t(max_mempool_size_bytes) - nMempoolUsage, 0);

    //! No need to periodic flush if at least this much space still available.
    static constexpr int64_t MAX_BLOCK_COINSDB_USAGE_BYTES = 10 * 1024 * 1024;  // 10MB
    int64_t large_threshold =
        std::max((9 * nTotalSpace) / 10, nTotalSpace - MAX_BLOCK_COINSDB_USAGE_BYTES);

    if (cacheSize > nTotalSpace) {
        LogPrintf("Cache size (%s) exceeds total space (%s)\n", cacheSize, nTotalSpace);
        return CoinsCacheSizeState::CRITICAL;
    } else if (cacheSize > large_threshold) {
        return CoinsCacheSizeState::LARGE;
    }
    return CoinsCacheSizeState::OK;
}

bool Chainstate::FlushStateToDisk(
    BlockValidationState &state,
    FlushStateMode mode,
    int nManualPruneHeight)
{
    LOCK(cs_main);
    assert(this->CanFlushToDisk());
    std::set<int> setFilesToPrune;
    bool full_flush_completed = false;

    const size_t coins_count = CoinsTip().GetCacheSize();
    const size_t coins_mem_usage = CoinsTip().DynamicMemoryUsage();

    try {
    {
        bool fFlushForPrune = false;
        bool fDoFullFlush = false;

        CoinsCacheSizeState cache_state = GetCoinsCacheSizeState();
        LOCK(m_blockman.cs_LastBlockFile);
        if (m_blockman.IsPruneMode() && (m_blockman.m_check_for_pruning || nManualPruneHeight > 0) && !m_chainman.m_blockman.m_reindexing) {
            // make sure we don't prune above any of the prune locks bestblocks
            // pruning is height-based
            int last_prune{m_chain.Height()}; // last height we can prune
            std::optional<std::string> limiting_lock; // prune lock that actually was the limiting factor, only used for logging

            for (const auto& prune_lock : m_blockman.m_prune_locks) {
                if (prune_lock.second.height_first == std::numeric_limits<int>::max()) continue;
                // Remove the buffer and one additional block here to get actual height that is outside of the buffer
                const int lock_height{prune_lock.second.height_first - PRUNE_LOCK_BUFFER - 1};
                last_prune = std::max(1, std::min(last_prune, lock_height));
                if (last_prune == lock_height) {
                    limiting_lock = prune_lock.first;
                }
            }

            if (limiting_lock) {
                LogPrint(BCLog::PRUNE, "%s limited pruning to height %d\n", limiting_lock.value(), last_prune);
            }

            if (nManualPruneHeight > 0) {
                LOG_TIME_MILLIS_WITH_CATEGORY("find files to prune (manual)", BCLog::BENCH);

                m_blockman.FindFilesToPruneManual(
                    setFilesToPrune,
                    std::min(last_prune, nManualPruneHeight),
                    *this, m_chainman);
            } else {
                LOG_TIME_MILLIS_WITH_CATEGORY("find files to prune", BCLog::BENCH);

                m_blockman.FindFilesToPrune(setFilesToPrune, last_prune, *this, m_chainman);
                m_blockman.m_check_for_pruning = false;
            }
            if (!setFilesToPrune.empty()) {
                fFlushForPrune = true;
                if (!m_blockman.m_have_pruned) {
                    m_blockman.m_block_tree_db->WriteFlag("prunedblockfiles", true);
                    m_blockman.m_have_pruned = true;
                }
            }
        }
        const auto nNow{SteadyClock::now()};
        // Avoid writing/flushing immediately after startup.
        if (m_last_write == decltype(m_last_write){}) {
            m_last_write = nNow;
        }
        if (m_last_flush == decltype(m_last_flush){}) {
            m_last_flush = nNow;
        }
        // The cache is large and we're within 10% and 10 MiB of the limit, but we have time now (not in the middle of a block processing).
        bool fCacheLarge = mode == FlushStateMode::PERIODIC && cache_state >= CoinsCacheSizeState::LARGE;
        // The cache is over the limit, we have to write now.
        bool fCacheCritical = mode == FlushStateMode::IF_NEEDED && cache_state >= CoinsCacheSizeState::CRITICAL;
        // It's been a while since we wrote the block index to disk. Do this frequently, so we don't need to redownload after a crash.
        bool fPeriodicWrite = mode == FlushStateMode::PERIODIC && nNow > m_last_write + DATABASE_WRITE_INTERVAL;
        // It's been very long since we flushed the cache. Do this infrequently, to optimize cache usage.
        bool fPeriodicFlush = mode == FlushStateMode::PERIODIC && nNow > m_last_flush + DATABASE_FLUSH_INTERVAL;
        // Combine all conditions that result in a full cache flush.
        fDoFullFlush = (mode == FlushStateMode::ALWAYS) || fCacheLarge || fCacheCritical || fPeriodicFlush || fFlushForPrune;
        // Write blocks and block index to disk.
        if (fDoFullFlush || fPeriodicWrite) {
            // Ensure we can write block index
            if (!CheckDiskSpace(m_blockman.m_opts.blocks_dir)) {
                return FatalError(m_chainman.GetNotifications(), state, _("Disk space is too low!"));
            }
            {
                LOG_TIME_MILLIS_WITH_CATEGORY("write block and undo data to disk", BCLog::BENCH);

                // First make sure all block and undo data is flushed to disk.
                // TODO: Handle return error, or add detailed comment why it is
                // safe to not return an error upon failure.
                if (!m_blockman.FlushChainstateBlockFile(m_chain.Height())) {
                    LogPrintLevel(BCLog::VALIDATION, BCLog::Level::Warning, "%s: Failed to flush block file.\n", __func__);
                }
            }

            // Then update all block file information (which may refer to block and undo files).
            {
                LOG_TIME_MILLIS_WITH_CATEGORY("write block index to disk", BCLog::BENCH);

                if (!m_blockman.WriteBlockIndexDB()) {
                    return FatalError(m_chainman.GetNotifications(), state, _("Failed to write to block index database."));
                }
            }
            // Finally remove any pruned files
            if (fFlushForPrune) {
                LOG_TIME_MILLIS_WITH_CATEGORY("unlink pruned files", BCLog::BENCH);

                m_blockman.UnlinkPrunedFiles(setFilesToPrune);
            }
            m_last_write = nNow;
        }
        // Flush best chain related state. This can only be done if the blocks / block index write was also done.
        if (fDoFullFlush && !CoinsTip().GetBestBlock().IsNull()) {
            LOG_TIME_MILLIS_WITH_CATEGORY(strprintf("write coins cache to disk (%d coins, %.2fkB)",
                coins_count, coins_mem_usage / 1000), BCLog::BENCH);

            // Typical Coin structures on disk are around 48 bytes in size.
            // Pushing a new one to the database can cause it to be written
            // twice (once in the log, and once in the tables). This is already
            // an overestimation, as most will delete an existing entry or
            // overwrite one. Still, use a conservative safety factor of 2.
            if (!CheckDiskSpace(m_chainman.m_options.datadir, 48 * 2 * 2 * CoinsTip().GetCacheSize())) {
                return FatalError(m_chainman.GetNotifications(), state, _("Disk space is too low!"));
            }
            // Flush the chainstate (which may refer to block index entries).
            const auto empty_cache{(mode == FlushStateMode::ALWAYS) || fCacheLarge || fCacheCritical || fFlushForPrune};
            if (empty_cache ? !CoinsTip().Flush() : !CoinsTip().Sync()) {
                return FatalError(m_chainman.GetNotifications(), state, _("Failed to write to coin database."));
            }
            m_last_flush = nNow;
            full_flush_completed = true;
            TRACE5(utxocache, flush,
                   int64_t{Ticks<std::chrono::microseconds>(SteadyClock::now() - nNow)},
                   (uint32_t)mode,
                   (uint64_t)coins_count,
                   (uint64_t)coins_mem_usage,
                   (bool)fFlushForPrune);
        }
    }
    if (full_flush_completed && m_chainman.m_options.signals) {
        // Update best block in wallet (so we can detect restored wallets).
        m_chainman.m_options.signals->ChainStateFlushed(this->GetRole(), m_chain.GetLocator());
    }
    } catch (const std::runtime_error& e) {
        return FatalError(m_chainman.GetNotifications(), state, strprintf(_("System error while flushing: %s"), e.what()));
    }
    return true;
}

void Chainstate::ForceFlushStateToDisk()
{
    BlockValidationState state;
    if (!this->FlushStateToDisk(state, FlushStateMode::ALWAYS)) {
        LogPrintf("%s: failed to flush state (%s)\n", __func__, state.ToString());
    }
}

void Chainstate::PruneAndFlush()
{
    BlockValidationState state;
    m_blockman.m_check_for_pruning = true;
    if (!this->FlushStateToDisk(state, FlushStateMode::NONE)) {
        LogPrintf("%s: failed to flush state (%s)\n", __func__, state.ToString());
    }
}

static void ClearSpentCache(Chainstate &chainstate, CDBBatch &batch, int height)
{
    CBlockIndex* pblockindex = chainstate.m_chain[height];
    if (!pblockindex) {
        return;
    }
    CBlock block;
    if (!chainstate.m_chainman.m_blockman.ReadBlockFromDisk(block, *pblockindex)) {
        LogPrintf("%s: failed read block from disk (%d, %s)\n", __func__, height, pblockindex->GetBlockHash().ToString());
        return;
    }
    for (int i = block.vtx.size() - 1; i >= 0; i--) {
        const CTransaction &tx = *(block.vtx[i]);
        for (const auto &txin : tx.vin) {
            if (!txin.IsAnonInput()) {
                std::pair<uint8_t, COutPoint> key = std::make_pair(kernel::DB_SPENTCACHE, txin.prevout);
                batch.Erase(key);
            }
        }
    }
}

bool FlushView(CCoinsViewCache *view, BlockValidationState& state, Chainstate &chainstate, bool fDisconnecting)
{
    auto& pblocktree{chainstate.m_blockman.m_block_tree_db};

    if (!view->Flush())
        return false;

    if (fAddressIndex) {
        if (fDisconnecting) {
            if (!pblocktree->EraseAddressIndex(view->addressIndex)) {
                return FatalError(chainstate.m_chainman.GetNotifications(), state, _("Failed to delete address index"));
            }
        } else {
            if (!pblocktree->WriteAddressIndex(view->addressIndex)) {
                return FatalError(chainstate.m_chainman.GetNotifications(), state, _("Failed to write address index"));
            }
        }
        if (!pblocktree->UpdateAddressUnspentIndex(view->addressUnspentIndex)) {
            return FatalError(chainstate.m_chainman.GetNotifications(), state, _("Failed to write address unspent index"));
        }
    }

    if (fSpentIndex) {
        if (!pblocktree->UpdateSpentIndex(view->spentIndex)) {
            return FatalError(chainstate.m_chainman.GetNotifications(), state, _("Failed to write transaction index"));
        }
    }

    view->addressIndex.clear();
    view->addressUnspentIndex.clear();
    view->spentIndex.clear();

    if (fDisconnecting) {
        for (const auto &it : view->keyImages) {
            if (!pblocktree->EraseRCTKeyImage(it.first)) {
                LogError("%s: EraseRCTKeyImage failed, txn %s.", __func__, it.second.ToString());
                return false;
            }
        }
        for (const auto &it : view->anonOutputLinks) {
            if (!pblocktree->EraseRCTOutput(it.second)) {
                LogError("%s: EraseRCTOutput failed.", __func__);
                return false;
            }
            if (!pblocktree->EraseRCTOutputLink(it.first)) {
                LogError("%s: EraseRCTOutputLink failed.", __func__);
                return false;
            }
        }
        for (const auto &it : view->spent_cache) {
            if (!pblocktree->EraseSpentCache(it.first)) {
                LogError("%s: EraseSpentCache failed.", __func__);
                return false;
            }
        }
        for (const auto &txid : view->txns_with_blinded_inputs) {
            if (!pblocktree->EraseBlindedFlag(txid)) {
                LogError("%s: EraseBlindedFlag failed.", __func__);
                return false;
            }
        }
    } else {
        CDBBatch batch(*pblocktree);

        for (const auto &it : view->keyImages) {
            CAnonKeyImageInfo data(it.second, state.m_spend_height);
            std::pair<uint8_t, CCmpPubKey> key = std::make_pair(kernel::DB_RCTKEYIMAGE, it.first);
            batch.Write(key, data);
        }
        for (const auto &it : view->anonOutputs) {
            std::pair<uint8_t, int64_t> key = std::make_pair(kernel::DB_RCTOUTPUT, it.first);
            batch.Write(key, it.second);
        }
        for (const auto &it : view->anonOutputLinks) {
            std::pair<uint8_t, CCmpPubKey> key = std::make_pair(kernel::DB_RCTOUTPUT_LINK, it.first);
            batch.Write(key, it.second);
        }
        for (const auto &it : view->spent_cache) {
            std::pair<uint8_t, COutPoint> key = std::make_pair(kernel::DB_SPENTCACHE, it.first);
            batch.Write(key, it.second);
        }
        for (const auto &txid : view->txns_with_blinded_inputs) {
            std::pair<uint8_t, uint256> key = std::make_pair(kernel::DB_HAS_BLINDED_TXIN, txid);
            batch.Write(key, 1);
        }
        if (state.m_spend_height > (int)MIN_BLOCKS_TO_KEEP) {
            ClearSpentCache(chainstate, batch, state.m_spend_height - (MIN_BLOCKS_TO_KEEP+1));
        }
        if (!pblocktree->WriteBatch(batch)) {
            LogError("%s: Write index data failed.", __func__);
            return false;
        }
        if (0 != chainstate.m_chainman.m_smsgman->WriteCache(view->smsg_cache)) {
            LogError("%s: smsgModule WriteCache failed.", __func__);
            return false;
        }
    }

    view->nLastRCTOutput = 0;
    view->anonOutputs.clear();
    view->anonOutputLinks.clear();
    view->keyImages.clear();
    view->spent_cache.clear();
    view->txns_with_blinded_inputs.clear();
    view->smsg_cache.Clear();

    return true;
};

/** Private helper function that concatenates warning messages. */
static void AppendWarning(bilingual_str& res, const bilingual_str& warn)
{
    if (!res.empty()) res += Untranslated(", ");
    res += warn;
}

static void UpdateTipLog(
    const CCoinsViewCache& coins_tip,
    const CBlockIndex* tip,
    const CChainParams& params,
    const std::string& func_name,
    const std::string& prefix,
    const std::string& warning_messages) EXCLUSIVE_LOCKS_REQUIRED(::cs_main)
{

    AssertLockHeld(::cs_main);
    LogPrintf("%s%s: new best=%s height=%d version=0x%08x log2_work=%f tx=%lu date='%s' progress=%f cache=%.1fMiB(%utxo)%s\n",
        prefix, func_name,
        tip->GetBlockHash().ToString(), tip->nHeight, tip->nVersion,
        log(tip->nChainWork.getdouble()) / log(2.0), (unsigned long)tip->nChainTx,
        FormatISO8601DateTime(tip->GetBlockTime()),
        GuessVerificationProgress(params.TxData(), tip),
        coins_tip.DynamicMemoryUsage() * (1.0 / (1 << 20)),
        coins_tip.GetCacheSize(),
        !warning_messages.empty() ? strprintf(" warning='%s'", warning_messages) : "");
}

void Chainstate::UpdateTip(const CBlockIndex* pindexNew)
{
    AssertLockHeld(::cs_main);
    const auto& coins_tip = this->CoinsTip();

    const CChainParams& params{m_chainman.GetParams()};

    // The remainder of the function isn't relevant if we are not acting on
    // the active chainstate, so return if need be.
    if (this != &m_chainman.ActiveChainstate()) {
        // Only log every so often so that we don't bury log messages at the tip.
        constexpr int BACKGROUND_LOG_INTERVAL = 2000;
        if (pindexNew->nHeight % BACKGROUND_LOG_INTERVAL == 0) {
            UpdateTipLog(coins_tip, pindexNew, params, __func__, "[background validation] ", "");
        }
        return;
    }

    // New best block
    if (m_mempool) {
        m_mempool->AddTransactionsUpdated(1);
    }

    {
        LOCK(g_best_block_mutex);
        g_best_block = pindexNew->GetBlockHash();
        g_best_block_cv.notify_all();
    }

    bilingual_str warning_messages;
    if (!m_chainman.IsInitialBlockDownload()) {
        const CBlockIndex* pindex = pindexNew;
        for (int bit = 0; bit < VERSIONBITS_NUM_BITS; bit++) {
            WarningBitsConditionChecker checker(m_chainman, bit);
            ThresholdState state = checker.GetStateFor(pindex, params.GetConsensus(), m_chainman.m_warningcache.at(bit));
            if (state == ThresholdState::ACTIVE || state == ThresholdState::LOCKED_IN) {
                const bilingual_str warning = strprintf(_("Unknown new rules activated (versionbit %i)"), bit);
                if (state == ThresholdState::ACTIVE) {
                    m_chainman.GetNotifications().warning(warning);
                } else {
                    AppendWarning(warning_messages, warning);
                }
            }
        }
    }
    UpdateTipLog(coins_tip, pindexNew, params, __func__, "", warning_messages.original);
}

/** Disconnect m_chain's tip.
  * After calling, the mempool will be in an inconsistent state, with
  * transactions from disconnected blocks being added to disconnectpool.  You
  * should make the mempool consistent again by calling MaybeUpdateMempoolForReorg.
  * with cs_main held.
  *
  * If disconnectpool is nullptr, then no disconnected transactions are added to
  * disconnectpool (note that the caller is responsible for mempool consistency
  * in any case).
  */
bool Chainstate::DisconnectTip(BlockValidationState& state, DisconnectedBlockTransactions* disconnectpool)
{
    AssertLockHeld(cs_main);
    if (m_mempool) AssertLockHeld(m_mempool->cs);

    CBlockIndex *pindexDelete = m_chain.Tip();
    assert(pindexDelete);
    assert(pindexDelete->pprev);
    // Read block from disk.
    std::shared_ptr<CBlock> pblock = std::make_shared<CBlock>();
    CBlock& block = *pblock;
    if (!m_blockman.ReadBlockFromDisk(block, *pindexDelete)) {
        LogError("DisconnectTip(): Failed to read block\n");
        return false;
    }
    // Apply the block atomically to the chain state.
    const auto time_start{SteadyClock::now()};
    {
        CCoinsViewCache view(&CoinsTip());
        assert(view.GetBestBlock() == pindexDelete->GetBlockHash());
        if (DisconnectBlock(block, pindexDelete, view) != DISCONNECT_OK) {
            LogError("DisconnectTip(): DisconnectBlock %s failed\n", pindexDelete->GetBlockHash().ToString());
            return false;
        }
        bool flushed = FlushView(&view, state, *this, true);
        assert(flushed);
    }
    LogPrint(BCLog::BENCH, "- Disconnect block: %.2fms\n",
             Ticks<MillisecondsDouble>(SteadyClock::now() - time_start));

    {
        // Prune locks that began at or after the tip should be moved backward so they get a chance to reorg
        const int max_height_first{pindexDelete->nHeight - 1};
        for (auto& prune_lock : m_blockman.m_prune_locks) {
            if (prune_lock.second.height_first <= max_height_first) continue;

            prune_lock.second.height_first = max_height_first;
            LogPrint(BCLog::PRUNE, "%s prune lock moved back to %d\n", prune_lock.first, max_height_first);
        }
    }

    // Write the chain state to disk, if necessary.
    if (!FlushStateToDisk(state, FlushStateMode::IF_NEEDED)) {
        return false;
    }

    if (disconnectpool && m_mempool) {
        // Save transactions to re-add to mempool at end of reorg. If any entries are evicted for
        // exceeding memory limits, remove them and their descendants from the mempool.
        for (auto&& evicted_tx : disconnectpool->AddTransactionsFromBlock(block.vtx)) {
            m_mempool->removeRecursive(*evicted_tx, MemPoolRemovalReason::REORG);
        }
    }

    m_chain.SetTip(*pindexDelete->pprev);

    UpdateTip(pindexDelete->pprev);
    // Let wallets know transactions went from 1-confirmed to
    // 0-confirmed or conflicted:
    if (m_chainman.m_options.signals) {
        m_chainman.m_options.signals->BlockDisconnected(pblock, pindexDelete);
    }
    return true;
}

static SteadyClock::duration time_connect_total{};
static SteadyClock::duration time_flush{};
static SteadyClock::duration time_chainstate{};
static SteadyClock::duration time_post_connect{};

struct PerBlockConnectTrace {
    CBlockIndex* pindex = nullptr;
    std::shared_ptr<const CBlock> pblock;
    PerBlockConnectTrace() = default;
};
/**
 * Used to track blocks whose transactions were applied to the UTXO state as a
 * part of a single ActivateBestChainStep call.
 *
 * This class is single-use, once you call GetBlocksConnected() you have to throw
 * it away and make a new one.
 */
class ConnectTrace {
private:
    std::vector<PerBlockConnectTrace> blocksConnected;

public:
    explicit ConnectTrace() : blocksConnected(1) {}

    void BlockConnected(CBlockIndex* pindex, std::shared_ptr<const CBlock> pblock) {
        assert(!blocksConnected.back().pindex);
        assert(pindex);
        assert(pblock);
        blocksConnected.back().pindex = pindex;
        blocksConnected.back().pblock = std::move(pblock);
        blocksConnected.emplace_back();
    }

    std::vector<PerBlockConnectTrace>& GetBlocksConnected() {
        // We always keep one extra block at the end of our list because
        // blocks are added after all the conflicted transactions have
        // been filled in. Thus, the last entry should always be an empty
        // one waiting for the transactions from the next block. We pop
        // the last entry here to make sure the list we return is sane.
        assert(!blocksConnected.back().pindex);
        blocksConnected.pop_back();
        return blocksConnected;
    }
};

/**
 * Connect a new block to m_chain. pblock is either nullptr or a pointer to a CBlock
 * corresponding to pindexNew, to bypass loading it again from disk.
 *
 * The block is added to connectTrace if connection succeeds.
 */
bool Chainstate::ConnectTip(BlockValidationState& state, CBlockIndex* pindexNew, const std::shared_ptr<const CBlock>& pblock, ConnectTrace& connectTrace, DisconnectedBlockTransactions& disconnectpool)
{
    AssertLockHeld(cs_main);
    if (m_mempool) AssertLockHeld(m_mempool->cs);

    assert(pindexNew->pprev == m_chain.Tip());
    // Read block from disk.
    const auto time_1{SteadyClock::now()};
    std::shared_ptr<const CBlock> pthisBlock;
    if (!pblock) {
        std::shared_ptr<CBlock> pblockNew = std::make_shared<CBlock>();
        if (!m_blockman.ReadBlockFromDisk(*pblockNew, *pindexNew)) {
            return FatalError(m_chainman.GetNotifications(), state, _("Failed to read block."));
        }
        pthisBlock = pblockNew;
    } else {
        LogPrint(BCLog::BENCH, "  - Using cached block\n");
        pthisBlock = pblock;
    }
    const CBlock& blockConnecting = *pthisBlock;
    // Apply the block atomically to the chain state.
    const auto time_2{SteadyClock::now()};
    SteadyClock::time_point time_3;
    // When adding aggregate statistics in the future, keep in mind that
    // num_blocks_total may be zero until the ConnectBlock() call below.
    LogPrint(BCLog::BENCH, "  - Load block from disk: %.2fms\n",
             Ticks<MillisecondsDouble>(time_2 - time_1));
    {
        CCoinsViewCache view(&CoinsTip());
        bool rv = ConnectBlock(blockConnecting, state, pindexNew, view);
        if (pindexNew->nFlags & BLOCK_FAILED_DUPLICATE_STAKE) {
            state.nFlags |= BLOCK_FAILED_DUPLICATE_STAKE;
        }
        if (m_chainman.m_options.signals) {
            m_chainman.m_options.signals->BlockChecked(blockConnecting, state);
        }
        if (!rv) {
            if (state.IsInvalid())
                InvalidBlockFound(pindexNew, state);
            LogError("%s: ConnectBlock %s failed, %s\n", __func__, pindexNew->GetBlockHash().ToString(), state.ToString());
            return false;
        }
        time_3 = SteadyClock::now();
        time_connect_total += time_3 - time_2;
        assert(num_blocks_total > 0);
        LogPrint(BCLog::BENCH, "  - Connect total: %.2fms [%.2fs (%.2fms/blk)]\n",
                 Ticks<MillisecondsDouble>(time_3 - time_2),
                 Ticks<SecondsDouble>(time_connect_total),
                 Ticks<MillisecondsDouble>(time_connect_total) / num_blocks_total);
        bool flushed = FlushView(&view, state, *this, false);
        assert(flushed);
    }
    const auto time_4{SteadyClock::now()};
    time_flush += time_4 - time_3;
    LogPrint(BCLog::BENCH, "  - Flush: %.2fms [%.2fs (%.2fms/blk)]\n",
             Ticks<MillisecondsDouble>(time_4 - time_3),
             Ticks<SecondsDouble>(time_flush),
             Ticks<MillisecondsDouble>(time_flush) / num_blocks_total);
    // Write the chain state to disk, if necessary.
    if (!FlushStateToDisk(state, FlushStateMode::IF_NEEDED))
    {
        //RollBackRCTIndex(nLastValidRCTOutput, setConnectKi);
        return false;
    }
    const auto time_5{SteadyClock::now()};
    time_chainstate += time_5 - time_4;
    LogPrint(BCLog::BENCH, "  - Writing chainstate: %.2fms [%.2fs (%.2fms/blk)]\n",
             Ticks<MillisecondsDouble>(time_5 - time_4),
             Ticks<SecondsDouble>(time_chainstate),
             Ticks<MillisecondsDouble>(time_chainstate) / num_blocks_total);
    // Remove conflicting transactions from the mempool.;
    if (m_mempool) {
        m_mempool->removeForBlock(blockConnecting.vtx, pindexNew->nHeight);
        disconnectpool.removeForBlock(blockConnecting.vtx);
    }
    // Update m_chain & related variables.
    m_chain.SetTip(*pindexNew);
    UpdateTip(pindexNew);

    const auto time_6{SteadyClock::now()};
    time_post_connect += time_6 - time_5;
    time_total += time_6 - time_1;
    LogPrint(BCLog::BENCH, "  - Connect postprocess: %.2fms [%.2fs (%.2fms/blk)]\n",
             Ticks<MillisecondsDouble>(time_6 - time_5),
             Ticks<SecondsDouble>(time_post_connect),
             Ticks<MillisecondsDouble>(time_post_connect) / num_blocks_total);
    LogPrint(BCLog::BENCH, "- Connect block: %.2fms [%.2fs (%.2fms/blk)]\n",
             Ticks<MillisecondsDouble>(time_6 - time_1),
             Ticks<SecondsDouble>(time_total),
             Ticks<MillisecondsDouble>(time_total) / num_blocks_total);

    // If we are the background validation chainstate, check to see if we are done
    // validating the snapshot (i.e. our tip has reached the snapshot's base block).
    if (this != &m_chainman.ActiveChainstate()) {
        // This call may set `m_disabled`, which is referenced immediately afterwards in
        // ActivateBestChain, so that we stop connecting blocks past the snapshot base.
        m_chainman.MaybeCompleteSnapshotValidation();
    }

    connectTrace.BlockConnected(pindexNew, std::move(pthisBlock));
    return true;
}

/**
 * Return the tip of the chain with the most work in it, that isn't
 * known to be invalid (it's however far from certain to be valid).
 */
CBlockIndex* Chainstate::FindMostWorkChain()
{
    AssertLockHeld(::cs_main);
    do {
        CBlockIndex *pindexNew = nullptr;

        // Find the best candidate header.
        {
            std::set<CBlockIndex*, CBlockIndexWorkComparator>::reverse_iterator it = setBlockIndexCandidates.rbegin();
            if (it == setBlockIndexCandidates.rend())
                return nullptr;
            pindexNew = *it;
        }

        // Check whether all blocks on the path between the currently active chain and the candidate are valid.
        // Just going until the active chain is an optimization, as we know all blocks in it are valid already.
        CBlockIndex *pindexTest = pindexNew;
        bool fInvalidAncestor = false;
        while (pindexTest && !m_chain.Contains(pindexTest)) {
            assert(pindexTest->HaveNumChainTxs() || pindexTest->nHeight == 0);

            // Pruned nodes may have entries in setBlockIndexCandidates for
            // which block files have been deleted.  Remove those as candidates
            // for the most work chain if we come across them; we can't switch
            // to a chain unless we have all the non-active-chain parent blocks.
            bool fFailedChain = pindexTest->nStatus & BLOCK_FAILED_MASK;
            bool fMissingData = !(pindexTest->nStatus & BLOCK_HAVE_DATA);

            if (fFailedChain || fMissingData) {
                // Candidate chain is not usable (either invalid or missing data)
                if (fFailedChain && (m_chainman.m_best_invalid == nullptr || pindexNew->nChainWork > m_chainman.m_best_invalid->nChainWork)) {
                    m_chainman.m_best_invalid = pindexNew;
                }
                CBlockIndex *pindexFailed = pindexNew;
                // Remove the entire chain from the set.
                while (pindexTest != pindexFailed) {
                    if (fFailedChain) {

                        if (pindexTest->nFlags & BLOCK_FAILED_DUPLICATE_STAKE)
                            pindexFailed->nFlags |= BLOCK_FAILED_DUPLICATE_STAKE;

                        pindexFailed->nStatus |= BLOCK_FAILED_CHILD;
                        m_blockman.m_dirty_blockindex.insert(pindexFailed);
                    } else if (fMissingData) {
                        // If we're missing data, then add back to m_blocks_unlinked,
                        // so that if the block arrives in the future we can try adding
                        // to setBlockIndexCandidates again.
                        m_blockman.m_blocks_unlinked.insert(
                            std::make_pair(pindexFailed->pprev, pindexFailed));
                    }
                    setBlockIndexCandidates.erase(pindexFailed);
                    pindexFailed = pindexFailed->pprev;
                }
                setBlockIndexCandidates.erase(pindexTest);
                fInvalidAncestor = true;
                break;
            }
            pindexTest = pindexTest->pprev;
        }
        if (!fInvalidAncestor)
            return pindexNew;
    } while(true);
}

/** Delete all entries in setBlockIndexCandidates that are worse than the current tip. */
void Chainstate::PruneBlockIndexCandidates() {
    // Note that we can't delete the current block itself, as we may need to return to it later in case a
    // reorganization to a better block fails.
    std::set<CBlockIndex*, CBlockIndexWorkComparator>::iterator it = setBlockIndexCandidates.begin();
    while (it != setBlockIndexCandidates.end() && setBlockIndexCandidates.value_comp()(*it, m_chain.Tip())) {
        setBlockIndexCandidates.erase(it++);
    }
    // Either the current tip or a successor of it we're working towards is left in setBlockIndexCandidates.
    assert(!setBlockIndexCandidates.empty());
}

/**
 * Try to make some progress towards making pindexMostWork the active block.
 * pblock is either nullptr or a pointer to a CBlock corresponding to pindexMostWork.
 *
 * @returns true unless a system error occurred
 */
bool Chainstate::ActivateBestChainStep(BlockValidationState& state, CBlockIndex* pindexMostWork, const std::shared_ptr<const CBlock>& pblock, bool& fInvalidFound, ConnectTrace& connectTrace)
{
    AssertLockHeld(cs_main);
    if (m_mempool) AssertLockHeld(m_mempool->cs);

    const CBlockIndex* pindexOldTip = m_chain.Tip();
    const CBlockIndex* pindexFork = m_chain.FindFork(pindexMostWork);

    // Disconnect active blocks which are no longer in the best chain.
    bool fBlocksDisconnected = false;
    DisconnectedBlockTransactions disconnectpool{MAX_DISCONNECTED_TX_POOL_BYTES};
    while (m_chain.Tip() && m_chain.Tip() != pindexFork) {
        if (!DisconnectTip(state, &disconnectpool)) {
            // This is likely a fatal error, but keep the mempool consistent,
            // just in case. Only remove from the mempool in this case.
            MaybeUpdateMempoolForReorg(disconnectpool, false);

            // If we're unable to disconnect a block during normal operation,
            // then that is a failure of our local system -- we should abort
            // rather than stay on a less work chain.
            FatalError(m_chainman.GetNotifications(), state, _("Failed to disconnect block."));
            return false;
        }
        fBlocksDisconnected = true;
    }

    // Build list of new blocks to connect (in descending height order).
    std::vector<CBlockIndex*> vpindexToConnect;
    bool fContinue = true;
    int nHeight = pindexFork ? pindexFork->nHeight : -1;
    while (fContinue && nHeight != pindexMostWork->nHeight) {
        // Don't iterate the entire list of potential improvements toward the best tip, as we likely only need
        // a few blocks along the way.
        int nTargetHeight = std::min(nHeight + 32, pindexMostWork->nHeight);
        vpindexToConnect.clear();
        vpindexToConnect.reserve(nTargetHeight - nHeight);
        CBlockIndex* pindexIter = pindexMostWork->GetAncestor(nTargetHeight);
        while (pindexIter && pindexIter->nHeight != nHeight) {
            vpindexToConnect.push_back(pindexIter);
            pindexIter = pindexIter->pprev;
        }
        nHeight = nTargetHeight;

        // Connect new blocks.
        for (CBlockIndex* pindexConnect : reverse_iterate(vpindexToConnect)) {
            if (!ConnectTip(state, pindexConnect, pindexConnect == pindexMostWork ? pblock : std::shared_ptr<const CBlock>(), connectTrace, disconnectpool)) {
                if (state.IsInvalid()) {
                    // The block violates a consensus rule.
                    if (state.GetResult() != BlockValidationResult::BLOCK_MUTATED) {
                        InvalidChainFound(vpindexToConnect.front());
                    }
                    if (!state.m_preserve_state) {
                        auto pchainman = state.m_chainman;
                        auto ppeerman = state.m_peerman;
                        state = BlockValidationState();
                        state.m_chainman = pchainman;
                        state.m_peerman = ppeerman;
                    }
                    fInvalidFound = true;
                    fContinue = false;
                    break;
                } else {
                    // A system error occurred (disk space, database error, ...).
                    // Make the mempool consistent with the current tip, just in case
                    // any observers try to use it before shutdown.
                    MaybeUpdateMempoolForReorg(disconnectpool, false);
                    return false;
                }
            } else {
                PruneBlockIndexCandidates();
                if (!pindexOldTip || m_chain.Tip()->nChainWork > pindexOldTip->nChainWork) {
                    // We're in a better position than we were. Return temporarily to release the lock.
                    fContinue = false;
                    break;
                }
            }
        }
    }

    if (fBlocksDisconnected) {
        // If any blocks were disconnected, disconnectpool may be non empty.  Add
        // any disconnected transactions back to the mempool.
        MaybeUpdateMempoolForReorg(disconnectpool, true);
    }
    if (m_mempool) m_mempool->check(this->CoinsTip(), this->m_chain.Height() + 1);

    CheckForkWarningConditions();

    return true;
}

static SynchronizationState GetSynchronizationState(bool init, bool reindexing)
{
    if (!init) return SynchronizationState::POST_INIT;
    if (reindexing) return SynchronizationState::INIT_REINDEX;
    return SynchronizationState::INIT_DOWNLOAD;
}

static bool NotifyHeaderTip(ChainstateManager& chainman) LOCKS_EXCLUDED(cs_main)
{
    bool fNotify = false;
    bool fInitialBlockDownload = false;
    static CBlockIndex* pindexHeaderOld = nullptr;
    CBlockIndex* pindexHeader = nullptr;
    {
        LOCK(cs_main);
        pindexHeader = chainman.m_best_header;

        if (pindexHeader != pindexHeaderOld) {
            fNotify = true;
            fInitialBlockDownload = chainman.IsInitialBlockDownload();
            pindexHeaderOld = pindexHeader;
        }
    }
    // Send block tip changed notifications without cs_main
    if (fNotify) {
        chainman.GetNotifications().headerTip(GetSynchronizationState(fInitialBlockDownload, chainman.m_blockman.m_reindexing), pindexHeader->nHeight, pindexHeader->nTime, false);
    }
    return fNotify;
}

static void LimitValidationInterfaceQueue(ValidationSignals& signals) LOCKS_EXCLUDED(cs_main) {
    AssertLockNotHeld(cs_main);

    if (signals.CallbacksPending() > 10) {
        signals.SyncWithValidationInterfaceQueue();
    }
}

bool Chainstate::ActivateBestChain(BlockValidationState& state, std::shared_ptr<const CBlock> pblock)
{
    AssertLockNotHeld(m_chainstate_mutex);
    std::vector<uint256> connected_blocks;

    // Note that while we're often called here from ProcessNewBlock, this is
    // far from a guarantee. Things in the P2P/RPC will often end up calling
    // us in the middle of ProcessNewBlock - do not assume pblock is set
    // sanely for performance or correctness!
    AssertLockNotHeld(::cs_main);

    // ABC maintains a fair degree of expensive-to-calculate internal state
    // because this function periodically releases cs_main so that it does not lock up other threads for too long
    // during large connects - and to allow for e.g. the callback queue to drain
    // we use m_chainstate_mutex to enforce mutual exclusion so that only one caller may execute this function at a time
    { // CheckDelayedBlocks can call ActivateBestChain
    LOCK(m_chainstate_mutex);

    // Belt-and-suspenders check that we aren't attempting to advance the background
    // chainstate past the snapshot base block.
    if (WITH_LOCK(::cs_main, return m_disabled)) {
        LogPrintf("m_disabled is set - this chainstate should not be in operation. "
            "Please report this as a bug. %s\n", PACKAGE_BUGREPORT);
        return false;
    }

    CBlockIndex *pindexMostWork = nullptr;
    CBlockIndex *pindexNewTip = nullptr;
    bool exited_ibd{false};
    do {
        // Block until the validation queue drains. This should largely
        // never happen in normal operation, however may happen during
        // reindex, causing memory blowup if we run too far ahead.
        // Note that if a validationinterface callback ends up calling
        // ActivateBestChain this may lead to a deadlock! We should
        // probably have a DEBUG_LOCKORDER test for this in the future.
        if (m_chainman.m_options.signals) LimitValidationInterfaceQueue(*m_chainman.m_options.signals);

        {
            LOCK(cs_main);
            // Lock transaction pool for at least as long as it takes for connectTrace to be consumed
            LOCK(MempoolMutex());
            const bool was_in_ibd = m_chainman.IsInitialBlockDownload();
            CBlockIndex* starting_tip = m_chain.Tip();
            bool blocks_connected = false;
            do {
                // We absolutely may not unlock cs_main until we've made forward progress
                // (with the exception of shutdown due to hardware issues, low disk space, etc).
                ConnectTrace connectTrace; // Destructed before cs_main is unlocked

                if (pindexMostWork == nullptr) {
                    pindexMostWork = FindMostWorkChain();
                }

                // Whether we have anything to do at all.
                if (pindexMostWork == nullptr || pindexMostWork == m_chain.Tip()) {
                    break;
                }

                bool fInvalidFound = false;
                std::shared_ptr<const CBlock> nullBlockPtr;
                if (!ActivateBestChainStep(state, pindexMostWork, pblock && pblock->GetHash() == pindexMostWork->GetBlockHash() ? pblock : nullBlockPtr, fInvalidFound, connectTrace)) {
                    // A system error occurred
                    return false;
                }
                blocks_connected = true;

                if (fInvalidFound) {
                    // Wipe cache, we may need another branch now.
                    pindexMostWork = nullptr;
                }
                pindexNewTip = m_chain.Tip();

                for (const PerBlockConnectTrace& trace : connectTrace.GetBlocksConnected()) {
                    assert(trace.pblock && trace.pindex);
                    connected_blocks.push_back(trace.pblock->GetHash());
                    if (m_chainman.m_options.signals) {
                        m_chainman.m_options.signals->BlockConnected(this->GetRole(), trace.pblock, trace.pindex);
                    }
                }

                // This will have been toggled in
                // ActivateBestChainStep -> ConnectTip -> MaybeCompleteSnapshotValidation,
                // if at all, so we should catch it here.
                //
                // Break this do-while to ensure we don't advance past the base snapshot.
                if (m_disabled) {
                    break;
                }
            } while (!m_chain.Tip() || (starting_tip && CBlockIndexWorkComparator()(m_chain.Tip(), starting_tip)));
            if (!blocks_connected) return true;

            const CBlockIndex* pindexFork = m_chain.FindFork(starting_tip);
            bool still_in_ibd = m_chainman.IsInitialBlockDownload();

            if (was_in_ibd && !still_in_ibd) {
                // Active chainstate has exited IBD.
                exited_ibd = true;
            }

            // Notify external listeners about the new tip.
            // Enqueue while holding cs_main to ensure that UpdatedBlockTip is called in the order in which blocks are connected
            if (this == &m_chainman.ActiveChainstate() && pindexFork != pindexNewTip) {
                // Notify ValidationInterface subscribers
                if (m_chainman.m_options.signals) {
                    m_chainman.m_options.signals->UpdatedBlockTip(pindexNewTip, pindexFork, still_in_ibd);
                }

                // Always notify the UI if a new block tip was connected
                if (kernel::IsInterrupted(m_chainman.GetNotifications().blockTip(GetSynchronizationState(still_in_ibd, m_chainman.m_blockman.m_reindexing), *pindexNewTip))) {
                    // Just breaking and returning success for now. This could
                    // be changed to bubble up the kernel::Interrupted value to
                    // the caller so the caller could distinguish between
                    // completed and interrupted operations.
                    break;
                }
            }
        }
        // When we reach this point, we switched to a new tip (stored in pindexNewTip).

        if (exited_ibd) {
            // If a background chainstate is in use, we may need to rebalance our
            // allocation of caches once a chainstate exits initial block download.
            LOCK(::cs_main);
            m_chainman.MaybeRebalanceCaches();
        }

        if (WITH_LOCK(::cs_main, return m_disabled)) {
            // Background chainstate has reached the snapshot base block, so exit.

            // Restart indexes to resume indexing for all blocks unique to the snapshot
            // chain. This resumes indexing "in order" from where the indexing on the
            // background validation chain left off.
            //
            // This cannot be done while holding cs_main (within
            // MaybeCompleteSnapshotValidation) or a cs_main deadlock will occur.
            if (m_chainman.restart_indexes) {
                m_chainman.restart_indexes();
            }
            break;
        }

        // We check interrupt only after giving ActivateBestChainStep a chance to run once so that we
        // never interrupt before connecting the genesis block during LoadChainTip(). Previously this
        // caused an assert() failure during interrupt in such cases as the UTXO DB flushing checks
        // that the best block hash is non-null.
        if (m_chainman.m_interrupt) break;
    } while (pindexNewTip != pindexMostWork);

    m_chainman.CheckBlockIndex();

    // Write changes periodically to disk, after relay.
    if (!FlushStateToDisk(state, FlushStateMode::PERIODIC)) {
        return false;
    }
    }

    for (const auto &block_hash : connected_blocks) {
        particl::CheckDelayedBlocks(m_blockman, state, block_hash);
    }

    return true;
}

bool Chainstate::PreciousBlock(BlockValidationState& state, CBlockIndex* pindex)
{
    AssertLockNotHeld(m_chainstate_mutex);
    AssertLockNotHeld(::cs_main);
    {
        LOCK(cs_main);
        if (pindex->nChainWork < m_chain.Tip()->nChainWork) {
            // Nothing to do, this block is not at the tip.
            return true;
        }
        if (m_chain.Tip()->nChainWork > m_chainman.nLastPreciousChainwork) {
            // The chain has been extended since the last call, reset the counter.
            m_chainman.nBlockReverseSequenceId = -1;
        }
        m_chainman.nLastPreciousChainwork = m_chain.Tip()->nChainWork;
        setBlockIndexCandidates.erase(pindex);
        pindex->nSequenceId = m_chainman.nBlockReverseSequenceId;
        if (m_chainman.nBlockReverseSequenceId > std::numeric_limits<int32_t>::min()) {
            // We can't keep reducing the counter if somebody really wants to
            // call preciousblock 2**31-1 times on the same set of tips...
            m_chainman.nBlockReverseSequenceId--;
        }
        if (pindex->IsValid(BLOCK_VALID_TRANSACTIONS) && pindex->HaveNumChainTxs()) {
            setBlockIndexCandidates.insert(pindex);
            PruneBlockIndexCandidates();
        }
    }

    return ActivateBestChain(state, std::shared_ptr<const CBlock>());
}

bool Chainstate::InvalidateBlock(BlockValidationState& state, CBlockIndex* pindex)
{
    AssertLockNotHeld(m_chainstate_mutex);
    AssertLockNotHeld(::cs_main);

    // Genesis block can't be invalidated
    assert(pindex);
    if (pindex->nHeight == 0) return false;

    CBlockIndex* to_mark_failed = pindex;
    bool pindex_was_in_chain = false;
    int disconnected = 0;

    // We do not allow ActivateBestChain() to run while InvalidateBlock() is
    // running, as that could cause the tip to change while we disconnect
    // blocks.
    LOCK(m_chainstate_mutex);

    // We'll be acquiring and releasing cs_main below, to allow the validation
    // callbacks to run. However, we should keep the block index in a
    // consistent state as we disconnect blocks -- in particular we need to
    // add equal-work blocks to setBlockIndexCandidates as we disconnect.
    // To avoid walking the block index repeatedly in search of candidates,
    // build a map once so that we can look up candidate blocks by chain
    // work as we go.
    std::multimap<const arith_uint256, CBlockIndex *> candidate_blocks_by_work;

    {
        LOCK(cs_main);
        for (auto& entry : m_blockman.m_block_index) {
            CBlockIndex* candidate = &entry.second;
            // We don't need to put anything in our active chain into the
            // multimap, because those candidates will be found and considered
            // as we disconnect.
            // Instead, consider only non-active-chain blocks that have at
            // least as much work as where we expect the new tip to end up.
            if (!m_chain.Contains(candidate) &&
                    !CBlockIndexWorkComparator()(candidate, pindex->pprev) &&
                    candidate->IsValid(BLOCK_VALID_TRANSACTIONS) &&
                    candidate->HaveNumChainTxs()) {
                candidate_blocks_by_work.insert(std::make_pair(candidate->nChainWork, candidate));
            }
        }
    }

    // Disconnect (descendants of) pindex, and mark them invalid.
    while (true) {
        if (m_chainman.m_interrupt) break;

        // Make sure the queue of validation callbacks doesn't grow unboundedly.
        if (m_chainman.m_options.signals) LimitValidationInterfaceQueue(*m_chainman.m_options.signals);

        LOCK(cs_main);
        // Lock for as long as disconnectpool is in scope to make sure MaybeUpdateMempoolForReorg is
        // called after DisconnectTip without unlocking in between
        LOCK(MempoolMutex());
        if (!m_chain.Contains(pindex)) break;
        pindex_was_in_chain = true;
        CBlockIndex *invalid_walk_tip = m_chain.Tip();

        // ActivateBestChain considers blocks already in m_chain
        // unconditionally valid already, so force disconnect away from it.
        DisconnectedBlockTransactions disconnectpool{MAX_DISCONNECTED_TX_POOL_BYTES};
        bool ret = DisconnectTip(state, &disconnectpool);
        // DisconnectTip will add transactions to disconnectpool.
        // Adjust the mempool to be consistent with the new tip, adding
        // transactions back to the mempool if disconnecting was successful,
        // and we're not doing a very deep invalidation (in which case
        // keeping the mempool up to date is probably futile anyway).
        MaybeUpdateMempoolForReorg(disconnectpool, /* fAddToMempool = */ (++disconnected <= 10) && ret);
        if (!ret) return false;
        assert(invalid_walk_tip->pprev == m_chain.Tip());

        // We immediately mark the disconnected blocks as invalid.
        // This prevents a case where pruned nodes may fail to invalidateblock
        // and be left unable to start as they have no tip candidates (as there
        // are no blocks that meet the "have data and are not invalid per
        // nStatus" criteria for inclusion in setBlockIndexCandidates).
        invalid_walk_tip->nStatus |= BLOCK_FAILED_VALID;
        m_blockman.m_dirty_blockindex.insert(invalid_walk_tip);
        setBlockIndexCandidates.erase(invalid_walk_tip);
        setBlockIndexCandidates.insert(invalid_walk_tip->pprev);
        if (invalid_walk_tip->pprev == to_mark_failed && (to_mark_failed->nStatus & BLOCK_FAILED_VALID)) {
            // We only want to mark the last disconnected block as BLOCK_FAILED_VALID; its children
            // need to be BLOCK_FAILED_CHILD instead.
            to_mark_failed->nStatus = (to_mark_failed->nStatus ^ BLOCK_FAILED_VALID) | BLOCK_FAILED_CHILD;
            m_blockman.m_dirty_blockindex.insert(to_mark_failed);
        }

        // Add any equal or more work headers to setBlockIndexCandidates
        auto candidate_it = candidate_blocks_by_work.lower_bound(invalid_walk_tip->pprev->nChainWork);
        while (candidate_it != candidate_blocks_by_work.end()) {
            if (!CBlockIndexWorkComparator()(candidate_it->second, invalid_walk_tip->pprev)) {
                setBlockIndexCandidates.insert(candidate_it->second);
                candidate_it = candidate_blocks_by_work.erase(candidate_it);
            } else {
                ++candidate_it;
            }
        }

        // Track the last disconnected block, so we can correct its BLOCK_FAILED_CHILD status in future
        // iterations, or, if it's the last one, call InvalidChainFound on it.
        to_mark_failed = invalid_walk_tip;
    }

    m_chainman.CheckBlockIndex();

    {
        LOCK(cs_main);
        if (m_chain.Contains(to_mark_failed)) {
            // If the to-be-marked invalid block is in the active chain, something is interfering and we can't proceed.
            return false;
        }

        // Mark pindex (or the last disconnected block) as invalid, even when it never was in the main chain
        to_mark_failed->nStatus |= BLOCK_FAILED_VALID;
        m_blockman.m_dirty_blockindex.insert(to_mark_failed);
        setBlockIndexCandidates.erase(to_mark_failed);
        m_chainman.m_failed_blocks.insert(to_mark_failed);

        // If any new blocks somehow arrived while we were disconnecting
        // (above), then the pre-calculation of what should go into
        // setBlockIndexCandidates may have missed entries. This would
        // technically be an inconsistency in the block index, but if we clean
        // it up here, this should be an essentially unobservable error.
        // Loop back over all block index entries and add any missing entries
        // to setBlockIndexCandidates.
        for (auto& [_, block_index] : m_blockman.m_block_index) {
            if (block_index.IsValid(BLOCK_VALID_TRANSACTIONS) && block_index.HaveNumChainTxs() && !setBlockIndexCandidates.value_comp()(&block_index, m_chain.Tip())) {
                setBlockIndexCandidates.insert(&block_index);
            }
        }

        InvalidChainFound(to_mark_failed);
    }

    // Only notify about a new block tip if the active chain was modified.
    if (pindex_was_in_chain) {
        // Ignoring return value for now, this could be changed to bubble up
        // kernel::Interrupted value to the caller so the caller could
        // distinguish between completed and interrupted operations. It might
        // also make sense for the blockTip notification to have an enum
        // parameter indicating the source of the tip change so hooks can
        // distinguish user-initiated invalidateblock changes from other
        // changes.
        (void)m_chainman.GetNotifications().blockTip(GetSynchronizationState(m_chainman.IsInitialBlockDownload(), m_chainman.m_blockman.m_reindexing), *to_mark_failed->pprev);
    }
    return true;
}

void Chainstate::ResetBlockFailureFlags(CBlockIndex *pindex) {
    AssertLockHeld(cs_main);

    int nHeight = pindex->nHeight;

    // Remove the invalidity flag from this block and all its descendants.
    for (auto& [_, block_index] : m_blockman.m_block_index) {
        if (!block_index.IsValid() && block_index.GetAncestor(nHeight) == pindex) {
            block_index.nStatus &= ~BLOCK_FAILED_MASK;
            block_index.nFlags &= ~(BLOCK_FAILED_DUPLICATE_STAKE | BLOCK_STAKE_KERNEL_SPENT);
            m_blockman.m_dirty_blockindex.insert(&block_index);
            if (block_index.IsValid(BLOCK_VALID_TRANSACTIONS) && block_index.HaveNumChainTxs() && setBlockIndexCandidates.value_comp()(m_chain.Tip(), &block_index)) {
                setBlockIndexCandidates.insert(&block_index);
            }
            if (&block_index == m_chainman.m_best_invalid) {
                // Reset invalid block marker if it was pointing to one of those.
                m_chainman.m_best_invalid = nullptr;
            }
            m_chainman.m_failed_blocks.erase(&block_index);
        }
    }

    // Remove the invalidity flag from all ancestors too.
    while (pindex != nullptr) {
        if (pindex->nStatus & BLOCK_FAILED_MASK) {
            pindex->nStatus &= ~BLOCK_FAILED_MASK;
            m_blockman.m_dirty_blockindex.insert(pindex);
            m_chainman.m_failed_blocks.erase(pindex);
        }
        pindex = pindex->pprev;
    }
}

void Chainstate::TryAddBlockIndexCandidate(CBlockIndex* pindex)
{
    AssertLockHeld(cs_main);
    // The block only is a candidate for the most-work-chain if it has the same
    // or more work than our current tip.
    if (m_chain.Tip() != nullptr && setBlockIndexCandidates.value_comp()(pindex, m_chain.Tip())) {
        return;
    }

    bool is_active_chainstate = this == &m_chainman.ActiveChainstate();
    if (is_active_chainstate) {
        // The active chainstate should always add entries that have more
        // work than the tip.
        setBlockIndexCandidates.insert(pindex);
    } else if (!m_disabled) {
        // For the background chainstate, we only consider connecting blocks
        // towards the snapshot base (which can't be nullptr or else we'll
        // never make progress).
        const CBlockIndex* snapshot_base{Assert(m_chainman.GetSnapshotBaseBlock())};
        if (snapshot_base->GetAncestor(pindex->nHeight) == pindex) {
            setBlockIndexCandidates.insert(pindex);
        }
    }
}

/** Mark a block as having its data received and checked (up to BLOCK_VALID_TRANSACTIONS). */
void ChainstateManager::ReceivedBlockTransactions(const CBlock& block, CBlockIndex* pindexNew, const FlatFilePos& pos)
{
    AssertLockHeld(cs_main);
    pindexNew->nTx = block.vtx.size();
    // Typically nChainTx will be 0 at this point, but it can be nonzero if this
    // is a pruned block which is being downloaded again, or if this is an
    // assumeutxo snapshot block which has a hardcoded nChainTx value from the
    // snapshot metadata. If the pindex is not the snapshot block and the
    // nChainTx value is not zero, assert that value is actually correct.
    auto prev_tx_sum = [](CBlockIndex& block) { return block.nTx + (block.pprev ? block.pprev->nChainTx : 0); };
    if (!Assume(pindexNew->nChainTx == 0 || pindexNew->nChainTx == prev_tx_sum(*pindexNew) ||
                pindexNew == GetSnapshotBaseBlock())) {
        LogWarning("Internal bug detected: block %d has unexpected nChainTx %i that should be %i (%s %s). Please report this issue here: %s\n",
            pindexNew->nHeight, pindexNew->nChainTx, prev_tx_sum(*pindexNew), PACKAGE_NAME, FormatFullVersion(), PACKAGE_BUGREPORT);
        pindexNew->nChainTx = 0;
    }
    pindexNew->nFile = pos.nFile;
    pindexNew->nDataPos = pos.nPos;
    pindexNew->nUndoPos = 0;
    pindexNew->nStatus |= BLOCK_HAVE_DATA;
    if (DeploymentActiveAt(*pindexNew, *this, Consensus::DEPLOYMENT_SEGWIT)) {
        pindexNew->nStatus |= BLOCK_OPT_WITNESS;
    }
    pindexNew->RaiseValidity(BLOCK_VALID_TRANSACTIONS);
    m_blockman.m_dirty_blockindex.insert(pindexNew);

    if (pindexNew->pprev == nullptr || pindexNew->pprev->HaveNumChainTxs()) {
        // If pindexNew is the genesis block or all parents are BLOCK_VALID_TRANSACTIONS.
        std::deque<CBlockIndex*> queue;
        queue.push_back(pindexNew);

        // Recursively process any descendant blocks that now may be eligible to be connected.
        while (!queue.empty()) {
            CBlockIndex *pindex = queue.front();
            queue.pop_front();
            // Before setting nChainTx, assert that it is 0 or already set to
            // the correct value. This assert will fail after receiving the
            // assumeutxo snapshot block if assumeutxo snapshot metadata has an
            // incorrect hardcoded AssumeutxoData::nChainTx value.
            if (!Assume(pindex->nChainTx == 0 || pindex->nChainTx == prev_tx_sum(*pindex))) {
                LogWarning("Internal bug detected: block %d has unexpected nChainTx %i that should be %i (%s %s). Please report this issue here: %s\n",
                   pindex->nHeight, pindex->nChainTx, prev_tx_sum(*pindex), PACKAGE_NAME, FormatFullVersion(), PACKAGE_BUGREPORT);
            }
            pindex->nChainTx = prev_tx_sum(*pindex);
            pindex->nSequenceId = nBlockSequenceId++;
            for (Chainstate *c : GetAll()) {
                c->TryAddBlockIndexCandidate(pindex);
            }
            std::pair<std::multimap<CBlockIndex*, CBlockIndex*>::iterator, std::multimap<CBlockIndex*, CBlockIndex*>::iterator> range = m_blockman.m_blocks_unlinked.equal_range(pindex);
            while (range.first != range.second) {
                std::multimap<CBlockIndex*, CBlockIndex*>::iterator it = range.first;
                queue.push_back(it->second);
                range.first++;
                m_blockman.m_blocks_unlinked.erase(it);
            }
        }
    } else {
        if (pindexNew->pprev && pindexNew->pprev->IsValid(BLOCK_VALID_TREE)) {
            m_blockman.m_blocks_unlinked.insert(std::make_pair(pindexNew->pprev, pindexNew));
        }
    }
}

static bool CheckBlockHeader(const CBlockHeader& block, BlockValidationState& state, const Consensus::Params& consensusParams, bool fCheckPOW = true)
{
    if (fParticlMode &&
        !block.IsParticlVersion())
        return state.Invalid(BlockValidationResult::BLOCK_CONSENSUS, "block-version", "bad block version");

    // Check proof of work matches claimed amount
    if (!fParticlMode &&
        fCheckPOW && !CheckProofOfWork(block.GetHash(), block.nBits, consensusParams))
        return state.Invalid(BlockValidationResult::BLOCK_INVALID_HEADER, "high-hash", "proof of work failed");

    return true;
}

static bool CheckMerkleRoot(const CBlock& block, BlockValidationState& state)
{
    if (block.m_checked_merkle_root) return true;

    bool mutated;
    uint256 merkle_root = BlockMerkleRoot(block, &mutated);
    if (block.hashMerkleRoot != merkle_root) {
        return state.Invalid(
            /*result=*/BlockValidationResult::BLOCK_MUTATED,
            /*reject_reason=*/"bad-txnmrklroot",
            /*debug_message=*/"hashMerkleRoot mismatch");
    }

    // Check for merkle tree malleability (CVE-2012-2459): repeating sequences
    // of transactions in a block without affecting the merkle root of a block,
    // while still invalidating it.
    if (mutated) {
        return state.Invalid(
            /*result=*/BlockValidationResult::BLOCK_MUTATED,
            /*reject_reason=*/"bad-txns-duplicate",
            /*debug_message=*/"duplicate transaction");
    }

    block.m_checked_merkle_root = true;
    return true;
}

/** CheckWitnessMalleation performs checks for block malleation with regard to
 * its witnesses.
 *
 * Note: If the witness commitment is expected (i.e. `expect_witness_commitment
 * = true`), then the block is required to have at least one transaction and the
 * first transaction needs to have at least one input. */
static bool CheckWitnessMalleation(const CBlock& block, bool expect_witness_commitment, BlockValidationState& state)
{
    if (expect_witness_commitment) {
        if (block.m_checked_witness_commitment) return true;

        int commitpos = GetWitnessCommitmentIndex(block);
        if (commitpos != NO_WITNESS_COMMITMENT) {
            assert(!block.vtx.empty() && !block.vtx[0]->vin.empty());
            const auto& witness_stack{block.vtx[0]->vin[0].scriptWitness.stack};

            if (witness_stack.size() != 1 || witness_stack[0].size() != 32) {
                return state.Invalid(
                    /*result=*/BlockValidationResult::BLOCK_MUTATED,
                    /*reject_reason=*/"bad-witness-nonce-size",
                    /*debug_message=*/strprintf("%s : invalid witness reserved value size", __func__));
            }

            // The malleation check is ignored; as the transaction tree itself
            // already does not permit it, it is impossible to trigger in the
            // witness tree.
            uint256 hash_witness = BlockWitnessMerkleRoot(block, /*mutated=*/nullptr);

            CHash256().Write(hash_witness).Write(witness_stack[0]).Finalize(hash_witness);
            if (memcmp(hash_witness.begin(), &block.vtx[0]->vout[commitpos].scriptPubKey[6], 32)) {
                return state.Invalid(
                    /*result=*/BlockValidationResult::BLOCK_MUTATED,
                    /*reject_reason=*/"bad-witness-merkle-match",
                    /*debug_message=*/strprintf("%s : witness merkle commitment mismatch", __func__));
            }

            block.m_checked_witness_commitment = true;
            return true;
        }
    }

    // No witness data is allowed in blocks that don't commit to witness data, as this would otherwise leave room for spam
    for (const auto& tx : block.vtx) {
        if (tx->HasWitness()) {
            return state.Invalid(
                /*result=*/BlockValidationResult::BLOCK_MUTATED,
                /*reject_reason=*/"unexpected-witness",
                /*debug_message=*/strprintf("%s : unexpected witness data found", __func__));
        }
    }

    return true;
}

bool CheckBlock(const CBlock& block, BlockValidationState& state, const Consensus::Params& consensusParams, bool fCheckPOW, bool fCheckMerkleRoot)
{
    // These are checks that are independent of context.

    if (block.fChecked)
        return true;

    // Check that the header is valid (particularly PoW).  This is mostly
    // redundant with the call in AcceptBlockHeader.
    if (!CheckBlockHeader(block, state, consensusParams, fCheckPOW))
        return false;

    state.SetStateInfo(block.nTime, -1, consensusParams, fParticlMode, (particl::fBusyImporting && particl::fSkipRangeproof), true);

    // Signet only: check block solution
    if (consensusParams.signet_blocks && fCheckPOW && !CheckSignetBlockSolution(block, consensusParams)) {
        return state.Invalid(BlockValidationResult::BLOCK_CONSENSUS, "bad-signet-blksig", "signet block signature validation failure");
    }

    // Check the merkle root.
    if (fCheckMerkleRoot && !CheckMerkleRoot(block, state)) {
        return false;
    }

    // All potential-corruption validation must be done before we do any
    // transaction validation, as otherwise we may mark the header as invalid
    // because we receive the wrong transactions for it.
    // Note that witness malleability is checked in ContextualCheckBlock, so no
    // checks that use witness data may be performed here.

    // Size limits
    if (block.vtx.empty() || block.vtx.size() * WITNESS_SCALE_FACTOR > MAX_BLOCK_WEIGHT || ::GetSerializeSize(TX_NO_WITNESS(block)) * WITNESS_SCALE_FACTOR > MAX_BLOCK_WEIGHT)
        return state.Invalid(BlockValidationResult::BLOCK_CONSENSUS, "bad-blk-length", "size limits failed");

    if (fParticlMode) {
        // First transaction must be coinbase (genesis only) or coinstake
        // 2nd txn may be coinbase in early blocks: check further in ContextualCheckBlock
        if (!(block.vtx[0]->IsCoinBase() || block.vtx[0]->IsCoinStake())) { // only genesis can be coinbase, check in ContextualCheckBlock
            return state.Invalid(BlockValidationResult::BLOCK_CONSENSUS, "bad-cb-missing", "first tx is not coinbase");
        }

        // 2nd txn may never be coinstake, remaining txns must not be coinbase/stake
        for (size_t i = 1; i < block.vtx.size(); i++) {
            if ((i > 1 && block.vtx[i]->IsCoinBase()) || block.vtx[i]->IsCoinStake()) {
                return state.Invalid(BlockValidationResult::BLOCK_CONSENSUS, "bad-cb-multiple", "more than one coinbase or coinstake");
            }
        }

        if (!particl::CheckBlockSignature(block)) {
            return state.Invalid(BlockValidationResult::BLOCK_CONSENSUS, "bad-block-signature", "bad block signature");
        }
    } else {
        // First transaction must be coinbase, the rest must not be
        if (block.vtx.empty() || !block.vtx[0]->IsCoinBase())
            return state.Invalid(BlockValidationResult::BLOCK_CONSENSUS, "bad-cb-missing", "first tx is not coinbase");
        for (unsigned int i = 1; i < block.vtx.size(); i++)
        if (block.vtx[i]->IsCoinBase())
            return state.Invalid(BlockValidationResult::BLOCK_CONSENSUS, "bad-cb-multiple", "more than one coinbase");
    }

    // Check transactions
    // Must check for duplicate inputs (see CVE-2018-17144)
    for (const auto& tx : block.vtx) {
        TxValidationState tx_state;
        tx_state.SetStateInfo(block.nTime, -1, consensusParams, fParticlMode, (particl::fBusyImporting && particl::fSkipRangeproof), true);
        tx_state.m_chainman = state.m_chainman;
        if (state.m_chainman) {
            tx_state.m_chainstate = &state.m_chainman->ActiveChainstate();
        }
        if (!CheckTransaction(*tx, tx_state)) {
            // CheckBlock() does context-free validation checks. The only
            // possible failures are consensus failures.
            assert(tx_state.GetResult() == TxValidationResult::TX_CONSENSUS);
            return state.Invalid(BlockValidationResult::BLOCK_CONSENSUS, tx_state.GetRejectReason(),
                                 strprintf("Transaction check failed (tx hash %s) %s", tx->GetHash().ToString(), tx_state.GetDebugMessage()));
        }
    }
    unsigned int nSigOps = 0;
    for (const auto& tx : block.vtx)
    {
        nSigOps += GetLegacySigOpCount(*tx);
    }
    if (nSigOps * WITNESS_SCALE_FACTOR > MAX_BLOCK_SIGOPS_COST)
        return state.Invalid(BlockValidationResult::BLOCK_CONSENSUS, "bad-blk-sigops", "out-of-bounds SigOpCount");

    if (fCheckPOW && fCheckMerkleRoot)
        block.fChecked = true;

    return true;
}

void ChainstateManager::UpdateUncommittedBlockStructures(CBlock& block, const CBlockIndex* pindexPrev) const
{
    int commitpos = GetWitnessCommitmentIndex(block);
    static const std::vector<unsigned char> nonce(32, 0x00);
    if (commitpos != NO_WITNESS_COMMITMENT && DeploymentActiveAfter(pindexPrev, *this, Consensus::DEPLOYMENT_SEGWIT) && !block.vtx[0]->HasWitness()) {
        CMutableTransaction tx(*block.vtx[0]);
        tx.vin[0].scriptWitness.stack.resize(1);
        tx.vin[0].scriptWitness.stack[0] = nonce;
        block.vtx[0] = MakeTransactionRef(std::move(tx));
    }
}

std::vector<unsigned char> ChainstateManager::GenerateCoinbaseCommitment(CBlock& block, const CBlockIndex* pindexPrev) const
{
    std::vector<unsigned char> commitment;
    if (fParticlMode) {
        return commitment;
    }

    int commitpos = GetWitnessCommitmentIndex(block);
    std::vector<unsigned char> ret(32, 0x00);
    if (commitpos == NO_WITNESS_COMMITMENT) {
        uint256 witnessroot = BlockWitnessMerkleRoot(block, nullptr);
        CHash256().Write(witnessroot).Write(ret).Finalize(witnessroot);
        CTxOut out;
        out.nValue = 0;
        out.scriptPubKey.resize(MINIMUM_WITNESS_COMMITMENT);
        out.scriptPubKey[0] = OP_RETURN;
        out.scriptPubKey[1] = 0x24;
        out.scriptPubKey[2] = 0xaa;
        out.scriptPubKey[3] = 0x21;
        out.scriptPubKey[4] = 0xa9;
        out.scriptPubKey[5] = 0xed;
        memcpy(&out.scriptPubKey[6], witnessroot.begin(), 32);
        commitment = std::vector<unsigned char>(out.scriptPubKey.begin(), out.scriptPubKey.end());
        CMutableTransaction tx(*block.vtx[0]);
        tx.vout.push_back(out);
        block.vtx[0] = MakeTransactionRef(std::move(tx));
    }
    UpdateUncommittedBlockStructures(block, pindexPrev);
    return commitment;
}

bool HasValidProofOfWork(const std::vector<CBlockHeader>& headers, const Consensus::Params& consensusParams)
{
    return std::all_of(headers.cbegin(), headers.cend(),
            [&](const auto& header) { return CheckProofOfWork(header.GetHash(), header.nBits, consensusParams);});
}

bool IsBlockMutated(const CBlock& block, bool check_witness_root)
{
    BlockValidationState state;
    if (!CheckMerkleRoot(block, state)) {
        LogDebug(BCLog::VALIDATION, "Block mutated: %s\n", state.ToString());
        return true;
    }

    if (block.vtx.empty() || !block.vtx[0]->IsCoinBase()) {
        // Consider the block mutated if any transaction is 64 bytes in size (see 3.1
        // in "Weaknesses in Bitcoin’s Merkle Root Construction":
        // https://lists.linuxfoundation.org/pipermail/bitcoin-dev/attachments/20190225/a27d8837/attachment-0001.pdf).
        //
        // Note: This is not a consensus change as this only applies to blocks that
        // don't have a coinbase transaction and would therefore already be invalid.
        return std::any_of(block.vtx.begin(), block.vtx.end(),
                           [](auto& tx) { return GetSerializeSize(TX_NO_WITNESS(tx)) == 64; });
    } else {
        // Theoretically it is still possible for a block with a 64 byte
        // coinbase transaction to be mutated but we neglect that possibility
        // here as it requires at least 224 bits of work.
    }

    if (!CheckWitnessMalleation(block, check_witness_root, state)) {
        LogDebug(BCLog::VALIDATION, "Block mutated: %s\n", state.ToString());
        return true;
    }

    return false;
}

arith_uint256 CalculateClaimedHeadersWork(const std::vector<CBlockHeader>& headers)
{
    arith_uint256 total_work{0};
    for (const CBlockHeader& header : headers) {
        CBlockIndex dummy(header);
        total_work += GetBlockProof(dummy);
    }
    return total_work;
}

/** Context-dependent validity checks.
 *  By "context", we mean only the previous block headers, but not the UTXO
 *  set; UTXO-related validity checks are done in ConnectBlock().
 *  NOTE: This function is not currently invoked by ConnectBlock(), so we
 *  should consider upgrade issues if we change which consensus rules are
 *  enforced in this function (eg by adding a new consensus rule). See comment
 *  in ConnectBlock().
 *  Note that -reindex-chainstate skips the validation that happens here!
 */
static bool ContextualCheckBlockHeader(const CBlockHeader& block, BlockValidationState& state, BlockManager& blockman, const ChainstateManager& chainman, const CBlockIndex* pindexPrev) EXCLUSIVE_LOCKS_REQUIRED(::cs_main)
{
    AssertLockHeld(::cs_main);
    //assert(pindexPrev != nullptr);
    const int nHeight = pindexPrev == nullptr ? 0 : pindexPrev->nHeight + 1;

    // Check proof of work
    const Consensus::Params& consensusParams = chainman.GetConsensus();
    if (fParticlMode && pindexPrev) {
        // Check proof-of-stake
        if (block.nBits != particl::GetNextTargetRequired(pindexPrev, consensusParams))
            return state.Invalid(BlockValidationResult::BLOCK_INVALID_HEADER, "bad-diffbits-pos", "incorrect proof of stake");
    } else {
        // Check proof of work
        if (block.nBits != GetNextWorkRequired(pindexPrev, &block, consensusParams))
            return state.Invalid(BlockValidationResult::BLOCK_INVALID_HEADER, "bad-diffbits", "incorrect proof of work");
    }

    // Check against checkpoints
    if (chainman.m_options.checkpoints_enabled) {
        // Don't accept any forks from the main chain prior to last checkpoint.
        // GetLastCheckpoint finds the last checkpoint in MapCheckpoints that's in our
        // BlockIndex().
        const CBlockIndex* pcheckpoint = blockman.GetLastCheckpoint(chainman.GetParams().Checkpoints());
        if (pcheckpoint && nHeight < pcheckpoint->nHeight) {
            LogPrintf("ERROR: %s: forked chain older than last checkpoint (height %d)\n", __func__, nHeight);
            return state.Invalid(BlockValidationResult::BLOCK_CHECKPOINT, "bad-fork-prior-to-checkpoint");
        }
    }

    // Check timestamp against prev
    if (block.GetBlockTime() <= pindexPrev->GetMedianTimePast())
        return state.Invalid(BlockValidationResult::BLOCK_INVALID_HEADER, "time-too-old", "block's timestamp is too early");

    // Check timestamp
    auto unix_timestamp = TicksSinceEpoch<std::chrono::seconds>(NodeClock::now());
    if (!block.hashPrevBlock.IsNull() && // allow genesis block to be created in the future
        (fParticlMode ? (block.GetBlockTime() > particl::FutureDrift(unix_timestamp)) : (block.Time() > NodeClock::now() + std::chrono::seconds{MAX_FUTURE_BLOCK_TIME}))) {
        return state.Invalid(BlockValidationResult::BLOCK_TIME_FUTURE, "time-too-new", "block timestamp too far in the future");
    }

    // Reject blocks with outdated version
    if ((block.nVersion < 2 && DeploymentActiveAfter(pindexPrev, chainman, Consensus::DEPLOYMENT_HEIGHTINCB)) ||
        (block.nVersion < 3 && DeploymentActiveAfter(pindexPrev, chainman, Consensus::DEPLOYMENT_DERSIG)) ||
        (block.nVersion < 4 && DeploymentActiveAfter(pindexPrev, chainman, Consensus::DEPLOYMENT_CLTV))) {
            return state.Invalid(BlockValidationResult::BLOCK_INVALID_HEADER, strprintf("bad-version(0x%08x)", block.nVersion),
                                 strprintf("rejected nVersion=0x%08x block", block.nVersion));
    }

    return true;
}

/** NOTE: This function is not currently invoked by ConnectBlock(), so we
 *  should consider upgrade issues if we change which consensus rules are
 *  enforced in this function (eg by adding a new consensus rule). See comment
 *  in ConnectBlock().
 *  Note that -reindex-chainstate skips the validation that happens here!
 */
static bool ContextualCheckBlock(const CBlock& block, BlockValidationState& state, const ChainstateManager& chainman, const CBlockIndex* pindexPrev, bool accept_block=false) EXCLUSIVE_LOCKS_REQUIRED(cs_main)
{
    const int nHeight = pindexPrev == nullptr ? 0 : pindexPrev->nHeight + 1;
    const int64_t nPrevTime = pindexPrev ? pindexPrev->nTime : 0;

    // Enforce BIP113 (Median Time Past).
    bool enforce_locktime_median_time_past{false};
    if (DeploymentActiveAfter(pindexPrev, chainman, Consensus::DEPLOYMENT_CSV)) {
        assert(pindexPrev != nullptr);
        enforce_locktime_median_time_past = true;
    }

    const int64_t nLockTimeCutoff{enforce_locktime_median_time_past ?
                                      (pindexPrev ? pindexPrev->GetMedianTimePast() : block.GetBlockTime()) :
                                      block.GetBlockTime()};

    // Check that all transactions are finalized
    for (const auto& tx : block.vtx) {
        if (!IsFinalTx(*tx, nHeight, nLockTimeCutoff)) {
            return state.Invalid(BlockValidationResult::BLOCK_CONSENSUS, "bad-txns-nonfinal", "non-final transaction");
        }
    }

    const CChainParams& params{chainman.GetParams()};
    if (fParticlMode) {
        if (block.IsProofOfStake()) {
            if (!chainman.IsInitialBlockDownload() &&
                !particl::CheckStakeUnique(block)) {
                //state.DoS(10, false, "bad-cs-duplicate", false, "duplicate coinstake");

                state.nFlags |= BLOCK_FAILED_DUPLICATE_STAKE;

                /*
                // TODO: ask peers which stake kernel they have
                if (chainActive.Tip()->nHeight < GetNumBlocksOfPeers() - 8) // peers have significantly longer chain, this node must've got the wrong stake 1st
                {
                    LogPrint(BCLog::POS, "%s: Ignoring CheckStakeUnique for block %s, chain height behind peers.\n", __func__, block.GetHash().ToString());
                    const COutPoint &kernel = block.vtx[0]->vin[0].prevout;
                    mapStakeSeen[kernel] = block.GetHash();
                } else
                    return state.DoS(20, false, "bad-cs-duplicate", false, "duplicate coinstake");
                */
            }

            // Limit the number of outputs in a coinstake txn to 6: 1 data + 1 treasury + 4 user
            if (nPrevTime >= params.GetConsensus().OpIsCoinstakeTime) {
                if (block.vtx[0]->vpout.size() > 6) {
                    return state.Invalid(BlockValidationResult::BLOCK_CONSENSUS, "bad-cs-outputs", "Too many outputs in coinstake");
                }
            }

            // Coinstake output 0 must be data output of blockheight
            int i;
            if (!block.vtx[0]->GetCoinStakeHeight(i)) {
                return state.Invalid(BlockValidationResult::BLOCK_CONSENSUS, "bad-cs-malformed", "coinstake txn is malformed");
            }

            if (i != nHeight) {
                return state.Invalid(BlockValidationResult::BLOCK_CONSENSUS, "bad-cs-height", "block height mismatch in coinstake");
            }

            std::vector<uint8_t> &vData = ((CTxOutData*)block.vtx[0]->vpout[0].get())->vData;
            if (vData.size() > 8 && vData[4] == DO_VOTE) {
                uint32_t voteToken;
                memcpy(&voteToken, &vData[5], 4);
                voteToken = le32toh(voteToken);

                LogPrint(BCLog::HDWALLET, _("Block %d casts vote for option %u of proposal %u.\n").translated.c_str(),
                    nHeight, voteToken >> 16, voteToken & 0xFFFF);
            }

            // check witness merkleroot, TODO: should witnessmerkleroot be hashed?
            bool malleated = false;
            uint256 hashWitness = BlockWitnessMerkleRoot(block, &malleated);

            if (hashWitness != block.hashWitnessMerkleRoot) {
                return state.Invalid(BlockValidationResult::BLOCK_MUTATED, "bad-witness-merkle-match", strprintf("%s : witness merkle commitment mismatch", __func__));
            }

            if (!CheckCoinStakeTimestamp(nHeight, block.GetBlockTime())) {
                return state.Invalid(BlockValidationResult::DOS_50, "bad-coinstake-time", strprintf("%s: coinstake timestamp violation nTimeBlock=%d", __func__, block.GetBlockTime()));
            }

            // Check timestamp against prev
            if (block.GetBlockTime() <= pindexPrev->GetPastTimeLimit() || particl::FutureDrift(block.GetBlockTime()) < pindexPrev->GetBlockTime()) {
                return state.Invalid(BlockValidationResult::DOS_50, "bad-block-time", strprintf("%s: block's timestamp is too early", __func__));
            }

            uint256 hashProof, targetProofOfStake;

            // IsInitialBlockDownload tests (!fImporting && !fReindex)
            // Blocks are connected at end of import / reindex
            if (accept_block && chainman.IsInitialBlockDownload()) {
                // CheckProofOfStake is run again during connectblock
            } else
            if (!CheckProofOfStake(chainman.ActiveChainstate(), state, pindexPrev, *block.vtx[0], block.nTime, block.nBits, hashProof, targetProofOfStake)) {
                LogError("ContextualCheckBlock(): check proof-of-stake failed for block %s\n", block.GetHash().ToString());
                return false;
            }
        } else {
            bool fCheckPOW = true; // TODO: pass properly
            if (fCheckPOW && !CheckProofOfWork(block.GetHash(), block.nBits, params.GetConsensus(), nHeight, params.GetLastImportHeight()))
                return state.Invalid(BlockValidationResult::BLOCK_INVALID_HEADER, "high-hash", "proof of work failed");

            // Enforce rule that the coinbase ends with serialized block height
            // genesis block scriptSig size will be different
            CScript expect = CScript() << OP_RETURN << nHeight;
            const CScript &scriptSig = block.vtx[0]->vin[0].scriptSig;
            if (scriptSig.size() < expect.size() ||
                !std::equal(expect.begin()
                    , expect.end(), scriptSig.begin() + scriptSig.size()-expect.size())) {
                return state.Invalid(BlockValidationResult::BLOCK_CONSENSUS, "bad-cb-height", "block height mismatch in coinbase");
            }
        }

        if (nHeight > 0 && !block.vtx[0]->IsCoinStake()) { // only genesis block can start with coinbase
            return state.Invalid(BlockValidationResult::BLOCK_CONSENSUS, "bad-cs-missing", "first tx is not coinstake");
        }

        if (nHeight > 0 &&  // skip genesis
            params.GetLastImportHeight() >= uint32_t(nHeight)) {
            // 2nd txn must be coinbase
            if (block.vtx.size() < 2 || !block.vtx[1]->IsCoinBase()) {
                return state.Invalid(BlockValidationResult::BLOCK_CONSENSUS, "bad-cb", "Second txn of import block must be coinbase");
            }

            // Check hash of genesis import txn matches expected hash.
            uint256 txnHash = block.vtx[1]->GetHash();
            if (!params.CheckImportCoinbase(nHeight, txnHash)) {
                return state.Invalid(BlockValidationResult::BLOCK_CONSENSUS, "bad-cb", "Incorrect outputs hash.");
            }
        } else {
            // 2nd txn can't be coinbase if block height > GetLastImportHeight
            if (block.vtx.size() > 1 && block.vtx[1]->IsCoinBase()) {
                return state.Invalid(BlockValidationResult::BLOCK_CONSENSUS, "bad-cb-multiple", "unexpected coinbase");
            }
        }
    } else {
        // Enforce rule that the coinbase starts with serialized block height
        if (DeploymentActiveAfter(pindexPrev, chainman, Consensus::DEPLOYMENT_HEIGHTINCB))
        {
            CScript expect = CScript() << nHeight;
            if (block.vtx[0]->vin[0].scriptSig.size() < expect.size() ||
                !std::equal(expect.begin(), expect.end(), block.vtx[0]->vin[0].scriptSig.begin())) {
                return state.Invalid(BlockValidationResult::BLOCK_CONSENSUS, "bad-cb-height", "block height mismatch in coinbase");
            }
        }

        // Validation for witness commitments.
        // * We compute the witness hash (which is the hash including witnesses) of all the block's transactions, except the
        //   coinbase (where 0x0000....0000 is used instead).
        // * The coinbase scriptWitness is a stack of a single 32-byte vector, containing a witness reserved value (unconstrained).
        // * We build a merkle tree with all those witness hashes as leaves (similar to the hashMerkleRoot in the block header).
        // * There must be at least one output whose scriptPubKey is a single 36-byte push, the first 4 bytes of which are
        //   {0xaa, 0x21, 0xa9, 0xed}, and the following 32 bytes are SHA256^2(witness root, witness reserved value). In case there are
        //   multiple, the last one is used.
        if (!CheckWitnessMalleation(block, DeploymentActiveAfter(pindexPrev, chainman, Consensus::DEPLOYMENT_SEGWIT), state)) {
            return false;
        }
    }

    // After the coinbase witness reserved value and commitment are verified,
    // we can check if the block weight passes (before we've checked the
    // coinbase witness, it would be possible for the weight to be too
    // large by filling up the coinbase witness, which doesn't change
    // the block hash, so we couldn't mark the block as permanently
    // failed).
    if (GetBlockWeight(block) > MAX_BLOCK_WEIGHT) {
        return state.Invalid(BlockValidationResult::BLOCK_CONSENSUS, "bad-blk-weight", strprintf("%s : weight limit failed", __func__));
    }

    return true;
}

bool ChainstateManager::AcceptBlockHeader(const CBlockHeader& block, BlockValidationState& state, CBlockIndex** ppindex, bool min_pow_checked, bool fRequested)
{
    AssertLockHeld(cs_main);

    // Check for duplicate
    uint256 hash = block.GetHash();
    BlockMap::iterator miSelf{m_blockman.m_block_index.find(hash)};
    if (hash != GetConsensus().hashGenesisBlock) {
        if (miSelf != m_blockman.m_block_index.end()) {
            // Block header is already known.
            CBlockIndex* pindex = &(miSelf->second);
            if (state.m_chainman && !state.m_peerman) {
                state.m_peerman = state.m_chainman->m_peerman;
            }
            if (fParticlMode && !fRequested &&
                !state.m_chainman->IsInitialBlockDownload() && state.nodeId >= 0 &&
                !state.m_peerman->IncDuplicateHeaders(state.nodeId)) {
                state.m_punish_for_duplicates = true;
            }

            if (ppindex)
                *ppindex = pindex;
            if (pindex->nStatus & BLOCK_FAILED_MASK) {
                /*
                if (pindex->nFlags & BLOCK_FAILED_DUPLICATE_STAKE
                    && ProcessDuplicateStakeHeader(pindex, state.nodeId))
                {
                    // pass
                } else */
                LogPrint(BCLog::VALIDATION, "%s: block %s is marked invalid\n", __func__, hash.ToString());
                return state.Invalid(BlockValidationResult::BLOCK_CACHED_INVALID, "duplicate");
            }
            return true;
        }

        if (!CheckBlockHeader(block, state, GetConsensus())) {
            LogPrint(BCLog::VALIDATION, "%s: Consensus::CheckBlockHeader: %s, %s\n", __func__, hash.ToString(), state.ToString());
            return false;
        }

        // Get prev block index
        CBlockIndex* pindexPrev = nullptr;
        BlockMap::iterator mi{m_blockman.m_block_index.find(block.hashPrevBlock)};
        if (mi == m_blockman.m_block_index.end()) {
            LogPrint(BCLog::VALIDATION, "header %s has prev block not found: %s\n", hash.ToString(), block.hashPrevBlock.ToString());
            return state.Invalid(BlockValidationResult::BLOCK_MISSING_PREV, "prev-blk-not-found");
        }
        pindexPrev = &((*mi).second);
        if (pindexPrev->nStatus & BLOCK_FAILED_MASK) {
            LogPrint(BCLog::VALIDATION, "header %s has prev block invalid: %s\n", hash.ToString(), block.hashPrevBlock.ToString());
            return state.Invalid(BlockValidationResult::BLOCK_INVALID_PREV, "bad-prevblk");
        }
        if (!ContextualCheckBlockHeader(block, state, m_blockman, *this, pindexPrev)) {
            LogPrint(BCLog::VALIDATION, "%s: Consensus::ContextualCheckBlockHeader: %s, %s\n", __func__, hash.ToString(), state.ToString());
            return false;
        }

        /* Determine if this block descends from any block which has been found
         * invalid (m_failed_blocks), then mark pindexPrev and any blocks between
         * them as failed. For example:
         *
         *                D3
         *              /
         *      B2 - C2
         *    /         \
         *  A             D2 - E2 - F2
         *    \
         *      B1 - C1 - D1 - E1
         *
         * In the case that we attempted to reorg from E1 to F2, only to find
         * C2 to be invalid, we would mark D2, E2, and F2 as BLOCK_FAILED_CHILD
         * but NOT D3 (it was not in any of our candidate sets at the time).
         *
         * In any case D3 will also be marked as BLOCK_FAILED_CHILD at restart
         * in LoadBlockIndex.
         */
        if (!pindexPrev->IsValid(BLOCK_VALID_SCRIPTS)) {
            // The above does not mean "invalid": it checks if the previous block
            // hasn't been validated up to BLOCK_VALID_SCRIPTS. This is a performance
            // optimization, in the common case of adding a new block to the tip,
            // we don't need to iterate over the failed blocks list.
            for (const CBlockIndex* failedit : m_failed_blocks) {
                if (pindexPrev->GetAncestor(failedit->nHeight) == failedit) {
                    if (!(failedit->nStatus & BLOCK_FAILED_VALID)) {
                        LogPrintf("ERROR: Valid block in m_failed_blocks!\n");
                    }
                    CBlockIndex* invalid_walk = pindexPrev;
                    if (failedit->nStatus & BLOCK_FAILED_VALID)
                    while (invalid_walk != failedit) {
                        invalid_walk->nStatus |= BLOCK_FAILED_CHILD;
                        m_blockman.m_dirty_blockindex.insert(invalid_walk);
                        invalid_walk = invalid_walk->pprev;
                    }
                    LogPrint(BCLog::VALIDATION, "%s: %s prev block invalid ancestor %s\n", __func__, hash.ToString(), failedit->GetBlockHash().ToString());
                    return state.Invalid(BlockValidationResult::BLOCK_INVALID_PREV, "bad-prevblk");
                }
            }
        }
    }

    if (!min_pow_checked) {
        LogPrint(BCLog::VALIDATION, "%s: not adding new block header %s, missing anti-dos proof-of-work validation\n", __func__, hash.ToString());
        return state.Invalid(BlockValidationResult::BLOCK_HEADER_LOW_WORK, "too-little-chainwork");
    }

    bool force_accept = true;
    if (fParticlMode &&
        state.nodeId >= 0 &&
        state.m_chainman->HaveActiveChainstate() &&
        !state.m_chainman->IsInitialBlockDownload()) {
        if (!state.m_peerman->AddNodeHeader(state.nodeId, hash)) {
            LogPrintf("ERROR: %s: DoS limits\n", __func__);
            return state.Invalid(BlockValidationResult::DOS_20, "dos-limits");
        }
        force_accept = false;
    }

    CBlockIndex* pindex{m_blockman.AddToBlockIndex(block, m_best_header)};
    if (force_accept) {
        pindex->nFlags |= BLOCK_ACCEPTED;
    }

    if (ppindex)
        *ppindex = pindex;

    // Since this is the earliest point at which we have determined that a
    // header is both new and valid, log here.
    //
    // These messages are valuable for detecting potential selfish mining behavior;
    // if multiple displacing headers are seen near simultaneously across many
    // nodes in the network, this might be an indication of selfish mining. Having
    // this log by default when not in IBD ensures broad availability of this data
    // in case investigation is merited.
    const auto msg = strprintf(
        "Saw new header hash=%s height=%d", hash.ToString(), pindex->nHeight);

    if (IsInitialBlockDownload()) {
        LogPrintLevel(BCLog::VALIDATION, BCLog::Level::Debug, "%s\n", msg);
    } else {
        LogPrintf("%s\n", msg);
    }

    return true;
}

// Exposed wrapper for AcceptBlockHeader
bool ChainstateManager::ProcessNewBlockHeaders(const std::vector<CBlockHeader>& headers, bool min_pow_checked, BlockValidationState& state, const CBlockIndex** ppindex)
{
    state.m_chainman = this;
    AssertLockNotHeld(cs_main);
    {
        LOCK(cs_main);
        for (const CBlockHeader& header : headers) {
            CBlockIndex *pindex = nullptr; // Use a temp pindex instead of ppindex to avoid a const_cast
            bool accepted{AcceptBlockHeader(header, state, &pindex, min_pow_checked)};
            CheckBlockIndex();

            if (!accepted) {
                return false;
            }
            if (ppindex) {
                *ppindex = pindex;
            }
        }
    }
    if (NotifyHeaderTip(*this)) {
        if (IsInitialBlockDownload() && ppindex && *ppindex) {
            const CBlockIndex& last_accepted{**ppindex};
            int64_t blocks_left{(NodeClock::now() - last_accepted.Time()) / GetConsensus().PowTargetSpacing()};
            blocks_left = std::max<int64_t>(0, blocks_left);
            const double progress{100.0 * last_accepted.nHeight / (last_accepted.nHeight + blocks_left)};
            LogInfo("Synchronizing blockheaders, height: %d (~%.2f%%)\n", last_accepted.nHeight, progress);
        }
    }
    return true;
}

void ChainstateManager::ReportHeadersPresync(const arith_uint256& work, int64_t height, int64_t timestamp)
{
    AssertLockNotHeld(cs_main);
    {
        LOCK(cs_main);
        // Don't report headers presync progress if we already have a post-minchainwork header chain.
        // This means we lose reporting for potentially legitimate, but unlikely, deep reorgs, but
        // prevent attackers that spam low-work headers from filling our logs.
        if (m_best_header->nChainWork >= UintToArith256(GetConsensus().nMinimumChainWork)) return;
        // Rate limit headers presync updates to 4 per second, as these are not subject to DoS
        // protection.
        auto now = std::chrono::steady_clock::now();
        if (now < m_last_presync_update + std::chrono::milliseconds{250}) return;
        m_last_presync_update = now;
    }
    bool initial_download = IsInitialBlockDownload();
    GetNotifications().headerTip(GetSynchronizationState(initial_download, m_blockman.m_reindexing), height, timestamp, /*presync=*/true);
    if (initial_download) {
        int64_t blocks_left{(NodeClock::now() - NodeSeconds{std::chrono::seconds{timestamp}}) / GetConsensus().PowTargetSpacing()};
        blocks_left = std::max<int64_t>(0, blocks_left);
        const double progress{100.0 * height / (height + blocks_left)};
        LogInfo("Pre-synchronizing blockheaders, height: %d (~%.2f%%)\n", height, progress);
    }
}

/** Store block on disk. If dbp is non-nullptr, the file is known to already reside on disk */
bool ChainstateManager::AcceptBlock(const std::shared_ptr<const CBlock>& pblock, BlockValidationState& state, CBlockIndex** ppindex, bool fRequested, const FlatFilePos* dbp, bool* fNewBlock, bool min_pow_checked)
{
    const CBlock& block = *pblock;

    if (fNewBlock) *fNewBlock = false;
    AssertLockHeld(cs_main);

    CBlockIndex *pindexDummy = nullptr;
    CBlockIndex *&pindex = ppindex ? *ppindex : pindexDummy;

    bool accepted_header{AcceptBlockHeader(block, state, &pindex, min_pow_checked, fRequested)};
    CheckBlockIndex();

    if (!accepted_header)
        return false;

    // Check all requested blocks that we do not already have for validity and
    // save them to disk. Skip processing of unrequested blocks as an anti-DoS
    // measure, unless the blocks have more work than the active chain tip, and
    // aren't too far ahead of it, so are likely to be attached soon.
    bool fAlreadyHave = pindex->nStatus & BLOCK_HAVE_DATA;
    bool fHasMoreOrSameWork = (ActiveTip() ? pindex->nChainWork >= ActiveTip()->nChainWork : true);
    // Blocks that are too out-of-order needlessly limit the effectiveness of
    // pruning, because pruning will not delete block files that contain any
    // blocks which are too close in height to the tip.  Apply this test
    // regardless of whether pruning is enabled; it should generally be safe to
    // not process unrequested blocks.
    bool fTooFarAhead{pindex->nHeight > ActiveHeight() + int(MIN_BLOCKS_TO_KEEP)};

    // TODO: Decouple this function from the block download logic by removing fRequested
    // This requires some new chain data structure to efficiently look up if a
    // block is in a chain leading to a candidate for best tip, despite not
    // being such a candidate itself.
    // Note that this would break the getblockfrompeer RPC

    // TODO: deal better with return value and error conditions for duplicate
    // and unrequested blocks.
    if (fAlreadyHave) return true;
    if (!fRequested) {  // If we didn't ask for it:
        if (pindex->nTx != 0) return true;    // This is a previously-processed block that was pruned
        if (!fHasMoreOrSameWork) return true; // Don't process less-work chains
        if (fTooFarAhead) return true;        // Block height is too high

        // Protect against DoS attacks from low-work chains.
        // If our tip is behind, a peer could try to send us
        // low-work blocks on a fake chain that we would never
        // request; don't process these.
        if (pindex->nChainWork < MinimumChainWork()) return true;
    }

    const CChainParams& params{GetParams()};

    // Particl: ContextualCheckBlock is run below, after checking if the block should be delayed
    if (!CheckBlock(block, state, params.GetConsensus())) {
        if (state.IsInvalid() && state.GetResult() != BlockValidationResult::BLOCK_MUTATED) {
            pindex->nStatus |= BLOCK_FAILED_VALID;
            m_blockman.m_dirty_blockindex.insert(pindex);
        }
        LogError("%s: %s\n", __func__, state.ToString());
        return false;
    }

    if (block.IsProofOfStake()) {
        pindex->SetProofOfStake();
        pindex->prevoutStake = pblock->vtx[0]->vin[0].prevout;
        if (!pindex->pprev ||
            (pindex->pprev->bnStakeModifier.IsNull() &&
             pindex->pprev->GetBlockHash() != params.GetConsensus().hashGenesisBlock)) {
            // Block received out of order
            if (fParticlMode && !IsInitialBlockDownload()) {
                if (pindex->nFlags & BLOCK_DELAYED) {
                    // Block is already delayed
                    state.nFlags |= BLOCK_DELAYED;
                    return true;
                }
                pindex->nFlags |= BLOCK_DELAYED;
                return particl::DelayBlock(m_blockman, pblock, state);
            }
        } else {
            pindex->bnStakeModifier = ComputeStakeModifierV2(pindex->pprev, pindex->prevoutStake.hash);
        }
        pindex->nFlags = pindex->nFlags & uint32_t(~BLOCK_DELAYED);
        m_blockman.m_dirty_blockindex.insert(pindex);
    }

    if (!ContextualCheckBlock(block, state, *this, pindex->pprev, true)) {
        if (state.IsInvalid() && state.GetResult() != BlockValidationResult::BLOCK_MUTATED) {
            pindex->nStatus |= BLOCK_FAILED_VALID;
            m_blockman.m_dirty_blockindex.insert(pindex);
        }
        LogError("%s: %s", __func__, state.ToString());
        return false;
    }

    if (state.nFlags & BLOCK_STAKE_KERNEL_SPENT && !(state.nFlags & BLOCK_FAILED_DUPLICATE_STAKE)) {
        if (state.nodeId > -1) {
            state.m_peerman->MisbehavingById(state.nodeId, 20, "Spent kernel");
        }
    }

    // m_peerman is not set in unit tests
    if (m_peerman) {
        m_peerman->RemoveNodeHeader(pindex->GetBlockHash());
    }
    pindex->nFlags |= BLOCK_ACCEPTED;
    m_blockman.m_dirty_blockindex.insert(pindex);

    // Header is valid/has work, merkle tree and segwit merkle tree are good...RELAY NOW
    // (but if it does not build on our best tip, let the SendMessages loop relay it)
    if (!(state.nFlags & (BLOCK_STAKE_KERNEL_SPENT | BLOCK_FAILED_DUPLICATE_STAKE)) &&
        !IsInitialBlockDownload() && ActiveTip() == pindex->pprev) {
        m_options.signals->NewPoWValidBlock(pindex, pblock);
    }

    // Write block to history file
    if (fNewBlock) *fNewBlock = true;
    try {
        FlatFilePos blockPos{};
        if (dbp) {
            blockPos = *dbp;
            m_blockman.UpdateBlockInfo(block, pindex->nHeight, blockPos);
        } else {
            blockPos = m_blockman.SaveBlockToDisk(block, pindex->nHeight);
            if (blockPos.IsNull()) {
                state.Error(strprintf("%s: Failed to find position to write new block to disk", __func__));
                return false;
            }
        }
        ReceivedBlockTransactions(block, pindex, blockPos);
    } catch (const std::runtime_error& e) {
        return FatalError(GetNotifications(), state, strprintf(_("System error while saving block to disk: %s"), e.what()));
    }

    // TODO: FlushStateToDisk() handles flushing of both block and chainstate
    // data, so we should move this to ChainstateManager so that we can be more
    // intelligent about how we flush.
    // For now, since FlushStateMode::NONE is used, all that can happen is that
    // the block files may be pruned, so we can just call this on one
    // chainstate (particularly if we haven't implemented pruning with
    // background validation yet).
    ActiveChainstate().FlushStateToDisk(state, FlushStateMode::NONE);

    CheckBlockIndex();

    return true;
}

bool ChainstateManager::ProcessNewBlock(const std::shared_ptr<const CBlock>& block, bool force_processing, bool min_pow_checked, bool* new_block, NodeId node_id, PeerManager *peerman)
{
    AssertLockNotHeld(cs_main);

    CBlockIndex *pindex = nullptr;
    {
        /*
        uint256 hash = pblock->GetHash();
        // Limited duplicity on stake: prevents block flood attack
        // Duplicate stake allowed only when there is orphan child block
        if (!fReindex && !fImporting && pblock->IsProofOfStake() && setStakeSeen.count(pblock->GetProofOfStake()) && !mapOrphanBlocksByPrev.count(hash)) {
            LogError("Duplicate proof-of-stake (%s, %d) for block %s\n", pblock->GetProofOfStake().first.ToString(), pblock->GetProofOfStake().second, hash.ToString());
            return false;
        }
        */

        if (new_block) *new_block = false;
        BlockValidationState state;
        state.m_chainman = this;
        if (peerman) {
            state.m_peerman = peerman;
        } else {
            state.m_peerman = this->m_peerman;
        }
        if (node_id > -1) {
            state.nodeId = node_id;
        }

        // CheckBlock() does not support multi-threaded block validation because CBlock::fChecked can cause data race.
        // Therefore, the following critical section must include the CheckBlock() call as well.
        LOCK(cs_main);

        // Skipping AcceptBlock() for CheckBlock() failures means that we will never mark a block as invalid if
        // CheckBlock() fails.  This is protective against consensus failure if there are any unknown forms of block
        // malleability that cause CheckBlock() to fail; see e.g. CVE-2012-2459 and
        // https://lists.linuxfoundation.org/pipermail/bitcoin-dev/2019-February/016697.html.  Because CheckBlock() is
        // not very expensive, the anti-DoS benefits of caching failure (of a definitely-invalid block) are not substantial.
        bool ret = CheckBlock(*block, state, GetConsensus());
        if (ret) {
            // Store to disk
            ret = AcceptBlock(block, state, &pindex, force_processing, nullptr, new_block, min_pow_checked);
        }
        if (state.nFlags & BLOCK_DELAYED) {
            return true;
        }
        if (!ret) {
            if (fParticlMode && state.GetResult() != BlockValidationResult::BLOCK_MISSING_PREV) {
                // Mark block as invalid to prevent re-requesting from peer.
                // Block will have been added to the block index in AcceptBlockHeader
                CBlockIndex *pindex = ActiveChainstate().m_blockman.AddToBlockIndex(*block, m_best_header);
                ActiveChainstate().InvalidBlockFound(pindex, state);
            }
            if (m_options.signals) {
                m_options.signals->BlockChecked(*block, state);
            }
            LogError("%s: AcceptBlock FAILED (%s)\n", __func__, state.ToString());
            return false;
        }

        if (pindex && state.nFlags & BLOCK_FAILED_DUPLICATE_STAKE) {
            pindex->nFlags |= BLOCK_FAILED_DUPLICATE_STAKE;
            m_blockman.m_dirty_blockindex.insert(pindex);
            LogPrint(BCLog::POS, "%s Marking duplicate stake: %s.\n", __func__, pindex->GetBlockHash().ToString());
            if (m_options.signals) {
                m_options.signals->BlockChecked(*block, state);
            }
        }
    }

    NotifyHeaderTip(*this);

    BlockValidationState state; // Only used to report errors, not invalidity - ignore it
    state.m_chainman = this;
    if (peerman) {
        state.m_peerman = peerman;
    } else {
        state.m_peerman = this->m_peerman;
    }

    if (!ActiveChainstate().ActivateBestChain(state, block)) {
        LogError("%s: ActivateBestChain failed (%s)\n", __func__, state.ToString());
        return false;
    }

    Chainstate* bg_chain{WITH_LOCK(cs_main, return BackgroundSyncInProgress() ? m_ibd_chainstate.get() : nullptr)};
    BlockValidationState bg_state;
    if (bg_chain && !bg_chain->ActivateBestChain(bg_state, block)) {
        LogError("%s: [background] ActivateBestChain failed (%s)\n", __func__, bg_state.ToString());
        return false;
    }

    if (m_smsgman->IsEnabled() && m_blockman.m_opts.smsgscanincoming) {
        m_smsgman->ScanBlock(*block);
    }

    {
        assert(pindex);
        // Check here for blocks not connected to the chain, TODO: move to a timer.
        particl::CheckDelayedBlocks(ActiveChainstate().m_blockman, state, pindex->GetBlockHash());
    }

    return true;
}

MempoolAcceptResult ChainstateManager::ProcessTransaction(const CTransactionRef& tx, bool test_accept, bool ignore_locks)
{
    AssertLockHeld(cs_main);
    Chainstate& active_chainstate = ActiveChainstate();
    if (!active_chainstate.GetMempool()) {
        TxValidationState state;
        state.Invalid(TxValidationResult::TX_NO_MEMPOOL, "no-mempool");
        return MempoolAcceptResult::Failure(state);
    }
    auto result = AcceptToMemoryPool(active_chainstate, tx, GetTime(), /*bypass_limits=*/ false, test_accept, ignore_locks);
    active_chainstate.GetMempool()->check(active_chainstate.CoinsTip(), active_chainstate.m_chain.Height() + 1);
    return result;
}

bool TestBlockValidity(BlockValidationState& state,
                       const CChainParams& chainparams,
                       Chainstate& chainstate,
                       const CBlock& block,
                       CBlockIndex* pindexPrev,
                       bool fCheckPOW,
                       bool fCheckMerkleRoot)
{
    AssertLockHeld(cs_main);
    assert(pindexPrev && pindexPrev == chainstate.m_chain.Tip());
    CCoinsViewCache viewNew(&chainstate.CoinsTip());
    uint256 block_hash(block.GetHash());
    CBlockIndex indexDummy(block);
    indexDummy.pprev = pindexPrev;
    indexDummy.nHeight = pindexPrev->nHeight + 1;
    indexDummy.phashBlock = &block_hash;

    // NOTE: CheckBlockHeader is called by CheckBlock
    if (!ContextualCheckBlockHeader(block, state, chainstate.m_blockman, chainstate.m_chainman, pindexPrev)) {
        LogError("%s: Consensus::ContextualCheckBlockHeader: %s\n", __func__, state.ToString());
        return false;
    }
    if (!CheckBlock(block, state, chainparams.GetConsensus(), fCheckPOW, fCheckMerkleRoot)) {
        LogError("%s: Consensus::CheckBlock: %s\n", __func__, state.ToString());
        return false;
    }
    if (!ContextualCheckBlock(block, state, chainstate.m_chainman, pindexPrev)) {
        LogError("%s: Consensus::ContextualCheckBlock: %s\n", __func__, state.ToString());
        return false;
    }
    if (!chainstate.ConnectBlock(block, state, &indexDummy, viewNew, true)) {
        return false;
    }
    assert(state.IsValid());

    return true;
}

/* This function is called from the RPC code for pruneblockchain */
void PruneBlockFilesManual(Chainstate& active_chainstate, int nManualPruneHeight)
{
    BlockValidationState state;
    if (!active_chainstate.FlushStateToDisk(
            state, FlushStateMode::NONE, nManualPruneHeight)) {
        LogPrintf("%s: failed to flush state (%s)\n", __func__, state.ToString());
    }
}

bool Chainstate::LoadChainTip()
{
    AssertLockHeld(cs_main);
    const CCoinsViewCache& coins_cache = CoinsTip();
    assert(!coins_cache.GetBestBlock().IsNull()); // Never called when the coins view is empty
    const CBlockIndex* tip = m_chain.Tip();

    if (tip && tip->GetBlockHash() == coins_cache.GetBestBlock()) {
        return true;
    }

    // Load pointer to end of best chain
    CBlockIndex* pindex = m_blockman.LookupBlockIndex(coins_cache.GetBestBlock());
    if (!pindex) {
        return false;
    }
    m_chain.SetTip(*pindex);
    PruneBlockIndexCandidates();

    tip = m_chain.Tip();
    LogPrintf("Loaded best chain: hashBestChain=%s height=%d date=%s progress=%f\n",
              tip->GetBlockHash().ToString(),
              m_chain.Height(),
              FormatISO8601DateTime(tip->GetBlockTime()),
              GuessVerificationProgress(m_chainman.GetParams().TxData(), tip));
    return true;
}

CVerifyDB::CVerifyDB(Notifications& notifications)
    : m_notifications{notifications}
{
    m_notifications.progress(_("Verifying blocks…"), 0, false);
}

CVerifyDB::~CVerifyDB()
{
    m_notifications.progress(bilingual_str{}, 100, false);
}

VerifyDBResult CVerifyDB::VerifyDB(
    Chainstate& chainstate,
    const Consensus::Params& consensus_params,
    CCoinsView& coinsview,
    int nCheckLevel, int nCheckDepth)
{
    AssertLockHeld(cs_main);

    if (chainstate.m_chain.Tip() == nullptr || chainstate.m_chain.Tip()->pprev == nullptr) {
        return VerifyDBResult::SUCCESS;
    }

    particl::fVerifyingDB = true;

    // Verify blocks in the best chain
    if (nCheckDepth <= 0 || nCheckDepth > chainstate.m_chain.Height()) {
        nCheckDepth = chainstate.m_chain.Height();
    }
    nCheckLevel = std::max(0, std::min(4, nCheckLevel));
    LogPrintf("Verifying last %i blocks at level %i\n", nCheckDepth, nCheckLevel);
    CCoinsViewCache coins(&coinsview);
    CBlockIndex* pindex;
    CBlockIndex* pindexFailure = nullptr;
    int nGoodTransactions = 0;
    BlockValidationState state;
    int reportDone = 0;
    bool skipped_no_block_data{false};
    bool skipped_l3_checks{false};
    LogPrintf("Verification progress: 0%%\n");

    const bool is_snapshot_cs{chainstate.m_from_snapshot_blockhash};

    for (pindex = chainstate.m_chain.Tip(); pindex && pindex->pprev; pindex = pindex->pprev) {
        const int percentageDone = std::max(1, std::min(99, (int)(((double)(chainstate.m_chain.Height() - pindex->nHeight)) / (double)nCheckDepth * (nCheckLevel >= 4 ? 50 : 100))));
        if (reportDone < percentageDone / 10) {
            // report every 10% step
            LogPrintf("Verification progress: %d%%\n", percentageDone);
            reportDone = percentageDone / 10;
        }
        m_notifications.progress(_("Verifying blocks…"), percentageDone, false);
        if (pindex->nHeight <= chainstate.m_chain.Height() - nCheckDepth) {
            break;
        }
        if ((chainstate.m_blockman.IsPruneMode() || is_snapshot_cs) && !(pindex->nStatus & BLOCK_HAVE_DATA)) {
            // If pruning or running under an assumeutxo snapshot, only go
            // back as far as we have data.
            LogPrintf("VerifyDB(): block verification stopping at height %d (no data). This could be due to pruning or use of an assumeutxo snapshot.\n", pindex->nHeight);
            skipped_no_block_data = true;
            break;
        }
        CBlock block;
        // check level 0: read from disk
        if (!chainstate.m_blockman.ReadBlockFromDisk(block, *pindex)) {
            LogPrintf("Verification error: ReadBlockFromDisk failed at %d, hash=%s\n", pindex->nHeight, pindex->GetBlockHash().ToString());
            return VerifyDBResult::CORRUPTED_BLOCK_DB;
        }
        // check level 1: verify block validity
        if (nCheckLevel >= 1 && !CheckBlock(block, state, consensus_params)) {
            LogPrintf("Verification error: found bad block at %d, hash=%s (%s)\n",
                      pindex->nHeight, pindex->GetBlockHash().ToString(), state.ToString());
            return VerifyDBResult::CORRUPTED_BLOCK_DB;
        }
        // check level 2: verify undo validity
        if (nCheckLevel >= 2 && pindex) {
            CBlockUndo undo;
            if (!pindex->GetUndoPos().IsNull()) {
                if (!chainstate.m_blockman.UndoReadFromDisk(undo, *pindex)) {
                    LogPrintf("Verification error: found bad undo data at %d, hash=%s\n", pindex->nHeight, pindex->GetBlockHash().ToString());
                    return VerifyDBResult::CORRUPTED_BLOCK_DB;
                }
            }
        }
        // check level 3: check for inconsistencies during memory-only disconnect of tip blocks
        size_t curr_coins_usage = coins.DynamicMemoryUsage() + chainstate.CoinsTip().DynamicMemoryUsage();

        if (nCheckLevel >= 3) {
            if (curr_coins_usage <= chainstate.m_coinstip_cache_size_bytes) {
                assert(coins.GetBestBlock() == pindex->GetBlockHash());
                DisconnectResult res = chainstate.DisconnectBlock(block, pindex, coins);
                if (res == DISCONNECT_FAILED) {
                    LogPrintf("Verification error: irrecoverable inconsistency in block data at %d, hash=%s\n", pindex->nHeight, pindex->GetBlockHash().ToString());
                    return VerifyDBResult::CORRUPTED_BLOCK_DB;
                }
                if (res == DISCONNECT_UNCLEAN) {
                    nGoodTransactions = 0;
                    pindexFailure = pindex;
                } else {
                    nGoodTransactions += block.vtx.size();
                }
            } else {
                skipped_l3_checks = true;
            }
        }
        if (chainstate.m_chainman.m_interrupt) return VerifyDBResult::INTERRUPTED;
    }
    if (pindexFailure) {
        LogPrintf("Verification error: coin database inconsistencies found (last %i blocks, %i good transactions before that)\n", chainstate.m_chain.Height() - pindexFailure->nHeight + 1, nGoodTransactions);
        return VerifyDBResult::CORRUPTED_BLOCK_DB;
    }
    if (skipped_l3_checks) {
        LogPrintf("Skipped verification of level >=3 (insufficient database cache size). Consider increasing -dbcache.\n");
    }

    // store block count as we move pindex at check level >= 4
    int block_count = chainstate.m_chain.Height() - pindex->nHeight;

    // check level 4: try reconnecting blocks
    if (nCheckLevel >= 4 && !skipped_l3_checks) {
        while (pindex != chainstate.m_chain.Tip()) {
            const int percentageDone = std::max(1, std::min(99, 100 - (int)(((double)(chainstate.m_chain.Height() - pindex->nHeight)) / (double)nCheckDepth * 50)));
            if (reportDone < percentageDone / 10) {
                // report every 10% step
                LogPrintf("Verification progress: %d%%\n", percentageDone);
                reportDone = percentageDone / 10;
            }
            m_notifications.progress(_("Verifying blocks…"), percentageDone, false);
            pindex = chainstate.m_chain.Next(pindex);
            CBlock block;
            if (!chainstate.m_blockman.ReadBlockFromDisk(block, *pindex)) {
                LogPrintf("Verification error: ReadBlockFromDisk failed at %d, hash=%s\n", pindex->nHeight, pindex->GetBlockHash().ToString());
                return VerifyDBResult::CORRUPTED_BLOCK_DB;
            }
            // Particl: Clear state, data from VerifyDB is not written to disk.
            BlockValidationState state;
            coins.ClearFlushed();
            if (!chainstate.ConnectBlock(block, state, pindex, coins)) {
                LogPrintf("Verification error: found unconnectable block at %d, hash=%s (%s)\n", pindex->nHeight, pindex->GetBlockHash().ToString(), state.ToString());
                return VerifyDBResult::CORRUPTED_BLOCK_DB;
            }
            if (chainstate.m_chainman.m_interrupt) return VerifyDBResult::INTERRUPTED;
        }
    }

    particl::fVerifyingDB = false;
    LogPrintf("Verification: No coin database inconsistencies in last %i blocks (%i transactions)\n", block_count, nGoodTransactions);

    if (skipped_l3_checks) {
        return VerifyDBResult::SKIPPED_L3_CHECKS;
    }
    if (skipped_no_block_data) {
        return VerifyDBResult::SKIPPED_MISSING_BLOCKS;
    }
    return VerifyDBResult::SUCCESS;
}

/** Apply the effects of a block on the utxo cache, ignoring that it may already have been applied. */
bool Chainstate::RollforwardBlock(const CBlockIndex* pindex, CCoinsViewCache& inputs)
{
    AssertLockHeld(cs_main);
    // TODO: merge with ConnectBlock
    CBlock block;
    if (!m_blockman.ReadBlockFromDisk(block, *pindex)) {
        LogError("ReplayBlock(): ReadBlockFromDisk failed at %d, hash=%s\n", pindex->nHeight, pindex->GetBlockHash().ToString());
        return false;
    }

    for (const CTransactionRef& tx : block.vtx) {
        if (!tx->IsCoinBase()) {
            for (const CTxIn &txin : tx->vin) {
                inputs.SpendCoin(txin.prevout);
            }
        }
        // Pass check = true as every addition may be an overwrite.
        AddCoins(inputs, *tx, pindex->nHeight, true);
    }
    return true;
}

bool Chainstate::ReplayBlocks()
{
    LOCK(cs_main);

    CCoinsView& db = this->CoinsDB();
    CCoinsViewCache cache(&db);

    std::vector<uint256> hashHeads = db.GetHeadBlocks();
    if (hashHeads.empty()) return true; // We're already in a consistent state.
    if (hashHeads.size() != 2) {
        LogError("ReplayBlocks(): unknown inconsistent state\n");
        return false;
    }

    m_chainman.GetNotifications().progress(_("Replaying blocks…"), 0, false);
    LogPrintf("Replaying blocks\n");

    const CBlockIndex* pindexOld = nullptr;  // Old tip during the interrupted flush.
    const CBlockIndex* pindexNew;            // New tip during the interrupted flush.
    const CBlockIndex* pindexFork = nullptr; // Latest block common to both the old and the new tip.

    if (m_blockman.m_block_index.count(hashHeads[0]) == 0) {
        LogError("ReplayBlocks(): reorganization to unknown block requested\n");
        return false;
    }
    pindexNew = &(m_blockman.m_block_index[hashHeads[0]]);

    if (!hashHeads[1].IsNull()) { // The old tip is allowed to be 0, indicating it's the first flush.
        if (m_blockman.m_block_index.count(hashHeads[1]) == 0) {
            LogError("ReplayBlocks(): reorganization from unknown block requested\n");
            return false;
        }
        pindexOld = &(m_blockman.m_block_index[hashHeads[1]]);
        pindexFork = LastCommonAncestor(pindexOld, pindexNew);
        assert(pindexFork != nullptr);
    }

    // Rollback along the old branch.
    while (pindexOld != pindexFork) {
        if (pindexOld->nHeight > 0) { // Never disconnect the genesis block.
            CBlock block;
            if (!m_blockman.ReadBlockFromDisk(block, *pindexOld)) {
                LogError("RollbackBlock(): ReadBlockFromDisk() failed at %d, hash=%s\n", pindexOld->nHeight, pindexOld->GetBlockHash().ToString());
                return false;
            }
            LogPrintf("Rolling back %s (%i)\n", pindexOld->GetBlockHash().ToString(), pindexOld->nHeight);
            DisconnectResult res = DisconnectBlock(block, pindexOld, cache);
            if (res == DISCONNECT_FAILED) {
                LogError("RollbackBlock(): DisconnectBlock failed at %d, hash=%s\n", pindexOld->nHeight, pindexOld->GetBlockHash().ToString());
                return false;
            }
            // If DISCONNECT_UNCLEAN is returned, it means a non-existing UTXO was deleted, or an existing UTXO was
            // overwritten. It corresponds to cases where the block-to-be-disconnect never had all its operations
            // applied to the UTXO set. However, as both writing a UTXO and deleting a UTXO are idempotent operations,
            // the result is still a version of the UTXO set with the effects of that block undone.
        }
        pindexOld = pindexOld->pprev;
    }

    // Roll forward from the forking point to the new tip.
    int nForkHeight = pindexFork ? pindexFork->nHeight : 0;
    for (int nHeight = nForkHeight + 1; nHeight <= pindexNew->nHeight; ++nHeight) {
        const CBlockIndex& pindex{*Assert(pindexNew->GetAncestor(nHeight))};

        LogPrintf("Rolling forward %s (%i)\n", pindex.GetBlockHash().ToString(), nHeight);
        m_chainman.GetNotifications().progress(_("Replaying blocks…"), (int)((nHeight - nForkHeight) * 100.0 / (pindexNew->nHeight - nForkHeight)), false);
        if (!RollforwardBlock(&pindex, cache)) return false;
    }

    cache.SetBestBlock(pindexNew->GetBlockHash(), pindexNew->nHeight);
    cache.Flush();
    m_chainman.GetNotifications().progress(bilingual_str{}, 100, false);
    return true;
}

bool Chainstate::NeedsRedownload() const
{
    AssertLockHeld(cs_main);

    // At and above m_params.SegwitHeight, segwit consensus rules must be validated
    CBlockIndex* block{m_chain.Tip()};

    while (block != nullptr && DeploymentActiveAt(*block, m_chainman, Consensus::DEPLOYMENT_SEGWIT)) {
        if (!(block->nStatus & BLOCK_OPT_WITNESS)) {
            // block is insufficiently validated for a segwit client
            return true;
        }
        block = block->pprev;
    }

    return false;
}

void Chainstate::ClearBlockIndexCandidates()
{
    AssertLockHeld(::cs_main);
    setBlockIndexCandidates.clear();
}

bool ChainstateManager::LoadBlockIndex()
{
    AssertLockHeld(cs_main);
    // Load block index from databases
<<<<<<< HEAD
    bool needs_init = fReindex;

    if (!fReindex) {
=======
    bool needs_init = m_blockman.m_reindexing;
    if (!m_blockman.m_reindexing) {
>>>>>>> ecd23656
        bool ret{m_blockman.LoadBlockIndexDB(SnapshotBlockhash())};
        if (!ret) return false;

        m_blockman.ScanAndUnlinkAlreadyPrunedFiles();

        std::vector<CBlockIndex*> vSortedByHeight{m_blockman.GetAllBlockIndices()};
        std::sort(vSortedByHeight.begin(), vSortedByHeight.end(),
                  CBlockIndexHeightOnlyComparator());

        for (CBlockIndex* pindex : vSortedByHeight) {
            if (m_interrupt) return false;
            // If we have an assumeutxo-based chainstate, then the snapshot
            // block will be a candidate for the tip, but it may not be
            // VALID_TRANSACTIONS (eg if we haven't yet downloaded the block),
            // so we special-case the snapshot block as a potential candidate
            // here.
            if (pindex == GetSnapshotBaseBlock() ||
                    (pindex->IsValid(BLOCK_VALID_TRANSACTIONS) &&
                     (pindex->HaveNumChainTxs() || pindex->pprev == nullptr))) {

                for (Chainstate* chainstate : GetAll()) {
                    chainstate->TryAddBlockIndexCandidate(pindex);
                }
            }
            if (pindex->nStatus & BLOCK_FAILED_MASK && (!m_best_invalid || pindex->nChainWork > m_best_invalid->nChainWork)) {
                m_best_invalid = pindex;
            }
            if (pindex->IsValid(BLOCK_VALID_TREE) && (m_best_header == nullptr || CBlockIndexWorkComparator()(m_best_header, pindex)))
                m_best_header = pindex;
        }

        needs_init = m_blockman.m_block_index.empty();
    }

    if (needs_init) {
        // Everything here is for *new* reindex/DBs. Thus, though
        // LoadBlockIndexDB may have set m_reindexing if we shut down
        // mid-reindex previously, we don't check m_reindexing and
        // instead only check it prior to LoadBlockIndexDB to set
        // needs_init.

        LogPrintf("Initializing databases...\n");
        m_blockman.m_block_tree_db->WriteFlag("v1", true);
        m_blockman.m_block_tree_db->WriteFlag("v2", true);

        // Use the provided setting for indices in the new database
        fAddressIndex = m_blockman.m_opts.addressindex;
        m_blockman.m_block_tree_db->WriteFlag("addressindex", fAddressIndex);
        LogPrintf("%s: address index %s\n", __func__, fAddressIndex ? "enabled" : "disabled");
        fTimestampIndex = m_blockman.m_opts.timestampindex;
        m_blockman.m_block_tree_db->WriteFlag("timestampindex", fTimestampIndex);
        LogPrintf("%s: timestamp index %s\n", __func__, fTimestampIndex ? "enabled" : "disabled");
        fSpentIndex = m_blockman.m_opts.spentindex;
        m_blockman.m_block_tree_db->WriteFlag("spentindex", fSpentIndex);
        LogPrintf("%s: spent index %s\n", __func__, fSpentIndex ? "enabled" : "disabled");
        fBalancesIndex = m_blockman.m_opts.balancesindex;
        m_blockman.m_block_tree_db->WriteFlag("balancesindex", fBalancesIndex);
        LogPrintf("%s: balances index %s\n", __func__, fBalancesIndex ? "enabled" : "disabled");
    }
    return true;
}

bool Chainstate::LoadGenesisBlock()
{
    LOCK(cs_main);

    const CChainParams& params{m_chainman.GetParams()};

    // Check whether we're already initialized by checking for genesis in
    // m_blockman.m_block_index. Note that we can't use m_chain here, since it is
    // set based on the coins db, not the block index db, which is the only
    // thing loaded at this point.
    if (m_blockman.m_block_index.count(params.GenesisBlock().GetHash()))
        return true;

    try {
        const CBlock& block = params.GenesisBlock();
        FlatFilePos blockPos{m_blockman.SaveBlockToDisk(block, 0)};
        if (blockPos.IsNull()) {
            LogError("%s: writing genesis block to disk failed\n", __func__);
            return false;
        }
        CBlockIndex* pindex = m_blockman.AddToBlockIndex(block, m_chainman.m_best_header);
        pindex->nFlags |= BLOCK_ACCEPTED;
        m_chainman.ReceivedBlockTransactions(block, pindex, blockPos);
    } catch (const std::runtime_error& e) {
        LogError("%s: failed to write genesis block: %s\n", __func__, e.what());
        return false;
    }

    return true;
}

void ChainstateManager::LoadExternalBlockFile(
    AutoFile& file_in,
    FlatFilePos* dbp,
    std::multimap<uint256, FlatFilePos>* blocks_with_unknown_parent)
{
    // Either both should be specified (-reindex), or neither (-loadblock).
    assert(!dbp == !blocks_with_unknown_parent);

    const auto start{SteadyClock::now()};
    const CChainParams& params{GetParams()};

    fAddressIndex = m_blockman.m_opts.addressindex;
    fTimestampIndex = m_blockman.m_opts.timestampindex;
    fSpentIndex = m_blockman.m_opts.spentindex;
    fBalancesIndex = m_blockman.m_opts.balancesindex;

    int nLoaded = 0;
    try {
        BufferedFile blkdat{file_in, 2 * MAX_BLOCK_SERIALIZED_SIZE, MAX_BLOCK_SERIALIZED_SIZE + 8};
        // nRewind indicates where to resume scanning in case something goes wrong,
        // such as a block fails to deserialize.
        uint64_t nRewind = blkdat.GetPos();
        while (!blkdat.eof()) {
            if (m_interrupt) return;

            blkdat.SetPos(nRewind);
            nRewind++; // start one byte further next time, in case of failure
            blkdat.SetLimit(); // remove former limit
            unsigned int nSize = 0;
            try {
                // locate a header
                MessageStartChars buf;
                blkdat.FindByte(std::byte(params.MessageStart()[0]));
                nRewind = blkdat.GetPos() + 1;
                blkdat >> buf;
                if (buf != params.MessageStart()) {
                    continue;
                }
                // read size
                blkdat >> nSize;
                if (nSize < 80 || nSize > MAX_BLOCK_SERIALIZED_SIZE)
                    continue;
            } catch (const std::exception&) {
                // no valid block header found; don't complain
                // (this happens at the end of every blk.dat file)
                break;
            }
            try {
                // read block header
                const uint64_t nBlockPos{blkdat.GetPos()};
                if (dbp)
                    dbp->nPos = nBlockPos;
                blkdat.SetLimit(nBlockPos + nSize);
                CBlockHeader header;
                blkdat >> header;
                const uint256 hash{header.GetHash()};
                // Skip the rest of this block (this may read from disk into memory); position to the marker before the
                // next block, but it's still possible to rewind to the start of the current block (without a disk read).
                nRewind = nBlockPos + nSize;
                blkdat.SkipTo(nRewind);

                std::shared_ptr<CBlock> pblock{}; // needs to remain available after the cs_main lock is released to avoid duplicate reads from disk

                {
                    LOCK(cs_main);
                    // detect out of order blocks, and store them for later
                    if (hash != params.GetConsensus().hashGenesisBlock && !m_blockman.LookupBlockIndex(header.hashPrevBlock)) {
                        LogPrint(BCLog::REINDEX, "%s: Out of order block %s, parent %s not known\n", __func__, hash.ToString(),
                                 header.hashPrevBlock.ToString());
                        if (dbp && blocks_with_unknown_parent) {
                            blocks_with_unknown_parent->emplace(header.hashPrevBlock, *dbp);
                        }
                        continue;
                    }

                    // process in case the block isn't known yet
                    const CBlockIndex* pindex = m_blockman.LookupBlockIndex(hash);
                    if (!pindex || (pindex->nStatus & BLOCK_HAVE_DATA) == 0) {

                        // This block can be processed immediately; rewind to its start, read and deserialize it.
                        blkdat.SetPos(nBlockPos);
                        pblock = std::make_shared<CBlock>();
                        blkdat >> TX_WITH_WITNESS(*pblock);
                        nRewind = blkdat.GetPos();

                        BlockValidationState state;
                        state.m_chainman = this;
                        if (AcceptBlock(pblock, state, nullptr, true, dbp, nullptr, true)) {
                            nLoaded++;
                        }
                        if (state.IsError()) {
                            break;
                        }
                    } else if (hash != params.GetConsensus().hashGenesisBlock && pindex->nHeight % 1000 == 0) {
                        LogPrint(BCLog::REINDEX, "Block Import: already had block %s at height %d\n", hash.ToString(), pindex->nHeight);
                    }
                }

                // Activate the genesis block so normal node progress can continue
                if (hash == params.GetConsensus().hashGenesisBlock) {
                    bool genesis_activation_failure = false;
                    for (auto c : GetAll()) {
                        BlockValidationState state;
                        state.m_chainman = this;
                        if (!c->ActivateBestChain(state, nullptr)) {
                            genesis_activation_failure = true;
                            break;
                        }
                    }
                    if (genesis_activation_failure) {
                        break;
                    }
                }

                if (m_blockman.IsPruneMode() && !m_blockman.m_reindexing && pblock) {
                    // must update the tip for pruning to work while importing with -loadblock.
                    // this is a tradeoff to conserve disk space at the expense of time
                    // spent updating the tip to be able to prune.
                    // otherwise, ActivateBestChain won't be called by the import process
                    // until after all of the block files are loaded. ActivateBestChain can be
                    // called by concurrent network message processing. but, that is not
                    // reliable for the purpose of pruning while importing.
                    bool activation_failure = false;
                    for (auto c : GetAll()) {
                        BlockValidationState state;
                        if (!c->ActivateBestChain(state, pblock)) {
                            LogPrint(BCLog::REINDEX, "failed to activate chain (%s)\n", state.ToString());
                            activation_failure = true;
                            break;
                        }
                    }
                    if (activation_failure) {
                        break;
                    }
                }

                NotifyHeaderTip(*this);

                if (!blocks_with_unknown_parent) continue;

                // Recursively process earlier encountered successors of this block
                std::deque<uint256> queue;
                queue.push_back(hash);
                while (!queue.empty()) {
                    uint256 head = queue.front();
                    queue.pop_front();
                    auto range = blocks_with_unknown_parent->equal_range(head);
                    while (range.first != range.second) {
                        std::multimap<uint256, FlatFilePos>::iterator it = range.first;
                        std::shared_ptr<CBlock> pblockrecursive = std::make_shared<CBlock>();
                        if (m_blockman.ReadBlockFromDisk(*pblockrecursive, it->second)) {
                            LogPrint(BCLog::REINDEX, "%s: Processing out of order child %s of %s\n", __func__, pblockrecursive->GetHash().ToString(),
                                    head.ToString());
                            LOCK(cs_main);
                            BlockValidationState dummy;
                            dummy.m_chainman = this;
                            if (AcceptBlock(pblockrecursive, dummy, nullptr, true, &it->second, nullptr, true)) {
                                nLoaded++;
                                queue.push_back(pblockrecursive->GetHash());
                            }
                        }
                        range.first++;
                        blocks_with_unknown_parent->erase(it);
                        NotifyHeaderTip(*this);
                    }
                }
            } catch (const std::exception& e) {
                // historical bugs added extra data to the block files that does not deserialize cleanly.
                // commonly this data is between readable blocks, but it does not really matter. such data is not fatal to the import process.
                // the code that reads the block files deals with invalid data by simply ignoring it.
                // it continues to search for the next {4 byte magic message start bytes + 4 byte length + block} that does deserialize cleanly
                // and passes all of the other block validation checks dealing with POW and the merkle root, etc...
                // we merely note with this informational log message when unexpected data is encountered.
                // we could also be experiencing a storage system read error, or a read of a previous bad write. these are possible, but
                // less likely scenarios. we don't have enough information to tell a difference here.
                // the reindex process is not the place to attempt to clean and/or compact the block files. if so desired, a studious node operator
                // may use knowledge of the fact that the block files are not entirely pristine in order to prepare a set of pristine, and
                // perhaps ordered, block files for later reindexing.
                LogPrint(BCLog::REINDEX, "%s: unexpected data at file offset 0x%x - %s. continuing\n", __func__, (nRewind - 1), e.what());
            }
        }
    } catch (const std::runtime_error& e) {
        GetNotifications().fatalError(strprintf(_("System error while loading external block file: %s"), e.what()));
    }
    LogPrintf("Loaded %i blocks from external file in %dms\n", nLoaded, Ticks<std::chrono::milliseconds>(SteadyClock::now() - start));
}

void ChainstateManager::CheckBlockIndex()
{
    if (!ShouldCheckBlockIndex()) {
        return;
    }

    LOCK(cs_main);

    // During a reindex, we read the genesis block and call CheckBlockIndex before ActivateBestChain,
    // so we have the genesis block in m_blockman.m_block_index but no active chain. (A few of the
    // tests when iterating the block tree require that m_chain has been initialized.)
    if (ActiveChain().Height() < 0) {
        assert(m_blockman.m_block_index.size() <= 1);
        return;
    }

    // Build forward-pointing map of the entire block tree.
    std::multimap<CBlockIndex*,CBlockIndex*> forward;
    for (auto& [_, block_index] : m_blockman.m_block_index) {
        forward.emplace(block_index.pprev, &block_index);
    }

    assert(forward.size() == m_blockman.m_block_index.size());

    std::pair<std::multimap<CBlockIndex*,CBlockIndex*>::iterator,std::multimap<CBlockIndex*,CBlockIndex*>::iterator> rangeGenesis = forward.equal_range(nullptr);
    CBlockIndex *pindex = rangeGenesis.first->second;
    rangeGenesis.first++;
    assert(rangeGenesis.first == rangeGenesis.second); // There is only one index entry with parent nullptr.

    // Iterate over the entire block tree, using depth-first search.
    // Along the way, remember whether there are blocks on the path from genesis
    // block being explored which are the first to have certain properties.
    size_t nNodes = 0;
    int nHeight = 0;
    CBlockIndex* pindexFirstInvalid = nullptr; // Oldest ancestor of pindex which is invalid.
    CBlockIndex* pindexFirstMissing = nullptr; // Oldest ancestor of pindex which does not have BLOCK_HAVE_DATA, since assumeutxo snapshot if used.
    CBlockIndex* pindexFirstNeverProcessed = nullptr; // Oldest ancestor of pindex for which nTx == 0, since assumeutxo snapshot if used.
    CBlockIndex* pindexFirstNotTreeValid = nullptr; // Oldest ancestor of pindex which does not have BLOCK_VALID_TREE (regardless of being valid or not).
    CBlockIndex* pindexFirstNotTransactionsValid = nullptr; // Oldest ancestor of pindex which does not have BLOCK_VALID_TRANSACTIONS (regardless of being valid or not), since assumeutxo snapshot if used.
    CBlockIndex* pindexFirstNotChainValid = nullptr; // Oldest ancestor of pindex which does not have BLOCK_VALID_CHAIN (regardless of being valid or not), since assumeutxo snapshot if used.
    CBlockIndex* pindexFirstNotScriptsValid = nullptr; // Oldest ancestor of pindex which does not have BLOCK_VALID_SCRIPTS (regardless of being valid or not), since assumeutxo snapshot if used.

    // After checking an assumeutxo snapshot block, reset pindexFirst pointers
    // to earlier blocks that have not been downloaded or validated yet, so
    // checks for later blocks can assume the earlier blocks were validated and
    // be stricter, testing for more requirements.
    const CBlockIndex* snap_base{GetSnapshotBaseBlock()};
    CBlockIndex *snap_first_missing{}, *snap_first_notx{}, *snap_first_notv{}, *snap_first_nocv{}, *snap_first_nosv{};
    auto snap_update_firsts = [&] {
        if (pindex == snap_base) {
            std::swap(snap_first_missing, pindexFirstMissing);
            std::swap(snap_first_notx, pindexFirstNeverProcessed);
            std::swap(snap_first_notv, pindexFirstNotTransactionsValid);
            std::swap(snap_first_nocv, pindexFirstNotChainValid);
            std::swap(snap_first_nosv, pindexFirstNotScriptsValid);
        }
    };

    while (pindex != nullptr) {
        nNodes++;
        if (pindexFirstInvalid == nullptr && pindex->nStatus & BLOCK_FAILED_VALID) pindexFirstInvalid = pindex;
        if (pindexFirstMissing == nullptr && !(pindex->nStatus & BLOCK_HAVE_DATA)) {
            pindexFirstMissing = pindex;
        }
        if (pindexFirstNeverProcessed == nullptr && pindex->nTx == 0) pindexFirstNeverProcessed = pindex;
        if (pindex->pprev != nullptr && pindexFirstNotTreeValid == nullptr && (pindex->nStatus & BLOCK_VALID_MASK) < BLOCK_VALID_TREE) pindexFirstNotTreeValid = pindex;

        if (pindex->pprev != nullptr) {
            if (pindexFirstNotTransactionsValid == nullptr &&
                    (pindex->nStatus & BLOCK_VALID_MASK) < BLOCK_VALID_TRANSACTIONS) {
                pindexFirstNotTransactionsValid = pindex;
            }

            if (pindexFirstNotChainValid == nullptr &&
                    (pindex->nStatus & BLOCK_VALID_MASK) < BLOCK_VALID_CHAIN) {
                pindexFirstNotChainValid = pindex;
            }

            if (pindexFirstNotScriptsValid == nullptr &&
                    (pindex->nStatus & BLOCK_VALID_MASK) < BLOCK_VALID_SCRIPTS) {
                pindexFirstNotScriptsValid = pindex;
            }
        }

        // Begin: actual consistency checks.
        if (pindex->pprev == nullptr) {
            // Genesis block checks.
            assert(pindex->GetBlockHash() == GetConsensus().hashGenesisBlock); // Genesis block's hash must match.
            for (auto c : GetAll()) {
                if (c->m_chain.Genesis() != nullptr) {
                    assert(pindex == c->m_chain.Genesis()); // The chain's genesis block must be this block.
                }
            }
        }
        if (!pindex->HaveNumChainTxs()) assert(pindex->nSequenceId <= 0); // nSequenceId can't be set positive for blocks that aren't linked (negative is used for preciousblock)
        // VALID_TRANSACTIONS is equivalent to nTx > 0 for all nodes (whether or not pruning has occurred).
        // HAVE_DATA is only equivalent to nTx > 0 (or VALID_TRANSACTIONS) if no pruning has occurred.
        if (!m_blockman.m_have_pruned) {
            // If we've never pruned, then HAVE_DATA should be equivalent to nTx > 0
            assert(!(pindex->nStatus & BLOCK_HAVE_DATA) == (pindex->nTx == 0));
            assert(pindexFirstMissing == pindexFirstNeverProcessed);
        } else {
            // If we have pruned, then we can only say that HAVE_DATA implies nTx > 0
            if (pindex->nStatus & BLOCK_HAVE_DATA) assert(pindex->nTx > 0);
        }
        if (pindex->nStatus & BLOCK_HAVE_UNDO) assert(pindex->nStatus & BLOCK_HAVE_DATA);
        if (snap_base && snap_base->GetAncestor(pindex->nHeight) == pindex) {
            // Assumed-valid blocks should connect to the main chain.
            assert((pindex->nStatus & BLOCK_VALID_MASK) >= BLOCK_VALID_TREE);
        }
        // There should only be an nTx value if we have
        // actually seen a block's transactions.
        assert(((pindex->nStatus & BLOCK_VALID_MASK) >= BLOCK_VALID_TRANSACTIONS) == (pindex->nTx > 0)); // This is pruning-independent.
        // All parents having had data (at some point) is equivalent to all parents being VALID_TRANSACTIONS, which is equivalent to HaveNumChainTxs().
        // HaveNumChainTxs will also be set in the assumeutxo snapshot block from snapshot metadata.
        assert((pindexFirstNeverProcessed == nullptr || pindex == snap_base) == pindex->HaveNumChainTxs());
        assert((pindexFirstNotTransactionsValid == nullptr || pindex == snap_base) == pindex->HaveNumChainTxs());
        assert(pindex->nHeight == nHeight); // nHeight must be consistent.
        assert(pindex->pprev == nullptr || pindex->nChainWork >= pindex->pprev->nChainWork); // For every block except the genesis block, the chainwork must be larger than the parent's.
        assert(nHeight < 2 || (pindex->pskip && (pindex->pskip->nHeight < nHeight))); // The pskip pointer must point back for all but the first 2 blocks.
        assert(pindexFirstNotTreeValid == nullptr); // All m_blockman.m_block_index entries must at least be TREE valid
        if ((pindex->nStatus & BLOCK_VALID_MASK) >= BLOCK_VALID_TREE) assert(pindexFirstNotTreeValid == nullptr); // TREE valid implies all parents are TREE valid
        if ((pindex->nStatus & BLOCK_VALID_MASK) >= BLOCK_VALID_CHAIN) assert(pindexFirstNotChainValid == nullptr); // CHAIN valid implies all parents are CHAIN valid
        if ((pindex->nStatus & BLOCK_VALID_MASK) >= BLOCK_VALID_SCRIPTS) assert(pindexFirstNotScriptsValid == nullptr); // SCRIPTS valid implies all parents are SCRIPTS valid
        if (pindexFirstInvalid == nullptr) {
            // Checks for not-invalid blocks.
            assert((pindex->nStatus & BLOCK_FAILED_MASK) == 0); // The failed mask cannot be set for blocks without invalid parents.
        }
        // Make sure nChainTx sum is correctly computed.
        if (!pindex->pprev) {
            // If no previous block, nTx and nChainTx must be the same.
            assert(pindex->nChainTx == pindex->nTx);
        } else if (pindex->pprev->nChainTx > 0 && pindex->nTx > 0) {
            // If previous nChainTx is set and number of transactions in block is known, sum must be set.
            assert(pindex->nChainTx == pindex->nTx + pindex->pprev->nChainTx);
        } else {
            // Otherwise nChainTx should only be set if this is a snapshot
            // block, and must be set if it is.
            assert((pindex->nChainTx != 0) == (pindex == snap_base));
        }

        // Chainstate-specific checks on setBlockIndexCandidates
        for (auto c : GetAll()) {
            if (c->m_chain.Tip() == nullptr) continue;
            // Two main factors determine whether pindex is a candidate in
            // setBlockIndexCandidates:
            //
            // - If pindex has less work than the chain tip, it should not be a
            //   candidate, and this will be asserted below. Otherwise it is a
            //   potential candidate.
            //
            // - If pindex or one of its parent blocks back to the genesis block
            //   or an assumeutxo snapshot never downloaded transactions
            //   (pindexFirstNeverProcessed is non-null), it should not be a
            //   candidate, and this will be asserted below. The only exception
            //   is if pindex itself is an assumeutxo snapshot block. Then it is
            //   also a potential candidate.
            if (!CBlockIndexWorkComparator()(pindex, c->m_chain.Tip()) && (pindexFirstNeverProcessed == nullptr || pindex == snap_base)) {
                // If pindex was detected as invalid (pindexFirstInvalid is
                // non-null), it is not required to be in
                // setBlockIndexCandidates.
                if (pindexFirstInvalid == nullptr) {
                    // If pindex and all its parents back to the genesis block
                    // or an assumeutxo snapshot block downloaded transactions,
                    // and the transactions were not pruned (pindexFirstMissing
                    // is null), it is a potential candidate. The check
                    // excludes pruned blocks, because if any blocks were
                    // pruned between pindex the current chain tip, pindex will
                    // only temporarily be added to setBlockIndexCandidates,
                    // before being moved to m_blocks_unlinked. This check
                    // could be improved to verify that if all blocks between
                    // the chain tip and pindex have data, pindex must be a
                    // candidate.
                    //
                    // If pindex is the chain tip, it also is a potential
                    // candidate.
                    //
                    // If the chainstate was loaded from a snapshot and pindex
                    // is the base of the snapshot, pindex is also a potential
                    // candidate.
                    if (pindexFirstMissing == nullptr || pindex == c->m_chain.Tip() || pindex == c->SnapshotBase()) {
                        // If this chainstate is the active chainstate, pindex
                        // must be in setBlockIndexCandidates. Otherwise, this
                        // chainstate is a background validation chainstate, and
                        // pindex only needs to be added if it is an ancestor of
                        // the snapshot that is being validated.
                        if (c == &ActiveChainstate() || snap_base->GetAncestor(pindex->nHeight) == pindex) {
                            assert(c->setBlockIndexCandidates.count(pindex));
                        }
                    }
                    // If some parent is missing, then it could be that this block was in
                    // setBlockIndexCandidates but had to be removed because of the missing data.
                    // In this case it must be in m_blocks_unlinked -- see test below.
                }
            } else { // If this block sorts worse than the current tip or some ancestor's block has never been seen, it cannot be in setBlockIndexCandidates.
                assert(c->setBlockIndexCandidates.count(pindex) == 0);
            }
        }
        // Check whether this block is in m_blocks_unlinked.
        std::pair<std::multimap<CBlockIndex*,CBlockIndex*>::iterator,std::multimap<CBlockIndex*,CBlockIndex*>::iterator> rangeUnlinked = m_blockman.m_blocks_unlinked.equal_range(pindex->pprev);
        bool foundInUnlinked = false;
        while (rangeUnlinked.first != rangeUnlinked.second) {
            assert(rangeUnlinked.first->first == pindex->pprev);
            if (rangeUnlinked.first->second == pindex) {
                foundInUnlinked = true;
                break;
            }
            rangeUnlinked.first++;
        }
        if (pindex->pprev && (pindex->nStatus & BLOCK_HAVE_DATA) && pindexFirstNeverProcessed != nullptr && pindexFirstInvalid == nullptr) {
            // If this block has block data available, some parent was never received, and has no invalid parents, it must be in m_blocks_unlinked.
            assert(foundInUnlinked);
        }
        if (!(pindex->nStatus & BLOCK_HAVE_DATA)) assert(!foundInUnlinked); // Can't be in m_blocks_unlinked if we don't HAVE_DATA
        if (pindexFirstMissing == nullptr) assert(!foundInUnlinked); // We aren't missing data for any parent -- cannot be in m_blocks_unlinked.
        if (pindex->pprev && (pindex->nStatus & BLOCK_HAVE_DATA) && pindexFirstNeverProcessed == nullptr && pindexFirstMissing != nullptr) {
            // We HAVE_DATA for this block, have received data for all parents at some point, but we're currently missing data for some parent.
            assert(m_blockman.m_have_pruned);
            // This block may have entered m_blocks_unlinked if:
            //  - it has a descendant that at some point had more work than the
            //    tip, and
            //  - we tried switching to that descendant but were missing
            //    data for some intermediate block between m_chain and the
            //    tip.
            // So if this block is itself better than any m_chain.Tip() and it wasn't in
            // setBlockIndexCandidates, then it must be in m_blocks_unlinked.
            for (auto c : GetAll()) {
                const bool is_active = c == &ActiveChainstate();
                if (!CBlockIndexWorkComparator()(pindex, c->m_chain.Tip()) && c->setBlockIndexCandidates.count(pindex) == 0) {
                    if (pindexFirstInvalid == nullptr) {
                        if (is_active || snap_base->GetAncestor(pindex->nHeight) == pindex) {
                            assert(foundInUnlinked);
                        }
                    }
                }
            }
        }
        // assert(pindex->GetBlockHash() == pindex->GetBlockHeader().GetHash()); // Perhaps too slow
        // End: actual consistency checks.

        // Try descending into the first subnode.
        snap_update_firsts();
        std::pair<std::multimap<CBlockIndex*,CBlockIndex*>::iterator,std::multimap<CBlockIndex*,CBlockIndex*>::iterator> range = forward.equal_range(pindex);
        if (range.first != range.second) {
            // A subnode was found.
            pindex = range.first->second;
            nHeight++;
            continue;
        }
        // This is a leaf node.
        // Move upwards until we reach a node of which we have not yet visited the last child.
        while (pindex) {
            // We are going to either move to a parent or a sibling of pindex.
            snap_update_firsts();
            // If pindex was the first with a certain property, unset the corresponding variable.
            if (pindex == pindexFirstInvalid) pindexFirstInvalid = nullptr;
            if (pindex == pindexFirstMissing) pindexFirstMissing = nullptr;
            if (pindex == pindexFirstNeverProcessed) pindexFirstNeverProcessed = nullptr;
            if (pindex == pindexFirstNotTreeValid) pindexFirstNotTreeValid = nullptr;
            if (pindex == pindexFirstNotTransactionsValid) pindexFirstNotTransactionsValid = nullptr;
            if (pindex == pindexFirstNotChainValid) pindexFirstNotChainValid = nullptr;
            if (pindex == pindexFirstNotScriptsValid) pindexFirstNotScriptsValid = nullptr;
            // Find our parent.
            CBlockIndex* pindexPar = pindex->pprev;
            // Find which child we just visited.
            std::pair<std::multimap<CBlockIndex*,CBlockIndex*>::iterator,std::multimap<CBlockIndex*,CBlockIndex*>::iterator> rangePar = forward.equal_range(pindexPar);
            while (rangePar.first->second != pindex) {
                assert(rangePar.first != rangePar.second); // Our parent must have at least the node we're coming from as child.
                rangePar.first++;
            }
            // Proceed to the next one.
            rangePar.first++;
            if (rangePar.first != rangePar.second) {
                // Move to the sibling.
                pindex = rangePar.first->second;
                break;
            } else {
                // Move up further.
                pindex = pindexPar;
                nHeight--;
                continue;
            }
        }
    }

    // Check that we actually traversed the entire map.
    assert(nNodes == forward.size());
}

std::string Chainstate::ToString()
{
    AssertLockHeld(::cs_main);
    CBlockIndex* tip = m_chain.Tip();
    return strprintf("Chainstate [%s] @ height %d (%s)",
                     m_from_snapshot_blockhash ? "snapshot" : "ibd",
                     tip ? tip->nHeight : -1, tip ? tip->GetBlockHash().ToString() : "null");
}

bool Chainstate::ResizeCoinsCaches(size_t coinstip_size, size_t coinsdb_size)
{
    AssertLockHeld(::cs_main);
    if (coinstip_size == m_coinstip_cache_size_bytes &&
            coinsdb_size == m_coinsdb_cache_size_bytes) {
        // Cache sizes are unchanged, no need to continue.
        return true;
    }
    size_t old_coinstip_size = m_coinstip_cache_size_bytes;
    m_coinstip_cache_size_bytes = coinstip_size;
    m_coinsdb_cache_size_bytes = coinsdb_size;
    CoinsDB().ResizeCache(coinsdb_size);

    LogPrintf("[%s] resized coinsdb cache to %.1f MiB\n",
        this->ToString(), coinsdb_size * (1.0 / 1024 / 1024));
    LogPrintf("[%s] resized coinstip cache to %.1f MiB\n",
        this->ToString(), coinstip_size * (1.0 / 1024 / 1024));

    BlockValidationState state;
    bool ret;

    if (coinstip_size > old_coinstip_size) {
        // Likely no need to flush if cache sizes have grown.
        ret = FlushStateToDisk(state, FlushStateMode::IF_NEEDED);
    } else {
        // Otherwise, flush state to disk and deallocate the in-memory coins map.
        ret = FlushStateToDisk(state, FlushStateMode::ALWAYS);
    }
    return ret;
}

//! Guess how far we are in the verification process at the given block index
//! require cs_main if pindex has not been validated yet (because nChainTx might be unset)
double GuessVerificationProgress(const ChainTxData& data, const CBlockIndex *pindex) {
    if (pindex == nullptr)
        return 0.0;

    if (!Assume(pindex->nChainTx > 0)) {
        LogWarning("Internal bug detected: block %d has unset nChainTx (%s %s). Please report this issue here: %s\n",
                   pindex->nHeight, PACKAGE_NAME, FormatFullVersion(), PACKAGE_BUGREPORT);
        return 0.0;
    }

    int64_t nNow = time(nullptr);

    double fTxTotal;

    if (pindex->nChainTx <= data.nTxCount) {
        fTxTotal = data.nTxCount + (nNow - data.nTime) * data.dTxRate;
    } else {
        fTxTotal = pindex->nChainTx + (nNow - pindex->GetBlockTime()) * data.dTxRate;
    }

    return std::min<double>(pindex->nChainTx / fTxTotal, 1.0);
}

std::optional<uint256> ChainstateManager::SnapshotBlockhash() const
{
    LOCK(::cs_main);
    if (m_active_chainstate && m_active_chainstate->m_from_snapshot_blockhash) {
        // If a snapshot chainstate exists, it will always be our active.
        return m_active_chainstate->m_from_snapshot_blockhash;
    }
    return std::nullopt;
}

std::vector<Chainstate*> ChainstateManager::GetAll()
{
    LOCK(::cs_main);
    std::vector<Chainstate*> out;

    for (Chainstate* cs : {m_ibd_chainstate.get(), m_snapshot_chainstate.get()}) {
        if (this->IsUsable(cs)) out.push_back(cs);
    }

    return out;
}

Chainstate& ChainstateManager::InitializeChainstate(CTxMemPool* mempool)
{
    AssertLockHeld(::cs_main);
    assert(!m_ibd_chainstate);
    assert(!m_active_chainstate);

    m_ibd_chainstate = std::make_unique<Chainstate>(mempool, m_blockman, *this);
    m_active_chainstate = m_ibd_chainstate.get();
    return *m_active_chainstate;
}

[[nodiscard]] static bool DeleteCoinsDBFromDisk(const fs::path db_path, bool is_snapshot)
    EXCLUSIVE_LOCKS_REQUIRED(::cs_main)
{
    AssertLockHeld(::cs_main);

    if (is_snapshot) {
        fs::path base_blockhash_path = db_path / node::SNAPSHOT_BLOCKHASH_FILENAME;

        try {
            bool existed = fs::remove(base_blockhash_path);
            if (!existed) {
                LogPrintf("[snapshot] snapshot chainstate dir being removed lacks %s file\n",
                          fs::PathToString(node::SNAPSHOT_BLOCKHASH_FILENAME));
            }
        } catch (const fs::filesystem_error& e) {
            LogPrintf("[snapshot] failed to remove file %s: %s\n",
                    fs::PathToString(base_blockhash_path), fsbridge::get_filesystem_error_message(e));
        }
    }

    std::string path_str = fs::PathToString(db_path);
    LogPrintf("Removing leveldb dir at %s\n", path_str);

    // We have to destruct before this call leveldb::DB in order to release the db
    // lock, otherwise `DestroyDB` will fail. See `leveldb::~DBImpl()`.
    const bool destroyed = DestroyDB(path_str);

    if (!destroyed) {
        LogPrintf("error: leveldb DestroyDB call failed on %s\n", path_str);
    }

    // Datadir should be removed from filesystem; otherwise initialization may detect
    // it on subsequent statups and get confused.
    //
    // If the base_blockhash_path removal above fails in the case of snapshot
    // chainstates, this will return false since leveldb won't remove a non-empty
    // directory.
    return destroyed && !fs::exists(db_path);
}

bool ChainstateManager::ActivateSnapshot(
        AutoFile& coins_file,
        const SnapshotMetadata& metadata,
        bool in_memory)
{
    uint256 base_blockhash = metadata.m_base_blockhash;

    if (this->SnapshotBlockhash()) {
        LogPrintf("[snapshot] can't activate a snapshot-based chainstate more than once\n");
        return false;
    }

    {
        LOCK(::cs_main);
        if (Assert(m_active_chainstate->GetMempool())->size() > 0) {
            LogPrintf("[snapshot] can't activate a snapshot when mempool not empty\n");
            return false;
        }
    }

    int64_t current_coinsdb_cache_size{0};
    int64_t current_coinstip_cache_size{0};

    // Cache percentages to allocate to each chainstate.
    //
    // These particular percentages don't matter so much since they will only be
    // relevant during snapshot activation; caches are rebalanced at the conclusion of
    // this function. We want to give (essentially) all available cache capacity to the
    // snapshot to aid the bulk load later in this function.
    static constexpr double IBD_CACHE_PERC = 0.01;
    static constexpr double SNAPSHOT_CACHE_PERC = 0.99;

    {
        LOCK(::cs_main);
        // Resize the coins caches to ensure we're not exceeding memory limits.
        //
        // Allocate the majority of the cache to the incoming snapshot chainstate, since
        // (optimistically) getting to its tip will be the top priority. We'll need to call
        // `MaybeRebalanceCaches()` once we're done with this function to ensure
        // the right allocation (including the possibility that no snapshot was activated
        // and that we should restore the active chainstate caches to their original size).
        //
        current_coinsdb_cache_size = this->ActiveChainstate().m_coinsdb_cache_size_bytes;
        current_coinstip_cache_size = this->ActiveChainstate().m_coinstip_cache_size_bytes;

        // Temporarily resize the active coins cache to make room for the newly-created
        // snapshot chain.
        this->ActiveChainstate().ResizeCoinsCaches(
            static_cast<size_t>(current_coinstip_cache_size * IBD_CACHE_PERC),
            static_cast<size_t>(current_coinsdb_cache_size * IBD_CACHE_PERC));
    }

    auto snapshot_chainstate = WITH_LOCK(::cs_main,
        return std::make_unique<Chainstate>(
            /*mempool=*/nullptr, m_blockman, *this, base_blockhash));

    {
        LOCK(::cs_main);
        snapshot_chainstate->InitCoinsDB(
            static_cast<size_t>(current_coinsdb_cache_size * SNAPSHOT_CACHE_PERC),
            in_memory, false, "chainstate");
        snapshot_chainstate->InitCoinsCache(
            static_cast<size_t>(current_coinstip_cache_size * SNAPSHOT_CACHE_PERC));
    }

    auto cleanup_bad_snapshot = [&](const char* reason) EXCLUSIVE_LOCKS_REQUIRED(::cs_main) {
        LogPrintf("[snapshot] activation failed - %s\n", reason);
        this->MaybeRebalanceCaches();

        // PopulateAndValidateSnapshot can return (in error) before the leveldb datadir
        // has been created, so only attempt removal if we got that far.
        if (auto snapshot_datadir = node::FindSnapshotChainstateDir(m_options.datadir)) {
            // We have to destruct leveldb::DB in order to release the db lock, otherwise
            // DestroyDB() (in DeleteCoinsDBFromDisk()) will fail. See `leveldb::~DBImpl()`.
            // Destructing the chainstate (and so resetting the coinsviews object) does this.
            snapshot_chainstate.reset();
            bool removed = DeleteCoinsDBFromDisk(*snapshot_datadir, /*is_snapshot=*/true);
            if (!removed) {
                GetNotifications().fatalError(strprintf(_("Failed to remove snapshot chainstate dir (%s). "
                    "Manually remove it before restarting.\n"), fs::PathToString(*snapshot_datadir)));
            }
        }
        return false;
    };

    if (!this->PopulateAndValidateSnapshot(*snapshot_chainstate, coins_file, metadata)) {
        LOCK(::cs_main);
        return cleanup_bad_snapshot("population failed");
    }

    LOCK(::cs_main);  // cs_main required for rest of snapshot activation.

    // Do a final check to ensure that the snapshot chainstate is actually a more
    // work chain than the active chainstate; a user could have loaded a snapshot
    // very late in the IBD process, and we wouldn't want to load a useless chainstate.
    if (!CBlockIndexWorkComparator()(ActiveTip(), snapshot_chainstate->m_chain.Tip())) {
        return cleanup_bad_snapshot("work does not exceed active chainstate");
    }
    // If not in-memory, persist the base blockhash for use during subsequent
    // initialization.
    if (!in_memory) {
        if (!node::WriteSnapshotBaseBlockhash(*snapshot_chainstate)) {
            return cleanup_bad_snapshot("could not write base blockhash");
        }
    }

    assert(!m_snapshot_chainstate);
    m_snapshot_chainstate.swap(snapshot_chainstate);
    const bool chaintip_loaded = m_snapshot_chainstate->LoadChainTip();
    assert(chaintip_loaded);

    // Transfer possession of the mempool to the snapshot chainstate.
    // Mempool is empty at this point because we're still in IBD.
    Assert(m_active_chainstate->m_mempool->size() == 0);
    Assert(!m_snapshot_chainstate->m_mempool);
    m_snapshot_chainstate->m_mempool = m_active_chainstate->m_mempool;
    m_active_chainstate->m_mempool = nullptr;
    m_active_chainstate = m_snapshot_chainstate.get();
    m_blockman.m_snapshot_height = this->GetSnapshotBaseHeight();

    LogPrintf("[snapshot] successfully activated snapshot %s\n", base_blockhash.ToString());
    LogPrintf("[snapshot] (%.2f MB)\n",
        m_snapshot_chainstate->CoinsTip().DynamicMemoryUsage() / (1000 * 1000));

    this->MaybeRebalanceCaches();
    return true;
}

static void FlushSnapshotToDisk(CCoinsViewCache& coins_cache, bool snapshot_loaded)
{
    LOG_TIME_MILLIS_WITH_CATEGORY_MSG_ONCE(
        strprintf("%s (%.2f MB)",
                  snapshot_loaded ? "saving snapshot chainstate" : "flushing coins cache",
                  coins_cache.DynamicMemoryUsage() / (1000 * 1000)),
        BCLog::LogFlags::ALL);

    coins_cache.Flush();
}

struct StopHashingException : public std::exception
{
    const char* what() const noexcept override
    {
        return "ComputeUTXOStats interrupted.";
    }
};

static void SnapshotUTXOHashBreakpoint(const util::SignalInterrupt& interrupt)
{
    if (interrupt) throw StopHashingException();
}

bool ChainstateManager::PopulateAndValidateSnapshot(
    Chainstate& snapshot_chainstate,
    AutoFile& coins_file,
    const SnapshotMetadata& metadata)
{
    // It's okay to release cs_main before we're done using `coins_cache` because we know
    // that nothing else will be referencing the newly created snapshot_chainstate yet.
    CCoinsViewCache& coins_cache = *WITH_LOCK(::cs_main, return &snapshot_chainstate.CoinsTip());

    uint256 base_blockhash = metadata.m_base_blockhash;

    CBlockIndex* snapshot_start_block = WITH_LOCK(::cs_main, return m_blockman.LookupBlockIndex(base_blockhash));

    if (!snapshot_start_block) {
        // Needed for ComputeUTXOStats to determine the
        // height and to avoid a crash when base_blockhash.IsNull()
        LogPrintf("[snapshot] Did not find snapshot start blockheader %s\n",
                  base_blockhash.ToString());
        return false;
    }

    int base_height = snapshot_start_block->nHeight;
    // Set SetBestBlock again now that the height is known
    coins_cache.SetBestBlock(base_blockhash, base_height);
    const auto& maybe_au_data = GetParams().AssumeutxoForHeight(base_height);

    if (!maybe_au_data) {
        LogPrintf("[snapshot] assumeutxo height in snapshot metadata not recognized "
                  "(%d) - refusing to load snapshot\n", base_height);
        return false;
    }

    const AssumeutxoData& au_data = *maybe_au_data;

    // This work comparison is a duplicate check with the one performed later in
    // ActivateSnapshot(), but is done so that we avoid doing the long work of staging
    // a snapshot that isn't actually usable.
    if (WITH_LOCK(::cs_main, return !CBlockIndexWorkComparator()(ActiveTip(), snapshot_start_block))) {
        LogPrintf("[snapshot] activation failed - work does not exceed active chainstate\n");
        return false;
    }

    COutPoint outpoint;
    Coin coin;
    const uint64_t coins_count = metadata.m_coins_count;
    uint64_t coins_left = metadata.m_coins_count;

    LogPrintf("[snapshot] loading coins from snapshot %s\n", base_blockhash.ToString());
    int64_t coins_processed{0};

    while (coins_left > 0) {
        try {
            coins_file >> outpoint;
            coins_file >> coin;
        } catch (const std::ios_base::failure&) {
            LogPrintf("[snapshot] bad snapshot format or truncated snapshot after deserializing %d coins\n",
                      coins_count - coins_left);
            return false;
        }
        if (coin.nHeight > base_height ||
            outpoint.n >= std::numeric_limits<decltype(outpoint.n)>::max() // Avoid integer wrap-around in coinstats.cpp:ApplyHash
        ) {
            LogPrintf("[snapshot] bad snapshot data after deserializing %d coins\n",
                      coins_count - coins_left);
            return false;
        }
        if (!MoneyRange(coin.out.nValue)) {
            LogPrintf("[snapshot] bad snapshot data after deserializing %d coins - bad tx out value\n",
                      coins_count - coins_left);
            return false;
        }

        coins_cache.EmplaceCoinInternalDANGER(std::move(outpoint), std::move(coin));

        --coins_left;
        ++coins_processed;

        if (coins_processed % 1000000 == 0) {
            LogPrintf("[snapshot] %d coins loaded (%.2f%%, %.2f MB)\n",
                coins_processed,
                static_cast<float>(coins_processed) * 100 / static_cast<float>(coins_count),
                coins_cache.DynamicMemoryUsage() / (1000 * 1000));
        }

        // Batch write and flush (if we need to) every so often.
        //
        // If our average Coin size is roughly 41 bytes, checking every 120,000 coins
        // means <5MB of memory imprecision.
        if (coins_processed % 120000 == 0) {
            if (m_interrupt) {
                return false;
            }

            const auto snapshot_cache_state = WITH_LOCK(::cs_main,
                return snapshot_chainstate.GetCoinsCacheSizeState());

            if (snapshot_cache_state >= CoinsCacheSizeState::CRITICAL) {
                // This is a hack - we don't know what the actual best block is, but that
                // doesn't matter for the purposes of flushing the cache here. We'll set this
                // to its correct value (`base_blockhash`) below after the coins are loaded.
                coins_cache.SetBestBlock(GetRandHash(), 5);

                // No need to acquire cs_main since this chainstate isn't being used yet.
                FlushSnapshotToDisk(coins_cache, /*snapshot_loaded=*/false);
            }
        }
    }

    // Important that we set this. This and the coins_cache accesses above are
    // sort of a layer violation, but either we reach into the innards of
    // CCoinsViewCache here or we have to invert some of the Chainstate to
    // embed them in a snapshot-activation-specific CCoinsViewCache bulk load
    // method.
    coins_cache.SetBestBlock(base_blockhash, 5);

    bool out_of_coins{false};
    try {
        coins_file >> outpoint;
    } catch (const std::ios_base::failure&) {
        // We expect an exception since we should be out of coins.
        out_of_coins = true;
    }
    if (!out_of_coins) {
        LogPrintf("[snapshot] bad snapshot - coins left over after deserializing %d coins\n",
            coins_count);
        return false;
    }

    LogPrintf("[snapshot] loaded %d (%.2f MB) coins from snapshot %s\n",
        coins_count,
        coins_cache.DynamicMemoryUsage() / (1000 * 1000),
        base_blockhash.ToString());

    // No need to acquire cs_main since this chainstate isn't being used yet.
    FlushSnapshotToDisk(coins_cache, /*snapshot_loaded=*/true);

    assert(coins_cache.GetBestBlock() == base_blockhash);

    // As above, okay to immediately release cs_main here since no other context knows
    // about the snapshot_chainstate.
    CCoinsViewDB* snapshot_coinsdb = WITH_LOCK(::cs_main, return &snapshot_chainstate.CoinsDB());

    std::optional<CCoinsStats> maybe_stats;

    try {
        maybe_stats = ComputeUTXOStats(
            CoinStatsHashType::HASH_SERIALIZED, snapshot_coinsdb, m_blockman, [&interrupt = m_interrupt] { SnapshotUTXOHashBreakpoint(interrupt); });
    } catch (StopHashingException const&) {
        return false;
    }
    if (!maybe_stats.has_value()) {
        LogPrintf("[snapshot] failed to generate coins stats\n");
        return false;
    }

    // Assert that the deserialized chainstate contents match the expected assumeutxo value.
    if (AssumeutxoHash{maybe_stats->hashSerialized} != au_data.hash_serialized) {
        LogPrintf("[snapshot] bad snapshot content hash: expected %s, got %s\n",
            au_data.hash_serialized.ToString(), maybe_stats->hashSerialized.ToString());
        return false;
    }

    snapshot_chainstate.m_chain.SetTip(*snapshot_start_block);

    // The remainder of this function requires modifying data protected by cs_main.
    LOCK(::cs_main);

    // Fake various pieces of CBlockIndex state:
    CBlockIndex* index = nullptr;

    // Don't make any modifications to the genesis block since it shouldn't be
    // necessary, and since the genesis block doesn't have normal flags like
    // BLOCK_VALID_SCRIPTS set.
    constexpr int AFTER_GENESIS_START{1};

    for (int i = AFTER_GENESIS_START; i <= snapshot_chainstate.m_chain.Height(); ++i) {
        index = snapshot_chainstate.m_chain[i];

        // Fake BLOCK_OPT_WITNESS so that Chainstate::NeedsRedownload()
        // won't ask to rewind the entire assumed-valid chain on startup.
        if (DeploymentActiveAt(*index, *this, Consensus::DEPLOYMENT_SEGWIT)) {
            index->nStatus |= BLOCK_OPT_WITNESS;
        }

        m_blockman.m_dirty_blockindex.insert(index);
        // Changes to the block index will be flushed to disk after this call
        // returns in `ActivateSnapshot()`, when `MaybeRebalanceCaches()` is
        // called, since we've added a snapshot chainstate and therefore will
        // have to downsize the IBD chainstate, which will result in a call to
        // `FlushStateToDisk(ALWAYS)`.
    }

    assert(index);
    assert(index == snapshot_start_block);
    index->nChainTx = au_data.nChainTx;
    snapshot_chainstate.setBlockIndexCandidates.insert(snapshot_start_block);

    LogPrintf("[snapshot] validated snapshot (%.2f MB)\n",
        coins_cache.DynamicMemoryUsage() / (1000 * 1000));
    return true;
}

// Currently, this function holds cs_main for its duration, which could be for
// multiple minutes due to the ComputeUTXOStats call. This hold is necessary
// because we need to avoid advancing the background validation chainstate
// farther than the snapshot base block - and this function is also invoked
// from within ConnectTip, i.e. from within ActivateBestChain, so cs_main is
// held anyway.
//
// Eventually (TODO), we could somehow separate this function's runtime from
// maintenance of the active chain, but that will either require
//
//  (i) setting `m_disabled` immediately and ensuring all chainstate accesses go
//      through IsUsable() checks, or
//
//  (ii) giving each chainstate its own lock instead of using cs_main for everything.
SnapshotCompletionResult ChainstateManager::MaybeCompleteSnapshotValidation()
{
    AssertLockHeld(cs_main);
    if (m_ibd_chainstate.get() == &this->ActiveChainstate() ||
            !this->IsUsable(m_snapshot_chainstate.get()) ||
            !this->IsUsable(m_ibd_chainstate.get()) ||
            !m_ibd_chainstate->m_chain.Tip()) {
       // Nothing to do - this function only applies to the background
       // validation chainstate.
       return SnapshotCompletionResult::SKIPPED;
    }
    const int snapshot_tip_height = this->ActiveHeight();
    const int snapshot_base_height = *Assert(this->GetSnapshotBaseHeight());
    const CBlockIndex& index_new = *Assert(m_ibd_chainstate->m_chain.Tip());

    if (index_new.nHeight < snapshot_base_height) {
        // Background IBD not complete yet.
        return SnapshotCompletionResult::SKIPPED;
    }

    assert(SnapshotBlockhash());
    uint256 snapshot_blockhash = *Assert(SnapshotBlockhash());

    auto handle_invalid_snapshot = [&]() EXCLUSIVE_LOCKS_REQUIRED(::cs_main) {
        bilingual_str user_error = strprintf(_(
            "%s failed to validate the -assumeutxo snapshot state. "
            "This indicates a hardware problem, or a bug in the software, or a "
            "bad software modification that allowed an invalid snapshot to be "
            "loaded. As a result of this, the node will shut down and stop using any "
            "state that was built on the snapshot, resetting the chain height "
            "from %d to %d. On the next "
            "restart, the node will resume syncing from %d "
            "without using any snapshot data. "
            "Please report this incident to %s, including how you obtained the snapshot. "
            "The invalid snapshot chainstate will be left on disk in case it is "
            "helpful in diagnosing the issue that caused this error."),
            PACKAGE_NAME, snapshot_tip_height, snapshot_base_height, snapshot_base_height, PACKAGE_BUGREPORT
        );

        LogPrintf("[snapshot] !!! %s\n", user_error.original);
        LogPrintf("[snapshot] deleting snapshot, reverting to validated chain, and stopping node\n");

        m_active_chainstate = m_ibd_chainstate.get();
        m_snapshot_chainstate->m_disabled = true;
        assert(!this->IsUsable(m_snapshot_chainstate.get()));
        assert(this->IsUsable(m_ibd_chainstate.get()));

        auto rename_result = m_snapshot_chainstate->InvalidateCoinsDBOnDisk();
        if (!rename_result) {
            user_error = strprintf(Untranslated("%s\n%s"), user_error, util::ErrorString(rename_result));
        }

        GetNotifications().fatalError(user_error);
    };

    if (index_new.GetBlockHash() != snapshot_blockhash) {
        LogPrintf("[snapshot] supposed base block %s does not match the "
          "snapshot base block %s (height %d). Snapshot is not valid.\n",
          index_new.ToString(), snapshot_blockhash.ToString(), snapshot_base_height);
        handle_invalid_snapshot();
        return SnapshotCompletionResult::BASE_BLOCKHASH_MISMATCH;
    }

    assert(index_new.nHeight == snapshot_base_height);

    int curr_height = m_ibd_chainstate->m_chain.Height();

    assert(snapshot_base_height == curr_height);
    assert(snapshot_base_height == index_new.nHeight);
    assert(this->IsUsable(m_snapshot_chainstate.get()));
    assert(this->GetAll().size() == 2);

    CCoinsViewDB& ibd_coins_db = m_ibd_chainstate->CoinsDB();
    m_ibd_chainstate->ForceFlushStateToDisk();

    const auto& maybe_au_data = m_options.chainparams.AssumeutxoForHeight(curr_height);
    if (!maybe_au_data) {
        LogPrintf("[snapshot] assumeutxo data not found for height "
            "(%d) - refusing to validate snapshot\n", curr_height);
        handle_invalid_snapshot();
        return SnapshotCompletionResult::MISSING_CHAINPARAMS;
    }

    const AssumeutxoData& au_data = *maybe_au_data;
    std::optional<CCoinsStats> maybe_ibd_stats;
    LogPrintf("[snapshot] computing UTXO stats for background chainstate to validate "
        "snapshot - this could take a few minutes\n");
    try {
        maybe_ibd_stats = ComputeUTXOStats(
            CoinStatsHashType::HASH_SERIALIZED,
            &ibd_coins_db,
            m_blockman,
            [&interrupt = m_interrupt] { SnapshotUTXOHashBreakpoint(interrupt); });
    } catch (StopHashingException const&) {
        return SnapshotCompletionResult::STATS_FAILED;
    }

    // XXX note that this function is slow and will hold cs_main for potentially minutes.
    if (!maybe_ibd_stats) {
        LogPrintf("[snapshot] failed to generate stats for validation coins db\n");
        // While this isn't a problem with the snapshot per se, this condition
        // prevents us from validating the snapshot, so we should shut down and let the
        // user handle the issue manually.
        handle_invalid_snapshot();
        return SnapshotCompletionResult::STATS_FAILED;
    }
    const auto& ibd_stats = *maybe_ibd_stats;

    // Compare the background validation chainstate's UTXO set hash against the hard-coded
    // assumeutxo hash we expect.
    //
    // TODO: For belt-and-suspenders, we could cache the UTXO set
    // hash for the snapshot when it's loaded in its chainstate's leveldb. We could then
    // reference that here for an additional check.
    if (AssumeutxoHash{ibd_stats.hashSerialized} != au_data.hash_serialized) {
        LogPrintf("[snapshot] hash mismatch: actual=%s, expected=%s\n",
            ibd_stats.hashSerialized.ToString(),
            au_data.hash_serialized.ToString());
        handle_invalid_snapshot();
        return SnapshotCompletionResult::HASH_MISMATCH;
    }

    LogPrintf("[snapshot] snapshot beginning at %s has been fully validated\n",
        snapshot_blockhash.ToString());

    m_ibd_chainstate->m_disabled = true;
    this->MaybeRebalanceCaches();

    return SnapshotCompletionResult::SUCCESS;
}

Chainstate& ChainstateManager::ActiveChainstate() const
{
    LOCK(::cs_main);
    assert(m_active_chainstate);
    return *m_active_chainstate;
}

bool ChainstateManager::IsSnapshotActive() const
{
    LOCK(::cs_main);
    return m_snapshot_chainstate && m_active_chainstate == m_snapshot_chainstate.get();
}

void ChainstateManager::MaybeRebalanceCaches()
{
    AssertLockHeld(::cs_main);
    bool ibd_usable = this->IsUsable(m_ibd_chainstate.get());
    bool snapshot_usable = this->IsUsable(m_snapshot_chainstate.get());
    assert(ibd_usable || snapshot_usable);

    if (ibd_usable && !snapshot_usable) {
        // Allocate everything to the IBD chainstate. This will always happen
        // when we are not using a snapshot.
        m_ibd_chainstate->ResizeCoinsCaches(m_total_coinstip_cache, m_total_coinsdb_cache);
    }
    else if (snapshot_usable && !ibd_usable) {
        // If background validation has completed and snapshot is our active chain...
        LogPrintf("[snapshot] allocating all cache to the snapshot chainstate\n");
        // Allocate everything to the snapshot chainstate.
        m_snapshot_chainstate->ResizeCoinsCaches(m_total_coinstip_cache, m_total_coinsdb_cache);
    }
    else if (ibd_usable && snapshot_usable) {
        // If both chainstates exist, determine who needs more cache based on IBD status.
        //
        // Note: shrink caches first so that we don't inadvertently overwhelm available memory.
        if (IsInitialBlockDownload()) {
            m_ibd_chainstate->ResizeCoinsCaches(
                m_total_coinstip_cache * 0.05, m_total_coinsdb_cache * 0.05);
            m_snapshot_chainstate->ResizeCoinsCaches(
                m_total_coinstip_cache * 0.95, m_total_coinsdb_cache * 0.95);
        } else {
            m_snapshot_chainstate->ResizeCoinsCaches(
                m_total_coinstip_cache * 0.05, m_total_coinsdb_cache * 0.05);
            m_ibd_chainstate->ResizeCoinsCaches(
                m_total_coinstip_cache * 0.95, m_total_coinsdb_cache * 0.95);
        }
    }
}

void ChainstateManager::ResetChainstates()
{
    m_ibd_chainstate.reset();
    m_snapshot_chainstate.reset();
    m_active_chainstate = nullptr;
}

/**
 * Apply default chain params to nullopt members.
 * This helps to avoid coding errors around the accidental use of the compare
 * operators that accept nullopt, thus ignoring the intended default value.
 */
static ChainstateManager::Options&& Flatten(ChainstateManager::Options&& opts)
{
    if (!opts.check_block_index.has_value()) opts.check_block_index = opts.chainparams.DefaultConsistencyChecks();
    if (!opts.minimum_chain_work.has_value()) opts.minimum_chain_work = UintToArith256(opts.chainparams.GetConsensus().nMinimumChainWork);
    if (!opts.assumed_valid_block.has_value()) opts.assumed_valid_block = opts.chainparams.GetConsensus().defaultAssumeValid;
    return std::move(opts);
}

ChainstateManager::ChainstateManager(const util::SignalInterrupt& interrupt, Options options, node::BlockManager::Options blockman_options)
    : m_script_check_queue{/*batch_size=*/128, options.worker_threads_num},
      m_interrupt{interrupt},
      m_options{Flatten(std::move(options))},
      m_blockman{interrupt, std::move(blockman_options)}
{
}

ChainstateManager::~ChainstateManager()
{
    LOCK(::cs_main);

    m_versionbitscache.Clear();
}

bool ChainstateManager::DetectSnapshotChainstate()
{
    assert(!m_snapshot_chainstate);
    std::optional<fs::path> path = node::FindSnapshotChainstateDir(m_options.datadir);
    if (!path) {
        return false;
    }
    std::optional<uint256> base_blockhash = node::ReadSnapshotBaseBlockhash(*path);
    if (!base_blockhash) {
        return false;
    }
    LogPrintf("[snapshot] detected active snapshot chainstate (%s) - loading\n",
        fs::PathToString(*path));

    this->ActivateExistingSnapshot(*base_blockhash);
    return true;
}

Chainstate& ChainstateManager::ActivateExistingSnapshot(uint256 base_blockhash)
{
    assert(!m_snapshot_chainstate);
    m_snapshot_chainstate =
        std::make_unique<Chainstate>(nullptr, m_blockman, *this, base_blockhash);
    LogPrintf("[snapshot] switching active chainstate to %s\n", m_snapshot_chainstate->ToString());

    // Mempool is empty at this point because we're still in IBD.
    Assert(m_active_chainstate->m_mempool->size() == 0);
    Assert(!m_snapshot_chainstate->m_mempool);
    m_snapshot_chainstate->m_mempool = m_active_chainstate->m_mempool;
    m_active_chainstate->m_mempool = nullptr;
    m_active_chainstate = m_snapshot_chainstate.get();
    return *m_snapshot_chainstate;
}

bool IsBIP30Repeat(const CBlockIndex& block_index)
{
    return (block_index.nHeight==91842 && block_index.GetBlockHash() == uint256S("0x00000000000a4d0a398161ffc163c503763b1f4360639393e0e4c8e300e0caec")) ||
           (block_index.nHeight==91880 && block_index.GetBlockHash() == uint256S("0x00000000000743f190a18c5577a3c2d2a1f610ae9601ac046a38084ccb7cd721"));
}

bool IsBIP30Unspendable(const CBlockIndex& block_index)
{
    return (block_index.nHeight==91722 && block_index.GetBlockHash() == uint256S("0x00000000000271a2dc26e7667f8419f2e15416dc6955e5a6c6cdf3f2574dd08e")) ||
           (block_index.nHeight==91812 && block_index.GetBlockHash() == uint256S("0x00000000000af0aed4792b1acee3d966af36cf5def14935db8de83d6f9306f2f"));
}

static fs::path GetSnapshotCoinsDBPath(Chainstate& cs) EXCLUSIVE_LOCKS_REQUIRED(::cs_main)
{
    AssertLockHeld(::cs_main);
    // Should never be called on a non-snapshot chainstate.
    assert(cs.m_from_snapshot_blockhash);
    auto storage_path_maybe = cs.CoinsDB().StoragePath();
    // Should never be called with a non-existent storage path.
    assert(storage_path_maybe);
    return *storage_path_maybe;
}

util::Result<void> Chainstate::InvalidateCoinsDBOnDisk()
{
    fs::path snapshot_datadir = GetSnapshotCoinsDBPath(*this);

    // Coins views no longer usable.
    m_coins_views.reset();

    auto invalid_path = snapshot_datadir + "_INVALID";
    std::string dbpath = fs::PathToString(snapshot_datadir);
    std::string target = fs::PathToString(invalid_path);
    LogPrintf("[snapshot] renaming snapshot datadir %s to %s\n", dbpath, target);

    // The invalid snapshot datadir is simply moved and not deleted because we may
    // want to do forensics later during issue investigation. The user is instructed
    // accordingly in MaybeCompleteSnapshotValidation().
    try {
        fs::rename(snapshot_datadir, invalid_path);
    } catch (const fs::filesystem_error& e) {
        auto src_str = fs::PathToString(snapshot_datadir);
        auto dest_str = fs::PathToString(invalid_path);

        LogPrintf("%s: error renaming file '%s' -> '%s': %s\n",
                __func__, src_str, dest_str, e.what());
        return util::Error{strprintf(_(
            "Rename of '%s' -> '%s' failed. "
            "You should resolve this by manually moving or deleting the invalid "
            "snapshot directory %s, otherwise you will encounter the same error again "
            "on the next startup."),
            src_str, dest_str, src_str)};
    }
    return {};
}

bool ChainstateManager::DeleteSnapshotChainstate()
{
    AssertLockHeld(::cs_main);
    Assert(m_snapshot_chainstate);
    Assert(m_ibd_chainstate);

    fs::path snapshot_datadir = Assert(node::FindSnapshotChainstateDir(m_options.datadir)).value();
    if (!DeleteCoinsDBFromDisk(snapshot_datadir, /*is_snapshot=*/ true)) {
        LogPrintf("Deletion of %s failed. Please remove it manually to continue reindexing.\n",
                  fs::PathToString(snapshot_datadir));
        return false;
    }
    m_active_chainstate = m_ibd_chainstate.get();
    m_active_chainstate->m_mempool = m_snapshot_chainstate->m_mempool;
    m_snapshot_chainstate.reset();
    return true;
}

ChainstateRole Chainstate::GetRole() const
{
    if (m_chainman.GetAll().size() <= 1) {
        return ChainstateRole::NORMAL;
    }
    return (this != &m_chainman.ActiveChainstate()) ?
               ChainstateRole::BACKGROUND :
               ChainstateRole::ASSUMEDVALID;
}

const CBlockIndex* ChainstateManager::GetSnapshotBaseBlock() const
{
    return m_active_chainstate ? m_active_chainstate->SnapshotBase() : nullptr;
}

std::optional<int> ChainstateManager::GetSnapshotBaseHeight() const
{
    const CBlockIndex* base = this->GetSnapshotBaseBlock();
    return base ? std::make_optional(base->nHeight) : std::nullopt;
}

bool ChainstateManager::ValidatedSnapshotCleanup()
{
    AssertLockHeld(::cs_main);
    auto get_storage_path = [](auto& chainstate) EXCLUSIVE_LOCKS_REQUIRED(::cs_main) -> std::optional<fs::path> {
        if (!(chainstate && chainstate->HasCoinsViews())) {
            return {};
        }
        return chainstate->CoinsDB().StoragePath();
    };
    std::optional<fs::path> ibd_chainstate_path_maybe = get_storage_path(m_ibd_chainstate);
    std::optional<fs::path> snapshot_chainstate_path_maybe = get_storage_path(m_snapshot_chainstate);

    if (!this->IsSnapshotValidated()) {
        // No need to clean up.
        return false;
    }
    // If either path doesn't exist, that means at least one of the chainstates
    // is in-memory, in which case we can't do on-disk cleanup. You'd better be
    // in a unittest!
    if (!ibd_chainstate_path_maybe || !snapshot_chainstate_path_maybe) {
        LogPrintf("[snapshot] snapshot chainstate cleanup cannot happen with "
                  "in-memory chainstates. You are testing, right?\n");
        return false;
    }

    const auto& snapshot_chainstate_path = *snapshot_chainstate_path_maybe;
    const auto& ibd_chainstate_path = *ibd_chainstate_path_maybe;

    // Since we're going to be moving around the underlying leveldb filesystem content
    // for each chainstate, make sure that the chainstates (and their constituent
    // CoinsViews members) have been destructed first.
    //
    // The caller of this method will be responsible for reinitializing chainstates
    // if they want to continue operation.
    this->ResetChainstates();

    // No chainstates should be considered usable.
    assert(this->GetAll().size() == 0);

    LogPrintf("[snapshot] deleting background chainstate directory (now unnecessary) (%s)\n",
              fs::PathToString(ibd_chainstate_path));

    fs::path tmp_old{ibd_chainstate_path + "_todelete"};

    auto rename_failed_abort = [this](
                                   fs::path p_old,
                                   fs::path p_new,
                                   const fs::filesystem_error& err) {
        LogPrintf("Error renaming path (%s) -> (%s): %s\n",
                  fs::PathToString(p_old), fs::PathToString(p_new), err.what());
        GetNotifications().fatalError(strprintf(_(
            "Rename of '%s' -> '%s' failed. "
            "Cannot clean up the background chainstate leveldb directory."),
            fs::PathToString(p_old), fs::PathToString(p_new)));
    };

    try {
        fs::rename(ibd_chainstate_path, tmp_old);
    } catch (const fs::filesystem_error& e) {
        rename_failed_abort(ibd_chainstate_path, tmp_old, e);
        throw;
    }

    LogPrintf("[snapshot] moving snapshot chainstate (%s) to "
              "default chainstate directory (%s)\n",
              fs::PathToString(snapshot_chainstate_path), fs::PathToString(ibd_chainstate_path));

    try {
        fs::rename(snapshot_chainstate_path, ibd_chainstate_path);
    } catch (const fs::filesystem_error& e) {
        rename_failed_abort(snapshot_chainstate_path, ibd_chainstate_path, e);
        throw;
    }

    if (!DeleteCoinsDBFromDisk(tmp_old, /*is_snapshot=*/false)) {
        // No need to FatalError because once the unneeded bg chainstate data is
        // moved, it will not interfere with subsequent initialization.
        LogPrintf("Deletion of %s failed. Please remove it manually, as the "
                  "directory is now unnecessary.\n",
                  fs::PathToString(tmp_old));
    } else {
        LogPrintf("[snapshot] deleted background chainstate directory (%s)\n",
                  fs::PathToString(ibd_chainstate_path));
    }
    return true;
}

Chainstate& ChainstateManager::GetChainstateForIndexing()
{
    // We can't always return `m_ibd_chainstate` because after background validation
    // has completed, `m_snapshot_chainstate == m_active_chainstate`, but it can be
    // indexed.
    return (this->GetAll().size() > 1) ? *m_ibd_chainstate : *m_active_chainstate;
}

std::pair<int, int> ChainstateManager::GetPruneRange(const Chainstate& chainstate, int last_height_can_prune)
{
    if (chainstate.m_chain.Height() <= 0) {
        return {0, 0};
    }
    int prune_start{0};

    if (this->GetAll().size() > 1 && m_snapshot_chainstate.get() == &chainstate) {
        // Leave the blocks in the background IBD chain alone if we're pruning
        // the snapshot chain.
        prune_start = *Assert(GetSnapshotBaseHeight()) + 1;
    }

    int max_prune = std::max<int>(
        0, chainstate.m_chain.Height() - static_cast<int>(MIN_BLOCKS_TO_KEEP));

    // last block to prune is the lesser of (caller-specified height, MIN_BLOCKS_TO_KEEP from the tip)
    //
    // While you might be tempted to prune the background chainstate more
    // aggressively (i.e. fewer MIN_BLOCKS_TO_KEEP), this won't work with index
    // building - specifically blockfilterindex requires undo data, and if
    // we don't maintain this trailing window, we hit indexing failures.
    int prune_end = std::min(last_height_can_prune, max_prune);

    return {prune_start, prune_end};
}

int64_t ChainstateManager::GetAdjustedTimeInt() const
{
    if (!m_peerman) {
        return GetTime();
    }
    return m_peerman->GetAdjustedTimeInt();
}


namespace particl {

class HeightEntry {
public:
    HeightEntry(int height, NodeId id, int64_t time) : m_height(height), m_id(id), m_time(time)  {};
    int m_height;
    NodeId m_id;
    int64_t m_time;
};
static std::atomic_int nPeerBlocks(std::numeric_limits<int>::max());
static std::atomic_int nPeers(0);
static std::list<HeightEntry> peer_blocks;
const size_t max_peer_blocks = 9;

void UpdateNumPeers(int num_peers)
{
    nPeers = num_peers;
}

int GetNumPeers()
{
    return nPeers;
}

CAmount GetUTXOSum(Chainstate &chainstate)
{
    // GetUTXOStats is fragile
    LOCK(cs_main);
    chainstate.ForceFlushStateToDisk();
    CCoinsView *coins_view = &chainstate.CoinsDB();
    CAmount total = 0;
    std::unique_ptr<CCoinsViewCursor> pcursor(coins_view->Cursor());
    while (pcursor->Valid()) {
        COutPoint key;
        Coin coin;
        if (pcursor->GetKey(key) && pcursor->GetValue(coin)) {
            if (coin.nType == OUTPUT_STANDARD) {
                total += coin.out.nValue;
            }
        } else {
            break;
        }
        pcursor->Next();
    }
    return total;
}

bool CheckBlockSignature(const CBlock &block)
{
    if (!block.IsProofOfStake()) {
        return block.vchBlockSig.empty();
    }
    if (block.vchBlockSig.empty()) {
        return false;
    }
    if (block.vtx[0]->vin.size() < 1) {
        return false;
    }

    const auto &txin = block.vtx[0]->vin[0];
    if (txin.scriptWitness.stack.size() != 2) {
        return false;
    }

    if (txin.scriptWitness.stack[1].size() != 33) {
        return false;
    }

    CPubKey pubKey(txin.scriptWitness.stack[1]);
    return pubKey.Verify(block.GetHash(), block.vchBlockSig);
}

void UpdateNumBlocksOfPeers(ChainstateManager &chainman, NodeId id, int height) EXCLUSIVE_LOCKS_REQUIRED(cs_main)
{
    // Select median value. Only one sample per peer. Remove oldest sample.
    int new_value = 0;

    bool inserted = false;
    size_t num_elements = 0;
    std::list<HeightEntry>::iterator oldest = peer_blocks.end();
    for (auto it = peer_blocks.begin(); it != peer_blocks.end(); ) {
        if (id == it->m_id) {
            if (height == it->m_height) {
                inserted = true;
            } else {
                it = peer_blocks.erase(it);
                continue;
            }
        }
        if (!inserted && it->m_height > height) {
            peer_blocks.emplace(it, height, id, GetTime());
            inserted = true;
        }
        if (oldest == peer_blocks.end() || oldest->m_time > it->m_time) {
            oldest = it;
        }
        it++;
        num_elements++;
    }

    if (!inserted) {
        peer_blocks.emplace_back(height, id, GetTime());
        num_elements++;
    }
    if (num_elements > max_peer_blocks && oldest != peer_blocks.end()) {
        peer_blocks.erase(oldest);
        num_elements--;
    }

    size_t stop = num_elements / 2;
    num_elements = 0;
    for (auto it = peer_blocks.begin(); it != peer_blocks.end(); ++it) {
        if (num_elements >= stop) {
            new_value = it->m_height;
            break;
        }
        num_elements++;
    }

    static const CBlockIndex *pcheckpoint = chainman.m_blockman.GetLastCheckpoint(Params().Checkpoints());
    if (pcheckpoint) {
        if (new_value < pcheckpoint->nHeight) {
            new_value = std::numeric_limits<int>::max();
        }
    }
    nPeerBlocks = new_value;
}

int GetNumBlocksOfPeers()
{
    return nPeerBlocks;
}

void SetNumBlocksOfPeers(int num_blocks)
{
    assert(Params().IsMockableChain());
    nPeerBlocks = num_blocks;
}

int StakeConflict::Add(NodeId id)
{
    nLastUpdated = GetTime();
    std::pair<std::map<NodeId, int>::iterator,bool> ret;
    ret = peerCount.insert(std::pair<NodeId, int>(id, 1));
    if (ret.second == false) { // existing element
        ret.first->second++;
    }
    return 0;
}

bool CoinStakeCache::GetCoinStake(Chainstate &chainstate, const uint256 &blockHash, CTransactionRef &tx)
{
    for (const auto &i : lData) {
        if (blockHash != i.first) {
            continue;
        }
        tx = i.second;
        return true;
    }

    BlockMap::iterator mi = chainstate.BlockIndex().find(blockHash);
    if (mi == chainstate.BlockIndex().end()) {
        return false;
    }

    CBlockIndex *pindex = &mi->second;
    if (node::ReadTransactionFromDiskBlock(pindex, 0, tx, chainstate.m_blockman)) {
        return InsertCoinStake(blockHash, tx);
    }

    return false;
}

bool CoinStakeCache::InsertCoinStake(const uint256 &blockHash, const CTransactionRef &tx)
{
    lData.emplace_front(blockHash, tx);

    while (lData.size() > nMaxSize) {
        lData.pop_back();
    }

    return true;
}

static void EraseDelayedBlock(BlockManager &blockman, std::list<DelayedBlock>::iterator p, BlockValidationState &state) EXCLUSIVE_LOCKS_REQUIRED(cs_main)
{
    assert(state.m_chainman);
    if (p->m_node_id > -1) {
        if (state.m_peerman) {
            state.m_peerman->MisbehavingById(p->m_node_id, 25, "Delayed block");
        }
    }

    assert(state.m_chainman);
    auto it = state.m_chainman->BlockIndex().find(p->m_pblock->GetHash());
    if (it != state.m_chainman->BlockIndex().end()) {
        it->second.nFlags = it->second.nFlags & (uint32_t)~BLOCK_DELAYED;
        blockman.m_dirty_blockindex.insert(&it->second);
    }
}

bool DelayBlock(BlockManager &blockman, const std::shared_ptr<const CBlock> &pblock, BlockValidationState &state) EXCLUSIVE_LOCKS_REQUIRED(cs_main)
{
    if (state.nodeId < 0) {
        // Try lookup the blocksource if not known.
        assert(state.m_peerman);
        state.nodeId = state.m_peerman->GetBlockSource(pblock->GetHash());
    }
    LogPrintf("Warning: %s - Previous stake modifier is null for block %s from peer %d.\n", __func__, pblock->GetHash().ToString(), state.nodeId);
    while (list_delayed_blocks.size() >= MAX_DELAYED_BLOCKS) {
        LogPrint(BCLog::NET, "Removing Delayed block %s, too many delayed.\n", pblock->GetHash().ToString());
        EraseDelayedBlock(blockman, list_delayed_blocks.begin(), state);
        list_delayed_blocks.erase(list_delayed_blocks.begin());
    }
    assert(list_delayed_blocks.size() < MAX_DELAYED_BLOCKS);
    state.nFlags |= BLOCK_DELAYED; // Mark to prevent further processing
    list_delayed_blocks.emplace_back(pblock, state.nodeId);
    return true;
}

void CheckDelayedBlocks(BlockManager &blockman, BlockValidationState &state, const uint256 &block_hash) LOCKS_EXCLUDED(cs_main)
{
    if (!fParticlMode) {
        return;
    }
    assert(state.m_chainman);
    if (!state.m_peerman) {
        state.m_peerman = state.m_chainman->m_peerman;
    }
    //assert(state.m_peerman);
    if (list_delayed_blocks.empty()) {
        return;
    }

    int64_t now = GetTime();
    std::vector<std::shared_ptr<const CBlock> > process_blocks;
    {
        LOCK(cs_main);
        std::list<DelayedBlock>::iterator p = list_delayed_blocks.begin();
        while (p != list_delayed_blocks.end()) {
            if (p->m_pblock->hashPrevBlock == block_hash) {
                process_blocks.push_back(p->m_pblock);
                p = list_delayed_blocks.erase(p);
                continue;
            }
            if (p->m_time + MAX_DELAY_BLOCK_SECONDS < now) {
                LogPrint(BCLog::NET, "Removing delayed block %s, timed out.\n", p->m_pblock->GetHash().ToString());
                EraseDelayedBlock(blockman, p, state);
                p = list_delayed_blocks.erase(p);
                continue;
            }
            ++p;
        }
    }

    for (auto &p : process_blocks) {
        LogPrint(BCLog::NET, "Processing delayed block %s prev %s.\n", p->GetHash().ToString(), block_hash.ToString());
        state.m_chainman->ProcessNewBlock(p, false, /*min_pow_checked=*/true, nullptr); // Should update DoS if necessary, finding block through mapBlockSource
    }
}

unsigned int GetNextTargetRequired(const CBlockIndex *pindexLast, const Consensus::Params &consensus)
{
    arith_uint256 bnProofOfWorkLimit;
    unsigned int nProofOfWorkLimit;
    int nHeight = pindexLast ? pindexLast->nHeight+1 : 0;

    if (nHeight < int(Params().GetLastImportHeight())) {
        if (nHeight == 0) {
            return UintToArith256(uint256S("00ffffffffffffffffffffffffffffffffffffffffffffffffffffffffffffff")).GetCompact();
        }
        int nLastImportHeight = int(Params().GetLastImportHeight());
        arith_uint256 nMaxProofOfWorkLimit{UintToArith256(uint256S("000000000008ffffffffffffffffffffffffffffffffffffffffffffffffffff"))};
        arith_uint256 nMinProofOfWorkLimit{UintToArith256(consensus.powLimit)};
        arith_uint256 nStep = (nMaxProofOfWorkLimit - nMinProofOfWorkLimit) / nLastImportHeight;

        bnProofOfWorkLimit = nMaxProofOfWorkLimit - (nStep * nHeight);
        nProofOfWorkLimit = bnProofOfWorkLimit.GetCompact();
    } else {
        bnProofOfWorkLimit = UintToArith256(consensus.powLimit);
        nProofOfWorkLimit = bnProofOfWorkLimit.GetCompact();
    }

    if (pindexLast == nullptr) {
        return nProofOfWorkLimit; // Genesis block
    }

    const CBlockIndex* pindexPrev = pindexLast;
    if (pindexPrev->pprev == nullptr) {
        return nProofOfWorkLimit; // first block
    }
    const CBlockIndex *pindexPrevPrev = pindexPrev->pprev;
    if (pindexPrevPrev->pprev == nullptr) {
        return nProofOfWorkLimit; // second block
    }

    int64_t nTargetSpacing = Params().GetTargetSpacing();
    int64_t nTargetTimespan = Params().GetTargetTimespan();
    int64_t nActualSpacing = pindexPrev->GetBlockTime() - pindexPrevPrev->GetBlockTime();

    if (nActualSpacing > nTargetSpacing * 10) {
        nActualSpacing = nTargetSpacing * 10;
    }

    // pos: target change every block
    // pos: retarget with exponential moving toward target spacing
    arith_uint256 bnNew;
    bnNew.SetCompact(pindexLast->nBits);

    int64_t nInterval = nTargetTimespan / nTargetSpacing;
    bnNew *= ((nInterval - 1) * nTargetSpacing + nActualSpacing + nActualSpacing);
    bnNew /= ((nInterval + 1) * nTargetSpacing);

    if (bnNew <= 0 || bnNew > bnProofOfWorkLimit) {
        return nProofOfWorkLimit;
    }

    return bnNew.GetCompact();
}

bool RemoveUnreceivedHeader(ChainstateManager &chainman, const uint256 &hash) EXCLUSIVE_LOCKS_REQUIRED(cs_main)
{
    node::BlockMap::iterator mi = chainman.BlockIndex().find(hash);
    if (mi != chainman.BlockIndex().end() && (mi->second.nFlags & BLOCK_ACCEPTED)) {
        return false;
    }
    if (mi == chainman.BlockIndex().end()) {
        return true; // Was already removed, peer misbehaving
    }

    // Remove entire chain
    std::vector<BlockMap::iterator> remove_headers;
    std::vector<BlockMap::iterator> last_round[2];

    size_t n = 0;
    last_round[n].push_back(mi);
    remove_headers.push_back(mi);
    while (last_round[n].size()) {
        last_round[!n].clear();

        for (BlockMap::iterator& check_header : last_round[n]) {
            BlockMap::iterator it = chainman.BlockIndex().begin();
            while (it != chainman.BlockIndex().end()) {
                if (it->second.pprev == &check_header->second) {
                    if ((it->second.nFlags & BLOCK_ACCEPTED)) {
                        LogPrintf("Can't remove header %s, descendant block %s accepted.\n", hash.ToString(), it->second.GetBlockHash().ToString());
                        return true; // Can't remove any blocks, peer misbehaving for not sending
                    }
                    last_round[!n].push_back(it);
                    remove_headers.push_back(it);
                }
                it++;
            }
        }
        n = !n;
    }

    LogPrintf("Removing %d loose headers from %s.\n", remove_headers.size(), hash.ToString());

    for (auto &entry : remove_headers) {
        LogPrint(BCLog::NET, "Removing loose header %s.\n", entry->second.GetBlockHash().ToString());
        chainman.ActiveChainstate().m_blockman.m_dirty_blockindex.erase(&entry->second);
        chainman.m_failed_blocks.erase(&entry->second);

        if (chainman.m_best_header == &entry->second) {
            chainman.m_best_header = chainman.ActiveChain().Tip();
        }
        if (chainman.m_best_invalid == &entry->second) {
            chainman.m_best_invalid = nullptr;
        }
        if (chainman.m_peerman) {
            chainman.m_peerman->RemoveNonReceivedHeaderFromNodes(entry);
        }
        chainman.BlockIndex().erase(entry);
    }

    return true;
}

size_t CountDelayedBlocks() EXCLUSIVE_LOCKS_REQUIRED(cs_main)
{
    return list_delayed_blocks.size();
}

bool ProcessDuplicateStakeHeader(BlockManager &blockman, CBlockIndex *pindex, NodeId nodeId) EXCLUSIVE_LOCKS_REQUIRED(cs_main)
{
    if (!pindex) {
        return false;
    }

    uint256 hash = pindex->GetBlockHash();

    bool fMakeValid = false;
    if (nodeId == -1) {
        LogPrintf("%s: Duplicate stake block %s was received in a group, marking valid.\n",
            __func__, hash.ToString());

        fMakeValid = true;
    }

    if (nodeId > -1) {
        std::pair<std::map<uint256, StakeConflict>::iterator,bool> ret;
        ret = mapStakeConflict.insert(std::pair<uint256, StakeConflict>(hash, StakeConflict()));
        StakeConflict &sc = ret.first->second;
        sc.Add(nodeId);

        if (int(sc.peerCount.size()) > std::min(GetNumPeers() / 2, 4)) {
            LogPrintf("%s: More than half the connected peers are building on block %s," /* Continued */
                "  marked as duplicate stake, assuming this node has the duplicate.\n", __func__, hash.ToString());

            fMakeValid = true;
        }
    }

    if (fMakeValid) {
        pindex->nFlags &= (~BLOCK_FAILED_DUPLICATE_STAKE);
        pindex->nStatus &= (~BLOCK_FAILED_VALID);
        blockman.m_dirty_blockindex.insert(pindex);

        //if (pindex->nStatus & BLOCK_FAILED_CHILD)
        //{
            CBlockIndex *pindexPrev = pindex->pprev;
            while (pindexPrev) {
                if (pindexPrev->nStatus & BLOCK_VALID_MASK) {
                    break;
                }

                if (pindexPrev->nFlags & BLOCK_FAILED_DUPLICATE_STAKE) {
                    pindexPrev->nFlags &= (~BLOCK_FAILED_DUPLICATE_STAKE);
                    pindexPrev->nStatus &= (~BLOCK_FAILED_VALID);
                    blockman.m_dirty_blockindex.insert(pindexPrev);

                    if (!pindexPrev->prevoutStake.IsNull()) {
                        uint256 prevhash = pindexPrev->GetBlockHash();
                        particl::AddToMapStakeSeen(pindexPrev->prevoutStake, prevhash);
                    }

                    pindexPrev->nStatus &= (~BLOCK_FAILED_CHILD);
                }

                pindexPrev = pindexPrev->pprev;
            }

            pindex->nStatus &= (~BLOCK_FAILED_CHILD);
        //};

        if (!pindex->prevoutStake.IsNull()) {
            particl::AddToMapStakeSeen(pindex->prevoutStake, hash);
        }
        return true;
    }

    return false;
}

bool AddToMapStakeSeen(const COutPoint &kernel, const uint256 &blockHash)
{
    // Overwrites existing values

    std::pair<std::map<COutPoint, uint256>::iterator,bool> ret;
    ret = mapStakeSeen.insert(std::pair<COutPoint, uint256>(kernel, blockHash));
    if (ret.second == false) { // existing element
        ret.first->second = blockHash;
    } else {
        listStakeSeen.push_back(kernel);
    }

    return true;
}

bool CheckStakeUnused(const COutPoint &kernel)
{
    std::map<COutPoint, uint256>::const_iterator mi = mapStakeSeen.find(kernel);
    return (mi == mapStakeSeen.end());
}

bool CheckStakeUnique(const CBlock &block, bool fUpdate)
{
    LOCK(cs_main);

    uint256 blockHash = block.GetHash();
    const COutPoint &kernel = block.vtx[0]->vin[0].prevout;

    std::map<COutPoint, uint256>::const_iterator mi = mapStakeSeen.find(kernel);
    if (mi != mapStakeSeen.end()) {
        if (mi->second == blockHash) {
            return true;
        }
        LogError("%s: Stake kernel for %s first seen on %s.", __func__, blockHash.ToString(), mi->second.ToString());
        return false;
    }

    if (!fUpdate) {
        return true;
    }

    while (listStakeSeen.size() > particl::MAX_STAKE_SEEN_SIZE) {
        const COutPoint &oldest = listStakeSeen.front();
        if (1 != mapStakeSeen.erase(oldest)) {
            LogPrintf("%s: Warning: mapStakeSeen did not erase %s %n\n", __func__, oldest.hash.ToString(), oldest.n);
        }
        listStakeSeen.pop_front();
    }

    return AddToMapStakeSeen(kernel, blockHash);
}

bool RebuildRollingIndices(ChainstateManager &chainman, CTxMemPool *mempool)
{
    AssertLockNotHeld(cs_main);
    assert(chainman.m_smsgman);

    CBlockIndex *pindex_tip{nullptr};
    uint256 best_smsg_block_hash;
    int best_smsg_block_height{0}, last_known_height{0};
    chainman.m_smsgman->ReadBestBlock(best_smsg_block_hash, best_smsg_block_height);

    {
        LOCK(cs_main);
        pindex_tip = chainman.ActiveChain().Tip();
    }

    auto &pblocktree{chainman.m_blockman.m_block_tree_db};
    bool nV2 = false;
    if (chainman.m_blockman.m_opts.rebuildrollingindices) {
        LogPrintf("%s: Manual override, attempting to rewind chain.\n", __func__);
    } else
    if (pindex_tip &&
        chainman.m_smsgman->TrackFundingTxns() &&
        !best_smsg_block_hash.IsNull() &&
        best_smsg_block_hash != pindex_tip->GetBlockHash() &&
        pindex_tip->nHeight > best_smsg_block_height) {
        LogPrintf("%s: SMSG best block mismatch, attempting to rewind chain. SMSG %s, %s.\n", __func__, best_smsg_block_hash.ToString(), pindex_tip->GetBlockHash().ToString());
        if (best_smsg_block_height < pindex_tip->nHeight) {
            last_known_height = best_smsg_block_height;
        }
    } else
    if (pblocktree->ReadFlag("v2", nV2) && nV2) {
        return true;
    } else {
        LogPrintf("%s: v2 marker not detected, attempting to rewind chain.\n", __func__);
    }
    chainman.GetNotifications().progress(_("Rebuilding rolling indices…"), 0, false);

    if (!mempool) {
        LogPrintf("%s: Requires mempool.\n", __func__);
        return false;
    }

    int64_t now = TicksSinceEpoch<std::chrono::seconds>(NodeClock::now());
    int rewound_tip_height;

    {
        LOCK(cs_main);
        CBlockIndex *pindex = pindex_tip;
        int max_height_to_keep = pindex ? pindex->nHeight : 0;
        while (pindex && pindex->nTime >= now - smsg::KEEP_FUNDING_TX_DATA) {
            if (pindex->nHeight < last_known_height) {
                break;
            }
            max_height_to_keep = pindex->nHeight;
            pindex = pindex->pprev;
        }

        LogPrintf("%s: Rewinding to block %d.\n", __func__, max_height_to_keep);
        int num_disconnected = 0;

        std::string str_error;
        if (!RewindToHeight(chainman, *mempool, max_height_to_keep, num_disconnected, str_error)) {
            LogPrintf("%s: RewindToHeight failed %s.\n", __func__, str_error);
            return false;
        }
        rewound_tip_height = pindex_tip ? pindex_tip->nHeight : 0;
    }

    BlockValidationState state;
    state.m_chainman = &chainman;
    if (!chainman.ActiveChainstate().ActivateBestChain(state)) {
        LogPrintf("%s: ActivateBestChain failed %s.\n", __func__, state.ToString());
        return false;
    }

    {
        LOCK(cs_main);
        // Ensure chainstate has been fully written to disk
        chainman.ActiveChainstate().ForceFlushStateToDisk();

        LogPrintf("%s: Reprocessed chain from block %d to %d.\n", __func__, rewound_tip_height, chainman.ActiveChain().Tip()->nHeight);

        if (!chainman.m_blockman.m_block_tree_db->WriteFlag("v2", true)) {
            LogPrintf("%s: WriteFlag failed.\n", __func__);
            return false;
        }
    }
    return true;
}

int64_t GetSmsgFeeRate(ChainstateManager &chainman, const CBlockIndex *pindex, bool reduce_height) EXCLUSIVE_LOCKS_REQUIRED(cs_main)
{
    const Consensus::Params &consensusParams = Params().GetConsensus();

    if ((pindex && pindex->nTime < consensusParams.smsg_fee_time) ||
        (!pindex && GetTime() < consensusParams.smsg_fee_time)) {
        return consensusParams.smsg_fee_msg_per_day_per_k;
    }

    int chain_height = pindex ? pindex->nHeight : chainman.ActiveChain().Height();
    if (reduce_height) { // Grace period, push back to previous period
        chain_height -= 10;
    }
    int fee_height = (chain_height / consensusParams.smsg_fee_period) * consensusParams.smsg_fee_period;

    CBlockIndex *fee_block = chainman.ActiveChain()[fee_height];
    if (!fee_block || fee_block->nTime < consensusParams.smsg_fee_time) {
        return consensusParams.smsg_fee_msg_per_day_per_k;
    }

    int64_t smsg_fee_rate = consensusParams.smsg_fee_msg_per_day_per_k;
    CTransactionRef coinstake = nullptr;
    if (!smsgFeeCoinstakeCache.GetCoinStake(chainman.ActiveChainstate(), fee_block->GetBlockHash(), coinstake) ||
        !coinstake->GetSmsgFeeRate(smsg_fee_rate)) {
        return consensusParams.smsg_fee_msg_per_day_per_k;
    }

    return smsg_fee_rate;
}

uint32_t GetSmsgDifficulty(ChainstateManager &chainman, uint64_t time, bool verify) EXCLUSIVE_LOCKS_REQUIRED(cs_main)
{
    const Consensus::Params &consensusParams = Params().GetConsensus();

    CBlockIndex *pindex = chainman.ActiveChain().Tip();
    for (size_t k = 0; k < 180; ++k) {
        if (!pindex) {
            break;
        }
        if (time >= pindex->nTime) {
            uint32_t smsg_difficulty = 0;
            CTransactionRef coinstake = nullptr;
            if (smsgDifficultyCoinstakeCache.GetCoinStake(chainman.ActiveChainstate(), pindex->GetBlockHash(), coinstake) &&
                coinstake->GetSmsgDifficulty(smsg_difficulty)) {

                if (verify && smsg_difficulty != consensusParams.smsg_min_difficulty) {
                    return smsg_difficulty + consensusParams.smsg_difficulty_max_delta;
                }
                return smsg_difficulty - consensusParams.smsg_difficulty_max_delta;
            }
        }
        pindex = pindex->pprev;
    }

    return consensusParams.smsg_min_difficulty - consensusParams.smsg_difficulty_max_delta;
}

} // namespace particl<|MERGE_RESOLUTION|>--- conflicted
+++ resolved
@@ -821,11 +821,7 @@
 
     // Rather not work on nonstandard transactions (unless -testnet/-regtest)
     std::string reason;
-<<<<<<< HEAD
-    if (m_pool.m_require_standard && !IsStandardTx(tx, m_pool.m_max_datacarrier_bytes, m_pool.m_permit_bare_multisig, m_pool.m_dust_relay_feerate, reason, nAcceptTime)) {
-=======
-    if (m_pool.m_opts.require_standard && !IsStandardTx(tx, m_pool.m_opts.max_datacarrier_bytes, m_pool.m_opts.permit_bare_multisig, m_pool.m_opts.dust_relay_feerate, reason)) {
->>>>>>> ecd23656
+    if (m_pool.m_opts.require_standard && !IsStandardTx(tx, m_pool.m_opts.max_datacarrier_bytes, m_pool.m_opts.permit_bare_multisig, m_pool.m_opts.dust_relay_feerate, reason, nAcceptTime)) {
         return state.Invalid(TxValidationResult::TX_NOT_STANDARD, reason);
     }
 
@@ -957,11 +953,7 @@
         return false; // state filled in by CheckTxInputs
     }
 
-<<<<<<< HEAD
-    if (m_pool.m_require_standard && !AreInputsStandard(tx, m_view, nAcceptTime)) {
-=======
-    if (m_pool.m_opts.require_standard && !AreInputsStandard(tx, m_view)) {
->>>>>>> ecd23656
+    if (m_pool.m_opts.require_standard && !AreInputsStandard(tx, m_view, nAcceptTime)) {
         return state.Invalid(TxValidationResult::TX_INPUTS_NOT_STANDARD, "bad-txns-nonstandard-inputs");
     }
 
@@ -6011,14 +6003,8 @@
 {
     AssertLockHeld(cs_main);
     // Load block index from databases
-<<<<<<< HEAD
-    bool needs_init = fReindex;
-
-    if (!fReindex) {
-=======
     bool needs_init = m_blockman.m_reindexing;
     if (!m_blockman.m_reindexing) {
->>>>>>> ecd23656
         bool ret{m_blockman.LoadBlockIndexDB(SnapshotBlockhash())};
         if (!ret) return false;
 
