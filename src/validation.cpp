--- conflicted
+++ resolved
@@ -1274,71 +1274,6 @@
     return result;
 }
 
-<<<<<<< HEAD
-CTransactionRef GetTransaction(const CBlockIndex* const block_index, const CTxMemPool* const mempool, const uint256& hash, const Consensus::Params& consensusParams, uint256& hashBlock)
-{
-    LOCK(cs_main);
-
-    if (mempool && !block_index) {
-        CTransactionRef ptx = mempool->get(hash);
-        if (ptx) return ptx;
-    }
-    if (g_txindex) {
-        CTransactionRef tx;
-        uint256 block_hash;
-        if (g_txindex->FindTx(hash, block_hash, tx)) {
-            if (!block_index || block_index->GetBlockHash() == block_hash) {
-                hashBlock = block_hash;
-                return tx;
-            }
-        }
-    }
-    if (block_index) {
-        CBlock block;
-        if (ReadBlockFromDisk(block, block_index, consensusParams)) {
-            for (const auto& tx : block.vtx) {
-                if (tx->GetHash() == hash) {
-                    hashBlock = block_index->GetBlockHash();
-                    return tx;
-                }
-            }
-        }
-    }
-    return nullptr;
-}
-
-bool GetTransaction(const uint256 &hash, CTransactionRef &txOut, const Consensus::Params &consensusParams, CBlock &block, CBlockIndex* blockIndex)
-{
-    CBlockIndex *pindexSlow = blockIndex;
-
-    LOCK(cs_main);
-
-    if (g_txindex) {
-        CBlockHeader header;
-        if (g_txindex->FindTx(hash, header, txOut)) {
-            block = CBlock(header);
-            return true;
-        }
-        return false;
-    }
-
-    if (pindexSlow) {
-        // read and return entire block
-        if (ReadBlockFromDisk(block, pindexSlow, consensusParams)) {
-            for (const auto& tx : block.vtx) {
-                if (tx->GetHash() == hash) {
-                    txOut = tx;
-                    return true;
-                }
-            }
-        }
-    }
-
-    return false;
-}
-
-=======
->>>>>>> ca6c154e
 CAmount GetBlockSubsidy(int nHeight, const Consensus::Params& consensusParams)
 {
     int halvings = nHeight / consensusParams.nSubsidyHalvingInterval;
@@ -2513,7 +2448,6 @@
                 view.nLastRCTOutput++;
                 CAnonOutput ao(txout->pk, txout->commitment, op, pindex->nHeight, 0);
 
-<<<<<<< HEAD
                 view.anonOutputLinks[txout->pk] = view.nLastRCTOutput;
                 view.anonOutputs.push_back(std::make_pair(view.nLastRCTOutput, ao));
             }
@@ -2779,7 +2713,7 @@
 
     int64_t nTime6 = GetTimeMicros(); nTimeCallbacks += nTime6 - nTime5;
     LogPrint(BCLog::BENCH, "    - Callbacks: %.2fms [%.2fs (%.2fms/blk)]\n", MILLI * (nTime6 - nTime5), nTimeCallbacks * MICRO, nTimeCallbacks * MILLI / nBlocksTotal);
-=======
+
     TRACE7(validation, block_connected,
         block.GetHash().ToString().c_str(),
         pindex->nHeight,
@@ -2789,7 +2723,6 @@
         GetTimeMicros() - nTimeStart, // in microseconds (µs)
         block.GetHash().data()
     );
->>>>>>> ca6c154e
 
     return true;
 }
