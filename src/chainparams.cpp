// Copyright (c) 2010 Satoshi Nakamoto
// Copyright (c) 2009-2022 The Bitcoin Core developers
// Distributed under the MIT software license, see the accompanying
// file COPYING or http://www.opensource.org/licenses/mit-license.php.

#include <chainparams.h>

#include <chainparamsbase.h>
#include <chainparamsseeds.h>
#include <common/args.h>
#include <consensus/merkle.h>
#include <deploymentinfo.h>
#include <hash.h> // for signet block challenge hash
#include <logging.h>
#include <script/interpreter.h>
#include <util/chaintype.h>
#include <util/string.h>

#include <assert.h>


void ReadSigNetArgs(const ArgsManager& args, CChainParams::SigNetOptions& options)
{
    if (args.IsArgSet("-signetseednode")) {
        options.seeds.emplace(args.GetArgs("-signetseednode"));
    }
    if (args.IsArgSet("-signetchallenge")) {
        const auto signet_challenge = args.GetArgs("-signetchallenge");
        if (signet_challenge.size() != 1) {
            throw std::runtime_error(strprintf("%s: -signetchallenge cannot be multiple values.", __func__));
        }
        options.challenge.emplace(ParseHex(signet_challenge[0]));
    }
}

void ReadRegTestArgs(const ArgsManager& args, CChainParams::RegTestOptions& options)
{
    if (auto value = args.GetBoolArg("-fastprune")) options.fastprune = *value;
    for (const std::string& arg : args.GetArgs("-testactivationheight")) {
        const auto found{arg.find('@')};
        if (found == std::string::npos) {
            throw std::runtime_error(strprintf("Invalid format (%s) for -testactivationheight=name@height.", arg));
        }

        const auto value{arg.substr(found + 1)};
        int32_t height;
        if (!ParseInt32(value, &height) || height < 0 || height >= std::numeric_limits<int>::max()) {
            throw std::runtime_error(strprintf("Invalid height value (%s) for -testactivationheight=name@height.", arg));
        }

        const auto deployment_name{arg.substr(0, found)};
        if (const auto buried_deployment = GetBuriedDeployment(deployment_name)) {
            options.activation_heights[*buried_deployment] = height;
        } else {
            throw std::runtime_error(strprintf("Invalid name (%s) for -testactivationheight=name@height.", arg));
        }
    }

    if (!args.IsArgSet("-vbparams")) return;

    for (const std::string& strDeployment : args.GetArgs("-vbparams")) {
        std::vector<std::string> vDeploymentParams = SplitString(strDeployment, ':');
        if (vDeploymentParams.size() < 3 || 4 < vDeploymentParams.size()) {
            throw std::runtime_error("Version bits parameters malformed, expecting deployment:start:end[:min_activation_height]");
        }
        CChainParams::VersionBitsParameters vbparams{};
        if (!ParseInt64(vDeploymentParams[1], &vbparams.start_time)) {
            throw std::runtime_error(strprintf("Invalid nStartTime (%s)", vDeploymentParams[1]));
        }
        if (!ParseInt64(vDeploymentParams[2], &vbparams.timeout)) {
            throw std::runtime_error(strprintf("Invalid nTimeout (%s)", vDeploymentParams[2]));
        }
        if (vDeploymentParams.size() >= 4) {
            if (!ParseInt32(vDeploymentParams[3], &vbparams.min_activation_height)) {
                throw std::runtime_error(strprintf("Invalid min_activation_height (%s)", vDeploymentParams[3]));
            }
        } else {
            vbparams.min_activation_height = 0;
        }
        bool found = false;
        for (int j=0; j < (int)Consensus::MAX_VERSION_BITS_DEPLOYMENTS; ++j) {
            if (vDeploymentParams[0] == VersionBitsDeploymentInfo[j].name) {
                options.version_bits_parameters[Consensus::DeploymentPos(j)] = vbparams;
                found = true;
                LogPrintf("Setting version bits activation parameters for %s to start=%ld, timeout=%ld, min_activation_height=%d\n", vDeploymentParams[0], vbparams.start_time, vbparams.timeout, vbparams.min_activation_height);
                break;
            }
        }
        if (!found) {
            throw std::runtime_error(strprintf("Invalid deployment (%s)", vDeploymentParams[0]));
        }
    }
}

static std::unique_ptr<CChainParams> globalChainParams;

const CChainParams &Params() {
    assert(globalChainParams);
    return *globalChainParams;
}

<<<<<<< HEAD
bool HaveParams() {
    return globalChainParams.get();
}

const CChainParams *pParams() {
    return globalChainParams.get();
}

std::unique_ptr<CChainParams> CreateChainParams(const ArgsManager& args, const std::string& chain)
=======
std::unique_ptr<const CChainParams> CreateChainParams(const ArgsManager& args, const ChainType chain)
>>>>>>> 29c36f07
{
    switch (chain) {
    case ChainType::MAIN:
        return CChainParams::Main();
    case ChainType::TESTNET:
        return CChainParams::TestNet();
    case ChainType::SIGNET: {
        auto opts = CChainParams::SigNetOptions{};
        ReadSigNetArgs(args, opts);
        return CChainParams::SigNet(opts);
    }
    case ChainType::REGTEST: {
        auto opts = CChainParams::RegTestOptions{};
        ReadRegTestArgs(args, opts);
        return CChainParams::RegTest(opts);
    }
    }
    assert(false);
}

void SelectParams(const ChainType chain)
{
<<<<<<< HEAD
    SelectBaseParams(network);
    globalChainParams = CreateChainParams(gArgs, network);
}

void SetOldParams(std::unique_ptr<CChainParams> &params)
{
    params->SetOld();
};

void ResetParams(std::string sNetworkId, bool fParticlModeIn)
{
    // Hack to pass old unit tests
    globalChainParams = CreateChainParams(gArgs, sNetworkId);
    if (!fParticlModeIn) {
        SetOldParams(globalChainParams);
    }
};

CChainParams &RegtestParams()
{
    return *globalChainParams.get();
};
=======
    SelectBaseParams(chain);
    globalChainParams = CreateChainParams(gArgs, chain);
}
>>>>>>> 29c36f07
<|MERGE_RESOLUTION|>--- conflicted
+++ resolved
@@ -99,19 +99,7 @@
     return *globalChainParams;
 }
 
-<<<<<<< HEAD
-bool HaveParams() {
-    return globalChainParams.get();
-}
-
-const CChainParams *pParams() {
-    return globalChainParams.get();
-}
-
-std::unique_ptr<CChainParams> CreateChainParams(const ArgsManager& args, const std::string& chain)
-=======
-std::unique_ptr<const CChainParams> CreateChainParams(const ArgsManager& args, const ChainType chain)
->>>>>>> 29c36f07
+std::unique_ptr<CChainParams> CreateChainParams(const ArgsManager& args, const ChainType chain)
 {
     switch (chain) {
     case ChainType::MAIN:
@@ -134,31 +122,35 @@
 
 void SelectParams(const ChainType chain)
 {
-<<<<<<< HEAD
-    SelectBaseParams(network);
-    globalChainParams = CreateChainParams(gArgs, network);
+    SelectBaseParams(chain);
+    globalChainParams = CreateChainParams(gArgs, chain);
 }
 
 void SetOldParams(std::unique_ptr<CChainParams> &params)
 {
     params->SetOld();
-};
+}
 
-void ResetParams(std::string sNetworkId, bool fParticlModeIn)
+void ResetParams(const ChainType chain, bool fParticlModeIn)
 {
     // Hack to pass old unit tests
-    globalChainParams = CreateChainParams(gArgs, sNetworkId);
+    globalChainParams = CreateChainParams(gArgs, chain);
     if (!fParticlModeIn) {
         SetOldParams(globalChainParams);
     }
-};
+}
+
+bool HaveParams()
+{
+    return globalChainParams.get();
+}
+
+const CChainParams *pParams()
+{
+    return globalChainParams.get();
+}
 
 CChainParams &RegtestParams()
 {
     return *globalChainParams.get();
-};
-=======
-    SelectBaseParams(chain);
-    globalChainParams = CreateChainParams(gArgs, chain);
-}
->>>>>>> 29c36f07
+}