--- conflicted
+++ resolved
@@ -490,16 +490,11 @@
         consensus.vDeployments[Consensus::DEPLOYMENT_TAPROOT].nTimeout = 1628640000; // August 11th, 2021
         consensus.vDeployments[Consensus::DEPLOYMENT_TAPROOT].min_activation_height = 709632; // Approximately November 12th, 2021
 
-<<<<<<< HEAD
         // The best chain should have at least this much work.
         consensus.nMinimumChainWork = uint256S("0x0000000000000000000000000000000000000000000000c88e750b04ef441449");
         consensus.defaultAssumeValid = uint256S("0xea97054e60558199d5c94627116fbfa9f3be1c63d45510963d1a308fe152974b"); // 992790
 
         consensus.nMinRCTOutputDepth = 12;
-=======
-        consensus.nMinimumChainWork = uint256S("0x00000000000000000000000000000000000000001fa4663bbbe19f82de910280");
-        consensus.defaultAssumeValid = uint256S("0x00000000000000000008a89e854d57e5667df88f1cdef6fde2fbca1de5b639ad"); // 691719
->>>>>>> 42af9596
 
         /**
          * The message start string is designed to be unlikely to occur in normal data.
@@ -524,13 +519,8 @@
         SetLastImportHeight();
 
         nPruneAfterHeight = 100000;
-<<<<<<< HEAD
-        m_assumed_blockchain_size = 1;
-        m_assumed_chain_state_size = 1;
-=======
-        m_assumed_blockchain_size = 420;
-        m_assumed_chain_state_size = 6;
->>>>>>> 42af9596
+        m_assumed_blockchain_size = 2;
+        m_assumed_chain_state_size = 2;
 
         genesis = CreateGenesisBlockMainNet(1500296400, 31429, 0x1f00ffff); // 2017-07-17 13:00:00
         consensus.hashGenesisBlock = genesis.GetHash();
@@ -615,19 +605,11 @@
          // TODO to be specified in a future patch.
         };
 
-<<<<<<< HEAD
         chainTxData = ChainTxData {
             // Data from rpc: getchaintxstats 4096 ea97054e60558199d5c94627116fbfa9f3be1c63d45510963d1a308fe152974b
             /* nTime    */ 1628237328,
             /* nTxCount */ 1176142,
             /* dTxRate  */ 0.01
-=======
-        chainTxData = ChainTxData{
-            // Data from RPC: getchaintxstats 4096 00000000000000000008a89e854d57e5667df88f1cdef6fde2fbca1de5b639ad
-            /* nTime    */ 1626697539,
-            /* nTxCount */ 656509474,
-            /* dTxRate  */ 2.424920418708139,
->>>>>>> 42af9596
         };
     }
 
@@ -707,14 +689,9 @@
         consensus.vDeployments[Consensus::DEPLOYMENT_TAPROOT].nTimeout = 1628640000; // August 11th, 2021
         consensus.vDeployments[Consensus::DEPLOYMENT_TAPROOT].min_activation_height = 0; // No activation delay
 
-<<<<<<< HEAD
         // The best chain should have at least this much work.
         consensus.nMinimumChainWork = uint256S("0x000000000000000000000000000000000000000000000012c75dd4368d68ff58");
         consensus.defaultAssumeValid = uint256S("0xa7670a4ec4a80183a41c37c0bb377deb25e64d0d9f0e1b9cd69f832c315f2f31"); // 940090
-=======
-        consensus.nMinimumChainWork = uint256S("0x0000000000000000000000000000000000000000000005180c3bd8290da33a1a");
-        consensus.defaultAssumeValid = uint256S("0x0000000000004ae2f3896ca8ecd41c460a35bf6184e145d91558cece1c688a76"); // 2010000
->>>>>>> 42af9596
 
         consensus.nMinRCTOutputDepth = 12;
 
@@ -807,17 +784,10 @@
         };
 
         chainTxData = ChainTxData{
-<<<<<<< HEAD
             // Data from rpc: getchaintxstats 4096 a7670a4ec4a80183a41c37c0bb377deb25e64d0d9f0e1b9cd69f832c315f2f31
             /* nTime    */ 1628236944,
             /* nTxCount */ 1000837,
             /* dTxRate  */ 0.007
-=======
-            // Data from RPC: getchaintxstats 4096 0000000000004ae2f3896ca8ecd41c460a35bf6184e145d91558cece1c688a76
-            /* nTime    */ 1625727096,
-            /* nTxCount */ 60408943,
-            /* dTxRate  */ 0.08379062270367649,
->>>>>>> 42af9596
         };
     }
 };
