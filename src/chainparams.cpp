// Copyright (c) 2010 Satoshi Nakamoto
// Copyright (c) 2009-2021 The Bitcoin Core developers
// Distributed under the MIT software license, see the accompanying
// file COPYING or http://www.opensource.org/licenses/mit-license.php.

#include <chainparams.h>

#include <chainparamsseeds.h>
#include <consensus/merkle.h>
#include <deploymentinfo.h>
#include <hash.h> // for signet block challenge hash
#include <util/system.h>

#include <chain/chainparamsimport.h>

#include <assert.h>

#include <boost/algorithm/string/classification.hpp>
#include <boost/algorithm/string/split.hpp>

// Particl
#include <key/keyutil.h>

int64_t CChainParams::GetCoinYearReward(int64_t nTime) const
{
    static const int64_t nSecondsInYear = 365 * 24 * 60 * 60;

    if (strNetworkID != "regtest") {
        // After HF2: 8%, 8%, 7%, 7%, 6%
        if (nTime >= consensus.exploit_fix_2_time) {
            int64_t nPeriodsSinceHF2 = (nTime - consensus.exploit_fix_2_time) / (nSecondsInYear * 2);
            if (nPeriodsSinceHF2 >= 0 && nPeriodsSinceHF2 < 2) {
                return (8 - nPeriodsSinceHF2) * CENT;
            }
            return 6 * CENT;
        }

        // Y1 5%, Y2 4%, Y3 3%, Y4 2%, ... YN 2%
        int64_t nYearsSinceGenesis = (nTime - genesis.nTime) / nSecondsInYear;
        if (nYearsSinceGenesis >= 0 && nYearsSinceGenesis < 3) {
            return (5 - nYearsSinceGenesis) * CENT;
        }
    }

    return nCoinYearReward;
};

bool CChainParams::PushTreasuryFundSettings(int64_t time_from, TreasuryFundSettings &settings)
{
    if (settings.nMinTreasuryStakePercent < 0 or settings.nMinTreasuryStakePercent > 100) {
        throw std::runtime_error("minstakepercent must be in range [0, 100].");
    }

    vTreasuryFundSettings.emplace_back(time_from, settings);

    return true;
};

int64_t CChainParams::GetProofOfStakeReward(const CBlockIndex *pindexPrev, int64_t nFees) const
{
    int64_t nSubsidy;

    nSubsidy = (pindexPrev->nMoneySupply / COIN) * GetCoinYearReward(pindexPrev->nTime) / (365 * 24 * (60 * 60 / nTargetSpacing));

    return nSubsidy + nFees;
};

int64_t CChainParams::GetMaxSmsgFeeRateDelta(int64_t smsg_fee_prev, int64_t time) const
{
    int64_t max_delta = (smsg_fee_prev * consensus.smsg_fee_max_delta_percent) / 1000000;
    return std::max((int64_t)1, max_delta);
};

bool CChainParams::CheckImportCoinbase(int nHeight, uint256 &hash) const
{
    for (auto &cth : Params().vImportedCoinbaseTxns) {
        if (cth.nHeight != (uint32_t)nHeight) {
            continue;
        }
        if (hash == cth.hash) {
            return true;
        }
        return error("%s - Hash mismatch at height %d: %s, expect %s.", __func__, nHeight, hash.ToString(), cth.hash.ToString());
    }

    return error("%s - Unknown height.", __func__);
};


const TreasuryFundSettings *CChainParams::GetTreasuryFundSettings(int64_t nTime) const
{
    for (auto i = vTreasuryFundSettings.crbegin(); i != vTreasuryFundSettings.crend(); ++i) {
        if (nTime > i->first) {
            return &i->second;
        }
    }

    return nullptr;
};

bool CChainParams::IsBech32Prefix(const std::vector<unsigned char> &vchPrefixIn) const
{
    for (auto &hrp : bech32Prefixes)  {
        if (vchPrefixIn == hrp) {
            return true;
        }
    }

    return false;
};

bool CChainParams::IsBech32Prefix(const std::vector<unsigned char> &vchPrefixIn, CChainParams::Base58Type &rtype) const
{
    for (size_t k = 0; k < MAX_BASE58_TYPES; ++k) {
        auto &hrp = bech32Prefixes[k];
        if (vchPrefixIn == hrp) {
            rtype = static_cast<CChainParams::Base58Type>(k);
            return true;
        }
    }

    return false;
};

bool CChainParams::IsBech32Prefix(const char *ps, size_t slen, CChainParams::Base58Type &rtype) const
{
    for (size_t k = 0; k < MAX_BASE58_TYPES; ++k) {
        const auto &hrp = bech32Prefixes[k];
        size_t hrplen = hrp.size();
        if (hrplen > 0
            && slen > hrplen
            && strncmp(ps, (const char*)&hrp[0], hrplen) == 0) {
            rtype = static_cast<CChainParams::Base58Type>(k);
            return true;
        }
    }

    return false;
};

static CBlock CreateGenesisBlock(const char* pszTimestamp, const CScript& genesisOutputScript, uint32_t nTime, uint32_t nNonce, uint32_t nBits, int32_t nVersion, const CAmount& genesisReward)
{
    CMutableTransaction txNew;
    txNew.nVersion = 1;
    txNew.vin.resize(1);
    txNew.vout.resize(1);
    txNew.vin[0].scriptSig = CScript() << 486604799 << CScriptNum(4) << std::vector<unsigned char>((const unsigned char*)pszTimestamp, (const unsigned char*)pszTimestamp + strlen(pszTimestamp));
    txNew.vout[0].nValue = genesisReward;
    txNew.vout[0].scriptPubKey = genesisOutputScript;

    CBlock genesis;
    genesis.nTime    = nTime;
    genesis.nBits    = nBits;
    genesis.nNonce   = nNonce;
    genesis.nVersion = nVersion;
    genesis.vtx.push_back(MakeTransactionRef(std::move(txNew)));
    genesis.hashPrevBlock.SetNull();
    genesis.hashMerkleRoot = BlockMerkleRoot(genesis);
    return genesis;
}

/**
 * Build the genesis block. Note that the output of its generation
 * transaction cannot be spent since it did not originally exist in the
 * database.
 *
 * CBlock(hash=000000000019d6, ver=1, hashPrevBlock=00000000000000, hashMerkleRoot=4a5e1e, nTime=1231006505, nBits=1d00ffff, nNonce=2083236893, vtx=1)
 *   CTransaction(hash=4a5e1e, ver=1, vin.size=1, vout.size=1, nLockTime=0)
 *     CTxIn(COutPoint(000000, -1), coinbase 04ffff001d0104455468652054696d65732030332f4a616e2f32303039204368616e63656c6c6f72206f6e206272696e6b206f66207365636f6e64206261696c6f757420666f722062616e6b73)
 *     CTxOut(nValue=50.00000000, scriptPubKey=0x5F1DF16B2B704C8A578D0B)
 *   vMerkleTree: 4a5e1e
 */
static CBlock CreateGenesisBlock(uint32_t nTime, uint32_t nNonce, uint32_t nBits, int32_t nVersion, const CAmount& genesisReward)
{
    const char* pszTimestamp = "The Times 03/Jan/2009 Chancellor on brink of second bailout for banks";
    const CScript genesisOutputScript = CScript() << ParseHex("04678afdb0fe5548271967f1a67130b7105cd6a828e03909a67962e0ea1f61deb649f6bc3f4cef38c4f35504e51ec112de5c384df7ba0b8d578a4c702b6bf11d5f") << OP_CHECKSIG;
    return CreateGenesisBlock(pszTimestamp, genesisOutputScript, nTime, nNonce, nBits, nVersion, genesisReward);
}

const std::pair<const char*, CAmount> regTestOutputs[] = {
    std::make_pair("585c2b3914d9ee51f8e710304e386531c3abcc82", 10000 * COIN),
    std::make_pair("c33f3603ce7c46b423536f0434155dad8ee2aa1f", 10000 * COIN),
    std::make_pair("72d83540ed1dcf28bfaca3fa2ed77100c2808825", 10000 * COIN),
    std::make_pair("69e4cc4c219d8971a253cd5db69a0c99c4a5659d", 10000 * COIN),
    std::make_pair("eab5ed88d97e50c87615a015771e220ab0a0991a", 10000 * COIN),
    std::make_pair("119668a93761a34a4ba1c065794b26733975904f", 10000 * COIN),
    std::make_pair("6da49762a4402d199d41d5778fcb69de19abbe9f", 10000 * COIN),
    std::make_pair("27974d10ff5ba65052be7461d89ef2185acbe411", 10000 * COIN),
    std::make_pair("89ea3129b8dbf1238b20a50211d50d462a988f61", 10000 * COIN),
    std::make_pair("3baab5b42a409b7c6848a95dfd06ff792511d561", 10000 * COIN),

    std::make_pair("649b801848cc0c32993fb39927654969a5af27b0", 5000 * COIN),
    std::make_pair("d669de30fa30c3e64a0303cb13df12391a2f7256", 5000 * COIN),
    std::make_pair("f0c0e3ebe4a1334ed6a5e9c1e069ef425c529934", 5000 * COIN),
    std::make_pair("27189afe71ca423856de5f17538a069f22385422", 5000 * COIN),
    std::make_pair("0e7f6fe0c4a5a6a9bfd18f7effdd5898b1f40b80", 5000 * COIN),
};
const size_t nGenesisOutputsRegtest = sizeof(regTestOutputs) / sizeof(regTestOutputs[0]);

const std::pair<const char*, CAmount> genesisOutputs[] = {
    std::make_pair("62a62c80e0b41f2857ba83eb438d5caa46e36bcb",7017084118),
    std::make_pair("c515c636ae215ebba2a98af433a3fa6c74f84415",221897417980),
    std::make_pair("711b5e1fd0b0f4cdf92cb53b00061ef742dda4fb",120499999),
    std::make_pair("20c17c53337d80408e0b488b5af7781320a0a311",18074999),
    std::make_pair("aba8c6f8dbcf4ecfb598e3c08e12321d884bfe0b",92637054909),
    std::make_pair("1f3277a84a18f822171d720f0132f698bcc370ca",3100771006662),
    std::make_pair("8fff14bea695ffa6c8754a3e7d518f8c53c3979a",465115650998),
    std::make_pair("e54967b4067d91a777587c9f54ee36dd9f1947c4",669097504996),
    std::make_pair("7744d2ac08f2e1d108b215935215a4e66d0262d2",802917005996),
    std::make_pair("a55a17e86246ea21cb883c12c709476a09b4885c",267639001997),
    std::make_pair("4e00dce8ab44fd4cafa34839edf8f68ba7839881",267639001997),
    std::make_pair("702cae5d2537bfdd5673ac986f910d6adb23510a",254257051898),
    std::make_pair("b19e494b0033c5608a7d153e57d7fdf3dfb51bb7",1204260290404),
    std::make_pair("6909b0f1c94ea1979ed76e10a5a49ec795a8f498",1204270995964),
    std::make_pair("05a06af3b29dade9f304244d934381ac495646c1",236896901156),
    std::make_pair("557e2b3205719931e22853b27920d2ebd6147531",155127107700),
    std::make_pair("ad16fb301bd21c60c5cb580b322aa2c61b6c5df2",115374999),
    std::make_pair("182c5cfb9d17aa8d8ff78940135ca8d822022f32",17306249),
    std::make_pair("b8a374a75f6d44a0bd1bf052da014efe564ae412",133819500998),
    std::make_pair("fadee7e2878172dad55068c8696621b1788dccb3",133713917412),
    std::make_pair("eacc4b108c28ed73b111ff149909aacffd2cdf78",173382671567),
    std::make_pair("dd87cc0b8e0fc119061f33f161104ce691d23657",245040727620),
    std::make_pair("1c8b0435eda1d489e9f0a16d3b9d65182f885377",200226012806),
    std::make_pair("15a724f2bc643041cb35c9475cd67b897d62ca52",436119839355),
    std::make_pair("626f86e9033026be7afbb2b9dbe4972ef4b3e085",156118097804),
    std::make_pair("a4a73d99269639541cb7e845a4c6ef3e3911fcd6",108968353176),
    std::make_pair("27929b31f11471aa4b77ca74bb66409ff76d24a2",126271503135),
    std::make_pair("2d6248888c7f72cc88e4883e4afd1025c43a7f0e",35102718156),
    std::make_pair("25d8debc253f5c3f70010f41c53348ed156e7baa",80306152234),
};
const size_t nGenesisOutputs = sizeof(genesisOutputs) / sizeof(genesisOutputs[0]);

const std::pair<const char*, CAmount> genesisOutputsTestnet[] = {
    std::make_pair("46a064688dc7beb5f70ef83569a0f15c7abf4f28",7017084118),
    std::make_pair("9c97b561ac186bd3758bf690036296d36b1fd019",221897417980),
    std::make_pair("118a92e28242a73244fb03c96b7e1429c06f979f",120499999),
    std::make_pair("cae4bf990ce39624e2f77c140c543d4b15428ce7",18074999),
    std::make_pair("9d6b7b5874afc100eb82a4883441a73b99d9c306",92637054909),
    std::make_pair("f989e2deedb1f09ed10310fc0d7da7ebfb573326",3100771006662),
    std::make_pair("4688d6701fb4ae2893d3ec806e6af966faf67545",465115650998),
    std::make_pair("40e07b038941fb2616a54a498f763abae6d4f280",669097504996),
    std::make_pair("c43f7c57448805a068a440cc51f67379ca946264",802917005996),
    std::make_pair("98b7269dbf0c2e3344fb41cd60e75db16d6743a6",267639001997),
    std::make_pair("85dceec8cdbb9e24fe07af783e4d273d1ae39f75",267639001997),
    std::make_pair("ddc05d332b7d1a18a55509f34c786ccb65bbffbc",245040727620),
    std::make_pair("8b04d0b2b582c986975414a01cb6295f1c33d0e9",1204260290404),
    std::make_pair("1e9ff4c3ac6d0372963e92a13f1e47409eb62d37",1204270995964),
    std::make_pair("687e7cf063cd106c6098f002fa1ea91d8aee302a",236896901156),
    std::make_pair("dc0be0edcadd4cc97872db40bb8c2db2cebafd1c",155127107700),
    std::make_pair("21efcbfe37045648180ac68b406794bde77f9983",115374999),
    std::make_pair("deaf53dbfbc799eed1171269e84c733dec22f517",17306249),
    std::make_pair("200a0f9dba25e00ea84a4a3a43a7ea6983719d71",133819500998),
    std::make_pair("2d072fb1a9d1f7dd8df0443e37e9f942eab58680",133713917412),
    std::make_pair("0850f3b7caf3b822bb41b9619f8edf9b277402d0",173382671567),
    std::make_pair("ec62fbd782bf6f48e52eea75a3c68a4c3ab824c0",254257051898),
    std::make_pair("c6dcb0065e98f5edda771c594265d61e38cf63a0",200226012806),
    std::make_pair("e5f9a711ccd7cb0d2a70f9710229d0d0d7ef3bda",436119839355),
    std::make_pair("cae1527d24a91470aeb796f9d024630f301752ef",156118097804),
    std::make_pair("604f36860d79a9d72b827c99409118bfe16711bd",108968353176),
    std::make_pair("f02e5891cef35c9c5d9a770756b240aba5ba3639",126271503135),
    std::make_pair("8251b4983be1027a17dc3b977502086f08ba8910",35102718156),
    std::make_pair("b991d98acde28455ecb0193fefab06841187c4e7",80306152234),
};
const size_t nGenesisOutputsTestnet = sizeof(genesisOutputsTestnet) / sizeof(genesisOutputsTestnet[0]);


static CBlock CreateGenesisBlockRegTest(uint32_t nTime, uint32_t nNonce, uint32_t nBits)
{
    const char *pszTimestamp = "The Times 03/Jan/2009 Chancellor on brink of second bailout for banks";

    CMutableTransaction txNew;
    txNew.nVersion = PARTICL_TXN_VERSION;
    txNew.SetType(TXN_COINBASE);
    txNew.vin.resize(1);
    uint32_t nHeight = 0;  // bip34
    txNew.vin[0].scriptSig = CScript() << 486604799 << CScriptNum(4) << std::vector<unsigned char>((const unsigned char*)pszTimestamp, (const unsigned char*)pszTimestamp + strlen(pszTimestamp)) << OP_RETURN << nHeight;

    txNew.vpout.resize(nGenesisOutputsRegtest);
    for (size_t k = 0; k < nGenesisOutputsRegtest; ++k) {
        OUTPUT_PTR<CTxOutStandard> out = MAKE_OUTPUT<CTxOutStandard>();
        out->nValue = regTestOutputs[k].second;
        out->scriptPubKey = CScript() << OP_DUP << OP_HASH160 << ParseHex(regTestOutputs[k].first) << OP_EQUALVERIFY << OP_CHECKSIG;
        txNew.vpout[k] = out;
    }

    CBlock genesis;
    genesis.nTime    = nTime;
    genesis.nBits    = nBits;
    genesis.nNonce   = nNonce;
    genesis.nVersion = PARTICL_BLOCK_VERSION;
    genesis.vtx.push_back(MakeTransactionRef(std::move(txNew)));

    genesis.hashPrevBlock.SetNull();
    genesis.hashMerkleRoot = BlockMerkleRoot(genesis);
    genesis.hashWitnessMerkleRoot = BlockWitnessMerkleRoot(genesis);

    return genesis;
}

static CBlock CreateGenesisBlockTestNet(uint32_t nTime, uint32_t nNonce, uint32_t nBits)
{
    const char *pszTimestamp = "The Times 03/Jan/2009 Chancellor on brink of second bailout for banks";

    CMutableTransaction txNew;
    txNew.nVersion = PARTICL_TXN_VERSION;
    txNew.SetType(TXN_COINBASE);
    txNew.vin.resize(1);
    uint32_t nHeight = 0;  // bip34
    txNew.vin[0].scriptSig = CScript() << 486604799 << CScriptNum(4) << std::vector<unsigned char>((const unsigned char*)pszTimestamp, (const unsigned char*)pszTimestamp + strlen(pszTimestamp)) << OP_RETURN << nHeight;

    txNew.vpout.resize(nGenesisOutputsTestnet);
    for (size_t k = 0; k < nGenesisOutputsTestnet; ++k) {
        OUTPUT_PTR<CTxOutStandard> out = MAKE_OUTPUT<CTxOutStandard>();
        out->nValue = genesisOutputsTestnet[k].second;
        out->scriptPubKey = CScript() << OP_DUP << OP_HASH160 << ParseHex(genesisOutputsTestnet[k].first) << OP_EQUALVERIFY << OP_CHECKSIG;
        txNew.vpout[k] = out;
    }

    // Foundation Fund Raiser Funds
    // rVDQRVBKnQEfNmykMSY9DHgqv8s7XZSf5R fc118af69f63d426f61c6a4bf38b56bcdaf8d069
    OUTPUT_PTR<CTxOutStandard> out = MAKE_OUTPUT<CTxOutStandard>();
    out->nValue = 397364 * COIN;
    out->scriptPubKey = CScript() << OP_HASH160 << ParseHex("fc118af69f63d426f61c6a4bf38b56bcdaf8d069") << OP_EQUAL;
    txNew.vpout.push_back(out);

    // rVDQRVBKnQEfNmykMSY9DHgqv8s7XZSf5R fc118af69f63d426f61c6a4bf38b56bcdaf8d069
    out = MAKE_OUTPUT<CTxOutStandard>();
    out->nValue = 296138 * COIN;
    out->scriptPubKey = CScript() << OP_HASH160 << ParseHex("89ca93e03119d53fd9ad1e65ce22b6f8791f8a49") << OP_EQUAL;
    txNew.vpout.push_back(out);

    // Community Initative
    // rAybJ7dx4t6heHy99WqGcXkoT4Bh3V9qZ8 340288104577fcc3a6a84b98f7eac1a54e5287ee
    out = MAKE_OUTPUT<CTxOutStandard>();
    out->nValue = 156675 * COIN;
    out->scriptPubKey = CScript() << OP_HASH160 << ParseHex("89ca93e03119d53fd9ad1e65ce22b6f8791f8a49") << OP_EQUAL;
    txNew.vpout.push_back(out);

    // Contributors Left Over Funds
    // rAvmLShYFZ78aAHhFfUFsrHMoBuPPyckm5 3379aa2a4379ae6c51c7777d72e8e0ffff71881b
    out = MAKE_OUTPUT<CTxOutStandard>();
    out->nValue = 216346 * COIN;
    out->scriptPubKey = CScript() << OP_HASH160 << ParseHex("89ca93e03119d53fd9ad1e65ce22b6f8791f8a49") << OP_EQUAL;
    txNew.vpout.push_back(out);

    // Reserved Particl for primary round
    // rLWLm1Hp7im3mq44Y1DgyirYgwvrmRASib 9c8c6c8c698f074180ecfdb38e8265c11f2a62cf
    out = MAKE_OUTPUT<CTxOutStandard>();
    out->nValue = 996000 * COIN;
    out->scriptPubKey = CScript() << 1512000000 << OP_CHECKLOCKTIMEVERIFY << OP_DROP << OP_HASH160<< ParseHex("9c8c6c8c698f074180ecfdb38e8265c11f2a62cf") << OP_EQUAL; // 2017-11-30
    txNew.vpout.push_back(out);


    CBlock genesis;
    genesis.nTime    = nTime;
    genesis.nBits    = nBits;
    genesis.nNonce   = nNonce;
    genesis.nVersion = PARTICL_BLOCK_VERSION;
    genesis.vtx.push_back(MakeTransactionRef(std::move(txNew)));

    genesis.hashPrevBlock.SetNull();
    genesis.hashMerkleRoot = BlockMerkleRoot(genesis);
    genesis.hashWitnessMerkleRoot = BlockWitnessMerkleRoot(genesis);

    return genesis;
}

static CBlock CreateGenesisBlockMainNet(uint32_t nTime, uint32_t nNonce, uint32_t nBits)
{
    const char *pszTimestamp = "BTC 000000000000000000c679bc2209676d05129834627c7b1c02d1018b224c6f37";

    CMutableTransaction txNew;
    txNew.nVersion = PARTICL_TXN_VERSION;
    txNew.SetType(TXN_COINBASE);

    txNew.vin.resize(1);
    uint32_t nHeight = 0;  // bip34
    txNew.vin[0].scriptSig = CScript() << 486604799 << CScriptNum(4) << std::vector<unsigned char>((const unsigned char*)pszTimestamp, (const unsigned char*)pszTimestamp + strlen(pszTimestamp)) << OP_RETURN << nHeight;

    txNew.vpout.resize(nGenesisOutputs);
    for (size_t k = 0; k < nGenesisOutputs; ++k) {
        OUTPUT_PTR<CTxOutStandard> out = MAKE_OUTPUT<CTxOutStandard>();
        out->nValue = genesisOutputs[k].second;
        out->scriptPubKey = CScript() << OP_DUP << OP_HASH160 << ParseHex(genesisOutputs[k].first) << OP_EQUALVERIFY << OP_CHECKSIG;
        txNew.vpout[k] = out;
    }

    // Foundation Fund Raiser Funds
    // RHFKJkrB4H38APUDVckr7TDwrK11N7V7mx
    OUTPUT_PTR<CTxOutStandard> out = MAKE_OUTPUT<CTxOutStandard>();
    out->nValue = 397364 * COIN;
    out->scriptPubKey = CScript() << OP_HASH160 << ParseHex("5766354dcb13caff682ed9451b9fe5bbb786996c") << OP_EQUAL;
    txNew.vpout.push_back(out);

    out = MAKE_OUTPUT<CTxOutStandard>();
    out->nValue = 296138 * COIN;
    out->scriptPubKey = CScript() << OP_HASH160 << ParseHex("5766354dcb13caff682ed9451b9fe5bbb786996c") << OP_EQUAL;
    txNew.vpout.push_back(out);

    // Community Initative
    // RKKgSiQcMjbC8TABRoyyny1gTU4fAEiQz9
    out = MAKE_OUTPUT<CTxOutStandard>();
    out->nValue = 156675 * COIN;
    out->scriptPubKey = CScript() << OP_HASH160 << ParseHex("6e29c4a11fd54916d024af16ca913cdf8f89cb31") << OP_EQUAL;
    txNew.vpout.push_back(out);

    // Contributors Left Over Funds
    // RKiaVeyLUp7EmwHtCP92j8Vc1AodhpWi2U
    out = MAKE_OUTPUT<CTxOutStandard>();
    out->nValue = 216346 * COIN;
    out->scriptPubKey = CScript() << OP_HASH160 << ParseHex("727e5e75929bbf26912dd7833971d77e7450a33e") << OP_EQUAL;
    txNew.vpout.push_back(out);

    // Reserved Particl for primary round
    // RNnoeeqBTkpPQH8d29Gf45dszVj9RtbmCu
    out = MAKE_OUTPUT<CTxOutStandard>();
    out->nValue = 996000 * COIN;
    out->scriptPubKey = CScript() << 1512000000 << OP_CHECKLOCKTIMEVERIFY << OP_DROP << OP_HASH160<< ParseHex("9433643b4fd5de3ebd7fdd68675f978f34585af1") << OP_EQUAL; // 2017-11-30
    txNew.vpout.push_back(out);


    CBlock genesis;
    genesis.nTime    = nTime;
    genesis.nBits    = nBits;
    genesis.nNonce   = nNonce;
    genesis.nVersion = PARTICL_BLOCK_VERSION;
    genesis.vtx.push_back(MakeTransactionRef(std::move(txNew)));

    genesis.hashPrevBlock.SetNull();
    genesis.hashMerkleRoot = BlockMerkleRoot(genesis);
    genesis.hashWitnessMerkleRoot = BlockWitnessMerkleRoot(genesis);

    return genesis;
}


/**
 * Main network on which people trade goods and services.
 */
class CMainParams : public CChainParams {
public:
    CMainParams() {
        strNetworkID = CBaseChainParams::MAIN;
        consensus.signet_blocks = false;
        consensus.signet_challenge.clear();
        consensus.nSubsidyHalvingInterval = 210000;
        consensus.BIP34Height = 0;
        consensus.BIP65Height = 0;
        consensus.BIP66Height = 0;
        consensus.CSVHeight = 1;
        consensus.SegwitHeight = 0;
        consensus.MinBIP9WarningHeight = 0;

        consensus.OpIsCoinstakeTime = 0x5A04EC00;       // 2017-11-10 00:00:00 UTC
        consensus.fAllowOpIsCoinstakeWithP2PKH = false;
        consensus.nPaidSmsgTime = 0x5C791EC0;           // 2019-03-01 12:00:00 UTC
        consensus.smsg_fee_time = 0x5D2DBC40;           // 2019-07-16 12:00:00 UTC
        consensus.bulletproof_time = 0x5D2DBC40;        // 2019-07-16 12:00:00 UTC
        consensus.rct_time = 0x5D2DBC40;                // 2019-07-16 12:00:00 UTC
        consensus.smsg_difficulty_time = 0x5D2DBC40;    // 2019-07-16 12:00:00 UTC
        consensus.exploit_fix_1_time = 1614268800;      // 2021-02-25 16:00:00 UTC
        consensus.exploit_fix_2_time = 1626109200;      // 2021-07-12 17:00:00 UTC
        consensus.exploit_fix_2_height = 976263;

        consensus.clamp_tx_version_time = 1643734800;   // 2022-02-01 17:00:00 UTC
        consensus.exploit_fix_3_time = 1643734800;      // 2022-02-01 17:00:00 UTC
        consensus.m_taproot_time = 1643734800;          // 2022-02-01 17:00:00 UTC

        consensus.m_frozen_anon_index = 27340;
        consensus.m_frozen_blinded_height = 884433;

        consensus.smsg_fee_period = 5040;
        consensus.smsg_fee_funding_tx_per_k = 200000;
        consensus.smsg_fee_msg_per_day_per_k = 50000;
        consensus.smsg_fee_max_delta_percent = 43;
        consensus.smsg_min_difficulty = 0x1effffff;
        consensus.smsg_difficulty_max_delta = 0xffff;

        consensus.powLimit = uint256S("000000000000bfffffffffffffffffffffffffffffffffffffffffffffffffff");

        consensus.nPowTargetTimespan = 14 * 24 * 60 * 60; // two weeks
        consensus.nPowTargetSpacing = 10 * 60;
        consensus.fPowAllowMinDifficultyBlocks = false;
        consensus.fPowNoRetargeting = false;
        consensus.nRuleChangeActivationThreshold = 1815; // 90% of 2016
        consensus.nMinerConfirmationWindow = 2016; // nPowTargetTimespan / nPowTargetSpacing
        consensus.vDeployments[Consensus::DEPLOYMENT_TESTDUMMY].bit = 28;
        consensus.vDeployments[Consensus::DEPLOYMENT_TESTDUMMY].nStartTime = Consensus::BIP9Deployment::NEVER_ACTIVE;
        consensus.vDeployments[Consensus::DEPLOYMENT_TESTDUMMY].nTimeout = Consensus::BIP9Deployment::NO_TIMEOUT;
        consensus.vDeployments[Consensus::DEPLOYMENT_TESTDUMMY].min_activation_height = 0; // No activation delay

        // Deployment of Taproot (BIPs 340-342)
        consensus.vDeployments[Consensus::DEPLOYMENT_TAPROOT].bit = 2;
        consensus.vDeployments[Consensus::DEPLOYMENT_TAPROOT].nStartTime = 1619222400; // April 24th, 2021
        consensus.vDeployments[Consensus::DEPLOYMENT_TAPROOT].nTimeout = 1628640000; // August 11th, 2021
        consensus.vDeployments[Consensus::DEPLOYMENT_TAPROOT].min_activation_height = 709632; // Approximately November 12th, 2021

<<<<<<< HEAD
        // The best chain should have at least this much work.
        consensus.nMinimumChainWork = uint256S("0x0000000000000000000000000000000000000000000000ebfc82a6882c940700");
        consensus.defaultAssumeValid = uint256S("0x6b13071bc3f5689a3f8a29808f726654283714461076ea890f4272574ff2659f"); // 1117588

        consensus.nMinRCTOutputDepth = 12;
=======
        consensus.nMinimumChainWork = uint256S("0x00000000000000000000000000000000000000002927cdceccbd5209e81e80db");
        consensus.defaultAssumeValid = uint256S("0x000000000000000000052d314a259755ca65944e68df6b12a067ea8f1f5a7091"); // 724466
>>>>>>> 848b1161

        /**
         * The message start string is designed to be unlikely to occur in normal data.
         * The characters are rarely used upper ASCII, not valid as UTF-8, and produce
         * a large 32-bit integer with any alignment.
         */
        pchMessageStart[0] = 0xfb;
        pchMessageStart[1] = 0xf2;
        pchMessageStart[2] = 0xef;
        pchMessageStart[3] = 0xb4;
        nDefaultPort = 51738;
        nBIP44ID = (int)WithHardenedBit(44);
        assert(nBIP44ID == (int)0x8000002C);


        nModifierInterval = 10 * 60;    // 10 minutes
        nStakeMinConfirmations = 225;   // 225 * 2 minutes
        nTargetSpacing = 120;           // 2 minutes
        nTargetTimespan = 24 * 60;      // 24 mins

        AddImportHashesMain(vImportedCoinbaseTxns);
        SetLastImportHeight();

        nPruneAfterHeight = 100000;
<<<<<<< HEAD
        m_assumed_blockchain_size = 2;
        m_assumed_chain_state_size = 2;
=======
        m_assumed_blockchain_size = 460;
        m_assumed_chain_state_size = 6;
>>>>>>> 848b1161

        genesis = CreateGenesisBlockMainNet(1500296400, 31429, 0x1f00ffff); // 2017-07-17 13:00:00
        consensus.hashGenesisBlock = genesis.GetHash();

        assert(consensus.hashGenesisBlock == uint256S("0x0000ee0784c195317ac95623e22fddb8c7b8825dc3998e0bb924d66866eccf4c"));
        assert(genesis.hashMerkleRoot == uint256S("0xc95fb023cf4bc02ddfed1a59e2b2f53edd1a726683209e2780332edf554f1e3e"));
        assert(genesis.hashWitnessMerkleRoot == uint256S("0x619e94a7f9f04c8a1d018eb8bcd9c42d3c23171ebed8f351872256e36959d66c"));

        // Note that of those which support the service bits prefix, most only support a subset of
        // possible options.
        // This is fine at runtime as we'll fall back to using them as an addrfetch if they don't support the
        // service bits we want, but we should get them updated to support all service bits wanted by any
        // release ASAP to avoid it where possible.
        vSeeds.emplace_back("mainnet-seed.particl.io");
        vSeeds.emplace_back("dnsseed-mainnet.particl.io");
        vSeeds.emplace_back("mainnet.particl.io");
        vSeeds.emplace_back("dnsseed.tecnovert.net");


        vTreasuryFundSettings.emplace_back(0,
            TreasuryFundSettings("RJAPhgckEgRGVPZa9WoGSWW24spskSfLTQ", 10, 60));
        vTreasuryFundSettings.emplace_back(consensus.OpIsCoinstakeTime,
            TreasuryFundSettings("RBiiQBnQsVPPQkUaJVQTjsZM9K2xMKozST", 10, 60));
        vTreasuryFundSettings.emplace_back(consensus.exploit_fix_2_time,
            TreasuryFundSettings("RQYUDd3EJohpjq62So4ftcV5XZfxZxJPe9", 50, 650));


        base58Prefixes[PUBKEY_ADDRESS]     = {0x38}; // P
        base58Prefixes[SCRIPT_ADDRESS]     = {0x3c};
        base58Prefixes[PUBKEY_ADDRESS_256] = {0x39};
        base58Prefixes[SCRIPT_ADDRESS_256] = {0x3d};
        base58Prefixes[SECRET_KEY]         = {0x6c};
        base58Prefixes[EXT_PUBLIC_KEY]     = {0x69, 0x6e, 0x82, 0xd1}; // PPAR
        base58Prefixes[EXT_SECRET_KEY]     = {0x8f, 0x1d, 0xae, 0xb8}; // XPAR
        base58Prefixes[STEALTH_ADDRESS]    = {0x14};
        base58Prefixes[EXT_KEY_HASH]       = {0x4b}; // X
        base58Prefixes[EXT_ACC_HASH]       = {0x17}; // A
        base58Prefixes[EXT_PUBLIC_KEY_BTC] = {0x04, 0x88, 0xB2, 0x1E}; // xpub
        base58Prefixes[EXT_SECRET_KEY_BTC] = {0x04, 0x88, 0xAD, 0xE4}; // xprv

        bech32Prefixes[PUBKEY_ADDRESS].assign       ("ph",(const char*)"ph"+2);
        bech32Prefixes[SCRIPT_ADDRESS].assign       ("pr",(const char*)"pr"+2);
        bech32Prefixes[PUBKEY_ADDRESS_256].assign   ("pl",(const char*)"pl"+2);
        bech32Prefixes[SCRIPT_ADDRESS_256].assign   ("pj",(const char*)"pj"+2);
        bech32Prefixes[SECRET_KEY].assign           ("px",(const char*)"px"+2);
        bech32Prefixes[EXT_PUBLIC_KEY].assign       ("pep",(const char*)"pep"+3);
        bech32Prefixes[EXT_SECRET_KEY].assign       ("pex",(const char*)"pex"+3);
        bech32Prefixes[STEALTH_ADDRESS].assign      ("ps",(const char*)"ps"+2);
        bech32Prefixes[EXT_KEY_HASH].assign         ("pek",(const char*)"pek"+3);
        bech32Prefixes[EXT_ACC_HASH].assign         ("pea",(const char*)"pea"+3);
        bech32Prefixes[STAKE_ONLY_PKADDR].assign    ("pcs",(const char*)"pcs"+3);

        bech32_hrp = "pw";
        vFixedSeeds = std::vector<uint8_t>(std::begin(chainparams_seed_main), std::end(chainparams_seed_main));

        fDefaultConsistencyChecks = false;
        fRequireStandard = true;
        m_is_test_chain = false;
        m_is_mockable_chain = false;

        checkpointData = {
            {
                { 5000,     uint256S("0xe786020ab94bc5461a07d744f3631a811b4ebf424fceda12274f2321883713f4")},
                { 15000,    uint256S("0xafc73ac299f2e6dd309077d230fccef547b9fc24379c1bf324dd3683b13c61c3")},
                { 30000,    uint256S("0x35d95c12799323d7b418fd64df9d88ef67ef27f057d54033b5b2f38a5ecaacbf")},
                { 91000,    uint256S("0x4d1ffaa5b51431918a0c74345e2672035c743511359ac8b1be67467b02ff884c")},
                { 112250,   uint256S("0x89e4b23471aea7a875df835d6f89613fd87ba649e7a1d8cb892917d0080ef337")},
                { 213800,   uint256S("0xfd6c0e5f7444a9e09a5fa1652db73d5b8628aeabe162529a5356be700509aa80")},
                { 303640,   uint256S("0x7cc035d7888ee6d824cec8ff01a6287a71873d874f72a5fd3706d227b88f8e99")},
                { 443228,   uint256S("0x1e2ae3edb2fa5b398c2f719d2bbb44b3089fb96170b6676c0c963f12bceba489")},
                { 583322,   uint256S("0x2be0224e40ddf4763f61ff6db088806f3ad5c6530ea7a6801b067ecbbd13fec9")},
                { 634566,   uint256S("0xc330a61e218b06d3d567c459b54e83ab682a366fc00b77d69dd78c6ed9655a2e")},
                { 777625,   uint256S("0x75b2b1412610c1ff54e49fc38222f3f45fe934b0e485ccae7b5d461b94510734")},
                { 856749,   uint256S("0x6b705dbf87345594314152841212a532753f11ec711ac81afc64f31eb048df19")},
                { 887180,   uint256S("0xf9f1e91f82e73d4781052e42c8b814b8265e0929d4c16284db3feb354bfc317c")},
                { 962370,   uint256S("0x43c3d5568f3b3467e5142f86445d5b12b923e3e5c4a1e6566d90a7fad807799c")},
                { 992790,   uint256S("0xea97054e60558199d5c94627116fbfa9f3be1c63d45510963d1a308fe152974b")},
                { 1026710,  uint256S("0xdcbe7be05060974cca33a52790e047a73358812102a97cd5b3089f2469bd6601")},
                { 1075660,  uint256S("0x1357966bfddceb8ea97f15da76e61087be6254d0b62ce9d4959ceee9b75c89f3")},
                { 1102310,  uint256S("0x4e43167170e4639dbb1fdb84cb5735853f9595ff42713c143b70fd0625a382cd")},
                { 1117588,  uint256S("0x6b13071bc3f5689a3f8a29808f726654283714461076ea890f4272574ff2659f")},
            }
        };

        m_assumeutxo_data = MapAssumeutxo{
         // TODO to be specified in a future patch.
        };

<<<<<<< HEAD
        chainTxData = ChainTxData {
            // Data from rpc: getchaintxstats 4096 6b13071bc3f5689a3f8a29808f726654283714461076ea890f4272574ff2659f
            /* nTime    */ 1644310000,
            /* nTxCount */ 1369222,
            /* dTxRate  */ 0.01
=======
        chainTxData = ChainTxData{
            // Data from RPC: getchaintxstats 4096 000000000000000000052d314a259755ca65944e68df6b12a067ea8f1f5a7091
            /* nTime    */ 1645542140,
            /* nTxCount */ 712531200,
            /* dTxRate  */ 2.891036496010309,
>>>>>>> 848b1161
        };
    }

    void SetOld()
    {
        consensus.BIP16Exception = uint256S("0x00000000000002dc756eebf4f49723ed8d30cc28a5f108eb94b1ba88ac4f9c22");
        consensus.BIP34Height = 227931;
        consensus.BIP34Hash = uint256S("0x000000000000024b89b42a942fe0d9fea3bb44ab7bd1b19115dd6a759c0808b8");
        consensus.BIP65Height = 388381; // 000000000000000004c2b624ed5d7756c508d90fd0da2c7c679febfa6c4735f0
        consensus.BIP66Height = 363725; // 00000000000000000379eaa19dce8c9b722d46ae6a57c2f1a988119488b50931
        consensus.CSVHeight = 419328; // 000000000000000004a1b34462cb8aeebd5799177f7a29cf28f2d1961716b5b5
        consensus.SegwitHeight = 481824; // 0000000000000000001c8018d9cb3b742ef25114f27563e3fc4a1902167f9893
        consensus.MinBIP9WarningHeight = consensus.SegwitHeight + consensus.nMinerConfirmationWindow;
        consensus.powLimit = uint256S("00000000ffffffffffffffffffffffffffffffffffffffffffffffffffffffff");

        genesis = CreateGenesisBlock(1231006505, 2083236893, 0x1d00ffff, 1, 50 * COIN);
        consensus.hashGenesisBlock = genesis.GetHash();

        base58Prefixes[PUBKEY_ADDRESS] = std::vector<unsigned char>(1,0);
        base58Prefixes[SCRIPT_ADDRESS] = std::vector<unsigned char>(1,5);
        base58Prefixes[SECRET_KEY] =     std::vector<unsigned char>(1,128);
        base58Prefixes[EXT_PUBLIC_KEY] = {0x04, 0x88, 0xB2, 0x1E};
        base58Prefixes[EXT_SECRET_KEY] = {0x04, 0x88, 0xAD, 0xE4};

        bech32_hrp = "bc";
    }
};

/**
 * Testnet (v3): public test network which is reset from time to time.
 */
class CTestNetParams : public CChainParams {
public:
    CTestNetParams() {
        strNetworkID = CBaseChainParams::TESTNET;
        consensus.signet_blocks = false;
        consensus.signet_challenge.clear();
        consensus.nSubsidyHalvingInterval = 210000;
        consensus.BIP34Height = 0;
        consensus.BIP65Height = 0;
        consensus.BIP66Height = 0;
        consensus.CSVHeight = 1;
        consensus.SegwitHeight = 0;
        consensus.MinBIP9WarningHeight = 0;

        consensus.OpIsCoinstakeTime = 0;
        consensus.fAllowOpIsCoinstakeWithP2PKH = true; // TODO: clear for next testnet
        consensus.nPaidSmsgTime = 0;
        consensus.smsg_fee_time = 0x5C67FB40;           // 2019-02-16 12:00:00
        consensus.bulletproof_time = 0x5C67FB40;        // 2019-02-16 12:00:00
        consensus.rct_time = 0;
        consensus.smsg_difficulty_time = 0x5D19F5C0;    // 2019-07-01 12:00:00
        consensus.exploit_fix_1_time = 1614268800;      // 2021-02-25 16:00:00

        consensus.clamp_tx_version_time = 1641056400;   // 2022-01-01 17:00:00 UTC
        consensus.m_taproot_time = 1641056400;          // 2022-01-01 17:00:00 UTC

        consensus.smsg_fee_period = 5040;
        consensus.smsg_fee_funding_tx_per_k = 200000;
        consensus.smsg_fee_msg_per_day_per_k = 50000;
        consensus.smsg_fee_max_delta_percent = 43;
        consensus.smsg_min_difficulty = 0x1effffff;
        consensus.smsg_difficulty_max_delta = 0xffff;

        consensus.powLimit = uint256S("000000000005ffffffffffffffffffffffffffffffffffffffffffffffffffff");
        consensus.nPowTargetTimespan = 14 * 24 * 60 * 60; // two weeks
        consensus.nPowTargetSpacing = 10 * 60;
        consensus.fPowAllowMinDifficultyBlocks = true;
        consensus.fPowNoRetargeting = false;
        consensus.nRuleChangeActivationThreshold = 1512; // 75% for testchains
        consensus.nMinerConfirmationWindow = 2016; // nPowTargetTimespan / nPowTargetSpacing
        consensus.vDeployments[Consensus::DEPLOYMENT_TESTDUMMY].bit = 28;
        consensus.vDeployments[Consensus::DEPLOYMENT_TESTDUMMY].nStartTime = Consensus::BIP9Deployment::NEVER_ACTIVE;
        consensus.vDeployments[Consensus::DEPLOYMENT_TESTDUMMY].nTimeout = Consensus::BIP9Deployment::NO_TIMEOUT;
        consensus.vDeployments[Consensus::DEPLOYMENT_TESTDUMMY].min_activation_height = 0; // No activation delay

        // Deployment of Taproot (BIPs 340-342)
        consensus.vDeployments[Consensus::DEPLOYMENT_TAPROOT].bit = 2;
        consensus.vDeployments[Consensus::DEPLOYMENT_TAPROOT].nStartTime = 1619222400; // April 24th, 2021
        consensus.vDeployments[Consensus::DEPLOYMENT_TAPROOT].nTimeout = 1628640000; // August 11th, 2021
        consensus.vDeployments[Consensus::DEPLOYMENT_TAPROOT].min_activation_height = 0; // No activation delay

<<<<<<< HEAD
        // The best chain should have at least this much work.
        consensus.nMinimumChainWork = uint256S("0x00000000000000000000000000000000000000000000001641346b2186c891b2");
        consensus.defaultAssumeValid = uint256S("0xc8b34db63fb6ec97b557a969065e56167030c36c12b7c988561736ad3a5488c0"); // 1044185
=======
        consensus.nMinimumChainWork = uint256S("0x00000000000000000000000000000000000000000000064728c7be6fe4b2f961");
        consensus.defaultAssumeValid = uint256S("0x00000000000163cfb1f97c4e4098a3692c8053ad9cab5ad9c86b338b5c00b8b7"); // 2143398
>>>>>>> 848b1161

        consensus.nMinRCTOutputDepth = 12;

        pchMessageStart[0] = 0x08;
        pchMessageStart[1] = 0x11;
        pchMessageStart[2] = 0x05;
        pchMessageStart[3] = 0x0b;
        nDefaultPort = 51938;
        nBIP44ID = (int)WithHardenedBit(1);

        nModifierInterval = 10 * 60;    // 10 minutes
        nStakeMinConfirmations = 225;   // 225 * 2 minutes
        nTargetSpacing = 120;           // 2 minutes
        nTargetTimespan = 24 * 60;      // 24 mins


        AddImportHashesTest(vImportedCoinbaseTxns);
        SetLastImportHeight();

        nPruneAfterHeight = 1000;
        m_assumed_blockchain_size = 1;
        m_assumed_chain_state_size = 1;

        genesis = CreateGenesisBlockTestNet(1502309248, 5924, 0x1f00ffff);
        consensus.hashGenesisBlock = genesis.GetHash();

        assert(consensus.hashGenesisBlock == uint256S("0x0000594ada5310b367443ee0afd4fa3d0bbd5850ea4e33cdc7d6a904a7ec7c90"));
        assert(genesis.hashMerkleRoot == uint256S("0x2c7f4d88345994e3849502061f6303d9666172e4dff3641d3472a72908eec002"));
        assert(genesis.hashWitnessMerkleRoot == uint256S("0xf9e2235c9531d5a19263ece36e82c4d5b71910d73cd0b677b81c5e50d17b6cda"));

        vFixedSeeds.clear();
        vSeeds.clear();
        // nodes with support for servicebits filtering should be at the top
        vSeeds.emplace_back("testnet-seed.particl.io");
        vSeeds.emplace_back("dnsseed-testnet.particl.io");
        vSeeds.emplace_back("dnsseed-testnet.tecnovert.net");

        vTreasuryFundSettings.push_back(std::make_pair(0, TreasuryFundSettings("rTvv9vsbu269mjYYEecPYinDG8Bt7D86qD", 10, 60)));

        base58Prefixes[PUBKEY_ADDRESS]     = {0x76}; // p
        base58Prefixes[SCRIPT_ADDRESS]     = {0x7a};
        base58Prefixes[PUBKEY_ADDRESS_256] = {0x77};
        base58Prefixes[SCRIPT_ADDRESS_256] = {0x7b};
        base58Prefixes[SECRET_KEY]         = {0x2e};
        base58Prefixes[EXT_PUBLIC_KEY]     = {0xe1, 0x42, 0x78, 0x00}; // ppar
        base58Prefixes[EXT_SECRET_KEY]     = {0x04, 0x88, 0x94, 0x78}; // xpar
        base58Prefixes[STEALTH_ADDRESS]    = {0x15}; // T
        base58Prefixes[EXT_KEY_HASH]       = {0x89}; // x
        base58Prefixes[EXT_ACC_HASH]       = {0x53}; // a
        base58Prefixes[EXT_PUBLIC_KEY_BTC] = {0x04, 0x35, 0x87, 0xCF}; // tpub
        base58Prefixes[EXT_SECRET_KEY_BTC] = {0x04, 0x35, 0x83, 0x94}; // tprv

        bech32Prefixes[PUBKEY_ADDRESS].assign       ("tph",(const char*)"tph"+3);
        bech32Prefixes[SCRIPT_ADDRESS].assign       ("tpr",(const char*)"tpr"+3);
        bech32Prefixes[PUBKEY_ADDRESS_256].assign   ("tpl",(const char*)"tpl"+3);
        bech32Prefixes[SCRIPT_ADDRESS_256].assign   ("tpj",(const char*)"tpj"+3);
        bech32Prefixes[SECRET_KEY].assign           ("tpx",(const char*)"tpx"+3);
        bech32Prefixes[EXT_PUBLIC_KEY].assign       ("tpep",(const char*)"tpep"+4);
        bech32Prefixes[EXT_SECRET_KEY].assign       ("tpex",(const char*)"tpex"+4);
        bech32Prefixes[STEALTH_ADDRESS].assign      ("tps",(const char*)"tps"+3);
        bech32Prefixes[EXT_KEY_HASH].assign         ("tpek",(const char*)"tpek"+4);
        bech32Prefixes[EXT_ACC_HASH].assign         ("tpea",(const char*)"tpea"+4);
        bech32Prefixes[STAKE_ONLY_PKADDR].assign    ("tpcs",(const char*)"tpcs"+4);

        bech32_hrp = "tpw";

        vFixedSeeds = std::vector<uint8_t>(std::begin(chainparams_seed_test), std::end(chainparams_seed_test));

        fDefaultConsistencyChecks = false;
        fRequireStandard = false;
        m_is_test_chain = true;
        m_is_mockable_chain = false;

        checkpointData = {
            {
                {127620, uint256S("0xe5ab909fc029b253bad300ccf859eb509e03897e7853e8bfdde2710dbf248dd1")},
                {210920, uint256S("0x5534f546c3b5a264ca034703b9694fabf36d749d66e0659eef5f0734479b9802")},
                {312860, uint256S("0xaba2e3b2dcf1970b53b67c869325c5eefd3a107e62518fa4640ddcfadf88760d")},
                {428386, uint256S("0x08bbc92c831b864c809b575901e37aaa9aa2b2e38212594aedf2712a87267da9")},
                {534422, uint256S("0xbf0ae4652ff8d2b2479cf828e2e4ec408cf29223c2ec8a96485b1bf424e096c6")},
                {728858, uint256S("0xd71157e5a929a2aba06b23566932ffaba05d1a063b2ab71d2807b8e2efcf765c")},
                {808059, uint256S("0x89de981a2cca262ae52ff5e69a0915c9083fb7cd4aba44e39f83c12a6b6602a9")},
                {909640, uint256S("0xe2e1880d525c93e24ca2d0d494fe78624ad28c4ce778f987504582b7404bcb71")},
                {1010348, uint256S("0x12e6a081d1874b3dfff99e120b8e22599e15730c23c88805740c507c11c91809")},
                {1029738, uint256S("0x62ca4edbeb88e371d36052f7bbb52a598b1ac13d9269b5205ba7ed228d8b742a")},
                {1044185, uint256S("0xc8b34db63fb6ec97b557a969065e56167030c36c12b7c988561736ad3a5488c0")},
            }
        };

        m_assumeutxo_data = MapAssumeutxo{
            // TODO to be specified in a future patch.
        };

        chainTxData = ChainTxData{
<<<<<<< HEAD
            // Data from rpc: getchaintxstats 4096 c8b34db63fb6ec97b557a969065e56167030c36c12b7c988561736ad3a5488c0
            /* nTime    */ 1644310032,
            /* nTxCount */ 1108010,
            /* dTxRate  */ 0.002
=======
            // Data from RPC: getchaintxstats 4096 00000000d18cfe81cbeea665076807789bd8f831d557632e635bc6e3c003069e
            /* nTime    */ 1645635119,
            /* nTxCount */ 62226341,
            /* dTxRate  */ 0.07717997442177152,
>>>>>>> 848b1161
        };
    }
};

/**
 * Signet: test network with an additional consensus parameter (see BIP325).
 */
class SigNetParams : public CChainParams {
public:
    explicit SigNetParams(const ArgsManager& args) {
        std::vector<uint8_t> bin;
        vSeeds.clear();

        if (!args.IsArgSet("-signetchallenge")) {
            bin = ParseHex("512103ad5e0edad18cb1f0fc0d28a3d4f1f3e445640337489abb10404f2d1e086be430210359ef5021964fe22d6f8e05b2463c9540ce96883fe3b278760f048f5189f2e6c452ae");
            vSeeds.emplace_back("seed.signet.bitcoin.sprovoost.nl.");

            // Hardcoded nodes can be removed once there are more DNS seeds
            vSeeds.emplace_back("178.128.221.177");
            vSeeds.emplace_back("v7ajjeirttkbnt32wpy3c6w3emwnfr3fkla7hpxcfokr3ysd3kqtzmqd.onion:38333");

            consensus.nMinimumChainWork = uint256S("0x000000000000000000000000000000000000000000000000000000de26b0e471");
            consensus.defaultAssumeValid = uint256S("0x00000112852484b5fe3451572368f93cfd2723279af3464e478aee35115256ef"); // 78788
            m_assumed_blockchain_size = 1;
            m_assumed_chain_state_size = 0;
            chainTxData = ChainTxData{
                // Data from RPC: getchaintxstats 4096 0000003d9144c56ac110ae04a0c271a0acce2f14f426b39fdf0d938c96d2eb09
                /* nTime    */ 1645631279,
                /* nTxCount */ 1257429,
                /* dTxRate  */ 0.1389638742514995,
            };
        } else {
            const auto signet_challenge = args.GetArgs("-signetchallenge");
            if (signet_challenge.size() != 1) {
                throw std::runtime_error(strprintf("%s: -signetchallenge cannot be multiple values.", __func__));
            }
            bin = ParseHex(signet_challenge[0]);

            consensus.nMinimumChainWork = uint256{};
            consensus.defaultAssumeValid = uint256{};
            m_assumed_blockchain_size = 0;
            m_assumed_chain_state_size = 0;
            chainTxData = ChainTxData{
                0,
                0,
                0,
            };
            LogPrintf("Signet with challenge %s\n", signet_challenge[0]);
        }

        if (args.IsArgSet("-signetseednode")) {
            vSeeds = args.GetArgs("-signetseednode");
        }

        strNetworkID = CBaseChainParams::SIGNET;
        consensus.signet_blocks = true;
        consensus.signet_challenge.assign(bin.begin(), bin.end());
        consensus.nSubsidyHalvingInterval = 210000;
        consensus.BIP16Exception = uint256{};
        consensus.BIP34Height = 1;
        consensus.BIP34Hash = uint256{};
        consensus.BIP65Height = 1;
        consensus.BIP66Height = 1;
        consensus.CSVHeight = 1;
        consensus.SegwitHeight = 1;
        consensus.nPowTargetTimespan = 14 * 24 * 60 * 60; // two weeks
        consensus.nPowTargetSpacing = 10 * 60;
        consensus.fPowAllowMinDifficultyBlocks = false;
        consensus.fPowNoRetargeting = false;
        consensus.nRuleChangeActivationThreshold = 1815; // 90% of 2016
        consensus.nMinerConfirmationWindow = 2016; // nPowTargetTimespan / nPowTargetSpacing
        consensus.MinBIP9WarningHeight = 0;
        consensus.powLimit = uint256S("00000377ae000000000000000000000000000000000000000000000000000000");
        consensus.vDeployments[Consensus::DEPLOYMENT_TESTDUMMY].bit = 28;
        consensus.vDeployments[Consensus::DEPLOYMENT_TESTDUMMY].nStartTime = Consensus::BIP9Deployment::NEVER_ACTIVE;
        consensus.vDeployments[Consensus::DEPLOYMENT_TESTDUMMY].nTimeout = Consensus::BIP9Deployment::NO_TIMEOUT;
        consensus.vDeployments[Consensus::DEPLOYMENT_TESTDUMMY].min_activation_height = 0; // No activation delay

        // Activation of Taproot (BIPs 340-342)
        consensus.vDeployments[Consensus::DEPLOYMENT_TAPROOT].bit = 2;
        consensus.vDeployments[Consensus::DEPLOYMENT_TAPROOT].nStartTime = Consensus::BIP9Deployment::ALWAYS_ACTIVE;
        consensus.vDeployments[Consensus::DEPLOYMENT_TAPROOT].nTimeout = Consensus::BIP9Deployment::NO_TIMEOUT;
        consensus.vDeployments[Consensus::DEPLOYMENT_TAPROOT].min_activation_height = 0; // No activation delay

        // message start is defined as the first 4 bytes of the sha256d of the block script
        CHashWriter h(SER_DISK, 0);
        h << consensus.signet_challenge;
        uint256 hash = h.GetHash();
        memcpy(pchMessageStart, hash.begin(), 4);

        nDefaultPort = 38333;
        nPruneAfterHeight = 1000;

        genesis = CreateGenesisBlock(1598918400, 52613770, 0x1e0377ae, 1, 50 * COIN);
        consensus.hashGenesisBlock = genesis.GetHash();
        assert(consensus.hashGenesisBlock == uint256S("0x00000008819873e925422c1ff0f99f7cc9bbb232af63a077a480a3633bee1ef6"));
        assert(genesis.hashMerkleRoot == uint256S("0x4a5e1e4baab89f3a32518a88c31bc87f618f76673e2cc77ab2127b7afdeda33b"));

        vFixedSeeds.clear();

        base58Prefixes[PUBKEY_ADDRESS] = std::vector<unsigned char>(1,111);
        base58Prefixes[SCRIPT_ADDRESS] = std::vector<unsigned char>(1,196);
        base58Prefixes[SECRET_KEY] =     std::vector<unsigned char>(1,239);
        base58Prefixes[EXT_PUBLIC_KEY] = {0x04, 0x35, 0x87, 0xCF};
        base58Prefixes[EXT_SECRET_KEY] = {0x04, 0x35, 0x83, 0x94};

        bech32_hrp = "tb";

        fDefaultConsistencyChecks = false;
        fRequireStandard = true;
        m_is_test_chain = true;
        m_is_mockable_chain = false;
    }
};

/**
 * Regression test: intended for private networks only. Has minimal difficulty to ensure that
 * blocks can be found instantly.
 */
class CRegTestParams : public CChainParams {
public:
    explicit CRegTestParams(const ArgsManager& args) {
        strNetworkID =  CBaseChainParams::REGTEST;
        consensus.signet_blocks = false;
        consensus.signet_challenge.clear();
        consensus.nSubsidyHalvingInterval = 150;
        consensus.BIP16Exception = uint256();
        consensus.BIP34Height = 1; // Always active unless overridden
        consensus.BIP34Hash = uint256();
        consensus.BIP65Height = 1;  // Always active unless overridden
        consensus.BIP66Height = 1;  // Always active unless overridden
        consensus.CSVHeight = 1;    // Always active unless overridden
        consensus.SegwitHeight = 1; // Always active unless overridden
        consensus.MinBIP9WarningHeight = 0;

        consensus.OpIsCoinstakeTime = 0;
        consensus.fAllowOpIsCoinstakeWithP2PKH = false;
        consensus.nPaidSmsgTime = 0;
        consensus.smsg_fee_time = 0;
        consensus.bulletproof_time = 0;
        consensus.rct_time = 0;
        consensus.smsg_difficulty_time = 0;

        consensus.clamp_tx_version_time = 0;

        consensus.smsg_fee_period = 50;
        consensus.smsg_fee_funding_tx_per_k = 200000;
        consensus.smsg_fee_msg_per_day_per_k = 50000;
        consensus.smsg_fee_max_delta_percent = 4300;
        consensus.smsg_min_difficulty = 0x1f0fffff;
        consensus.smsg_difficulty_max_delta = 0xffff;
        consensus.m_taproot_time = 0;

        consensus.powLimit = uint256S("7fffffffffffffffffffffffffffffffffffffffffffffffffffffffffffffff");
        consensus.nPowTargetTimespan = 14 * 24 * 60 * 60; // two weeks
        consensus.nPowTargetSpacing = 10 * 60;
        consensus.fPowAllowMinDifficultyBlocks = true;
        consensus.fPowNoRetargeting = true;
        consensus.nRuleChangeActivationThreshold = 108; // 75% for testchains
        consensus.nMinerConfirmationWindow = 144; // Faster than normal for regtest (144 instead of 2016)

        consensus.vDeployments[Consensus::DEPLOYMENT_TESTDUMMY].bit = 28;
        consensus.vDeployments[Consensus::DEPLOYMENT_TESTDUMMY].nStartTime = 0;
        consensus.vDeployments[Consensus::DEPLOYMENT_TESTDUMMY].nTimeout = Consensus::BIP9Deployment::NO_TIMEOUT;
        consensus.vDeployments[Consensus::DEPLOYMENT_TESTDUMMY].min_activation_height = 0; // No activation delay

        consensus.vDeployments[Consensus::DEPLOYMENT_TAPROOT].bit = 2;
        consensus.vDeployments[Consensus::DEPLOYMENT_TAPROOT].nStartTime = Consensus::BIP9Deployment::ALWAYS_ACTIVE;
        consensus.vDeployments[Consensus::DEPLOYMENT_TAPROOT].nTimeout = Consensus::BIP9Deployment::NO_TIMEOUT;
        consensus.vDeployments[Consensus::DEPLOYMENT_TAPROOT].min_activation_height = 0; // No activation delay

        consensus.nMinimumChainWork = uint256{};
        consensus.defaultAssumeValid = uint256{};

        consensus.nMinRCTOutputDepth = 2;

        pchMessageStart[0] = 0x09;
        pchMessageStart[1] = 0x12;
        pchMessageStart[2] = 0x06;
        pchMessageStart[3] = 0x0c;
        nDefaultPort = 11938;
        nBIP44ID = (int)WithHardenedBit(1);


        nModifierInterval = 2 * 60;     // 2 minutes
        nStakeMinConfirmations = 12;
        nTargetSpacing = 5;             // 5 seconds
        nTargetTimespan = 16 * 60;      // 16 mins
        nStakeTimestampMask = 0;

        SetLastImportHeight();

        nPruneAfterHeight = gArgs.GetBoolArg("-fastprune", false) ? 100 : 1000;
        m_assumed_blockchain_size = 0;
        m_assumed_chain_state_size = 0;

        UpdateActivationParametersFromArgs(args);

        genesis = CreateGenesisBlockRegTest(1487714923, 0, 0x207fffff);

        consensus.hashGenesisBlock = genesis.GetHash();
        assert(consensus.hashGenesisBlock == uint256S("0x6cd174536c0ada5bfa3b8fde16b98ae508fff6586f2ee24cf866867098f25907"));
        assert(genesis.hashMerkleRoot == uint256S("0xf89653c7208af2c76a3070d436229fb782acbd065bd5810307995b9982423ce7"));
        assert(genesis.hashWitnessMerkleRoot == uint256S("0x36b66a1aff91f34ab794da710d007777ef5e612a320e1979ac96e5f292399639"));


        vFixedSeeds.clear(); //!< Regtest mode doesn't have any fixed seeds.
        vSeeds.clear();
        vSeeds.emplace_back("dummySeed.invalid.");

        fDefaultConsistencyChecks = true;
        fRequireStandard = true;
        m_is_test_chain = true;
        m_is_mockable_chain = true;

        checkpointData = {
            {
                {0, uint256S("0f9188f13cb7b2c71f2a335e3a4fc328bf5beb436012afca590b1a11466e2206")},
            }
        };

        m_assumeutxo_data = MapAssumeutxo{
            {
                110,
                {AssumeutxoHash{uint256S("0xd98b6865564c85700442c2df34cf379d97ac4c157b3eb25780ca916183620376")}, 110},
            },
            {
                200,
                {AssumeutxoHash{uint256S("0x51c8d11d8b5c1de51543c579736e786aa2736206d1e11e627568029ce092cf62")}, 200},
            },
        };

        base58Prefixes[PUBKEY_ADDRESS]     = {0x76}; // p
        base58Prefixes[SCRIPT_ADDRESS]     = {0x7a};
        base58Prefixes[PUBKEY_ADDRESS_256] = {0x77};
        base58Prefixes[SCRIPT_ADDRESS_256] = {0x7b};
        base58Prefixes[SECRET_KEY]         = {0x2e};
        base58Prefixes[EXT_PUBLIC_KEY]     = {0xe1, 0x42, 0x78, 0x00}; // ppar
        base58Prefixes[EXT_SECRET_KEY]     = {0x04, 0x88, 0x94, 0x78}; // xpar
        base58Prefixes[STEALTH_ADDRESS]    = {0x15}; // T
        base58Prefixes[EXT_KEY_HASH]       = {0x89}; // x
        base58Prefixes[EXT_ACC_HASH]       = {0x53}; // a
        base58Prefixes[EXT_PUBLIC_KEY_BTC] = {0x04, 0x35, 0x87, 0xCF}; // tpub
        base58Prefixes[EXT_SECRET_KEY_BTC] = {0x04, 0x35, 0x83, 0x94}; // tprv

        bech32Prefixes[PUBKEY_ADDRESS].assign       ("tph",(const char*)"tph"+3);
        bech32Prefixes[SCRIPT_ADDRESS].assign       ("tpr",(const char*)"tpr"+3);
        bech32Prefixes[PUBKEY_ADDRESS_256].assign   ("tpl",(const char*)"tpl"+3);
        bech32Prefixes[SCRIPT_ADDRESS_256].assign   ("tpj",(const char*)"tpj"+3);
        bech32Prefixes[SECRET_KEY].assign           ("tpx",(const char*)"tpx"+3);
        bech32Prefixes[EXT_PUBLIC_KEY].assign       ("tpep",(const char*)"tpep"+4);
        bech32Prefixes[EXT_SECRET_KEY].assign       ("tpex",(const char*)"tpex"+4);
        bech32Prefixes[STEALTH_ADDRESS].assign      ("tps",(const char*)"tps"+3);
        bech32Prefixes[EXT_KEY_HASH].assign         ("tpek",(const char*)"tpek"+4);
        bech32Prefixes[EXT_ACC_HASH].assign         ("tpea",(const char*)"tpea"+4);
        bech32Prefixes[STAKE_ONLY_PKADDR].assign    ("tpcs",(const char*)"tpcs"+4);

        bech32_hrp = "rtpw";

        chainTxData = ChainTxData{
            0,
            0,
            0
        };
    }

    void SetOld()
    {
        genesis = CreateGenesisBlock(1296688602, 2, 0x207fffff, 1, 50 * COIN);
        consensus.hashGenesisBlock = genesis.GetHash();
        /*
        pchMessageStart[0] = 0xfa;
        pchMessageStart[1] = 0xbf;
        pchMessageStart[2] = 0xb5;
        pchMessageStart[3] = 0xda;
        */

        base58Prefixes[PUBKEY_ADDRESS] = std::vector<unsigned char>(1,111);
        base58Prefixes[SCRIPT_ADDRESS] = std::vector<unsigned char>(1,196);
        base58Prefixes[SECRET_KEY] =     std::vector<unsigned char>(1,239);
        base58Prefixes[EXT_PUBLIC_KEY] = {0x04, 0x35, 0x87, 0xCF};
        base58Prefixes[EXT_SECRET_KEY] = {0x04, 0x35, 0x83, 0x94};

        bech32_hrp = "bcrt";
    }

    /**
     * Allows modifying the Version Bits regtest parameters.
     */
    void UpdateVersionBitsParameters(Consensus::DeploymentPos d, int64_t nStartTime, int64_t nTimeout, int min_activation_height)
    {
        consensus.vDeployments[d].nStartTime = nStartTime;
        consensus.vDeployments[d].nTimeout = nTimeout;
        consensus.vDeployments[d].min_activation_height = min_activation_height;
    }
    void UpdateActivationParametersFromArgs(const ArgsManager& args);
};

static void MaybeUpdateHeights(const ArgsManager& args, Consensus::Params& consensus)
{
    for (const std::string& arg : args.GetArgs("-testactivationheight")) {
        const auto found{arg.find('@')};
        if (found == std::string::npos) {
            throw std::runtime_error(strprintf("Invalid format (%s) for -testactivationheight=name@height.", arg));
        }
        const auto name{arg.substr(0, found)};
        const auto value{arg.substr(found + 1)};
        int32_t height;
        if (!ParseInt32(value, &height) || height < 0 || height >= std::numeric_limits<int>::max()) {
            throw std::runtime_error(strprintf("Invalid height value (%s) for -testactivationheight=name@height.", arg));
        }
        if (name == "segwit") {
            consensus.SegwitHeight = int{height};
        } else if (name == "bip34") {
            consensus.BIP34Height = int{height};
        } else if (name == "dersig") {
            consensus.BIP66Height = int{height};
        } else if (name == "cltv") {
            consensus.BIP65Height = int{height};
        } else if (name == "csv") {
            consensus.CSVHeight = int{height};
        } else {
            throw std::runtime_error(strprintf("Invalid name (%s) for -testactivationheight=name@height.", arg));
        }
    }
}

void CRegTestParams::UpdateActivationParametersFromArgs(const ArgsManager& args)
{
    MaybeUpdateHeights(args, consensus);

    if (!args.IsArgSet("-vbparams")) return;

    for (const std::string& strDeployment : args.GetArgs("-vbparams")) {
        std::vector<std::string> vDeploymentParams;
        boost::split(vDeploymentParams, strDeployment, boost::is_any_of(":"));
        if (vDeploymentParams.size() < 3 || 4 < vDeploymentParams.size()) {
            throw std::runtime_error("Version bits parameters malformed, expecting deployment:start:end[:min_activation_height]");
        }
        int64_t nStartTime, nTimeout;
        int min_activation_height = 0;
        if (!ParseInt64(vDeploymentParams[1], &nStartTime)) {
            throw std::runtime_error(strprintf("Invalid nStartTime (%s)", vDeploymentParams[1]));
        }
        if (!ParseInt64(vDeploymentParams[2], &nTimeout)) {
            throw std::runtime_error(strprintf("Invalid nTimeout (%s)", vDeploymentParams[2]));
        }
        if (vDeploymentParams.size() >= 4 && !ParseInt32(vDeploymentParams[3], &min_activation_height)) {
            throw std::runtime_error(strprintf("Invalid min_activation_height (%s)", vDeploymentParams[3]));
        }
        bool found = false;
        for (int j=0; j < (int)Consensus::MAX_VERSION_BITS_DEPLOYMENTS; ++j) {
            if (vDeploymentParams[0] == VersionBitsDeploymentInfo[j].name) {
                UpdateVersionBitsParameters(Consensus::DeploymentPos(j), nStartTime, nTimeout, min_activation_height);
                found = true;
                LogPrintf("Setting version bits activation parameters for %s to start=%ld, timeout=%ld, min_activation_height=%d\n", vDeploymentParams[0], nStartTime, nTimeout, min_activation_height);
                break;
            }
        }
        if (!found) {
            throw std::runtime_error(strprintf("Invalid deployment (%s)", vDeploymentParams[0]));
        }
    }
}

static std::unique_ptr<CChainParams> globalChainParams;

const CChainParams &Params() {
    assert(globalChainParams);
    return *globalChainParams;
}

bool HaveParams() {
    return globalChainParams.get();
}

const CChainParams *pParams() {
    return globalChainParams.get();
}

std::unique_ptr<CChainParams> CreateChainParams(const ArgsManager& args, const std::string& chain)
{
    if (chain == CBaseChainParams::MAIN) {
        return std::unique_ptr<CChainParams>(new CMainParams());
    } else if (chain == CBaseChainParams::TESTNET) {
        return std::unique_ptr<CChainParams>(new CTestNetParams());
    } else if (chain == CBaseChainParams::SIGNET) {
        return std::unique_ptr<CChainParams>(new SigNetParams(args));
    } else if (chain == CBaseChainParams::REGTEST) {
        return std::unique_ptr<CChainParams>(new CRegTestParams(args));
    }
    throw std::runtime_error(strprintf("%s: Unknown chain %s.", __func__, chain));
}

void SelectParams(const std::string& network)
{
    SelectBaseParams(network);
    globalChainParams = CreateChainParams(gArgs, network);
}

void SetOldParams(std::unique_ptr<CChainParams> &params)
{
    if (params->NetworkID() == CBaseChainParams::MAIN) {
        return ((CMainParams*)params.get())->SetOld();
    }
    if (params->NetworkID() == CBaseChainParams::REGTEST) {
        return ((CRegTestParams*)params.get())->SetOld();
    }
};

void ResetParams(std::string sNetworkId, bool fParticlModeIn)
{
    // Hack to pass old unit tests
    globalChainParams = CreateChainParams(gArgs, sNetworkId);
    if (!fParticlModeIn) {
        SetOldParams(globalChainParams);
    }
};

CChainParams &RegtestParams()
{
    return *globalChainParams.get();
};<|MERGE_RESOLUTION|>--- conflicted
+++ resolved
@@ -495,16 +495,11 @@
         consensus.vDeployments[Consensus::DEPLOYMENT_TAPROOT].nTimeout = 1628640000; // August 11th, 2021
         consensus.vDeployments[Consensus::DEPLOYMENT_TAPROOT].min_activation_height = 709632; // Approximately November 12th, 2021
 
-<<<<<<< HEAD
         // The best chain should have at least this much work.
         consensus.nMinimumChainWork = uint256S("0x0000000000000000000000000000000000000000000000ebfc82a6882c940700");
         consensus.defaultAssumeValid = uint256S("0x6b13071bc3f5689a3f8a29808f726654283714461076ea890f4272574ff2659f"); // 1117588
 
         consensus.nMinRCTOutputDepth = 12;
-=======
-        consensus.nMinimumChainWork = uint256S("0x00000000000000000000000000000000000000002927cdceccbd5209e81e80db");
-        consensus.defaultAssumeValid = uint256S("0x000000000000000000052d314a259755ca65944e68df6b12a067ea8f1f5a7091"); // 724466
->>>>>>> 848b1161
 
         /**
          * The message start string is designed to be unlikely to occur in normal data.
@@ -529,13 +524,8 @@
         SetLastImportHeight();
 
         nPruneAfterHeight = 100000;
-<<<<<<< HEAD
         m_assumed_blockchain_size = 2;
         m_assumed_chain_state_size = 2;
-=======
-        m_assumed_blockchain_size = 460;
-        m_assumed_chain_state_size = 6;
->>>>>>> 848b1161
 
         genesis = CreateGenesisBlockMainNet(1500296400, 31429, 0x1f00ffff); // 2017-07-17 13:00:00
         consensus.hashGenesisBlock = genesis.GetHash();
@@ -624,19 +614,11 @@
          // TODO to be specified in a future patch.
         };
 
-<<<<<<< HEAD
         chainTxData = ChainTxData {
             // Data from rpc: getchaintxstats 4096 6b13071bc3f5689a3f8a29808f726654283714461076ea890f4272574ff2659f
             /* nTime    */ 1644310000,
             /* nTxCount */ 1369222,
             /* dTxRate  */ 0.01
-=======
-        chainTxData = ChainTxData{
-            // Data from RPC: getchaintxstats 4096 000000000000000000052d314a259755ca65944e68df6b12a067ea8f1f5a7091
-            /* nTime    */ 1645542140,
-            /* nTxCount */ 712531200,
-            /* dTxRate  */ 2.891036496010309,
->>>>>>> 848b1161
         };
     }
 
@@ -719,14 +701,9 @@
         consensus.vDeployments[Consensus::DEPLOYMENT_TAPROOT].nTimeout = 1628640000; // August 11th, 2021
         consensus.vDeployments[Consensus::DEPLOYMENT_TAPROOT].min_activation_height = 0; // No activation delay
 
-<<<<<<< HEAD
         // The best chain should have at least this much work.
         consensus.nMinimumChainWork = uint256S("0x00000000000000000000000000000000000000000000001641346b2186c891b2");
         consensus.defaultAssumeValid = uint256S("0xc8b34db63fb6ec97b557a969065e56167030c36c12b7c988561736ad3a5488c0"); // 1044185
-=======
-        consensus.nMinimumChainWork = uint256S("0x00000000000000000000000000000000000000000000064728c7be6fe4b2f961");
-        consensus.defaultAssumeValid = uint256S("0x00000000000163cfb1f97c4e4098a3692c8053ad9cab5ad9c86b338b5c00b8b7"); // 2143398
->>>>>>> 848b1161
 
         consensus.nMinRCTOutputDepth = 12;
 
@@ -821,17 +798,10 @@
         };
 
         chainTxData = ChainTxData{
-<<<<<<< HEAD
             // Data from rpc: getchaintxstats 4096 c8b34db63fb6ec97b557a969065e56167030c36c12b7c988561736ad3a5488c0
             /* nTime    */ 1644310032,
             /* nTxCount */ 1108010,
             /* dTxRate  */ 0.002
-=======
-            // Data from RPC: getchaintxstats 4096 00000000d18cfe81cbeea665076807789bd8f831d557632e635bc6e3c003069e
-            /* nTime    */ 1645635119,
-            /* nTxCount */ 62226341,
-            /* dTxRate  */ 0.07717997442177152,
->>>>>>> 848b1161
         };
     }
 };
