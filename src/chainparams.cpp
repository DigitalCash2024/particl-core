// Copyright (c) 2010 Satoshi Nakamoto
// Copyright (c) 2009-2018 The Bitcoin Core developers
// Distributed under the MIT software license, see the accompanying
// file COPYING or http://www.opensource.org/licenses/mit-license.php.

#include <chainparams.h>

#include <chainparamsseeds.h>
#include <consensus/merkle.h>
#include <tinyformat.h>
#include <util/system.h>
#include <util/strencodings.h>
#include <util/moneystr.h>
#include <versionbitsinfo.h>

#include <chainparamsimport.h>

#include <assert.h>

#include <boost/algorithm/string/classification.hpp>
#include <boost/algorithm/string/split.hpp>

int64_t CChainParams::GetCoinYearReward(int64_t nTime) const
{
    static const int64_t nSecondsInYear = 365 * 24 * 60 * 60;

    if (strNetworkID != "regtest") {
        // Y1 5%, Y2 4%, Y3 3%, Y4 2%, ... YN 2%
        int64_t nYearsSinceGenesis = (nTime - genesis.nTime) / nSecondsInYear;

        if (nYearsSinceGenesis >= 0 && nYearsSinceGenesis < 3) {
            return (5 - nYearsSinceGenesis) * CENT;
        }
    }

    return nCoinYearReward;
};

int64_t CChainParams::GetProofOfStakeReward(const CBlockIndex *pindexPrev, int64_t nFees) const
{
    int64_t nSubsidy;

    nSubsidy = (pindexPrev->nMoneySupply / COIN) * GetCoinYearReward(pindexPrev->nTime) / (365 * 24 * (60 * 60 / nTargetSpacing));

    return nSubsidy + nFees;
};

int64_t CChainParams::GetMaxSmsgFeeRateDelta(int64_t smsg_fee_prev) const
{
    return (smsg_fee_prev * consensus.smsg_fee_max_delta_percent) / 1000000;
};

bool CChainParams::CheckImportCoinbase(int nHeight, uint256 &hash) const
{
    for (auto &cth : Params().vImportedCoinbaseTxns) {
        if (cth.nHeight != (uint32_t)nHeight) {
            continue;
        }
        if (hash == cth.hash) {
            return true;
        }
        return error("%s - Hash mismatch at height %d: %s, expect %s.", __func__, nHeight, hash.ToString(), cth.hash.ToString());
    }

    return error("%s - Unknown height.", __func__);
};


const DevFundSettings *CChainParams::GetDevFundSettings(int64_t nTime) const
{
    for (auto i = vDevFundSettings.rbegin(); i != vDevFundSettings.rend(); ++i) {
        if (nTime > i->first) {
            return &i->second;
        }
    }

    return nullptr;
};

bool CChainParams::IsBech32Prefix(const std::vector<unsigned char> &vchPrefixIn) const
{
    for (auto &hrp : bech32Prefixes)  {
        if (vchPrefixIn == hrp) {
            return true;
        }
    }

    return false;
};

bool CChainParams::IsBech32Prefix(const std::vector<unsigned char> &vchPrefixIn, CChainParams::Base58Type &rtype) const
{
    for (size_t k = 0; k < MAX_BASE58_TYPES; ++k) {
        auto &hrp = bech32Prefixes[k];
        if (vchPrefixIn == hrp) {
            rtype = static_cast<CChainParams::Base58Type>(k);
            return true;
        }
    }

    return false;
};

bool CChainParams::IsBech32Prefix(const char *ps, size_t slen, CChainParams::Base58Type &rtype) const
{
    for (size_t k = 0; k < MAX_BASE58_TYPES; ++k) {
        const auto &hrp = bech32Prefixes[k];
        size_t hrplen = hrp.size();
        if (hrplen > 0
            && slen > hrplen
            && strncmp(ps, (const char*)&hrp[0], hrplen) == 0) {
            rtype = static_cast<CChainParams::Base58Type>(k);
            return true;
        }
    }

    return false;
};

static CBlock CreateGenesisBlock(const char* pszTimestamp, const CScript& genesisOutputScript, uint32_t nTime, uint32_t nNonce, uint32_t nBits, int32_t nVersion, const CAmount& genesisReward)
{
    CMutableTransaction txNew;
    txNew.nVersion = 1;
    txNew.vin.resize(1);
    txNew.vout.resize(1);
    txNew.vin[0].scriptSig = CScript() << 486604799 << CScriptNum(4) << std::vector<unsigned char>((const unsigned char*)pszTimestamp, (const unsigned char*)pszTimestamp + strlen(pszTimestamp));
    txNew.vout[0].nValue = genesisReward;
    txNew.vout[0].scriptPubKey = genesisOutputScript;

    CBlock genesis;
    genesis.nTime    = nTime;
    genesis.nBits    = nBits;
    genesis.nNonce   = nNonce;
    genesis.nVersion = nVersion;
    genesis.vtx.push_back(MakeTransactionRef(std::move(txNew)));
    genesis.hashPrevBlock.SetNull();
    genesis.hashMerkleRoot = BlockMerkleRoot(genesis);
    return genesis;
}

/**
 * Build the genesis block. Note that the output of its generation
 * transaction cannot be spent since it did not originally exist in the
 * database.
 *
 * CBlock(hash=000000000019d6, ver=1, hashPrevBlock=00000000000000, hashMerkleRoot=4a5e1e, nTime=1231006505, nBits=1d00ffff, nNonce=2083236893, vtx=1)
 *   CTransaction(hash=4a5e1e, ver=1, vin.size=1, vout.size=1, nLockTime=0)
 *     CTxIn(COutPoint(000000, -1), coinbase 04ffff001d0104455468652054696d65732030332f4a616e2f32303039204368616e63656c6c6f72206f6e206272696e6b206f66207365636f6e64206261696c6f757420666f722062616e6b73)
 *     CTxOut(nValue=50.00000000, scriptPubKey=0x5F1DF16B2B704C8A578D0B)
 *   vMerkleTree: 4a5e1e
 */
static CBlock CreateGenesisBlock(uint32_t nTime, uint32_t nNonce, uint32_t nBits, int32_t nVersion, const CAmount& genesisReward)
{
    const char* pszTimestamp = "The Times 03/Jan/2009 Chancellor on brink of second bailout for banks";
    const CScript genesisOutputScript = CScript() << ParseHex("04678afdb0fe5548271967f1a67130b7105cd6a828e03909a67962e0ea1f61deb649f6bc3f4cef38c4f35504e51ec112de5c384df7ba0b8d578a4c702b6bf11d5f") << OP_CHECKSIG;
    return CreateGenesisBlock(pszTimestamp, genesisOutputScript, nTime, nNonce, nBits, nVersion, genesisReward);
}

const std::pair<const char*, CAmount> regTestOutputs[] = {
    std::make_pair("585c2b3914d9ee51f8e710304e386531c3abcc82", 10000 * COIN),
    std::make_pair("c33f3603ce7c46b423536f0434155dad8ee2aa1f", 10000 * COIN),
    std::make_pair("72d83540ed1dcf28bfaca3fa2ed77100c2808825", 10000 * COIN),
    std::make_pair("69e4cc4c219d8971a253cd5db69a0c99c4a5659d", 10000 * COIN),
    std::make_pair("eab5ed88d97e50c87615a015771e220ab0a0991a", 10000 * COIN),
    std::make_pair("119668a93761a34a4ba1c065794b26733975904f", 10000 * COIN),
    std::make_pair("6da49762a4402d199d41d5778fcb69de19abbe9f", 10000 * COIN),
    std::make_pair("27974d10ff5ba65052be7461d89ef2185acbe411", 10000 * COIN),
    std::make_pair("89ea3129b8dbf1238b20a50211d50d462a988f61", 10000 * COIN),
    std::make_pair("3baab5b42a409b7c6848a95dfd06ff792511d561", 10000 * COIN),

    std::make_pair("649b801848cc0c32993fb39927654969a5af27b0", 5000 * COIN),
    std::make_pair("d669de30fa30c3e64a0303cb13df12391a2f7256", 5000 * COIN),
    std::make_pair("f0c0e3ebe4a1334ed6a5e9c1e069ef425c529934", 5000 * COIN),
    std::make_pair("27189afe71ca423856de5f17538a069f22385422", 5000 * COIN),
    std::make_pair("0e7f6fe0c4a5a6a9bfd18f7effdd5898b1f40b80", 5000 * COIN),
};
const size_t nGenesisOutputsRegtest = sizeof(regTestOutputs) / sizeof(regTestOutputs[0]);

const std::pair<const char*, CAmount> genesisOutputs[] = {
    std::make_pair("62a62c80e0b41f2857ba83eb438d5caa46e36bcb",7017084118),
    std::make_pair("c515c636ae215ebba2a98af433a3fa6c74f84415",221897417980),
    std::make_pair("711b5e1fd0b0f4cdf92cb53b00061ef742dda4fb",120499999),
    std::make_pair("20c17c53337d80408e0b488b5af7781320a0a311",18074999),
    std::make_pair("aba8c6f8dbcf4ecfb598e3c08e12321d884bfe0b",92637054909),
    std::make_pair("1f3277a84a18f822171d720f0132f698bcc370ca",3100771006662),
    std::make_pair("8fff14bea695ffa6c8754a3e7d518f8c53c3979a",465115650998),
    std::make_pair("e54967b4067d91a777587c9f54ee36dd9f1947c4",669097504996),
    std::make_pair("7744d2ac08f2e1d108b215935215a4e66d0262d2",802917005996),
    std::make_pair("a55a17e86246ea21cb883c12c709476a09b4885c",267639001997),
    std::make_pair("4e00dce8ab44fd4cafa34839edf8f68ba7839881",267639001997),
    std::make_pair("702cae5d2537bfdd5673ac986f910d6adb23510a",254257051898),
    std::make_pair("b19e494b0033c5608a7d153e57d7fdf3dfb51bb7",1204260290404),
    std::make_pair("6909b0f1c94ea1979ed76e10a5a49ec795a8f498",1204270995964),
    std::make_pair("05a06af3b29dade9f304244d934381ac495646c1",236896901156),
    std::make_pair("557e2b3205719931e22853b27920d2ebd6147531",155127107700),
    std::make_pair("ad16fb301bd21c60c5cb580b322aa2c61b6c5df2",115374999),
    std::make_pair("182c5cfb9d17aa8d8ff78940135ca8d822022f32",17306249),
    std::make_pair("b8a374a75f6d44a0bd1bf052da014efe564ae412",133819500998),
    std::make_pair("fadee7e2878172dad55068c8696621b1788dccb3",133713917412),
    std::make_pair("eacc4b108c28ed73b111ff149909aacffd2cdf78",173382671567),
    std::make_pair("dd87cc0b8e0fc119061f33f161104ce691d23657",245040727620),
    std::make_pair("1c8b0435eda1d489e9f0a16d3b9d65182f885377",200226012806),
    std::make_pair("15a724f2bc643041cb35c9475cd67b897d62ca52",436119839355),
    std::make_pair("626f86e9033026be7afbb2b9dbe4972ef4b3e085",156118097804),
    std::make_pair("a4a73d99269639541cb7e845a4c6ef3e3911fcd6",108968353176),
    std::make_pair("27929b31f11471aa4b77ca74bb66409ff76d24a2",126271503135),
    std::make_pair("2d6248888c7f72cc88e4883e4afd1025c43a7f0e",35102718156),
    std::make_pair("25d8debc253f5c3f70010f41c53348ed156e7baa",80306152234),
};
const size_t nGenesisOutputs = sizeof(genesisOutputs) / sizeof(genesisOutputs[0]);

const std::pair<const char*, CAmount> genesisOutputsTestnet[] = {
    std::make_pair("46a064688dc7beb5f70ef83569a0f15c7abf4f28",7017084118),
    std::make_pair("9c97b561ac186bd3758bf690036296d36b1fd019",221897417980),
    std::make_pair("118a92e28242a73244fb03c96b7e1429c06f979f",120499999),
    std::make_pair("cae4bf990ce39624e2f77c140c543d4b15428ce7",18074999),
    std::make_pair("9d6b7b5874afc100eb82a4883441a73b99d9c306",92637054909),
    std::make_pair("f989e2deedb1f09ed10310fc0d7da7ebfb573326",3100771006662),
    std::make_pair("4688d6701fb4ae2893d3ec806e6af966faf67545",465115650998),
    std::make_pair("40e07b038941fb2616a54a498f763abae6d4f280",669097504996),
    std::make_pair("c43f7c57448805a068a440cc51f67379ca946264",802917005996),
    std::make_pair("98b7269dbf0c2e3344fb41cd60e75db16d6743a6",267639001997),
    std::make_pair("85dceec8cdbb9e24fe07af783e4d273d1ae39f75",267639001997),
    std::make_pair("ddc05d332b7d1a18a55509f34c786ccb65bbffbc",245040727620),
    std::make_pair("8b04d0b2b582c986975414a01cb6295f1c33d0e9",1204260290404),
    std::make_pair("1e9ff4c3ac6d0372963e92a13f1e47409eb62d37",1204270995964),
    std::make_pair("687e7cf063cd106c6098f002fa1ea91d8aee302a",236896901156),
    std::make_pair("dc0be0edcadd4cc97872db40bb8c2db2cebafd1c",155127107700),
    std::make_pair("21efcbfe37045648180ac68b406794bde77f9983",115374999),
    std::make_pair("deaf53dbfbc799eed1171269e84c733dec22f517",17306249),
    std::make_pair("200a0f9dba25e00ea84a4a3a43a7ea6983719d71",133819500998),
    std::make_pair("2d072fb1a9d1f7dd8df0443e37e9f942eab58680",133713917412),
    std::make_pair("0850f3b7caf3b822bb41b9619f8edf9b277402d0",173382671567),
    std::make_pair("ec62fbd782bf6f48e52eea75a3c68a4c3ab824c0",254257051898),
    std::make_pair("c6dcb0065e98f5edda771c594265d61e38cf63a0",200226012806),
    std::make_pair("e5f9a711ccd7cb0d2a70f9710229d0d0d7ef3bda",436119839355),
    std::make_pair("cae1527d24a91470aeb796f9d024630f301752ef",156118097804),
    std::make_pair("604f36860d79a9d72b827c99409118bfe16711bd",108968353176),
    std::make_pair("f02e5891cef35c9c5d9a770756b240aba5ba3639",126271503135),
    std::make_pair("8251b4983be1027a17dc3b977502086f08ba8910",35102718156),
    std::make_pair("b991d98acde28455ecb0193fefab06841187c4e7",80306152234),
};
const size_t nGenesisOutputsTestnet = sizeof(genesisOutputsTestnet) / sizeof(genesisOutputsTestnet[0]);


static CBlock CreateGenesisBlockRegTest(uint32_t nTime, uint32_t nNonce, uint32_t nBits)
{
    const char *pszTimestamp = "The Times 03/Jan/2009 Chancellor on brink of second bailout for banks";

    CMutableTransaction txNew;
    txNew.nVersion = PARTICL_TXN_VERSION;
    txNew.SetType(TXN_COINBASE);
    txNew.vin.resize(1);
    uint32_t nHeight = 0;  // bip34
    txNew.vin[0].scriptSig = CScript() << 486604799 << CScriptNum(4) << std::vector<unsigned char>((const unsigned char*)pszTimestamp, (const unsigned char*)pszTimestamp + strlen(pszTimestamp)) << OP_RETURN << nHeight;

    txNew.vpout.resize(nGenesisOutputsRegtest);
    for (size_t k = 0; k < nGenesisOutputsRegtest; ++k) {
        OUTPUT_PTR<CTxOutStandard> out = MAKE_OUTPUT<CTxOutStandard>();
        out->nValue = regTestOutputs[k].second;
        out->scriptPubKey = CScript() << OP_DUP << OP_HASH160 << ParseHex(regTestOutputs[k].first) << OP_EQUALVERIFY << OP_CHECKSIG;
        txNew.vpout[k] = out;
    }

    CBlock genesis;
    genesis.nTime    = nTime;
    genesis.nBits    = nBits;
    genesis.nNonce   = nNonce;
    genesis.nVersion = PARTICL_BLOCK_VERSION;
    genesis.vtx.push_back(MakeTransactionRef(std::move(txNew)));

    genesis.hashPrevBlock.SetNull();
    genesis.hashMerkleRoot = BlockMerkleRoot(genesis);
    genesis.hashWitnessMerkleRoot = BlockWitnessMerkleRoot(genesis);

    return genesis;
}

static CBlock CreateGenesisBlockTestNet(uint32_t nTime, uint32_t nNonce, uint32_t nBits)
{
    const char *pszTimestamp = "The Times 03/Jan/2009 Chancellor on brink of second bailout for banks";

    CMutableTransaction txNew;
    txNew.nVersion = PARTICL_TXN_VERSION;
    txNew.SetType(TXN_COINBASE);
    txNew.vin.resize(1);
    uint32_t nHeight = 0;  // bip34
    txNew.vin[0].scriptSig = CScript() << 486604799 << CScriptNum(4) << std::vector<unsigned char>((const unsigned char*)pszTimestamp, (const unsigned char*)pszTimestamp + strlen(pszTimestamp)) << OP_RETURN << nHeight;

    txNew.vpout.resize(nGenesisOutputsTestnet);
    for (size_t k = 0; k < nGenesisOutputsTestnet; ++k) {
        OUTPUT_PTR<CTxOutStandard> out = MAKE_OUTPUT<CTxOutStandard>();
        out->nValue = genesisOutputsTestnet[k].second;
        out->scriptPubKey = CScript() << OP_DUP << OP_HASH160 << ParseHex(genesisOutputsTestnet[k].first) << OP_EQUALVERIFY << OP_CHECKSIG;
        txNew.vpout[k] = out;
    }

    // Foundation Fund Raiser Funds
    // rVDQRVBKnQEfNmykMSY9DHgqv8s7XZSf5R fc118af69f63d426f61c6a4bf38b56bcdaf8d069
    OUTPUT_PTR<CTxOutStandard> out = MAKE_OUTPUT<CTxOutStandard>();
    out->nValue = 397364 * COIN;
    out->scriptPubKey = CScript() << OP_HASH160 << ParseHex("fc118af69f63d426f61c6a4bf38b56bcdaf8d069") << OP_EQUAL;
    txNew.vpout.push_back(out);

    // rVDQRVBKnQEfNmykMSY9DHgqv8s7XZSf5R fc118af69f63d426f61c6a4bf38b56bcdaf8d069
    out = MAKE_OUTPUT<CTxOutStandard>();
    out->nValue = 296138 * COIN;
    out->scriptPubKey = CScript() << OP_HASH160 << ParseHex("89ca93e03119d53fd9ad1e65ce22b6f8791f8a49") << OP_EQUAL;
    txNew.vpout.push_back(out);

    // Community Initative
    // rAybJ7dx4t6heHy99WqGcXkoT4Bh3V9qZ8 340288104577fcc3a6a84b98f7eac1a54e5287ee
    out = MAKE_OUTPUT<CTxOutStandard>();
    out->nValue = 156675 * COIN;
    out->scriptPubKey = CScript() << OP_HASH160 << ParseHex("89ca93e03119d53fd9ad1e65ce22b6f8791f8a49") << OP_EQUAL;
    txNew.vpout.push_back(out);

    // Contributors Left Over Funds
    // rAvmLShYFZ78aAHhFfUFsrHMoBuPPyckm5 3379aa2a4379ae6c51c7777d72e8e0ffff71881b
    out = MAKE_OUTPUT<CTxOutStandard>();
    out->nValue = 216346 * COIN;
    out->scriptPubKey = CScript() << OP_HASH160 << ParseHex("89ca93e03119d53fd9ad1e65ce22b6f8791f8a49") << OP_EQUAL;
    txNew.vpout.push_back(out);

    // Reserved Particl for primary round
    // rLWLm1Hp7im3mq44Y1DgyirYgwvrmRASib 9c8c6c8c698f074180ecfdb38e8265c11f2a62cf
    out = MAKE_OUTPUT<CTxOutStandard>();
    out->nValue = 996000 * COIN;
    out->scriptPubKey = CScript() << 1512000000 << OP_CHECKLOCKTIMEVERIFY << OP_DROP << OP_HASH160<< ParseHex("9c8c6c8c698f074180ecfdb38e8265c11f2a62cf") << OP_EQUAL; // 2017-11-30
    txNew.vpout.push_back(out);


    CBlock genesis;
    genesis.nTime    = nTime;
    genesis.nBits    = nBits;
    genesis.nNonce   = nNonce;
    genesis.nVersion = PARTICL_BLOCK_VERSION;
    genesis.vtx.push_back(MakeTransactionRef(std::move(txNew)));

    genesis.hashPrevBlock.SetNull();
    genesis.hashMerkleRoot = BlockMerkleRoot(genesis);
    genesis.hashWitnessMerkleRoot = BlockWitnessMerkleRoot(genesis);

    return genesis;
}

static CBlock CreateGenesisBlockMainNet(uint32_t nTime, uint32_t nNonce, uint32_t nBits)
{
    const char *pszTimestamp = "BTC 000000000000000000c679bc2209676d05129834627c7b1c02d1018b224c6f37";

    CMutableTransaction txNew;
    txNew.nVersion = PARTICL_TXN_VERSION;
    txNew.SetType(TXN_COINBASE);

    txNew.vin.resize(1);
    uint32_t nHeight = 0;  // bip34
    txNew.vin[0].scriptSig = CScript() << 486604799 << CScriptNum(4) << std::vector<unsigned char>((const unsigned char*)pszTimestamp, (const unsigned char*)pszTimestamp + strlen(pszTimestamp)) << OP_RETURN << nHeight;

    txNew.vpout.resize(nGenesisOutputs);
    for (size_t k = 0; k < nGenesisOutputs; ++k) {
        OUTPUT_PTR<CTxOutStandard> out = MAKE_OUTPUT<CTxOutStandard>();
        out->nValue = genesisOutputs[k].second;
        out->scriptPubKey = CScript() << OP_DUP << OP_HASH160 << ParseHex(genesisOutputs[k].first) << OP_EQUALVERIFY << OP_CHECKSIG;
        txNew.vpout[k] = out;
    }

    // Foundation Fund Raiser Funds
    // RHFKJkrB4H38APUDVckr7TDwrK11N7V7mx
    OUTPUT_PTR<CTxOutStandard> out = MAKE_OUTPUT<CTxOutStandard>();
    out->nValue = 397364 * COIN;
    out->scriptPubKey = CScript() << OP_HASH160 << ParseHex("5766354dcb13caff682ed9451b9fe5bbb786996c") << OP_EQUAL;
    txNew.vpout.push_back(out);

    out = MAKE_OUTPUT<CTxOutStandard>();
    out->nValue = 296138 * COIN;
    out->scriptPubKey = CScript() << OP_HASH160 << ParseHex("5766354dcb13caff682ed9451b9fe5bbb786996c") << OP_EQUAL;
    txNew.vpout.push_back(out);

    // Community Initative
    // RKKgSiQcMjbC8TABRoyyny1gTU4fAEiQz9
    out = MAKE_OUTPUT<CTxOutStandard>();
    out->nValue = 156675 * COIN;
    out->scriptPubKey = CScript() << OP_HASH160 << ParseHex("6e29c4a11fd54916d024af16ca913cdf8f89cb31") << OP_EQUAL;
    txNew.vpout.push_back(out);

    // Contributors Left Over Funds
    // RKiaVeyLUp7EmwHtCP92j8Vc1AodhpWi2U
    out = MAKE_OUTPUT<CTxOutStandard>();
    out->nValue = 216346 * COIN;
    out->scriptPubKey = CScript() << OP_HASH160 << ParseHex("727e5e75929bbf26912dd7833971d77e7450a33e") << OP_EQUAL;
    txNew.vpout.push_back(out);

    // Reserved Particl for primary round
    // RNnoeeqBTkpPQH8d29Gf45dszVj9RtbmCu
    out = MAKE_OUTPUT<CTxOutStandard>();
    out->nValue = 996000 * COIN;
    out->scriptPubKey = CScript() << 1512000000 << OP_CHECKLOCKTIMEVERIFY << OP_DROP << OP_HASH160<< ParseHex("9433643b4fd5de3ebd7fdd68675f978f34585af1") << OP_EQUAL; // 2017-11-30
    txNew.vpout.push_back(out);


    CBlock genesis;
    genesis.nTime    = nTime;
    genesis.nBits    = nBits;
    genesis.nNonce   = nNonce;
    genesis.nVersion = PARTICL_BLOCK_VERSION;
    genesis.vtx.push_back(MakeTransactionRef(std::move(txNew)));

    genesis.hashPrevBlock.SetNull();
    genesis.hashMerkleRoot = BlockMerkleRoot(genesis);
    genesis.hashWitnessMerkleRoot = BlockWitnessMerkleRoot(genesis);

    return genesis;
}


/**
 * Main network
 */
class CMainParams : public CChainParams {
public:
    CMainParams() {
<<<<<<< HEAD
        strNetworkID = "main";

=======
        strNetworkID = CBaseChainParams::MAIN;
>>>>>>> 08e29473
        consensus.nSubsidyHalvingInterval = 210000;
        consensus.BIP34Height = 0;
        consensus.BIP65Height = 0;
        consensus.BIP66Height = 0;
        consensus.CSVHeight = 1;
        consensus.SegwitHeight = 0;
        consensus.MinBIP9WarningHeight = 0;

        consensus.OpIsCoinstakeTime = 0x5A04EC00;       // 2017-11-10 00:00:00 UTC
        consensus.fAllowOpIsCoinstakeWithP2PKH = false;
        consensus.nPaidSmsgTime = 0x5C791EC0;           // 2019-03-01 12:00:00
        consensus.csp2shTime = 0x5C791EC0;              // 2019-03-01 12:00:00
        consensus.smsg_fee_time = 0x5D2DBC40;           // 2019-07-16 12:00:00
        consensus.bulletproof_time = 0x5D2DBC40;        // 2019-07-16 12:00:00
        consensus.rct_time = 0x5D2DBC40;                // 2019-07-16 12:00:00
        consensus.smsg_difficulty_time = 0x5D2DBC40;    // 2019-07-16 12:00:00

        consensus.smsg_fee_period = 5040;
        consensus.smsg_fee_funding_tx_per_k = 200000;
        consensus.smsg_fee_msg_per_day_per_k = 50000;
        consensus.smsg_fee_max_delta_percent = 43;
        consensus.smsg_min_difficulty = 0x1effffff;
        consensus.smsg_difficulty_max_delta = 0xffff;

        consensus.powLimit = uint256S("000000000000bfffffffffffffffffffffffffffffffffffffffffffffffffff");

        consensus.nPowTargetTimespan = 14 * 24 * 60 * 60; // two weeks
        consensus.nPowTargetSpacing = 10 * 60;
        consensus.fPowAllowMinDifficultyBlocks = false;
        consensus.fPowNoRetargeting = false;
        consensus.nRuleChangeActivationThreshold = 1916; // 95% of 2016
        consensus.nMinerConfirmationWindow = 2016; // nPowTargetTimespan / nPowTargetSpacing
        consensus.vDeployments[Consensus::DEPLOYMENT_TESTDUMMY].bit = 28;
        consensus.vDeployments[Consensus::DEPLOYMENT_TESTDUMMY].nStartTime = 1199145601; // January 1, 2008
        consensus.vDeployments[Consensus::DEPLOYMENT_TESTDUMMY].nTimeout = 1230767999; // December 31, 2008

        // The best chain should have at least this much work.
        consensus.nMinimumChainWork = uint256S("0x00000000000000000000000000000000000000000000006891f771805a3ac790");

        // By default assume that the signatures in ancestors of this block are valid.
        consensus.defaultAssumeValid = uint256S("0x769203b7076c5bfd02b22e3798f12f1de91fb751839a3903d9a57537898f9daa"); // 536715

        consensus.nMinRCTOutputDepth = 12;

        /**
         * The message start string is designed to be unlikely to occur in normal data.
         * The characters are rarely used upper ASCII, not valid as UTF-8, and produce
         * a large 32-bit integer with any alignment.
         */
        pchMessageStart[0] = 0xfb;
        pchMessageStart[1] = 0xf2;
        pchMessageStart[2] = 0xef;
        pchMessageStart[3] = 0xb4;
        nDefaultPort = 51738;
        nBIP44ID = 0x8000002C;

        nModifierInterval = 10 * 60;    // 10 minutes
        nStakeMinConfirmations = 225;   // 225 * 2 minutes
        nTargetSpacing = 120;           // 2 minutes
        nTargetTimespan = 24 * 60;      // 24 mins

        AddImportHashesMain(vImportedCoinbaseTxns);
        SetLastImportHeight();

        nPruneAfterHeight = 100000;
        m_assumed_blockchain_size = 1;
        m_assumed_chain_state_size = 1;

        genesis = CreateGenesisBlockMainNet(1500296400, 31429, 0x1f00ffff); // 2017-07-17 13:00:00
        consensus.hashGenesisBlock = genesis.GetHash();

        assert(consensus.hashGenesisBlock == uint256S("0x0000ee0784c195317ac95623e22fddb8c7b8825dc3998e0bb924d66866eccf4c"));
        assert(genesis.hashMerkleRoot == uint256S("0xc95fb023cf4bc02ddfed1a59e2b2f53edd1a726683209e2780332edf554f1e3e"));
        assert(genesis.hashWitnessMerkleRoot == uint256S("0x619e94a7f9f04c8a1d018eb8bcd9c42d3c23171ebed8f351872256e36959d66c"));

        // Note that of those which support the service bits prefix, most only support a subset of
        // possible options.
        // This is fine at runtime as we'll fall back to using them as a oneshot if they don't support the
        // service bits we want, but we should get them updated to support all service bits wanted by any
        // release ASAP to avoid it where possible.
        vSeeds.emplace_back("mainnet-seed.particl.io");
        vSeeds.emplace_back("dnsseed-mainnet.particl.io");
        vSeeds.emplace_back("mainnet.particl.io");
        vSeeds.emplace_back("dnsseed.tecnovert.net");


        vDevFundSettings.emplace_back(0,
            DevFundSettings("RJAPhgckEgRGVPZa9WoGSWW24spskSfLTQ", 10, 60));
        vDevFundSettings.emplace_back(consensus.OpIsCoinstakeTime,
            DevFundSettings("RBiiQBnQsVPPQkUaJVQTjsZM9K2xMKozST", 10, 60));


        base58Prefixes[PUBKEY_ADDRESS]     = {0x38}; // P
        base58Prefixes[SCRIPT_ADDRESS]     = {0x3c};
        base58Prefixes[PUBKEY_ADDRESS_256] = {0x39};
        base58Prefixes[SCRIPT_ADDRESS_256] = {0x3d};
        base58Prefixes[SECRET_KEY]         = {0x6c};
        base58Prefixes[EXT_PUBLIC_KEY]     = {0x69, 0x6e, 0x82, 0xd1}; // PPAR
        base58Prefixes[EXT_SECRET_KEY]     = {0x8f, 0x1d, 0xae, 0xb8}; // XPAR
        base58Prefixes[STEALTH_ADDRESS]    = {0x14};
        base58Prefixes[EXT_KEY_HASH]       = {0x4b}; // X
        base58Prefixes[EXT_ACC_HASH]       = {0x17}; // A
        base58Prefixes[EXT_PUBLIC_KEY_BTC] = {0x04, 0x88, 0xB2, 0x1E}; // xpub
        base58Prefixes[EXT_SECRET_KEY_BTC] = {0x04, 0x88, 0xAD, 0xE4}; // xprv

        bech32Prefixes[PUBKEY_ADDRESS].assign       ("ph",(const char*)"ph"+2);
        bech32Prefixes[SCRIPT_ADDRESS].assign       ("pr",(const char*)"pr"+2);
        bech32Prefixes[PUBKEY_ADDRESS_256].assign   ("pl",(const char*)"pl"+2);
        bech32Prefixes[SCRIPT_ADDRESS_256].assign   ("pj",(const char*)"pj"+2);
        bech32Prefixes[SECRET_KEY].assign           ("px",(const char*)"px"+2);
        bech32Prefixes[EXT_PUBLIC_KEY].assign       ("pep",(const char*)"pep"+3);
        bech32Prefixes[EXT_SECRET_KEY].assign       ("pex",(const char*)"pex"+3);
        bech32Prefixes[STEALTH_ADDRESS].assign      ("ps",(const char*)"ps"+2);
        bech32Prefixes[EXT_KEY_HASH].assign         ("pek",(const char*)"pek"+3);
        bech32Prefixes[EXT_ACC_HASH].assign         ("pea",(const char*)"pea"+3);
        bech32Prefixes[STAKE_ONLY_PKADDR].assign    ("pcs",(const char*)"pcs"+3);

        bech32_hrp = "pw";

        vFixedSeeds = std::vector<SeedSpec6>(pnSeed6_main, pnSeed6_main + ARRAYLEN(pnSeed6_main));

        fDefaultConsistencyChecks = false;
        fRequireStandard = true;
        m_is_test_chain = false;

        checkpointData = {
            {
                { 5000,     uint256S("0xe786020ab94bc5461a07d744f3631a811b4ebf424fceda12274f2321883713f4")},
                { 15000,    uint256S("0xafc73ac299f2e6dd309077d230fccef547b9fc24379c1bf324dd3683b13c61c3")},
                { 30000,    uint256S("0x35d95c12799323d7b418fd64df9d88ef67ef27f057d54033b5b2f38a5ecaacbf")},
                { 91000,    uint256S("0x4d1ffaa5b51431918a0c74345e2672035c743511359ac8b1be67467b02ff884c")},
                { 112250,   uint256S("0x89e4b23471aea7a875df835d6f89613fd87ba649e7a1d8cb892917d0080ef337")},
                { 159010,   uint256S("0xb724d359a10aaa51755a65da830f4aaf4e44aad0246ebf5f73171122bc4b3997")},
                { 170880,   uint256S("0x03d23bd24386ebeb41c81f84145c46cc3f64e4d114b2b8d2bb14e5855f254f2a")},
                { 213800,   uint256S("0xfd6c0e5f7444a9e09a5fa1652db73d5b8628aeabe162529a5356be700509aa80")},
                { 254275,   uint256S("0x7f454ac5629ef667f40f900357d30bd63b7983363255880fd155fadbc9add957")},
                { 282130,   uint256S("0xf720421256795081c1d985e997bb81d040d557f24b9e2d16a1c13d21734fb2b1")},
                { 303640,   uint256S("0x7cc035d7888ee6d824cec8ff01a6287a71873d874f72a5fd3706d227b88f8e99")},
                { 357320,   uint256S("0x20b01f2bef93197bb014d27125939cd8d4f6a34257fdb498ae64c8644b8f2289")},
                { 376100,   uint256S("0xff704cb42547da4efb2b32054c72c7682b7634ac34fda4ec88fe7badc666338c")},
                { 421718,   uint256S("0xd22f8acde6c5aed109087eb2799620c560a78e573fa587a1660aef854069d75d")},
                { 443228,   uint256S("0x1e2ae3edb2fa5b398c2f719d2bbb44b3089fb96170b6676c0c963f12bceba489")},
                { 501540,   uint256S("0x4f99098be0e8c21571d0b10ac246265a6b1ac52a609dbd16690c5b3ff9ac2ec6")},
                { 536715,   uint256S("0x769203b7076c5bfd02b22e3798f12f1de91fb751839a3903d9a57537898f9daa")},
            }
        };

        chainTxData = ChainTxData {
            // Data from rpc: getchaintxstats 4096 769203b7076c5bfd02b22e3798f12f1de91fb751839a3903d9a57537898f9daa
            /* nTime    */ 1569444640,
            /* nTxCount */ 600836,
            /* dTxRate  */ 0.009
        };
    }

    void SetOld()
    {
        consensus.BIP16Exception = uint256S("0x00000000000002dc756eebf4f49723ed8d30cc28a5f108eb94b1ba88ac4f9c22");
        consensus.BIP34Height = 227931;
        consensus.BIP34Hash = uint256S("0x000000000000024b89b42a942fe0d9fea3bb44ab7bd1b19115dd6a759c0808b8");
        consensus.BIP65Height = 388381; // 000000000000000004c2b624ed5d7756c508d90fd0da2c7c679febfa6c4735f0
        consensus.BIP66Height = 363725; // 00000000000000000379eaa19dce8c9b722d46ae6a57c2f1a988119488b50931
        consensus.CSVHeight = 419328; // 000000000000000004a1b34462cb8aeebd5799177f7a29cf28f2d1961716b5b5
        consensus.SegwitHeight = 481824; // 0000000000000000001c8018d9cb3b742ef25114f27563e3fc4a1902167f9893
        consensus.MinBIP9WarningHeight = consensus.SegwitHeight + consensus.nMinerConfirmationWindow;
        consensus.powLimit = uint256S("00000000ffffffffffffffffffffffffffffffffffffffffffffffffffffffff");

        genesis = CreateGenesisBlock(1231006505, 2083236893, 0x1d00ffff, 1, 50 * COIN);
        consensus.hashGenesisBlock = genesis.GetHash();

        base58Prefixes[PUBKEY_ADDRESS] = std::vector<unsigned char>(1,0);
        base58Prefixes[SCRIPT_ADDRESS] = std::vector<unsigned char>(1,5);
        base58Prefixes[SECRET_KEY] =     std::vector<unsigned char>(1,128);
        base58Prefixes[EXT_PUBLIC_KEY] = {0x04, 0x88, 0xB2, 0x1E};
        base58Prefixes[EXT_SECRET_KEY] = {0x04, 0x88, 0xAD, 0xE4};

        bech32_hrp = "bc";
    }
};

/**
 * Testnet (v3)
 */
class CTestNetParams : public CChainParams {
public:
    CTestNetParams() {
        strNetworkID = CBaseChainParams::TESTNET;
        consensus.nSubsidyHalvingInterval = 210000;
        consensus.BIP34Height = 0;
        consensus.BIP65Height = 0;
        consensus.BIP66Height = 0;
        consensus.CSVHeight = 1;
        consensus.SegwitHeight = 0;
        consensus.MinBIP9WarningHeight = 0;

        consensus.OpIsCoinstakeTime = 0;
        consensus.fAllowOpIsCoinstakeWithP2PKH = true; // TODO: clear for next testnet
        consensus.nPaidSmsgTime = 0;
        consensus.csp2shTime = 0x5C67FB40;              // 2019-02-16 12:00:00
        consensus.smsg_fee_time = 0x5C67FB40;           // 2019-02-16 12:00:00
        consensus.bulletproof_time = 0x5C67FB40;        // 2019-02-16 12:00:00
        consensus.rct_time = 0;
        consensus.smsg_difficulty_time = 0x5D19F5C0;    // 2019-07-01 12:00:00

        consensus.smsg_fee_period = 5040;
        consensus.smsg_fee_funding_tx_per_k = 200000;
        consensus.smsg_fee_msg_per_day_per_k = 50000;
        consensus.smsg_fee_max_delta_percent = 43;
        consensus.smsg_min_difficulty = 0x1effffff;
        consensus.smsg_difficulty_max_delta = 0xffff;

        consensus.powLimit = uint256S("000000000005ffffffffffffffffffffffffffffffffffffffffffffffffffff");
        consensus.nPowTargetTimespan = 14 * 24 * 60 * 60; // two weeks
        consensus.nPowTargetSpacing = 10 * 60;
        consensus.fPowAllowMinDifficultyBlocks = true;
        consensus.fPowNoRetargeting = false;
        consensus.nRuleChangeActivationThreshold = 1512; // 75% for testchains
        consensus.nMinerConfirmationWindow = 2016; // nPowTargetTimespan / nPowTargetSpacing
        consensus.vDeployments[Consensus::DEPLOYMENT_TESTDUMMY].bit = 28;
        consensus.vDeployments[Consensus::DEPLOYMENT_TESTDUMMY].nStartTime = 1199145601; // January 1, 2008
        consensus.vDeployments[Consensus::DEPLOYMENT_TESTDUMMY].nTimeout = 1230767999; // December 31, 2008

        // The best chain should have at least this much work.
        consensus.nMinimumChainWork = uint256S("0x000000000000000000000000000000000000000000000006a4c2566a933e6ca9");

        // By default assume that the signatures in ancestors of this block are valid.
        consensus.defaultAssumeValid = uint256S("0x1caad78f80d1f6849c08fc8c2a89f2e1eb1b0e5bc365f6d6bb4d72e6bed478ed"); // 487908

        consensus.nMinRCTOutputDepth = 12;

        pchMessageStart[0] = 0x08;
        pchMessageStart[1] = 0x11;
        pchMessageStart[2] = 0x05;
        pchMessageStart[3] = 0x0b;
        nDefaultPort = 51938;
        nBIP44ID = 0x80000001;

        nModifierInterval = 10 * 60;    // 10 minutes
        nStakeMinConfirmations = 225;   // 225 * 2 minutes
        nTargetSpacing = 120;           // 2 minutes
        nTargetTimespan = 24 * 60;      // 24 mins


        AddImportHashesTest(vImportedCoinbaseTxns);
        SetLastImportHeight();

        nPruneAfterHeight = 1000;
        m_assumed_blockchain_size = 1;
        m_assumed_chain_state_size = 1;

        genesis = CreateGenesisBlockTestNet(1502309248, 5924, 0x1f00ffff);
        consensus.hashGenesisBlock = genesis.GetHash();

        assert(consensus.hashGenesisBlock == uint256S("0x0000594ada5310b367443ee0afd4fa3d0bbd5850ea4e33cdc7d6a904a7ec7c90"));
        assert(genesis.hashMerkleRoot == uint256S("0x2c7f4d88345994e3849502061f6303d9666172e4dff3641d3472a72908eec002"));
        assert(genesis.hashWitnessMerkleRoot == uint256S("0xf9e2235c9531d5a19263ece36e82c4d5b71910d73cd0b677b81c5e50d17b6cda"));

        vFixedSeeds.clear();
        vSeeds.clear();
        // nodes with support for servicebits filtering should be at the top
        vSeeds.emplace_back("testnet-seed.particl.io");
        vSeeds.emplace_back("dnsseed-testnet.particl.io");
        vSeeds.emplace_back("dnsseed-testnet.tecnovert.net");

        vDevFundSettings.push_back(std::make_pair(0, DevFundSettings("rTvv9vsbu269mjYYEecPYinDG8Bt7D86qD", 10, 60)));

        base58Prefixes[PUBKEY_ADDRESS]     = {0x76}; // p
        base58Prefixes[SCRIPT_ADDRESS]     = {0x7a};
        base58Prefixes[PUBKEY_ADDRESS_256] = {0x77};
        base58Prefixes[SCRIPT_ADDRESS_256] = {0x7b};
        base58Prefixes[SECRET_KEY]         = {0x2e};
        base58Prefixes[EXT_PUBLIC_KEY]     = {0xe1, 0x42, 0x78, 0x00}; // ppar
        base58Prefixes[EXT_SECRET_KEY]     = {0x04, 0x88, 0x94, 0x78}; // xpar
        base58Prefixes[STEALTH_ADDRESS]    = {0x15}; // T
        base58Prefixes[EXT_KEY_HASH]       = {0x89}; // x
        base58Prefixes[EXT_ACC_HASH]       = {0x53}; // a
        base58Prefixes[EXT_PUBLIC_KEY_BTC] = {0x04, 0x35, 0x87, 0xCF}; // tpub
        base58Prefixes[EXT_SECRET_KEY_BTC] = {0x04, 0x35, 0x83, 0x94}; // tprv

        bech32Prefixes[PUBKEY_ADDRESS].assign       ("tph",(const char*)"tph"+3);
        bech32Prefixes[SCRIPT_ADDRESS].assign       ("tpr",(const char*)"tpr"+3);
        bech32Prefixes[PUBKEY_ADDRESS_256].assign   ("tpl",(const char*)"tpl"+3);
        bech32Prefixes[SCRIPT_ADDRESS_256].assign   ("tpj",(const char*)"tpj"+3);
        bech32Prefixes[SECRET_KEY].assign           ("tpx",(const char*)"tpx"+3);
        bech32Prefixes[EXT_PUBLIC_KEY].assign       ("tpep",(const char*)"tpep"+4);
        bech32Prefixes[EXT_SECRET_KEY].assign       ("tpex",(const char*)"tpex"+4);
        bech32Prefixes[STEALTH_ADDRESS].assign      ("tps",(const char*)"tps"+3);
        bech32Prefixes[EXT_KEY_HASH].assign         ("tpek",(const char*)"tpek"+4);
        bech32Prefixes[EXT_ACC_HASH].assign         ("tpea",(const char*)"tpea"+4);
        bech32Prefixes[STAKE_ONLY_PKADDR].assign    ("tpcs",(const char*)"tpcs"+4);

        bech32_hrp = "tpw";

        vFixedSeeds = std::vector<SeedSpec6>(pnSeed6_test, pnSeed6_test + ARRAYLEN(pnSeed6_test));

        fDefaultConsistencyChecks = false;
        fRequireStandard = false;
        m_is_test_chain = true;

        checkpointData = {
            {
                {127620, uint256S("0xe5ab909fc029b253bad300ccf859eb509e03897e7853e8bfdde2710dbf248dd1")},
                {210920, uint256S("0x5534f546c3b5a264ca034703b9694fabf36d749d66e0659eef5f0734479b9802")},
                {259290, uint256S("0x58267bdf935a2e0716cb910d055b8cdaa019089a5f71c3db90765dc7101dc5dc")},
                {312860, uint256S("0xaba2e3b2dcf1970b53b67c869325c5eefd3a107e62518fa4640ddcfadf88760d")},
                {375987, uint256S("0x96bb6bb7085d0fdb85757069af7b1513c6a86b476ba531a67af6e9dd21385255")},
                {428386, uint256S("0x08bbc92c831b864c809b575901e37aaa9aa2b2e38212594aedf2712a87267da9")},
                {455325, uint256S("0x801444340d20609ad4525bac23f75d47c9525bd9c7a2390f2a41106c4048e4a5")},
                {487908, uint256S("0x1caad78f80d1f6849c08fc8c2a89f2e1eb1b0e5bc365f6d6bb4d72e6bed478ed")},
            }
        };

        chainTxData = ChainTxData{
            // Data from rpc: getchaintxstats 4096 1caad78f80d1f6849c08fc8c2a89f2e1eb1b0e5bc365f6d6bb4d72e6bed478ed
            /* nTime    */ 1569444720,
            /* nTxCount */ 532511,
            /* dTxRate  */ 0.004
        };
    }
};

/**
 * Regression test
 */
class CRegTestParams : public CChainParams {
public:
    explicit CRegTestParams(const ArgsManager& args) {
        strNetworkID =  CBaseChainParams::REGTEST;
        consensus.nSubsidyHalvingInterval = 150;
        consensus.BIP16Exception = uint256();
        consensus.BIP34Height = 500; // BIP34 activated on regtest (Used in functional tests)
        consensus.BIP34Hash = uint256();
        consensus.BIP65Height = 1351; // BIP65 activated on regtest (Used in functional tests)
        consensus.BIP66Height = 1251; // BIP66 activated on regtest (Used in functional tests)
        consensus.CSVHeight = 432; // CSV activated on regtest (Used in rpc activation tests)
        consensus.SegwitHeight = 0; // SEGWIT is always activated on regtest unless overridden
        consensus.MinBIP9WarningHeight = 0;

        consensus.OpIsCoinstakeTime = 0;
        consensus.fAllowOpIsCoinstakeWithP2PKH = false;
        consensus.nPaidSmsgTime = 0;
        consensus.csp2shTime = 0;
        consensus.smsg_fee_time = 0;
        consensus.bulletproof_time = 0;
        consensus.rct_time = 0;
        consensus.smsg_difficulty_time = 0;

        consensus.smsg_fee_period = 50;
        consensus.smsg_fee_funding_tx_per_k = 200000;
        consensus.smsg_fee_msg_per_day_per_k = 50000;
        consensus.smsg_fee_max_delta_percent = 4300;
        consensus.smsg_min_difficulty = 0x1f0fffff;
        consensus.smsg_difficulty_max_delta = 0xffff;

        consensus.powLimit = uint256S("7fffffffffffffffffffffffffffffffffffffffffffffffffffffffffffffff");
        consensus.nPowTargetTimespan = 14 * 24 * 60 * 60; // two weeks
        consensus.nPowTargetSpacing = 10 * 60;
        consensus.fPowAllowMinDifficultyBlocks = true;
        consensus.fPowNoRetargeting = true;
        consensus.nRuleChangeActivationThreshold = 108; // 75% for testchains
        consensus.nMinerConfirmationWindow = 144; // Faster than normal for regtest (144 instead of 2016)
        consensus.vDeployments[Consensus::DEPLOYMENT_TESTDUMMY].bit = 28;
        consensus.vDeployments[Consensus::DEPLOYMENT_TESTDUMMY].nStartTime = 0;
        consensus.vDeployments[Consensus::DEPLOYMENT_TESTDUMMY].nTimeout = Consensus::BIP9Deployment::NO_TIMEOUT;

        // The best chain should have at least this much work.
        consensus.nMinimumChainWork = uint256S("0x00");

        // By default assume that the signatures in ancestors of this block are valid.
        consensus.defaultAssumeValid = uint256S("0x00");

        consensus.nMinRCTOutputDepth = 2;

        pchMessageStart[0] = 0x09;
        pchMessageStart[1] = 0x12;
        pchMessageStart[2] = 0x06;
        pchMessageStart[3] = 0x0c;
        nDefaultPort = 11938;
        nBIP44ID = 0x80000001;


        nModifierInterval = 2 * 60;     // 2 minutes
        nStakeMinConfirmations = 12;
        nTargetSpacing = 5;             // 5 seconds
        nTargetTimespan = 16 * 60;      // 16 mins
        nStakeTimestampMask = 0;

        SetLastImportHeight();

        nPruneAfterHeight = 1000;
        m_assumed_blockchain_size = 0;
        m_assumed_chain_state_size = 0;

        UpdateActivationParametersFromArgs(args);

        genesis = CreateGenesisBlockRegTest(1487714923, 0, 0x207fffff);

        consensus.hashGenesisBlock = genesis.GetHash();
        assert(consensus.hashGenesisBlock == uint256S("0x6cd174536c0ada5bfa3b8fde16b98ae508fff6586f2ee24cf866867098f25907"));
        assert(genesis.hashMerkleRoot == uint256S("0xf89653c7208af2c76a3070d436229fb782acbd065bd5810307995b9982423ce7"));
        assert(genesis.hashWitnessMerkleRoot == uint256S("0x36b66a1aff91f34ab794da710d007777ef5e612a320e1979ac96e5f292399639"));


        vFixedSeeds.clear(); //!< Regtest mode doesn't have any fixed seeds.
        vSeeds.clear();      //!< Regtest mode doesn't have any DNS seeds.

        fDefaultConsistencyChecks = true;
        fRequireStandard = true;
        m_is_test_chain = true;

        checkpointData = {
            {
                {0, uint256S("0f9188f13cb7b2c71f2a335e3a4fc328bf5beb436012afca590b1a11466e2206")},
            }
        };

        base58Prefixes[PUBKEY_ADDRESS]     = {0x76}; // p
        base58Prefixes[SCRIPT_ADDRESS]     = {0x7a};
        base58Prefixes[PUBKEY_ADDRESS_256] = {0x77};
        base58Prefixes[SCRIPT_ADDRESS_256] = {0x7b};
        base58Prefixes[SECRET_KEY]         = {0x2e};
        base58Prefixes[EXT_PUBLIC_KEY]     = {0xe1, 0x42, 0x78, 0x00}; // ppar
        base58Prefixes[EXT_SECRET_KEY]     = {0x04, 0x88, 0x94, 0x78}; // xpar
        base58Prefixes[STEALTH_ADDRESS]    = {0x15}; // T
        base58Prefixes[EXT_KEY_HASH]       = {0x89}; // x
        base58Prefixes[EXT_ACC_HASH]       = {0x53}; // a
        base58Prefixes[EXT_PUBLIC_KEY_BTC] = {0x04, 0x35, 0x87, 0xCF}; // tpub
        base58Prefixes[EXT_SECRET_KEY_BTC] = {0x04, 0x35, 0x83, 0x94}; // tprv

        bech32Prefixes[PUBKEY_ADDRESS].assign       ("tph",(const char*)"tph"+3);
        bech32Prefixes[SCRIPT_ADDRESS].assign       ("tpr",(const char*)"tpr"+3);
        bech32Prefixes[PUBKEY_ADDRESS_256].assign   ("tpl",(const char*)"tpl"+3);
        bech32Prefixes[SCRIPT_ADDRESS_256].assign   ("tpj",(const char*)"tpj"+3);
        bech32Prefixes[SECRET_KEY].assign           ("tpx",(const char*)"tpx"+3);
        bech32Prefixes[EXT_PUBLIC_KEY].assign       ("tpep",(const char*)"tpep"+4);
        bech32Prefixes[EXT_SECRET_KEY].assign       ("tpex",(const char*)"tpex"+4);
        bech32Prefixes[STEALTH_ADDRESS].assign      ("tps",(const char*)"tps"+3);
        bech32Prefixes[EXT_KEY_HASH].assign         ("tpek",(const char*)"tpek"+4);
        bech32Prefixes[EXT_ACC_HASH].assign         ("tpea",(const char*)"tpea"+4);
        bech32Prefixes[STAKE_ONLY_PKADDR].assign    ("tpcs",(const char*)"tpcs"+4);

        bech32_hrp = "rtpw";

        chainTxData = ChainTxData{
            0,
            0,
            0
        };
    }

    void SetOld()
    {
        genesis = CreateGenesisBlock(1296688602, 2, 0x207fffff, 1, 50 * COIN);
        consensus.hashGenesisBlock = genesis.GetHash();
        /*
        pchMessageStart[0] = 0xfa;
        pchMessageStart[1] = 0xbf;
        pchMessageStart[2] = 0xb5;
        pchMessageStart[3] = 0xda;
        */

        base58Prefixes[PUBKEY_ADDRESS] = std::vector<unsigned char>(1,111);
        base58Prefixes[SCRIPT_ADDRESS] = std::vector<unsigned char>(1,196);
        base58Prefixes[SECRET_KEY] =     std::vector<unsigned char>(1,239);
        base58Prefixes[EXT_PUBLIC_KEY] = {0x04, 0x35, 0x87, 0xCF};
        base58Prefixes[EXT_SECRET_KEY] = {0x04, 0x35, 0x83, 0x94};

        bech32_hrp = "bcrt";
    }

    /**
     * Allows modifying the Version Bits regtest parameters.
     */
    void UpdateVersionBitsParameters(Consensus::DeploymentPos d, int64_t nStartTime, int64_t nTimeout)
    {
        consensus.vDeployments[d].nStartTime = nStartTime;
        consensus.vDeployments[d].nTimeout = nTimeout;
    }
    void UpdateActivationParametersFromArgs(const ArgsManager& args);
};

void CRegTestParams::UpdateActivationParametersFromArgs(const ArgsManager& args)
{
    if (gArgs.IsArgSet("-segwitheight")) {
        int64_t height = gArgs.GetArg("-segwitheight", consensus.SegwitHeight);
        if (height < -1 || height >= std::numeric_limits<int>::max()) {
            throw std::runtime_error(strprintf("Activation height %ld for segwit is out of valid range. Use -1 to disable segwit.", height));
        } else if (height == -1) {
            LogPrintf("Segwit disabled for testing\n");
            height = std::numeric_limits<int>::max();
        }
        consensus.SegwitHeight = static_cast<int>(height);
    }

    if (!args.IsArgSet("-vbparams")) return;

    for (const std::string& strDeployment : args.GetArgs("-vbparams")) {
        std::vector<std::string> vDeploymentParams;
        boost::split(vDeploymentParams, strDeployment, boost::is_any_of(":"));
        if (vDeploymentParams.size() != 3) {
            throw std::runtime_error("Version bits parameters malformed, expecting deployment:start:end");
        }
        int64_t nStartTime, nTimeout;
        if (!ParseInt64(vDeploymentParams[1], &nStartTime)) {
            throw std::runtime_error(strprintf("Invalid nStartTime (%s)", vDeploymentParams[1]));
        }
        if (!ParseInt64(vDeploymentParams[2], &nTimeout)) {
            throw std::runtime_error(strprintf("Invalid nTimeout (%s)", vDeploymentParams[2]));
        }
        bool found = false;
        for (int j=0; j < (int)Consensus::MAX_VERSION_BITS_DEPLOYMENTS; ++j) {
            if (vDeploymentParams[0] == VersionBitsDeploymentInfo[j].name) {
                UpdateVersionBitsParameters(Consensus::DeploymentPos(j), nStartTime, nTimeout);
                found = true;
                LogPrintf("Setting version bits activation parameters for %s to start=%ld, timeout=%ld\n", vDeploymentParams[0], nStartTime, nTimeout);
                break;
            }
        }
        if (!found) {
            throw std::runtime_error(strprintf("Invalid deployment (%s)", vDeploymentParams[0]));
        }
    }
}

static std::unique_ptr<CChainParams> globalChainParams;

const CChainParams &Params() {
    assert(globalChainParams);
    return *globalChainParams;
}

const CChainParams *pParams() {
    return globalChainParams.get();
};

std::unique_ptr<CChainParams> CreateChainParams(const std::string& chain)
{
    if (chain == CBaseChainParams::MAIN)
        return std::unique_ptr<CChainParams>(new CMainParams());
    else if (chain == CBaseChainParams::TESTNET)
        return std::unique_ptr<CChainParams>(new CTestNetParams());
    else if (chain == CBaseChainParams::REGTEST)
        return std::unique_ptr<CChainParams>(new CRegTestParams(gArgs));
    throw std::runtime_error(strprintf("%s: Unknown chain %s.", __func__, chain));
}

void SelectParams(const std::string& network)
{
    SelectBaseParams(network);
    globalChainParams = CreateChainParams(network);
}


void SetOldParams(std::unique_ptr<CChainParams> &params)
{
    if (params->NetworkID() == CBaseChainParams::MAIN) {
        return ((CMainParams*)params.get())->SetOld();
    }
    if (params->NetworkID() == CBaseChainParams::REGTEST) {
        return ((CRegTestParams*)params.get())->SetOld();
    }
};

void ResetParams(std::string sNetworkId, bool fParticlModeIn)
{
    // Hack to pass old unit tests
    globalChainParams = CreateChainParams(sNetworkId);
    if (!fParticlModeIn) {
        SetOldParams(globalChainParams);
    }
};

/**
 * Mutable handle to regtest params
 */
CChainParams &RegtestParams()
{
    return *globalChainParams.get();
};<|MERGE_RESOLUTION|>--- conflicted
+++ resolved
@@ -419,12 +419,7 @@
 class CMainParams : public CChainParams {
 public:
     CMainParams() {
-<<<<<<< HEAD
-        strNetworkID = "main";
-
-=======
         strNetworkID = CBaseChainParams::MAIN;
->>>>>>> 08e29473
         consensus.nSubsidyHalvingInterval = 210000;
         consensus.BIP34Height = 0;
         consensus.BIP65Height = 0;
