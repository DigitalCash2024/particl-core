// Copyright (c) 2010 Satoshi Nakamoto
// Copyright (c) 2009-2022 The Bitcoin Core developers
// Distributed under the MIT software license, see the accompanying
// file COPYING or http://www.opensource.org/licenses/mit-license.php.

#include <chainparams.h>

#include <chainparamsseeds.h>
#include <consensus/merkle.h>
#include <deploymentinfo.h>
#include <hash.h> // for signet block challenge hash
#include <script/interpreter.h>
#include <util/string.h>
#include <util/system.h>

#include <chain/chainparamsimport.h>

#include <assert.h>

<<<<<<< HEAD
// Particl
#include <key/keyutil.h>

int64_t CChainParams::GetCoinYearReward(int64_t nTime) const
{
    static const int64_t nSecondsInYear = 365 * 24 * 60 * 60;

    if (strNetworkID != "regtest") {
        // After HF2: 8%, 8%, 7%, 7%, 6%
        if (nTime >= consensus.exploit_fix_2_time) {
            int64_t nPeriodsSinceHF2 = (nTime - consensus.exploit_fix_2_time) / (nSecondsInYear * 2);
            if (nPeriodsSinceHF2 >= 0 && nPeriodsSinceHF2 < 2) {
                return (8 - nPeriodsSinceHF2) * CENT;
            }
            return 6 * CENT;
        }

        // Y1 5%, Y2 4%, Y3 3%, Y4 2%, ... YN 2%
        int64_t nYearsSinceGenesis = (nTime - genesis.nTime) / nSecondsInYear;
        if (nYearsSinceGenesis >= 0 && nYearsSinceGenesis < 3) {
            return (5 - nYearsSinceGenesis) * CENT;
        }
    }

    return nCoinYearReward;
};

bool CChainParams::PushTreasuryFundSettings(int64_t time_from, TreasuryFundSettings &settings)
{
    if (settings.nMinTreasuryStakePercent < 0 or settings.nMinTreasuryStakePercent > 100) {
        throw std::runtime_error("minstakepercent must be in range [0, 100].");
    }

    vTreasuryFundSettings.emplace_back(time_from, settings);

    return true;
};

int64_t CChainParams::GetProofOfStakeReward(const CBlockIndex *pindexPrev, int64_t nFees) const
{
    int64_t nSubsidy = (pindexPrev->nMoneySupply / COIN) * GetCoinYearReward(pindexPrev->nTime) / (365 * 24 * (60 * 60 / nTargetSpacing));
    return nSubsidy + nFees;
};

int64_t CChainParams::GetMaxSmsgFeeRateDelta(int64_t smsg_fee_prev, int64_t time) const
{
    int64_t max_delta = (smsg_fee_prev * consensus.smsg_fee_max_delta_percent) / 1000000;
    return std::max((int64_t)1, max_delta);
};

bool CChainParams::CheckImportCoinbase(int nHeight, uint256 &hash) const
{
    for (auto &cth : Params().vImportedCoinbaseTxns) {
        if (cth.nHeight != (uint32_t)nHeight) {
            continue;
        }
        if (hash == cth.hash) {
            return true;
        }
        return error("%s - Hash mismatch at height %d: %s, expect %s.", __func__, nHeight, hash.ToString(), cth.hash.ToString());
    }

    return error("%s - Unknown height.", __func__);
};


const TreasuryFundSettings *CChainParams::GetTreasuryFundSettings(int64_t nTime) const
{
    for (auto i = vTreasuryFundSettings.crbegin(); i != vTreasuryFundSettings.crend(); ++i) {
        if (nTime > i->first) {
            return &i->second;
        }
    }

    return nullptr;
};

bool CChainParams::IsBech32Prefix(const std::vector<unsigned char> &vchPrefixIn) const
{
    for (auto &hrp : bech32Prefixes)  {
        if (vchPrefixIn == hrp) {
            return true;
        }
    }

    return false;
};

bool CChainParams::IsBech32Prefix(const std::vector<unsigned char> &vchPrefixIn, CChainParams::Base58Type &rtype) const
{
    for (size_t k = 0; k < MAX_BASE58_TYPES; ++k) {
        auto &hrp = bech32Prefixes[k];
        if (vchPrefixIn == hrp) {
            rtype = static_cast<CChainParams::Base58Type>(k);
            return true;
        }
    }

    return false;
};

bool CChainParams::IsBech32Prefix(const char *ps, size_t slen, CChainParams::Base58Type &rtype) const
{
    for (size_t k = 0; k < MAX_BASE58_TYPES; ++k) {
        const auto &hrp = bech32Prefixes[k];
        size_t hrplen = hrp.size();
        if (hrplen > 0
            && slen > hrplen
            && strncmp(ps, (const char*)&hrp[0], hrplen) == 0) {
            rtype = static_cast<CChainParams::Base58Type>(k);
            return true;
        }
    }

    return false;
};

static CBlock CreateGenesisBlock(const char* pszTimestamp, const CScript& genesisOutputScript, uint32_t nTime, uint32_t nNonce, uint32_t nBits, int32_t nVersion, const CAmount& genesisReward)
{
    CMutableTransaction txNew;
    txNew.nVersion = 1;
    txNew.vin.resize(1);
    txNew.vout.resize(1);
    txNew.vin[0].scriptSig = CScript() << 486604799 << CScriptNum(4) << std::vector<unsigned char>((const unsigned char*)pszTimestamp, (const unsigned char*)pszTimestamp + strlen(pszTimestamp));
    txNew.vout[0].nValue = genesisReward;
    txNew.vout[0].scriptPubKey = genesisOutputScript;

    CBlock genesis;
    genesis.nTime    = nTime;
    genesis.nBits    = nBits;
    genesis.nNonce   = nNonce;
    genesis.nVersion = nVersion;
    genesis.vtx.push_back(MakeTransactionRef(std::move(txNew)));
    genesis.hashPrevBlock.SetNull();
    genesis.hashMerkleRoot = BlockMerkleRoot(genesis);
    return genesis;
}

/**
 * Build the genesis block. Note that the output of its generation
 * transaction cannot be spent since it did not originally exist in the
 * database.
 *
 * CBlock(hash=000000000019d6, ver=1, hashPrevBlock=00000000000000, hashMerkleRoot=4a5e1e, nTime=1231006505, nBits=1d00ffff, nNonce=2083236893, vtx=1)
 *   CTransaction(hash=4a5e1e, ver=1, vin.size=1, vout.size=1, nLockTime=0)
 *     CTxIn(COutPoint(000000, -1), coinbase 04ffff001d0104455468652054696d65732030332f4a616e2f32303039204368616e63656c6c6f72206f6e206272696e6b206f66207365636f6e64206261696c6f757420666f722062616e6b73)
 *     CTxOut(nValue=50.00000000, scriptPubKey=0x5F1DF16B2B704C8A578D0B)
 *   vMerkleTree: 4a5e1e
 */
static CBlock CreateGenesisBlock(uint32_t nTime, uint32_t nNonce, uint32_t nBits, int32_t nVersion, const CAmount& genesisReward)
{
    const char* pszTimestamp = "The Times 03/Jan/2009 Chancellor on brink of second bailout for banks";
    const CScript genesisOutputScript = CScript() << ParseHex("04678afdb0fe5548271967f1a67130b7105cd6a828e03909a67962e0ea1f61deb649f6bc3f4cef38c4f35504e51ec112de5c384df7ba0b8d578a4c702b6bf11d5f") << OP_CHECKSIG;
    return CreateGenesisBlock(pszTimestamp, genesisOutputScript, nTime, nNonce, nBits, nVersion, genesisReward);
}

const std::pair<const char*, CAmount> regTestOutputs[] = {
    std::make_pair("585c2b3914d9ee51f8e710304e386531c3abcc82", 10000 * COIN),
    std::make_pair("c33f3603ce7c46b423536f0434155dad8ee2aa1f", 10000 * COIN),
    std::make_pair("72d83540ed1dcf28bfaca3fa2ed77100c2808825", 10000 * COIN),
    std::make_pair("69e4cc4c219d8971a253cd5db69a0c99c4a5659d", 10000 * COIN),
    std::make_pair("eab5ed88d97e50c87615a015771e220ab0a0991a", 10000 * COIN),
    std::make_pair("119668a93761a34a4ba1c065794b26733975904f", 10000 * COIN),
    std::make_pair("6da49762a4402d199d41d5778fcb69de19abbe9f", 10000 * COIN),
    std::make_pair("27974d10ff5ba65052be7461d89ef2185acbe411", 10000 * COIN),
    std::make_pair("89ea3129b8dbf1238b20a50211d50d462a988f61", 10000 * COIN),
    std::make_pair("3baab5b42a409b7c6848a95dfd06ff792511d561", 10000 * COIN),

    std::make_pair("649b801848cc0c32993fb39927654969a5af27b0", 5000 * COIN),
    std::make_pair("d669de30fa30c3e64a0303cb13df12391a2f7256", 5000 * COIN),
    std::make_pair("f0c0e3ebe4a1334ed6a5e9c1e069ef425c529934", 5000 * COIN),
    std::make_pair("27189afe71ca423856de5f17538a069f22385422", 5000 * COIN),
    std::make_pair("0e7f6fe0c4a5a6a9bfd18f7effdd5898b1f40b80", 5000 * COIN),
};
const size_t nGenesisOutputsRegtest = sizeof(regTestOutputs) / sizeof(regTestOutputs[0]);

const std::pair<const char*, CAmount> genesisOutputs[] = {
    std::make_pair("62a62c80e0b41f2857ba83eb438d5caa46e36bcb",7017084118),
    std::make_pair("c515c636ae215ebba2a98af433a3fa6c74f84415",221897417980),
    std::make_pair("711b5e1fd0b0f4cdf92cb53b00061ef742dda4fb",120499999),
    std::make_pair("20c17c53337d80408e0b488b5af7781320a0a311",18074999),
    std::make_pair("aba8c6f8dbcf4ecfb598e3c08e12321d884bfe0b",92637054909),
    std::make_pair("1f3277a84a18f822171d720f0132f698bcc370ca",3100771006662),
    std::make_pair("8fff14bea695ffa6c8754a3e7d518f8c53c3979a",465115650998),
    std::make_pair("e54967b4067d91a777587c9f54ee36dd9f1947c4",669097504996),
    std::make_pair("7744d2ac08f2e1d108b215935215a4e66d0262d2",802917005996),
    std::make_pair("a55a17e86246ea21cb883c12c709476a09b4885c",267639001997),
    std::make_pair("4e00dce8ab44fd4cafa34839edf8f68ba7839881",267639001997),
    std::make_pair("702cae5d2537bfdd5673ac986f910d6adb23510a",254257051898),
    std::make_pair("b19e494b0033c5608a7d153e57d7fdf3dfb51bb7",1204260290404),
    std::make_pair("6909b0f1c94ea1979ed76e10a5a49ec795a8f498",1204270995964),
    std::make_pair("05a06af3b29dade9f304244d934381ac495646c1",236896901156),
    std::make_pair("557e2b3205719931e22853b27920d2ebd6147531",155127107700),
    std::make_pair("ad16fb301bd21c60c5cb580b322aa2c61b6c5df2",115374999),
    std::make_pair("182c5cfb9d17aa8d8ff78940135ca8d822022f32",17306249),
    std::make_pair("b8a374a75f6d44a0bd1bf052da014efe564ae412",133819500998),
    std::make_pair("fadee7e2878172dad55068c8696621b1788dccb3",133713917412),
    std::make_pair("eacc4b108c28ed73b111ff149909aacffd2cdf78",173382671567),
    std::make_pair("dd87cc0b8e0fc119061f33f161104ce691d23657",245040727620),
    std::make_pair("1c8b0435eda1d489e9f0a16d3b9d65182f885377",200226012806),
    std::make_pair("15a724f2bc643041cb35c9475cd67b897d62ca52",436119839355),
    std::make_pair("626f86e9033026be7afbb2b9dbe4972ef4b3e085",156118097804),
    std::make_pair("a4a73d99269639541cb7e845a4c6ef3e3911fcd6",108968353176),
    std::make_pair("27929b31f11471aa4b77ca74bb66409ff76d24a2",126271503135),
    std::make_pair("2d6248888c7f72cc88e4883e4afd1025c43a7f0e",35102718156),
    std::make_pair("25d8debc253f5c3f70010f41c53348ed156e7baa",80306152234),
};
const size_t nGenesisOutputs = sizeof(genesisOutputs) / sizeof(genesisOutputs[0]);

const std::pair<const char*, CAmount> genesisOutputsTestnet[] = {
    std::make_pair("46a064688dc7beb5f70ef83569a0f15c7abf4f28",7017084118),
    std::make_pair("9c97b561ac186bd3758bf690036296d36b1fd019",221897417980),
    std::make_pair("118a92e28242a73244fb03c96b7e1429c06f979f",120499999),
    std::make_pair("cae4bf990ce39624e2f77c140c543d4b15428ce7",18074999),
    std::make_pair("9d6b7b5874afc100eb82a4883441a73b99d9c306",92637054909),
    std::make_pair("f989e2deedb1f09ed10310fc0d7da7ebfb573326",3100771006662),
    std::make_pair("4688d6701fb4ae2893d3ec806e6af966faf67545",465115650998),
    std::make_pair("40e07b038941fb2616a54a498f763abae6d4f280",669097504996),
    std::make_pair("c43f7c57448805a068a440cc51f67379ca946264",802917005996),
    std::make_pair("98b7269dbf0c2e3344fb41cd60e75db16d6743a6",267639001997),
    std::make_pair("85dceec8cdbb9e24fe07af783e4d273d1ae39f75",267639001997),
    std::make_pair("ddc05d332b7d1a18a55509f34c786ccb65bbffbc",245040727620),
    std::make_pair("8b04d0b2b582c986975414a01cb6295f1c33d0e9",1204260290404),
    std::make_pair("1e9ff4c3ac6d0372963e92a13f1e47409eb62d37",1204270995964),
    std::make_pair("687e7cf063cd106c6098f002fa1ea91d8aee302a",236896901156),
    std::make_pair("dc0be0edcadd4cc97872db40bb8c2db2cebafd1c",155127107700),
    std::make_pair("21efcbfe37045648180ac68b406794bde77f9983",115374999),
    std::make_pair("deaf53dbfbc799eed1171269e84c733dec22f517",17306249),
    std::make_pair("200a0f9dba25e00ea84a4a3a43a7ea6983719d71",133819500998),
    std::make_pair("2d072fb1a9d1f7dd8df0443e37e9f942eab58680",133713917412),
    std::make_pair("0850f3b7caf3b822bb41b9619f8edf9b277402d0",173382671567),
    std::make_pair("ec62fbd782bf6f48e52eea75a3c68a4c3ab824c0",254257051898),
    std::make_pair("c6dcb0065e98f5edda771c594265d61e38cf63a0",200226012806),
    std::make_pair("e5f9a711ccd7cb0d2a70f9710229d0d0d7ef3bda",436119839355),
    std::make_pair("cae1527d24a91470aeb796f9d024630f301752ef",156118097804),
    std::make_pair("604f36860d79a9d72b827c99409118bfe16711bd",108968353176),
    std::make_pair("f02e5891cef35c9c5d9a770756b240aba5ba3639",126271503135),
    std::make_pair("8251b4983be1027a17dc3b977502086f08ba8910",35102718156),
    std::make_pair("b991d98acde28455ecb0193fefab06841187c4e7",80306152234),
};
const size_t nGenesisOutputsTestnet = sizeof(genesisOutputsTestnet) / sizeof(genesisOutputsTestnet[0]);


static CBlock CreateGenesisBlockRegTest(uint32_t nTime, uint32_t nNonce, uint32_t nBits)
{
    const char *pszTimestamp = "The Times 03/Jan/2009 Chancellor on brink of second bailout for banks";

    CMutableTransaction txNew;
    txNew.nVersion = PARTICL_TXN_VERSION;
    txNew.SetType(TXN_COINBASE);
    txNew.vin.resize(1);
    uint32_t nHeight = 0;  // bip34
    txNew.vin[0].scriptSig = CScript() << 486604799 << CScriptNum(4) << std::vector<unsigned char>((const unsigned char*)pszTimestamp, (const unsigned char*)pszTimestamp + strlen(pszTimestamp)) << OP_RETURN << nHeight;

    txNew.vpout.resize(nGenesisOutputsRegtest);
    for (size_t k = 0; k < nGenesisOutputsRegtest; ++k) {
        OUTPUT_PTR<CTxOutStandard> out = MAKE_OUTPUT<CTxOutStandard>();
        out->nValue = regTestOutputs[k].second;
        out->scriptPubKey = CScript() << OP_DUP << OP_HASH160 << ParseHex(regTestOutputs[k].first) << OP_EQUALVERIFY << OP_CHECKSIG;
        txNew.vpout[k] = out;
    }

    CBlock genesis;
    genesis.nTime    = nTime;
    genesis.nBits    = nBits;
    genesis.nNonce   = nNonce;
    genesis.nVersion = PARTICL_BLOCK_VERSION;
    genesis.vtx.push_back(MakeTransactionRef(std::move(txNew)));

    genesis.hashPrevBlock.SetNull();
    genesis.hashMerkleRoot = BlockMerkleRoot(genesis);
    genesis.hashWitnessMerkleRoot = BlockWitnessMerkleRoot(genesis);

    return genesis;
}

static CBlock CreateGenesisBlockTestNet(uint32_t nTime, uint32_t nNonce, uint32_t nBits)
{
    const char *pszTimestamp = "The Times 03/Jan/2009 Chancellor on brink of second bailout for banks";

    CMutableTransaction txNew;
    txNew.nVersion = PARTICL_TXN_VERSION;
    txNew.SetType(TXN_COINBASE);
    txNew.vin.resize(1);
    uint32_t nHeight = 0;  // bip34
    txNew.vin[0].scriptSig = CScript() << 486604799 << CScriptNum(4) << std::vector<unsigned char>((const unsigned char*)pszTimestamp, (const unsigned char*)pszTimestamp + strlen(pszTimestamp)) << OP_RETURN << nHeight;

    txNew.vpout.resize(nGenesisOutputsTestnet);
    for (size_t k = 0; k < nGenesisOutputsTestnet; ++k) {
        OUTPUT_PTR<CTxOutStandard> out = MAKE_OUTPUT<CTxOutStandard>();
        out->nValue = genesisOutputsTestnet[k].second;
        out->scriptPubKey = CScript() << OP_DUP << OP_HASH160 << ParseHex(genesisOutputsTestnet[k].first) << OP_EQUALVERIFY << OP_CHECKSIG;
        txNew.vpout[k] = out;
    }

    // Foundation Fund Raiser Funds
    // rVDQRVBKnQEfNmykMSY9DHgqv8s7XZSf5R fc118af69f63d426f61c6a4bf38b56bcdaf8d069
    OUTPUT_PTR<CTxOutStandard> out = MAKE_OUTPUT<CTxOutStandard>();
    out->nValue = 397364 * COIN;
    out->scriptPubKey = CScript() << OP_HASH160 << ParseHex("fc118af69f63d426f61c6a4bf38b56bcdaf8d069") << OP_EQUAL;
    txNew.vpout.push_back(out);

    // rVDQRVBKnQEfNmykMSY9DHgqv8s7XZSf5R fc118af69f63d426f61c6a4bf38b56bcdaf8d069
    out = MAKE_OUTPUT<CTxOutStandard>();
    out->nValue = 296138 * COIN;
    out->scriptPubKey = CScript() << OP_HASH160 << ParseHex("89ca93e03119d53fd9ad1e65ce22b6f8791f8a49") << OP_EQUAL;
    txNew.vpout.push_back(out);

    // Community Initative
    // rAybJ7dx4t6heHy99WqGcXkoT4Bh3V9qZ8 340288104577fcc3a6a84b98f7eac1a54e5287ee
    out = MAKE_OUTPUT<CTxOutStandard>();
    out->nValue = 156675 * COIN;
    out->scriptPubKey = CScript() << OP_HASH160 << ParseHex("89ca93e03119d53fd9ad1e65ce22b6f8791f8a49") << OP_EQUAL;
    txNew.vpout.push_back(out);

    // Contributors Left Over Funds
    // rAvmLShYFZ78aAHhFfUFsrHMoBuPPyckm5 3379aa2a4379ae6c51c7777d72e8e0ffff71881b
    out = MAKE_OUTPUT<CTxOutStandard>();
    out->nValue = 216346 * COIN;
    out->scriptPubKey = CScript() << OP_HASH160 << ParseHex("89ca93e03119d53fd9ad1e65ce22b6f8791f8a49") << OP_EQUAL;
    txNew.vpout.push_back(out);

    // Reserved Particl for primary round
    // rLWLm1Hp7im3mq44Y1DgyirYgwvrmRASib 9c8c6c8c698f074180ecfdb38e8265c11f2a62cf
    out = MAKE_OUTPUT<CTxOutStandard>();
    out->nValue = 996000 * COIN;
    out->scriptPubKey = CScript() << 1512000000 << OP_CHECKLOCKTIMEVERIFY << OP_DROP << OP_HASH160<< ParseHex("9c8c6c8c698f074180ecfdb38e8265c11f2a62cf") << OP_EQUAL; // 2017-11-30
    txNew.vpout.push_back(out);


    CBlock genesis;
    genesis.nTime    = nTime;
    genesis.nBits    = nBits;
    genesis.nNonce   = nNonce;
    genesis.nVersion = PARTICL_BLOCK_VERSION;
    genesis.vtx.push_back(MakeTransactionRef(std::move(txNew)));

    genesis.hashPrevBlock.SetNull();
    genesis.hashMerkleRoot = BlockMerkleRoot(genesis);
    genesis.hashWitnessMerkleRoot = BlockWitnessMerkleRoot(genesis);

    return genesis;
}

static CBlock CreateGenesisBlockMainNet(uint32_t nTime, uint32_t nNonce, uint32_t nBits)
{
    const char *pszTimestamp = "BTC 000000000000000000c679bc2209676d05129834627c7b1c02d1018b224c6f37";

    CMutableTransaction txNew;
    txNew.nVersion = PARTICL_TXN_VERSION;
    txNew.SetType(TXN_COINBASE);

    txNew.vin.resize(1);
    uint32_t nHeight = 0;  // bip34
    txNew.vin[0].scriptSig = CScript() << 486604799 << CScriptNum(4) << std::vector<unsigned char>((const unsigned char*)pszTimestamp, (const unsigned char*)pszTimestamp + strlen(pszTimestamp)) << OP_RETURN << nHeight;

    txNew.vpout.resize(nGenesisOutputs);
    for (size_t k = 0; k < nGenesisOutputs; ++k) {
        OUTPUT_PTR<CTxOutStandard> out = MAKE_OUTPUT<CTxOutStandard>();
        out->nValue = genesisOutputs[k].second;
        out->scriptPubKey = CScript() << OP_DUP << OP_HASH160 << ParseHex(genesisOutputs[k].first) << OP_EQUALVERIFY << OP_CHECKSIG;
        txNew.vpout[k] = out;
    }

    // Foundation Fund Raiser Funds
    // RHFKJkrB4H38APUDVckr7TDwrK11N7V7mx
    OUTPUT_PTR<CTxOutStandard> out = MAKE_OUTPUT<CTxOutStandard>();
    out->nValue = 397364 * COIN;
    out->scriptPubKey = CScript() << OP_HASH160 << ParseHex("5766354dcb13caff682ed9451b9fe5bbb786996c") << OP_EQUAL;
    txNew.vpout.push_back(out);

    out = MAKE_OUTPUT<CTxOutStandard>();
    out->nValue = 296138 * COIN;
    out->scriptPubKey = CScript() << OP_HASH160 << ParseHex("5766354dcb13caff682ed9451b9fe5bbb786996c") << OP_EQUAL;
    txNew.vpout.push_back(out);

    // Community Initative
    // RKKgSiQcMjbC8TABRoyyny1gTU4fAEiQz9
    out = MAKE_OUTPUT<CTxOutStandard>();
    out->nValue = 156675 * COIN;
    out->scriptPubKey = CScript() << OP_HASH160 << ParseHex("6e29c4a11fd54916d024af16ca913cdf8f89cb31") << OP_EQUAL;
    txNew.vpout.push_back(out);

    // Contributors Left Over Funds
    // RKiaVeyLUp7EmwHtCP92j8Vc1AodhpWi2U
    out = MAKE_OUTPUT<CTxOutStandard>();
    out->nValue = 216346 * COIN;
    out->scriptPubKey = CScript() << OP_HASH160 << ParseHex("727e5e75929bbf26912dd7833971d77e7450a33e") << OP_EQUAL;
    txNew.vpout.push_back(out);

    // Reserved Particl for primary round
    // RNnoeeqBTkpPQH8d29Gf45dszVj9RtbmCu
    out = MAKE_OUTPUT<CTxOutStandard>();
    out->nValue = 996000 * COIN;
    out->scriptPubKey = CScript() << 1512000000 << OP_CHECKLOCKTIMEVERIFY << OP_DROP << OP_HASH160<< ParseHex("9433643b4fd5de3ebd7fdd68675f978f34585af1") << OP_EQUAL; // 2017-11-30
    txNew.vpout.push_back(out);


    CBlock genesis;
    genesis.nTime    = nTime;
    genesis.nBits    = nBits;
    genesis.nNonce   = nNonce;
    genesis.nVersion = PARTICL_BLOCK_VERSION;
    genesis.vtx.push_back(MakeTransactionRef(std::move(txNew)));

    genesis.hashPrevBlock.SetNull();
    genesis.hashMerkleRoot = BlockMerkleRoot(genesis);
    genesis.hashWitnessMerkleRoot = BlockWitnessMerkleRoot(genesis);

    return genesis;
}


/**
 * Main network on which people trade goods and services.
 */
class CMainParams : public CChainParams {
public:
    CMainParams() {
        strNetworkID = CBaseChainParams::MAIN;
        consensus.signet_blocks = false;
        consensus.signet_challenge.clear();
        consensus.nSubsidyHalvingInterval = 210000;
        consensus.BIP34Height = 0;
        consensus.BIP65Height = 0;
        consensus.BIP66Height = 0;
        consensus.CSVHeight = 1;
        consensus.SegwitHeight = 0;
        consensus.MinBIP9WarningHeight = 0;

        consensus.OpIsCoinstakeTime = 0x5A04EC00;       // 2017-11-10 00:00:00 UTC
        consensus.fAllowOpIsCoinstakeWithP2PKH = false;
        consensus.nPaidSmsgTime = 0x5C791EC0;           // 2019-03-01 12:00:00 UTC
        consensus.smsg_fee_time = 0x5D2DBC40;           // 2019-07-16 12:00:00 UTC
        consensus.bulletproof_time = 0x5D2DBC40;        // 2019-07-16 12:00:00 UTC
        consensus.rct_time = 0x5D2DBC40;                // 2019-07-16 12:00:00 UTC
        consensus.smsg_difficulty_time = 0x5D2DBC40;    // 2019-07-16 12:00:00 UTC
        consensus.exploit_fix_1_time = 1614268800;      // 2021-02-25 16:00:00 UTC
        consensus.exploit_fix_2_time = 1626109200;      // 2021-07-12 17:00:00 UTC
        consensus.exploit_fix_2_height = 976263;

        consensus.clamp_tx_version_time = 1643734800;   // 2022-02-01 17:00:00 UTC
        consensus.exploit_fix_3_time = 1643734800;      // 2022-02-01 17:00:00 UTC
        consensus.m_taproot_time = 1643734800;          // 2022-02-01 17:00:00 UTC

        consensus.m_frozen_anon_index = 27340;
        consensus.m_frozen_blinded_height = 884433;

        consensus.smsg_fee_period = 5040;
        consensus.smsg_fee_funding_tx_per_k = 200000;
        consensus.smsg_fee_msg_per_day_per_k = 50000;
        consensus.smsg_fee_max_delta_percent = 43;
        consensus.smsg_min_difficulty = 0x1effffff;
        consensus.smsg_difficulty_max_delta = 0xffff;

        consensus.powLimit = uint256S("000000000000bfffffffffffffffffffffffffffffffffffffffffffffffffff");

        consensus.nPowTargetTimespan = 14 * 24 * 60 * 60; // two weeks
        consensus.nPowTargetSpacing = 10 * 60;
        consensus.fPowAllowMinDifficultyBlocks = false;
        consensus.fPowNoRetargeting = false;
        consensus.nRuleChangeActivationThreshold = 1815; // 90% of 2016
        consensus.nMinerConfirmationWindow = 2016; // nPowTargetTimespan / nPowTargetSpacing
        consensus.vDeployments[Consensus::DEPLOYMENT_TESTDUMMY].bit = 28;
        consensus.vDeployments[Consensus::DEPLOYMENT_TESTDUMMY].nStartTime = Consensus::BIP9Deployment::NEVER_ACTIVE;
        consensus.vDeployments[Consensus::DEPLOYMENT_TESTDUMMY].nTimeout = Consensus::BIP9Deployment::NO_TIMEOUT;
        consensus.vDeployments[Consensus::DEPLOYMENT_TESTDUMMY].min_activation_height = 0; // No activation delay

        // Deployment of Taproot (BIPs 340-342)
        consensus.vDeployments[Consensus::DEPLOYMENT_TAPROOT].bit = 2;
        consensus.vDeployments[Consensus::DEPLOYMENT_TAPROOT].nStartTime = 1619222400; // April 24th, 2021
        consensus.vDeployments[Consensus::DEPLOYMENT_TAPROOT].nTimeout = 1628640000; // August 11th, 2021
        consensus.vDeployments[Consensus::DEPLOYMENT_TAPROOT].min_activation_height = 709632; // Approximately November 12th, 2021

        // The best chain should have at least this much work.
        consensus.nMinimumChainWork = uint256S("0x0000000000000000000000000000000000000000000001217ddce4920bddbc9c");
        consensus.defaultAssumeValid = uint256S("0x6d3abd8a80371e78957cc30af3e84c45c44b2eb26175b50c5ba7ebc9e990189c"); // 1303280

        consensus.nMinRCTOutputDepth = 12;

        /**
         * The message start string is designed to be unlikely to occur in normal data.
         * The characters are rarely used upper ASCII, not valid as UTF-8, and produce
         * a large 32-bit integer with any alignment.
         */
        pchMessageStart[0] = 0xfb;
        pchMessageStart[1] = 0xf2;
        pchMessageStart[2] = 0xef;
        pchMessageStart[3] = 0xb4;
        nDefaultPort = 51738;
        nPruneAfterHeight = 100000;
        m_assumed_blockchain_size = 2;
        m_assumed_chain_state_size = 2;

        nBIP44ID = (int)WithHardenedBit(44);
        assert(nBIP44ID == (int)0x8000002C);
        nModifierInterval = 10 * 60;    // 10 minutes
        nStakeMinConfirmations = 225;   // 225 * 2 minutes
        nTargetSpacing = 120;           // 2 minutes
        nTargetTimespan = 24 * 60;      // 24 mins

        AddImportHashesMain(vImportedCoinbaseTxns);
        SetLastImportHeight();

        genesis = CreateGenesisBlockMainNet(1500296400, 31429, 0x1f00ffff); // 2017-07-17 13:00:00
        consensus.hashGenesisBlock = genesis.GetHash();

        assert(consensus.hashGenesisBlock == uint256S("0x0000ee0784c195317ac95623e22fddb8c7b8825dc3998e0bb924d66866eccf4c"));
        assert(genesis.hashMerkleRoot == uint256S("0xc95fb023cf4bc02ddfed1a59e2b2f53edd1a726683209e2780332edf554f1e3e"));
        assert(genesis.hashWitnessMerkleRoot == uint256S("0x619e94a7f9f04c8a1d018eb8bcd9c42d3c23171ebed8f351872256e36959d66c"));

        // Note that of those which support the service bits prefix, most only support a subset of
        // possible options.
        // This is fine at runtime as we'll fall back to using them as an addrfetch if they don't support the
        // service bits we want, but we should get them updated to support all service bits wanted by any
        // release ASAP to avoid it where possible.
        vSeeds.emplace_back("mainnet-seed.particl.io");
        vSeeds.emplace_back("dnsseed-mainnet.particl.io");
        vSeeds.emplace_back("mainnet.particl.io");
        vSeeds.emplace_back("dnsseed.tecnovert.net");


        vTreasuryFundSettings.emplace_back(0,
            TreasuryFundSettings("RJAPhgckEgRGVPZa9WoGSWW24spskSfLTQ", 10, 60));
        vTreasuryFundSettings.emplace_back(consensus.OpIsCoinstakeTime,
            TreasuryFundSettings("RBiiQBnQsVPPQkUaJVQTjsZM9K2xMKozST", 10, 60));
        vTreasuryFundSettings.emplace_back(consensus.exploit_fix_2_time,
            TreasuryFundSettings("RQYUDd3EJohpjq62So4ftcV5XZfxZxJPe9", 50, 650));


        base58Prefixes[PUBKEY_ADDRESS]     = {0x38}; // P
        base58Prefixes[SCRIPT_ADDRESS]     = {0x3c};
        base58Prefixes[PUBKEY_ADDRESS_256] = {0x39};
        base58Prefixes[SCRIPT_ADDRESS_256] = {0x3d};
        base58Prefixes[SECRET_KEY]         = {0x6c};
        base58Prefixes[EXT_PUBLIC_KEY]     = {0x69, 0x6e, 0x82, 0xd1}; // PPAR
        base58Prefixes[EXT_SECRET_KEY]     = {0x8f, 0x1d, 0xae, 0xb8}; // XPAR
        base58Prefixes[STEALTH_ADDRESS]    = {0x14};
        base58Prefixes[EXT_KEY_HASH]       = {0x4b}; // X
        base58Prefixes[EXT_ACC_HASH]       = {0x17}; // A
        base58Prefixes[EXT_PUBLIC_KEY_BTC] = {0x04, 0x88, 0xB2, 0x1E}; // xpub
        base58Prefixes[EXT_SECRET_KEY_BTC] = {0x04, 0x88, 0xAD, 0xE4}; // xprv

        bech32Prefixes[PUBKEY_ADDRESS].assign       ("ph",(const char*)"ph"+2);
        bech32Prefixes[SCRIPT_ADDRESS].assign       ("pr",(const char*)"pr"+2);
        bech32Prefixes[PUBKEY_ADDRESS_256].assign   ("pl",(const char*)"pl"+2);
        bech32Prefixes[SCRIPT_ADDRESS_256].assign   ("pj",(const char*)"pj"+2);
        bech32Prefixes[SECRET_KEY].assign           ("px",(const char*)"px"+2);
        bech32Prefixes[EXT_PUBLIC_KEY].assign       ("pep",(const char*)"pep"+3);
        bech32Prefixes[EXT_SECRET_KEY].assign       ("pex",(const char*)"pex"+3);
        bech32Prefixes[STEALTH_ADDRESS].assign      ("ps",(const char*)"ps"+2);
        bech32Prefixes[EXT_KEY_HASH].assign         ("pek",(const char*)"pek"+3);
        bech32Prefixes[EXT_ACC_HASH].assign         ("pea",(const char*)"pea"+3);
        bech32Prefixes[STAKE_ONLY_PKADDR].assign    ("pcs",(const char*)"pcs"+3);

        bech32_hrp = "pw";
        vFixedSeeds = std::vector<uint8_t>(std::begin(chainparams_seed_main), std::end(chainparams_seed_main));

        fDefaultConsistencyChecks = false;
        fRequireStandard = true;
        m_is_test_chain = false;
        m_is_mockable_chain = false;

        checkpointData = {
            {
                { 5000,     uint256S("0xe786020ab94bc5461a07d744f3631a811b4ebf424fceda12274f2321883713f4")},
                { 15000,    uint256S("0xafc73ac299f2e6dd309077d230fccef547b9fc24379c1bf324dd3683b13c61c3")},
                { 30000,    uint256S("0x35d95c12799323d7b418fd64df9d88ef67ef27f057d54033b5b2f38a5ecaacbf")},
                { 91000,    uint256S("0x4d1ffaa5b51431918a0c74345e2672035c743511359ac8b1be67467b02ff884c")},
                { 112250,   uint256S("0x89e4b23471aea7a875df835d6f89613fd87ba649e7a1d8cb892917d0080ef337")},
                { 213800,   uint256S("0xfd6c0e5f7444a9e09a5fa1652db73d5b8628aeabe162529a5356be700509aa80")},
                { 303640,   uint256S("0x7cc035d7888ee6d824cec8ff01a6287a71873d874f72a5fd3706d227b88f8e99")},
                { 443228,   uint256S("0x1e2ae3edb2fa5b398c2f719d2bbb44b3089fb96170b6676c0c963f12bceba489")},
                { 583322,   uint256S("0x2be0224e40ddf4763f61ff6db088806f3ad5c6530ea7a6801b067ecbbd13fec9")},
                { 634566,   uint256S("0xc330a61e218b06d3d567c459b54e83ab682a366fc00b77d69dd78c6ed9655a2e")},
                { 777625,   uint256S("0x75b2b1412610c1ff54e49fc38222f3f45fe934b0e485ccae7b5d461b94510734")},
                { 856749,   uint256S("0x6b705dbf87345594314152841212a532753f11ec711ac81afc64f31eb048df19")},
                { 887180,   uint256S("0xf9f1e91f82e73d4781052e42c8b814b8265e0929d4c16284db3feb354bfc317c")},
                { 962370,   uint256S("0x43c3d5568f3b3467e5142f86445d5b12b923e3e5c4a1e6566d90a7fad807799c")},
                { 992790,   uint256S("0xea97054e60558199d5c94627116fbfa9f3be1c63d45510963d1a308fe152974b")},
                { 1026710,  uint256S("0xdcbe7be05060974cca33a52790e047a73358812102a97cd5b3089f2469bd6601")},
                { 1075660,  uint256S("0x1357966bfddceb8ea97f15da76e61087be6254d0b62ce9d4959ceee9b75c89f3")},
                { 1102310,  uint256S("0x4e43167170e4639dbb1fdb84cb5735853f9595ff42713c143b70fd0625a382cd")},
                { 1117588,  uint256S("0x6b13071bc3f5689a3f8a29808f726654283714461076ea890f4272574ff2659f")},
                { 1159409,  uint256S("0x4e0328ad2e2cb4fe6cb9a46c675a00673ff0e2e3c8185d7055e404adefbc7a96")},
                { 1236270,  uint256S("0xb35f0e0cde108c282380d6850bae83c1fd2e961781e2289e2b2cd3d17ff039ab")},
                { 1303280,  uint256S("0x6d3abd8a80371e78957cc30af3e84c45c44b2eb26175b50c5ba7ebc9e990189c")},
            }
        };

        m_assumeutxo_data = MapAssumeutxo{
         // TODO to be specified in a future patch.
        };

        chainTxData = ChainTxData{
            // Data from rpc: getchaintxstats 4096 6d3abd8a80371e78957cc30af3e84c45c44b2eb26175b50c5ba7ebc9e990189c
            .nTime    = 1668249104,
            .nTxCount = 1639931,
            .dTxRate  = 0.01,
        };
    }

    void SetOld()
    {
        consensus.script_flag_exceptions.clear();
        consensus.script_flag_exceptions.emplace( // BIP16 exception
            uint256S("0x00000000000002dc756eebf4f49723ed8d30cc28a5f108eb94b1ba88ac4f9c22"), SCRIPT_VERIFY_NONE);
        consensus.script_flag_exceptions.emplace( // Taproot exception
            uint256S("0x0000000000000000000f14c35b2d841e986ab5441de8c585d5ffe55ea1e395ad"), SCRIPT_VERIFY_P2SH | SCRIPT_VERIFY_WITNESS);
        consensus.BIP34Height = 227931;
        consensus.BIP34Hash = uint256S("0x000000000000024b89b42a942fe0d9fea3bb44ab7bd1b19115dd6a759c0808b8");
        consensus.BIP65Height = 388381; // 000000000000000004c2b624ed5d7756c508d90fd0da2c7c679febfa6c4735f0
        consensus.BIP66Height = 363725; // 00000000000000000379eaa19dce8c9b722d46ae6a57c2f1a988119488b50931
        consensus.CSVHeight = 419328; // 000000000000000004a1b34462cb8aeebd5799177f7a29cf28f2d1961716b5b5
        consensus.SegwitHeight = 481824; // 0000000000000000001c8018d9cb3b742ef25114f27563e3fc4a1902167f9893
        consensus.MinBIP9WarningHeight = consensus.SegwitHeight + consensus.nMinerConfirmationWindow;
        consensus.powLimit = uint256S("00000000ffffffffffffffffffffffffffffffffffffffffffffffffffffffff");

        genesis = CreateGenesisBlock(1231006505, 2083236893, 0x1d00ffff, 1, 50 * COIN);
        consensus.hashGenesisBlock = genesis.GetHash();

        base58Prefixes[PUBKEY_ADDRESS] = std::vector<unsigned char>(1,0);
        base58Prefixes[SCRIPT_ADDRESS] = std::vector<unsigned char>(1,5);
        base58Prefixes[SECRET_KEY] =     std::vector<unsigned char>(1,128);
        base58Prefixes[EXT_PUBLIC_KEY] = {0x04, 0x88, 0xB2, 0x1E};
        base58Prefixes[EXT_SECRET_KEY] = {0x04, 0x88, 0xAD, 0xE4};

        bech32_hrp = "bc";
    }
};

/**
 * Testnet (v3): public test network which is reset from time to time.
 */
class CTestNetParams : public CChainParams {
public:
    CTestNetParams() {
        strNetworkID = CBaseChainParams::TESTNET;
        consensus.signet_blocks = false;
        consensus.signet_challenge.clear();
        consensus.nSubsidyHalvingInterval = 210000;
        consensus.BIP34Height = 0;
        consensus.BIP65Height = 0;
        consensus.BIP66Height = 0;
        consensus.CSVHeight = 1;
        consensus.SegwitHeight = 0;
        consensus.MinBIP9WarningHeight = 0;

        consensus.OpIsCoinstakeTime = 0;
        consensus.fAllowOpIsCoinstakeWithP2PKH = true; // TODO: clear for next testnet
        consensus.nPaidSmsgTime = 0;
        consensus.smsg_fee_time = 0x5C67FB40;           // 2019-02-16 12:00:00
        consensus.bulletproof_time = 0x5C67FB40;        // 2019-02-16 12:00:00
        consensus.rct_time = 0;
        consensus.smsg_difficulty_time = 0x5D19F5C0;    // 2019-07-01 12:00:00
        consensus.exploit_fix_1_time = 1614268800;      // 2021-02-25 16:00:00

        consensus.clamp_tx_version_time = 1641056400;   // 2022-01-01 17:00:00 UTC
        consensus.m_taproot_time = 1641056400;          // 2022-01-01 17:00:00 UTC

        consensus.smsg_fee_period = 5040;
        consensus.smsg_fee_funding_tx_per_k = 200000;
        consensus.smsg_fee_msg_per_day_per_k = 50000;
        consensus.smsg_fee_max_delta_percent = 43;
        consensus.smsg_min_difficulty = 0x1effffff;
        consensus.smsg_difficulty_max_delta = 0xffff;

        consensus.powLimit = uint256S("000000000005ffffffffffffffffffffffffffffffffffffffffffffffffffff");
        consensus.nPowTargetTimespan = 14 * 24 * 60 * 60; // two weeks
        consensus.nPowTargetSpacing = 10 * 60;
        consensus.fPowAllowMinDifficultyBlocks = true;
        consensus.fPowNoRetargeting = false;
        consensus.nRuleChangeActivationThreshold = 1512; // 75% for testchains
        consensus.nMinerConfirmationWindow = 2016; // nPowTargetTimespan / nPowTargetSpacing
        consensus.vDeployments[Consensus::DEPLOYMENT_TESTDUMMY].bit = 28;
        consensus.vDeployments[Consensus::DEPLOYMENT_TESTDUMMY].nStartTime = Consensus::BIP9Deployment::NEVER_ACTIVE;
        consensus.vDeployments[Consensus::DEPLOYMENT_TESTDUMMY].nTimeout = Consensus::BIP9Deployment::NO_TIMEOUT;
        consensus.vDeployments[Consensus::DEPLOYMENT_TESTDUMMY].min_activation_height = 0; // No activation delay

        // Deployment of Taproot (BIPs 340-342)
        consensus.vDeployments[Consensus::DEPLOYMENT_TAPROOT].bit = 2;
        consensus.vDeployments[Consensus::DEPLOYMENT_TAPROOT].nStartTime = 1619222400; // April 24th, 2021
        consensus.vDeployments[Consensus::DEPLOYMENT_TAPROOT].nTimeout = 1628640000; // August 11th, 2021
        consensus.vDeployments[Consensus::DEPLOYMENT_TAPROOT].min_activation_height = 0; // No activation delay

        // The best chain should have at least this much work.
        consensus.nMinimumChainWork = uint256S("0x00000000000000000000000000000000000000000000001d53653b0771bebf61");
        consensus.defaultAssumeValid = uint256S("0xab3724205826d2e38f0a12e1938d4825e3ba6f983ee74a08f2af33918bb53122"); // 1230000

        consensus.nMinRCTOutputDepth = 12;

        pchMessageStart[0] = 0x08;
        pchMessageStart[1] = 0x11;
        pchMessageStart[2] = 0x05;
        pchMessageStart[3] = 0x0b;
        nDefaultPort = 51938;
        nPruneAfterHeight = 1000;
        m_assumed_blockchain_size = 2;
        m_assumed_chain_state_size = 1;

        nBIP44ID = (int)WithHardenedBit(1);
        nModifierInterval = 10 * 60;    // 10 minutes
        nStakeMinConfirmations = 225;   // 225 * 2 minutes
        nTargetSpacing = 120;           // 2 minutes
        nTargetTimespan = 24 * 60;      // 24 mins


        AddImportHashesTest(vImportedCoinbaseTxns);
        SetLastImportHeight();

        genesis = CreateGenesisBlockTestNet(1502309248, 5924, 0x1f00ffff);
        consensus.hashGenesisBlock = genesis.GetHash();

        assert(consensus.hashGenesisBlock == uint256S("0x0000594ada5310b367443ee0afd4fa3d0bbd5850ea4e33cdc7d6a904a7ec7c90"));
        assert(genesis.hashMerkleRoot == uint256S("0x2c7f4d88345994e3849502061f6303d9666172e4dff3641d3472a72908eec002"));
        assert(genesis.hashWitnessMerkleRoot == uint256S("0xf9e2235c9531d5a19263ece36e82c4d5b71910d73cd0b677b81c5e50d17b6cda"));

        vFixedSeeds.clear();
        vSeeds.clear();
        // nodes with support for servicebits filtering should be at the top
        vSeeds.emplace_back("testnet-seed.particl.io");
        vSeeds.emplace_back("dnsseed-testnet.particl.io");
        vSeeds.emplace_back("dnsseed-testnet.tecnovert.net");

        vTreasuryFundSettings.push_back(std::make_pair(0, TreasuryFundSettings("rTvv9vsbu269mjYYEecPYinDG8Bt7D86qD", 10, 60)));

        base58Prefixes[PUBKEY_ADDRESS]     = {0x76}; // p
        base58Prefixes[SCRIPT_ADDRESS]     = {0x7a};
        base58Prefixes[PUBKEY_ADDRESS_256] = {0x77};
        base58Prefixes[SCRIPT_ADDRESS_256] = {0x7b};
        base58Prefixes[SECRET_KEY]         = {0x2e};
        base58Prefixes[EXT_PUBLIC_KEY]     = {0xe1, 0x42, 0x78, 0x00}; // ppar
        base58Prefixes[EXT_SECRET_KEY]     = {0x04, 0x88, 0x94, 0x78}; // xpar
        base58Prefixes[STEALTH_ADDRESS]    = {0x15}; // T
        base58Prefixes[EXT_KEY_HASH]       = {0x89}; // x
        base58Prefixes[EXT_ACC_HASH]       = {0x53}; // a
        base58Prefixes[EXT_PUBLIC_KEY_BTC] = {0x04, 0x35, 0x87, 0xCF}; // tpub
        base58Prefixes[EXT_SECRET_KEY_BTC] = {0x04, 0x35, 0x83, 0x94}; // tprv

        bech32Prefixes[PUBKEY_ADDRESS].assign       ("tph",(const char*)"tph"+3);
        bech32Prefixes[SCRIPT_ADDRESS].assign       ("tpr",(const char*)"tpr"+3);
        bech32Prefixes[PUBKEY_ADDRESS_256].assign   ("tpl",(const char*)"tpl"+3);
        bech32Prefixes[SCRIPT_ADDRESS_256].assign   ("tpj",(const char*)"tpj"+3);
        bech32Prefixes[SECRET_KEY].assign           ("tpx",(const char*)"tpx"+3);
        bech32Prefixes[EXT_PUBLIC_KEY].assign       ("tpep",(const char*)"tpep"+4);
        bech32Prefixes[EXT_SECRET_KEY].assign       ("tpex",(const char*)"tpex"+4);
        bech32Prefixes[STEALTH_ADDRESS].assign      ("tps",(const char*)"tps"+3);
        bech32Prefixes[EXT_KEY_HASH].assign         ("tpek",(const char*)"tpek"+4);
        bech32Prefixes[EXT_ACC_HASH].assign         ("tpea",(const char*)"tpea"+4);
        bech32Prefixes[STAKE_ONLY_PKADDR].assign    ("tpcs",(const char*)"tpcs"+4);

        bech32_hrp = "tpw";

        vFixedSeeds = std::vector<uint8_t>(std::begin(chainparams_seed_test), std::end(chainparams_seed_test));

        fDefaultConsistencyChecks = false;
        fRequireStandard = false;
        m_is_test_chain = true;
        m_is_mockable_chain = false;

        checkpointData = {
            {
                {127620, uint256S("0xe5ab909fc029b253bad300ccf859eb509e03897e7853e8bfdde2710dbf248dd1")},
                {210920, uint256S("0x5534f546c3b5a264ca034703b9694fabf36d749d66e0659eef5f0734479b9802")},
                {312860, uint256S("0xaba2e3b2dcf1970b53b67c869325c5eefd3a107e62518fa4640ddcfadf88760d")},
                {428386, uint256S("0x08bbc92c831b864c809b575901e37aaa9aa2b2e38212594aedf2712a87267da9")},
                {534422, uint256S("0xbf0ae4652ff8d2b2479cf828e2e4ec408cf29223c2ec8a96485b1bf424e096c6")},
                {728858, uint256S("0xd71157e5a929a2aba06b23566932ffaba05d1a063b2ab71d2807b8e2efcf765c")},
                {808059, uint256S("0x89de981a2cca262ae52ff5e69a0915c9083fb7cd4aba44e39f83c12a6b6602a9")},
                {909640, uint256S("0xe2e1880d525c93e24ca2d0d494fe78624ad28c4ce778f987504582b7404bcb71")},
                {1010348, uint256S("0x12e6a081d1874b3dfff99e120b8e22599e15730c23c88805740c507c11c91809")},
                {1029738, uint256S("0x62ca4edbeb88e371d36052f7bbb52a598b1ac13d9269b5205ba7ed228d8b742a")},
                {1044185, uint256S("0xc8b34db63fb6ec97b557a969065e56167030c36c12b7c988561736ad3a5488c0")},
                {1086076, uint256S("0x1e74a808cc907a48cdaf6f2cf5488a54d64a186fa7d65f5f717b11a8dc37d55e")},
                {1162920, uint256S("0x01bbfe87e90af03e6daa171611fe342403a7ebb7f4703342f34fdeb613b3ecbc")},
                {1230000, uint256S("0xab3724205826d2e38f0a12e1938d4825e3ba6f983ee74a08f2af33918bb53122")},
            }
        };

        m_assumeutxo_data = MapAssumeutxo{
            // TODO to be specified in a future patch.
        };

        chainTxData = ChainTxData{
            // Data from rpc: getchaintxstats 4096 ab3724205826d2e38f0a12e1938d4825e3ba6f983ee74a08f2af33918bb53122
            .nTime    = 1668248144,
            .nTxCount = 1295752,
            .dTxRate  = 0.006
        };
    }

    void SetOld()
    {
        consensus.powLimit = uint256S("00000000ffffffffffffffffffffffffffffffffffffffffffffffffffffffff");

        genesis = CreateGenesisBlock(1296688602, 414098458, 0x1d00ffff, 1, 50 * COIN);
        consensus.hashGenesisBlock = genesis.GetHash();

        base58Prefixes[PUBKEY_ADDRESS] = std::vector<unsigned char>(1,111);
        base58Prefixes[SCRIPT_ADDRESS] = std::vector<unsigned char>(1,196);
        base58Prefixes[SECRET_KEY] =     std::vector<unsigned char>(1,239);
        base58Prefixes[EXT_PUBLIC_KEY] = {0x04, 0x35, 0x87, 0xCF};
        base58Prefixes[EXT_SECRET_KEY] = {0x04, 0x35, 0x83, 0x94};

        bech32_hrp = "tb";
    }
};

/**
 * Signet: test network with an additional consensus parameter (see BIP325).
 */
class SigNetParams : public CChainParams {
public:
    explicit SigNetParams(const ArgsManager& args) {
        std::vector<uint8_t> bin;
        vSeeds.clear();

        if (!args.IsArgSet("-signetchallenge")) {
            bin = ParseHex("512103ad5e0edad18cb1f0fc0d28a3d4f1f3e445640337489abb10404f2d1e086be430210359ef5021964fe22d6f8e05b2463c9540ce96883fe3b278760f048f5189f2e6c452ae");
            vSeeds.emplace_back("seed.signet.bitcoin.sprovoost.nl.");

            // Hardcoded nodes can be removed once there are more DNS seeds
            vSeeds.emplace_back("178.128.221.177");
            vSeeds.emplace_back("v7ajjeirttkbnt32wpy3c6w3emwnfr3fkla7hpxcfokr3ysd3kqtzmqd.onion:38333");

            consensus.nMinimumChainWork = uint256S("0x000000000000000000000000000000000000000000000000000001291fc22898");
            consensus.defaultAssumeValid = uint256S("0x000000d1a0e224fa4679d2fb2187ba55431c284fa1b74cbc8cfda866fd4d2c09"); // 105495
            m_assumed_blockchain_size = 1;
            m_assumed_chain_state_size = 0;
            chainTxData = ChainTxData{
                // Data from RPC: getchaintxstats 4096 000000d1a0e224fa4679d2fb2187ba55431c284fa1b74cbc8cfda866fd4d2c09
                .nTime    = 1661702566,
                .nTxCount = 1903567,
                .dTxRate  = 0.02336701143027275,
            };
        } else {
            const auto signet_challenge = args.GetArgs("-signetchallenge");
            if (signet_challenge.size() != 1) {
                throw std::runtime_error(strprintf("%s: -signetchallenge cannot be multiple values.", __func__));
            }
            bin = ParseHex(signet_challenge[0]);

            consensus.nMinimumChainWork = uint256{};
            consensus.defaultAssumeValid = uint256{};
            m_assumed_blockchain_size = 0;
            m_assumed_chain_state_size = 0;
            chainTxData = ChainTxData{
                0,
                0,
                0,
            };
            LogPrintf("Signet with challenge %s\n", signet_challenge[0]);
        }

        if (args.IsArgSet("-signetseednode")) {
            vSeeds = args.GetArgs("-signetseednode");
=======
void ReadSigNetArgs(const ArgsManager& args, CChainParams::SigNetOptions& options)
{
    if (args.IsArgSet("-signetseednode")) {
        options.seeds.emplace(args.GetArgs("-signetseednode"));
    }
    if (args.IsArgSet("-signetchallenge")) {
        const auto signet_challenge = args.GetArgs("-signetchallenge");
        if (signet_challenge.size() != 1) {
            throw std::runtime_error(strprintf("%s: -signetchallenge cannot be multiple values.", __func__));
>>>>>>> 40e1c4d4
        }
        options.challenge.emplace(ParseHex(signet_challenge[0]));
    }
<<<<<<< HEAD
};

/**
 * Regression test: intended for private networks only. Has minimal difficulty to ensure that
 * blocks can be found instantly.
 */
class CRegTestParams : public CChainParams {
public:
    explicit CRegTestParams(const ArgsManager& args) {
        strNetworkID =  CBaseChainParams::REGTEST;
        consensus.signet_blocks = false;
        consensus.signet_challenge.clear();
        consensus.nSubsidyHalvingInterval = 150;
        consensus.BIP34Height = 1; // Always active unless overridden
        consensus.BIP34Hash = uint256();
        consensus.BIP65Height = 1;  // Always active unless overridden
        consensus.BIP66Height = 1;  // Always active unless overridden
        consensus.CSVHeight = 1;    // Always active unless overridden
        consensus.SegwitHeight = 0; // Always active unless overridden
        consensus.MinBIP9WarningHeight = 0;

        consensus.OpIsCoinstakeTime = 0;
        consensus.fAllowOpIsCoinstakeWithP2PKH = false;
        consensus.nPaidSmsgTime = 0;
        consensus.smsg_fee_time = 0;
        consensus.bulletproof_time = 0;
        consensus.rct_time = 0;
        consensus.smsg_difficulty_time = 0;

        consensus.clamp_tx_version_time = 0;

        consensus.smsg_fee_period = 50;
        consensus.smsg_fee_funding_tx_per_k = 200000;
        consensus.smsg_fee_msg_per_day_per_k = 50000;
        consensus.smsg_fee_max_delta_percent = 4300;
        consensus.smsg_min_difficulty = 0x1f0fffff;
        consensus.smsg_difficulty_max_delta = 0xffff;
        consensus.m_taproot_time = 0;

        consensus.powLimit = uint256S("7fffffffffffffffffffffffffffffffffffffffffffffffffffffffffffffff");
        consensus.nPowTargetTimespan = 14 * 24 * 60 * 60; // two weeks
        consensus.nPowTargetSpacing = 10 * 60;
        consensus.fPowAllowMinDifficultyBlocks = true;
        consensus.fPowNoRetargeting = true;
        consensus.nRuleChangeActivationThreshold = 108; // 75% for testchains
        consensus.nMinerConfirmationWindow = 144; // Faster than normal for regtest (144 instead of 2016)

        consensus.vDeployments[Consensus::DEPLOYMENT_TESTDUMMY].bit = 28;
        consensus.vDeployments[Consensus::DEPLOYMENT_TESTDUMMY].nStartTime = 0;
        consensus.vDeployments[Consensus::DEPLOYMENT_TESTDUMMY].nTimeout = Consensus::BIP9Deployment::NO_TIMEOUT;
        consensus.vDeployments[Consensus::DEPLOYMENT_TESTDUMMY].min_activation_height = 0; // No activation delay

        consensus.vDeployments[Consensus::DEPLOYMENT_TAPROOT].bit = 2;
        consensus.vDeployments[Consensus::DEPLOYMENT_TAPROOT].nStartTime = Consensus::BIP9Deployment::ALWAYS_ACTIVE;
        consensus.vDeployments[Consensus::DEPLOYMENT_TAPROOT].nTimeout = Consensus::BIP9Deployment::NO_TIMEOUT;
        consensus.vDeployments[Consensus::DEPLOYMENT_TAPROOT].min_activation_height = 0; // No activation delay

        consensus.nMinimumChainWork = uint256{};
        consensus.defaultAssumeValid = uint256{};

        consensus.nMinRCTOutputDepth = 2;

        pchMessageStart[0] = 0x09;
        pchMessageStart[1] = 0x12;
        pchMessageStart[2] = 0x06;
        pchMessageStart[3] = 0x0c;
        nDefaultPort = 11938;
        nBIP44ID = (int)WithHardenedBit(1);


        nModifierInterval = 2 * 60;     // 2 minutes
        nStakeMinConfirmations = 12;
        nTargetSpacing = 5;             // 5 seconds
        nTargetTimespan = 16 * 60;      // 16 mins
        nStakeTimestampMask = 0;

        SetLastImportHeight();

        nPruneAfterHeight = gArgs.GetBoolArg("-fastprune", false) ? 100 : 1000;
        m_assumed_blockchain_size = 0;
        m_assumed_chain_state_size = 0;

        UpdateActivationParametersFromArgs(args);

        genesis = CreateGenesisBlockRegTest(1487714923, 0, 0x207fffff);

        consensus.hashGenesisBlock = genesis.GetHash();
        assert(consensus.hashGenesisBlock == uint256S("0x6cd174536c0ada5bfa3b8fde16b98ae508fff6586f2ee24cf866867098f25907"));
        assert(genesis.hashMerkleRoot == uint256S("0xf89653c7208af2c76a3070d436229fb782acbd065bd5810307995b9982423ce7"));
        assert(genesis.hashWitnessMerkleRoot == uint256S("0x36b66a1aff91f34ab794da710d007777ef5e612a320e1979ac96e5f292399639"));


        vFixedSeeds.clear(); //!< Regtest mode doesn't have any fixed seeds.
        vSeeds.clear();
        vSeeds.emplace_back("dummySeed.invalid.");

        fDefaultConsistencyChecks = true;
        fRequireStandard = true;
        m_is_test_chain = true;
        m_is_mockable_chain = true;

        checkpointData = {
            {
                {0, uint256S("0f9188f13cb7b2c71f2a335e3a4fc328bf5beb436012afca590b1a11466e2206")},
            }
        };

        m_assumeutxo_data = MapAssumeutxo{
            {
                110,
                {AssumeutxoHash{uint256S("0xd98b6865564c85700442c2df34cf379d97ac4c157b3eb25780ca916183620376")}, 110},
            },
            {
                200,
                {AssumeutxoHash{uint256S("0x51c8d11d8b5c1de51543c579736e786aa2736206d1e11e627568029ce092cf62")}, 200},
            },
        };

        base58Prefixes[PUBKEY_ADDRESS]     = {0x76}; // p
        base58Prefixes[SCRIPT_ADDRESS]     = {0x7a};
        base58Prefixes[PUBKEY_ADDRESS_256] = {0x77};
        base58Prefixes[SCRIPT_ADDRESS_256] = {0x7b};
        base58Prefixes[SECRET_KEY]         = {0x2e};
        base58Prefixes[EXT_PUBLIC_KEY]     = {0xe1, 0x42, 0x78, 0x00}; // ppar
        base58Prefixes[EXT_SECRET_KEY]     = {0x04, 0x88, 0x94, 0x78}; // xpar
        base58Prefixes[STEALTH_ADDRESS]    = {0x15}; // T
        base58Prefixes[EXT_KEY_HASH]       = {0x89}; // x
        base58Prefixes[EXT_ACC_HASH]       = {0x53}; // a
        base58Prefixes[EXT_PUBLIC_KEY_BTC] = {0x04, 0x35, 0x87, 0xCF}; // tpub
        base58Prefixes[EXT_SECRET_KEY_BTC] = {0x04, 0x35, 0x83, 0x94}; // tprv

        bech32Prefixes[PUBKEY_ADDRESS].assign       ("tph",(const char*)"tph"+3);
        bech32Prefixes[SCRIPT_ADDRESS].assign       ("tpr",(const char*)"tpr"+3);
        bech32Prefixes[PUBKEY_ADDRESS_256].assign   ("tpl",(const char*)"tpl"+3);
        bech32Prefixes[SCRIPT_ADDRESS_256].assign   ("tpj",(const char*)"tpj"+3);
        bech32Prefixes[SECRET_KEY].assign           ("tpx",(const char*)"tpx"+3);
        bech32Prefixes[EXT_PUBLIC_KEY].assign       ("tpep",(const char*)"tpep"+4);
        bech32Prefixes[EXT_SECRET_KEY].assign       ("tpex",(const char*)"tpex"+4);
        bech32Prefixes[STEALTH_ADDRESS].assign      ("tps",(const char*)"tps"+3);
        bech32Prefixes[EXT_KEY_HASH].assign         ("tpek",(const char*)"tpek"+4);
        bech32Prefixes[EXT_ACC_HASH].assign         ("tpea",(const char*)"tpea"+4);
        bech32Prefixes[STAKE_ONLY_PKADDR].assign    ("tpcs",(const char*)"tpcs"+4);

        bech32_hrp = "rtpw";

        chainTxData = ChainTxData{
            0,
            0,
            0
        };
    }

    /**
     * Allows modifying the Version Bits regtest parameters.
     */
    void UpdateVersionBitsParameters(Consensus::DeploymentPos d, int64_t nStartTime, int64_t nTimeout, int min_activation_height)
    {
        consensus.vDeployments[d].nStartTime = nStartTime;
        consensus.vDeployments[d].nTimeout = nTimeout;
        consensus.vDeployments[d].min_activation_height = min_activation_height;
    }
    void UpdateActivationParametersFromArgs(const ArgsManager& args);

    void SetOld()
    {
        genesis = CreateGenesisBlock(1296688602, 2, 0x207fffff, 1, 50 * COIN);
        consensus.hashGenesisBlock = genesis.GetHash();
        /*
        pchMessageStart[0] = 0xfa;
        pchMessageStart[1] = 0xbf;
        pchMessageStart[2] = 0xb5;
        pchMessageStart[3] = 0xda;
        */

        base58Prefixes[PUBKEY_ADDRESS] = std::vector<unsigned char>(1,111);
        base58Prefixes[SCRIPT_ADDRESS] = std::vector<unsigned char>(1,196);
        base58Prefixes[SECRET_KEY] =     std::vector<unsigned char>(1,239);
        base58Prefixes[EXT_PUBLIC_KEY] = {0x04, 0x35, 0x87, 0xCF};
        base58Prefixes[EXT_SECRET_KEY] = {0x04, 0x35, 0x83, 0x94};

        bech32_hrp = "bcrt";
    }
};
=======
}
>>>>>>> 40e1c4d4

void ReadRegTestArgs(const ArgsManager& args, CChainParams::RegTestOptions& options)
{
    if (auto value = args.GetBoolArg("-fastprune")) options.fastprune = *value;

    for (const std::string& arg : args.GetArgs("-testactivationheight")) {
        const auto found{arg.find('@')};
        if (found == std::string::npos) {
            throw std::runtime_error(strprintf("Invalid format (%s) for -testactivationheight=name@height.", arg));
        }

        const auto value{arg.substr(found + 1)};
        int32_t height;
        if (!ParseInt32(value, &height) || height < 0 || height >= std::numeric_limits<int>::max()) {
            throw std::runtime_error(strprintf("Invalid height value (%s) for -testactivationheight=name@height.", arg));
        }

        const auto deployment_name{arg.substr(0, found)};
        if (const auto buried_deployment = GetBuriedDeployment(deployment_name)) {
            options.activation_heights[*buried_deployment] = height;
        } else {
            throw std::runtime_error(strprintf("Invalid name (%s) for -testactivationheight=name@height.", arg));
        }
    }

    if (!args.IsArgSet("-vbparams")) return;

    for (const std::string& strDeployment : args.GetArgs("-vbparams")) {
        std::vector<std::string> vDeploymentParams = SplitString(strDeployment, ':');
        if (vDeploymentParams.size() < 3 || 4 < vDeploymentParams.size()) {
            throw std::runtime_error("Version bits parameters malformed, expecting deployment:start:end[:min_activation_height]");
        }
        CChainParams::VersionBitsParameters vbparams{};
        if (!ParseInt64(vDeploymentParams[1], &vbparams.start_time)) {
            throw std::runtime_error(strprintf("Invalid nStartTime (%s)", vDeploymentParams[1]));
        }
        if (!ParseInt64(vDeploymentParams[2], &vbparams.timeout)) {
            throw std::runtime_error(strprintf("Invalid nTimeout (%s)", vDeploymentParams[2]));
        }
        if (vDeploymentParams.size() >= 4) {
            if (!ParseInt32(vDeploymentParams[3], &vbparams.min_activation_height)) {
                throw std::runtime_error(strprintf("Invalid min_activation_height (%s)", vDeploymentParams[3]));
            }
        } else {
            vbparams.min_activation_height = 0;
        }
        bool found = false;
        for (int j=0; j < (int)Consensus::MAX_VERSION_BITS_DEPLOYMENTS; ++j) {
            if (vDeploymentParams[0] == VersionBitsDeploymentInfo[j].name) {
                options.version_bits_parameters[Consensus::DeploymentPos(j)] = vbparams;
                found = true;
                LogPrintf("Setting version bits activation parameters for %s to start=%ld, timeout=%ld, min_activation_height=%d\n", vDeploymentParams[0], vbparams.start_time, vbparams.timeout, vbparams.min_activation_height);
                break;
            }
        }
        if (!found) {
            throw std::runtime_error(strprintf("Invalid deployment (%s)", vDeploymentParams[0]));
        }
    }
}

static std::unique_ptr<CChainParams> globalChainParams;

const CChainParams &Params() {
    assert(globalChainParams);
    return *globalChainParams;
}

bool HaveParams() {
    return globalChainParams.get();
}

const CChainParams *pParams() {
    return globalChainParams.get();
}

std::unique_ptr<CChainParams> CreateChainParams(const ArgsManager& args, const std::string& chain)
{
    if (chain == CBaseChainParams::MAIN) {
        return CChainParams::Main();
    } else if (chain == CBaseChainParams::TESTNET) {
        return CChainParams::TestNet();
    } else if (chain == CBaseChainParams::SIGNET) {
        auto opts = CChainParams::SigNetOptions{};
        ReadSigNetArgs(args, opts);
        return CChainParams::SigNet(opts);
    } else if (chain == CBaseChainParams::REGTEST) {
        auto opts = CChainParams::RegTestOptions{};
        ReadRegTestArgs(args, opts);
        return CChainParams::RegTest(opts);
    }
    throw std::runtime_error(strprintf("%s: Unknown chain %s.", __func__, chain));
}

void SelectParams(const std::string& network)
{
    SelectBaseParams(network);
    globalChainParams = CreateChainParams(gArgs, network);
}

void SetOldParams(std::unique_ptr<CChainParams> &params)
{
    if (params->NetworkID() == CBaseChainParams::MAIN) {
        return ((CMainParams*)params.get())->SetOld();
    }
    if (params->NetworkID() == CBaseChainParams::TESTNET) {
        return ((CTestNetParams*)params.get())->SetOld();
    }
    if (params->NetworkID() == CBaseChainParams::REGTEST) {
        return ((CRegTestParams*)params.get())->SetOld();
    }
};

void ResetParams(std::string sNetworkId, bool fParticlModeIn)
{
    // Hack to pass old unit tests
    globalChainParams = CreateChainParams(gArgs, sNetworkId);
    if (!fParticlModeIn) {
        SetOldParams(globalChainParams);
    }
};

CChainParams &RegtestParams()
{
    return *globalChainParams.get();
};<|MERGE_RESOLUTION|>--- conflicted
+++ resolved
@@ -13,868 +13,9 @@
 #include <util/string.h>
 #include <util/system.h>
 
-#include <chain/chainparamsimport.h>
-
 #include <assert.h>
 
-<<<<<<< HEAD
-// Particl
-#include <key/keyutil.h>
 
-int64_t CChainParams::GetCoinYearReward(int64_t nTime) const
-{
-    static const int64_t nSecondsInYear = 365 * 24 * 60 * 60;
-
-    if (strNetworkID != "regtest") {
-        // After HF2: 8%, 8%, 7%, 7%, 6%
-        if (nTime >= consensus.exploit_fix_2_time) {
-            int64_t nPeriodsSinceHF2 = (nTime - consensus.exploit_fix_2_time) / (nSecondsInYear * 2);
-            if (nPeriodsSinceHF2 >= 0 && nPeriodsSinceHF2 < 2) {
-                return (8 - nPeriodsSinceHF2) * CENT;
-            }
-            return 6 * CENT;
-        }
-
-        // Y1 5%, Y2 4%, Y3 3%, Y4 2%, ... YN 2%
-        int64_t nYearsSinceGenesis = (nTime - genesis.nTime) / nSecondsInYear;
-        if (nYearsSinceGenesis >= 0 && nYearsSinceGenesis < 3) {
-            return (5 - nYearsSinceGenesis) * CENT;
-        }
-    }
-
-    return nCoinYearReward;
-};
-
-bool CChainParams::PushTreasuryFundSettings(int64_t time_from, TreasuryFundSettings &settings)
-{
-    if (settings.nMinTreasuryStakePercent < 0 or settings.nMinTreasuryStakePercent > 100) {
-        throw std::runtime_error("minstakepercent must be in range [0, 100].");
-    }
-
-    vTreasuryFundSettings.emplace_back(time_from, settings);
-
-    return true;
-};
-
-int64_t CChainParams::GetProofOfStakeReward(const CBlockIndex *pindexPrev, int64_t nFees) const
-{
-    int64_t nSubsidy = (pindexPrev->nMoneySupply / COIN) * GetCoinYearReward(pindexPrev->nTime) / (365 * 24 * (60 * 60 / nTargetSpacing));
-    return nSubsidy + nFees;
-};
-
-int64_t CChainParams::GetMaxSmsgFeeRateDelta(int64_t smsg_fee_prev, int64_t time) const
-{
-    int64_t max_delta = (smsg_fee_prev * consensus.smsg_fee_max_delta_percent) / 1000000;
-    return std::max((int64_t)1, max_delta);
-};
-
-bool CChainParams::CheckImportCoinbase(int nHeight, uint256 &hash) const
-{
-    for (auto &cth : Params().vImportedCoinbaseTxns) {
-        if (cth.nHeight != (uint32_t)nHeight) {
-            continue;
-        }
-        if (hash == cth.hash) {
-            return true;
-        }
-        return error("%s - Hash mismatch at height %d: %s, expect %s.", __func__, nHeight, hash.ToString(), cth.hash.ToString());
-    }
-
-    return error("%s - Unknown height.", __func__);
-};
-
-
-const TreasuryFundSettings *CChainParams::GetTreasuryFundSettings(int64_t nTime) const
-{
-    for (auto i = vTreasuryFundSettings.crbegin(); i != vTreasuryFundSettings.crend(); ++i) {
-        if (nTime > i->first) {
-            return &i->second;
-        }
-    }
-
-    return nullptr;
-};
-
-bool CChainParams::IsBech32Prefix(const std::vector<unsigned char> &vchPrefixIn) const
-{
-    for (auto &hrp : bech32Prefixes)  {
-        if (vchPrefixIn == hrp) {
-            return true;
-        }
-    }
-
-    return false;
-};
-
-bool CChainParams::IsBech32Prefix(const std::vector<unsigned char> &vchPrefixIn, CChainParams::Base58Type &rtype) const
-{
-    for (size_t k = 0; k < MAX_BASE58_TYPES; ++k) {
-        auto &hrp = bech32Prefixes[k];
-        if (vchPrefixIn == hrp) {
-            rtype = static_cast<CChainParams::Base58Type>(k);
-            return true;
-        }
-    }
-
-    return false;
-};
-
-bool CChainParams::IsBech32Prefix(const char *ps, size_t slen, CChainParams::Base58Type &rtype) const
-{
-    for (size_t k = 0; k < MAX_BASE58_TYPES; ++k) {
-        const auto &hrp = bech32Prefixes[k];
-        size_t hrplen = hrp.size();
-        if (hrplen > 0
-            && slen > hrplen
-            && strncmp(ps, (const char*)&hrp[0], hrplen) == 0) {
-            rtype = static_cast<CChainParams::Base58Type>(k);
-            return true;
-        }
-    }
-
-    return false;
-};
-
-static CBlock CreateGenesisBlock(const char* pszTimestamp, const CScript& genesisOutputScript, uint32_t nTime, uint32_t nNonce, uint32_t nBits, int32_t nVersion, const CAmount& genesisReward)
-{
-    CMutableTransaction txNew;
-    txNew.nVersion = 1;
-    txNew.vin.resize(1);
-    txNew.vout.resize(1);
-    txNew.vin[0].scriptSig = CScript() << 486604799 << CScriptNum(4) << std::vector<unsigned char>((const unsigned char*)pszTimestamp, (const unsigned char*)pszTimestamp + strlen(pszTimestamp));
-    txNew.vout[0].nValue = genesisReward;
-    txNew.vout[0].scriptPubKey = genesisOutputScript;
-
-    CBlock genesis;
-    genesis.nTime    = nTime;
-    genesis.nBits    = nBits;
-    genesis.nNonce   = nNonce;
-    genesis.nVersion = nVersion;
-    genesis.vtx.push_back(MakeTransactionRef(std::move(txNew)));
-    genesis.hashPrevBlock.SetNull();
-    genesis.hashMerkleRoot = BlockMerkleRoot(genesis);
-    return genesis;
-}
-
-/**
- * Build the genesis block. Note that the output of its generation
- * transaction cannot be spent since it did not originally exist in the
- * database.
- *
- * CBlock(hash=000000000019d6, ver=1, hashPrevBlock=00000000000000, hashMerkleRoot=4a5e1e, nTime=1231006505, nBits=1d00ffff, nNonce=2083236893, vtx=1)
- *   CTransaction(hash=4a5e1e, ver=1, vin.size=1, vout.size=1, nLockTime=0)
- *     CTxIn(COutPoint(000000, -1), coinbase 04ffff001d0104455468652054696d65732030332f4a616e2f32303039204368616e63656c6c6f72206f6e206272696e6b206f66207365636f6e64206261696c6f757420666f722062616e6b73)
- *     CTxOut(nValue=50.00000000, scriptPubKey=0x5F1DF16B2B704C8A578D0B)
- *   vMerkleTree: 4a5e1e
- */
-static CBlock CreateGenesisBlock(uint32_t nTime, uint32_t nNonce, uint32_t nBits, int32_t nVersion, const CAmount& genesisReward)
-{
-    const char* pszTimestamp = "The Times 03/Jan/2009 Chancellor on brink of second bailout for banks";
-    const CScript genesisOutputScript = CScript() << ParseHex("04678afdb0fe5548271967f1a67130b7105cd6a828e03909a67962e0ea1f61deb649f6bc3f4cef38c4f35504e51ec112de5c384df7ba0b8d578a4c702b6bf11d5f") << OP_CHECKSIG;
-    return CreateGenesisBlock(pszTimestamp, genesisOutputScript, nTime, nNonce, nBits, nVersion, genesisReward);
-}
-
-const std::pair<const char*, CAmount> regTestOutputs[] = {
-    std::make_pair("585c2b3914d9ee51f8e710304e386531c3abcc82", 10000 * COIN),
-    std::make_pair("c33f3603ce7c46b423536f0434155dad8ee2aa1f", 10000 * COIN),
-    std::make_pair("72d83540ed1dcf28bfaca3fa2ed77100c2808825", 10000 * COIN),
-    std::make_pair("69e4cc4c219d8971a253cd5db69a0c99c4a5659d", 10000 * COIN),
-    std::make_pair("eab5ed88d97e50c87615a015771e220ab0a0991a", 10000 * COIN),
-    std::make_pair("119668a93761a34a4ba1c065794b26733975904f", 10000 * COIN),
-    std::make_pair("6da49762a4402d199d41d5778fcb69de19abbe9f", 10000 * COIN),
-    std::make_pair("27974d10ff5ba65052be7461d89ef2185acbe411", 10000 * COIN),
-    std::make_pair("89ea3129b8dbf1238b20a50211d50d462a988f61", 10000 * COIN),
-    std::make_pair("3baab5b42a409b7c6848a95dfd06ff792511d561", 10000 * COIN),
-
-    std::make_pair("649b801848cc0c32993fb39927654969a5af27b0", 5000 * COIN),
-    std::make_pair("d669de30fa30c3e64a0303cb13df12391a2f7256", 5000 * COIN),
-    std::make_pair("f0c0e3ebe4a1334ed6a5e9c1e069ef425c529934", 5000 * COIN),
-    std::make_pair("27189afe71ca423856de5f17538a069f22385422", 5000 * COIN),
-    std::make_pair("0e7f6fe0c4a5a6a9bfd18f7effdd5898b1f40b80", 5000 * COIN),
-};
-const size_t nGenesisOutputsRegtest = sizeof(regTestOutputs) / sizeof(regTestOutputs[0]);
-
-const std::pair<const char*, CAmount> genesisOutputs[] = {
-    std::make_pair("62a62c80e0b41f2857ba83eb438d5caa46e36bcb",7017084118),
-    std::make_pair("c515c636ae215ebba2a98af433a3fa6c74f84415",221897417980),
-    std::make_pair("711b5e1fd0b0f4cdf92cb53b00061ef742dda4fb",120499999),
-    std::make_pair("20c17c53337d80408e0b488b5af7781320a0a311",18074999),
-    std::make_pair("aba8c6f8dbcf4ecfb598e3c08e12321d884bfe0b",92637054909),
-    std::make_pair("1f3277a84a18f822171d720f0132f698bcc370ca",3100771006662),
-    std::make_pair("8fff14bea695ffa6c8754a3e7d518f8c53c3979a",465115650998),
-    std::make_pair("e54967b4067d91a777587c9f54ee36dd9f1947c4",669097504996),
-    std::make_pair("7744d2ac08f2e1d108b215935215a4e66d0262d2",802917005996),
-    std::make_pair("a55a17e86246ea21cb883c12c709476a09b4885c",267639001997),
-    std::make_pair("4e00dce8ab44fd4cafa34839edf8f68ba7839881",267639001997),
-    std::make_pair("702cae5d2537bfdd5673ac986f910d6adb23510a",254257051898),
-    std::make_pair("b19e494b0033c5608a7d153e57d7fdf3dfb51bb7",1204260290404),
-    std::make_pair("6909b0f1c94ea1979ed76e10a5a49ec795a8f498",1204270995964),
-    std::make_pair("05a06af3b29dade9f304244d934381ac495646c1",236896901156),
-    std::make_pair("557e2b3205719931e22853b27920d2ebd6147531",155127107700),
-    std::make_pair("ad16fb301bd21c60c5cb580b322aa2c61b6c5df2",115374999),
-    std::make_pair("182c5cfb9d17aa8d8ff78940135ca8d822022f32",17306249),
-    std::make_pair("b8a374a75f6d44a0bd1bf052da014efe564ae412",133819500998),
-    std::make_pair("fadee7e2878172dad55068c8696621b1788dccb3",133713917412),
-    std::make_pair("eacc4b108c28ed73b111ff149909aacffd2cdf78",173382671567),
-    std::make_pair("dd87cc0b8e0fc119061f33f161104ce691d23657",245040727620),
-    std::make_pair("1c8b0435eda1d489e9f0a16d3b9d65182f885377",200226012806),
-    std::make_pair("15a724f2bc643041cb35c9475cd67b897d62ca52",436119839355),
-    std::make_pair("626f86e9033026be7afbb2b9dbe4972ef4b3e085",156118097804),
-    std::make_pair("a4a73d99269639541cb7e845a4c6ef3e3911fcd6",108968353176),
-    std::make_pair("27929b31f11471aa4b77ca74bb66409ff76d24a2",126271503135),
-    std::make_pair("2d6248888c7f72cc88e4883e4afd1025c43a7f0e",35102718156),
-    std::make_pair("25d8debc253f5c3f70010f41c53348ed156e7baa",80306152234),
-};
-const size_t nGenesisOutputs = sizeof(genesisOutputs) / sizeof(genesisOutputs[0]);
-
-const std::pair<const char*, CAmount> genesisOutputsTestnet[] = {
-    std::make_pair("46a064688dc7beb5f70ef83569a0f15c7abf4f28",7017084118),
-    std::make_pair("9c97b561ac186bd3758bf690036296d36b1fd019",221897417980),
-    std::make_pair("118a92e28242a73244fb03c96b7e1429c06f979f",120499999),
-    std::make_pair("cae4bf990ce39624e2f77c140c543d4b15428ce7",18074999),
-    std::make_pair("9d6b7b5874afc100eb82a4883441a73b99d9c306",92637054909),
-    std::make_pair("f989e2deedb1f09ed10310fc0d7da7ebfb573326",3100771006662),
-    std::make_pair("4688d6701fb4ae2893d3ec806e6af966faf67545",465115650998),
-    std::make_pair("40e07b038941fb2616a54a498f763abae6d4f280",669097504996),
-    std::make_pair("c43f7c57448805a068a440cc51f67379ca946264",802917005996),
-    std::make_pair("98b7269dbf0c2e3344fb41cd60e75db16d6743a6",267639001997),
-    std::make_pair("85dceec8cdbb9e24fe07af783e4d273d1ae39f75",267639001997),
-    std::make_pair("ddc05d332b7d1a18a55509f34c786ccb65bbffbc",245040727620),
-    std::make_pair("8b04d0b2b582c986975414a01cb6295f1c33d0e9",1204260290404),
-    std::make_pair("1e9ff4c3ac6d0372963e92a13f1e47409eb62d37",1204270995964),
-    std::make_pair("687e7cf063cd106c6098f002fa1ea91d8aee302a",236896901156),
-    std::make_pair("dc0be0edcadd4cc97872db40bb8c2db2cebafd1c",155127107700),
-    std::make_pair("21efcbfe37045648180ac68b406794bde77f9983",115374999),
-    std::make_pair("deaf53dbfbc799eed1171269e84c733dec22f517",17306249),
-    std::make_pair("200a0f9dba25e00ea84a4a3a43a7ea6983719d71",133819500998),
-    std::make_pair("2d072fb1a9d1f7dd8df0443e37e9f942eab58680",133713917412),
-    std::make_pair("0850f3b7caf3b822bb41b9619f8edf9b277402d0",173382671567),
-    std::make_pair("ec62fbd782bf6f48e52eea75a3c68a4c3ab824c0",254257051898),
-    std::make_pair("c6dcb0065e98f5edda771c594265d61e38cf63a0",200226012806),
-    std::make_pair("e5f9a711ccd7cb0d2a70f9710229d0d0d7ef3bda",436119839355),
-    std::make_pair("cae1527d24a91470aeb796f9d024630f301752ef",156118097804),
-    std::make_pair("604f36860d79a9d72b827c99409118bfe16711bd",108968353176),
-    std::make_pair("f02e5891cef35c9c5d9a770756b240aba5ba3639",126271503135),
-    std::make_pair("8251b4983be1027a17dc3b977502086f08ba8910",35102718156),
-    std::make_pair("b991d98acde28455ecb0193fefab06841187c4e7",80306152234),
-};
-const size_t nGenesisOutputsTestnet = sizeof(genesisOutputsTestnet) / sizeof(genesisOutputsTestnet[0]);
-
-
-static CBlock CreateGenesisBlockRegTest(uint32_t nTime, uint32_t nNonce, uint32_t nBits)
-{
-    const char *pszTimestamp = "The Times 03/Jan/2009 Chancellor on brink of second bailout for banks";
-
-    CMutableTransaction txNew;
-    txNew.nVersion = PARTICL_TXN_VERSION;
-    txNew.SetType(TXN_COINBASE);
-    txNew.vin.resize(1);
-    uint32_t nHeight = 0;  // bip34
-    txNew.vin[0].scriptSig = CScript() << 486604799 << CScriptNum(4) << std::vector<unsigned char>((const unsigned char*)pszTimestamp, (const unsigned char*)pszTimestamp + strlen(pszTimestamp)) << OP_RETURN << nHeight;
-
-    txNew.vpout.resize(nGenesisOutputsRegtest);
-    for (size_t k = 0; k < nGenesisOutputsRegtest; ++k) {
-        OUTPUT_PTR<CTxOutStandard> out = MAKE_OUTPUT<CTxOutStandard>();
-        out->nValue = regTestOutputs[k].second;
-        out->scriptPubKey = CScript() << OP_DUP << OP_HASH160 << ParseHex(regTestOutputs[k].first) << OP_EQUALVERIFY << OP_CHECKSIG;
-        txNew.vpout[k] = out;
-    }
-
-    CBlock genesis;
-    genesis.nTime    = nTime;
-    genesis.nBits    = nBits;
-    genesis.nNonce   = nNonce;
-    genesis.nVersion = PARTICL_BLOCK_VERSION;
-    genesis.vtx.push_back(MakeTransactionRef(std::move(txNew)));
-
-    genesis.hashPrevBlock.SetNull();
-    genesis.hashMerkleRoot = BlockMerkleRoot(genesis);
-    genesis.hashWitnessMerkleRoot = BlockWitnessMerkleRoot(genesis);
-
-    return genesis;
-}
-
-static CBlock CreateGenesisBlockTestNet(uint32_t nTime, uint32_t nNonce, uint32_t nBits)
-{
-    const char *pszTimestamp = "The Times 03/Jan/2009 Chancellor on brink of second bailout for banks";
-
-    CMutableTransaction txNew;
-    txNew.nVersion = PARTICL_TXN_VERSION;
-    txNew.SetType(TXN_COINBASE);
-    txNew.vin.resize(1);
-    uint32_t nHeight = 0;  // bip34
-    txNew.vin[0].scriptSig = CScript() << 486604799 << CScriptNum(4) << std::vector<unsigned char>((const unsigned char*)pszTimestamp, (const unsigned char*)pszTimestamp + strlen(pszTimestamp)) << OP_RETURN << nHeight;
-
-    txNew.vpout.resize(nGenesisOutputsTestnet);
-    for (size_t k = 0; k < nGenesisOutputsTestnet; ++k) {
-        OUTPUT_PTR<CTxOutStandard> out = MAKE_OUTPUT<CTxOutStandard>();
-        out->nValue = genesisOutputsTestnet[k].second;
-        out->scriptPubKey = CScript() << OP_DUP << OP_HASH160 << ParseHex(genesisOutputsTestnet[k].first) << OP_EQUALVERIFY << OP_CHECKSIG;
-        txNew.vpout[k] = out;
-    }
-
-    // Foundation Fund Raiser Funds
-    // rVDQRVBKnQEfNmykMSY9DHgqv8s7XZSf5R fc118af69f63d426f61c6a4bf38b56bcdaf8d069
-    OUTPUT_PTR<CTxOutStandard> out = MAKE_OUTPUT<CTxOutStandard>();
-    out->nValue = 397364 * COIN;
-    out->scriptPubKey = CScript() << OP_HASH160 << ParseHex("fc118af69f63d426f61c6a4bf38b56bcdaf8d069") << OP_EQUAL;
-    txNew.vpout.push_back(out);
-
-    // rVDQRVBKnQEfNmykMSY9DHgqv8s7XZSf5R fc118af69f63d426f61c6a4bf38b56bcdaf8d069
-    out = MAKE_OUTPUT<CTxOutStandard>();
-    out->nValue = 296138 * COIN;
-    out->scriptPubKey = CScript() << OP_HASH160 << ParseHex("89ca93e03119d53fd9ad1e65ce22b6f8791f8a49") << OP_EQUAL;
-    txNew.vpout.push_back(out);
-
-    // Community Initative
-    // rAybJ7dx4t6heHy99WqGcXkoT4Bh3V9qZ8 340288104577fcc3a6a84b98f7eac1a54e5287ee
-    out = MAKE_OUTPUT<CTxOutStandard>();
-    out->nValue = 156675 * COIN;
-    out->scriptPubKey = CScript() << OP_HASH160 << ParseHex("89ca93e03119d53fd9ad1e65ce22b6f8791f8a49") << OP_EQUAL;
-    txNew.vpout.push_back(out);
-
-    // Contributors Left Over Funds
-    // rAvmLShYFZ78aAHhFfUFsrHMoBuPPyckm5 3379aa2a4379ae6c51c7777d72e8e0ffff71881b
-    out = MAKE_OUTPUT<CTxOutStandard>();
-    out->nValue = 216346 * COIN;
-    out->scriptPubKey = CScript() << OP_HASH160 << ParseHex("89ca93e03119d53fd9ad1e65ce22b6f8791f8a49") << OP_EQUAL;
-    txNew.vpout.push_back(out);
-
-    // Reserved Particl for primary round
-    // rLWLm1Hp7im3mq44Y1DgyirYgwvrmRASib 9c8c6c8c698f074180ecfdb38e8265c11f2a62cf
-    out = MAKE_OUTPUT<CTxOutStandard>();
-    out->nValue = 996000 * COIN;
-    out->scriptPubKey = CScript() << 1512000000 << OP_CHECKLOCKTIMEVERIFY << OP_DROP << OP_HASH160<< ParseHex("9c8c6c8c698f074180ecfdb38e8265c11f2a62cf") << OP_EQUAL; // 2017-11-30
-    txNew.vpout.push_back(out);
-
-
-    CBlock genesis;
-    genesis.nTime    = nTime;
-    genesis.nBits    = nBits;
-    genesis.nNonce   = nNonce;
-    genesis.nVersion = PARTICL_BLOCK_VERSION;
-    genesis.vtx.push_back(MakeTransactionRef(std::move(txNew)));
-
-    genesis.hashPrevBlock.SetNull();
-    genesis.hashMerkleRoot = BlockMerkleRoot(genesis);
-    genesis.hashWitnessMerkleRoot = BlockWitnessMerkleRoot(genesis);
-
-    return genesis;
-}
-
-static CBlock CreateGenesisBlockMainNet(uint32_t nTime, uint32_t nNonce, uint32_t nBits)
-{
-    const char *pszTimestamp = "BTC 000000000000000000c679bc2209676d05129834627c7b1c02d1018b224c6f37";
-
-    CMutableTransaction txNew;
-    txNew.nVersion = PARTICL_TXN_VERSION;
-    txNew.SetType(TXN_COINBASE);
-
-    txNew.vin.resize(1);
-    uint32_t nHeight = 0;  // bip34
-    txNew.vin[0].scriptSig = CScript() << 486604799 << CScriptNum(4) << std::vector<unsigned char>((const unsigned char*)pszTimestamp, (const unsigned char*)pszTimestamp + strlen(pszTimestamp)) << OP_RETURN << nHeight;
-
-    txNew.vpout.resize(nGenesisOutputs);
-    for (size_t k = 0; k < nGenesisOutputs; ++k) {
-        OUTPUT_PTR<CTxOutStandard> out = MAKE_OUTPUT<CTxOutStandard>();
-        out->nValue = genesisOutputs[k].second;
-        out->scriptPubKey = CScript() << OP_DUP << OP_HASH160 << ParseHex(genesisOutputs[k].first) << OP_EQUALVERIFY << OP_CHECKSIG;
-        txNew.vpout[k] = out;
-    }
-
-    // Foundation Fund Raiser Funds
-    // RHFKJkrB4H38APUDVckr7TDwrK11N7V7mx
-    OUTPUT_PTR<CTxOutStandard> out = MAKE_OUTPUT<CTxOutStandard>();
-    out->nValue = 397364 * COIN;
-    out->scriptPubKey = CScript() << OP_HASH160 << ParseHex("5766354dcb13caff682ed9451b9fe5bbb786996c") << OP_EQUAL;
-    txNew.vpout.push_back(out);
-
-    out = MAKE_OUTPUT<CTxOutStandard>();
-    out->nValue = 296138 * COIN;
-    out->scriptPubKey = CScript() << OP_HASH160 << ParseHex("5766354dcb13caff682ed9451b9fe5bbb786996c") << OP_EQUAL;
-    txNew.vpout.push_back(out);
-
-    // Community Initative
-    // RKKgSiQcMjbC8TABRoyyny1gTU4fAEiQz9
-    out = MAKE_OUTPUT<CTxOutStandard>();
-    out->nValue = 156675 * COIN;
-    out->scriptPubKey = CScript() << OP_HASH160 << ParseHex("6e29c4a11fd54916d024af16ca913cdf8f89cb31") << OP_EQUAL;
-    txNew.vpout.push_back(out);
-
-    // Contributors Left Over Funds
-    // RKiaVeyLUp7EmwHtCP92j8Vc1AodhpWi2U
-    out = MAKE_OUTPUT<CTxOutStandard>();
-    out->nValue = 216346 * COIN;
-    out->scriptPubKey = CScript() << OP_HASH160 << ParseHex("727e5e75929bbf26912dd7833971d77e7450a33e") << OP_EQUAL;
-    txNew.vpout.push_back(out);
-
-    // Reserved Particl for primary round
-    // RNnoeeqBTkpPQH8d29Gf45dszVj9RtbmCu
-    out = MAKE_OUTPUT<CTxOutStandard>();
-    out->nValue = 996000 * COIN;
-    out->scriptPubKey = CScript() << 1512000000 << OP_CHECKLOCKTIMEVERIFY << OP_DROP << OP_HASH160<< ParseHex("9433643b4fd5de3ebd7fdd68675f978f34585af1") << OP_EQUAL; // 2017-11-30
-    txNew.vpout.push_back(out);
-
-
-    CBlock genesis;
-    genesis.nTime    = nTime;
-    genesis.nBits    = nBits;
-    genesis.nNonce   = nNonce;
-    genesis.nVersion = PARTICL_BLOCK_VERSION;
-    genesis.vtx.push_back(MakeTransactionRef(std::move(txNew)));
-
-    genesis.hashPrevBlock.SetNull();
-    genesis.hashMerkleRoot = BlockMerkleRoot(genesis);
-    genesis.hashWitnessMerkleRoot = BlockWitnessMerkleRoot(genesis);
-
-    return genesis;
-}
-
-
-/**
- * Main network on which people trade goods and services.
- */
-class CMainParams : public CChainParams {
-public:
-    CMainParams() {
-        strNetworkID = CBaseChainParams::MAIN;
-        consensus.signet_blocks = false;
-        consensus.signet_challenge.clear();
-        consensus.nSubsidyHalvingInterval = 210000;
-        consensus.BIP34Height = 0;
-        consensus.BIP65Height = 0;
-        consensus.BIP66Height = 0;
-        consensus.CSVHeight = 1;
-        consensus.SegwitHeight = 0;
-        consensus.MinBIP9WarningHeight = 0;
-
-        consensus.OpIsCoinstakeTime = 0x5A04EC00;       // 2017-11-10 00:00:00 UTC
-        consensus.fAllowOpIsCoinstakeWithP2PKH = false;
-        consensus.nPaidSmsgTime = 0x5C791EC0;           // 2019-03-01 12:00:00 UTC
-        consensus.smsg_fee_time = 0x5D2DBC40;           // 2019-07-16 12:00:00 UTC
-        consensus.bulletproof_time = 0x5D2DBC40;        // 2019-07-16 12:00:00 UTC
-        consensus.rct_time = 0x5D2DBC40;                // 2019-07-16 12:00:00 UTC
-        consensus.smsg_difficulty_time = 0x5D2DBC40;    // 2019-07-16 12:00:00 UTC
-        consensus.exploit_fix_1_time = 1614268800;      // 2021-02-25 16:00:00 UTC
-        consensus.exploit_fix_2_time = 1626109200;      // 2021-07-12 17:00:00 UTC
-        consensus.exploit_fix_2_height = 976263;
-
-        consensus.clamp_tx_version_time = 1643734800;   // 2022-02-01 17:00:00 UTC
-        consensus.exploit_fix_3_time = 1643734800;      // 2022-02-01 17:00:00 UTC
-        consensus.m_taproot_time = 1643734800;          // 2022-02-01 17:00:00 UTC
-
-        consensus.m_frozen_anon_index = 27340;
-        consensus.m_frozen_blinded_height = 884433;
-
-        consensus.smsg_fee_period = 5040;
-        consensus.smsg_fee_funding_tx_per_k = 200000;
-        consensus.smsg_fee_msg_per_day_per_k = 50000;
-        consensus.smsg_fee_max_delta_percent = 43;
-        consensus.smsg_min_difficulty = 0x1effffff;
-        consensus.smsg_difficulty_max_delta = 0xffff;
-
-        consensus.powLimit = uint256S("000000000000bfffffffffffffffffffffffffffffffffffffffffffffffffff");
-
-        consensus.nPowTargetTimespan = 14 * 24 * 60 * 60; // two weeks
-        consensus.nPowTargetSpacing = 10 * 60;
-        consensus.fPowAllowMinDifficultyBlocks = false;
-        consensus.fPowNoRetargeting = false;
-        consensus.nRuleChangeActivationThreshold = 1815; // 90% of 2016
-        consensus.nMinerConfirmationWindow = 2016; // nPowTargetTimespan / nPowTargetSpacing
-        consensus.vDeployments[Consensus::DEPLOYMENT_TESTDUMMY].bit = 28;
-        consensus.vDeployments[Consensus::DEPLOYMENT_TESTDUMMY].nStartTime = Consensus::BIP9Deployment::NEVER_ACTIVE;
-        consensus.vDeployments[Consensus::DEPLOYMENT_TESTDUMMY].nTimeout = Consensus::BIP9Deployment::NO_TIMEOUT;
-        consensus.vDeployments[Consensus::DEPLOYMENT_TESTDUMMY].min_activation_height = 0; // No activation delay
-
-        // Deployment of Taproot (BIPs 340-342)
-        consensus.vDeployments[Consensus::DEPLOYMENT_TAPROOT].bit = 2;
-        consensus.vDeployments[Consensus::DEPLOYMENT_TAPROOT].nStartTime = 1619222400; // April 24th, 2021
-        consensus.vDeployments[Consensus::DEPLOYMENT_TAPROOT].nTimeout = 1628640000; // August 11th, 2021
-        consensus.vDeployments[Consensus::DEPLOYMENT_TAPROOT].min_activation_height = 709632; // Approximately November 12th, 2021
-
-        // The best chain should have at least this much work.
-        consensus.nMinimumChainWork = uint256S("0x0000000000000000000000000000000000000000000001217ddce4920bddbc9c");
-        consensus.defaultAssumeValid = uint256S("0x6d3abd8a80371e78957cc30af3e84c45c44b2eb26175b50c5ba7ebc9e990189c"); // 1303280
-
-        consensus.nMinRCTOutputDepth = 12;
-
-        /**
-         * The message start string is designed to be unlikely to occur in normal data.
-         * The characters are rarely used upper ASCII, not valid as UTF-8, and produce
-         * a large 32-bit integer with any alignment.
-         */
-        pchMessageStart[0] = 0xfb;
-        pchMessageStart[1] = 0xf2;
-        pchMessageStart[2] = 0xef;
-        pchMessageStart[3] = 0xb4;
-        nDefaultPort = 51738;
-        nPruneAfterHeight = 100000;
-        m_assumed_blockchain_size = 2;
-        m_assumed_chain_state_size = 2;
-
-        nBIP44ID = (int)WithHardenedBit(44);
-        assert(nBIP44ID == (int)0x8000002C);
-        nModifierInterval = 10 * 60;    // 10 minutes
-        nStakeMinConfirmations = 225;   // 225 * 2 minutes
-        nTargetSpacing = 120;           // 2 minutes
-        nTargetTimespan = 24 * 60;      // 24 mins
-
-        AddImportHashesMain(vImportedCoinbaseTxns);
-        SetLastImportHeight();
-
-        genesis = CreateGenesisBlockMainNet(1500296400, 31429, 0x1f00ffff); // 2017-07-17 13:00:00
-        consensus.hashGenesisBlock = genesis.GetHash();
-
-        assert(consensus.hashGenesisBlock == uint256S("0x0000ee0784c195317ac95623e22fddb8c7b8825dc3998e0bb924d66866eccf4c"));
-        assert(genesis.hashMerkleRoot == uint256S("0xc95fb023cf4bc02ddfed1a59e2b2f53edd1a726683209e2780332edf554f1e3e"));
-        assert(genesis.hashWitnessMerkleRoot == uint256S("0x619e94a7f9f04c8a1d018eb8bcd9c42d3c23171ebed8f351872256e36959d66c"));
-
-        // Note that of those which support the service bits prefix, most only support a subset of
-        // possible options.
-        // This is fine at runtime as we'll fall back to using them as an addrfetch if they don't support the
-        // service bits we want, but we should get them updated to support all service bits wanted by any
-        // release ASAP to avoid it where possible.
-        vSeeds.emplace_back("mainnet-seed.particl.io");
-        vSeeds.emplace_back("dnsseed-mainnet.particl.io");
-        vSeeds.emplace_back("mainnet.particl.io");
-        vSeeds.emplace_back("dnsseed.tecnovert.net");
-
-
-        vTreasuryFundSettings.emplace_back(0,
-            TreasuryFundSettings("RJAPhgckEgRGVPZa9WoGSWW24spskSfLTQ", 10, 60));
-        vTreasuryFundSettings.emplace_back(consensus.OpIsCoinstakeTime,
-            TreasuryFundSettings("RBiiQBnQsVPPQkUaJVQTjsZM9K2xMKozST", 10, 60));
-        vTreasuryFundSettings.emplace_back(consensus.exploit_fix_2_time,
-            TreasuryFundSettings("RQYUDd3EJohpjq62So4ftcV5XZfxZxJPe9", 50, 650));
-
-
-        base58Prefixes[PUBKEY_ADDRESS]     = {0x38}; // P
-        base58Prefixes[SCRIPT_ADDRESS]     = {0x3c};
-        base58Prefixes[PUBKEY_ADDRESS_256] = {0x39};
-        base58Prefixes[SCRIPT_ADDRESS_256] = {0x3d};
-        base58Prefixes[SECRET_KEY]         = {0x6c};
-        base58Prefixes[EXT_PUBLIC_KEY]     = {0x69, 0x6e, 0x82, 0xd1}; // PPAR
-        base58Prefixes[EXT_SECRET_KEY]     = {0x8f, 0x1d, 0xae, 0xb8}; // XPAR
-        base58Prefixes[STEALTH_ADDRESS]    = {0x14};
-        base58Prefixes[EXT_KEY_HASH]       = {0x4b}; // X
-        base58Prefixes[EXT_ACC_HASH]       = {0x17}; // A
-        base58Prefixes[EXT_PUBLIC_KEY_BTC] = {0x04, 0x88, 0xB2, 0x1E}; // xpub
-        base58Prefixes[EXT_SECRET_KEY_BTC] = {0x04, 0x88, 0xAD, 0xE4}; // xprv
-
-        bech32Prefixes[PUBKEY_ADDRESS].assign       ("ph",(const char*)"ph"+2);
-        bech32Prefixes[SCRIPT_ADDRESS].assign       ("pr",(const char*)"pr"+2);
-        bech32Prefixes[PUBKEY_ADDRESS_256].assign   ("pl",(const char*)"pl"+2);
-        bech32Prefixes[SCRIPT_ADDRESS_256].assign   ("pj",(const char*)"pj"+2);
-        bech32Prefixes[SECRET_KEY].assign           ("px",(const char*)"px"+2);
-        bech32Prefixes[EXT_PUBLIC_KEY].assign       ("pep",(const char*)"pep"+3);
-        bech32Prefixes[EXT_SECRET_KEY].assign       ("pex",(const char*)"pex"+3);
-        bech32Prefixes[STEALTH_ADDRESS].assign      ("ps",(const char*)"ps"+2);
-        bech32Prefixes[EXT_KEY_HASH].assign         ("pek",(const char*)"pek"+3);
-        bech32Prefixes[EXT_ACC_HASH].assign         ("pea",(const char*)"pea"+3);
-        bech32Prefixes[STAKE_ONLY_PKADDR].assign    ("pcs",(const char*)"pcs"+3);
-
-        bech32_hrp = "pw";
-        vFixedSeeds = std::vector<uint8_t>(std::begin(chainparams_seed_main), std::end(chainparams_seed_main));
-
-        fDefaultConsistencyChecks = false;
-        fRequireStandard = true;
-        m_is_test_chain = false;
-        m_is_mockable_chain = false;
-
-        checkpointData = {
-            {
-                { 5000,     uint256S("0xe786020ab94bc5461a07d744f3631a811b4ebf424fceda12274f2321883713f4")},
-                { 15000,    uint256S("0xafc73ac299f2e6dd309077d230fccef547b9fc24379c1bf324dd3683b13c61c3")},
-                { 30000,    uint256S("0x35d95c12799323d7b418fd64df9d88ef67ef27f057d54033b5b2f38a5ecaacbf")},
-                { 91000,    uint256S("0x4d1ffaa5b51431918a0c74345e2672035c743511359ac8b1be67467b02ff884c")},
-                { 112250,   uint256S("0x89e4b23471aea7a875df835d6f89613fd87ba649e7a1d8cb892917d0080ef337")},
-                { 213800,   uint256S("0xfd6c0e5f7444a9e09a5fa1652db73d5b8628aeabe162529a5356be700509aa80")},
-                { 303640,   uint256S("0x7cc035d7888ee6d824cec8ff01a6287a71873d874f72a5fd3706d227b88f8e99")},
-                { 443228,   uint256S("0x1e2ae3edb2fa5b398c2f719d2bbb44b3089fb96170b6676c0c963f12bceba489")},
-                { 583322,   uint256S("0x2be0224e40ddf4763f61ff6db088806f3ad5c6530ea7a6801b067ecbbd13fec9")},
-                { 634566,   uint256S("0xc330a61e218b06d3d567c459b54e83ab682a366fc00b77d69dd78c6ed9655a2e")},
-                { 777625,   uint256S("0x75b2b1412610c1ff54e49fc38222f3f45fe934b0e485ccae7b5d461b94510734")},
-                { 856749,   uint256S("0x6b705dbf87345594314152841212a532753f11ec711ac81afc64f31eb048df19")},
-                { 887180,   uint256S("0xf9f1e91f82e73d4781052e42c8b814b8265e0929d4c16284db3feb354bfc317c")},
-                { 962370,   uint256S("0x43c3d5568f3b3467e5142f86445d5b12b923e3e5c4a1e6566d90a7fad807799c")},
-                { 992790,   uint256S("0xea97054e60558199d5c94627116fbfa9f3be1c63d45510963d1a308fe152974b")},
-                { 1026710,  uint256S("0xdcbe7be05060974cca33a52790e047a73358812102a97cd5b3089f2469bd6601")},
-                { 1075660,  uint256S("0x1357966bfddceb8ea97f15da76e61087be6254d0b62ce9d4959ceee9b75c89f3")},
-                { 1102310,  uint256S("0x4e43167170e4639dbb1fdb84cb5735853f9595ff42713c143b70fd0625a382cd")},
-                { 1117588,  uint256S("0x6b13071bc3f5689a3f8a29808f726654283714461076ea890f4272574ff2659f")},
-                { 1159409,  uint256S("0x4e0328ad2e2cb4fe6cb9a46c675a00673ff0e2e3c8185d7055e404adefbc7a96")},
-                { 1236270,  uint256S("0xb35f0e0cde108c282380d6850bae83c1fd2e961781e2289e2b2cd3d17ff039ab")},
-                { 1303280,  uint256S("0x6d3abd8a80371e78957cc30af3e84c45c44b2eb26175b50c5ba7ebc9e990189c")},
-            }
-        };
-
-        m_assumeutxo_data = MapAssumeutxo{
-         // TODO to be specified in a future patch.
-        };
-
-        chainTxData = ChainTxData{
-            // Data from rpc: getchaintxstats 4096 6d3abd8a80371e78957cc30af3e84c45c44b2eb26175b50c5ba7ebc9e990189c
-            .nTime    = 1668249104,
-            .nTxCount = 1639931,
-            .dTxRate  = 0.01,
-        };
-    }
-
-    void SetOld()
-    {
-        consensus.script_flag_exceptions.clear();
-        consensus.script_flag_exceptions.emplace( // BIP16 exception
-            uint256S("0x00000000000002dc756eebf4f49723ed8d30cc28a5f108eb94b1ba88ac4f9c22"), SCRIPT_VERIFY_NONE);
-        consensus.script_flag_exceptions.emplace( // Taproot exception
-            uint256S("0x0000000000000000000f14c35b2d841e986ab5441de8c585d5ffe55ea1e395ad"), SCRIPT_VERIFY_P2SH | SCRIPT_VERIFY_WITNESS);
-        consensus.BIP34Height = 227931;
-        consensus.BIP34Hash = uint256S("0x000000000000024b89b42a942fe0d9fea3bb44ab7bd1b19115dd6a759c0808b8");
-        consensus.BIP65Height = 388381; // 000000000000000004c2b624ed5d7756c508d90fd0da2c7c679febfa6c4735f0
-        consensus.BIP66Height = 363725; // 00000000000000000379eaa19dce8c9b722d46ae6a57c2f1a988119488b50931
-        consensus.CSVHeight = 419328; // 000000000000000004a1b34462cb8aeebd5799177f7a29cf28f2d1961716b5b5
-        consensus.SegwitHeight = 481824; // 0000000000000000001c8018d9cb3b742ef25114f27563e3fc4a1902167f9893
-        consensus.MinBIP9WarningHeight = consensus.SegwitHeight + consensus.nMinerConfirmationWindow;
-        consensus.powLimit = uint256S("00000000ffffffffffffffffffffffffffffffffffffffffffffffffffffffff");
-
-        genesis = CreateGenesisBlock(1231006505, 2083236893, 0x1d00ffff, 1, 50 * COIN);
-        consensus.hashGenesisBlock = genesis.GetHash();
-
-        base58Prefixes[PUBKEY_ADDRESS] = std::vector<unsigned char>(1,0);
-        base58Prefixes[SCRIPT_ADDRESS] = std::vector<unsigned char>(1,5);
-        base58Prefixes[SECRET_KEY] =     std::vector<unsigned char>(1,128);
-        base58Prefixes[EXT_PUBLIC_KEY] = {0x04, 0x88, 0xB2, 0x1E};
-        base58Prefixes[EXT_SECRET_KEY] = {0x04, 0x88, 0xAD, 0xE4};
-
-        bech32_hrp = "bc";
-    }
-};
-
-/**
- * Testnet (v3): public test network which is reset from time to time.
- */
-class CTestNetParams : public CChainParams {
-public:
-    CTestNetParams() {
-        strNetworkID = CBaseChainParams::TESTNET;
-        consensus.signet_blocks = false;
-        consensus.signet_challenge.clear();
-        consensus.nSubsidyHalvingInterval = 210000;
-        consensus.BIP34Height = 0;
-        consensus.BIP65Height = 0;
-        consensus.BIP66Height = 0;
-        consensus.CSVHeight = 1;
-        consensus.SegwitHeight = 0;
-        consensus.MinBIP9WarningHeight = 0;
-
-        consensus.OpIsCoinstakeTime = 0;
-        consensus.fAllowOpIsCoinstakeWithP2PKH = true; // TODO: clear for next testnet
-        consensus.nPaidSmsgTime = 0;
-        consensus.smsg_fee_time = 0x5C67FB40;           // 2019-02-16 12:00:00
-        consensus.bulletproof_time = 0x5C67FB40;        // 2019-02-16 12:00:00
-        consensus.rct_time = 0;
-        consensus.smsg_difficulty_time = 0x5D19F5C0;    // 2019-07-01 12:00:00
-        consensus.exploit_fix_1_time = 1614268800;      // 2021-02-25 16:00:00
-
-        consensus.clamp_tx_version_time = 1641056400;   // 2022-01-01 17:00:00 UTC
-        consensus.m_taproot_time = 1641056400;          // 2022-01-01 17:00:00 UTC
-
-        consensus.smsg_fee_period = 5040;
-        consensus.smsg_fee_funding_tx_per_k = 200000;
-        consensus.smsg_fee_msg_per_day_per_k = 50000;
-        consensus.smsg_fee_max_delta_percent = 43;
-        consensus.smsg_min_difficulty = 0x1effffff;
-        consensus.smsg_difficulty_max_delta = 0xffff;
-
-        consensus.powLimit = uint256S("000000000005ffffffffffffffffffffffffffffffffffffffffffffffffffff");
-        consensus.nPowTargetTimespan = 14 * 24 * 60 * 60; // two weeks
-        consensus.nPowTargetSpacing = 10 * 60;
-        consensus.fPowAllowMinDifficultyBlocks = true;
-        consensus.fPowNoRetargeting = false;
-        consensus.nRuleChangeActivationThreshold = 1512; // 75% for testchains
-        consensus.nMinerConfirmationWindow = 2016; // nPowTargetTimespan / nPowTargetSpacing
-        consensus.vDeployments[Consensus::DEPLOYMENT_TESTDUMMY].bit = 28;
-        consensus.vDeployments[Consensus::DEPLOYMENT_TESTDUMMY].nStartTime = Consensus::BIP9Deployment::NEVER_ACTIVE;
-        consensus.vDeployments[Consensus::DEPLOYMENT_TESTDUMMY].nTimeout = Consensus::BIP9Deployment::NO_TIMEOUT;
-        consensus.vDeployments[Consensus::DEPLOYMENT_TESTDUMMY].min_activation_height = 0; // No activation delay
-
-        // Deployment of Taproot (BIPs 340-342)
-        consensus.vDeployments[Consensus::DEPLOYMENT_TAPROOT].bit = 2;
-        consensus.vDeployments[Consensus::DEPLOYMENT_TAPROOT].nStartTime = 1619222400; // April 24th, 2021
-        consensus.vDeployments[Consensus::DEPLOYMENT_TAPROOT].nTimeout = 1628640000; // August 11th, 2021
-        consensus.vDeployments[Consensus::DEPLOYMENT_TAPROOT].min_activation_height = 0; // No activation delay
-
-        // The best chain should have at least this much work.
-        consensus.nMinimumChainWork = uint256S("0x00000000000000000000000000000000000000000000001d53653b0771bebf61");
-        consensus.defaultAssumeValid = uint256S("0xab3724205826d2e38f0a12e1938d4825e3ba6f983ee74a08f2af33918bb53122"); // 1230000
-
-        consensus.nMinRCTOutputDepth = 12;
-
-        pchMessageStart[0] = 0x08;
-        pchMessageStart[1] = 0x11;
-        pchMessageStart[2] = 0x05;
-        pchMessageStart[3] = 0x0b;
-        nDefaultPort = 51938;
-        nPruneAfterHeight = 1000;
-        m_assumed_blockchain_size = 2;
-        m_assumed_chain_state_size = 1;
-
-        nBIP44ID = (int)WithHardenedBit(1);
-        nModifierInterval = 10 * 60;    // 10 minutes
-        nStakeMinConfirmations = 225;   // 225 * 2 minutes
-        nTargetSpacing = 120;           // 2 minutes
-        nTargetTimespan = 24 * 60;      // 24 mins
-
-
-        AddImportHashesTest(vImportedCoinbaseTxns);
-        SetLastImportHeight();
-
-        genesis = CreateGenesisBlockTestNet(1502309248, 5924, 0x1f00ffff);
-        consensus.hashGenesisBlock = genesis.GetHash();
-
-        assert(consensus.hashGenesisBlock == uint256S("0x0000594ada5310b367443ee0afd4fa3d0bbd5850ea4e33cdc7d6a904a7ec7c90"));
-        assert(genesis.hashMerkleRoot == uint256S("0x2c7f4d88345994e3849502061f6303d9666172e4dff3641d3472a72908eec002"));
-        assert(genesis.hashWitnessMerkleRoot == uint256S("0xf9e2235c9531d5a19263ece36e82c4d5b71910d73cd0b677b81c5e50d17b6cda"));
-
-        vFixedSeeds.clear();
-        vSeeds.clear();
-        // nodes with support for servicebits filtering should be at the top
-        vSeeds.emplace_back("testnet-seed.particl.io");
-        vSeeds.emplace_back("dnsseed-testnet.particl.io");
-        vSeeds.emplace_back("dnsseed-testnet.tecnovert.net");
-
-        vTreasuryFundSettings.push_back(std::make_pair(0, TreasuryFundSettings("rTvv9vsbu269mjYYEecPYinDG8Bt7D86qD", 10, 60)));
-
-        base58Prefixes[PUBKEY_ADDRESS]     = {0x76}; // p
-        base58Prefixes[SCRIPT_ADDRESS]     = {0x7a};
-        base58Prefixes[PUBKEY_ADDRESS_256] = {0x77};
-        base58Prefixes[SCRIPT_ADDRESS_256] = {0x7b};
-        base58Prefixes[SECRET_KEY]         = {0x2e};
-        base58Prefixes[EXT_PUBLIC_KEY]     = {0xe1, 0x42, 0x78, 0x00}; // ppar
-        base58Prefixes[EXT_SECRET_KEY]     = {0x04, 0x88, 0x94, 0x78}; // xpar
-        base58Prefixes[STEALTH_ADDRESS]    = {0x15}; // T
-        base58Prefixes[EXT_KEY_HASH]       = {0x89}; // x
-        base58Prefixes[EXT_ACC_HASH]       = {0x53}; // a
-        base58Prefixes[EXT_PUBLIC_KEY_BTC] = {0x04, 0x35, 0x87, 0xCF}; // tpub
-        base58Prefixes[EXT_SECRET_KEY_BTC] = {0x04, 0x35, 0x83, 0x94}; // tprv
-
-        bech32Prefixes[PUBKEY_ADDRESS].assign       ("tph",(const char*)"tph"+3);
-        bech32Prefixes[SCRIPT_ADDRESS].assign       ("tpr",(const char*)"tpr"+3);
-        bech32Prefixes[PUBKEY_ADDRESS_256].assign   ("tpl",(const char*)"tpl"+3);
-        bech32Prefixes[SCRIPT_ADDRESS_256].assign   ("tpj",(const char*)"tpj"+3);
-        bech32Prefixes[SECRET_KEY].assign           ("tpx",(const char*)"tpx"+3);
-        bech32Prefixes[EXT_PUBLIC_KEY].assign       ("tpep",(const char*)"tpep"+4);
-        bech32Prefixes[EXT_SECRET_KEY].assign       ("tpex",(const char*)"tpex"+4);
-        bech32Prefixes[STEALTH_ADDRESS].assign      ("tps",(const char*)"tps"+3);
-        bech32Prefixes[EXT_KEY_HASH].assign         ("tpek",(const char*)"tpek"+4);
-        bech32Prefixes[EXT_ACC_HASH].assign         ("tpea",(const char*)"tpea"+4);
-        bech32Prefixes[STAKE_ONLY_PKADDR].assign    ("tpcs",(const char*)"tpcs"+4);
-
-        bech32_hrp = "tpw";
-
-        vFixedSeeds = std::vector<uint8_t>(std::begin(chainparams_seed_test), std::end(chainparams_seed_test));
-
-        fDefaultConsistencyChecks = false;
-        fRequireStandard = false;
-        m_is_test_chain = true;
-        m_is_mockable_chain = false;
-
-        checkpointData = {
-            {
-                {127620, uint256S("0xe5ab909fc029b253bad300ccf859eb509e03897e7853e8bfdde2710dbf248dd1")},
-                {210920, uint256S("0x5534f546c3b5a264ca034703b9694fabf36d749d66e0659eef5f0734479b9802")},
-                {312860, uint256S("0xaba2e3b2dcf1970b53b67c869325c5eefd3a107e62518fa4640ddcfadf88760d")},
-                {428386, uint256S("0x08bbc92c831b864c809b575901e37aaa9aa2b2e38212594aedf2712a87267da9")},
-                {534422, uint256S("0xbf0ae4652ff8d2b2479cf828e2e4ec408cf29223c2ec8a96485b1bf424e096c6")},
-                {728858, uint256S("0xd71157e5a929a2aba06b23566932ffaba05d1a063b2ab71d2807b8e2efcf765c")},
-                {808059, uint256S("0x89de981a2cca262ae52ff5e69a0915c9083fb7cd4aba44e39f83c12a6b6602a9")},
-                {909640, uint256S("0xe2e1880d525c93e24ca2d0d494fe78624ad28c4ce778f987504582b7404bcb71")},
-                {1010348, uint256S("0x12e6a081d1874b3dfff99e120b8e22599e15730c23c88805740c507c11c91809")},
-                {1029738, uint256S("0x62ca4edbeb88e371d36052f7bbb52a598b1ac13d9269b5205ba7ed228d8b742a")},
-                {1044185, uint256S("0xc8b34db63fb6ec97b557a969065e56167030c36c12b7c988561736ad3a5488c0")},
-                {1086076, uint256S("0x1e74a808cc907a48cdaf6f2cf5488a54d64a186fa7d65f5f717b11a8dc37d55e")},
-                {1162920, uint256S("0x01bbfe87e90af03e6daa171611fe342403a7ebb7f4703342f34fdeb613b3ecbc")},
-                {1230000, uint256S("0xab3724205826d2e38f0a12e1938d4825e3ba6f983ee74a08f2af33918bb53122")},
-            }
-        };
-
-        m_assumeutxo_data = MapAssumeutxo{
-            // TODO to be specified in a future patch.
-        };
-
-        chainTxData = ChainTxData{
-            // Data from rpc: getchaintxstats 4096 ab3724205826d2e38f0a12e1938d4825e3ba6f983ee74a08f2af33918bb53122
-            .nTime    = 1668248144,
-            .nTxCount = 1295752,
-            .dTxRate  = 0.006
-        };
-    }
-
-    void SetOld()
-    {
-        consensus.powLimit = uint256S("00000000ffffffffffffffffffffffffffffffffffffffffffffffffffffffff");
-
-        genesis = CreateGenesisBlock(1296688602, 414098458, 0x1d00ffff, 1, 50 * COIN);
-        consensus.hashGenesisBlock = genesis.GetHash();
-
-        base58Prefixes[PUBKEY_ADDRESS] = std::vector<unsigned char>(1,111);
-        base58Prefixes[SCRIPT_ADDRESS] = std::vector<unsigned char>(1,196);
-        base58Prefixes[SECRET_KEY] =     std::vector<unsigned char>(1,239);
-        base58Prefixes[EXT_PUBLIC_KEY] = {0x04, 0x35, 0x87, 0xCF};
-        base58Prefixes[EXT_SECRET_KEY] = {0x04, 0x35, 0x83, 0x94};
-
-        bech32_hrp = "tb";
-    }
-};
-
-/**
- * Signet: test network with an additional consensus parameter (see BIP325).
- */
-class SigNetParams : public CChainParams {
-public:
-    explicit SigNetParams(const ArgsManager& args) {
-        std::vector<uint8_t> bin;
-        vSeeds.clear();
-
-        if (!args.IsArgSet("-signetchallenge")) {
-            bin = ParseHex("512103ad5e0edad18cb1f0fc0d28a3d4f1f3e445640337489abb10404f2d1e086be430210359ef5021964fe22d6f8e05b2463c9540ce96883fe3b278760f048f5189f2e6c452ae");
-            vSeeds.emplace_back("seed.signet.bitcoin.sprovoost.nl.");
-
-            // Hardcoded nodes can be removed once there are more DNS seeds
-            vSeeds.emplace_back("178.128.221.177");
-            vSeeds.emplace_back("v7ajjeirttkbnt32wpy3c6w3emwnfr3fkla7hpxcfokr3ysd3kqtzmqd.onion:38333");
-
-            consensus.nMinimumChainWork = uint256S("0x000000000000000000000000000000000000000000000000000001291fc22898");
-            consensus.defaultAssumeValid = uint256S("0x000000d1a0e224fa4679d2fb2187ba55431c284fa1b74cbc8cfda866fd4d2c09"); // 105495
-            m_assumed_blockchain_size = 1;
-            m_assumed_chain_state_size = 0;
-            chainTxData = ChainTxData{
-                // Data from RPC: getchaintxstats 4096 000000d1a0e224fa4679d2fb2187ba55431c284fa1b74cbc8cfda866fd4d2c09
-                .nTime    = 1661702566,
-                .nTxCount = 1903567,
-                .dTxRate  = 0.02336701143027275,
-            };
-        } else {
-            const auto signet_challenge = args.GetArgs("-signetchallenge");
-            if (signet_challenge.size() != 1) {
-                throw std::runtime_error(strprintf("%s: -signetchallenge cannot be multiple values.", __func__));
-            }
-            bin = ParseHex(signet_challenge[0]);
-
-            consensus.nMinimumChainWork = uint256{};
-            consensus.defaultAssumeValid = uint256{};
-            m_assumed_blockchain_size = 0;
-            m_assumed_chain_state_size = 0;
-            chainTxData = ChainTxData{
-                0,
-                0,
-                0,
-            };
-            LogPrintf("Signet with challenge %s\n", signet_challenge[0]);
-        }
-
-        if (args.IsArgSet("-signetseednode")) {
-            vSeeds = args.GetArgs("-signetseednode");
-=======
 void ReadSigNetArgs(const ArgsManager& args, CChainParams::SigNetOptions& options)
 {
     if (args.IsArgSet("-signetseednode")) {
@@ -884,202 +25,14 @@
         const auto signet_challenge = args.GetArgs("-signetchallenge");
         if (signet_challenge.size() != 1) {
             throw std::runtime_error(strprintf("%s: -signetchallenge cannot be multiple values.", __func__));
->>>>>>> 40e1c4d4
         }
         options.challenge.emplace(ParseHex(signet_challenge[0]));
     }
-<<<<<<< HEAD
-};
-
-/**
- * Regression test: intended for private networks only. Has minimal difficulty to ensure that
- * blocks can be found instantly.
- */
-class CRegTestParams : public CChainParams {
-public:
-    explicit CRegTestParams(const ArgsManager& args) {
-        strNetworkID =  CBaseChainParams::REGTEST;
-        consensus.signet_blocks = false;
-        consensus.signet_challenge.clear();
-        consensus.nSubsidyHalvingInterval = 150;
-        consensus.BIP34Height = 1; // Always active unless overridden
-        consensus.BIP34Hash = uint256();
-        consensus.BIP65Height = 1;  // Always active unless overridden
-        consensus.BIP66Height = 1;  // Always active unless overridden
-        consensus.CSVHeight = 1;    // Always active unless overridden
-        consensus.SegwitHeight = 0; // Always active unless overridden
-        consensus.MinBIP9WarningHeight = 0;
-
-        consensus.OpIsCoinstakeTime = 0;
-        consensus.fAllowOpIsCoinstakeWithP2PKH = false;
-        consensus.nPaidSmsgTime = 0;
-        consensus.smsg_fee_time = 0;
-        consensus.bulletproof_time = 0;
-        consensus.rct_time = 0;
-        consensus.smsg_difficulty_time = 0;
-
-        consensus.clamp_tx_version_time = 0;
-
-        consensus.smsg_fee_period = 50;
-        consensus.smsg_fee_funding_tx_per_k = 200000;
-        consensus.smsg_fee_msg_per_day_per_k = 50000;
-        consensus.smsg_fee_max_delta_percent = 4300;
-        consensus.smsg_min_difficulty = 0x1f0fffff;
-        consensus.smsg_difficulty_max_delta = 0xffff;
-        consensus.m_taproot_time = 0;
-
-        consensus.powLimit = uint256S("7fffffffffffffffffffffffffffffffffffffffffffffffffffffffffffffff");
-        consensus.nPowTargetTimespan = 14 * 24 * 60 * 60; // two weeks
-        consensus.nPowTargetSpacing = 10 * 60;
-        consensus.fPowAllowMinDifficultyBlocks = true;
-        consensus.fPowNoRetargeting = true;
-        consensus.nRuleChangeActivationThreshold = 108; // 75% for testchains
-        consensus.nMinerConfirmationWindow = 144; // Faster than normal for regtest (144 instead of 2016)
-
-        consensus.vDeployments[Consensus::DEPLOYMENT_TESTDUMMY].bit = 28;
-        consensus.vDeployments[Consensus::DEPLOYMENT_TESTDUMMY].nStartTime = 0;
-        consensus.vDeployments[Consensus::DEPLOYMENT_TESTDUMMY].nTimeout = Consensus::BIP9Deployment::NO_TIMEOUT;
-        consensus.vDeployments[Consensus::DEPLOYMENT_TESTDUMMY].min_activation_height = 0; // No activation delay
-
-        consensus.vDeployments[Consensus::DEPLOYMENT_TAPROOT].bit = 2;
-        consensus.vDeployments[Consensus::DEPLOYMENT_TAPROOT].nStartTime = Consensus::BIP9Deployment::ALWAYS_ACTIVE;
-        consensus.vDeployments[Consensus::DEPLOYMENT_TAPROOT].nTimeout = Consensus::BIP9Deployment::NO_TIMEOUT;
-        consensus.vDeployments[Consensus::DEPLOYMENT_TAPROOT].min_activation_height = 0; // No activation delay
-
-        consensus.nMinimumChainWork = uint256{};
-        consensus.defaultAssumeValid = uint256{};
-
-        consensus.nMinRCTOutputDepth = 2;
-
-        pchMessageStart[0] = 0x09;
-        pchMessageStart[1] = 0x12;
-        pchMessageStart[2] = 0x06;
-        pchMessageStart[3] = 0x0c;
-        nDefaultPort = 11938;
-        nBIP44ID = (int)WithHardenedBit(1);
-
-
-        nModifierInterval = 2 * 60;     // 2 minutes
-        nStakeMinConfirmations = 12;
-        nTargetSpacing = 5;             // 5 seconds
-        nTargetTimespan = 16 * 60;      // 16 mins
-        nStakeTimestampMask = 0;
-
-        SetLastImportHeight();
-
-        nPruneAfterHeight = gArgs.GetBoolArg("-fastprune", false) ? 100 : 1000;
-        m_assumed_blockchain_size = 0;
-        m_assumed_chain_state_size = 0;
-
-        UpdateActivationParametersFromArgs(args);
-
-        genesis = CreateGenesisBlockRegTest(1487714923, 0, 0x207fffff);
-
-        consensus.hashGenesisBlock = genesis.GetHash();
-        assert(consensus.hashGenesisBlock == uint256S("0x6cd174536c0ada5bfa3b8fde16b98ae508fff6586f2ee24cf866867098f25907"));
-        assert(genesis.hashMerkleRoot == uint256S("0xf89653c7208af2c76a3070d436229fb782acbd065bd5810307995b9982423ce7"));
-        assert(genesis.hashWitnessMerkleRoot == uint256S("0x36b66a1aff91f34ab794da710d007777ef5e612a320e1979ac96e5f292399639"));
-
-
-        vFixedSeeds.clear(); //!< Regtest mode doesn't have any fixed seeds.
-        vSeeds.clear();
-        vSeeds.emplace_back("dummySeed.invalid.");
-
-        fDefaultConsistencyChecks = true;
-        fRequireStandard = true;
-        m_is_test_chain = true;
-        m_is_mockable_chain = true;
-
-        checkpointData = {
-            {
-                {0, uint256S("0f9188f13cb7b2c71f2a335e3a4fc328bf5beb436012afca590b1a11466e2206")},
-            }
-        };
-
-        m_assumeutxo_data = MapAssumeutxo{
-            {
-                110,
-                {AssumeutxoHash{uint256S("0xd98b6865564c85700442c2df34cf379d97ac4c157b3eb25780ca916183620376")}, 110},
-            },
-            {
-                200,
-                {AssumeutxoHash{uint256S("0x51c8d11d8b5c1de51543c579736e786aa2736206d1e11e627568029ce092cf62")}, 200},
-            },
-        };
-
-        base58Prefixes[PUBKEY_ADDRESS]     = {0x76}; // p
-        base58Prefixes[SCRIPT_ADDRESS]     = {0x7a};
-        base58Prefixes[PUBKEY_ADDRESS_256] = {0x77};
-        base58Prefixes[SCRIPT_ADDRESS_256] = {0x7b};
-        base58Prefixes[SECRET_KEY]         = {0x2e};
-        base58Prefixes[EXT_PUBLIC_KEY]     = {0xe1, 0x42, 0x78, 0x00}; // ppar
-        base58Prefixes[EXT_SECRET_KEY]     = {0x04, 0x88, 0x94, 0x78}; // xpar
-        base58Prefixes[STEALTH_ADDRESS]    = {0x15}; // T
-        base58Prefixes[EXT_KEY_HASH]       = {0x89}; // x
-        base58Prefixes[EXT_ACC_HASH]       = {0x53}; // a
-        base58Prefixes[EXT_PUBLIC_KEY_BTC] = {0x04, 0x35, 0x87, 0xCF}; // tpub
-        base58Prefixes[EXT_SECRET_KEY_BTC] = {0x04, 0x35, 0x83, 0x94}; // tprv
-
-        bech32Prefixes[PUBKEY_ADDRESS].assign       ("tph",(const char*)"tph"+3);
-        bech32Prefixes[SCRIPT_ADDRESS].assign       ("tpr",(const char*)"tpr"+3);
-        bech32Prefixes[PUBKEY_ADDRESS_256].assign   ("tpl",(const char*)"tpl"+3);
-        bech32Prefixes[SCRIPT_ADDRESS_256].assign   ("tpj",(const char*)"tpj"+3);
-        bech32Prefixes[SECRET_KEY].assign           ("tpx",(const char*)"tpx"+3);
-        bech32Prefixes[EXT_PUBLIC_KEY].assign       ("tpep",(const char*)"tpep"+4);
-        bech32Prefixes[EXT_SECRET_KEY].assign       ("tpex",(const char*)"tpex"+4);
-        bech32Prefixes[STEALTH_ADDRESS].assign      ("tps",(const char*)"tps"+3);
-        bech32Prefixes[EXT_KEY_HASH].assign         ("tpek",(const char*)"tpek"+4);
-        bech32Prefixes[EXT_ACC_HASH].assign         ("tpea",(const char*)"tpea"+4);
-        bech32Prefixes[STAKE_ONLY_PKADDR].assign    ("tpcs",(const char*)"tpcs"+4);
-
-        bech32_hrp = "rtpw";
-
-        chainTxData = ChainTxData{
-            0,
-            0,
-            0
-        };
-    }
-
-    /**
-     * Allows modifying the Version Bits regtest parameters.
-     */
-    void UpdateVersionBitsParameters(Consensus::DeploymentPos d, int64_t nStartTime, int64_t nTimeout, int min_activation_height)
-    {
-        consensus.vDeployments[d].nStartTime = nStartTime;
-        consensus.vDeployments[d].nTimeout = nTimeout;
-        consensus.vDeployments[d].min_activation_height = min_activation_height;
-    }
-    void UpdateActivationParametersFromArgs(const ArgsManager& args);
-
-    void SetOld()
-    {
-        genesis = CreateGenesisBlock(1296688602, 2, 0x207fffff, 1, 50 * COIN);
-        consensus.hashGenesisBlock = genesis.GetHash();
-        /*
-        pchMessageStart[0] = 0xfa;
-        pchMessageStart[1] = 0xbf;
-        pchMessageStart[2] = 0xb5;
-        pchMessageStart[3] = 0xda;
-        */
-
-        base58Prefixes[PUBKEY_ADDRESS] = std::vector<unsigned char>(1,111);
-        base58Prefixes[SCRIPT_ADDRESS] = std::vector<unsigned char>(1,196);
-        base58Prefixes[SECRET_KEY] =     std::vector<unsigned char>(1,239);
-        base58Prefixes[EXT_PUBLIC_KEY] = {0x04, 0x35, 0x87, 0xCF};
-        base58Prefixes[EXT_SECRET_KEY] = {0x04, 0x35, 0x83, 0x94};
-
-        bech32_hrp = "bcrt";
-    }
-};
-=======
 }
->>>>>>> 40e1c4d4
 
 void ReadRegTestArgs(const ArgsManager& args, CChainParams::RegTestOptions& options)
 {
     if (auto value = args.GetBoolArg("-fastprune")) options.fastprune = *value;
-
     for (const std::string& arg : args.GetArgs("-testactivationheight")) {
         const auto found{arg.find('@')};
         if (found == std::string::npos) {
@@ -1177,15 +130,7 @@
 
 void SetOldParams(std::unique_ptr<CChainParams> &params)
 {
-    if (params->NetworkID() == CBaseChainParams::MAIN) {
-        return ((CMainParams*)params.get())->SetOld();
-    }
-    if (params->NetworkID() == CBaseChainParams::TESTNET) {
-        return ((CTestNetParams*)params.get())->SetOld();
-    }
-    if (params->NetworkID() == CBaseChainParams::REGTEST) {
-        return ((CRegTestParams*)params.get())->SetOld();
-    }
+    params->SetOld();
 };
 
 void ResetParams(std::string sNetworkId, bool fParticlModeIn)
