--- conflicted
+++ resolved
@@ -21,10 +21,7 @@
 #include <stdexcept>
 #include <vector>
 
-<<<<<<< HEAD
-=======
 using util::SplitString;
->>>>>>> ff21eb2d
 
 void ReadSigNetArgs(const ArgsManager& args, CChainParams::SigNetOptions& options)
 {
