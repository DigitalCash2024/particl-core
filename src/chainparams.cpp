// Copyright (c) 2010 Satoshi Nakamoto
// Copyright (c) 2009-2020 The Bitcoin Core developers
// Distributed under the MIT software license, see the accompanying
// file COPYING or http://www.opensource.org/licenses/mit-license.php.

#include <chainparams.h>

#include <chainparamsseeds.h>
#include <consensus/merkle.h>
#include <hash.h> // for signet block challenge hash
#include <tinyformat.h>
#include <util/system.h>
#include <util/strencodings.h>
#include <util/moneystr.h>
#include <key/keyutil.h>
#include <versionbitsinfo.h>

#include <chainparamsimport.h>

#include <assert.h>

#include <boost/algorithm/string/classification.hpp>
#include <boost/algorithm/string/split.hpp>

int64_t CChainParams::GetCoinYearReward(int64_t nTime) const
{
    static const int64_t nSecondsInYear = 365 * 24 * 60 * 60;

    if (strNetworkID != "regtest") {
        // Y1 5%, Y2 4%, Y3 3%, Y4 2%, ... YN 2%
        int64_t nYearsSinceGenesis = (nTime - genesis.nTime) / nSecondsInYear;

        if (nYearsSinceGenesis >= 0 && nYearsSinceGenesis < 3) {
            return (5 - nYearsSinceGenesis) * CENT;
        }
    }

    return nCoinYearReward;
};

bool CChainParams::PushDevFundSettings(int64_t time_from, DevFundSettings &settings)
{
    if (settings.nMinDevStakePercent < 0 or settings.nMinDevStakePercent > 100) {
        throw std::runtime_error("minstakepercent must be in range [0, 100].");
    }

    vDevFundSettings.emplace_back(time_from, settings);

    return true;
};

int64_t CChainParams::GetProofOfStakeReward(const CBlockIndex *pindexPrev, int64_t nFees) const
{
    int64_t nSubsidy;

    nSubsidy = (pindexPrev->nMoneySupply / COIN) * GetCoinYearReward(pindexPrev->nTime) / (365 * 24 * (60 * 60 / nTargetSpacing));

    return nSubsidy + nFees;
};

int64_t CChainParams::GetMaxSmsgFeeRateDelta(int64_t smsg_fee_prev) const
{
    return (smsg_fee_prev * consensus.smsg_fee_max_delta_percent) / 1000000;
};

bool CChainParams::CheckImportCoinbase(int nHeight, uint256 &hash) const
{
    for (auto &cth : Params().vImportedCoinbaseTxns) {
        if (cth.nHeight != (uint32_t)nHeight) {
            continue;
        }
        if (hash == cth.hash) {
            return true;
        }
        return error("%s - Hash mismatch at height %d: %s, expect %s.", __func__, nHeight, hash.ToString(), cth.hash.ToString());
    }

    return error("%s - Unknown height.", __func__);
};


const DevFundSettings *CChainParams::GetDevFundSettings(int64_t nTime) const
{
    for (auto i = vDevFundSettings.rbegin(); i != vDevFundSettings.rend(); ++i) {
        if (nTime > i->first) {
            return &i->second;
        }
    }

    return nullptr;
};

bool CChainParams::IsBech32Prefix(const std::vector<unsigned char> &vchPrefixIn) const
{
    for (auto &hrp : bech32Prefixes)  {
        if (vchPrefixIn == hrp) {
            return true;
        }
    }

    return false;
};

bool CChainParams::IsBech32Prefix(const std::vector<unsigned char> &vchPrefixIn, CChainParams::Base58Type &rtype) const
{
    for (size_t k = 0; k < MAX_BASE58_TYPES; ++k) {
        auto &hrp = bech32Prefixes[k];
        if (vchPrefixIn == hrp) {
            rtype = static_cast<CChainParams::Base58Type>(k);
            return true;
        }
    }

    return false;
};

bool CChainParams::IsBech32Prefix(const char *ps, size_t slen, CChainParams::Base58Type &rtype) const
{
    for (size_t k = 0; k < MAX_BASE58_TYPES; ++k) {
        const auto &hrp = bech32Prefixes[k];
        size_t hrplen = hrp.size();
        if (hrplen > 0
            && slen > hrplen
            && strncmp(ps, (const char*)&hrp[0], hrplen) == 0) {
            rtype = static_cast<CChainParams::Base58Type>(k);
            return true;
        }
    }

    return false;
};

static CBlock CreateGenesisBlock(const char* pszTimestamp, const CScript& genesisOutputScript, uint32_t nTime, uint32_t nNonce, uint32_t nBits, int32_t nVersion, const CAmount& genesisReward)
{
    CMutableTransaction txNew;
    txNew.nVersion = 1;
    txNew.vin.resize(1);
    txNew.vout.resize(1);
    txNew.vin[0].scriptSig = CScript() << 486604799 << CScriptNum(4) << std::vector<unsigned char>((const unsigned char*)pszTimestamp, (const unsigned char*)pszTimestamp + strlen(pszTimestamp));
    txNew.vout[0].nValue = genesisReward;
    txNew.vout[0].scriptPubKey = genesisOutputScript;

    CBlock genesis;
    genesis.nTime    = nTime;
    genesis.nBits    = nBits;
    genesis.nNonce   = nNonce;
    genesis.nVersion = nVersion;
    genesis.vtx.push_back(MakeTransactionRef(std::move(txNew)));
    genesis.hashPrevBlock.SetNull();
    genesis.hashMerkleRoot = BlockMerkleRoot(genesis);
    return genesis;
}

/**
 * Build the genesis block. Note that the output of its generation
 * transaction cannot be spent since it did not originally exist in the
 * database.
 *
 * CBlock(hash=000000000019d6, ver=1, hashPrevBlock=00000000000000, hashMerkleRoot=4a5e1e, nTime=1231006505, nBits=1d00ffff, nNonce=2083236893, vtx=1)
 *   CTransaction(hash=4a5e1e, ver=1, vin.size=1, vout.size=1, nLockTime=0)
 *     CTxIn(COutPoint(000000, -1), coinbase 04ffff001d0104455468652054696d65732030332f4a616e2f32303039204368616e63656c6c6f72206f6e206272696e6b206f66207365636f6e64206261696c6f757420666f722062616e6b73)
 *     CTxOut(nValue=50.00000000, scriptPubKey=0x5F1DF16B2B704C8A578D0B)
 *   vMerkleTree: 4a5e1e
 */
static CBlock CreateGenesisBlock(uint32_t nTime, uint32_t nNonce, uint32_t nBits, int32_t nVersion, const CAmount& genesisReward)
{
    const char* pszTimestamp = "The Times 03/Jan/2009 Chancellor on brink of second bailout for banks";
    const CScript genesisOutputScript = CScript() << ParseHex("04678afdb0fe5548271967f1a67130b7105cd6a828e03909a67962e0ea1f61deb649f6bc3f4cef38c4f35504e51ec112de5c384df7ba0b8d578a4c702b6bf11d5f") << OP_CHECKSIG;
    return CreateGenesisBlock(pszTimestamp, genesisOutputScript, nTime, nNonce, nBits, nVersion, genesisReward);
}

const std::pair<const char*, CAmount> regTestOutputs[] = {
    std::make_pair("585c2b3914d9ee51f8e710304e386531c3abcc82", 10000 * COIN),
    std::make_pair("c33f3603ce7c46b423536f0434155dad8ee2aa1f", 10000 * COIN),
    std::make_pair("72d83540ed1dcf28bfaca3fa2ed77100c2808825", 10000 * COIN),
    std::make_pair("69e4cc4c219d8971a253cd5db69a0c99c4a5659d", 10000 * COIN),
    std::make_pair("eab5ed88d97e50c87615a015771e220ab0a0991a", 10000 * COIN),
    std::make_pair("119668a93761a34a4ba1c065794b26733975904f", 10000 * COIN),
    std::make_pair("6da49762a4402d199d41d5778fcb69de19abbe9f", 10000 * COIN),
    std::make_pair("27974d10ff5ba65052be7461d89ef2185acbe411", 10000 * COIN),
    std::make_pair("89ea3129b8dbf1238b20a50211d50d462a988f61", 10000 * COIN),
    std::make_pair("3baab5b42a409b7c6848a95dfd06ff792511d561", 10000 * COIN),

    std::make_pair("649b801848cc0c32993fb39927654969a5af27b0", 5000 * COIN),
    std::make_pair("d669de30fa30c3e64a0303cb13df12391a2f7256", 5000 * COIN),
    std::make_pair("f0c0e3ebe4a1334ed6a5e9c1e069ef425c529934", 5000 * COIN),
    std::make_pair("27189afe71ca423856de5f17538a069f22385422", 5000 * COIN),
    std::make_pair("0e7f6fe0c4a5a6a9bfd18f7effdd5898b1f40b80", 5000 * COIN),
};
const size_t nGenesisOutputsRegtest = sizeof(regTestOutputs) / sizeof(regTestOutputs[0]);

const std::pair<const char*, CAmount> genesisOutputs[] = {
    std::make_pair("62a62c80e0b41f2857ba83eb438d5caa46e36bcb",7017084118),
    std::make_pair("c515c636ae215ebba2a98af433a3fa6c74f84415",221897417980),
    std::make_pair("711b5e1fd0b0f4cdf92cb53b00061ef742dda4fb",120499999),
    std::make_pair("20c17c53337d80408e0b488b5af7781320a0a311",18074999),
    std::make_pair("aba8c6f8dbcf4ecfb598e3c08e12321d884bfe0b",92637054909),
    std::make_pair("1f3277a84a18f822171d720f0132f698bcc370ca",3100771006662),
    std::make_pair("8fff14bea695ffa6c8754a3e7d518f8c53c3979a",465115650998),
    std::make_pair("e54967b4067d91a777587c9f54ee36dd9f1947c4",669097504996),
    std::make_pair("7744d2ac08f2e1d108b215935215a4e66d0262d2",802917005996),
    std::make_pair("a55a17e86246ea21cb883c12c709476a09b4885c",267639001997),
    std::make_pair("4e00dce8ab44fd4cafa34839edf8f68ba7839881",267639001997),
    std::make_pair("702cae5d2537bfdd5673ac986f910d6adb23510a",254257051898),
    std::make_pair("b19e494b0033c5608a7d153e57d7fdf3dfb51bb7",1204260290404),
    std::make_pair("6909b0f1c94ea1979ed76e10a5a49ec795a8f498",1204270995964),
    std::make_pair("05a06af3b29dade9f304244d934381ac495646c1",236896901156),
    std::make_pair("557e2b3205719931e22853b27920d2ebd6147531",155127107700),
    std::make_pair("ad16fb301bd21c60c5cb580b322aa2c61b6c5df2",115374999),
    std::make_pair("182c5cfb9d17aa8d8ff78940135ca8d822022f32",17306249),
    std::make_pair("b8a374a75f6d44a0bd1bf052da014efe564ae412",133819500998),
    std::make_pair("fadee7e2878172dad55068c8696621b1788dccb3",133713917412),
    std::make_pair("eacc4b108c28ed73b111ff149909aacffd2cdf78",173382671567),
    std::make_pair("dd87cc0b8e0fc119061f33f161104ce691d23657",245040727620),
    std::make_pair("1c8b0435eda1d489e9f0a16d3b9d65182f885377",200226012806),
    std::make_pair("15a724f2bc643041cb35c9475cd67b897d62ca52",436119839355),
    std::make_pair("626f86e9033026be7afbb2b9dbe4972ef4b3e085",156118097804),
    std::make_pair("a4a73d99269639541cb7e845a4c6ef3e3911fcd6",108968353176),
    std::make_pair("27929b31f11471aa4b77ca74bb66409ff76d24a2",126271503135),
    std::make_pair("2d6248888c7f72cc88e4883e4afd1025c43a7f0e",35102718156),
    std::make_pair("25d8debc253f5c3f70010f41c53348ed156e7baa",80306152234),
};
const size_t nGenesisOutputs = sizeof(genesisOutputs) / sizeof(genesisOutputs[0]);

const std::pair<const char*, CAmount> genesisOutputsTestnet[] = {
    std::make_pair("46a064688dc7beb5f70ef83569a0f15c7abf4f28",7017084118),
    std::make_pair("9c97b561ac186bd3758bf690036296d36b1fd019",221897417980),
    std::make_pair("118a92e28242a73244fb03c96b7e1429c06f979f",120499999),
    std::make_pair("cae4bf990ce39624e2f77c140c543d4b15428ce7",18074999),
    std::make_pair("9d6b7b5874afc100eb82a4883441a73b99d9c306",92637054909),
    std::make_pair("f989e2deedb1f09ed10310fc0d7da7ebfb573326",3100771006662),
    std::make_pair("4688d6701fb4ae2893d3ec806e6af966faf67545",465115650998),
    std::make_pair("40e07b038941fb2616a54a498f763abae6d4f280",669097504996),
    std::make_pair("c43f7c57448805a068a440cc51f67379ca946264",802917005996),
    std::make_pair("98b7269dbf0c2e3344fb41cd60e75db16d6743a6",267639001997),
    std::make_pair("85dceec8cdbb9e24fe07af783e4d273d1ae39f75",267639001997),
    std::make_pair("ddc05d332b7d1a18a55509f34c786ccb65bbffbc",245040727620),
    std::make_pair("8b04d0b2b582c986975414a01cb6295f1c33d0e9",1204260290404),
    std::make_pair("1e9ff4c3ac6d0372963e92a13f1e47409eb62d37",1204270995964),
    std::make_pair("687e7cf063cd106c6098f002fa1ea91d8aee302a",236896901156),
    std::make_pair("dc0be0edcadd4cc97872db40bb8c2db2cebafd1c",155127107700),
    std::make_pair("21efcbfe37045648180ac68b406794bde77f9983",115374999),
    std::make_pair("deaf53dbfbc799eed1171269e84c733dec22f517",17306249),
    std::make_pair("200a0f9dba25e00ea84a4a3a43a7ea6983719d71",133819500998),
    std::make_pair("2d072fb1a9d1f7dd8df0443e37e9f942eab58680",133713917412),
    std::make_pair("0850f3b7caf3b822bb41b9619f8edf9b277402d0",173382671567),
    std::make_pair("ec62fbd782bf6f48e52eea75a3c68a4c3ab824c0",254257051898),
    std::make_pair("c6dcb0065e98f5edda771c594265d61e38cf63a0",200226012806),
    std::make_pair("e5f9a711ccd7cb0d2a70f9710229d0d0d7ef3bda",436119839355),
    std::make_pair("cae1527d24a91470aeb796f9d024630f301752ef",156118097804),
    std::make_pair("604f36860d79a9d72b827c99409118bfe16711bd",108968353176),
    std::make_pair("f02e5891cef35c9c5d9a770756b240aba5ba3639",126271503135),
    std::make_pair("8251b4983be1027a17dc3b977502086f08ba8910",35102718156),
    std::make_pair("b991d98acde28455ecb0193fefab06841187c4e7",80306152234),
};
const size_t nGenesisOutputsTestnet = sizeof(genesisOutputsTestnet) / sizeof(genesisOutputsTestnet[0]);


static CBlock CreateGenesisBlockRegTest(uint32_t nTime, uint32_t nNonce, uint32_t nBits)
{
    const char *pszTimestamp = "The Times 03/Jan/2009 Chancellor on brink of second bailout for banks";

    CMutableTransaction txNew;
    txNew.nVersion = PARTICL_TXN_VERSION;
    txNew.SetType(TXN_COINBASE);
    txNew.vin.resize(1);
    uint32_t nHeight = 0;  // bip34
    txNew.vin[0].scriptSig = CScript() << 486604799 << CScriptNum(4) << std::vector<unsigned char>((const unsigned char*)pszTimestamp, (const unsigned char*)pszTimestamp + strlen(pszTimestamp)) << OP_RETURN << nHeight;

    txNew.vpout.resize(nGenesisOutputsRegtest);
    for (size_t k = 0; k < nGenesisOutputsRegtest; ++k) {
        OUTPUT_PTR<CTxOutStandard> out = MAKE_OUTPUT<CTxOutStandard>();
        out->nValue = regTestOutputs[k].second;
        out->scriptPubKey = CScript() << OP_DUP << OP_HASH160 << ParseHex(regTestOutputs[k].first) << OP_EQUALVERIFY << OP_CHECKSIG;
        txNew.vpout[k] = out;
    }

    CBlock genesis;
    genesis.nTime    = nTime;
    genesis.nBits    = nBits;
    genesis.nNonce   = nNonce;
    genesis.nVersion = PARTICL_BLOCK_VERSION;
    genesis.vtx.push_back(MakeTransactionRef(std::move(txNew)));

    genesis.hashPrevBlock.SetNull();
    genesis.hashMerkleRoot = BlockMerkleRoot(genesis);
    genesis.hashWitnessMerkleRoot = BlockWitnessMerkleRoot(genesis);

    return genesis;
}

static CBlock CreateGenesisBlockTestNet(uint32_t nTime, uint32_t nNonce, uint32_t nBits)
{
    const char *pszTimestamp = "The Times 03/Jan/2009 Chancellor on brink of second bailout for banks";

    CMutableTransaction txNew;
    txNew.nVersion = PARTICL_TXN_VERSION;
    txNew.SetType(TXN_COINBASE);
    txNew.vin.resize(1);
    uint32_t nHeight = 0;  // bip34
    txNew.vin[0].scriptSig = CScript() << 486604799 << CScriptNum(4) << std::vector<unsigned char>((const unsigned char*)pszTimestamp, (const unsigned char*)pszTimestamp + strlen(pszTimestamp)) << OP_RETURN << nHeight;

    txNew.vpout.resize(nGenesisOutputsTestnet);
    for (size_t k = 0; k < nGenesisOutputsTestnet; ++k) {
        OUTPUT_PTR<CTxOutStandard> out = MAKE_OUTPUT<CTxOutStandard>();
        out->nValue = genesisOutputsTestnet[k].second;
        out->scriptPubKey = CScript() << OP_DUP << OP_HASH160 << ParseHex(genesisOutputsTestnet[k].first) << OP_EQUALVERIFY << OP_CHECKSIG;
        txNew.vpout[k] = out;
    }

    // Foundation Fund Raiser Funds
    // rVDQRVBKnQEfNmykMSY9DHgqv8s7XZSf5R fc118af69f63d426f61c6a4bf38b56bcdaf8d069
    OUTPUT_PTR<CTxOutStandard> out = MAKE_OUTPUT<CTxOutStandard>();
    out->nValue = 397364 * COIN;
    out->scriptPubKey = CScript() << OP_HASH160 << ParseHex("fc118af69f63d426f61c6a4bf38b56bcdaf8d069") << OP_EQUAL;
    txNew.vpout.push_back(out);

    // rVDQRVBKnQEfNmykMSY9DHgqv8s7XZSf5R fc118af69f63d426f61c6a4bf38b56bcdaf8d069
    out = MAKE_OUTPUT<CTxOutStandard>();
    out->nValue = 296138 * COIN;
    out->scriptPubKey = CScript() << OP_HASH160 << ParseHex("89ca93e03119d53fd9ad1e65ce22b6f8791f8a49") << OP_EQUAL;
    txNew.vpout.push_back(out);

    // Community Initative
    // rAybJ7dx4t6heHy99WqGcXkoT4Bh3V9qZ8 340288104577fcc3a6a84b98f7eac1a54e5287ee
    out = MAKE_OUTPUT<CTxOutStandard>();
    out->nValue = 156675 * COIN;
    out->scriptPubKey = CScript() << OP_HASH160 << ParseHex("89ca93e03119d53fd9ad1e65ce22b6f8791f8a49") << OP_EQUAL;
    txNew.vpout.push_back(out);

    // Contributors Left Over Funds
    // rAvmLShYFZ78aAHhFfUFsrHMoBuPPyckm5 3379aa2a4379ae6c51c7777d72e8e0ffff71881b
    out = MAKE_OUTPUT<CTxOutStandard>();
    out->nValue = 216346 * COIN;
    out->scriptPubKey = CScript() << OP_HASH160 << ParseHex("89ca93e03119d53fd9ad1e65ce22b6f8791f8a49") << OP_EQUAL;
    txNew.vpout.push_back(out);

    // Reserved Particl for primary round
    // rLWLm1Hp7im3mq44Y1DgyirYgwvrmRASib 9c8c6c8c698f074180ecfdb38e8265c11f2a62cf
    out = MAKE_OUTPUT<CTxOutStandard>();
    out->nValue = 996000 * COIN;
    out->scriptPubKey = CScript() << 1512000000 << OP_CHECKLOCKTIMEVERIFY << OP_DROP << OP_HASH160<< ParseHex("9c8c6c8c698f074180ecfdb38e8265c11f2a62cf") << OP_EQUAL; // 2017-11-30
    txNew.vpout.push_back(out);


    CBlock genesis;
    genesis.nTime    = nTime;
    genesis.nBits    = nBits;
    genesis.nNonce   = nNonce;
    genesis.nVersion = PARTICL_BLOCK_VERSION;
    genesis.vtx.push_back(MakeTransactionRef(std::move(txNew)));

    genesis.hashPrevBlock.SetNull();
    genesis.hashMerkleRoot = BlockMerkleRoot(genesis);
    genesis.hashWitnessMerkleRoot = BlockWitnessMerkleRoot(genesis);

    return genesis;
}

static CBlock CreateGenesisBlockMainNet(uint32_t nTime, uint32_t nNonce, uint32_t nBits)
{
    const char *pszTimestamp = "BTC 000000000000000000c679bc2209676d05129834627c7b1c02d1018b224c6f37";

    CMutableTransaction txNew;
    txNew.nVersion = PARTICL_TXN_VERSION;
    txNew.SetType(TXN_COINBASE);

    txNew.vin.resize(1);
    uint32_t nHeight = 0;  // bip34
    txNew.vin[0].scriptSig = CScript() << 486604799 << CScriptNum(4) << std::vector<unsigned char>((const unsigned char*)pszTimestamp, (const unsigned char*)pszTimestamp + strlen(pszTimestamp)) << OP_RETURN << nHeight;

    txNew.vpout.resize(nGenesisOutputs);
    for (size_t k = 0; k < nGenesisOutputs; ++k) {
        OUTPUT_PTR<CTxOutStandard> out = MAKE_OUTPUT<CTxOutStandard>();
        out->nValue = genesisOutputs[k].second;
        out->scriptPubKey = CScript() << OP_DUP << OP_HASH160 << ParseHex(genesisOutputs[k].first) << OP_EQUALVERIFY << OP_CHECKSIG;
        txNew.vpout[k] = out;
    }

    // Foundation Fund Raiser Funds
    // RHFKJkrB4H38APUDVckr7TDwrK11N7V7mx
    OUTPUT_PTR<CTxOutStandard> out = MAKE_OUTPUT<CTxOutStandard>();
    out->nValue = 397364 * COIN;
    out->scriptPubKey = CScript() << OP_HASH160 << ParseHex("5766354dcb13caff682ed9451b9fe5bbb786996c") << OP_EQUAL;
    txNew.vpout.push_back(out);

    out = MAKE_OUTPUT<CTxOutStandard>();
    out->nValue = 296138 * COIN;
    out->scriptPubKey = CScript() << OP_HASH160 << ParseHex("5766354dcb13caff682ed9451b9fe5bbb786996c") << OP_EQUAL;
    txNew.vpout.push_back(out);

    // Community Initative
    // RKKgSiQcMjbC8TABRoyyny1gTU4fAEiQz9
    out = MAKE_OUTPUT<CTxOutStandard>();
    out->nValue = 156675 * COIN;
    out->scriptPubKey = CScript() << OP_HASH160 << ParseHex("6e29c4a11fd54916d024af16ca913cdf8f89cb31") << OP_EQUAL;
    txNew.vpout.push_back(out);

    // Contributors Left Over Funds
    // RKiaVeyLUp7EmwHtCP92j8Vc1AodhpWi2U
    out = MAKE_OUTPUT<CTxOutStandard>();
    out->nValue = 216346 * COIN;
    out->scriptPubKey = CScript() << OP_HASH160 << ParseHex("727e5e75929bbf26912dd7833971d77e7450a33e") << OP_EQUAL;
    txNew.vpout.push_back(out);

    // Reserved Particl for primary round
    // RNnoeeqBTkpPQH8d29Gf45dszVj9RtbmCu
    out = MAKE_OUTPUT<CTxOutStandard>();
    out->nValue = 996000 * COIN;
    out->scriptPubKey = CScript() << 1512000000 << OP_CHECKLOCKTIMEVERIFY << OP_DROP << OP_HASH160<< ParseHex("9433643b4fd5de3ebd7fdd68675f978f34585af1") << OP_EQUAL; // 2017-11-30
    txNew.vpout.push_back(out);


    CBlock genesis;
    genesis.nTime    = nTime;
    genesis.nBits    = nBits;
    genesis.nNonce   = nNonce;
    genesis.nVersion = PARTICL_BLOCK_VERSION;
    genesis.vtx.push_back(MakeTransactionRef(std::move(txNew)));

    genesis.hashPrevBlock.SetNull();
    genesis.hashMerkleRoot = BlockMerkleRoot(genesis);
    genesis.hashWitnessMerkleRoot = BlockWitnessMerkleRoot(genesis);

    return genesis;
}


/**
 * Main network
 */
class CMainParams : public CChainParams {
public:
    CMainParams() {
        strNetworkID = CBaseChainParams::MAIN;
        consensus.signet_blocks = false;
        consensus.signet_challenge.clear();
        consensus.nSubsidyHalvingInterval = 210000;
        consensus.BIP34Height = 0;
        consensus.BIP65Height = 0;
        consensus.BIP66Height = 0;
        consensus.CSVHeight = 1;
        consensus.SegwitHeight = 0;
        consensus.MinBIP9WarningHeight = 0;

        consensus.OpIsCoinstakeTime = 0x5A04EC00;       // 2017-11-10 00:00:00 UTC
        consensus.fAllowOpIsCoinstakeWithP2PKH = false;
        consensus.nPaidSmsgTime = 0x5C791EC0;           // 2019-03-01 12:00:00
        consensus.smsg_fee_time = 0x5D2DBC40;           // 2019-07-16 12:00:00
        consensus.bulletproof_time = 0x5D2DBC40;        // 2019-07-16 12:00:00
        consensus.rct_time = 0x5D2DBC40;                // 2019-07-16 12:00:00
        consensus.smsg_difficulty_time = 0x5D2DBC40;    // 2019-07-16 12:00:00

        consensus.smsg_fee_period = 5040;
        consensus.smsg_fee_funding_tx_per_k = 200000;
        consensus.smsg_fee_msg_per_day_per_k = 50000;
        consensus.smsg_fee_max_delta_percent = 43;
        consensus.smsg_min_difficulty = 0x1effffff;
        consensus.smsg_difficulty_max_delta = 0xffff;

        consensus.powLimit = uint256S("000000000000bfffffffffffffffffffffffffffffffffffffffffffffffffff");

        consensus.nPowTargetTimespan = 14 * 24 * 60 * 60; // two weeks
        consensus.nPowTargetSpacing = 10 * 60;
        consensus.fPowAllowMinDifficultyBlocks = false;
        consensus.fPowNoRetargeting = false;
        consensus.nRuleChangeActivationThreshold = 1916; // 95% of 2016
        consensus.nMinerConfirmationWindow = 2016; // nPowTargetTimespan / nPowTargetSpacing
        consensus.vDeployments[Consensus::DEPLOYMENT_TESTDUMMY].bit = 28;
        consensus.vDeployments[Consensus::DEPLOYMENT_TESTDUMMY].nStartTime = 1199145601; // January 1, 2008
        consensus.vDeployments[Consensus::DEPLOYMENT_TESTDUMMY].nTimeout = 1230767999; // December 31, 2008

        // Deployment of Taproot (BIPs 340-342)
        consensus.vDeployments[Consensus::DEPLOYMENT_TAPROOT].bit = 2;
        consensus.vDeployments[Consensus::DEPLOYMENT_TAPROOT].nStartTime = 1199145601; // January 1, 2008
        consensus.vDeployments[Consensus::DEPLOYMENT_TAPROOT].nTimeout = 1230767999; // December 31, 2008

<<<<<<< HEAD
        // The best chain should have at least this much work.
        consensus.nMinimumChainWork = uint256S("0x00000000000000000000000000000000000000000000009eaa64c950fab6f9ee");
        consensus.defaultAssumeValid = uint256S("0x75b2b1412610c1ff54e49fc38222f3f45fe934b0e485ccae7b5d461b94510734"); // 777625

        consensus.nMinRCTOutputDepth = 12;
=======
        consensus.nMinimumChainWork = uint256S("0x00000000000000000000000000000000000000001533efd8d716a517fe2c5008");
        consensus.defaultAssumeValid = uint256S("0x0000000000000000000b9d2ec5a352ecba0592946514a92f14319dc2b367fc72"); // 654683
>>>>>>> 5174b534

        /**
         * The message start string is designed to be unlikely to occur in normal data.
         * The characters are rarely used upper ASCII, not valid as UTF-8, and produce
         * a large 32-bit integer with any alignment.
         */
        pchMessageStart[0] = 0xfb;
        pchMessageStart[1] = 0xf2;
        pchMessageStart[2] = 0xef;
        pchMessageStart[3] = 0xb4;
        nDefaultPort = 51738;
        nBIP44ID = (int)WithHardenedBit(44);
        assert(nBIP44ID == (int)0x8000002C);


        nModifierInterval = 10 * 60;    // 10 minutes
        nStakeMinConfirmations = 225;   // 225 * 2 minutes
        nTargetSpacing = 120;           // 2 minutes
        nTargetTimespan = 24 * 60;      // 24 mins

        AddImportHashesMain(vImportedCoinbaseTxns);
        SetLastImportHeight();

        nPruneAfterHeight = 100000;
<<<<<<< HEAD
        m_assumed_blockchain_size = 1;
        m_assumed_chain_state_size = 1;
=======
        m_assumed_blockchain_size = 350;
        m_assumed_chain_state_size = 6;
>>>>>>> 5174b534

        genesis = CreateGenesisBlockMainNet(1500296400, 31429, 0x1f00ffff); // 2017-07-17 13:00:00
        consensus.hashGenesisBlock = genesis.GetHash();

        assert(consensus.hashGenesisBlock == uint256S("0x0000ee0784c195317ac95623e22fddb8c7b8825dc3998e0bb924d66866eccf4c"));
        assert(genesis.hashMerkleRoot == uint256S("0xc95fb023cf4bc02ddfed1a59e2b2f53edd1a726683209e2780332edf554f1e3e"));
        assert(genesis.hashWitnessMerkleRoot == uint256S("0x619e94a7f9f04c8a1d018eb8bcd9c42d3c23171ebed8f351872256e36959d66c"));

        // Note that of those which support the service bits prefix, most only support a subset of
        // possible options.
        // This is fine at runtime as we'll fall back to using them as an addrfetch if they don't support the
        // service bits we want, but we should get them updated to support all service bits wanted by any
        // release ASAP to avoid it where possible.
        vSeeds.emplace_back("mainnet-seed.particl.io");
        vSeeds.emplace_back("dnsseed-mainnet.particl.io");
        vSeeds.emplace_back("mainnet.particl.io");
        vSeeds.emplace_back("dnsseed.tecnovert.net");


        vDevFundSettings.emplace_back(0,
            DevFundSettings("RJAPhgckEgRGVPZa9WoGSWW24spskSfLTQ", 10, 60));
        vDevFundSettings.emplace_back(consensus.OpIsCoinstakeTime,
            DevFundSettings("RBiiQBnQsVPPQkUaJVQTjsZM9K2xMKozST", 10, 60));


        base58Prefixes[PUBKEY_ADDRESS]     = {0x38}; // P
        base58Prefixes[SCRIPT_ADDRESS]     = {0x3c};
        base58Prefixes[PUBKEY_ADDRESS_256] = {0x39};
        base58Prefixes[SCRIPT_ADDRESS_256] = {0x3d};
        base58Prefixes[SECRET_KEY]         = {0x6c};
        base58Prefixes[EXT_PUBLIC_KEY]     = {0x69, 0x6e, 0x82, 0xd1}; // PPAR
        base58Prefixes[EXT_SECRET_KEY]     = {0x8f, 0x1d, 0xae, 0xb8}; // XPAR
        base58Prefixes[STEALTH_ADDRESS]    = {0x14};
        base58Prefixes[EXT_KEY_HASH]       = {0x4b}; // X
        base58Prefixes[EXT_ACC_HASH]       = {0x17}; // A
        base58Prefixes[EXT_PUBLIC_KEY_BTC] = {0x04, 0x88, 0xB2, 0x1E}; // xpub
        base58Prefixes[EXT_SECRET_KEY_BTC] = {0x04, 0x88, 0xAD, 0xE4}; // xprv

        bech32Prefixes[PUBKEY_ADDRESS].assign       ("ph",(const char*)"ph"+2);
        bech32Prefixes[SCRIPT_ADDRESS].assign       ("pr",(const char*)"pr"+2);
        bech32Prefixes[PUBKEY_ADDRESS_256].assign   ("pl",(const char*)"pl"+2);
        bech32Prefixes[SCRIPT_ADDRESS_256].assign   ("pj",(const char*)"pj"+2);
        bech32Prefixes[SECRET_KEY].assign           ("px",(const char*)"px"+2);
        bech32Prefixes[EXT_PUBLIC_KEY].assign       ("pep",(const char*)"pep"+3);
        bech32Prefixes[EXT_SECRET_KEY].assign       ("pex",(const char*)"pex"+3);
        bech32Prefixes[STEALTH_ADDRESS].assign      ("ps",(const char*)"ps"+2);
        bech32Prefixes[EXT_KEY_HASH].assign         ("pek",(const char*)"pek"+3);
        bech32Prefixes[EXT_ACC_HASH].assign         ("pea",(const char*)"pea"+3);
        bech32Prefixes[STAKE_ONLY_PKADDR].assign    ("pcs",(const char*)"pcs"+3);

        bech32_hrp = "pw";
        vFixedSeeds = std::vector<SeedSpec6>(pnSeed6_main, pnSeed6_main + ARRAYLEN(pnSeed6_main));

        fDefaultConsistencyChecks = false;
        fRequireStandard = true;
        m_is_test_chain = false;
        m_is_mockable_chain = false;

        checkpointData = {
            {
                { 5000,     uint256S("0xe786020ab94bc5461a07d744f3631a811b4ebf424fceda12274f2321883713f4")},
                { 15000,    uint256S("0xafc73ac299f2e6dd309077d230fccef547b9fc24379c1bf324dd3683b13c61c3")},
                { 30000,    uint256S("0x35d95c12799323d7b418fd64df9d88ef67ef27f057d54033b5b2f38a5ecaacbf")},
                { 91000,    uint256S("0x4d1ffaa5b51431918a0c74345e2672035c743511359ac8b1be67467b02ff884c")},
                { 112250,   uint256S("0x89e4b23471aea7a875df835d6f89613fd87ba649e7a1d8cb892917d0080ef337")},
                { 159010,   uint256S("0xb724d359a10aaa51755a65da830f4aaf4e44aad0246ebf5f73171122bc4b3997")},
                { 170880,   uint256S("0x03d23bd24386ebeb41c81f84145c46cc3f64e4d114b2b8d2bb14e5855f254f2a")},
                { 213800,   uint256S("0xfd6c0e5f7444a9e09a5fa1652db73d5b8628aeabe162529a5356be700509aa80")},
                { 254275,   uint256S("0x7f454ac5629ef667f40f900357d30bd63b7983363255880fd155fadbc9add957")},
                { 282130,   uint256S("0xf720421256795081c1d985e997bb81d040d557f24b9e2d16a1c13d21734fb2b1")},
                { 303640,   uint256S("0x7cc035d7888ee6d824cec8ff01a6287a71873d874f72a5fd3706d227b88f8e99")},
                { 357320,   uint256S("0x20b01f2bef93197bb014d27125939cd8d4f6a34257fdb498ae64c8644b8f2289")},
                { 376100,   uint256S("0xff704cb42547da4efb2b32054c72c7682b7634ac34fda4ec88fe7badc666338c")},
                { 421718,   uint256S("0xd22f8acde6c5aed109087eb2799620c560a78e573fa587a1660aef854069d75d")},
                { 443228,   uint256S("0x1e2ae3edb2fa5b398c2f719d2bbb44b3089fb96170b6676c0c963f12bceba489")},
                { 536715,   uint256S("0x769203b7076c5bfd02b22e3798f12f1de91fb751839a3903d9a57537898f9daa")},
                { 560766,   uint256S("0x5a1e8651002ce2d5a43144e4e62b4a91b8189e976175fa4e69195c21607d1bf9")},
                { 583322,   uint256S("0x2be0224e40ddf4763f61ff6db088806f3ad5c6530ea7a6801b067ecbbd13fec9")},
                { 634566,   uint256S("0xc330a61e218b06d3d567c459b54e83ab682a366fc00b77d69dd78c6ed9655a2e")},
                { 777625,   uint256S("0x75b2b1412610c1ff54e49fc38222f3f45fe934b0e485ccae7b5d461b94510734")},
            }
        };

<<<<<<< HEAD
        chainTxData = ChainTxData {
            // Data from rpc: getchaintxstats 4096 75b2b1412610c1ff54e49fc38222f3f45fe934b0e485ccae7b5d461b94510734
            /* nTime    */ 1600502384,
            /* nTxCount */ 920387,
            /* dTxRate  */ 0.009
=======
        chainTxData = ChainTxData{
            // Data from RPC: getchaintxstats 4096 0000000000000000000b9d2ec5a352ecba0592946514a92f14319dc2b367fc72
            /* nTime    */ 1603995752,
            /* nTxCount */ 582083445,
            /* dTxRate  */ 3.508976121410527,
>>>>>>> 5174b534
        };
    }

    void SetOld()
    {
        consensus.BIP16Exception = uint256S("0x00000000000002dc756eebf4f49723ed8d30cc28a5f108eb94b1ba88ac4f9c22");
        consensus.BIP34Height = 227931;
        consensus.BIP34Hash = uint256S("0x000000000000024b89b42a942fe0d9fea3bb44ab7bd1b19115dd6a759c0808b8");
        consensus.BIP65Height = 388381; // 000000000000000004c2b624ed5d7756c508d90fd0da2c7c679febfa6c4735f0
        consensus.BIP66Height = 363725; // 00000000000000000379eaa19dce8c9b722d46ae6a57c2f1a988119488b50931
        consensus.CSVHeight = 419328; // 000000000000000004a1b34462cb8aeebd5799177f7a29cf28f2d1961716b5b5
        consensus.SegwitHeight = 481824; // 0000000000000000001c8018d9cb3b742ef25114f27563e3fc4a1902167f9893
        consensus.MinBIP9WarningHeight = consensus.SegwitHeight + consensus.nMinerConfirmationWindow;
        consensus.powLimit = uint256S("00000000ffffffffffffffffffffffffffffffffffffffffffffffffffffffff");

        genesis = CreateGenesisBlock(1231006505, 2083236893, 0x1d00ffff, 1, 50 * COIN);
        consensus.hashGenesisBlock = genesis.GetHash();

        base58Prefixes[PUBKEY_ADDRESS] = std::vector<unsigned char>(1,0);
        base58Prefixes[SCRIPT_ADDRESS] = std::vector<unsigned char>(1,5);
        base58Prefixes[SECRET_KEY] =     std::vector<unsigned char>(1,128);
        base58Prefixes[EXT_PUBLIC_KEY] = {0x04, 0x88, 0xB2, 0x1E};
        base58Prefixes[EXT_SECRET_KEY] = {0x04, 0x88, 0xAD, 0xE4};

        bech32_hrp = "bc";
    }
};

/**
 * Testnet (v3)
 */
class CTestNetParams : public CChainParams {
public:
    CTestNetParams() {
        strNetworkID = CBaseChainParams::TESTNET;
        consensus.signet_blocks = false;
        consensus.signet_challenge.clear();
        consensus.nSubsidyHalvingInterval = 210000;
        consensus.BIP34Height = 0;
        consensus.BIP65Height = 0;
        consensus.BIP66Height = 0;
        consensus.CSVHeight = 1;
        consensus.SegwitHeight = 0;
        consensus.MinBIP9WarningHeight = 0;

        consensus.OpIsCoinstakeTime = 0;
        consensus.fAllowOpIsCoinstakeWithP2PKH = true; // TODO: clear for next testnet
        consensus.nPaidSmsgTime = 0;
        consensus.smsg_fee_time = 0x5C67FB40;           // 2019-02-16 12:00:00
        consensus.bulletproof_time = 0x5C67FB40;        // 2019-02-16 12:00:00
        consensus.rct_time = 0;
        consensus.smsg_difficulty_time = 0x5D19F5C0;    // 2019-07-01 12:00:00

        consensus.smsg_fee_period = 5040;
        consensus.smsg_fee_funding_tx_per_k = 200000;
        consensus.smsg_fee_msg_per_day_per_k = 50000;
        consensus.smsg_fee_max_delta_percent = 43;
        consensus.smsg_min_difficulty = 0x1effffff;
        consensus.smsg_difficulty_max_delta = 0xffff;

        consensus.powLimit = uint256S("000000000005ffffffffffffffffffffffffffffffffffffffffffffffffffff");
        consensus.nPowTargetTimespan = 14 * 24 * 60 * 60; // two weeks
        consensus.nPowTargetSpacing = 10 * 60;
        consensus.fPowAllowMinDifficultyBlocks = true;
        consensus.fPowNoRetargeting = false;
        consensus.nRuleChangeActivationThreshold = 1512; // 75% for testchains
        consensus.nMinerConfirmationWindow = 2016; // nPowTargetTimespan / nPowTargetSpacing
        consensus.vDeployments[Consensus::DEPLOYMENT_TESTDUMMY].bit = 28;
        consensus.vDeployments[Consensus::DEPLOYMENT_TESTDUMMY].nStartTime = 1199145601; // January 1, 2008
        consensus.vDeployments[Consensus::DEPLOYMENT_TESTDUMMY].nTimeout = 1230767999; // December 31, 2008

        // Deployment of Taproot (BIPs 340-342)
        consensus.vDeployments[Consensus::DEPLOYMENT_TAPROOT].bit = 2;
        consensus.vDeployments[Consensus::DEPLOYMENT_TAPROOT].nStartTime = 1199145601; // January 1, 2008
        consensus.vDeployments[Consensus::DEPLOYMENT_TAPROOT].nTimeout = 1230767999; // December 31, 2008

<<<<<<< HEAD
        // The best chain should have at least this much work.
        consensus.nMinimumChainWork = uint256S("0x00000000000000000000000000000000000000000000000c5d43b0c4d7c36639");
        consensus.defaultAssumeValid = uint256S("0xd71157e5a929a2aba06b23566932ffaba05d1a063b2ab71d2807b8e2efcf765c"); // 728858
=======
        consensus.nMinimumChainWork = uint256S("0x0000000000000000000000000000000000000000000001db6ec4ac88cf2272c6");
        consensus.defaultAssumeValid = uint256S("0x000000000000006433d1efec504c53ca332b64963c425395515b01977bd7b3b0"); // 1864000
>>>>>>> 5174b534

        consensus.nMinRCTOutputDepth = 12;

        pchMessageStart[0] = 0x08;
        pchMessageStart[1] = 0x11;
        pchMessageStart[2] = 0x05;
        pchMessageStart[3] = 0x0b;
        nDefaultPort = 51938;
        nBIP44ID = (int)WithHardenedBit(1);

        nModifierInterval = 10 * 60;    // 10 minutes
        nStakeMinConfirmations = 225;   // 225 * 2 minutes
        nTargetSpacing = 120;           // 2 minutes
        nTargetTimespan = 24 * 60;      // 24 mins


        AddImportHashesTest(vImportedCoinbaseTxns);
        SetLastImportHeight();

        nPruneAfterHeight = 1000;
        m_assumed_blockchain_size = 1;
        m_assumed_chain_state_size = 1;

        genesis = CreateGenesisBlockTestNet(1502309248, 5924, 0x1f00ffff);
        consensus.hashGenesisBlock = genesis.GetHash();

        assert(consensus.hashGenesisBlock == uint256S("0x0000594ada5310b367443ee0afd4fa3d0bbd5850ea4e33cdc7d6a904a7ec7c90"));
        assert(genesis.hashMerkleRoot == uint256S("0x2c7f4d88345994e3849502061f6303d9666172e4dff3641d3472a72908eec002"));
        assert(genesis.hashWitnessMerkleRoot == uint256S("0xf9e2235c9531d5a19263ece36e82c4d5b71910d73cd0b677b81c5e50d17b6cda"));

        vFixedSeeds.clear();
        vSeeds.clear();
        // nodes with support for servicebits filtering should be at the top
        vSeeds.emplace_back("testnet-seed.particl.io");
        vSeeds.emplace_back("dnsseed-testnet.particl.io");
        vSeeds.emplace_back("dnsseed-testnet.tecnovert.net");

        vDevFundSettings.push_back(std::make_pair(0, DevFundSettings("rTvv9vsbu269mjYYEecPYinDG8Bt7D86qD", 10, 60)));

        base58Prefixes[PUBKEY_ADDRESS]     = {0x76}; // p
        base58Prefixes[SCRIPT_ADDRESS]     = {0x7a};
        base58Prefixes[PUBKEY_ADDRESS_256] = {0x77};
        base58Prefixes[SCRIPT_ADDRESS_256] = {0x7b};
        base58Prefixes[SECRET_KEY]         = {0x2e};
        base58Prefixes[EXT_PUBLIC_KEY]     = {0xe1, 0x42, 0x78, 0x00}; // ppar
        base58Prefixes[EXT_SECRET_KEY]     = {0x04, 0x88, 0x94, 0x78}; // xpar
        base58Prefixes[STEALTH_ADDRESS]    = {0x15}; // T
        base58Prefixes[EXT_KEY_HASH]       = {0x89}; // x
        base58Prefixes[EXT_ACC_HASH]       = {0x53}; // a
        base58Prefixes[EXT_PUBLIC_KEY_BTC] = {0x04, 0x35, 0x87, 0xCF}; // tpub
        base58Prefixes[EXT_SECRET_KEY_BTC] = {0x04, 0x35, 0x83, 0x94}; // tprv

        bech32Prefixes[PUBKEY_ADDRESS].assign       ("tph",(const char*)"tph"+3);
        bech32Prefixes[SCRIPT_ADDRESS].assign       ("tpr",(const char*)"tpr"+3);
        bech32Prefixes[PUBKEY_ADDRESS_256].assign   ("tpl",(const char*)"tpl"+3);
        bech32Prefixes[SCRIPT_ADDRESS_256].assign   ("tpj",(const char*)"tpj"+3);
        bech32Prefixes[SECRET_KEY].assign           ("tpx",(const char*)"tpx"+3);
        bech32Prefixes[EXT_PUBLIC_KEY].assign       ("tpep",(const char*)"tpep"+4);
        bech32Prefixes[EXT_SECRET_KEY].assign       ("tpex",(const char*)"tpex"+4);
        bech32Prefixes[STEALTH_ADDRESS].assign      ("tps",(const char*)"tps"+3);
        bech32Prefixes[EXT_KEY_HASH].assign         ("tpek",(const char*)"tpek"+4);
        bech32Prefixes[EXT_ACC_HASH].assign         ("tpea",(const char*)"tpea"+4);
        bech32Prefixes[STAKE_ONLY_PKADDR].assign    ("tpcs",(const char*)"tpcs"+4);

        bech32_hrp = "tpw";

        vFixedSeeds = std::vector<SeedSpec6>(pnSeed6_test, pnSeed6_test + ARRAYLEN(pnSeed6_test));

        fDefaultConsistencyChecks = false;
        fRequireStandard = false;
        m_is_test_chain = true;
        m_is_mockable_chain = false;

        checkpointData = {
            {
                {127620, uint256S("0xe5ab909fc029b253bad300ccf859eb509e03897e7853e8bfdde2710dbf248dd1")},
                {210920, uint256S("0x5534f546c3b5a264ca034703b9694fabf36d749d66e0659eef5f0734479b9802")},
                {259290, uint256S("0x58267bdf935a2e0716cb910d055b8cdaa019089a5f71c3db90765dc7101dc5dc")},
                {312860, uint256S("0xaba2e3b2dcf1970b53b67c869325c5eefd3a107e62518fa4640ddcfadf88760d")},
                {375987, uint256S("0x96bb6bb7085d0fdb85757069af7b1513c6a86b476ba531a67af6e9dd21385255")},
                {428386, uint256S("0x08bbc92c831b864c809b575901e37aaa9aa2b2e38212594aedf2712a87267da9")},
                {455325, uint256S("0x801444340d20609ad4525bac23f75d47c9525bd9c7a2390f2a41106c4048e4a5")},
                {534422, uint256S("0xbf0ae4652ff8d2b2479cf828e2e4ec408cf29223c2ec8a96485b1bf424e096c6")},
                {585754, uint256S("0x1d9a63069ed2b88c9a1752ade780d39f783118a4d6f7b4a04b398c3d77d4cd1f")},
                {728858, uint256S("0xd71157e5a929a2aba06b23566932ffaba05d1a063b2ab71d2807b8e2efcf765c")},
            }
        };

        chainTxData = ChainTxData{
<<<<<<< HEAD
            // Data from rpc: getchaintxstats 4096 d71157e5a929a2aba06b23566932ffaba05d1a063b2ab71d2807b8e2efcf765c
            /* nTime    */ 1600502608,
            /* nTxCount */ 778545,
            /* dTxRate  */ 0.006
=======
            // Data from RPC: getchaintxstats 4096 000000000000006433d1efec504c53ca332b64963c425395515b01977bd7b3b0
            /* nTime    */ 1603359686,
            /* nTxCount */ 58090238,
            /* dTxRate  */ 0.1232886622799463,
>>>>>>> 5174b534
        };
    }
};

/**
 * Signet
 */
class SigNetParams : public CChainParams {
public:
    explicit SigNetParams(const ArgsManager& args) {
        std::vector<uint8_t> bin;
        vSeeds.clear();

        if (!args.IsArgSet("-signetchallenge")) {
            bin = ParseHex("512103ad5e0edad18cb1f0fc0d28a3d4f1f3e445640337489abb10404f2d1e086be430210359ef5021964fe22d6f8e05b2463c9540ce96883fe3b278760f048f5189f2e6c452ae");
            vSeeds.emplace_back("178.128.221.177");
            vSeeds.emplace_back("2a01:7c8:d005:390::5");
            vSeeds.emplace_back("ntv3mtqw5wt63red.onion:38333");

            consensus.nMinimumChainWork = uint256S("0x00000000000000000000000000000000000000000000000000000019fd16269a");
            consensus.defaultAssumeValid = uint256S("0x0000002a1de0f46379358c1fd09906f7ac59adf3712323ed90eb59e4c183c020"); // 9434
            m_assumed_blockchain_size = 1;
            m_assumed_chain_state_size = 0;
            chainTxData = ChainTxData{
                // Data from RPC: getchaintxstats 4096 0000002a1de0f46379358c1fd09906f7ac59adf3712323ed90eb59e4c183c020
                /* nTime    */ 1603986000,
                /* nTxCount */ 9582,
                /* dTxRate  */ 0.00159272030651341,
            };
        } else {
            const auto signet_challenge = args.GetArgs("-signetchallenge");
            if (signet_challenge.size() != 1) {
                throw std::runtime_error(strprintf("%s: -signetchallenge cannot be multiple values.", __func__));
            }
            bin = ParseHex(signet_challenge[0]);

            consensus.nMinimumChainWork = uint256{};
            consensus.defaultAssumeValid = uint256{};
            m_assumed_blockchain_size = 0;
            m_assumed_chain_state_size = 0;
            chainTxData = ChainTxData{
                0,
                0,
                0,
            };
            LogPrintf("Signet with challenge %s\n", signet_challenge[0]);
        }

        if (args.IsArgSet("-signetseednode")) {
            vSeeds = args.GetArgs("-signetseednode");
        }

        strNetworkID = CBaseChainParams::SIGNET;
        consensus.signet_blocks = true;
        consensus.signet_challenge.assign(bin.begin(), bin.end());
        consensus.nSubsidyHalvingInterval = 210000;
        consensus.BIP16Exception = uint256{};
        consensus.BIP34Height = 1;
        consensus.BIP34Hash = uint256{};
        consensus.BIP65Height = 1;
        consensus.BIP66Height = 1;
        consensus.CSVHeight = 1;
        consensus.SegwitHeight = 1;
        consensus.nPowTargetTimespan = 14 * 24 * 60 * 60; // two weeks
        consensus.nPowTargetSpacing = 10 * 60;
        consensus.fPowAllowMinDifficultyBlocks = false;
        consensus.fPowNoRetargeting = false;
        consensus.nRuleChangeActivationThreshold = 1916;
        consensus.nMinerConfirmationWindow = 2016;
        consensus.MinBIP9WarningHeight = 0;
        consensus.powLimit = uint256S("00000377ae000000000000000000000000000000000000000000000000000000");
        consensus.vDeployments[Consensus::DEPLOYMENT_TESTDUMMY].bit = 28;
        consensus.vDeployments[Consensus::DEPLOYMENT_TESTDUMMY].nStartTime = 1199145601; // January 1, 2008
        consensus.vDeployments[Consensus::DEPLOYMENT_TESTDUMMY].nTimeout = 1230767999; // December 31, 2008

        // Activation of Taproot (BIPs 340-342)
        consensus.vDeployments[Consensus::DEPLOYMENT_TAPROOT].bit = 2;
        consensus.vDeployments[Consensus::DEPLOYMENT_TAPROOT].nStartTime = Consensus::BIP9Deployment::ALWAYS_ACTIVE;
        consensus.vDeployments[Consensus::DEPLOYMENT_TAPROOT].nTimeout = Consensus::BIP9Deployment::NO_TIMEOUT;

        // message start is defined as the first 4 bytes of the sha256d of the block script
        CHashWriter h(SER_DISK, 0);
        h << consensus.signet_challenge;
        uint256 hash = h.GetHash();
        memcpy(pchMessageStart, hash.begin(), 4);

        nDefaultPort = 38333;
        nPruneAfterHeight = 1000;

        genesis = CreateGenesisBlock(1598918400, 52613770, 0x1e0377ae, 1, 50 * COIN);
        consensus.hashGenesisBlock = genesis.GetHash();
        assert(consensus.hashGenesisBlock == uint256S("0x00000008819873e925422c1ff0f99f7cc9bbb232af63a077a480a3633bee1ef6"));
        assert(genesis.hashMerkleRoot == uint256S("0x4a5e1e4baab89f3a32518a88c31bc87f618f76673e2cc77ab2127b7afdeda33b"));

        vFixedSeeds.clear();

        base58Prefixes[PUBKEY_ADDRESS] = std::vector<unsigned char>(1,111);
        base58Prefixes[SCRIPT_ADDRESS] = std::vector<unsigned char>(1,196);
        base58Prefixes[SECRET_KEY] =     std::vector<unsigned char>(1,239);
        base58Prefixes[EXT_PUBLIC_KEY] = {0x04, 0x35, 0x87, 0xCF};
        base58Prefixes[EXT_SECRET_KEY] = {0x04, 0x35, 0x83, 0x94};

        bech32_hrp = "tb";

        fDefaultConsistencyChecks = false;
        fRequireStandard = true;
        m_is_test_chain = true;
        m_is_mockable_chain = false;
    }
};

/**
 * Regression test
 */
class CRegTestParams : public CChainParams {
public:
    explicit CRegTestParams(const ArgsManager& args) {
        strNetworkID =  CBaseChainParams::REGTEST;
        consensus.signet_blocks = false;
        consensus.signet_challenge.clear();
        consensus.nSubsidyHalvingInterval = 150;
        consensus.BIP16Exception = uint256();
        consensus.BIP34Height = 500; // BIP34 activated on regtest (Used in functional tests)
        consensus.BIP34Hash = uint256();
        consensus.BIP65Height = 1351; // BIP65 activated on regtest (Used in functional tests)
        consensus.BIP66Height = 1251; // BIP66 activated on regtest (Used in functional tests)
        consensus.CSVHeight = 432; // CSV activated on regtest (Used in rpc activation tests)
        consensus.SegwitHeight = 0; // SEGWIT is always activated on regtest unless overridden
        consensus.MinBIP9WarningHeight = 0;

        consensus.OpIsCoinstakeTime = 0;
        consensus.fAllowOpIsCoinstakeWithP2PKH = false;
        consensus.nPaidSmsgTime = 0;
        consensus.smsg_fee_time = 0;
        consensus.bulletproof_time = 0;
        consensus.rct_time = 0;
        consensus.smsg_difficulty_time = 0;

        consensus.clamp_tx_version_time = 0;

        consensus.smsg_fee_period = 50;
        consensus.smsg_fee_funding_tx_per_k = 200000;
        consensus.smsg_fee_msg_per_day_per_k = 50000;
        consensus.smsg_fee_max_delta_percent = 4300;
        consensus.smsg_min_difficulty = 0x1f0fffff;
        consensus.smsg_difficulty_max_delta = 0xffff;

        consensus.powLimit = uint256S("7fffffffffffffffffffffffffffffffffffffffffffffffffffffffffffffff");
        consensus.nPowTargetTimespan = 14 * 24 * 60 * 60; // two weeks
        consensus.nPowTargetSpacing = 10 * 60;
        consensus.fPowAllowMinDifficultyBlocks = true;
        consensus.fPowNoRetargeting = true;
        consensus.nRuleChangeActivationThreshold = 108; // 75% for testchains
        consensus.nMinerConfirmationWindow = 144; // Faster than normal for regtest (144 instead of 2016)
        consensus.vDeployments[Consensus::DEPLOYMENT_TESTDUMMY].bit = 28;
        consensus.vDeployments[Consensus::DEPLOYMENT_TESTDUMMY].nStartTime = 0;
        consensus.vDeployments[Consensus::DEPLOYMENT_TESTDUMMY].nTimeout = Consensus::BIP9Deployment::NO_TIMEOUT;
        consensus.vDeployments[Consensus::DEPLOYMENT_TAPROOT].bit = 2;
        consensus.vDeployments[Consensus::DEPLOYMENT_TAPROOT].nStartTime = Consensus::BIP9Deployment::ALWAYS_ACTIVE;
        consensus.vDeployments[Consensus::DEPLOYMENT_TAPROOT].nTimeout = Consensus::BIP9Deployment::NO_TIMEOUT;

        consensus.nMinimumChainWork = uint256{};
        consensus.defaultAssumeValid = uint256{};

        consensus.nMinRCTOutputDepth = 2;

        pchMessageStart[0] = 0x09;
        pchMessageStart[1] = 0x12;
        pchMessageStart[2] = 0x06;
        pchMessageStart[3] = 0x0c;
        nDefaultPort = 11938;
        nBIP44ID = (int)WithHardenedBit(1);


        nModifierInterval = 2 * 60;     // 2 minutes
        nStakeMinConfirmations = 12;
        nTargetSpacing = 5;             // 5 seconds
        nTargetTimespan = 16 * 60;      // 16 mins
        nStakeTimestampMask = 0;

        SetLastImportHeight();

        nPruneAfterHeight = 1000;
        m_assumed_blockchain_size = 0;
        m_assumed_chain_state_size = 0;

        UpdateActivationParametersFromArgs(args);

        genesis = CreateGenesisBlockRegTest(1487714923, 0, 0x207fffff);

        consensus.hashGenesisBlock = genesis.GetHash();
        assert(consensus.hashGenesisBlock == uint256S("0x6cd174536c0ada5bfa3b8fde16b98ae508fff6586f2ee24cf866867098f25907"));
        assert(genesis.hashMerkleRoot == uint256S("0xf89653c7208af2c76a3070d436229fb782acbd065bd5810307995b9982423ce7"));
        assert(genesis.hashWitnessMerkleRoot == uint256S("0x36b66a1aff91f34ab794da710d007777ef5e612a320e1979ac96e5f292399639"));


        vFixedSeeds.clear(); //!< Regtest mode doesn't have any fixed seeds.
        vSeeds.clear();      //!< Regtest mode doesn't have any DNS seeds.

        fDefaultConsistencyChecks = true;
        fRequireStandard = true;
        m_is_test_chain = true;
        m_is_mockable_chain = true;

        checkpointData = {
            {
                {0, uint256S("0f9188f13cb7b2c71f2a335e3a4fc328bf5beb436012afca590b1a11466e2206")},
            }
        };

        base58Prefixes[PUBKEY_ADDRESS]     = {0x76}; // p
        base58Prefixes[SCRIPT_ADDRESS]     = {0x7a};
        base58Prefixes[PUBKEY_ADDRESS_256] = {0x77};
        base58Prefixes[SCRIPT_ADDRESS_256] = {0x7b};
        base58Prefixes[SECRET_KEY]         = {0x2e};
        base58Prefixes[EXT_PUBLIC_KEY]     = {0xe1, 0x42, 0x78, 0x00}; // ppar
        base58Prefixes[EXT_SECRET_KEY]     = {0x04, 0x88, 0x94, 0x78}; // xpar
        base58Prefixes[STEALTH_ADDRESS]    = {0x15}; // T
        base58Prefixes[EXT_KEY_HASH]       = {0x89}; // x
        base58Prefixes[EXT_ACC_HASH]       = {0x53}; // a
        base58Prefixes[EXT_PUBLIC_KEY_BTC] = {0x04, 0x35, 0x87, 0xCF}; // tpub
        base58Prefixes[EXT_SECRET_KEY_BTC] = {0x04, 0x35, 0x83, 0x94}; // tprv

        bech32Prefixes[PUBKEY_ADDRESS].assign       ("tph",(const char*)"tph"+3);
        bech32Prefixes[SCRIPT_ADDRESS].assign       ("tpr",(const char*)"tpr"+3);
        bech32Prefixes[PUBKEY_ADDRESS_256].assign   ("tpl",(const char*)"tpl"+3);
        bech32Prefixes[SCRIPT_ADDRESS_256].assign   ("tpj",(const char*)"tpj"+3);
        bech32Prefixes[SECRET_KEY].assign           ("tpx",(const char*)"tpx"+3);
        bech32Prefixes[EXT_PUBLIC_KEY].assign       ("tpep",(const char*)"tpep"+4);
        bech32Prefixes[EXT_SECRET_KEY].assign       ("tpex",(const char*)"tpex"+4);
        bech32Prefixes[STEALTH_ADDRESS].assign      ("tps",(const char*)"tps"+3);
        bech32Prefixes[EXT_KEY_HASH].assign         ("tpek",(const char*)"tpek"+4);
        bech32Prefixes[EXT_ACC_HASH].assign         ("tpea",(const char*)"tpea"+4);
        bech32Prefixes[STAKE_ONLY_PKADDR].assign    ("tpcs",(const char*)"tpcs"+4);

        bech32_hrp = "rtpw";

        chainTxData = ChainTxData{
            0,
            0,
            0
        };
    }

    void SetOld()
    {
        genesis = CreateGenesisBlock(1296688602, 2, 0x207fffff, 1, 50 * COIN);
        consensus.hashGenesisBlock = genesis.GetHash();
        /*
        pchMessageStart[0] = 0xfa;
        pchMessageStart[1] = 0xbf;
        pchMessageStart[2] = 0xb5;
        pchMessageStart[3] = 0xda;
        */

        base58Prefixes[PUBKEY_ADDRESS] = std::vector<unsigned char>(1,111);
        base58Prefixes[SCRIPT_ADDRESS] = std::vector<unsigned char>(1,196);
        base58Prefixes[SECRET_KEY] =     std::vector<unsigned char>(1,239);
        base58Prefixes[EXT_PUBLIC_KEY] = {0x04, 0x35, 0x87, 0xCF};
        base58Prefixes[EXT_SECRET_KEY] = {0x04, 0x35, 0x83, 0x94};

        bech32_hrp = "bcrt";
    }

    /**
     * Allows modifying the Version Bits regtest parameters.
     */
    void UpdateVersionBitsParameters(Consensus::DeploymentPos d, int64_t nStartTime, int64_t nTimeout)
    {
        consensus.vDeployments[d].nStartTime = nStartTime;
        consensus.vDeployments[d].nTimeout = nTimeout;
    }
    void UpdateActivationParametersFromArgs(const ArgsManager& args);
};

void CRegTestParams::UpdateActivationParametersFromArgs(const ArgsManager& args)
{
    if (args.IsArgSet("-segwitheight")) {
        int64_t height = args.GetArg("-segwitheight", consensus.SegwitHeight);
        if (height < -1 || height >= std::numeric_limits<int>::max()) {
            throw std::runtime_error(strprintf("Activation height %ld for segwit is out of valid range. Use -1 to disable segwit.", height));
        } else if (height == -1) {
            LogPrintf("Segwit disabled for testing\n");
            height = std::numeric_limits<int>::max();
        }
        consensus.SegwitHeight = static_cast<int>(height);
    }

    if (!args.IsArgSet("-vbparams")) return;

    for (const std::string& strDeployment : args.GetArgs("-vbparams")) {
        std::vector<std::string> vDeploymentParams;
        boost::split(vDeploymentParams, strDeployment, boost::is_any_of(":"));
        if (vDeploymentParams.size() != 3) {
            throw std::runtime_error("Version bits parameters malformed, expecting deployment:start:end");
        }
        int64_t nStartTime, nTimeout;
        if (!ParseInt64(vDeploymentParams[1], &nStartTime)) {
            throw std::runtime_error(strprintf("Invalid nStartTime (%s)", vDeploymentParams[1]));
        }
        if (!ParseInt64(vDeploymentParams[2], &nTimeout)) {
            throw std::runtime_error(strprintf("Invalid nTimeout (%s)", vDeploymentParams[2]));
        }
        bool found = false;
        for (int j=0; j < (int)Consensus::MAX_VERSION_BITS_DEPLOYMENTS; ++j) {
            if (vDeploymentParams[0] == VersionBitsDeploymentInfo[j].name) {
                UpdateVersionBitsParameters(Consensus::DeploymentPos(j), nStartTime, nTimeout);
                found = true;
                LogPrintf("Setting version bits activation parameters for %s to start=%ld, timeout=%ld\n", vDeploymentParams[0], nStartTime, nTimeout);
                break;
            }
        }
        if (!found) {
            throw std::runtime_error(strprintf("Invalid deployment (%s)", vDeploymentParams[0]));
        }
    }
}

static std::unique_ptr<CChainParams> globalChainParams;

const CChainParams &Params() {
    assert(globalChainParams);
    return *globalChainParams;
}

const CChainParams *pParams() {
    return globalChainParams.get();
}

std::unique_ptr<CChainParams> CreateChainParams(const ArgsManager& args, const std::string& chain)
{
    if (chain == CBaseChainParams::MAIN) {
        return std::unique_ptr<CChainParams>(new CMainParams());
    } else if (chain == CBaseChainParams::TESTNET) {
        return std::unique_ptr<CChainParams>(new CTestNetParams());
    } else if (chain == CBaseChainParams::SIGNET) {
        return std::unique_ptr<CChainParams>(new SigNetParams(args));
    } else if (chain == CBaseChainParams::REGTEST) {
        return std::unique_ptr<CChainParams>(new CRegTestParams(args));
    }
    throw std::runtime_error(strprintf("%s: Unknown chain %s.", __func__, chain));
}

void SelectParams(const std::string& network)
{
    SelectBaseParams(network);
    globalChainParams = CreateChainParams(gArgs, network);
}


void SetOldParams(std::unique_ptr<CChainParams> &params)
{
    if (params->NetworkID() == CBaseChainParams::MAIN) {
        return ((CMainParams*)params.get())->SetOld();
    }
    if (params->NetworkID() == CBaseChainParams::REGTEST) {
        return ((CRegTestParams*)params.get())->SetOld();
    }
};

void ResetParams(std::string sNetworkId, bool fParticlModeIn)
{
    // Hack to pass old unit tests
    globalChainParams = CreateChainParams(gArgs, sNetworkId);
    if (!fParticlModeIn) {
        SetOldParams(globalChainParams);
    }
};

/**
 * Mutable handle to regtest params
 */
CChainParams &RegtestParams()
{
    return *globalChainParams.get();
};<|MERGE_RESOLUTION|>--- conflicted
+++ resolved
@@ -475,16 +475,11 @@
         consensus.vDeployments[Consensus::DEPLOYMENT_TAPROOT].nStartTime = 1199145601; // January 1, 2008
         consensus.vDeployments[Consensus::DEPLOYMENT_TAPROOT].nTimeout = 1230767999; // December 31, 2008
 
-<<<<<<< HEAD
         // The best chain should have at least this much work.
         consensus.nMinimumChainWork = uint256S("0x00000000000000000000000000000000000000000000009eaa64c950fab6f9ee");
         consensus.defaultAssumeValid = uint256S("0x75b2b1412610c1ff54e49fc38222f3f45fe934b0e485ccae7b5d461b94510734"); // 777625
 
         consensus.nMinRCTOutputDepth = 12;
-=======
-        consensus.nMinimumChainWork = uint256S("0x00000000000000000000000000000000000000001533efd8d716a517fe2c5008");
-        consensus.defaultAssumeValid = uint256S("0x0000000000000000000b9d2ec5a352ecba0592946514a92f14319dc2b367fc72"); // 654683
->>>>>>> 5174b534
 
         /**
          * The message start string is designed to be unlikely to occur in normal data.
@@ -509,13 +504,8 @@
         SetLastImportHeight();
 
         nPruneAfterHeight = 100000;
-<<<<<<< HEAD
         m_assumed_blockchain_size = 1;
         m_assumed_chain_state_size = 1;
-=======
-        m_assumed_blockchain_size = 350;
-        m_assumed_chain_state_size = 6;
->>>>>>> 5174b534
 
         genesis = CreateGenesisBlockMainNet(1500296400, 31429, 0x1f00ffff); // 2017-07-17 13:00:00
         consensus.hashGenesisBlock = genesis.GetHash();
@@ -599,19 +589,11 @@
             }
         };
 
-<<<<<<< HEAD
         chainTxData = ChainTxData {
             // Data from rpc: getchaintxstats 4096 75b2b1412610c1ff54e49fc38222f3f45fe934b0e485ccae7b5d461b94510734
             /* nTime    */ 1600502384,
             /* nTxCount */ 920387,
             /* dTxRate  */ 0.009
-=======
-        chainTxData = ChainTxData{
-            // Data from RPC: getchaintxstats 4096 0000000000000000000b9d2ec5a352ecba0592946514a92f14319dc2b367fc72
-            /* nTime    */ 1603995752,
-            /* nTxCount */ 582083445,
-            /* dTxRate  */ 3.508976121410527,
->>>>>>> 5174b534
         };
     }
 
@@ -688,14 +670,9 @@
         consensus.vDeployments[Consensus::DEPLOYMENT_TAPROOT].nStartTime = 1199145601; // January 1, 2008
         consensus.vDeployments[Consensus::DEPLOYMENT_TAPROOT].nTimeout = 1230767999; // December 31, 2008
 
-<<<<<<< HEAD
         // The best chain should have at least this much work.
         consensus.nMinimumChainWork = uint256S("0x00000000000000000000000000000000000000000000000c5d43b0c4d7c36639");
         consensus.defaultAssumeValid = uint256S("0xd71157e5a929a2aba06b23566932ffaba05d1a063b2ab71d2807b8e2efcf765c"); // 728858
-=======
-        consensus.nMinimumChainWork = uint256S("0x0000000000000000000000000000000000000000000001db6ec4ac88cf2272c6");
-        consensus.defaultAssumeValid = uint256S("0x000000000000006433d1efec504c53ca332b64963c425395515b01977bd7b3b0"); // 1864000
->>>>>>> 5174b534
 
         consensus.nMinRCTOutputDepth = 12;
 
@@ -785,17 +762,10 @@
         };
 
         chainTxData = ChainTxData{
-<<<<<<< HEAD
             // Data from rpc: getchaintxstats 4096 d71157e5a929a2aba06b23566932ffaba05d1a063b2ab71d2807b8e2efcf765c
             /* nTime    */ 1600502608,
             /* nTxCount */ 778545,
             /* dTxRate  */ 0.006
-=======
-            // Data from RPC: getchaintxstats 4096 000000000000006433d1efec504c53ca332b64963c425395515b01977bd7b3b0
-            /* nTime    */ 1603359686,
-            /* nTxCount */ 58090238,
-            /* dTxRate  */ 0.1232886622799463,
->>>>>>> 5174b534
         };
     }
 };
