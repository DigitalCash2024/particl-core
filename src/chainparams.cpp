--- conflicted
+++ resolved
@@ -721,10 +721,7 @@
         fDefaultConsistencyChecks = false;
         fRequireStandard = false;
         m_is_test_chain = true;
-<<<<<<< HEAD
-=======
         m_is_mockable_chain = false;
->>>>>>> 36f42e1b
 
         checkpointData = {
             {
