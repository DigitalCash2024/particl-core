// Copyright (c) 2009-2010 Satoshi Nakamoto
// Copyright (c) 2009-2020 The Bitcoin Core developers
// Distributed under the MIT software license, see the accompanying
// file COPYING or http://www.opensource.org/licenses/mit-license.php.

#include <txmempool.h>

#include <coins.h>
#include <consensus/consensus.h>
#include <consensus/tx_verify.h>
#include <consensus/validation.h>
#include <policy/fees.h>
#include <policy/policy.h>
#include <policy/settings.h>
#include <reverse_iterator.h>
#include <util/moneystr.h>
#include <util/system.h>
#include <util/time.h>
#include <validation.h>
#include <validationinterface.h>

#include <cmath>
#include <optional>

<<<<<<< HEAD
#include <insight/insight.h>
#include <anon.h>
#include <chainparams.h>
=======
// Helpers for modifying CTxMemPool::mapTx, which is a boost multi_index.
struct update_descendant_state
{
    update_descendant_state(int64_t _modifySize, CAmount _modifyFee, int64_t _modifyCount) :
        modifySize(_modifySize), modifyFee(_modifyFee), modifyCount(_modifyCount)
    {}

    void operator() (CTxMemPoolEntry &e)
        { e.UpdateDescendantState(modifySize, modifyFee, modifyCount); }

    private:
        int64_t modifySize;
        CAmount modifyFee;
        int64_t modifyCount;
};

struct update_ancestor_state
{
    update_ancestor_state(int64_t _modifySize, CAmount _modifyFee, int64_t _modifyCount, int64_t _modifySigOpsCost) :
        modifySize(_modifySize), modifyFee(_modifyFee), modifyCount(_modifyCount), modifySigOpsCost(_modifySigOpsCost)
    {}

    void operator() (CTxMemPoolEntry &e)
        { e.UpdateAncestorState(modifySize, modifyFee, modifyCount, modifySigOpsCost); }

    private:
        int64_t modifySize;
        CAmount modifyFee;
        int64_t modifyCount;
        int64_t modifySigOpsCost;
};

struct update_fee_delta
{
    explicit update_fee_delta(int64_t _feeDelta) : feeDelta(_feeDelta) { }

    void operator() (CTxMemPoolEntry &e) { e.UpdateFeeDelta(feeDelta); }

private:
    int64_t feeDelta;
};

struct update_lock_points
{
    explicit update_lock_points(const LockPoints& _lp) : lp(_lp) { }

    void operator() (CTxMemPoolEntry &e) { e.UpdateLockPoints(lp); }

private:
    const LockPoints& lp;
};
>>>>>>> 77a2f5d3

CTxMemPoolEntry::CTxMemPoolEntry(const CTransactionRef& tx, CAmount fee,
                                 int64_t time, unsigned int entry_height,
                                 bool spends_coinbase, int64_t sigops_cost, LockPoints lp)
    : tx{tx},
      nFee{fee},
      nTxWeight(GetTransactionWeight(*tx)),
      nUsageSize{RecursiveDynamicUsage(tx)},
      nTime{time},
      entryHeight{entry_height},
      spendsCoinbase{spends_coinbase},
      sigOpCost{sigops_cost},
      lockPoints{lp},
      nSizeWithDescendants{GetTxSize()},
      nModFeesWithDescendants{nFee},
      nSizeWithAncestors{GetTxSize()},
      nModFeesWithAncestors{nFee},
      nSigOpCostWithAncestors{sigOpCost} {}

void CTxMemPoolEntry::UpdateFeeDelta(int64_t newFeeDelta)
{
    nModFeesWithDescendants += newFeeDelta - feeDelta;
    nModFeesWithAncestors += newFeeDelta - feeDelta;
    feeDelta = newFeeDelta;
}

void CTxMemPoolEntry::UpdateLockPoints(const LockPoints& lp)
{
    lockPoints = lp;
}

size_t CTxMemPoolEntry::GetTxSize() const
{
    return GetVirtualTransactionSize(nTxWeight, sigOpCost);
}

// Update the given tx for any in-mempool descendants.
// Assumes that CTxMemPool::m_children is correct for the given tx and all
// descendants.
void CTxMemPool::UpdateForDescendants(txiter updateIt, cacheMap &cachedDescendants, const std::set<uint256> &setExclude)
{
    CTxMemPoolEntry::Children stageEntries, descendants;
    stageEntries = updateIt->GetMemPoolChildrenConst();

    while (!stageEntries.empty()) {
        const CTxMemPoolEntry& descendant = *stageEntries.begin();
        descendants.insert(descendant);
        stageEntries.erase(descendant);
        const CTxMemPoolEntry::Children& children = descendant.GetMemPoolChildrenConst();
        for (const CTxMemPoolEntry& childEntry : children) {
            cacheMap::iterator cacheIt = cachedDescendants.find(mapTx.iterator_to(childEntry));
            if (cacheIt != cachedDescendants.end()) {
                // We've already calculated this one, just add the entries for this set
                // but don't traverse again.
                for (txiter cacheEntry : cacheIt->second) {
                    descendants.insert(*cacheEntry);
                }
            } else if (!descendants.count(childEntry)) {
                // Schedule for later processing
                stageEntries.insert(childEntry);
            }
        }
    }
    // descendants now contains all in-mempool descendants of updateIt.
    // Update and add to cached descendant map
    int64_t modifySize = 0;
    CAmount modifyFee = 0;
    int64_t modifyCount = 0;
    for (const CTxMemPoolEntry& descendant : descendants) {
        if (!setExclude.count(descendant.GetTx().GetHash())) {
            modifySize += descendant.GetTxSize();
            modifyFee += descendant.GetModifiedFee();
            modifyCount++;
            cachedDescendants[updateIt].insert(mapTx.iterator_to(descendant));
            // Update ancestor state for each descendant
            mapTx.modify(mapTx.iterator_to(descendant), update_ancestor_state(updateIt->GetTxSize(), updateIt->GetModifiedFee(), 1, updateIt->GetSigOpCost()));
        }
    }
    mapTx.modify(updateIt, update_descendant_state(modifySize, modifyFee, modifyCount));
}

// vHashesToUpdate is the set of transaction hashes from a disconnected block
// which has been re-added to the mempool.
// for each entry, look for descendants that are outside vHashesToUpdate, and
// add fee/size information for such descendants to the parent.
// for each such descendant, also update the ancestor state to include the parent.
void CTxMemPool::UpdateTransactionsFromBlock(const std::vector<uint256> &vHashesToUpdate)
{
    AssertLockHeld(cs);
    // For each entry in vHashesToUpdate, store the set of in-mempool, but not
    // in-vHashesToUpdate transactions, so that we don't have to recalculate
    // descendants when we come across a previously seen entry.
    cacheMap mapMemPoolDescendantsToUpdate;

    // Use a set for lookups into vHashesToUpdate (these entries are already
    // accounted for in the state of their ancestors)
    std::set<uint256> setAlreadyIncluded(vHashesToUpdate.begin(), vHashesToUpdate.end());

    // Iterate in reverse, so that whenever we are looking at a transaction
    // we are sure that all in-mempool descendants have already been processed.
    // This maximizes the benefit of the descendant cache and guarantees that
    // CTxMemPool::m_children will be updated, an assumption made in
    // UpdateForDescendants.
    for (const uint256 &hash : reverse_iterate(vHashesToUpdate)) {
        // calculate children from mapNextTx
        txiter it = mapTx.find(hash);
        if (it == mapTx.end()) {
            continue;
        }
        auto iter = mapNextTx.lower_bound(COutPoint(hash, 0));
        // First calculate the children, and update CTxMemPool::m_children to
        // include them, and update their CTxMemPoolEntry::m_parents to include this tx.
        // we cache the in-mempool children to avoid duplicate updates
        {
            WITH_FRESH_EPOCH(m_epoch);
            for (; iter != mapNextTx.end() && iter->first->hash == hash; ++iter) {
                const uint256 &childHash = iter->second->GetHash();
                txiter childIter = mapTx.find(childHash);
                assert(childIter != mapTx.end());
                // We can skip updating entries we've encountered before or that
                // are in the block (which are already accounted for).
                if (!visited(childIter) && !setAlreadyIncluded.count(childHash)) {
                    UpdateChild(it, childIter, true);
                    UpdateParent(childIter, it, true);
                }
            }
        } // release epoch guard for UpdateForDescendants
        UpdateForDescendants(it, mapMemPoolDescendantsToUpdate, setAlreadyIncluded);
    }
}

bool CTxMemPool::CalculateAncestorsAndCheckLimits(size_t entry_size,
                                                  size_t entry_count,
                                                  setEntries& setAncestors,
                                                  CTxMemPoolEntry::Parents& staged_ancestors,
                                                  uint64_t limitAncestorCount,
                                                  uint64_t limitAncestorSize,
                                                  uint64_t limitDescendantCount,
                                                  uint64_t limitDescendantSize,
                                                  std::string &errString) const
{
    size_t totalSizeWithAncestors = entry_size;

    while (!staged_ancestors.empty()) {
        const CTxMemPoolEntry& stage = staged_ancestors.begin()->get();
        txiter stageit = mapTx.iterator_to(stage);

        setAncestors.insert(stageit);
        staged_ancestors.erase(stage);
        totalSizeWithAncestors += stageit->GetTxSize();

        if (stageit->GetSizeWithDescendants() + entry_size > limitDescendantSize) {
            errString = strprintf("exceeds descendant size limit for tx %s [limit: %u]", stageit->GetTx().GetHash().ToString(), limitDescendantSize);
            return false;
        } else if (stageit->GetCountWithDescendants() + entry_count > limitDescendantCount) {
            errString = strprintf("too many descendants for tx %s [limit: %u]", stageit->GetTx().GetHash().ToString(), limitDescendantCount);
            return false;
        } else if (totalSizeWithAncestors > limitAncestorSize) {
            errString = strprintf("exceeds ancestor size limit [limit: %u]", limitAncestorSize);
            return false;
        }

        const CTxMemPoolEntry::Parents& parents = stageit->GetMemPoolParentsConst();
        for (const CTxMemPoolEntry& parent : parents) {
            txiter parent_it = mapTx.iterator_to(parent);

            // If this is a new ancestor, add it.
            if (setAncestors.count(parent_it) == 0) {
                staged_ancestors.insert(parent);
            }
            if (staged_ancestors.size() + setAncestors.size() + entry_count > limitAncestorCount) {
                errString = strprintf("too many unconfirmed ancestors [limit: %u]", limitAncestorCount);
                return false;
            }
        }
    }

    return true;
}

bool CTxMemPool::CheckPackageLimits(const Package& package,
                                    uint64_t limitAncestorCount,
                                    uint64_t limitAncestorSize,
                                    uint64_t limitDescendantCount,
                                    uint64_t limitDescendantSize,
                                    std::string &errString) const
{
    CTxMemPoolEntry::Parents staged_ancestors;
    size_t total_size = 0;
    for (const auto& tx : package) {
        total_size += GetVirtualTransactionSize(*tx);
        for (const auto& input : tx->vin) {
            if (input.IsAnonInput()) {
                continue;
            }
            std::optional<txiter> piter = GetIter(input.prevout.hash);
            if (piter) {
                staged_ancestors.insert(**piter);
                if (staged_ancestors.size() + package.size() > limitAncestorCount) {
                    errString = strprintf("too many unconfirmed parents [limit: %u]", limitAncestorCount);
                    return false;
                }
            }
        }
    }
    // When multiple transactions are passed in, the ancestors and descendants of all transactions
    // considered together must be within limits even if they are not interdependent. This may be
    // stricter than the limits for each individual transaction.
    setEntries setAncestors;
    const auto ret = CalculateAncestorsAndCheckLimits(total_size, package.size(),
                                                      setAncestors, staged_ancestors,
                                                      limitAncestorCount, limitAncestorSize,
                                                      limitDescendantCount, limitDescendantSize, errString);
    // It's possible to overestimate the ancestor/descendant totals.
    if (!ret) errString.insert(0, "possibly ");
    return ret;
}

bool CTxMemPool::CalculateMemPoolAncestors(const CTxMemPoolEntry &entry,
                                           setEntries &setAncestors,
                                           uint64_t limitAncestorCount,
                                           uint64_t limitAncestorSize,
                                           uint64_t limitDescendantCount,
                                           uint64_t limitDescendantSize,
                                           std::string &errString,
                                           bool fSearchForParents /* = true */) const
{
    CTxMemPoolEntry::Parents staged_ancestors;
    const CTransaction &tx = entry.GetTx();

    if (fSearchForParents) {
        // Get parents of this transaction that are in the mempool
        // GetMemPoolParents() is only valid for entries in the mempool, so we
        // iterate mapTx to find parents.
        for (unsigned int i = 0; i < tx.vin.size(); i++) {
            std::optional<txiter> piter = GetIter(tx.vin[i].prevout.hash);
            if (piter) {
                staged_ancestors.insert(**piter);
                if (staged_ancestors.size() + 1 > limitAncestorCount) {
                    errString = strprintf("too many unconfirmed parents [limit: %u]", limitAncestorCount);
                    return false;
                }
            }
        }
    } else {
        // If we're not searching for parents, we require this to already be an
        // entry in the mempool and use the entry's cached parents.
        txiter it = mapTx.iterator_to(entry);
        staged_ancestors = it->GetMemPoolParentsConst();
    }

    return CalculateAncestorsAndCheckLimits(entry.GetTxSize(), /* entry_count */ 1,
                                            setAncestors, staged_ancestors,
                                            limitAncestorCount, limitAncestorSize,
                                            limitDescendantCount, limitDescendantSize, errString);
}

void CTxMemPool::UpdateAncestorsOf(bool add, txiter it, setEntries &setAncestors)
{
    const CTxMemPoolEntry::Parents& parents = it->GetMemPoolParentsConst();
    // add or remove this tx as a child of each parent
    for (const CTxMemPoolEntry& parent : parents) {
        UpdateChild(mapTx.iterator_to(parent), it, add);
    }
    const int64_t updateCount = (add ? 1 : -1);
    const int64_t updateSize = updateCount * it->GetTxSize();
    const CAmount updateFee = updateCount * it->GetModifiedFee();
    for (txiter ancestorIt : setAncestors) {
        mapTx.modify(ancestorIt, update_descendant_state(updateSize, updateFee, updateCount));
    }
}

void CTxMemPool::UpdateEntryForAncestors(txiter it, const setEntries &setAncestors)
{
    int64_t updateCount = setAncestors.size();
    int64_t updateSize = 0;
    CAmount updateFee = 0;
    int64_t updateSigOpsCost = 0;
    for (txiter ancestorIt : setAncestors) {
        updateSize += ancestorIt->GetTxSize();
        updateFee += ancestorIt->GetModifiedFee();
        updateSigOpsCost += ancestorIt->GetSigOpCost();
    }
    mapTx.modify(it, update_ancestor_state(updateSize, updateFee, updateCount, updateSigOpsCost));
}

void CTxMemPool::UpdateChildrenForRemoval(txiter it)
{
    const CTxMemPoolEntry::Children& children = it->GetMemPoolChildrenConst();
    for (const CTxMemPoolEntry& updateIt : children) {
        UpdateParent(mapTx.iterator_to(updateIt), it, false);
    }
}

void CTxMemPool::UpdateForRemoveFromMempool(const setEntries &entriesToRemove, bool updateDescendants)
{
    // For each entry, walk back all ancestors and decrement size associated with this
    // transaction
    const uint64_t nNoLimit = std::numeric_limits<uint64_t>::max();
    if (updateDescendants) {
        // updateDescendants should be true whenever we're not recursively
        // removing a tx and all its descendants, eg when a transaction is
        // confirmed in a block.
        // Here we only update statistics and not data in CTxMemPool::Parents
        // and CTxMemPoolEntry::Children (which we need to preserve until we're
        // finished with all operations that need to traverse the mempool).
        for (txiter removeIt : entriesToRemove) {
            setEntries setDescendants;
            CalculateDescendants(removeIt, setDescendants);
            setDescendants.erase(removeIt); // don't update state for self
            int64_t modifySize = -((int64_t)removeIt->GetTxSize());
            CAmount modifyFee = -removeIt->GetModifiedFee();
            int modifySigOps = -removeIt->GetSigOpCost();
            for (txiter dit : setDescendants) {
                mapTx.modify(dit, update_ancestor_state(modifySize, modifyFee, -1, modifySigOps));
            }
        }
    }
    for (txiter removeIt : entriesToRemove) {
        setEntries setAncestors;
        const CTxMemPoolEntry &entry = *removeIt;
        std::string dummy;
        // Since this is a tx that is already in the mempool, we can call CMPA
        // with fSearchForParents = false.  If the mempool is in a consistent
        // state, then using true or false should both be correct, though false
        // should be a bit faster.
        // However, if we happen to be in the middle of processing a reorg, then
        // the mempool can be in an inconsistent state.  In this case, the set
        // of ancestors reachable via GetMemPoolParents()/GetMemPoolChildren()
        // will be the same as the set of ancestors whose packages include this
        // transaction, because when we add a new transaction to the mempool in
        // addUnchecked(), we assume it has no children, and in the case of a
        // reorg where that assumption is false, the in-mempool children aren't
        // linked to the in-block tx's until UpdateTransactionsFromBlock() is
        // called.
        // So if we're being called during a reorg, ie before
        // UpdateTransactionsFromBlock() has been called, then
        // GetMemPoolParents()/GetMemPoolChildren() will differ from the set of
        // mempool parents we'd calculate by searching, and it's important that
        // we use the cached notion of ancestor transactions as the set of
        // things to update for removal.
        CalculateMemPoolAncestors(entry, setAncestors, nNoLimit, nNoLimit, nNoLimit, nNoLimit, dummy, false);
        // Note that UpdateAncestorsOf severs the child links that point to
        // removeIt in the entries for the parents of removeIt.
        UpdateAncestorsOf(false, removeIt, setAncestors);
    }
    // After updating all the ancestor sizes, we can now sever the link between each
    // transaction being removed and any mempool children (ie, update CTxMemPoolEntry::m_parents
    // for each direct child of a transaction being removed).
    for (txiter removeIt : entriesToRemove) {
        UpdateChildrenForRemoval(removeIt);
    }
}

void CTxMemPoolEntry::UpdateDescendantState(int64_t modifySize, CAmount modifyFee, int64_t modifyCount)
{
    nSizeWithDescendants += modifySize;
    assert(int64_t(nSizeWithDescendants) > 0);
    nModFeesWithDescendants += modifyFee;
    nCountWithDescendants += modifyCount;
    assert(int64_t(nCountWithDescendants) > 0);
}

void CTxMemPoolEntry::UpdateAncestorState(int64_t modifySize, CAmount modifyFee, int64_t modifyCount, int64_t modifySigOps)
{
    nSizeWithAncestors += modifySize;
    assert(int64_t(nSizeWithAncestors) > 0);
    nModFeesWithAncestors += modifyFee;
    nCountWithAncestors += modifyCount;
    assert(int64_t(nCountWithAncestors) > 0);
    nSigOpCostWithAncestors += modifySigOps;
    assert(int(nSigOpCostWithAncestors) >= 0);
}

CTxMemPool::CTxMemPool(CBlockPolicyEstimator* estimator, int check_ratio)
    : m_check_ratio(check_ratio), minerPolicyEstimator(estimator)
{
    _clear(); //lock free clear
}

bool CTxMemPool::isSpent(const COutPoint& outpoint) const
{
    LOCK(cs);
    return mapNextTx.count(outpoint);
}

unsigned int CTxMemPool::GetTransactionsUpdated() const
{
    return nTransactionsUpdated;
}

void CTxMemPool::AddTransactionsUpdated(unsigned int n)
{
    nTransactionsUpdated += n;
}

void CTxMemPool::addUnchecked(const CTxMemPoolEntry &entry, setEntries &setAncestors, bool validFeeEstimate)
{
    // Add to memory pool without checking anything.
    // Used by AcceptToMemoryPool(), which DOES do
    // all the appropriate checks.
    indexed_transaction_set::iterator newit = mapTx.insert(entry).first;

    // Update transaction for any feeDelta created by PrioritiseTransaction
    // TODO: refactor so that the fee delta is calculated before inserting
    // into mapTx.
    CAmount delta{0};
    ApplyDelta(entry.GetTx().GetHash(), delta);
    if (delta) {
            mapTx.modify(newit, update_fee_delta(delta));
    }

    // Update cachedInnerUsage to include contained transaction's usage.
    // (When we update the entry for in-mempool parents, memory usage will be
    // further updated.)
    cachedInnerUsage += entry.DynamicMemoryUsage();

    const CTransaction& tx = newit->GetTx();
    std::set<uint256> setParentTransactions;
    for (unsigned int i = 0; i < tx.vin.size(); i++) {
        if (tx.vin[i].IsAnonInput()) {
            continue;
        }
        mapNextTx.insert(std::make_pair(&tx.vin[i].prevout, &tx));
        setParentTransactions.insert(tx.vin[i].prevout.hash);
    }
    // Don't bother worrying about child transactions of this one.
    // Normal case of a new transaction arriving is that there can't be any
    // children, because such children would be orphans.
    // An exception to that is if a transaction enters that used to be in a block.
    // In that case, our disconnect block logic will call UpdateTransactionsFromBlock
    // to clean up the mess we're leaving here.

    // Update ancestors with information about this tx
    for (const auto& pit : GetIterSet(setParentTransactions)) {
            UpdateParent(newit, pit, true);
    }
    UpdateAncestorsOf(true, newit, setAncestors);
    UpdateEntryForAncestors(newit, setAncestors);

    nTransactionsUpdated++;
    totalTxSize += entry.GetTxSize();
    m_total_fee += entry.GetFee();
    if (minerPolicyEstimator) {
        minerPolicyEstimator->processTransaction(entry, validFeeEstimate);
    }

    vTxHashes.emplace_back(tx.GetWitnessHash(), newit);
    newit->vTxHashesIdx = vTxHashes.size() - 1;
}

void CTxMemPool::addAddressIndex(const CTxMemPoolEntry &entry, const CCoinsViewCache &view)
{
    LOCK(cs);
    const CTransaction& tx = entry.GetTx();

    if (!tx.IsParticlVersion()) {
        return;
    }

    std::vector<CMempoolAddressDeltaKey> inserted;

    uint256 txhash = tx.GetHash();
    for (unsigned int j = 0; j < tx.vin.size(); j++) {
        const CTxIn input = tx.vin[j];

        if (input.IsAnonInput()) {
            continue;
        }

        const Coin &coin = view.AccessCoin(input.prevout);

        // prevout should only ever be OUTPUT_STANDARD or OUTPUT_CT
        assert(coin.nType == OUTPUT_STANDARD || coin.nType == OUTPUT_CT);

        std::vector<uint8_t> hashBytes;
        const CScript *pScript = &coin.out.scriptPubKey;
        int scriptType = 0;
        CAmount nValue = coin.nType == OUTPUT_CT ? 0 : coin.out.nValue;

        if (!ExtractIndexInfo(pScript, scriptType, hashBytes)
            || scriptType == 0) {
            continue;
        }

        CMempoolAddressDeltaKey key(scriptType, uint256(hashBytes.data(), hashBytes.size()), txhash, j, 1);
        CMempoolAddressDelta delta(count_seconds(entry.GetTime()), nValue * -1, input.prevout.hash, input.prevout.n);
        mapAddress.insert(std::make_pair(key, delta));
        inserted.push_back(key);
    }

    for (unsigned int k = 0; k < tx.vpout.size(); k++) {
        const CTxOutBase *out = tx.vpout[k].get();

        if (!out->IsType(OUTPUT_STANDARD)
            && !out->IsType(OUTPUT_CT)) {
            continue;
        }

        const CScript *pScript;
        if (!(pScript = out->GetPScriptPubKey())) {
            LogPrintf("ERROR: %s - expected script pointer.\n", __func__);
            continue;
        }
        CAmount nValue = out->IsType(OUTPUT_STANDARD) ? out->GetValue() : 0;

        std::vector<uint8_t> hashBytes;
        int scriptType = 0;
        if (!ExtractIndexInfo(pScript, scriptType, hashBytes)
            || scriptType == 0)
            continue;

        CMempoolAddressDeltaKey key(scriptType, uint256(hashBytes.data(), hashBytes.size()), txhash, k, 0);
        mapAddress.insert(std::make_pair(key, CMempoolAddressDelta(count_seconds(entry.GetTime()), nValue)));
        inserted.push_back(key);
    }

    mapAddressInserted.insert(std::make_pair(txhash, inserted));
}

bool CTxMemPool::getAddressIndex(std::vector<std::pair<uint256, int> > &addresses,
                                 std::vector<std::pair<CMempoolAddressDeltaKey, CMempoolAddressDelta> > &results) const
{
    LOCK(cs);
    for (std::vector<std::pair<uint256, int> >::iterator it = addresses.begin(); it != addresses.end(); it++) {
        addressDeltaMap::const_iterator ait = mapAddress.lower_bound(CMempoolAddressDeltaKey((*it).second, (*it).first));
        while (ait != mapAddress.end() && (*ait).first.addressBytes == (*it).first && (*ait).first.type == (*it).second) {
            results.push_back(*ait);
            ait++;
        }
    }
    return true;
}

bool CTxMemPool::removeAddressIndex(const uint256 txhash)
{
    LOCK(cs);
    addressDeltaMapInserted::iterator it = mapAddressInserted.find(txhash);

    if (it != mapAddressInserted.end()) {
        std::vector<CMempoolAddressDeltaKey> keys = (*it).second;
        for (std::vector<CMempoolAddressDeltaKey>::iterator mit = keys.begin(); mit != keys.end(); mit++) {
            mapAddress.erase(*mit);
        }
        mapAddressInserted.erase(it);
    }

    return true;
}

void CTxMemPool::addSpentIndex(const CTxMemPoolEntry &entry, const CCoinsViewCache &view)
{
    LOCK(cs);

    const CTransaction& tx = entry.GetTx();

    if (!tx.IsParticlVersion()) {
        return;
    }

    std::vector<CSpentIndexKey> inserted;

    uint256 txhash = tx.GetHash();
    for (unsigned int j = 0; j < tx.vin.size(); j++) {
        const CTxIn input = tx.vin[j];

        if (input.IsAnonInput()) {
            continue;
        }

        const Coin &coin = view.AccessCoin(input.prevout);
        assert(coin.nType == OUTPUT_STANDARD || coin.nType == OUTPUT_CT);

        std::vector<uint8_t> hashBytes;
        const CScript *pScript = &coin.out.scriptPubKey;
        int scriptType = 0;
        CAmount nValue = coin.nType == OUTPUT_CT ? -1 : coin.out.nValue;

        if (!ExtractIndexInfo(pScript, scriptType, hashBytes)) {
            continue;
        }

        uint256 addressHash;
        if (scriptType != 0) {
            addressHash = uint256(hashBytes.data(), hashBytes.size());
        }

        CSpentIndexKey key = CSpentIndexKey(input.prevout.hash, input.prevout.n);
        CSpentIndexValue value = CSpentIndexValue(txhash, j, -1, nValue, scriptType, addressHash);

        mapSpent.insert(std::make_pair(key, value));
        inserted.push_back(key);
    }

    mapSpentInserted.insert(std::make_pair(txhash, inserted));
}

bool CTxMemPool::getSpentIndex(const CSpentIndexKey &key, CSpentIndexValue &value) const
{
    LOCK(cs);
    mapSpentIndex::const_iterator it = mapSpent.find(key);
    if (it != mapSpent.end()) {
        value = it->second;
        return true;
    }
    return false;
}

bool CTxMemPool::removeSpentIndex(const uint256 &txhash)
{
    LOCK(cs);
    mapSpentIndexInserted::iterator it = mapSpentInserted.find(txhash);
    if (it != mapSpentInserted.end()) {
        std::vector<CSpentIndexKey> keys = (*it).second;
        for (std::vector<CSpentIndexKey>::iterator mit = keys.begin(); mit != keys.end(); mit++) {
            mapSpent.erase(*mit);
        }
        mapSpentInserted.erase(it);
    }

    return true;
}

void CTxMemPool::removeUnchecked(txiter it, MemPoolRemovalReason reason)
{
    // We increment mempool sequence value no matter removal reason
    // even if not directly reported below.
    uint64_t mempool_sequence = GetAndIncrementSequence();

    if (reason != MemPoolRemovalReason::BLOCK) {
        // Notify clients that a transaction has been removed from the mempool
        // for any reason except being included in a block. Clients interested
        // in transactions included in blocks can subscribe to the BlockConnected
        // notification.
        GetMainSignals().TransactionRemovedFromMempool(it->GetSharedTx(), reason, mempool_sequence);
    }

    const uint256 hash = it->GetTx().GetHash();
    for (const CTxIn& txin : it->GetTx().vin)
    {
        if (txin.IsAnonInput()) {
            RemoveKeyImagesFromMempool(hash, txin, *this);
            continue;
        }
        mapNextTx.erase(txin.prevout);
    }

    RemoveUnbroadcastTx(hash, true /* add logging because unchecked */ );

    if (vTxHashes.size() > 1) {
        vTxHashes[it->vTxHashesIdx] = std::move(vTxHashes.back());
        vTxHashes[it->vTxHashesIdx].second->vTxHashesIdx = it->vTxHashesIdx;
        vTxHashes.pop_back();
        if (vTxHashes.size() * 2 < vTxHashes.capacity())
            vTxHashes.shrink_to_fit();
    } else
        vTxHashes.clear();

    totalTxSize -= it->GetTxSize();
    m_total_fee -= it->GetFee();
    cachedInnerUsage -= it->DynamicMemoryUsage();
    cachedInnerUsage -= memusage::DynamicUsage(it->GetMemPoolParentsConst()) + memusage::DynamicUsage(it->GetMemPoolChildrenConst());
    mapTx.erase(it);
    nTransactionsUpdated++;
    if (minerPolicyEstimator) {minerPolicyEstimator->removeTx(hash, false);}
    removeAddressIndex(hash);
    removeSpentIndex(hash);
}

// Calculates descendants of entry that are not already in setDescendants, and adds to
// setDescendants. Assumes entryit is already a tx in the mempool and CTxMemPoolEntry::m_children
// is correct for tx and all descendants.
// Also assumes that if an entry is in setDescendants already, then all
// in-mempool descendants of it are already in setDescendants as well, so that we
// can save time by not iterating over those entries.
void CTxMemPool::CalculateDescendants(txiter entryit, setEntries& setDescendants) const
{
    setEntries stage;
    if (setDescendants.count(entryit) == 0) {
        stage.insert(entryit);
    }
    // Traverse down the children of entry, only adding children that are not
    // accounted for in setDescendants already (because those children have either
    // already been walked, or will be walked in this iteration).
    while (!stage.empty()) {
        txiter it = *stage.begin();
        setDescendants.insert(it);
        stage.erase(it);

        const CTxMemPoolEntry::Children& children = it->GetMemPoolChildrenConst();
        for (const CTxMemPoolEntry& child : children) {
            txiter childiter = mapTx.iterator_to(child);
            if (!setDescendants.count(childiter)) {
                stage.insert(childiter);
            }
        }
    }
}

void CTxMemPool::removeRecursive(const CTransaction &origTx, MemPoolRemovalReason reason)
{
    // Remove transaction from memory pool
    AssertLockHeld(cs);
        setEntries txToRemove;
        txiter origit = mapTx.find(origTx.GetHash());
        if (origit != mapTx.end()) {
            txToRemove.insert(origit);
        } else {
            // When recursively removing but origTx isn't in the mempool
            // be sure to remove any children that are in the pool. This can
            // happen during chain re-orgs if origTx isn't re-accepted into
            // the mempool for any reason.

            for (unsigned int i = 0; i < origTx.GetNumVOuts(); i++) {
                auto it = mapNextTx.find(COutPoint(origTx.GetHash(), i));
                if (it == mapNextTx.end())
                    continue;
                txiter nextit = mapTx.find(it->second->GetHash());
                assert(nextit != mapTx.end());
                txToRemove.insert(nextit);
            }
        }
        setEntries setAllRemoves;
        for (txiter it : txToRemove) {
            CalculateDescendants(it, setAllRemoves);
        }

        RemoveStaged(setAllRemoves, false, reason);
}

void CTxMemPool::removeForReorg(CChainState& active_chainstate, int flags)
{
    // Remove transactions spending a coinbase which are now immature and no-longer-final transactions
    AssertLockHeld(cs);
    setEntries txToRemove;
    for (indexed_transaction_set::const_iterator it = mapTx.begin(); it != mapTx.end(); it++) {
        const CTransaction& tx = it->GetTx();
        LockPoints lp = it->GetLockPoints();
        bool validLP =  TestLockPointValidity(active_chainstate.m_chain, &lp);
        CCoinsViewMemPool view_mempool(&active_chainstate.CoinsTip(), *this);
        if (!CheckFinalTx(active_chainstate.m_chain.Tip(), tx, flags)
            || !CheckSequenceLocks(active_chainstate.m_chain.Tip(), view_mempool, tx, flags, &lp, validLP)) {
            // Note if CheckSequenceLocks fails the LockPoints may still be invalid
            // So it's critical that we remove the tx and not depend on the LockPoints.
            txToRemove.insert(it);
        } else if (it->GetSpendsCoinbase()) {
            for (const CTxIn& txin : tx.vin) {
                if (txin.IsAnonInput()) {
                    continue;
                }
                indexed_transaction_set::const_iterator it2 = mapTx.find(txin.prevout.hash);
                if (it2 != mapTx.end())
                    continue;
                const Coin &coin = active_chainstate.CoinsTip().AccessCoin(txin.prevout);
                if (m_check_ratio != 0) assert(!coin.IsSpent());
                unsigned int nMemPoolHeight = active_chainstate.m_chain.Tip()->nHeight + 1;
                if (coin.IsSpent() || (coin.IsCoinBase() && ((signed long)nMemPoolHeight) - coin.nHeight < COINBASE_MATURITY)) {
                    txToRemove.insert(it);
                    break;
                }
            }
        }
        if (!validLP) {
            mapTx.modify(it, update_lock_points(lp));
        }
    }
    setEntries setAllRemoves;
    for (txiter it : txToRemove) {
        CalculateDescendants(it, setAllRemoves);
    }
    RemoveStaged(setAllRemoves, false, MemPoolRemovalReason::REORG);
}

void CTxMemPool::removeConflicts(const CTransaction &tx)
{
    // Remove transactions which depend on inputs of tx, recursively
    AssertLockHeld(cs);
    for (const auto &txin : tx.vin) {
        if (txin.IsAnonInput()) {
            uint32_t nInputs, nRingSize;
            txin.GetAnonInfo(nInputs, nRingSize);

            const std::vector<uint8_t> &vKeyImages = txin.scriptData.stack[0];
            for (size_t k = 0; k < nInputs; ++k) {
                const CCmpPubKey &ki = *((CCmpPubKey*)&vKeyImages[k*33]);
                uint256 txhashKI;
                if (HaveKeyImage(ki, txhashKI)) {
                    txiter origit = mapTx.find(txhashKI);

                    if (origit != mapTx.end()) {
                        const CTransaction& txConflict = origit->GetTx();
                        if (txConflict != tx) {
                            if (LogAcceptCategory(BCLog::RINGCT)) {
                                LogPrintf("Clearing conflicting anon tx from mempool, removed:%s, tx:%s\n", txhashKI.ToString(), tx.GetHash().ToString());
                            }
                            ClearPrioritisation(txConflict.GetHash());
                            removeRecursive(txConflict, MemPoolRemovalReason::CONFLICT);
                        }
                    }
                }
            }
            continue;
        }
        auto it = mapNextTx.find(txin.prevout);
        if (it != mapNextTx.end()) {
            const CTransaction &txConflict = *it->second;
            if (txConflict != tx)
            {
                ClearPrioritisation(txConflict.GetHash());
                removeRecursive(txConflict, MemPoolRemovalReason::CONFLICT);
            }
        }
    }
}

/**
 * Called when a block is connected. Removes from mempool and updates the miner fee estimator.
 */
void CTxMemPool::removeForBlock(const std::vector<CTransactionRef>& vtx, unsigned int nBlockHeight)
{
    AssertLockHeld(cs);
    std::vector<const CTxMemPoolEntry*> entries;
    for (const auto& tx : vtx)
    {
        uint256 hash = tx->GetHash();

        indexed_transaction_set::iterator i = mapTx.find(hash);
        if (i != mapTx.end())
            entries.push_back(&*i);
    }
    // Before the txs in the new block have been removed from the mempool, update policy estimates
    if (minerPolicyEstimator) {minerPolicyEstimator->processBlock(nBlockHeight, entries);}
    for (const auto& tx : vtx)
    {
        txiter it = mapTx.find(tx->GetHash());
        if (it != mapTx.end()) {
            setEntries stage;
            stage.insert(it);
            RemoveStaged(stage, true, MemPoolRemovalReason::BLOCK);
        }
        removeConflicts(*tx);
        ClearPrioritisation(tx->GetHash());
    }
    lastRollingFeeUpdate = GetTime();
    blockSinceLastRollingFeeBump = true;
}

void CTxMemPool::_clear()
{
    mapTx.clear();
    mapNextTx.clear();
    totalTxSize = 0;
    m_total_fee = 0;
    cachedInnerUsage = 0;
    lastRollingFeeUpdate = GetTime();
    blockSinceLastRollingFeeBump = false;
    rollingMinimumFeeRate = 0;
    ++nTransactionsUpdated;
}

void CTxMemPool::clear()
{
    LOCK(cs);
    _clear();
}

void CTxMemPool::check(const CCoinsViewCache& active_coins_tip, int64_t spendheight) const
{
    if (m_check_ratio == 0) return;

    if (GetRand(m_check_ratio) >= 1) return;

    AssertLockHeld(::cs_main);
    LOCK(cs);
    LogPrint(BCLog::MEMPOOL, "Checking mempool with %u transactions and %u inputs\n", (unsigned int)mapTx.size(), (unsigned int)mapNextTx.size());

    uint64_t checkTotal = 0;
    CAmount check_total_fee{0};
    uint64_t innerUsage = 0;
    uint64_t prev_ancestor_count{0};

    CCoinsViewCache mempoolDuplicate(const_cast<CCoinsViewCache*>(&active_coins_tip));

    for (const auto& it : GetSortedDepthAndScore()) {
        checkTotal += it->GetTxSize();
        check_total_fee += it->GetFee();
        innerUsage += it->DynamicMemoryUsage();
        const CTransaction& tx = it->GetTx();
        innerUsage += memusage::DynamicUsage(it->GetMemPoolParentsConst()) + memusage::DynamicUsage(it->GetMemPoolChildrenConst());
        CTxMemPoolEntry::Parents setParentCheck;
        for (const CTxIn &txin : tx.vin) {
            if (txin.IsAnonInput())
                continue;
            // Check that every mempool transaction's inputs refer to available coins, or other mempool tx's.
            indexed_transaction_set::const_iterator it2 = mapTx.find(txin.prevout.hash);
            if (it2 != mapTx.end()) {
                const CTransaction& tx2 = it2->GetTx();
                if (fParticlMode) {
                    assert(tx2.vpout.size() > txin.prevout.n && tx2.vpout[txin.prevout.n] != nullptr
                        && (tx2.vpout[txin.prevout.n]->IsStandardOutput() || tx2.vpout[txin.prevout.n]->IsType(OUTPUT_CT)));
                } else {
                    assert(tx2.vout.size() > txin.prevout.n && !tx2.vout[txin.prevout.n].IsNull());
                }
                setParentCheck.insert(*it2);
            }
            // We are iterating through the mempool entries sorted in order by ancestor count.
            // All parents must have been checked before their children and their coins added to
            // the mempoolDuplicate coins cache.
            assert(mempoolDuplicate.HaveCoin(txin.prevout));
            // Check whether its inputs are marked in mapNextTx.
            auto it3 = mapNextTx.find(txin.prevout);
            assert(it3 != mapNextTx.end());
            assert(it3->first == &txin.prevout);
            assert(it3->second == &tx);
        }
        auto comp = [](const CTxMemPoolEntry& a, const CTxMemPoolEntry& b) -> bool {
            return a.GetTx().GetHash() == b.GetTx().GetHash();
        };
        assert(setParentCheck.size() == it->GetMemPoolParentsConst().size());
        assert(std::equal(setParentCheck.begin(), setParentCheck.end(), it->GetMemPoolParentsConst().begin(), comp));
        // Verify ancestor state is correct.
        setEntries setAncestors;
        uint64_t nNoLimit = std::numeric_limits<uint64_t>::max();
        std::string dummy;
        CalculateMemPoolAncestors(*it, setAncestors, nNoLimit, nNoLimit, nNoLimit, nNoLimit, dummy);
        uint64_t nCountCheck = setAncestors.size() + 1;
        uint64_t nSizeCheck = it->GetTxSize();
        CAmount nFeesCheck = it->GetModifiedFee();
        int64_t nSigOpCheck = it->GetSigOpCost();

        for (txiter ancestorIt : setAncestors) {
            nSizeCheck += ancestorIt->GetTxSize();
            nFeesCheck += ancestorIt->GetModifiedFee();
            nSigOpCheck += ancestorIt->GetSigOpCost();
        }

        assert(it->GetCountWithAncestors() == nCountCheck);
        assert(it->GetSizeWithAncestors() == nSizeCheck);
        assert(it->GetSigOpCostWithAncestors() == nSigOpCheck);
        assert(it->GetModFeesWithAncestors() == nFeesCheck);
        // Sanity check: we are walking in ascending ancestor count order.
        assert(prev_ancestor_count <= it->GetCountWithAncestors());
        prev_ancestor_count = it->GetCountWithAncestors();

        // Check children against mapNextTx
        CTxMemPoolEntry::Children setChildrenCheck;
        auto iter = mapNextTx.lower_bound(COutPoint(it->GetTx().GetHash(), 0));
        uint64_t child_sizes = 0;
        for (; iter != mapNextTx.end() && iter->first->hash == it->GetTx().GetHash(); ++iter) {
            txiter childit = mapTx.find(iter->second->GetHash());
            assert(childit != mapTx.end()); // mapNextTx points to in-mempool transactions
            if (setChildrenCheck.insert(*childit).second) {
                child_sizes += childit->GetTxSize();
            }
        }
        assert(setChildrenCheck.size() == it->GetMemPoolChildrenConst().size());
        assert(std::equal(setChildrenCheck.begin(), setChildrenCheck.end(), it->GetMemPoolChildrenConst().begin(), comp));
        // Also check to make sure size is greater than sum with immediate children.
        // just a sanity check, not definitive that this calc is correct...
        assert(it->GetSizeWithDescendants() >= child_sizes + it->GetTxSize());

        TxValidationState dummy_state; // Not used. CheckTxInputs() should always pass
        dummy_state.SetStateInfo(GetTime(), spendheight, Params().GetConsensus(), fParticlMode, false);
        CAmount txfee = 0;
        assert(!tx.IsCoinBase());
        assert(Consensus::CheckTxInputs(tx, dummy_state, mempoolDuplicate, spendheight, txfee));
        for (const auto& input: tx.vin) mempoolDuplicate.SpendCoin(input.prevout);
        AddCoins(mempoolDuplicate, tx, std::numeric_limits<int>::max());
    }
    for (auto it = mapNextTx.cbegin(); it != mapNextTx.cend(); it++) {
        uint256 hash = it->second->GetHash();
        indexed_transaction_set::const_iterator it2 = mapTx.find(hash);
        const CTransaction& tx = it2->GetTx();
        assert(it2 != mapTx.end());
        assert(&tx == it->second);
    }

    assert(totalTxSize == checkTotal);
    assert(m_total_fee == check_total_fee);
    assert(innerUsage == cachedInnerUsage);
}

bool CTxMemPool::CompareDepthAndScore(const uint256& hasha, const uint256& hashb, bool wtxid)
{
    LOCK(cs);
    indexed_transaction_set::const_iterator i = wtxid ? get_iter_from_wtxid(hasha) : mapTx.find(hasha);
    if (i == mapTx.end()) return false;
    indexed_transaction_set::const_iterator j = wtxid ? get_iter_from_wtxid(hashb) : mapTx.find(hashb);
    if (j == mapTx.end()) return true;
    uint64_t counta = i->GetCountWithAncestors();
    uint64_t countb = j->GetCountWithAncestors();
    if (counta == countb) {
        return CompareTxMemPoolEntryByScore()(*i, *j);
    }
    return counta < countb;
}

namespace {
class DepthAndScoreComparator
{
public:
    bool operator()(const CTxMemPool::indexed_transaction_set::const_iterator& a, const CTxMemPool::indexed_transaction_set::const_iterator& b)
    {
        uint64_t counta = a->GetCountWithAncestors();
        uint64_t countb = b->GetCountWithAncestors();
        if (counta == countb) {
            return CompareTxMemPoolEntryByScore()(*a, *b);
        }
        return counta < countb;
    }
};
} // namespace

std::vector<CTxMemPool::indexed_transaction_set::const_iterator> CTxMemPool::GetSortedDepthAndScore() const
{
    std::vector<indexed_transaction_set::const_iterator> iters;
    AssertLockHeld(cs);

    iters.reserve(mapTx.size());

    for (indexed_transaction_set::iterator mi = mapTx.begin(); mi != mapTx.end(); ++mi) {
        iters.push_back(mi);
    }
    std::sort(iters.begin(), iters.end(), DepthAndScoreComparator());
    return iters;
}

void CTxMemPool::queryHashes(std::vector<uint256>& vtxid) const
{
    LOCK(cs);
    auto iters = GetSortedDepthAndScore();

    vtxid.clear();
    vtxid.reserve(mapTx.size());

    for (auto it : iters) {
        vtxid.push_back(it->GetTx().GetHash());
    }
}

static TxMempoolInfo GetInfo(CTxMemPool::indexed_transaction_set::const_iterator it) {
    return TxMempoolInfo{it->GetSharedTx(), it->GetTime(), it->GetFee(), it->GetTxSize(), it->GetModifiedFee() - it->GetFee()};
}

std::vector<TxMempoolInfo> CTxMemPool::infoAll() const
{
    LOCK(cs);
    auto iters = GetSortedDepthAndScore();

    std::vector<TxMempoolInfo> ret;
    ret.reserve(mapTx.size());
    for (auto it : iters) {
        ret.push_back(GetInfo(it));
    }

    return ret;
}

CTransactionRef CTxMemPool::get(const uint256& hash) const
{
    LOCK(cs);
    indexed_transaction_set::const_iterator i = mapTx.find(hash);
    if (i == mapTx.end())
        return nullptr;
    return i->GetSharedTx();
}

TxMempoolInfo CTxMemPool::info(const GenTxid& gtxid) const
{
    LOCK(cs);
    indexed_transaction_set::const_iterator i = (gtxid.IsWtxid() ? get_iter_from_wtxid(gtxid.GetHash()) : mapTx.find(gtxid.GetHash()));
    if (i == mapTx.end())
        return TxMempoolInfo();
    return GetInfo(i);
}

void CTxMemPool::PrioritiseTransaction(const uint256& hash, const CAmount& nFeeDelta)
{
    {
        LOCK(cs);
        CAmount &delta = mapDeltas[hash];
        delta += nFeeDelta;
        txiter it = mapTx.find(hash);
        if (it != mapTx.end()) {
            mapTx.modify(it, update_fee_delta(delta));
            // Now update all ancestors' modified fees with descendants
            setEntries setAncestors;
            uint64_t nNoLimit = std::numeric_limits<uint64_t>::max();
            std::string dummy;
            CalculateMemPoolAncestors(*it, setAncestors, nNoLimit, nNoLimit, nNoLimit, nNoLimit, dummy, false);
            for (txiter ancestorIt : setAncestors) {
                mapTx.modify(ancestorIt, update_descendant_state(0, nFeeDelta, 0));
            }
            // Now update all descendants' modified fees with ancestors
            setEntries setDescendants;
            CalculateDescendants(it, setDescendants);
            setDescendants.erase(it);
            for (txiter descendantIt : setDescendants) {
                mapTx.modify(descendantIt, update_ancestor_state(0, nFeeDelta, 0, 0));
            }
            ++nTransactionsUpdated;
        }
    }
    LogPrintf("PrioritiseTransaction: %s fee += %s\n", hash.ToString(), FormatMoney(nFeeDelta));
}

void CTxMemPool::ApplyDelta(const uint256& hash, CAmount &nFeeDelta) const
{
    AssertLockHeld(cs);
    std::map<uint256, CAmount>::const_iterator pos = mapDeltas.find(hash);
    if (pos == mapDeltas.end())
        return;
    const CAmount &delta = pos->second;
    nFeeDelta += delta;
}

void CTxMemPool::ClearPrioritisation(const uint256& hash)
{
    AssertLockHeld(cs);
    mapDeltas.erase(hash);
}

bool CTxMemPool::HaveKeyImage(const CCmpPubKey &ki, uint256 &hash) const
{
    LOCK(cs);

    std::map<CCmpPubKey, uint256>::const_iterator mi;
    mi = mapKeyImages.find(ki);

    if (mi != mapKeyImages.end()) {
        hash = mi->second;
        return true;
    }

    return false;
}

const CTransaction* CTxMemPool::GetConflictTx(const COutPoint& prevout) const
{
    const auto it = mapNextTx.find(prevout);
    return it == mapNextTx.end() ? nullptr : it->second;
}

std::optional<CTxMemPool::txiter> CTxMemPool::GetIter(const uint256& txid) const
{
    auto it = mapTx.find(txid);
    if (it != mapTx.end()) return it;
    return std::nullopt;
}

CTxMemPool::setEntries CTxMemPool::GetIterSet(const std::set<uint256>& hashes) const
{
    CTxMemPool::setEntries ret;
    for (const auto& h : hashes) {
        const auto mi = GetIter(h);
        if (mi) ret.insert(*mi);
    }
    return ret;
}

bool CTxMemPool::HasNoInputsOf(const CTransaction &tx) const
{
    for (unsigned int i = 0; i < tx.vin.size(); i++)
    {
        if (tx.vin[i].IsAnonInput()) {
            continue;
        }
        if (exists(GenTxid::Txid(tx.vin[i].prevout.hash)))
            return false;
    }
    return true;
}

CCoinsViewMemPool::CCoinsViewMemPool(CCoinsView* baseIn, const CTxMemPool& mempoolIn) : CCoinsViewBacked(baseIn), mempool(mempoolIn) { }

bool CCoinsViewMemPool::GetCoin(const COutPoint &outpoint, Coin &coin) const {
    // Check to see if the inputs are made available by another tx in the package.
    // These Coins would not be available in the underlying CoinsView.
    if (auto it = m_temp_added.find(outpoint); it != m_temp_added.end()) {
        coin = it->second;
        return true;
    }

    // If an entry in the mempool exists, always return that one, as it's guaranteed to never
    // conflict with the underlying cache, and it cannot have pruned entries (as it contains full)
    // transactions. First checking the underlying cache risks returning a pruned entry instead.
    CTransactionRef ptx = mempool.get(outpoint.hash);
    if (ptx) {

        if (ptx->IsParticlVersion()) {
            if (outpoint.n < ptx->vpout.size()) {
                const CTxOutBase *out = ptx->vpout[outpoint.n].get();
                const CScript *ps = out->GetPScriptPubKey();
                if (!ps) // Data / anon output
                    return false;
                CTxOut txout(0, *ps);
                if (out->IsType(OUTPUT_STANDARD)) {
                    txout.nValue = out->GetValue();
                }
                coin = Coin(txout, MEMPOOL_HEIGHT, false);
                if (out->IsType(OUTPUT_CT)) {
                    coin.nType = OUTPUT_CT;
                    coin.commitment = ((CTxOutCT*)out)->commitment;
                }
                return true;
            }
            return false;
        }
        if (outpoint.n < ptx->vout.size()) {
            coin = Coin(ptx->vout[outpoint.n], MEMPOOL_HEIGHT, false);
            return true;
        } else {
            return false;
        }
    }
    return base->GetCoin(outpoint, coin);
}

void CCoinsViewMemPool::PackageAddTransaction(const CTransactionRef& tx)
{
    for (unsigned int n = 0; n < tx->vout.size(); ++n) {
        m_temp_added.emplace(COutPoint(tx->GetHash(), n), Coin(tx->vout[n], MEMPOOL_HEIGHT, false));
    }
}

size_t CTxMemPool::DynamicMemoryUsage() const {
    LOCK(cs);
    // Estimate the overhead of mapTx to be 15 pointers + an allocation, as no exact formula for boost::multi_index_contained is implemented.
    return memusage::MallocUsage(sizeof(CTxMemPoolEntry) + 15 * sizeof(void*)) * mapTx.size() + memusage::DynamicUsage(mapNextTx) + memusage::DynamicUsage(mapDeltas) + memusage::DynamicUsage(vTxHashes) + cachedInnerUsage;
}

void CTxMemPool::RemoveUnbroadcastTx(const uint256& txid, const bool unchecked) {
    LOCK(cs);

    if (m_unbroadcast_txids.erase(txid))
    {
        LogPrint(BCLog::MEMPOOL, "Removed %i from set of unbroadcast txns%s\n", txid.GetHex(), (unchecked ? " before confirmation that txn was sent out" : ""));
    }
}

void CTxMemPool::RemoveStaged(setEntries &stage, bool updateDescendants, MemPoolRemovalReason reason) {
    AssertLockHeld(cs);
    UpdateForRemoveFromMempool(stage, updateDescendants);
    for (txiter it : stage) {
        removeUnchecked(it, reason);
    }
}

int CTxMemPool::Expire(std::chrono::seconds time)
{
    AssertLockHeld(cs);
    indexed_transaction_set::index<entry_time>::type::iterator it = mapTx.get<entry_time>().begin();
    setEntries toremove;
    while (it != mapTx.get<entry_time>().end() && it->GetTime() < time) {
        toremove.insert(mapTx.project<0>(it));
        it++;
    }
    setEntries stage;
    for (txiter removeit : toremove) {
        CalculateDescendants(removeit, stage);
    }
    RemoveStaged(stage, false, MemPoolRemovalReason::EXPIRY);
    return stage.size();
}

void CTxMemPool::addUnchecked(const CTxMemPoolEntry &entry, bool validFeeEstimate)
{
    setEntries setAncestors;
    uint64_t nNoLimit = std::numeric_limits<uint64_t>::max();
    std::string dummy;
    CalculateMemPoolAncestors(entry, setAncestors, nNoLimit, nNoLimit, nNoLimit, nNoLimit, dummy);
    return addUnchecked(entry, setAncestors, validFeeEstimate);
}

void CTxMemPool::UpdateChild(txiter entry, txiter child, bool add)
{
    AssertLockHeld(cs);
    CTxMemPoolEntry::Children s;
    if (add && entry->GetMemPoolChildren().insert(*child).second) {
        cachedInnerUsage += memusage::IncrementalDynamicUsage(s);
    } else if (!add && entry->GetMemPoolChildren().erase(*child)) {
        cachedInnerUsage -= memusage::IncrementalDynamicUsage(s);
    }
}

void CTxMemPool::UpdateParent(txiter entry, txiter parent, bool add)
{
    AssertLockHeld(cs);
    CTxMemPoolEntry::Parents s;
    if (add && entry->GetMemPoolParents().insert(*parent).second) {
        cachedInnerUsage += memusage::IncrementalDynamicUsage(s);
    } else if (!add && entry->GetMemPoolParents().erase(*parent)) {
        cachedInnerUsage -= memusage::IncrementalDynamicUsage(s);
    }
}

CFeeRate CTxMemPool::GetMinFee(size_t sizelimit) const {
    LOCK(cs);
    if (!blockSinceLastRollingFeeBump || rollingMinimumFeeRate == 0)
        return CFeeRate(llround(rollingMinimumFeeRate));

    int64_t time = GetTime();
    if (time > lastRollingFeeUpdate + 10) {
        double halflife = ROLLING_FEE_HALFLIFE;
        if (DynamicMemoryUsage() < sizelimit / 4)
            halflife /= 4;
        else if (DynamicMemoryUsage() < sizelimit / 2)
            halflife /= 2;

        rollingMinimumFeeRate = rollingMinimumFeeRate / pow(2.0, (time - lastRollingFeeUpdate) / halflife);
        lastRollingFeeUpdate = time;

        if (rollingMinimumFeeRate < (double)incrementalRelayFee.GetFeePerK() / 2) {
            rollingMinimumFeeRate = 0;
            return CFeeRate(0);
        }
    }
    return std::max(CFeeRate(llround(rollingMinimumFeeRate)), incrementalRelayFee);
}

void CTxMemPool::trackPackageRemoved(const CFeeRate& rate) {
    AssertLockHeld(cs);
    if (rate.GetFeePerK() > rollingMinimumFeeRate) {
        rollingMinimumFeeRate = rate.GetFeePerK();
        blockSinceLastRollingFeeBump = false;
    }
}

void CTxMemPool::TrimToSize(size_t sizelimit, std::vector<COutPoint>* pvNoSpendsRemaining) {
    AssertLockHeld(cs);

    unsigned nTxnRemoved = 0;
    CFeeRate maxFeeRateRemoved(0);
    while (!mapTx.empty() && DynamicMemoryUsage() > sizelimit) {
        indexed_transaction_set::index<descendant_score>::type::iterator it = mapTx.get<descendant_score>().begin();

        // We set the new mempool min fee to the feerate of the removed set, plus the
        // "minimum reasonable fee rate" (ie some value under which we consider txn
        // to have 0 fee). This way, we don't allow txn to enter mempool with feerate
        // equal to txn which were removed with no block in between.
        CFeeRate removed(it->GetModFeesWithDescendants(), it->GetSizeWithDescendants());
        removed += incrementalRelayFee;
        trackPackageRemoved(removed);
        maxFeeRateRemoved = std::max(maxFeeRateRemoved, removed);

        setEntries stage;
        CalculateDescendants(mapTx.project<0>(it), stage);
        nTxnRemoved += stage.size();

        std::vector<CTransaction> txn;
        if (pvNoSpendsRemaining) {
            txn.reserve(stage.size());
            for (txiter iter : stage)
                txn.push_back(iter->GetTx());
        }
        RemoveStaged(stage, false, MemPoolRemovalReason::SIZELIMIT);
        if (pvNoSpendsRemaining) {
            for (const CTransaction& tx : txn) {
                for (const CTxIn& txin : tx.vin) {
                    if (txin.IsAnonInput()) continue;
                    if (exists(GenTxid::Txid(txin.prevout.hash))) continue;
                    pvNoSpendsRemaining->push_back(txin.prevout);
                }
            }
        }
    }

    if (maxFeeRateRemoved > CFeeRate(0)) {
        LogPrint(BCLog::MEMPOOL, "Removed %u txn, rolling minimum fee bumped to %s\n", nTxnRemoved, maxFeeRateRemoved.ToString());
    }
}

uint64_t CTxMemPool::CalculateDescendantMaximum(txiter entry) const {
    // find parent with highest descendant count
    std::vector<txiter> candidates;
    setEntries counted;
    candidates.push_back(entry);
    uint64_t maximum = 0;
    while (candidates.size()) {
        txiter candidate = candidates.back();
        candidates.pop_back();
        if (!counted.insert(candidate).second) continue;
        const CTxMemPoolEntry::Parents& parents = candidate->GetMemPoolParentsConst();
        if (parents.size() == 0) {
            maximum = std::max(maximum, candidate->GetCountWithDescendants());
        } else {
            for (const CTxMemPoolEntry& i : parents) {
                candidates.push_back(mapTx.iterator_to(i));
            }
        }
    }
    return maximum;
}

void CTxMemPool::GetTransactionAncestry(const uint256& txid, size_t& ancestors, size_t& descendants, size_t* const ancestorsize, CAmount* const ancestorfees) const {
    LOCK(cs);
    auto it = mapTx.find(txid);
    ancestors = descendants = 0;
    if (it != mapTx.end()) {
        ancestors = it->GetCountWithAncestors();
        if (ancestorsize) *ancestorsize = it->GetSizeWithAncestors();
        if (ancestorfees) *ancestorfees = it->GetModFeesWithAncestors();
        descendants = CalculateDescendantMaximum(it);
    }
}

bool CTxMemPool::IsLoaded() const
{
    LOCK(cs);
    return m_is_loaded;
}

void CTxMemPool::SetIsLoaded(bool loaded)
{
    LOCK(cs);
    m_is_loaded = loaded;
}<|MERGE_RESOLUTION|>--- conflicted
+++ resolved
@@ -22,11 +22,10 @@
 #include <cmath>
 #include <optional>
 
-<<<<<<< HEAD
 #include <insight/insight.h>
 #include <anon.h>
 #include <chainparams.h>
-=======
+
 // Helpers for modifying CTxMemPool::mapTx, which is a boost multi_index.
 struct update_descendant_state
 {
@@ -78,7 +77,6 @@
 private:
     const LockPoints& lp;
 };
->>>>>>> 77a2f5d3
 
 CTxMemPoolEntry::CTxMemPoolEntry(const CTransactionRef& tx, CAmount fee,
                                  int64_t time, unsigned int entry_height,
