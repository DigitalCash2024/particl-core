--- conflicted
+++ resolved
@@ -21,30 +21,10 @@
 #include <cmath>
 #include <optional>
 
-<<<<<<< HEAD
 #include <insight/insight.h>
 #include <anon.h>
 #include <chainparams.h>
 
-CTxMemPoolEntry::CTxMemPoolEntry(const CTransactionRef& _tx, const CAmount& _nFee,
-                                 int64_t _nTime, unsigned int _entryHeight,
-                                 bool _spendsCoinbase, int64_t _sigOpsCost, LockPoints lp)
-    : tx(_tx), nFee(_nFee), nTxWeight(GetTransactionWeight(*tx)), nUsageSize(RecursiveDynamicUsage(tx)), nTime(_nTime), entryHeight(_entryHeight),
-    spendsCoinbase(_spendsCoinbase), sigOpCost(_sigOpsCost), lockPoints(lp)
-{
-    nCountWithDescendants = 1;
-    nSizeWithDescendants = GetTxSize();
-    nModFeesWithDescendants = nFee;
-
-
-    feeDelta = 0;
-
-    nCountWithAncestors = 1;
-    nSizeWithAncestors = GetTxSize();
-    nModFeesWithAncestors = nFee;
-    nSigOpCostWithAncestors = sigOpCost;
-}
-=======
 CTxMemPoolEntry::CTxMemPoolEntry(const CTransactionRef& tx, CAmount fee,
                                  int64_t time, unsigned int entry_height,
                                  bool spends_coinbase, int64_t sigops_cost, LockPoints lp)
@@ -62,7 +42,6 @@
       nSizeWithAncestors{GetTxSize()},
       nModFeesWithAncestors{nFee},
       nSigOpCostWithAncestors{sigOpCost} {}
->>>>>>> 16ccb3a1
 
 void CTxMemPoolEntry::UpdateFeeDelta(int64_t newFeeDelta)
 {
