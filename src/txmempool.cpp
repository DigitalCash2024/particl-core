--- conflicted
+++ resolved
@@ -14,18 +14,12 @@
 #include <reverse_iterator.h>
 #include <streams.h>
 #include <timedata.h>
-<<<<<<< HEAD
-#include <util.h>
-#include <utilmoneystr.h>
-#include <utiltime.h>
-#include <insight/insight.h>
-
-#include <anon.h>
-=======
 #include <util/system.h>
 #include <util/moneystr.h>
 #include <util/time.h>
->>>>>>> dbc1a64b
+#include <insight/insight.h>
+
+#include <anon.h>
 
 CTxMemPoolEntry::CTxMemPoolEntry(const CTransactionRef& _tx, const CAmount& _nFee,
                                  int64_t _nTime, unsigned int _entryHeight,
