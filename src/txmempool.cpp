// Copyright (c) 2009-2010 Satoshi Nakamoto
// Copyright (c) 2009-2022 The Bitcoin Core developers
// Distributed under the MIT software license, see the accompanying
// file COPYING or http://www.opensource.org/licenses/mit-license.php.

#include <txmempool.h>

#include <chain.h>
#include <coins.h>
#include <common/system.h>
#include <consensus/consensus.h>
#include <consensus/tx_verify.h>
#include <consensus/validation.h>
#include <logging.h>
#include <policy/fees.h>
#include <policy/policy.h>
#include <policy/settings.h>
#include <reverse_iterator.h>
#include <util/check.h>
#include <util/moneystr.h>
#include <util/overflow.h>
#include <util/result.h>
#include <util/time.h>
#include <util/trace.h>
#include <util/translation.h>
#include <validationinterface.h>

#include <cmath>
#include <numeric>
#include <optional>
#include <string_view>
#include <utility>

#include <insight/insight.h>
#include <anon.h>
#include <chainparams.h>

// Helpers for modifying CTxMemPool::mapTx, which is a boost multi_index.
struct update_descendant_state
{
    update_descendant_state(int64_t _modifySize, CAmount _modifyFee, int64_t _modifyCount) :
        modifySize(_modifySize), modifyFee(_modifyFee), modifyCount(_modifyCount)
    {}

    void operator() (CTxMemPoolEntry &e)
        { e.UpdateDescendantState(modifySize, modifyFee, modifyCount); }

    private:
        int64_t modifySize;
        CAmount modifyFee;
        int64_t modifyCount;
};

struct update_ancestor_state
{
    update_ancestor_state(int64_t _modifySize, CAmount _modifyFee, int64_t _modifyCount, int64_t _modifySigOpsCost) :
        modifySize(_modifySize), modifyFee(_modifyFee), modifyCount(_modifyCount), modifySigOpsCost(_modifySigOpsCost)
    {}

    void operator() (CTxMemPoolEntry &e)
        { e.UpdateAncestorState(modifySize, modifyFee, modifyCount, modifySigOpsCost); }

    private:
        int64_t modifySize;
        CAmount modifyFee;
        int64_t modifyCount;
        int64_t modifySigOpsCost;
};

bool TestLockPointValidity(CChain& active_chain, const LockPoints& lp)
{
    AssertLockHeld(cs_main);
    // If there are relative lock times then the maxInputBlock will be set
    // If there are no relative lock times, the LockPoints don't depend on the chain
    if (lp.maxInputBlock) {
        // Check whether active_chain is an extension of the block at which the LockPoints
        // calculation was valid.  If not LockPoints are no longer valid
        if (!active_chain.Contains(lp.maxInputBlock)) {
            return false;
        }
    }

    // LockPoints still valid
    return true;
}

void CTxMemPool::UpdateForDescendants(txiter updateIt, cacheMap& cachedDescendants,
                                      const std::set<uint256>& setExclude, std::set<uint256>& descendants_to_remove)
{
    CTxMemPoolEntry::Children stageEntries, descendants;
    stageEntries = updateIt->GetMemPoolChildrenConst();

    while (!stageEntries.empty()) {
        const CTxMemPoolEntry& descendant = *stageEntries.begin();
        descendants.insert(descendant);
        stageEntries.erase(descendant);
        const CTxMemPoolEntry::Children& children = descendant.GetMemPoolChildrenConst();
        for (const CTxMemPoolEntry& childEntry : children) {
            cacheMap::iterator cacheIt = cachedDescendants.find(mapTx.iterator_to(childEntry));
            if (cacheIt != cachedDescendants.end()) {
                // We've already calculated this one, just add the entries for this set
                // but don't traverse again.
                for (txiter cacheEntry : cacheIt->second) {
                    descendants.insert(*cacheEntry);
                }
            } else if (!descendants.count(childEntry)) {
                // Schedule for later processing
                stageEntries.insert(childEntry);
            }
        }
    }
    // descendants now contains all in-mempool descendants of updateIt.
    // Update and add to cached descendant map
    int64_t modifySize = 0;
    CAmount modifyFee = 0;
    int64_t modifyCount = 0;
    for (const CTxMemPoolEntry& descendant : descendants) {
        if (!setExclude.count(descendant.GetTx().GetHash())) {
            modifySize += descendant.GetTxSize();
            modifyFee += descendant.GetModifiedFee();
            modifyCount++;
            cachedDescendants[updateIt].insert(mapTx.iterator_to(descendant));
            // Update ancestor state for each descendant
            mapTx.modify(mapTx.iterator_to(descendant), [=](CTxMemPoolEntry& e) {
              e.UpdateAncestorState(updateIt->GetTxSize(), updateIt->GetModifiedFee(), 1, updateIt->GetSigOpCost());
            });
            // Don't directly remove the transaction here -- doing so would
            // invalidate iterators in cachedDescendants. Mark it for removal
            // by inserting into descendants_to_remove.
            if (descendant.GetCountWithAncestors() > uint64_t(m_limits.ancestor_count) || descendant.GetSizeWithAncestors() > uint64_t(m_limits.ancestor_size_vbytes)) {
                descendants_to_remove.insert(descendant.GetTx().GetHash());
            }
        }
    }
    mapTx.modify(updateIt, [=](CTxMemPoolEntry& e) { e.UpdateDescendantState(modifySize, modifyFee, modifyCount); });
}

void CTxMemPool::UpdateTransactionsFromBlock(const std::vector<uint256>& vHashesToUpdate)
{
    AssertLockHeld(cs);
    // For each entry in vHashesToUpdate, store the set of in-mempool, but not
    // in-vHashesToUpdate transactions, so that we don't have to recalculate
    // descendants when we come across a previously seen entry.
    cacheMap mapMemPoolDescendantsToUpdate;

    // Use a set for lookups into vHashesToUpdate (these entries are already
    // accounted for in the state of their ancestors)
    std::set<uint256> setAlreadyIncluded(vHashesToUpdate.begin(), vHashesToUpdate.end());

    std::set<uint256> descendants_to_remove;

    // Iterate in reverse, so that whenever we are looking at a transaction
    // we are sure that all in-mempool descendants have already been processed.
    // This maximizes the benefit of the descendant cache and guarantees that
    // CTxMemPoolEntry::m_children will be updated, an assumption made in
    // UpdateForDescendants.
    for (const uint256 &hash : reverse_iterate(vHashesToUpdate)) {
        // calculate children from mapNextTx
        txiter it = mapTx.find(hash);
        if (it == mapTx.end()) {
            continue;
        }
        auto iter = mapNextTx.lower_bound(COutPoint(hash, 0));
        // First calculate the children, and update CTxMemPoolEntry::m_children to
        // include them, and update their CTxMemPoolEntry::m_parents to include this tx.
        // we cache the in-mempool children to avoid duplicate updates
        {
            WITH_FRESH_EPOCH(m_epoch);
            for (; iter != mapNextTx.end() && iter->first->hash == hash; ++iter) {
                const uint256 &childHash = iter->second->GetHash();
                txiter childIter = mapTx.find(childHash);
                assert(childIter != mapTx.end());
                // We can skip updating entries we've encountered before or that
                // are in the block (which are already accounted for).
                if (!visited(childIter) && !setAlreadyIncluded.count(childHash)) {
                    UpdateChild(it, childIter, true);
                    UpdateParent(childIter, it, true);
                }
            }
        } // release epoch guard for UpdateForDescendants
        UpdateForDescendants(it, mapMemPoolDescendantsToUpdate, setAlreadyIncluded, descendants_to_remove);
    }

    for (const auto& txid : descendants_to_remove) {
        // This txid may have been removed already in a prior call to removeRecursive.
        // Therefore we ensure it is not yet removed already.
        if (const std::optional<txiter> txiter = GetIter(txid)) {
            removeRecursive((*txiter)->GetTx(), MemPoolRemovalReason::SIZELIMIT);
        }
    }
}

util::Result<CTxMemPool::setEntries> CTxMemPool::CalculateAncestorsAndCheckLimits(
    size_t entry_size,
    size_t entry_count,
    CTxMemPoolEntry::Parents& staged_ancestors,
    const Limits& limits) const
{
    size_t totalSizeWithAncestors = entry_size;
    setEntries ancestors;

    while (!staged_ancestors.empty()) {
        const CTxMemPoolEntry& stage = staged_ancestors.begin()->get();
        txiter stageit = mapTx.iterator_to(stage);

        ancestors.insert(stageit);
        staged_ancestors.erase(stage);
        totalSizeWithAncestors += stageit->GetTxSize();

        if (stageit->GetSizeWithDescendants() + entry_size > static_cast<uint64_t>(limits.descendant_size_vbytes)) {
            return util::Error{Untranslated(strprintf("exceeds descendant size limit for tx %s [limit: %u]", stageit->GetTx().GetHash().ToString(), limits.descendant_size_vbytes))};
        } else if (stageit->GetCountWithDescendants() + entry_count > static_cast<uint64_t>(limits.descendant_count)) {
            return util::Error{Untranslated(strprintf("too many descendants for tx %s [limit: %u]", stageit->GetTx().GetHash().ToString(), limits.descendant_count))};
        } else if (totalSizeWithAncestors > static_cast<uint64_t>(limits.ancestor_size_vbytes)) {
            return util::Error{Untranslated(strprintf("exceeds ancestor size limit [limit: %u]", limits.ancestor_size_vbytes))};
        }

        const CTxMemPoolEntry::Parents& parents = stageit->GetMemPoolParentsConst();
        for (const CTxMemPoolEntry& parent : parents) {
            txiter parent_it = mapTx.iterator_to(parent);

            // If this is a new ancestor, add it.
            if (ancestors.count(parent_it) == 0) {
                staged_ancestors.insert(parent);
            }
            if (staged_ancestors.size() + ancestors.size() + entry_count > static_cast<uint64_t>(limits.ancestor_count)) {
                return util::Error{Untranslated(strprintf("too many unconfirmed ancestors [limit: %u]", limits.ancestor_count))};
            }
        }
    }

    return ancestors;
}

bool CTxMemPool::CheckPackageLimits(const Package& package,
                                    const Limits& limits,
                                    std::string &errString) const
{
    CTxMemPoolEntry::Parents staged_ancestors;
    size_t total_size = 0;
    for (const auto& tx : package) {
        total_size += GetVirtualTransactionSize(*tx);
        for (const auto& input : tx->vin) {
            if (input.IsAnonInput()) {
                continue;
            }
            std::optional<txiter> piter = GetIter(input.prevout.hash);
            if (piter) {
                staged_ancestors.insert(**piter);
                if (staged_ancestors.size() + package.size() > static_cast<uint64_t>(limits.ancestor_count)) {
                    errString = strprintf("too many unconfirmed parents [limit: %u]", limits.ancestor_count);
                    return false;
                }
            }
        }
    }
    // When multiple transactions are passed in, the ancestors and descendants of all transactions
    // considered together must be within limits even if they are not interdependent. This may be
    // stricter than the limits for each individual transaction.
    const auto ancestors{CalculateAncestorsAndCheckLimits(total_size, package.size(),
                                                          staged_ancestors, limits)};
    // It's possible to overestimate the ancestor/descendant totals.
    if (!ancestors.has_value()) errString = "possibly " + util::ErrorString(ancestors).original;
    return ancestors.has_value();
}

util::Result<CTxMemPool::setEntries> CTxMemPool::CalculateMemPoolAncestors(
    const CTxMemPoolEntry &entry,
    const Limits& limits,
    bool fSearchForParents /* = true */) const
{
    CTxMemPoolEntry::Parents staged_ancestors;
    const CTransaction &tx = entry.GetTx();

    if (fSearchForParents) {
        // Get parents of this transaction that are in the mempool
        // GetMemPoolParents() is only valid for entries in the mempool, so we
        // iterate mapTx to find parents.
        for (unsigned int i = 0; i < tx.vin.size(); i++) {
            std::optional<txiter> piter = GetIter(tx.vin[i].prevout.hash);
            if (piter) {
                staged_ancestors.insert(**piter);
                if (staged_ancestors.size() + 1 > static_cast<uint64_t>(limits.ancestor_count)) {
                    return util::Error{Untranslated(strprintf("too many unconfirmed parents [limit: %u]", limits.ancestor_count))};
                }
            }
        }
    } else {
        // If we're not searching for parents, we require this to already be an
        // entry in the mempool and use the entry's cached parents.
        txiter it = mapTx.iterator_to(entry);
        staged_ancestors = it->GetMemPoolParentsConst();
    }

    return CalculateAncestorsAndCheckLimits(entry.GetTxSize(), /*entry_count=*/1, staged_ancestors,
                                            limits);
}

CTxMemPool::setEntries CTxMemPool::AssumeCalculateMemPoolAncestors(
    std::string_view calling_fn_name,
    const CTxMemPoolEntry &entry,
    const Limits& limits,
    bool fSearchForParents /* = true */) const
{
    auto result{CalculateMemPoolAncestors(entry, limits, fSearchForParents)};
    if (!Assume(result)) {
        LogPrintLevel(BCLog::MEMPOOL, BCLog::Level::Error, "%s: CalculateMemPoolAncestors failed unexpectedly, continuing with empty ancestor set (%s)\n",
                      calling_fn_name, util::ErrorString(result).original);
    }
    return std::move(result).value_or(CTxMemPool::setEntries{});
}

void CTxMemPool::UpdateAncestorsOf(bool add, txiter it, setEntries &setAncestors)
{
    const CTxMemPoolEntry::Parents& parents = it->GetMemPoolParentsConst();
    // add or remove this tx as a child of each parent
    for (const CTxMemPoolEntry& parent : parents) {
        UpdateChild(mapTx.iterator_to(parent), it, add);
    }
    const int64_t updateCount = (add ? 1 : -1);
    const int64_t updateSize = updateCount * it->GetTxSize();
    const CAmount updateFee = updateCount * it->GetModifiedFee();
    for (txiter ancestorIt : setAncestors) {
        mapTx.modify(ancestorIt, [=](CTxMemPoolEntry& e) { e.UpdateDescendantState(updateSize, updateFee, updateCount); });
    }
}

void CTxMemPool::UpdateEntryForAncestors(txiter it, const setEntries &setAncestors)
{
    int64_t updateCount = setAncestors.size();
    int64_t updateSize = 0;
    CAmount updateFee = 0;
    int64_t updateSigOpsCost = 0;
    for (txiter ancestorIt : setAncestors) {
        updateSize += ancestorIt->GetTxSize();
        updateFee += ancestorIt->GetModifiedFee();
        updateSigOpsCost += ancestorIt->GetSigOpCost();
    }
    mapTx.modify(it, [=](CTxMemPoolEntry& e){ e.UpdateAncestorState(updateSize, updateFee, updateCount, updateSigOpsCost); });
}

void CTxMemPool::UpdateChildrenForRemoval(txiter it)
{
    const CTxMemPoolEntry::Children& children = it->GetMemPoolChildrenConst();
    for (const CTxMemPoolEntry& updateIt : children) {
        UpdateParent(mapTx.iterator_to(updateIt), it, false);
    }
}

void CTxMemPool::UpdateForRemoveFromMempool(const setEntries &entriesToRemove, bool updateDescendants)
{
    // For each entry, walk back all ancestors and decrement size associated with this
    // transaction
    if (updateDescendants) {
        // updateDescendants should be true whenever we're not recursively
        // removing a tx and all its descendants, eg when a transaction is
        // confirmed in a block.
        // Here we only update statistics and not data in CTxMemPool::Parents
        // and CTxMemPoolEntry::Children (which we need to preserve until we're
        // finished with all operations that need to traverse the mempool).
        for (txiter removeIt : entriesToRemove) {
            setEntries setDescendants;
            CalculateDescendants(removeIt, setDescendants);
            setDescendants.erase(removeIt); // don't update state for self
            int64_t modifySize = -((int64_t)removeIt->GetTxSize());
            CAmount modifyFee = -removeIt->GetModifiedFee();
            int modifySigOps = -removeIt->GetSigOpCost();
            for (txiter dit : setDescendants) {
                mapTx.modify(dit, [=](CTxMemPoolEntry& e){ e.UpdateAncestorState(modifySize, modifyFee, -1, modifySigOps); });
            }
        }
    }
    for (txiter removeIt : entriesToRemove) {
        const CTxMemPoolEntry &entry = *removeIt;
        // Since this is a tx that is already in the mempool, we can call CMPA
        // with fSearchForParents = false.  If the mempool is in a consistent
        // state, then using true or false should both be correct, though false
        // should be a bit faster.
        // However, if we happen to be in the middle of processing a reorg, then
        // the mempool can be in an inconsistent state.  In this case, the set
        // of ancestors reachable via GetMemPoolParents()/GetMemPoolChildren()
        // will be the same as the set of ancestors whose packages include this
        // transaction, because when we add a new transaction to the mempool in
        // addUnchecked(), we assume it has no children, and in the case of a
        // reorg where that assumption is false, the in-mempool children aren't
        // linked to the in-block tx's until UpdateTransactionsFromBlock() is
        // called.
        // So if we're being called during a reorg, ie before
        // UpdateTransactionsFromBlock() has been called, then
        // GetMemPoolParents()/GetMemPoolChildren() will differ from the set of
        // mempool parents we'd calculate by searching, and it's important that
        // we use the cached notion of ancestor transactions as the set of
        // things to update for removal.
        auto ancestors{AssumeCalculateMemPoolAncestors(__func__, entry, Limits::NoLimits(), /*fSearchForParents=*/false)};
        // Note that UpdateAncestorsOf severs the child links that point to
        // removeIt in the entries for the parents of removeIt.
        UpdateAncestorsOf(false, removeIt, ancestors);
    }
    // After updating all the ancestor sizes, we can now sever the link between each
    // transaction being removed and any mempool children (ie, update CTxMemPoolEntry::m_parents
    // for each direct child of a transaction being removed).
    for (txiter removeIt : entriesToRemove) {
        UpdateChildrenForRemoval(removeIt);
    }
}

void CTxMemPoolEntry::UpdateDescendantState(int64_t modifySize, CAmount modifyFee, int64_t modifyCount)
{
    nSizeWithDescendants += modifySize;
    assert(int64_t(nSizeWithDescendants) > 0);
    nModFeesWithDescendants = SaturatingAdd(nModFeesWithDescendants, modifyFee);
    nCountWithDescendants += modifyCount;
    assert(int64_t(nCountWithDescendants) > 0);
}

void CTxMemPoolEntry::UpdateAncestorState(int64_t modifySize, CAmount modifyFee, int64_t modifyCount, int64_t modifySigOps)
{
    nSizeWithAncestors += modifySize;
    assert(int64_t(nSizeWithAncestors) > 0);
    nModFeesWithAncestors = SaturatingAdd(nModFeesWithAncestors, modifyFee);
    nCountWithAncestors += modifyCount;
    assert(int64_t(nCountWithAncestors) > 0);
    nSigOpCostWithAncestors += modifySigOps;
    assert(int(nSigOpCostWithAncestors) >= 0);
}

CTxMemPool::CTxMemPool(const Options& opts)
    : m_check_ratio{opts.check_ratio},
      minerPolicyEstimator{opts.estimator},
      m_max_size_bytes{opts.max_size_bytes},
      m_expiry{opts.expiry},
      m_incremental_relay_feerate{opts.incremental_relay_feerate},
      m_min_relay_feerate{opts.min_relay_feerate},
      m_dust_relay_feerate{opts.dust_relay_feerate},
      m_permit_bare_multisig{opts.permit_bare_multisig},
      m_max_datacarrier_bytes{opts.max_datacarrier_bytes},
      m_require_standard{opts.require_standard},
      m_full_rbf{opts.full_rbf},
      m_limits{opts.limits}
{
}

bool CTxMemPool::isSpent(const COutPoint& outpoint) const
{
    LOCK(cs);
    return mapNextTx.count(outpoint);
}

unsigned int CTxMemPool::GetTransactionsUpdated() const
{
    return nTransactionsUpdated;
}

void CTxMemPool::AddTransactionsUpdated(unsigned int n)
{
    nTransactionsUpdated += n;
}

void CTxMemPool::addUnchecked(const CTxMemPoolEntry &entry, setEntries &setAncestors, bool validFeeEstimate)
{
    // Add to memory pool without checking anything.
    // Used by AcceptToMemoryPool(), which DOES do
    // all the appropriate checks.
    indexed_transaction_set::iterator newit = mapTx.insert(entry).first;

    // Update transaction for any feeDelta created by PrioritiseTransaction
    CAmount delta{0};
    ApplyDelta(entry.GetTx().GetHash(), delta);
    // The following call to UpdateModifiedFee assumes no previous fee modifications
    Assume(entry.GetFee() == entry.GetModifiedFee());
    if (delta) {
        mapTx.modify(newit, [&delta](CTxMemPoolEntry& e) { e.UpdateModifiedFee(delta); });
    }

    // Update cachedInnerUsage to include contained transaction's usage.
    // (When we update the entry for in-mempool parents, memory usage will be
    // further updated.)
    cachedInnerUsage += entry.DynamicMemoryUsage();

    const CTransaction& tx = newit->GetTx();
    std::set<uint256> setParentTransactions;
    for (unsigned int i = 0; i < tx.vin.size(); i++) {
        if (tx.vin[i].IsAnonInput()) {
            continue;
        }
        mapNextTx.insert(std::make_pair(&tx.vin[i].prevout, &tx));
        setParentTransactions.insert(tx.vin[i].prevout.hash);
    }
    // Don't bother worrying about child transactions of this one.
    // Normal case of a new transaction arriving is that there can't be any
    // children, because such children would be orphans.
    // An exception to that is if a transaction enters that used to be in a block.
    // In that case, our disconnect block logic will call UpdateTransactionsFromBlock
    // to clean up the mess we're leaving here.

    // Update ancestors with information about this tx
    for (const auto& pit : GetIterSet(setParentTransactions)) {
            UpdateParent(newit, pit, true);
    }
    UpdateAncestorsOf(true, newit, setAncestors);
    UpdateEntryForAncestors(newit, setAncestors);

    nTransactionsUpdated++;
    totalTxSize += entry.GetTxSize();
    m_total_fee += entry.GetFee();
    if (minerPolicyEstimator) {
        minerPolicyEstimator->processTransaction(entry, validFeeEstimate);
    }

    vTxHashes.emplace_back(tx.GetWitnessHash(), newit);
    newit->vTxHashesIdx = vTxHashes.size() - 1;

    TRACE3(mempool, added,
        entry.GetTx().GetHash().data(),
        entry.GetTxSize(),
        entry.GetFee()
    );
}

void CTxMemPool::addAddressIndex(const CTxMemPoolEntry &entry, const CCoinsViewCache &view)
{
    LOCK(cs);
    const CTransaction& tx = entry.GetTx();

    if (!tx.IsParticlVersion()) {
        return;
    }

    std::vector<CMempoolAddressDeltaKey> inserted;

    uint256 txhash = tx.GetHash();
    for (unsigned int j = 0; j < tx.vin.size(); j++) {
        const CTxIn input = tx.vin[j];

        if (input.IsAnonInput()) {
            continue;
        }

        const Coin &coin = view.AccessCoin(input.prevout);

        // prevout should only ever be OUTPUT_STANDARD or OUTPUT_CT
        assert(coin.nType == OUTPUT_STANDARD || coin.nType == OUTPUT_CT);

        std::vector<uint8_t> hashBytes;
        const CScript *pScript = &coin.out.scriptPubKey;
        int scriptType = 0;
        CAmount nValue = coin.nType == OUTPUT_CT ? 0 : coin.out.nValue;

        if (!ExtractIndexInfo(pScript, scriptType, hashBytes)
            || scriptType == 0) {
            continue;
        }

        CMempoolAddressDeltaKey key(scriptType, uint256(hashBytes.data(), hashBytes.size()), txhash, j, 1);
        CMempoolAddressDelta delta(count_seconds(entry.GetTime()), nValue * -1, input.prevout.hash, input.prevout.n);
        mapAddress.insert(std::make_pair(key, delta));
        inserted.push_back(key);
    }

    for (unsigned int k = 0; k < tx.vpout.size(); k++) {
        const CTxOutBase *out = tx.vpout[k].get();

        if (!out->IsType(OUTPUT_STANDARD)
            && !out->IsType(OUTPUT_CT)) {
            continue;
        }

        const CScript *pScript;
        if (!(pScript = out->GetPScriptPubKey())) {
            LogPrintf("ERROR: %s - expected script pointer.\n", __func__);
            continue;
        }
        CAmount nValue = out->IsType(OUTPUT_STANDARD) ? out->GetValue() : 0;

        std::vector<uint8_t> hashBytes;
        int scriptType = 0;
        if (!ExtractIndexInfo(pScript, scriptType, hashBytes)
            || scriptType == 0)
            continue;

        CMempoolAddressDeltaKey key(scriptType, uint256(hashBytes.data(), hashBytes.size()), txhash, k, 0);
        mapAddress.insert(std::make_pair(key, CMempoolAddressDelta(count_seconds(entry.GetTime()), nValue)));
        inserted.push_back(key);
    }

    mapAddressInserted.insert(std::make_pair(txhash, inserted));
}

bool CTxMemPool::getAddressIndex(std::vector<std::pair<uint256, int> > &addresses,
                                 std::vector<std::pair<CMempoolAddressDeltaKey, CMempoolAddressDelta> > &results) const
{
    LOCK(cs);
    for (std::vector<std::pair<uint256, int> >::iterator it = addresses.begin(); it != addresses.end(); it++) {
        addressDeltaMap::const_iterator ait = mapAddress.lower_bound(CMempoolAddressDeltaKey((*it).second, (*it).first));
        while (ait != mapAddress.end() && (*ait).first.addressBytes == (*it).first && (*ait).first.type == (*it).second) {
            results.push_back(*ait);
            ait++;
        }
    }
    return true;
}

bool CTxMemPool::removeAddressIndex(const uint256 txhash)
{
    LOCK(cs);
    addressDeltaMapInserted::iterator it = mapAddressInserted.find(txhash);

    if (it != mapAddressInserted.end()) {
        std::vector<CMempoolAddressDeltaKey> keys = (*it).second;
        for (std::vector<CMempoolAddressDeltaKey>::iterator mit = keys.begin(); mit != keys.end(); mit++) {
            mapAddress.erase(*mit);
        }
        mapAddressInserted.erase(it);
    }

    return true;
}

void CTxMemPool::addSpentIndex(const CTxMemPoolEntry &entry, const CCoinsViewCache &view)
{
    LOCK(cs);

    const CTransaction& tx = entry.GetTx();

    if (!tx.IsParticlVersion()) {
        return;
    }

    std::vector<CSpentIndexKey> inserted;

    uint256 txhash = tx.GetHash();
    for (unsigned int j = 0; j < tx.vin.size(); j++) {
        const CTxIn input = tx.vin[j];

        if (input.IsAnonInput()) {
            continue;
        }

        const Coin &coin = view.AccessCoin(input.prevout);
        assert(coin.nType == OUTPUT_STANDARD || coin.nType == OUTPUT_CT);

        std::vector<uint8_t> hashBytes;
        const CScript *pScript = &coin.out.scriptPubKey;
        int scriptType = 0;
        CAmount nValue = coin.nType == OUTPUT_CT ? -1 : coin.out.nValue;

        if (!ExtractIndexInfo(pScript, scriptType, hashBytes)) {
            continue;
        }

        uint256 addressHash;
        if (scriptType != 0) {
            addressHash = uint256(hashBytes.data(), hashBytes.size());
        }

        CSpentIndexKey key = CSpentIndexKey(input.prevout.hash, input.prevout.n);
        CSpentIndexValue value = CSpentIndexValue(txhash, j, -1, nValue, scriptType, addressHash);

        mapSpent.insert(std::make_pair(key, value));
        inserted.push_back(key);
    }

    mapSpentInserted.insert(std::make_pair(txhash, inserted));
}

bool CTxMemPool::getSpentIndex(const CSpentIndexKey &key, CSpentIndexValue &value) const
{
    LOCK(cs);
    mapSpentIndex::const_iterator it = mapSpent.find(key);
    if (it != mapSpent.end()) {
        value = it->second;
        return true;
    }
    return false;
}

bool CTxMemPool::removeSpentIndex(const uint256 &txhash)
{
    LOCK(cs);
    mapSpentIndexInserted::iterator it = mapSpentInserted.find(txhash);
    if (it != mapSpentInserted.end()) {
        std::vector<CSpentIndexKey> keys = (*it).second;
        for (std::vector<CSpentIndexKey>::iterator mit = keys.begin(); mit != keys.end(); mit++) {
            mapSpent.erase(*mit);
        }
        mapSpentInserted.erase(it);
    }

    return true;
}

void CTxMemPool::removeUnchecked(txiter it, MemPoolRemovalReason reason)
{
    // We increment mempool sequence value no matter removal reason
    // even if not directly reported below.
    uint64_t mempool_sequence = GetAndIncrementSequence();

    if (reason != MemPoolRemovalReason::BLOCK) {
        // Notify clients that a transaction has been removed from the mempool
        // for any reason except being included in a block. Clients interested
        // in transactions included in blocks can subscribe to the BlockConnected
        // notification.
        GetMainSignals().TransactionRemovedFromMempool(it->GetSharedTx(), reason, mempool_sequence);
    }
    TRACE5(mempool, removed,
        it->GetTx().GetHash().data(),
        RemovalReasonToString(reason).c_str(),
        it->GetTxSize(),
        it->GetFee(),
        std::chrono::duration_cast<std::chrono::duration<std::uint64_t>>(it->GetTime()).count()
    );

    const uint256 hash = it->GetTx().GetHash();
    for (const CTxIn& txin : it->GetTx().vin)
    {
        if (txin.IsAnonInput()) {
            RemoveKeyImagesFromMempool(hash, txin, *this);
            continue;
        }
        mapNextTx.erase(txin.prevout);
    }

    RemoveUnbroadcastTx(hash, true /* add logging because unchecked */ );

    if (vTxHashes.size() > 1) {
        vTxHashes[it->vTxHashesIdx] = std::move(vTxHashes.back());
        vTxHashes[it->vTxHashesIdx].second->vTxHashesIdx = it->vTxHashesIdx;
        vTxHashes.pop_back();
        if (vTxHashes.size() * 2 < vTxHashes.capacity())
            vTxHashes.shrink_to_fit();
    } else
        vTxHashes.clear();

    totalTxSize -= it->GetTxSize();
    m_total_fee -= it->GetFee();
    cachedInnerUsage -= it->DynamicMemoryUsage();
    cachedInnerUsage -= memusage::DynamicUsage(it->GetMemPoolParentsConst()) + memusage::DynamicUsage(it->GetMemPoolChildrenConst());
    mapTx.erase(it);
    nTransactionsUpdated++;
    if (minerPolicyEstimator) {minerPolicyEstimator->removeTx(hash, false);}
    removeAddressIndex(hash);
    removeSpentIndex(hash);
}

// Calculates descendants of entry that are not already in setDescendants, and adds to
// setDescendants. Assumes entryit is already a tx in the mempool and CTxMemPoolEntry::m_children
// is correct for tx and all descendants.
// Also assumes that if an entry is in setDescendants already, then all
// in-mempool descendants of it are already in setDescendants as well, so that we
// can save time by not iterating over those entries.
void CTxMemPool::CalculateDescendants(txiter entryit, setEntries& setDescendants) const
{
    setEntries stage;
    if (setDescendants.count(entryit) == 0) {
        stage.insert(entryit);
    }
    // Traverse down the children of entry, only adding children that are not
    // accounted for in setDescendants already (because those children have either
    // already been walked, or will be walked in this iteration).
    while (!stage.empty()) {
        txiter it = *stage.begin();
        setDescendants.insert(it);
        stage.erase(it);

        const CTxMemPoolEntry::Children& children = it->GetMemPoolChildrenConst();
        for (const CTxMemPoolEntry& child : children) {
            txiter childiter = mapTx.iterator_to(child);
            if (!setDescendants.count(childiter)) {
                stage.insert(childiter);
            }
        }
    }
}

void CTxMemPool::removeRecursive(const CTransaction &origTx, MemPoolRemovalReason reason)
{
    // Remove transaction from memory pool
    AssertLockHeld(cs);
        setEntries txToRemove;
        txiter origit = mapTx.find(origTx.GetHash());
        if (origit != mapTx.end()) {
            txToRemove.insert(origit);
        } else {
            // When recursively removing but origTx isn't in the mempool
            // be sure to remove any children that are in the pool. This can
            // happen during chain re-orgs if origTx isn't re-accepted into
            // the mempool for any reason.

            for (unsigned int i = 0; i < origTx.GetNumVOuts(); i++) {
                auto it = mapNextTx.find(COutPoint(origTx.GetHash(), i));
                if (it == mapNextTx.end())
                    continue;
                txiter nextit = mapTx.find(it->second->GetHash());
                assert(nextit != mapTx.end());
                txToRemove.insert(nextit);
            }
        }
        setEntries setAllRemoves;
        for (txiter it : txToRemove) {
            CalculateDescendants(it, setAllRemoves);
        }

        RemoveStaged(setAllRemoves, false, reason);
}

void CTxMemPool::removeForReorg(CChain& chain, std::function<bool(txiter)> check_final_and_mature)
{
    // Remove transactions spending a coinbase which are now immature and no-longer-final transactions
    AssertLockHeld(cs);
    AssertLockHeld(::cs_main);

    setEntries txToRemove;
    for (indexed_transaction_set::const_iterator it = mapTx.begin(); it != mapTx.end(); it++) {
        if (check_final_and_mature(it)) txToRemove.insert(it);
    }
    setEntries setAllRemoves;
    for (txiter it : txToRemove) {
        CalculateDescendants(it, setAllRemoves);
    }
    RemoveStaged(setAllRemoves, false, MemPoolRemovalReason::REORG);
    for (indexed_transaction_set::const_iterator it = mapTx.begin(); it != mapTx.end(); it++) {
        assert(TestLockPointValidity(chain, it->GetLockPoints()));
    }
}

void CTxMemPool::removeConflicts(const CTransaction &tx)
{
    // Remove transactions which depend on inputs of tx, recursively
    AssertLockHeld(cs);
    for (const auto &txin : tx.vin) {
        if (txin.IsAnonInput()) {
            uint32_t nInputs, nRingSize;
            txin.GetAnonInfo(nInputs, nRingSize);

            const std::vector<uint8_t> &vKeyImages = txin.scriptData.stack[0];
            for (size_t k = 0; k < nInputs; ++k) {
                const CCmpPubKey &ki = *((CCmpPubKey*)&vKeyImages[k*33]);
                uint256 txhashKI;
                if (HaveKeyImage(ki, txhashKI)) {
                    txiter origit = mapTx.find(txhashKI);

                    if (origit != mapTx.end()) {
                        const CTransaction& txConflict = origit->GetTx();
                        if (txConflict != tx) {
                            if (LogAcceptCategory(BCLog::VALIDATION, BCLog::Level::Debug)) {
                                LogPrintf("Clearing conflicting anon tx from mempool, removed:%s, tx:%s\n", txhashKI.ToString(), tx.GetHash().ToString());
                            }
                            ClearPrioritisation(txConflict.GetHash());
                            removeRecursive(txConflict, MemPoolRemovalReason::CONFLICT);
                        }
                    }
                }
            }
            continue;
        }
        auto it = mapNextTx.find(txin.prevout);
        if (it != mapNextTx.end()) {
            const CTransaction &txConflict = *it->second;
            if (txConflict != tx)
            {
                ClearPrioritisation(txConflict.GetHash());
                removeRecursive(txConflict, MemPoolRemovalReason::CONFLICT);
            }
        }
    }
}

/**
 * Called when a block is connected. Removes from mempool and updates the miner fee estimator.
 */
void CTxMemPool::removeForBlock(const std::vector<CTransactionRef>& vtx, unsigned int nBlockHeight)
{
    AssertLockHeld(cs);
    std::vector<const CTxMemPoolEntry*> entries;
    for (const auto& tx : vtx)
    {
        uint256 hash = tx->GetHash();

        indexed_transaction_set::iterator i = mapTx.find(hash);
        if (i != mapTx.end())
            entries.push_back(&*i);
    }
    // Before the txs in the new block have been removed from the mempool, update policy estimates
    if (minerPolicyEstimator) {minerPolicyEstimator->processBlock(nBlockHeight, entries);}
    for (const auto& tx : vtx)
    {
        txiter it = mapTx.find(tx->GetHash());
        if (it != mapTx.end()) {
            setEntries stage;
            stage.insert(it);
            RemoveStaged(stage, true, MemPoolRemovalReason::BLOCK);
        }
        removeConflicts(*tx);
        ClearPrioritisation(tx->GetHash());
    }
    lastRollingFeeUpdate = GetTime();
    blockSinceLastRollingFeeBump = true;
}

void CTxMemPool::check(const CCoinsViewCache& active_coins_tip, int64_t spendheight) const
{
    if (m_check_ratio == 0) return;

    if (GetRand(m_check_ratio) >= 1) return;

    AssertLockHeld(::cs_main);
    LOCK(cs);
    LogPrint(BCLog::MEMPOOL, "Checking mempool with %u transactions and %u inputs\n", (unsigned int)mapTx.size(), (unsigned int)mapNextTx.size());

    uint64_t checkTotal = 0;
    CAmount check_total_fee{0};
    uint64_t innerUsage = 0;
    uint64_t prev_ancestor_count{0};

    CCoinsViewCache mempoolDuplicate(const_cast<CCoinsViewCache*>(&active_coins_tip));

    for (const auto& it : GetSortedDepthAndScore()) {
        checkTotal += it->GetTxSize();
        check_total_fee += it->GetFee();
        innerUsage += it->DynamicMemoryUsage();
        const CTransaction& tx = it->GetTx();
        innerUsage += memusage::DynamicUsage(it->GetMemPoolParentsConst()) + memusage::DynamicUsage(it->GetMemPoolChildrenConst());
        CTxMemPoolEntry::Parents setParentCheck;
        for (const CTxIn &txin : tx.vin) {
            if (txin.IsAnonInput())
                continue;
            // Check that every mempool transaction's inputs refer to available coins, or other mempool tx's.
            indexed_transaction_set::const_iterator it2 = mapTx.find(txin.prevout.hash);
            if (it2 != mapTx.end()) {
                const CTransaction& tx2 = it2->GetTx();
                if (fParticlMode) {
                    assert(tx2.vpout.size() > txin.prevout.n && tx2.vpout[txin.prevout.n] != nullptr
                        && (tx2.vpout[txin.prevout.n]->IsStandardOutput() || tx2.vpout[txin.prevout.n]->IsType(OUTPUT_CT)));
                } else {
                    assert(tx2.vout.size() > txin.prevout.n && !tx2.vout[txin.prevout.n].IsNull());
                }
                setParentCheck.insert(*it2);
            }
            // We are iterating through the mempool entries sorted in order by ancestor count.
            // All parents must have been checked before their children and their coins added to
            // the mempoolDuplicate coins cache.
            assert(mempoolDuplicate.HaveCoin(txin.prevout));
            // Check whether its inputs are marked in mapNextTx.
            auto it3 = mapNextTx.find(txin.prevout);
            assert(it3 != mapNextTx.end());
            assert(it3->first == &txin.prevout);
            assert(it3->second == &tx);
        }
        auto comp = [](const CTxMemPoolEntry& a, const CTxMemPoolEntry& b) -> bool {
            return a.GetTx().GetHash() == b.GetTx().GetHash();
        };
        assert(setParentCheck.size() == it->GetMemPoolParentsConst().size());
        assert(std::equal(setParentCheck.begin(), setParentCheck.end(), it->GetMemPoolParentsConst().begin(), comp));
        // Verify ancestor state is correct.
        auto ancestors{AssumeCalculateMemPoolAncestors(__func__, *it, Limits::NoLimits())};
        uint64_t nCountCheck = ancestors.size() + 1;
        uint64_t nSizeCheck = it->GetTxSize();
        CAmount nFeesCheck = it->GetModifiedFee();
        int64_t nSigOpCheck = it->GetSigOpCost();

        for (txiter ancestorIt : ancestors) {
            nSizeCheck += ancestorIt->GetTxSize();
            nFeesCheck += ancestorIt->GetModifiedFee();
            nSigOpCheck += ancestorIt->GetSigOpCost();
        }

        assert(it->GetCountWithAncestors() == nCountCheck);
        assert(it->GetSizeWithAncestors() == nSizeCheck);
        assert(it->GetSigOpCostWithAncestors() == nSigOpCheck);
        assert(it->GetModFeesWithAncestors() == nFeesCheck);
        // Sanity check: we are walking in ascending ancestor count order.
        assert(prev_ancestor_count <= it->GetCountWithAncestors());
        prev_ancestor_count = it->GetCountWithAncestors();

        // Check children against mapNextTx
        CTxMemPoolEntry::Children setChildrenCheck;
        auto iter = mapNextTx.lower_bound(COutPoint(it->GetTx().GetHash(), 0));
        uint64_t child_sizes = 0;
        for (; iter != mapNextTx.end() && iter->first->hash == it->GetTx().GetHash(); ++iter) {
            txiter childit = mapTx.find(iter->second->GetHash());
            assert(childit != mapTx.end()); // mapNextTx points to in-mempool transactions
            if (setChildrenCheck.insert(*childit).second) {
                child_sizes += childit->GetTxSize();
            }
        }
        assert(setChildrenCheck.size() == it->GetMemPoolChildrenConst().size());
        assert(std::equal(setChildrenCheck.begin(), setChildrenCheck.end(), it->GetMemPoolChildrenConst().begin(), comp));
        // Also check to make sure size is greater than sum with immediate children.
        // just a sanity check, not definitive that this calc is correct...
        assert(it->GetSizeWithDescendants() >= child_sizes + it->GetTxSize());

        TxValidationState dummy_state; // Not used. CheckTxInputs() should always pass
        dummy_state.SetStateInfo(GetTime(), spendheight, Params().GetConsensus(), fParticlMode, false);
        CAmount txfee = 0;
        assert(!tx.IsCoinBase());
        assert(Consensus::CheckTxInputs(tx, dummy_state, mempoolDuplicate, spendheight, txfee));
        for (const auto& input: tx.vin) mempoolDuplicate.SpendCoin(input.prevout);
        AddCoins(mempoolDuplicate, tx, std::numeric_limits<int>::max());
    }
    for (auto it = mapNextTx.cbegin(); it != mapNextTx.cend(); it++) {
        uint256 hash = it->second->GetHash();
        indexed_transaction_set::const_iterator it2 = mapTx.find(hash);
        const CTransaction& tx = it2->GetTx();
        assert(it2 != mapTx.end());
        assert(&tx == it->second);
    }

    assert(totalTxSize == checkTotal);
    assert(m_total_fee == check_total_fee);
    assert(innerUsage == cachedInnerUsage);
}

bool CTxMemPool::CompareDepthAndScore(const uint256& hasha, const uint256& hashb, bool wtxid)
{
    /* Return `true` if hasha should be considered sooner than hashb. Namely when:
     *   a is not in the mempool, but b is
     *   both are in the mempool and a has fewer ancestors than b
     *   both are in the mempool and a has a higher score than b
     */
    LOCK(cs);
    indexed_transaction_set::const_iterator j = wtxid ? get_iter_from_wtxid(hashb) : mapTx.find(hashb);
    if (j == mapTx.end()) return false;
    indexed_transaction_set::const_iterator i = wtxid ? get_iter_from_wtxid(hasha) : mapTx.find(hasha);
    if (i == mapTx.end()) return true;
    uint64_t counta = i->GetCountWithAncestors();
    uint64_t countb = j->GetCountWithAncestors();
    if (counta == countb) {
        return CompareTxMemPoolEntryByScore()(*i, *j);
    }
    return counta < countb;
}

namespace {
class DepthAndScoreComparator
{
public:
    bool operator()(const CTxMemPool::indexed_transaction_set::const_iterator& a, const CTxMemPool::indexed_transaction_set::const_iterator& b)
    {
        uint64_t counta = a->GetCountWithAncestors();
        uint64_t countb = b->GetCountWithAncestors();
        if (counta == countb) {
            return CompareTxMemPoolEntryByScore()(*a, *b);
        }
        return counta < countb;
    }
};
} // namespace

std::vector<CTxMemPool::indexed_transaction_set::const_iterator> CTxMemPool::GetSortedDepthAndScore() const
{
    std::vector<indexed_transaction_set::const_iterator> iters;
    AssertLockHeld(cs);

    iters.reserve(mapTx.size());

    for (indexed_transaction_set::iterator mi = mapTx.begin(); mi != mapTx.end(); ++mi) {
        iters.push_back(mi);
    }
    std::sort(iters.begin(), iters.end(), DepthAndScoreComparator());
    return iters;
}

void CTxMemPool::queryHashes(std::vector<uint256>& vtxid) const
{
    LOCK(cs);
    auto iters = GetSortedDepthAndScore();

    vtxid.clear();
    vtxid.reserve(mapTx.size());

    for (auto it : iters) {
        vtxid.push_back(it->GetTx().GetHash());
    }
}

static TxMempoolInfo GetInfo(CTxMemPool::indexed_transaction_set::const_iterator it) {
    return TxMempoolInfo{it->GetSharedTx(), it->GetTime(), it->GetFee(), it->GetTxSize(), it->GetModifiedFee() - it->GetFee()};
}

std::vector<TxMempoolInfo> CTxMemPool::infoAll() const
{
    LOCK(cs);
    auto iters = GetSortedDepthAndScore();

    std::vector<TxMempoolInfo> ret;
    ret.reserve(mapTx.size());
    for (auto it : iters) {
        ret.push_back(GetInfo(it));
    }

    return ret;
}

CTransactionRef CTxMemPool::get(const uint256& hash) const
{
    LOCK(cs);
    indexed_transaction_set::const_iterator i = mapTx.find(hash);
    if (i == mapTx.end())
        return nullptr;
    return i->GetSharedTx();
}

TxMempoolInfo CTxMemPool::info(const GenTxid& gtxid) const
{
    LOCK(cs);
    indexed_transaction_set::const_iterator i = (gtxid.IsWtxid() ? get_iter_from_wtxid(gtxid.GetHash()) : mapTx.find(gtxid.GetHash()));
    if (i == mapTx.end())
        return TxMempoolInfo();
    return GetInfo(i);
}

void CTxMemPool::PrioritiseTransaction(const uint256& hash, const CAmount& nFeeDelta)
{
    {
        LOCK(cs);
        CAmount &delta = mapDeltas[hash];
        delta = SaturatingAdd(delta, nFeeDelta);
        txiter it = mapTx.find(hash);
        if (it != mapTx.end()) {
            mapTx.modify(it, [&nFeeDelta](CTxMemPoolEntry& e) { e.UpdateModifiedFee(nFeeDelta); });
            // Now update all ancestors' modified fees with descendants
            auto ancestors{AssumeCalculateMemPoolAncestors(__func__, *it, Limits::NoLimits(), /*fSearchForParents=*/false)};
            for (txiter ancestorIt : ancestors) {
                mapTx.modify(ancestorIt, [=](CTxMemPoolEntry& e){ e.UpdateDescendantState(0, nFeeDelta, 0);});
            }
            // Now update all descendants' modified fees with ancestors
            setEntries setDescendants;
            CalculateDescendants(it, setDescendants);
            setDescendants.erase(it);
            for (txiter descendantIt : setDescendants) {
                mapTx.modify(descendantIt, [=](CTxMemPoolEntry& e){ e.UpdateAncestorState(0, nFeeDelta, 0, 0); });
            }
            ++nTransactionsUpdated;
        }
        if (delta == 0) {
            mapDeltas.erase(hash);
            LogPrintf("PrioritiseTransaction: %s (%sin mempool) delta cleared\n", hash.ToString(), it == mapTx.end() ? "not " : "");
        } else {
            LogPrintf("PrioritiseTransaction: %s (%sin mempool) fee += %s, new delta=%s\n",
                      hash.ToString(),
                      it == mapTx.end() ? "not " : "",
                      FormatMoney(nFeeDelta),
                      FormatMoney(delta));
        }
    }
}

void CTxMemPool::ApplyDelta(const uint256& hash, CAmount &nFeeDelta) const
{
    AssertLockHeld(cs);
    std::map<uint256, CAmount>::const_iterator pos = mapDeltas.find(hash);
    if (pos == mapDeltas.end())
        return;
    const CAmount &delta = pos->second;
    nFeeDelta += delta;
}

void CTxMemPool::ClearPrioritisation(const uint256& hash)
{
    AssertLockHeld(cs);
    mapDeltas.erase(hash);
}

<<<<<<< HEAD
bool CTxMemPool::HaveKeyImage(const CCmpPubKey &ki, uint256 &hash) const
{
    LOCK(cs);

    std::map<CCmpPubKey, uint256>::const_iterator mi;
    mi = mapKeyImages.find(ki);

    if (mi != mapKeyImages.end()) {
        hash = mi->second;
        return true;
    }

    return false;
=======
std::vector<CTxMemPool::delta_info> CTxMemPool::GetPrioritisedTransactions() const
{
    AssertLockNotHeld(cs);
    LOCK(cs);
    std::vector<delta_info> result;
    result.reserve(mapDeltas.size());
    for (const auto& [txid, delta] : mapDeltas) {
        const auto iter{mapTx.find(txid)};
        const bool in_mempool{iter != mapTx.end()};
        std::optional<CAmount> modified_fee;
        if (in_mempool) modified_fee = iter->GetModifiedFee();
        result.emplace_back(delta_info{in_mempool, delta, modified_fee, txid});
    }
    return result;
>>>>>>> 20263014
}

const CTransaction* CTxMemPool::GetConflictTx(const COutPoint& prevout) const
{
    const auto it = mapNextTx.find(prevout);
    return it == mapNextTx.end() ? nullptr : it->second;
}

std::optional<CTxMemPool::txiter> CTxMemPool::GetIter(const uint256& txid) const
{
    auto it = mapTx.find(txid);
    if (it != mapTx.end()) return it;
    return std::nullopt;
}

CTxMemPool::setEntries CTxMemPool::GetIterSet(const std::set<uint256>& hashes) const
{
    CTxMemPool::setEntries ret;
    for (const auto& h : hashes) {
        const auto mi = GetIter(h);
        if (mi) ret.insert(*mi);
    }
    return ret;
}

std::vector<CTxMemPool::txiter> CTxMemPool::GetIterVec(const std::vector<uint256>& txids) const
{
    AssertLockHeld(cs);
    std::vector<txiter> ret;
    ret.reserve(txids.size());
    for (const auto& txid : txids) {
        const auto it{GetIter(txid)};
        if (!it) return {};
        ret.push_back(*it);
    }
    return ret;
}

bool CTxMemPool::HasNoInputsOf(const CTransaction &tx) const
{
    for (unsigned int i = 0; i < tx.vin.size(); i++)
    {
        if (tx.vin[i].IsAnonInput()) {
            continue;
        }
        if (exists(GenTxid::Txid(tx.vin[i].prevout.hash)))
            return false;
    }
    return true;
}

CCoinsViewMemPool::CCoinsViewMemPool(CCoinsView* baseIn, const CTxMemPool& mempoolIn) : CCoinsViewBacked(baseIn), mempool(mempoolIn) { }

bool CCoinsViewMemPool::GetCoin(const COutPoint &outpoint, Coin &coin) const {
    // Check to see if the inputs are made available by another tx in the package.
    // These Coins would not be available in the underlying CoinsView.
    if (auto it = m_temp_added.find(outpoint); it != m_temp_added.end()) {
        coin = it->second;
        return true;
    }

    // If an entry in the mempool exists, always return that one, as it's guaranteed to never
    // conflict with the underlying cache, and it cannot have pruned entries (as it contains full)
    // transactions. First checking the underlying cache risks returning a pruned entry instead.
    CTransactionRef ptx = mempool.get(outpoint.hash);
    if (ptx) {

        if (ptx->IsParticlVersion()) {
            if (outpoint.n < ptx->vpout.size()) {
                const CTxOutBase *out = ptx->vpout[outpoint.n].get();
                const CScript *ps = out->GetPScriptPubKey();
                if (!ps) // Data / anon output
                    return false;
                CTxOut txout(0, *ps);
                if (out->IsType(OUTPUT_STANDARD)) {
                    txout.nValue = out->GetValue();
                }
                coin = Coin(txout, MEMPOOL_HEIGHT, false);
                if (out->IsType(OUTPUT_CT)) {
                    coin.nType = OUTPUT_CT;
                    coin.commitment = ((CTxOutCT*)out)->commitment;
                }
                return true;
            }
            return false;
        }
        if (outpoint.n < ptx->vout.size()) {
            coin = Coin(ptx->vout[outpoint.n], MEMPOOL_HEIGHT, false);
            return true;
        } else {
            return false;
        }
    }
    return base->GetCoin(outpoint, coin);
}

void CCoinsViewMemPool::PackageAddTransaction(const CTransactionRef& tx)
{
    for (unsigned int n = 0; n < tx->vout.size(); ++n) {
        m_temp_added.emplace(COutPoint(tx->GetHash(), n), Coin(tx->vout[n], MEMPOOL_HEIGHT, false));
    }
}

size_t CTxMemPool::DynamicMemoryUsage() const {
    LOCK(cs);
    // Estimate the overhead of mapTx to be 15 pointers + an allocation, as no exact formula for boost::multi_index_contained is implemented.
    return memusage::MallocUsage(sizeof(CTxMemPoolEntry) + 15 * sizeof(void*)) * mapTx.size() + memusage::DynamicUsage(mapNextTx) + memusage::DynamicUsage(mapDeltas) + memusage::DynamicUsage(vTxHashes) + cachedInnerUsage;
}

void CTxMemPool::RemoveUnbroadcastTx(const uint256& txid, const bool unchecked) {
    LOCK(cs);

    if (m_unbroadcast_txids.erase(txid))
    {
        LogPrint(BCLog::MEMPOOL, "Removed %i from set of unbroadcast txns%s\n", txid.GetHex(), (unchecked ? " before confirmation that txn was sent out" : ""));
    }
}

void CTxMemPool::RemoveStaged(setEntries &stage, bool updateDescendants, MemPoolRemovalReason reason) {
    AssertLockHeld(cs);
    UpdateForRemoveFromMempool(stage, updateDescendants);
    for (txiter it : stage) {
        removeUnchecked(it, reason);
    }
}

int CTxMemPool::Expire(std::chrono::seconds time)
{
    AssertLockHeld(cs);
    indexed_transaction_set::index<entry_time>::type::iterator it = mapTx.get<entry_time>().begin();
    setEntries toremove;
    while (it != mapTx.get<entry_time>().end() && it->GetTime() < time) {
        toremove.insert(mapTx.project<0>(it));
        it++;
    }
    setEntries stage;
    for (txiter removeit : toremove) {
        CalculateDescendants(removeit, stage);
    }
    RemoveStaged(stage, false, MemPoolRemovalReason::EXPIRY);
    return stage.size();
}

void CTxMemPool::addUnchecked(const CTxMemPoolEntry &entry, bool validFeeEstimate)
{
    auto ancestors{AssumeCalculateMemPoolAncestors(__func__, entry, Limits::NoLimits())};
    return addUnchecked(entry, ancestors, validFeeEstimate);
}

void CTxMemPool::UpdateChild(txiter entry, txiter child, bool add)
{
    AssertLockHeld(cs);
    CTxMemPoolEntry::Children s;
    if (add && entry->GetMemPoolChildren().insert(*child).second) {
        cachedInnerUsage += memusage::IncrementalDynamicUsage(s);
    } else if (!add && entry->GetMemPoolChildren().erase(*child)) {
        cachedInnerUsage -= memusage::IncrementalDynamicUsage(s);
    }
}

void CTxMemPool::UpdateParent(txiter entry, txiter parent, bool add)
{
    AssertLockHeld(cs);
    CTxMemPoolEntry::Parents s;
    if (add && entry->GetMemPoolParents().insert(*parent).second) {
        cachedInnerUsage += memusage::IncrementalDynamicUsage(s);
    } else if (!add && entry->GetMemPoolParents().erase(*parent)) {
        cachedInnerUsage -= memusage::IncrementalDynamicUsage(s);
    }
}

CFeeRate CTxMemPool::GetMinFee(size_t sizelimit) const {
    LOCK(cs);
    if (!blockSinceLastRollingFeeBump || rollingMinimumFeeRate == 0)
        return CFeeRate(llround(rollingMinimumFeeRate));

    int64_t time = GetTime();
    if (time > lastRollingFeeUpdate + 10) {
        double halflife = ROLLING_FEE_HALFLIFE;
        if (DynamicMemoryUsage() < sizelimit / 4)
            halflife /= 4;
        else if (DynamicMemoryUsage() < sizelimit / 2)
            halflife /= 2;

        rollingMinimumFeeRate = rollingMinimumFeeRate / pow(2.0, (time - lastRollingFeeUpdate) / halflife);
        lastRollingFeeUpdate = time;

        if (rollingMinimumFeeRate < (double)m_incremental_relay_feerate.GetFeePerK() / 2) {
            rollingMinimumFeeRate = 0;
            return CFeeRate(0);
        }
    }
    return std::max(CFeeRate(llround(rollingMinimumFeeRate)), m_incremental_relay_feerate);
}

void CTxMemPool::trackPackageRemoved(const CFeeRate& rate) {
    AssertLockHeld(cs);
    if (rate.GetFeePerK() > rollingMinimumFeeRate) {
        rollingMinimumFeeRate = rate.GetFeePerK();
        blockSinceLastRollingFeeBump = false;
    }
}

void CTxMemPool::TrimToSize(size_t sizelimit, std::vector<COutPoint>* pvNoSpendsRemaining) {
    AssertLockHeld(cs);

    unsigned nTxnRemoved = 0;
    CFeeRate maxFeeRateRemoved(0);
    while (!mapTx.empty() && DynamicMemoryUsage() > sizelimit) {
        indexed_transaction_set::index<descendant_score>::type::iterator it = mapTx.get<descendant_score>().begin();

        // We set the new mempool min fee to the feerate of the removed set, plus the
        // "minimum reasonable fee rate" (ie some value under which we consider txn
        // to have 0 fee). This way, we don't allow txn to enter mempool with feerate
        // equal to txn which were removed with no block in between.
        CFeeRate removed(it->GetModFeesWithDescendants(), it->GetSizeWithDescendants());
        removed += m_incremental_relay_feerate;
        trackPackageRemoved(removed);
        maxFeeRateRemoved = std::max(maxFeeRateRemoved, removed);

        setEntries stage;
        CalculateDescendants(mapTx.project<0>(it), stage);
        nTxnRemoved += stage.size();

        std::vector<CTransaction> txn;
        if (pvNoSpendsRemaining) {
            txn.reserve(stage.size());
            for (txiter iter : stage)
                txn.push_back(iter->GetTx());
        }
        RemoveStaged(stage, false, MemPoolRemovalReason::SIZELIMIT);
        if (pvNoSpendsRemaining) {
            for (const CTransaction& tx : txn) {
                for (const CTxIn& txin : tx.vin) {
                    if (txin.IsAnonInput()) continue;
                    if (exists(GenTxid::Txid(txin.prevout.hash))) continue;
                    pvNoSpendsRemaining->push_back(txin.prevout);
                }
            }
        }
    }

    if (maxFeeRateRemoved > CFeeRate(0)) {
        LogPrint(BCLog::MEMPOOL, "Removed %u txn, rolling minimum fee bumped to %s\n", nTxnRemoved, maxFeeRateRemoved.ToString());
    }
}

uint64_t CTxMemPool::CalculateDescendantMaximum(txiter entry) const {
    // find parent with highest descendant count
    std::vector<txiter> candidates;
    setEntries counted;
    candidates.push_back(entry);
    uint64_t maximum = 0;
    while (candidates.size()) {
        txiter candidate = candidates.back();
        candidates.pop_back();
        if (!counted.insert(candidate).second) continue;
        const CTxMemPoolEntry::Parents& parents = candidate->GetMemPoolParentsConst();
        if (parents.size() == 0) {
            maximum = std::max(maximum, candidate->GetCountWithDescendants());
        } else {
            for (const CTxMemPoolEntry& i : parents) {
                candidates.push_back(mapTx.iterator_to(i));
            }
        }
    }
    return maximum;
}

void CTxMemPool::GetTransactionAncestry(const uint256& txid, size_t& ancestors, size_t& descendants, size_t* const ancestorsize, CAmount* const ancestorfees) const {
    LOCK(cs);
    auto it = mapTx.find(txid);
    ancestors = descendants = 0;
    if (it != mapTx.end()) {
        ancestors = it->GetCountWithAncestors();
        if (ancestorsize) *ancestorsize = it->GetSizeWithAncestors();
        if (ancestorfees) *ancestorfees = it->GetModFeesWithAncestors();
        descendants = CalculateDescendantMaximum(it);
    }
}

bool CTxMemPool::GetLoadTried() const
{
    LOCK(cs);
    return m_load_tried;
}

void CTxMemPool::SetLoadTried(bool load_tried)
{
    LOCK(cs);
    m_load_tried = load_tried;
}

std::string RemovalReasonToString(const MemPoolRemovalReason& r) noexcept
{
    switch (r) {
        case MemPoolRemovalReason::EXPIRY: return "expiry";
        case MemPoolRemovalReason::SIZELIMIT: return "sizelimit";
        case MemPoolRemovalReason::REORG: return "reorg";
        case MemPoolRemovalReason::BLOCK: return "block";
        case MemPoolRemovalReason::CONFLICT: return "conflict";
        case MemPoolRemovalReason::REPLACED: return "replaced";
    }
    assert(false);
}

std::vector<CTxMemPool::txiter> CTxMemPool::GatherClusters(const std::vector<uint256>& txids) const
{
    AssertLockHeld(cs);
    std::vector<txiter> clustered_txs{GetIterVec(txids)};
    // Use epoch: visiting an entry means we have added it to the clustered_txs vector. It does not
    // necessarily mean the entry has been processed.
    WITH_FRESH_EPOCH(m_epoch);
    for (const auto& it : clustered_txs) {
        visited(it);
    }
    // i = index of where the list of entries to process starts
    for (size_t i{0}; i < clustered_txs.size(); ++i) {
        // DoS protection: if there are 500 or more entries to process, just quit.
        if (clustered_txs.size() > 500) return {};
        const txiter& tx_iter = clustered_txs.at(i);
        for (const auto& entries : {tx_iter->GetMemPoolParentsConst(), tx_iter->GetMemPoolChildrenConst()}) {
            for (const CTxMemPoolEntry& entry : entries) {
                const auto entry_it = mapTx.iterator_to(entry);
                if (!visited(entry_it)) {
                    clustered_txs.push_back(entry_it);
                }
            }
        }
    }
    return clustered_txs;
}<|MERGE_RESOLUTION|>--- conflicted
+++ resolved
@@ -1161,7 +1161,6 @@
     mapDeltas.erase(hash);
 }
 
-<<<<<<< HEAD
 bool CTxMemPool::HaveKeyImage(const CCmpPubKey &ki, uint256 &hash) const
 {
     LOCK(cs);
@@ -1175,7 +1174,8 @@
     }
 
     return false;
-=======
+}
+
 std::vector<CTxMemPool::delta_info> CTxMemPool::GetPrioritisedTransactions() const
 {
     AssertLockNotHeld(cs);
@@ -1190,7 +1190,6 @@
         result.emplace_back(delta_info{in_mempool, delta, modified_fee, txid});
     }
     return result;
->>>>>>> 20263014
 }
 
 const CTransaction* CTxMemPool::GetConflictTx(const COutPoint& prevout) const
