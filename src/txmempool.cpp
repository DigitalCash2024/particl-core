--- conflicted
+++ resolved
@@ -22,19 +22,10 @@
 #include "anon.h"
 
 CTxMemPoolEntry::CTxMemPoolEntry(const CTransactionRef& _tx, const CAmount& _nFee,
-<<<<<<< HEAD
-                                 int64_t _nTime, double _entryPriority, unsigned int _entryHeight,
-                                 CAmount _inChainInputValue,
-                                 bool _spendsCoinbase, int64_t _sigOpsCost, LockPoints lp, uint32_t nFlags_):
-    tx(_tx), nFee(_nFee), nTime(_nTime), entryPriority(_entryPriority), entryHeight(_entryHeight),
-    inChainInputValue(_inChainInputValue),
-    spendsCoinbase(_spendsCoinbase), sigOpCost(_sigOpsCost), lockPoints(lp), nFlags(nFlags_)
-=======
                                  int64_t _nTime, unsigned int _entryHeight,
                                  bool _spendsCoinbase, int64_t _sigOpsCost, LockPoints lp):
     tx(_tx), nFee(_nFee), nTime(_nTime), entryHeight(_entryHeight),
     spendsCoinbase(_spendsCoinbase), sigOpCost(_sigOpsCost), lockPoints(lp)
->>>>>>> 0d3e8183
 {
     nTxWeight = GetTransactionWeight(*tx);
     nUsageSize = RecursiveDynamicUsage(tx);
@@ -42,16 +33,7 @@
     nCountWithDescendants = 1;
     nSizeWithDescendants = GetTxSize();
     nModFeesWithDescendants = nFee;
-<<<<<<< HEAD
     
-    if (!(nFlags & MPE_CT)
-        && !(nFlags & MPE_RINGCT))
-    {
-        CAmount nValueIn = tx->GetValueOut()+nFee;
-        assert(inChainInputValue <= nValueIn);
-    };
-=======
->>>>>>> 0d3e8183
 
     feeDelta = 0;
 
@@ -451,6 +433,10 @@
 {
     LOCK(cs);
     const CTransaction& tx = entry.GetTx();
+    
+    if (!tx.IsParticlVersion())
+        return;
+    
     std::vector<CMempoolAddressDeltaKey> inserted;
 
     uint256 txhash = tx.GetHash();
@@ -461,26 +447,24 @@
         if (input.IsAnonInput())
             continue;
         
-        if (tx.IsParticlVersion())
-        {
-            const CTxOutBase *prevout = view.GetBaseOutputFor(input);
-            
-            // prevout should only ever be OUTPUT_STANDARD or OUTPUT_CT
-            assert(prevout->IsType(OUTPUT_STANDARD) || prevout->IsType(OUTPUT_CT));
-            
-            std::vector<unsigned char> hashBytes;
-            const CScript *pScript;
-            int scriptType = 0;
-            CAmount nValue;
-            if (!ExtractIndexInfo(prevout, scriptType, hashBytes, nValue, pScript)
-                || scriptType == 0)
-                continue;
-            
-            CMempoolAddressDeltaKey key(scriptType, uint160(hashBytes), txhash, j, 1);
-            CMempoolAddressDelta delta(entry.GetTime(), nValue * -1, input.prevout.hash, input.prevout.n);
-            mapAddress.insert(std::make_pair(key, delta));
-            inserted.push_back(key);
-        };
+        const Coin &coin = view.AccessCoin(input.prevout);
+        
+        // prevout should only ever be OUTPUT_STANDARD or OUTPUT_CT
+        assert(coin.nType == OUTPUT_STANDARD || coin.nType == OUTPUT_CT);
+        
+        std::vector<uint8_t> hashBytes;
+        const CScript *pScript = &coin.out.scriptPubKey;
+        int scriptType = 0;
+        CAmount nValue = coin.nType == OUTPUT_CT ? 0 : coin.out.nValue;
+        
+        if (!ExtractIndexInfo(pScript, scriptType, hashBytes)
+            || scriptType == 0)
+            continue;
+        
+        CMempoolAddressDeltaKey key(scriptType, uint160(hashBytes), txhash, j, 1);
+        CMempoolAddressDelta delta(entry.GetTime(), nValue * -1, input.prevout.hash, input.prevout.n);
+        mapAddress.insert(std::make_pair(key, delta));
+        inserted.push_back(key);
     };
 
     for (unsigned int k = 0; k < tx.vpout.size(); k++)
@@ -499,21 +483,15 @@
         };
         CAmount nValue = out->IsType(OUTPUT_STANDARD) ? out->GetValue() : 0;
         
-        if (pScript->IsPayToScriptHash())
-        {
-            std::vector<unsigned char> hashBytes(pScript->begin()+2, pScript->begin()+22);
-            CMempoolAddressDeltaKey key(2, uint160(hashBytes), txhash, k, 0);
-            mapAddress.insert(std::make_pair(key, CMempoolAddressDelta(entry.GetTime(), nValue)));
-            inserted.push_back(key);
-        } else
-        if (pScript->IsPayToPublicKeyHash())
-        {
-            std::vector<unsigned char> hashBytes(pScript->begin()+3, pScript->begin()+23);
-            std::pair<addressDeltaMap::iterator,bool> ret;
-            CMempoolAddressDeltaKey key(1, uint160(hashBytes), txhash, k, 0);
-            mapAddress.insert(std::make_pair(key, CMempoolAddressDelta(entry.GetTime(), nValue)));
-            inserted.push_back(key);
-        };
+        std::vector<uint8_t> hashBytes;
+        int scriptType = 0;
+        if (!ExtractIndexInfo(pScript, scriptType, hashBytes)
+            || scriptType == 0)
+            continue;
+        
+        CMempoolAddressDeltaKey key(scriptType, uint160(hashBytes), txhash, k, 0);
+        mapAddress.insert(std::make_pair(key, CMempoolAddressDelta(entry.GetTime(), nValue)));
+        inserted.push_back(key);
     };
 
     mapAddressInserted.insert(std::make_pair(txhash, inserted));
@@ -554,6 +532,10 @@
     LOCK(cs);
 
     const CTransaction& tx = entry.GetTx();
+    
+    if (!tx.IsParticlVersion())
+        return;
+    
     std::vector<CSpentIndexKey> inserted;
 
     uint256 txhash = tx.GetHash();
@@ -564,53 +546,26 @@
         if (input.IsAnonInput())
             continue;
         
-        if (tx.IsParticlVersion())
-        {
-            const CTxOutBase *prevout = view.GetBaseOutputFor(input);
-            
-            // prevout should only ever be OUTPUT_STANDARD or OUTPUT_CT
-            assert(prevout->IsType(OUTPUT_STANDARD) || prevout->IsType(OUTPUT_CT));
-            
-            const CScript *pScript;
-            std::vector<unsigned char> hashBytes;
-            int scriptType = 0;
-            CAmount nValue;
-            if (!ExtractIndexInfo(prevout, scriptType, hashBytes, nValue, pScript))
-                continue;
-            
-            uint160 addressHash;
-            if (scriptType != 0)
-                addressHash = uint160(hashBytes);
-            
-            
-            CSpentIndexKey key = CSpentIndexKey(input.prevout.hash, input.prevout.n);
-            CSpentIndexValue value = CSpentIndexValue(txhash, j, -1, nValue, scriptType, addressHash);
-
-            mapSpent.insert(std::make_pair(key, value));
-            inserted.push_back(key);
-        } else
-        {
-            const CTxOut &prevout = view.GetOutputFor(input);
-            uint160 addressHash;
-            int addressType;
-
-            if (prevout.scriptPubKey.IsPayToScriptHash()) {
-                addressHash = uint160(std::vector<unsigned char> (prevout.scriptPubKey.begin()+2, prevout.scriptPubKey.begin()+22));
-                addressType = 2;
-            } else if (prevout.scriptPubKey.IsPayToPublicKeyHash()) {
-                addressHash = uint160(std::vector<unsigned char> (prevout.scriptPubKey.begin()+3, prevout.scriptPubKey.begin()+23));
-                addressType = 1;
-            } else {
-                addressHash.SetNull();
-                addressType = 0;
-            }
-
-            CSpentIndexKey key = CSpentIndexKey(input.prevout.hash, input.prevout.n);
-            CSpentIndexValue value = CSpentIndexValue(txhash, j, -1, prevout.nValue, addressType, addressHash);
-
-            mapSpent.insert(std::make_pair(key, value));
-            inserted.push_back(key);
-        };
+        const Coin &coin = view.AccessCoin(input.prevout);
+        assert(coin.nType == OUTPUT_STANDARD || coin.nType == OUTPUT_CT);
+        
+        std::vector<uint8_t> hashBytes;
+        const CScript *pScript = &coin.out.scriptPubKey;
+        int scriptType = 0;
+        CAmount nValue = coin.nType == OUTPUT_CT ? -1 : coin.out.nValue;
+        
+        if (!ExtractIndexInfo(pScript, scriptType, hashBytes))
+            continue;
+        
+        uint160 addressHash;
+        if (scriptType != 0)
+            addressHash = uint160(hashBytes);
+        
+        CSpentIndexKey key = CSpentIndexKey(input.prevout.hash, input.prevout.n);
+        CSpentIndexValue value = CSpentIndexValue(txhash, j, -1, nValue, scriptType, addressHash);
+
+        mapSpent.insert(std::make_pair(key, value));
+        inserted.push_back(key);
     };
 
     mapSpentInserted.insert(std::make_pair(txhash, inserted));
@@ -649,18 +604,13 @@
 {
     NotifyEntryRemoved(it->GetSharedTx(), reason);
     const uint256 hash = it->GetTx().GetHash();
-<<<<<<< HEAD
-    BOOST_FOREACH(const CTxIn& txin, it->GetTx().vin)
+    for (const CTxIn& txin : it->GetTx().vin)
     {
         if (txin.IsAnonInput())
         {
             RemoveKeyImagesFromMempool(hash, txin, *this);
             continue;
         };
-        
-=======
-    for (const CTxIn& txin : it->GetTx().vin)
->>>>>>> 0d3e8183
         mapNextTx.erase(txin.prevout);
     }
     
@@ -679,13 +629,9 @@
     mapLinks.erase(it);
     mapTx.erase(it);
     nTransactionsUpdated++;
-<<<<<<< HEAD
-    minerPolicyEstimator->removeTx(hash);
+    if (minerPolicyEstimator) {minerPolicyEstimator->removeTx(hash, false);}
     removeAddressIndex(hash);
     removeSpentIndex(hash);
-=======
-    if (minerPolicyEstimator) {minerPolicyEstimator->removeTx(hash, false);}
->>>>>>> 0d3e8183
 }
 
 // Calculates descendants of entry that are not already in setDescendants, and adds to
@@ -776,13 +722,9 @@
             // So it's critical that we remove the tx and not depend on the LockPoints.
             txToRemove.insert(it);
         } else if (it->GetSpendsCoinbase()) {
-<<<<<<< HEAD
-            BOOST_FOREACH(const CTxIn& txin, tx.vin) {
+            for (const CTxIn& txin : tx.vin) {
                 if (txin.IsAnonInput())
                     continue;
-=======
-            for (const CTxIn& txin : tx.vin) {
->>>>>>> 0d3e8183
                 indexed_transaction_set::const_iterator it2 = mapTx.find(txin.prevout.hash);
                 if (it2 != mapTx.end())
                     continue;
@@ -809,7 +751,6 @@
 {
     // Remove transactions which depend on inputs of tx, recursively
     LOCK(cs);
-<<<<<<< HEAD
     for (const auto &txin : tx.vin) {
         if (txin.IsAnonInput())
         {
@@ -830,7 +771,8 @@
                         const CTransaction& txConflict = origit->GetTx();
                         if (txConflict != tx)
                         {
-                            if (fDebug) LogPrint("rct", "Clearing conflicting anon tx from mempool, removed:%s, tx:%s\n", txhashKI.ToString(), tx.GetHash().ToString());
+                            if (LogAcceptCategory(BCLog::RINGCT))
+                                LogPrintf("Clearing conflicting anon tx from mempool, removed:%s, tx:%s\n", txhashKI.ToString(), tx.GetHash().ToString());
                             ClearPrioritisation(txConflict.GetHash());
                             removeRecursive(txConflict, MemPoolRemovalReason::CONFLICT);
                         };
@@ -839,9 +781,6 @@
             };
             continue;
         };
-=======
-    for (const CTxIn &txin : tx.vin) {
->>>>>>> 0d3e8183
         auto it = mapNextTx.find(txin.prevout);
         if (it != mapNextTx.end()) {
             const CTransaction &txConflict = *it->second;
@@ -918,7 +857,7 @@
     uint64_t checkTotal = 0;
     uint64_t innerUsage = 0;
 
-    CCoinsViewCache mempoolDuplicate(const_cast<CCoinsViewCache*>(pcoins), pcoins->fParticlMode);
+    CCoinsViewCache mempoolDuplicate(const_cast<CCoinsViewCache*>(pcoins));
     const int64_t nSpendHeight = GetSpendHeight(mempoolDuplicate);
 
     LOCK(cs);
@@ -937,11 +876,8 @@
         int64_t parentSizes = 0;
         int64_t parentSigOpCost = 0;
         for (const CTxIn &txin : tx.vin) {
-<<<<<<< HEAD
             if (txin.IsAnonInput())
                 continue;
-=======
->>>>>>> 0d3e8183
             // Check that every mempool transaction's inputs refer to available coins, or other mempool tx's.
             indexed_transaction_set::const_iterator it2 = mapTx.find(txin.prevout.hash);
             if (it2 != mapTx.end()) {
@@ -1221,6 +1157,25 @@
     // transactions. First checking the underlying cache risks returning a pruned entry instead.
     CTransactionRef ptx = mempool.get(outpoint.hash);
     if (ptx) {
+        
+        if (ptx->IsParticlVersion())
+        {
+            if (outpoint.n < ptx->vpout.size())
+            {
+                const CTxOutBase *out = ptx->vpout[outpoint.n].get();
+                CTxOut txout(0, *out->GetPScriptPubKey());
+                if (out->IsType(OUTPUT_STANDARD))
+                    txout.nValue = out->GetValue();
+                coin = Coin(txout, MEMPOOL_HEIGHT, false);
+                if (out->IsType(OUTPUT_CT))
+                {
+                    coin.nType = OUTPUT_CT;
+                    coin.commitment = ((CTxOutCT*)out)->commitment;
+                };
+                return true;
+            };
+            return false;
+        };
         if (outpoint.n < ptx->vout.size()) {
             coin = Coin(ptx->vout[outpoint.n], MEMPOOL_HEIGHT, false);
             return true;
@@ -1368,22 +1323,12 @@
         }
         RemoveStaged(stage, false, MemPoolRemovalReason::SIZELIMIT);
         if (pvNoSpendsRemaining) {
-<<<<<<< HEAD
-            BOOST_FOREACH(const CTransaction& tx, txn) {
-                BOOST_FOREACH(const CTxIn& txin, tx.vin) {
+            for (const CTransaction& tx : txn) {
+                for (const CTxIn& txin : tx.vin) {
                     if (txin.IsAnonInput())
                         continue;
-                    if (exists(txin.prevout.hash))
-                        continue;
-                    auto iter = mapNextTx.lower_bound(COutPoint(txin.prevout.hash, 0));
-                    if (iter == mapNextTx.end() || iter->first->hash != txin.prevout.hash)
-                        pvNoSpendsRemaining->push_back(txin.prevout.hash);
-=======
-            for (const CTransaction& tx : txn) {
-                for (const CTxIn& txin : tx.vin) {
                     if (exists(txin.prevout.hash)) continue;
                     pvNoSpendsRemaining->push_back(txin.prevout);
->>>>>>> 0d3e8183
                 }
             }
         }
