// Copyright (c) 2009-2010 Satoshi Nakamoto
// Copyright (c) 2009-2019 The Bitcoin Core developers
// Distributed under the MIT software license, see the accompanying
// file COPYING or http://www.opensource.org/licenses/mit-license.php.

#include <util/fees.h>

#include <policy/fees.h>
#include <util/strencodings.h>
#include <util/string.h>

#include <map>
#include <string>
#include <vector>
#include <utility>

std::string StringForFeeReason(FeeReason reason)
{
    static const std::map<FeeReason, std::string> fee_reason_strings = {
        {FeeReason::NONE, "None"},
        {FeeReason::HALF_ESTIMATE, "Half Target 60% Threshold"},
        {FeeReason::FULL_ESTIMATE, "Target 85% Threshold"},
        {FeeReason::DOUBLE_ESTIMATE, "Double Target 95% Threshold"},
        {FeeReason::CONSERVATIVE, "Conservative Double Target longer horizon"},
        {FeeReason::MEMPOOL_MIN, "Mempool Min Fee"},
        {FeeReason::PAYTXFEE, "PayTxFee set"},
        {FeeReason::FALLBACK, "Fallback fee"},
        {FeeReason::REQUIRED, "Minimum Required Fee"},
    };
    auto reason_string = fee_reason_strings.find(reason);

    if (reason_string == fee_reason_strings.end()) return "Unknown";

    return reason_string->second;
}

const std::vector<std::pair<std::string, FeeEstimateMode>>& FeeModeMap()
{
    static const std::vector<std::pair<std::string, FeeEstimateMode>> FEE_MODES = {
        {"unset", FeeEstimateMode::UNSET},
        {"economical", FeeEstimateMode::ECONOMICAL},
        {"conservative", FeeEstimateMode::CONSERVATIVE},
        {(CURRENCY_UNIT + "/kB"), FeeEstimateMode::BTC_KB},
        {(CURRENCY_ATOM + "/B"), FeeEstimateMode::SAT_B},
    };
    return FEE_MODES;
}

std::string FeeModes(const std::string& delimiter)
{
    return Join(FeeModeMap(), delimiter, [&](const std::pair<std::string, FeeEstimateMode>& i) { return i.first; });
}

<<<<<<< HEAD
    fee_estimate_mode = mode->second;
    return true;
}

bool StringFromFeeMode(FeeEstimateMode fee_estimate_mode, std::string& mode_string) {
    switch(fee_estimate_mode){
        case FeeEstimateMode::ECONOMICAL: mode_string = "ECONOMICAL"; break;
        case FeeEstimateMode::CONSERVATIVE: mode_string = "CONSERVATIVE"; break;
        case FeeEstimateMode::UNSET: mode_string = "UNSET"; break;
        default: return false;
    }
    return true;
=======
bool FeeModeFromString(const std::string& mode_string, FeeEstimateMode& fee_estimate_mode)
{
    auto searchkey = ToUpper(mode_string);
    for (const auto& pair : FeeModeMap()) {
        if (ToUpper(pair.first) == searchkey) {
            fee_estimate_mode = pair.second;
            return true;
        }
    }
    return false;
>>>>>>> f32f7e90
}<|MERGE_RESOLUTION|>--- conflicted
+++ resolved
@@ -51,9 +51,16 @@
     return Join(FeeModeMap(), delimiter, [&](const std::pair<std::string, FeeEstimateMode>& i) { return i.first; });
 }
 
-<<<<<<< HEAD
-    fee_estimate_mode = mode->second;
-    return true;
+bool FeeModeFromString(const std::string& mode_string, FeeEstimateMode& fee_estimate_mode)
+{
+    auto searchkey = ToUpper(mode_string);
+    for (const auto& pair : FeeModeMap()) {
+        if (ToUpper(pair.first) == searchkey) {
+            fee_estimate_mode = pair.second;
+            return true;
+        }
+    }
+    return false;
 }
 
 bool StringFromFeeMode(FeeEstimateMode fee_estimate_mode, std::string& mode_string) {
@@ -64,16 +71,4 @@
         default: return false;
     }
     return true;
-=======
-bool FeeModeFromString(const std::string& mode_string, FeeEstimateMode& fee_estimate_mode)
-{
-    auto searchkey = ToUpper(mode_string);
-    for (const auto& pair : FeeModeMap()) {
-        if (ToUpper(pair.first) == searchkey) {
-            fee_estimate_mode = pair.second;
-            return true;
-        }
-    }
-    return false;
->>>>>>> f32f7e90
 }