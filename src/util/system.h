// Copyright (c) 2009-2010 Satoshi Nakamoto
// Copyright (c) 2009-2022 The Bitcoin Core developers
// Distributed under the MIT software license, see the accompanying
// file COPYING or http://www.opensource.org/licenses/mit-license.php.

<<<<<<< HEAD
/**
 * Server/client environment: argument handling, config file parsing,
 * logging, thread wrappers, startup time
 */
=======
>>>>>>> c63c8a15
#ifndef BITCOIN_UTIL_SYSTEM_H
#define BITCOIN_UTIL_SYSTEM_H

#if defined(HAVE_CONFIG_H)
#include <config/bitcoin-config.h>
#endif

#include <compat/assumptions.h>
#include <compat/compat.h>

#include <any>
#include <set>
#include <stdint.h>
#include <string>

// Application startup time (used for uptime calculation)
int64_t GetStartupTime();

<<<<<<< HEAD
extern bool fParticlMode;

extern const char * const BITCOIN_CONF_FILENAME;
extern const char * const BITCOIN_SETTINGS_FILENAME;

=======
>>>>>>> c63c8a15
void SetupEnvironment();
bool SetupNetworking();
#ifndef WIN32
std::string ShellEscape(const std::string& arg);
#endif
#if HAVE_SYSTEM
void runCommand(const std::string& strCommand);
#endif

/**
<<<<<<< HEAD
 * Most paths passed as configuration arguments are treated as relative to
 * the datadir if they are not absolute.
 *
 * @param args Parsed arguments and settings.
 * @param path The path to be conditionally prefixed with datadir.
 * @param net_specific Use network specific datadir variant
 * @return The normalized path.
 */
fs::path AbsPathForConfigVal(const ArgsManager& args, const fs::path& path, bool net_specific = true);

inline bool IsSwitchChar(char c)
{
#ifdef WIN32
    return c == '-' || c == '/';
#else
    return c == '-';
#endif
}

enum class OptionsCategory {
    OPTIONS,
    CONNECTION,
    WALLET,
    WALLET_DEBUG_TEST,
    ZMQ,
    DEBUG_TEST,
    CHAINPARAMS,
    NODE_RELAY,
    BLOCK_CREATION,
    RPC,
    GUI,
    COMMANDS,
    REGISTER_COMMANDS,
    SMSG,
    PART_WALLET,
    PART_STAKING,

    HIDDEN // Always the last option to avoid printing these in the help
};

struct SectionInfo
{
    std::string m_name;
    std::string m_file;
    int m_line;
};

std::string SettingToString(const util::SettingsValue&, const std::string&);
std::optional<std::string> SettingToString(const util::SettingsValue&);

int64_t SettingToInt(const util::SettingsValue&, int64_t);
std::optional<int64_t> SettingToInt(const util::SettingsValue&);

bool SettingToBool(const util::SettingsValue&, bool);
std::optional<bool> SettingToBool(const util::SettingsValue&);

class ArgsManager
{
public:
    /**
     * Flags controlling how config and command line arguments are validated and
     * interpreted.
     */
    enum Flags : uint32_t {
        ALLOW_ANY = 0x01,         //!< disable validation
        // ALLOW_BOOL = 0x02,     //!< unimplemented, draft implementation in #16545
        // ALLOW_INT = 0x04,      //!< unimplemented, draft implementation in #16545
        // ALLOW_STRING = 0x08,   //!< unimplemented, draft implementation in #16545
        // ALLOW_LIST = 0x10,     //!< unimplemented, draft implementation in #16545
        DISALLOW_NEGATION = 0x20, //!< disallow -nofoo syntax
        DISALLOW_ELISION = 0x40,  //!< disallow -foo syntax that doesn't assign any value

        DEBUG_ONLY = 0x100,
        /* Some options would cause cross-contamination if values for
         * mainnet were used while running on regtest/testnet (or vice-versa).
         * Setting them as NETWORK_ONLY ensures that sharing a config file
         * between mainnet and regtest/testnet won't cause problems due to these
         * parameters by accident. */
        NETWORK_ONLY = 0x200,
        // This argument's value is sensitive (such as a password).
        SENSITIVE = 0x400,
        COMMAND = 0x800,
    };

protected:
    struct Arg
    {
        std::string m_help_param;
        std::string m_help_text;
        unsigned int m_flags;
    };

    mutable RecursiveMutex cs_args;
    util::Settings m_settings GUARDED_BY(cs_args);
    std::vector<std::string> m_command GUARDED_BY(cs_args);
    std::string m_network GUARDED_BY(cs_args);
    std::set<std::string> m_network_only_args GUARDED_BY(cs_args);
    std::map<OptionsCategory, std::map<std::string, Arg>> m_available_args GUARDED_BY(cs_args);
    bool m_accept_any_command GUARDED_BY(cs_args){true};
    std::list<SectionInfo> m_config_sections GUARDED_BY(cs_args);
    mutable fs::path m_cached_blocks_path GUARDED_BY(cs_args);
    mutable fs::path m_cached_datadir_path GUARDED_BY(cs_args);
    mutable fs::path m_cached_network_datadir_path GUARDED_BY(cs_args);

    [[nodiscard]] bool ReadConfigStream(std::istream& stream, const std::string& filepath, std::string& error, bool ignore_invalid_keys = false);

    /**
     * Returns true if settings values from the default section should be used,
     * depending on the current network and whether the setting is
     * network-specific.
     */
    bool UseDefaultSection(const std::string& arg) const EXCLUSIVE_LOCKS_REQUIRED(cs_args);

 public:
    /**
     * Get setting value.
     *
     * Result will be null if setting was unset, true if "-setting" argument was passed
     * false if "-nosetting" argument was passed, and a string if a "-setting=value"
     * argument was passed.
     */
    util::SettingsValue GetSetting(const std::string& arg) const;

    /**
     * Get list of setting values.
     */
    std::vector<util::SettingsValue> GetSettingsList(const std::string& arg) const;

    ArgsManager();
    ~ArgsManager();

    /**
     * Select the network in use
     */
    void SelectConfigNetwork(const std::string& network);

    [[nodiscard]] bool ParseParameters(int argc, const char* const argv[], std::string& error);

    /**
     * Return config file path (read-only)
     */
    fs::path GetConfigFilePath() const;
    [[nodiscard]] bool ReadConfigFiles(std::string& error, bool ignore_invalid_keys = false);

    /**
     * Log warnings for options in m_section_only_args when
     * they are specified in the default section but not overridden
     * on the command line or in a network-specific section in the
     * config file.
     */
    std::set<std::string> GetUnsuitableSectionOnlyArgs() const;

    /**
     * Log warnings for unrecognized section names in the config file.
     */
    std::list<SectionInfo> GetUnrecognizedSections() const;

    struct Command {
        /** The command (if one has been registered with AddCommand), or empty */
        std::string command;
        /**
         * If command is non-empty: Any args that followed it
         * If command is empty: The unregistered command and any args that followed it
         */
        std::vector<std::string> args;
    };
    /**
     * Get the command and command args (returns std::nullopt if no command provided)
     */
    std::optional<const Command> GetCommand() const;

    /**
     * Get blocks directory path
     *
     * @return Blocks path which is network specific
     */
    const fs::path& GetBlocksDirPath() const;

    /**
     * Get data directory path
     *
     * @return Absolute path on success, otherwise an empty path when a non-directory path would be returned
     */
    const fs::path& GetDataDirBase() const { return GetDataDir(false); }

    /**
     * Get data directory path with appended network identifier
     *
     * @return Absolute path on success, otherwise an empty path when a non-directory path would be returned
     */
    const fs::path& GetDataDirNet() const { return GetDataDir(true); }

    /**
     * Clear cached directory paths
     */
    void ClearPathCache();

    /**
     * Return a vector of strings of the given argument
     *
     * @param strArg Argument to get (e.g. "-foo")
     * @return command-line arguments
     */
    std::vector<std::string> GetArgs(const std::string& strArg) const;

    /**
     * Return true if the given argument has been manually set
     *
     * @param strArg Argument to get (e.g. "-foo")
     * @return true if the argument has been set
     */
    bool IsArgSet(const std::string& strArg) const;

    /**
     * Return true if the argument was originally passed as a negated option,
     * i.e. -nofoo.
     *
     * @param strArg Argument to get (e.g. "-foo")
     * @return true if the argument was passed negated
     */
    bool IsArgNegated(const std::string& strArg) const;

    /**
     * Return string argument or default value
     *
     * @param strArg Argument to get (e.g. "-foo")
     * @param strDefault (e.g. "1")
     * @return command-line argument or default value
     */
    std::string GetArg(const std::string& strArg, const std::string& strDefault) const;
    std::optional<std::string> GetArg(const std::string& strArg) const;

    /**
     * Return path argument or default value
     *
     * @param arg Argument to get a path from (e.g., "-datadir", "-blocksdir" or "-walletdir")
     * @param default_value Optional default value to return instead of the empty path.
     * @return normalized path if argument is set, with redundant "." and ".."
     * path components and trailing separators removed (see patharg unit test
     * for examples or implementation for details). If argument is empty or not
     * set, default_value is returned unchanged.
     */
    fs::path GetPathArg(std::string arg, const fs::path& default_value = {}) const;

    /**
     * Return integer argument or default value
     *
     * @param strArg Argument to get (e.g. "-foo")
     * @param nDefault (e.g. 1)
     * @return command-line argument (0 if invalid number) or default value
     */
    int64_t GetIntArg(const std::string& strArg, int64_t nDefault) const;
    std::optional<int64_t> GetIntArg(const std::string& strArg) const;

    /**
     * Return boolean argument or default value
     *
     * @param strArg Argument to get (e.g. "-foo")
     * @param fDefault (true or false)
     * @return command-line argument or default value
     */
    bool GetBoolArg(const std::string& strArg, bool fDefault) const;
    std::optional<bool> GetBoolArg(const std::string& strArg) const;

    /**
     * Set an argument if it doesn't already have a value
     *
     * @param strArg Argument to set (e.g. "-foo")
     * @param strValue Value (e.g. "1")
     * @return true if argument gets set, false if it already had a value
     */
    bool SoftSetArg(const std::string& strArg, const std::string& strValue);

    /**
     * Set a boolean argument if it doesn't already have a value
     *
     * @param strArg Argument to set (e.g. "-foo")
     * @param fValue Value (e.g. false)
     * @return true if argument gets set, false if it already had a value
     */
    bool SoftSetBoolArg(const std::string& strArg, bool fValue);

    // Forces an arg setting. Called by SoftSetArg() if the arg hasn't already
    // been set. Also called directly in testing.
    void ForceSetArg(const std::string& strArg, const std::string& strValue);

    /**
     * Clear forced value for setting
     */
    void ClearForced(const std::string& strArg);

    /**
     * Returns the appropriate chain name from the program arguments.
     * @return CBaseChainParams::MAIN by default; raises runtime error if an invalid combination is given.
     */
    std::string GetChainName() const;

    /**
     * Add argument
     */
    void AddArg(const std::string& name, const std::string& help, unsigned int flags, const OptionsCategory& cat);

    /**
     * Add subcommand
     */
    void AddCommand(const std::string& cmd, const std::string& help);

    /**
     * Add many hidden arguments
     */
    void AddHiddenArgs(const std::vector<std::string>& args);

    /**
     * Clear available arguments
     */
    void ClearArgs() {
        LOCK(cs_args);
        m_available_args.clear();
        m_network_only_args.clear();
    }

    /**
     * Get the help string
     */
    std::string GetHelpMessage() const;

    /**
     * Return Flags for known arg.
     * Return nullopt for unknown arg.
     */
    std::optional<unsigned int> GetArgFlags(const std::string& name) const;

    /**
     * Get settings file path, or return false if read-write settings were
     * disabled with -nosettings.
     */
    bool GetSettingsPath(fs::path* filepath = nullptr, bool temp = false, bool backup = false) const;

    /**
     * Read settings file. Push errors to vector, or log them if null.
     */
    bool ReadSettingsFile(std::vector<std::string>* errors = nullptr);

    /**
     * Write settings file or backup settings file. Push errors to vector, or
     * log them if null.
     */
    bool WriteSettingsFile(std::vector<std::string>* errors = nullptr, bool backup = false) const;

    /**
     * Get current setting from config file or read/write settings file,
     * ignoring nonpersistent command line or forced settings values.
     */
    util::SettingsValue GetPersistentSetting(const std::string& name) const;

    /**
     * Access settings with lock held.
     */
    template <typename Fn>
    void LockSettings(Fn&& fn)
    {
        LOCK(cs_args);
        fn(m_settings);
    }

    /**
     * Log the config file options and the command line arguments,
     * useful for troubleshooting.
     */
    void LogArgs() const;

private:
    /**
     * Get data directory path
     *
     * @param net_specific Append network identifier to the returned path
     * @return Absolute path on success, otherwise an empty path when a non-directory path would be returned
     */
    const fs::path& GetDataDir(bool net_specific) const;

    // Helper function for LogArgs().
    void logArgsPrefix(
        const std::string& prefix,
        const std::string& section,
        const std::map<std::string, std::vector<util::SettingsValue>>& args) const;
};

extern ArgsManager gArgs;


/**
 * @return true if help has been requested via a command-line arg
 */
bool HelpRequested(const ArgsManager& args);

/** Add help options to the args manager */
void SetupHelpOptions(ArgsManager& args);

/**
 * Format a string to be used as group of options in help messages
 *
 * @param message Group name (e.g. "RPC server options:")
 * @return the formatted string
 */
std::string HelpMessageGroup(const std::string& message);

/**
 * Format a string to be used as option description in help messages
 *
 * @param option Option message (e.g. "-rpcuser=<user>")
 * @param message Option description (e.g. "Username for JSON-RPC connections")
 * @return the formatted string
 */
std::string HelpMessageOpt(const std::string& option, const std::string& message);

/**
=======
>>>>>>> c63c8a15
 * Return the number of cores available on the current system.
 * @note This does count virtual cores, such as those provided by HyperThreading.
 */
int GetNumCores();

/**
 * On platforms that support it, tell the kernel the calling thread is
 * CPU-intensive and non-interactive. See SCHED_BATCH in sched(7) for details.
 *
 */
void ScheduleBatchPriority();

namespace util {

//! Simplification of std insertion
template <typename Tdst, typename Tsrc>
inline void insert(Tdst& dst, const Tsrc& src) {
    dst.insert(dst.begin(), src.begin(), src.end());
}
template <typename TsetT, typename Tsrc>
inline void insert(std::set<TsetT>& dst, const Tsrc& src) {
    dst.insert(src.begin(), src.end());
}

/**
 * Helper function to access the contained object of a std::any instance.
 * Returns a pointer to the object if passed instance has a value and the type
 * matches, nullptr otherwise.
 */
template<typename T>
T* AnyPtr(const std::any& any) noexcept
{
    T* const* ptr = std::any_cast<T*>(&any);
    return ptr ? *ptr : nullptr;
}

} // namespace util

namespace part {
    std::string BytesReadable(uint64_t nBytes);
} // namespace part

#endif // BITCOIN_UTIL_SYSTEM_H<|MERGE_RESOLUTION|>--- conflicted
+++ resolved
@@ -3,13 +3,6 @@
 // Distributed under the MIT software license, see the accompanying
 // file COPYING or http://www.opensource.org/licenses/mit-license.php.
 
-<<<<<<< HEAD
-/**
- * Server/client environment: argument handling, config file parsing,
- * logging, thread wrappers, startup time
- */
-=======
->>>>>>> c63c8a15
 #ifndef BITCOIN_UTIL_SYSTEM_H
 #define BITCOIN_UTIL_SYSTEM_H
 
@@ -28,14 +21,8 @@
 // Application startup time (used for uptime calculation)
 int64_t GetStartupTime();
 
-<<<<<<< HEAD
 extern bool fParticlMode;
 
-extern const char * const BITCOIN_CONF_FILENAME;
-extern const char * const BITCOIN_SETTINGS_FILENAME;
-
-=======
->>>>>>> c63c8a15
 void SetupEnvironment();
 bool SetupNetworking();
 #ifndef WIN32
@@ -46,425 +33,6 @@
 #endif
 
 /**
-<<<<<<< HEAD
- * Most paths passed as configuration arguments are treated as relative to
- * the datadir if they are not absolute.
- *
- * @param args Parsed arguments and settings.
- * @param path The path to be conditionally prefixed with datadir.
- * @param net_specific Use network specific datadir variant
- * @return The normalized path.
- */
-fs::path AbsPathForConfigVal(const ArgsManager& args, const fs::path& path, bool net_specific = true);
-
-inline bool IsSwitchChar(char c)
-{
-#ifdef WIN32
-    return c == '-' || c == '/';
-#else
-    return c == '-';
-#endif
-}
-
-enum class OptionsCategory {
-    OPTIONS,
-    CONNECTION,
-    WALLET,
-    WALLET_DEBUG_TEST,
-    ZMQ,
-    DEBUG_TEST,
-    CHAINPARAMS,
-    NODE_RELAY,
-    BLOCK_CREATION,
-    RPC,
-    GUI,
-    COMMANDS,
-    REGISTER_COMMANDS,
-    SMSG,
-    PART_WALLET,
-    PART_STAKING,
-
-    HIDDEN // Always the last option to avoid printing these in the help
-};
-
-struct SectionInfo
-{
-    std::string m_name;
-    std::string m_file;
-    int m_line;
-};
-
-std::string SettingToString(const util::SettingsValue&, const std::string&);
-std::optional<std::string> SettingToString(const util::SettingsValue&);
-
-int64_t SettingToInt(const util::SettingsValue&, int64_t);
-std::optional<int64_t> SettingToInt(const util::SettingsValue&);
-
-bool SettingToBool(const util::SettingsValue&, bool);
-std::optional<bool> SettingToBool(const util::SettingsValue&);
-
-class ArgsManager
-{
-public:
-    /**
-     * Flags controlling how config and command line arguments are validated and
-     * interpreted.
-     */
-    enum Flags : uint32_t {
-        ALLOW_ANY = 0x01,         //!< disable validation
-        // ALLOW_BOOL = 0x02,     //!< unimplemented, draft implementation in #16545
-        // ALLOW_INT = 0x04,      //!< unimplemented, draft implementation in #16545
-        // ALLOW_STRING = 0x08,   //!< unimplemented, draft implementation in #16545
-        // ALLOW_LIST = 0x10,     //!< unimplemented, draft implementation in #16545
-        DISALLOW_NEGATION = 0x20, //!< disallow -nofoo syntax
-        DISALLOW_ELISION = 0x40,  //!< disallow -foo syntax that doesn't assign any value
-
-        DEBUG_ONLY = 0x100,
-        /* Some options would cause cross-contamination if values for
-         * mainnet were used while running on regtest/testnet (or vice-versa).
-         * Setting them as NETWORK_ONLY ensures that sharing a config file
-         * between mainnet and regtest/testnet won't cause problems due to these
-         * parameters by accident. */
-        NETWORK_ONLY = 0x200,
-        // This argument's value is sensitive (such as a password).
-        SENSITIVE = 0x400,
-        COMMAND = 0x800,
-    };
-
-protected:
-    struct Arg
-    {
-        std::string m_help_param;
-        std::string m_help_text;
-        unsigned int m_flags;
-    };
-
-    mutable RecursiveMutex cs_args;
-    util::Settings m_settings GUARDED_BY(cs_args);
-    std::vector<std::string> m_command GUARDED_BY(cs_args);
-    std::string m_network GUARDED_BY(cs_args);
-    std::set<std::string> m_network_only_args GUARDED_BY(cs_args);
-    std::map<OptionsCategory, std::map<std::string, Arg>> m_available_args GUARDED_BY(cs_args);
-    bool m_accept_any_command GUARDED_BY(cs_args){true};
-    std::list<SectionInfo> m_config_sections GUARDED_BY(cs_args);
-    mutable fs::path m_cached_blocks_path GUARDED_BY(cs_args);
-    mutable fs::path m_cached_datadir_path GUARDED_BY(cs_args);
-    mutable fs::path m_cached_network_datadir_path GUARDED_BY(cs_args);
-
-    [[nodiscard]] bool ReadConfigStream(std::istream& stream, const std::string& filepath, std::string& error, bool ignore_invalid_keys = false);
-
-    /**
-     * Returns true if settings values from the default section should be used,
-     * depending on the current network and whether the setting is
-     * network-specific.
-     */
-    bool UseDefaultSection(const std::string& arg) const EXCLUSIVE_LOCKS_REQUIRED(cs_args);
-
- public:
-    /**
-     * Get setting value.
-     *
-     * Result will be null if setting was unset, true if "-setting" argument was passed
-     * false if "-nosetting" argument was passed, and a string if a "-setting=value"
-     * argument was passed.
-     */
-    util::SettingsValue GetSetting(const std::string& arg) const;
-
-    /**
-     * Get list of setting values.
-     */
-    std::vector<util::SettingsValue> GetSettingsList(const std::string& arg) const;
-
-    ArgsManager();
-    ~ArgsManager();
-
-    /**
-     * Select the network in use
-     */
-    void SelectConfigNetwork(const std::string& network);
-
-    [[nodiscard]] bool ParseParameters(int argc, const char* const argv[], std::string& error);
-
-    /**
-     * Return config file path (read-only)
-     */
-    fs::path GetConfigFilePath() const;
-    [[nodiscard]] bool ReadConfigFiles(std::string& error, bool ignore_invalid_keys = false);
-
-    /**
-     * Log warnings for options in m_section_only_args when
-     * they are specified in the default section but not overridden
-     * on the command line or in a network-specific section in the
-     * config file.
-     */
-    std::set<std::string> GetUnsuitableSectionOnlyArgs() const;
-
-    /**
-     * Log warnings for unrecognized section names in the config file.
-     */
-    std::list<SectionInfo> GetUnrecognizedSections() const;
-
-    struct Command {
-        /** The command (if one has been registered with AddCommand), or empty */
-        std::string command;
-        /**
-         * If command is non-empty: Any args that followed it
-         * If command is empty: The unregistered command and any args that followed it
-         */
-        std::vector<std::string> args;
-    };
-    /**
-     * Get the command and command args (returns std::nullopt if no command provided)
-     */
-    std::optional<const Command> GetCommand() const;
-
-    /**
-     * Get blocks directory path
-     *
-     * @return Blocks path which is network specific
-     */
-    const fs::path& GetBlocksDirPath() const;
-
-    /**
-     * Get data directory path
-     *
-     * @return Absolute path on success, otherwise an empty path when a non-directory path would be returned
-     */
-    const fs::path& GetDataDirBase() const { return GetDataDir(false); }
-
-    /**
-     * Get data directory path with appended network identifier
-     *
-     * @return Absolute path on success, otherwise an empty path when a non-directory path would be returned
-     */
-    const fs::path& GetDataDirNet() const { return GetDataDir(true); }
-
-    /**
-     * Clear cached directory paths
-     */
-    void ClearPathCache();
-
-    /**
-     * Return a vector of strings of the given argument
-     *
-     * @param strArg Argument to get (e.g. "-foo")
-     * @return command-line arguments
-     */
-    std::vector<std::string> GetArgs(const std::string& strArg) const;
-
-    /**
-     * Return true if the given argument has been manually set
-     *
-     * @param strArg Argument to get (e.g. "-foo")
-     * @return true if the argument has been set
-     */
-    bool IsArgSet(const std::string& strArg) const;
-
-    /**
-     * Return true if the argument was originally passed as a negated option,
-     * i.e. -nofoo.
-     *
-     * @param strArg Argument to get (e.g. "-foo")
-     * @return true if the argument was passed negated
-     */
-    bool IsArgNegated(const std::string& strArg) const;
-
-    /**
-     * Return string argument or default value
-     *
-     * @param strArg Argument to get (e.g. "-foo")
-     * @param strDefault (e.g. "1")
-     * @return command-line argument or default value
-     */
-    std::string GetArg(const std::string& strArg, const std::string& strDefault) const;
-    std::optional<std::string> GetArg(const std::string& strArg) const;
-
-    /**
-     * Return path argument or default value
-     *
-     * @param arg Argument to get a path from (e.g., "-datadir", "-blocksdir" or "-walletdir")
-     * @param default_value Optional default value to return instead of the empty path.
-     * @return normalized path if argument is set, with redundant "." and ".."
-     * path components and trailing separators removed (see patharg unit test
-     * for examples or implementation for details). If argument is empty or not
-     * set, default_value is returned unchanged.
-     */
-    fs::path GetPathArg(std::string arg, const fs::path& default_value = {}) const;
-
-    /**
-     * Return integer argument or default value
-     *
-     * @param strArg Argument to get (e.g. "-foo")
-     * @param nDefault (e.g. 1)
-     * @return command-line argument (0 if invalid number) or default value
-     */
-    int64_t GetIntArg(const std::string& strArg, int64_t nDefault) const;
-    std::optional<int64_t> GetIntArg(const std::string& strArg) const;
-
-    /**
-     * Return boolean argument or default value
-     *
-     * @param strArg Argument to get (e.g. "-foo")
-     * @param fDefault (true or false)
-     * @return command-line argument or default value
-     */
-    bool GetBoolArg(const std::string& strArg, bool fDefault) const;
-    std::optional<bool> GetBoolArg(const std::string& strArg) const;
-
-    /**
-     * Set an argument if it doesn't already have a value
-     *
-     * @param strArg Argument to set (e.g. "-foo")
-     * @param strValue Value (e.g. "1")
-     * @return true if argument gets set, false if it already had a value
-     */
-    bool SoftSetArg(const std::string& strArg, const std::string& strValue);
-
-    /**
-     * Set a boolean argument if it doesn't already have a value
-     *
-     * @param strArg Argument to set (e.g. "-foo")
-     * @param fValue Value (e.g. false)
-     * @return true if argument gets set, false if it already had a value
-     */
-    bool SoftSetBoolArg(const std::string& strArg, bool fValue);
-
-    // Forces an arg setting. Called by SoftSetArg() if the arg hasn't already
-    // been set. Also called directly in testing.
-    void ForceSetArg(const std::string& strArg, const std::string& strValue);
-
-    /**
-     * Clear forced value for setting
-     */
-    void ClearForced(const std::string& strArg);
-
-    /**
-     * Returns the appropriate chain name from the program arguments.
-     * @return CBaseChainParams::MAIN by default; raises runtime error if an invalid combination is given.
-     */
-    std::string GetChainName() const;
-
-    /**
-     * Add argument
-     */
-    void AddArg(const std::string& name, const std::string& help, unsigned int flags, const OptionsCategory& cat);
-
-    /**
-     * Add subcommand
-     */
-    void AddCommand(const std::string& cmd, const std::string& help);
-
-    /**
-     * Add many hidden arguments
-     */
-    void AddHiddenArgs(const std::vector<std::string>& args);
-
-    /**
-     * Clear available arguments
-     */
-    void ClearArgs() {
-        LOCK(cs_args);
-        m_available_args.clear();
-        m_network_only_args.clear();
-    }
-
-    /**
-     * Get the help string
-     */
-    std::string GetHelpMessage() const;
-
-    /**
-     * Return Flags for known arg.
-     * Return nullopt for unknown arg.
-     */
-    std::optional<unsigned int> GetArgFlags(const std::string& name) const;
-
-    /**
-     * Get settings file path, or return false if read-write settings were
-     * disabled with -nosettings.
-     */
-    bool GetSettingsPath(fs::path* filepath = nullptr, bool temp = false, bool backup = false) const;
-
-    /**
-     * Read settings file. Push errors to vector, or log them if null.
-     */
-    bool ReadSettingsFile(std::vector<std::string>* errors = nullptr);
-
-    /**
-     * Write settings file or backup settings file. Push errors to vector, or
-     * log them if null.
-     */
-    bool WriteSettingsFile(std::vector<std::string>* errors = nullptr, bool backup = false) const;
-
-    /**
-     * Get current setting from config file or read/write settings file,
-     * ignoring nonpersistent command line or forced settings values.
-     */
-    util::SettingsValue GetPersistentSetting(const std::string& name) const;
-
-    /**
-     * Access settings with lock held.
-     */
-    template <typename Fn>
-    void LockSettings(Fn&& fn)
-    {
-        LOCK(cs_args);
-        fn(m_settings);
-    }
-
-    /**
-     * Log the config file options and the command line arguments,
-     * useful for troubleshooting.
-     */
-    void LogArgs() const;
-
-private:
-    /**
-     * Get data directory path
-     *
-     * @param net_specific Append network identifier to the returned path
-     * @return Absolute path on success, otherwise an empty path when a non-directory path would be returned
-     */
-    const fs::path& GetDataDir(bool net_specific) const;
-
-    // Helper function for LogArgs().
-    void logArgsPrefix(
-        const std::string& prefix,
-        const std::string& section,
-        const std::map<std::string, std::vector<util::SettingsValue>>& args) const;
-};
-
-extern ArgsManager gArgs;
-
-
-/**
- * @return true if help has been requested via a command-line arg
- */
-bool HelpRequested(const ArgsManager& args);
-
-/** Add help options to the args manager */
-void SetupHelpOptions(ArgsManager& args);
-
-/**
- * Format a string to be used as group of options in help messages
- *
- * @param message Group name (e.g. "RPC server options:")
- * @return the formatted string
- */
-std::string HelpMessageGroup(const std::string& message);
-
-/**
- * Format a string to be used as option description in help messages
- *
- * @param option Option message (e.g. "-rpcuser=<user>")
- * @param message Option description (e.g. "Username for JSON-RPC connections")
- * @return the formatted string
- */
-std::string HelpMessageOpt(const std::string& option, const std::string& message);
-
-/**
-=======
->>>>>>> c63c8a15
  * Return the number of cores available on the current system.
  * @note This does count virtual cores, such as those provided by HyperThreading.
  */
