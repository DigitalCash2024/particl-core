--- conflicted
+++ resolved
@@ -71,12 +71,8 @@
 // Application startup time (used for uptime calculation)
 const int64_t nStartupTime = GetTime();
 
-<<<<<<< HEAD
 const char * const BITCOIN_CONF_FILENAME = "particl.conf";
-=======
-const char * const BITCOIN_CONF_FILENAME = "bitcoin.conf";
 const char * const BITCOIN_SETTINGS_FILENAME = "settings.json";
->>>>>>> be3af4f3
 
 bool fParticlMode = true;
 ArgsManager gArgs;
