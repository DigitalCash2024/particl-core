// Copyright (c) 2009-2010 Satoshi Nakamoto
// Copyright (c) 2009-2021 The Bitcoin Core developers
// Distributed under the MIT software license, see the accompanying
// file COPYING or http://www.opensource.org/licenses/mit-license.php.

#if defined(HAVE_CONFIG_H)
#include <config/bitcoin-config.h>
#endif

#include <compat.h>
#include <util/time.h>

#include <util/check.h>

#include <atomic>
#include <boost/date_time/posix_time/posix_time.hpp>
#include <ctime>
#include <thread>

#include <tinyformat.h>

void UninterruptibleSleep(const std::chrono::microseconds& n) { std::this_thread::sleep_for(n); }

static std::atomic<int64_t> nMockTime(0); //!< For testing
static std::atomic<bool> mockTimeOffset(false); //!< Treat nMockTime as an offset

<<<<<<< HEAD
int64_t GetTime()
{
    int64_t mocktime = nMockTime.load(std::memory_order_relaxed);
    if (mocktime) return mockTimeOffset ? time(nullptr) - mocktime : mocktime;

    time_t now = time(nullptr);
    assert(now > 0);
    return now;
}

=======
>>>>>>> be7a5f2f
bool ChronoSanityCheck()
{
    // std::chrono::system_clock.time_since_epoch and time_t(0) are not guaranteed
    // to use the Unix epoch timestamp, prior to C++20, but in practice they almost
    // certainly will. Any differing behavior will be assumed to be an error, unless
    // certain platforms prove to consistently deviate, at which point we'll cope
    // with it by adding offsets.

    // Create a new clock from time_t(0) and make sure that it represents 0
    // seconds from the system_clock's time_since_epoch. Then convert that back
    // to a time_t and verify that it's the same as before.
    const time_t time_t_epoch{};
    auto clock = std::chrono::system_clock::from_time_t(time_t_epoch);
    if (std::chrono::duration_cast<std::chrono::seconds>(clock.time_since_epoch()).count() != 0) {
        return false;
    }

    time_t time_val = std::chrono::system_clock::to_time_t(clock);
    if (time_val != time_t_epoch) {
        return false;
    }

    // Check that the above zero time is actually equal to the known unix timestamp.
    struct tm epoch;
#ifdef HAVE_GMTIME_R
    if (gmtime_r(&time_val, &epoch) == nullptr) {
#else
    if (gmtime_s(&epoch, &time_val) != 0) {
#endif
        return false;
    }

    if ((epoch.tm_sec != 0)  ||
       (epoch.tm_min  != 0)  ||
       (epoch.tm_hour != 0)  ||
       (epoch.tm_mday != 1)  ||
       (epoch.tm_mon  != 0)  ||
       (epoch.tm_year != 70)) {
        return false;
    }
    return true;
}

template <typename T>
T GetTime()
{
    const std::chrono::seconds mocktime{nMockTime.load(std::memory_order_relaxed)};
<<<<<<< HEAD

    if (mockTimeOffset) {
        return std::chrono::duration_cast<T>(std::chrono::microseconds{GetTimeMicros()} - mocktime);
    }

    return std::chrono::duration_cast<T>(
=======
    const auto ret{
>>>>>>> be7a5f2f
        mocktime.count() ?
            mocktime :
            std::chrono::duration_cast<T>(std::chrono::system_clock::now().time_since_epoch())};
    assert(ret > 0s);
    return ret;
}
template std::chrono::seconds GetTime();
template std::chrono::milliseconds GetTime();
template std::chrono::microseconds GetTime();

template <typename T>
static T GetSystemTime()
{
    const auto now = std::chrono::duration_cast<T>(std::chrono::system_clock::now().time_since_epoch());
    assert(now.count() > 0);
    return now;
}

void SetMockTime(int64_t nMockTimeIn)
{
    Assert(nMockTimeIn >= 0);
    mockTimeOffset = false;
    nMockTime.store(nMockTimeIn, std::memory_order_relaxed);
}

void SetMockTimeOffset(int64_t nMockTimeIn)
{
    mockTimeOffset = true;
    nMockTime.store(time(nullptr) - nMockTimeIn, std::memory_order_relaxed);
}

void SetMockTime(std::chrono::seconds mock_time_in)
{
    nMockTime.store(mock_time_in.count(), std::memory_order_relaxed);
}

std::chrono::seconds GetMockTime()
{
    return std::chrono::seconds(nMockTime.load(std::memory_order_relaxed));
}

int64_t GetTimeMillis()
{
    return int64_t{GetSystemTime<std::chrono::milliseconds>().count()};
}

int64_t GetTimeMicros()
{
    return int64_t{GetSystemTime<std::chrono::microseconds>().count()};
}

int64_t GetTimeSeconds()
{
    return int64_t{GetSystemTime<std::chrono::seconds>().count()};
}

int64_t GetTime() { return GetTime<std::chrono::seconds>().count(); }

std::string FormatISO8601DateTime(int64_t nTime) {
    struct tm ts;
    time_t time_val = nTime;
#ifdef HAVE_GMTIME_R
    if (gmtime_r(&time_val, &ts) == nullptr) {
#else
    if (gmtime_s(&ts, &time_val) != 0) {
#endif
        return {};
    }
    return strprintf("%04i-%02i-%02iT%02i:%02i:%02iZ", ts.tm_year + 1900, ts.tm_mon + 1, ts.tm_mday, ts.tm_hour, ts.tm_min, ts.tm_sec);
}

std::string FormatISO8601Date(int64_t nTime) {
    struct tm ts;
    time_t time_val = nTime;
#ifdef HAVE_GMTIME_R
    if (gmtime_r(&time_val, &ts) == nullptr) {
#else
    if (gmtime_s(&ts, &time_val) != 0) {
#endif
        return {};
    }
    return strprintf("%04i-%02i-%02i", ts.tm_year + 1900, ts.tm_mon + 1, ts.tm_mday);
}

int64_t ParseISO8601DateTime(const std::string& str)
{
    static const boost::posix_time::ptime epoch = boost::posix_time::from_time_t(0);
    static const std::locale loc(std::locale::classic(),
        new boost::posix_time::time_input_facet("%Y-%m-%dT%H:%M:%SZ"));
    std::istringstream iss(str);
    iss.imbue(loc);
    boost::posix_time::ptime ptime(boost::date_time::not_a_date_time);
    iss >> ptime;
    if (ptime.is_not_a_date_time() || epoch > ptime)
        return 0;
    return (ptime - epoch).total_seconds();
}

struct timeval MillisToTimeval(int64_t nTimeout)
{
    struct timeval timeout;
    timeout.tv_sec  = nTimeout / 1000;
    timeout.tv_usec = (nTimeout % 1000) * 1000;
    return timeout;
}

struct timeval MillisToTimeval(std::chrono::milliseconds ms)
{
    return MillisToTimeval(count_milliseconds(ms));
}

namespace part
{
std::string GetTimeString(int64_t timestamp, char *buffer, size_t nBuffer)
{
    struct tm* dt;
    time_t t = timestamp;
    dt = localtime(&t);

    strftime(buffer, nBuffer, "%Y-%m-%dT%H:%M:%S%z", dt); // %Z shows long strings on windows
    return std::string(buffer); // copies the null-terminated character sequence
}

static int daysInMonth(int year, int month)
{
    return month == 2 ? (year % 4 ? 28 : (year % 100 ? 29 : (year % 400 ? 28 : 29))) : ((month - 1) % 7 % 2 ? 30 : 31);
}

int64_t strToEpoch(const char *input, bool fFillMax)
{
    int year, month, day, hours, minutes, seconds;
    int n = sscanf(input, "%d-%d-%dT%d:%d:%d",
        &year, &month, &day, &hours, &minutes, &seconds);

    struct tm tm;
    memset(&tm, 0, sizeof(tm));

    if (n > 0 && year >= 1970 && year <= 9999)
        tm.tm_year = year - 1900;
    if (n > 1 && month > 0 && month < 13)
        tm.tm_mon = month - 1;          else if (fFillMax) { tm.tm_mon = 11; month = 12; }
    if (n > 2 && day > 0 && day < 32)
        tm.tm_mday = day;               else tm.tm_mday = fFillMax ? daysInMonth(year, month) : 1;
    if (n > 3 && hours >= 0 && hours < 24)
        tm.tm_hour = hours;             else if (fFillMax) tm.tm_hour = 23;
    if (n > 4 && minutes >= 0 && minutes < 60)
        tm.tm_min = minutes;            else if (fFillMax) tm.tm_min = 59;
    if (n > 5 && seconds >= 0 && seconds < 60)
        tm.tm_sec = seconds;            else if (fFillMax) tm.tm_sec = 59;

    return (int64_t) mktime(&tm);
}
}<|MERGE_RESOLUTION|>--- conflicted
+++ resolved
@@ -24,19 +24,6 @@
 static std::atomic<int64_t> nMockTime(0); //!< For testing
 static std::atomic<bool> mockTimeOffset(false); //!< Treat nMockTime as an offset
 
-<<<<<<< HEAD
-int64_t GetTime()
-{
-    int64_t mocktime = nMockTime.load(std::memory_order_relaxed);
-    if (mocktime) return mockTimeOffset ? time(nullptr) - mocktime : mocktime;
-
-    time_t now = time(nullptr);
-    assert(now > 0);
-    return now;
-}
-
-=======
->>>>>>> be7a5f2f
 bool ChronoSanityCheck()
 {
     // std::chrono::system_clock.time_since_epoch and time_t(0) are not guaranteed
@@ -84,16 +71,12 @@
 T GetTime()
 {
     const std::chrono::seconds mocktime{nMockTime.load(std::memory_order_relaxed)};
-<<<<<<< HEAD
 
     if (mockTimeOffset) {
         return std::chrono::duration_cast<T>(std::chrono::microseconds{GetTimeMicros()} - mocktime);
     }
 
-    return std::chrono::duration_cast<T>(
-=======
     const auto ret{
->>>>>>> be7a5f2f
         mocktime.count() ?
             mocktime :
             std::chrono::duration_cast<T>(std::chrono::system_clock::now().time_since_epoch())};
