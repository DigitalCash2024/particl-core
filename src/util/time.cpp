--- conflicted
+++ resolved
@@ -17,14 +17,12 @@
 
 void UninterruptibleSleep(const std::chrono::microseconds& n) { std::this_thread::sleep_for(n); }
 
-<<<<<<< HEAD
-static std::atomic<int64_t> nMockTime(0); //!< For testing
+static std::atomic<std::chrono::seconds> g_mock_time{}; //!< For testing
 static std::atomic<bool> mockTimeOffset(false); //!< Treat nMockTime as an offset
 
 NodeClock::time_point NodeClock::now() noexcept
 {
-    const std::chrono::seconds mocktime{nMockTime.load(std::memory_order_relaxed)};
-
+    const auto mocktime{g_mock_time.load(std::memory_order_relaxed)};
     if (mockTimeOffset) {
         auto time_since_epoch = std::chrono::system_clock::now().time_since_epoch();
         const auto ret{
@@ -35,41 +33,32 @@
         return time_point{ret};
     }
 
-=======
-static std::atomic<std::chrono::seconds> g_mock_time{}; //!< For testing
-
-NodeClock::time_point NodeClock::now() noexcept
-{
-    const auto mocktime{g_mock_time.load(std::memory_order_relaxed)};
->>>>>>> ad42d635
     const auto ret{
         mocktime.count() ?
             mocktime :
             std::chrono::system_clock::now().time_since_epoch()};
     assert(ret > 0s);
     return time_point{ret};
-};
+}
 
-<<<<<<< HEAD
 void SetMockTime(int64_t nMockTimeIn)
 {
     Assert(nMockTimeIn >= 0);
     mockTimeOffset = false;
-    nMockTime.store(nMockTimeIn, std::memory_order_relaxed);
+    SetMockTime(std::chrono::seconds{nMockTimeIn});
 }
 
 void SetMockTimeOffset(int64_t offset_value)
 {
     mockTimeOffset = true;
-    nMockTime.store(time(nullptr) - offset_value, std::memory_order_relaxed);
+    SetMockTime(std::chrono::seconds{time(nullptr) - offset_value});
 }
 
-=======
-void SetMockTime(int64_t nMockTimeIn) { SetMockTime(std::chrono::seconds{nMockTimeIn}); }
->>>>>>> ad42d635
 void SetMockTime(std::chrono::seconds mock_time_in)
 {
-    Assert(mock_time_in >= 0s);
+    if (!mockTimeOffset) { // Time offset can be negative
+        Assert(mock_time_in >= 0s);
+    }
     g_mock_time.store(mock_time_in, std::memory_order_relaxed);
 }
 
