// Copyright (c) 2019 The Bitcoin Core developers
// Distributed under the MIT software license, see the accompanying
// file COPYING or http://www.opensource.org/licenses/mit-license.php.

#ifndef BITCOIN_UTIL_STRING_H
#define BITCOIN_UTIL_STRING_H

#include <attributes.h>

#include <cstring>
#include <locale>
#include <sstream>
#include <string>
#include <vector>

NODISCARD inline std::string TrimString(const std::string& str, const std::string& pattern = " \f\n\r\t\v")
{
    std::string::size_type front = str.find_first_not_of(pattern);
    if (front == std::string::npos) {
        return std::string();
    }
    std::string::size_type end = str.find_last_not_of(pattern);
    return str.substr(front, end - front + 1);
}

/**
 * Join a list of items
 *
 * @param list       The list to join
 * @param separator  The separator
 * @param unary_op   Apply this operator to each item in the list
 */
template <typename T, typename UnaryOp>
std::string Join(const std::vector<T>& list, const std::string& separator, UnaryOp unary_op)
{
    std::string ret;
    for (size_t i = 0; i < list.size(); ++i) {
        if (i > 0) ret += separator;
        ret += unary_op(list.at(i));
    }
    return ret;
}

inline std::string Join(const std::vector<std::string>& list, const std::string& separator)
{
    return Join(list, separator, [](const std::string& i) { return i; });
}

/**
 * Check if a string does not contain any embedded NUL (\0) characters
 */
NODISCARD inline bool ValidAsCString(const std::string& str) noexcept
{
    return str.size() == strlen(str.c_str());
}

<<<<<<< HEAD
namespace part
{
    void *memrchr(const void *s, int c, size_t n);

    int memcmp_nta(const void *cs, const void *ct, size_t count);

    void ReplaceStrInPlace(std::string &subject, const std::string search, const std::string replace);
    bool IsStringBoolPositive(const std::string &value);
    bool IsStringBoolNegative(const std::string &value);
    bool GetStringBool(const std::string &value, bool &fOut);
    bool IsStrOnlyDigits(const std::string &s);
    std::string BytesReadable(uint64_t nBytes);
    bool stringsMatchI(const std::string &sString, const std::string &sFind, int type);
    std::string StripQuotes(std::string s);
    std::string &TrimQuotes(std::string &s);
    std::string &LTrimWhitespace(std::string &s);
    std::string &RTrimWhitespace(std::string &s);
    std::string &TrimWhitespace(std::string &s);
    bool endsWith(const std::string &str, const std::string &suffix);
=======
/**
 * Locale-independent version of std::to_string
 */
template <typename T>
std::string ToString(const T& t)
{
    std::ostringstream oss;
    oss.imbue(std::locale::classic());
    oss << t;
    return oss.str();
>>>>>>> 7eed413e
}

#endif // BITCOIN_UTIL_STRENCODINGS_H<|MERGE_RESOLUTION|>--- conflicted
+++ resolved
@@ -54,7 +54,18 @@
     return str.size() == strlen(str.c_str());
 }
 
-<<<<<<< HEAD
+/**
+ * Locale-independent version of std::to_string
+ */
+template <typename T>
+std::string ToString(const T& t)
+{
+    std::ostringstream oss;
+    oss.imbue(std::locale::classic());
+    oss << t;
+    return oss.str();
+}
+
 namespace part
 {
     void *memrchr(const void *s, int c, size_t n);
@@ -74,18 +85,6 @@
     std::string &RTrimWhitespace(std::string &s);
     std::string &TrimWhitespace(std::string &s);
     bool endsWith(const std::string &str, const std::string &suffix);
-=======
-/**
- * Locale-independent version of std::to_string
- */
-template <typename T>
-std::string ToString(const T& t)
-{
-    std::ostringstream oss;
-    oss.imbue(std::locale::classic());
-    oss << t;
-    return oss.str();
->>>>>>> 7eed413e
 }
 
 #endif // BITCOIN_UTIL_STRENCODINGS_H