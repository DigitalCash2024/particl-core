// Copyright (c) 2009-2010 Satoshi Nakamoto
// Copyright (c) 2009-2018 The Bitcoin Core developers
// Distributed under the MIT software license, see the accompanying
// file COPYING or http://www.opensource.org/licenses/mit-license.php.

#ifndef BITCOIN_PRIMITIVES_BLOCK_H
#define BITCOIN_PRIMITIVES_BLOCK_H

#include <primitives/transaction.h>
#include <serialize.h>
#include <uint256.h>

/** Nodes collect new transactions into a block, hash them into a hash tree,
 * and scan through nonce values to make the block's hash satisfy proof-of-work
 * requirements.  When they solve the proof-of-work, they broadcast the block
 * to everyone and the block is added to the block chain.  The first transaction
 * in the block is a special one that creates a new coin owned by the creator
 * of the block.
 */
class CBlockHeader
{
public:
    // header
    int32_t nVersion;
    uint256 hashPrevBlock;
    uint256 hashMerkleRoot;
    uint256 hashWitnessMerkleRoot;
    uint32_t nTime;
    uint32_t nBits;
    uint32_t nNonce;

    CBlockHeader()
    {
        SetNull();
    }

<<<<<<< HEAD
    ADD_SERIALIZE_METHODS;

    template <typename Stream, typename Operation>
    inline void SerializationOp(Stream& s, Operation ser_action) {
        READWRITE(nVersion);
        READWRITE(hashPrevBlock);
        READWRITE(hashMerkleRoot);
        if (IsParticlVersion()) {
            READWRITE(hashWitnessMerkleRoot);
        }
        READWRITE(nTime);
        READWRITE(nBits);
        READWRITE(nNonce);
    }
=======
    SERIALIZE_METHODS(CBlockHeader, obj) { READWRITE(obj.nVersion, obj.hashPrevBlock, obj.hashMerkleRoot, obj.nTime, obj.nBits, obj.nNonce); }
>>>>>>> 97b21b30

    void SetNull()
    {
        nVersion = 0;
        hashPrevBlock.SetNull();
        hashMerkleRoot.SetNull();
        hashWitnessMerkleRoot.SetNull();
        nTime = 0;
        nBits = 0;
        nNonce = 0;
    }

    bool IsNull() const
    {
        return (nBits == 0);
    }

    uint256 GetHash() const;

    bool IsParticlVersion() const
    {
        return nVersion == PARTICL_BLOCK_VERSION;
    }

    int64_t GetBlockTime() const
    {
        return (int64_t)nTime;
    }
};

/**
    see GETHEADERS message, vtx collapses to a single 0 byte
*/
class CBlockGetHeader : public CBlockHeader
{
    public:
        CBlockGetHeader() {};
        CBlockGetHeader(const CBlockHeader &header) { *((CBlockHeader*)this) = header; };
        std::vector<CTransactionRef> vtx;
        ADD_SERIALIZE_METHODS;
        template <typename Stream, typename Operation>
        inline void SerializationOp(Stream& s, Operation ser_action) {
            READWRITE(*(CBlockHeader*)this);
            READWRITE(vtx);
        }
};

class CBlock : public CBlockHeader
{
public:
    // network and disk
    std::vector<CTransactionRef> vtx;

    // pos block signature - signed by one of the coin stake txout[N]'s owner
    std::vector<uint8_t> vchBlockSig;

    // memory only
    mutable bool fChecked;

    CBlock()
    {
        SetNull();
    }

    CBlock(const CBlockHeader &header)
    {
        SetNull();
        *(static_cast<CBlockHeader*>(this)) = header;
    }

<<<<<<< HEAD
    bool IsProofOfStake() const
    {
        return (vtx.size() > 0 && vtx[0]->IsCoinStake());
    }

    bool IsProofOfWork() const
    {
        return !IsProofOfStake();
    }

    ADD_SERIALIZE_METHODS;

    template <typename Stream, typename Operation>
    inline void SerializationOp(Stream& s, Operation ser_action) {
        READWRITEAS(CBlockHeader, *this);
        READWRITE(vtx);
        if (nVersion == PARTICL_BLOCK_VERSION) {
            READWRITE(vchBlockSig);
        }
=======
    SERIALIZE_METHODS(CBlock, obj)
    {
        READWRITEAS(CBlockHeader, obj);
        READWRITE(obj.vtx);
>>>>>>> 97b21b30
    }

    void SetNull()
    {
        CBlockHeader::SetNull();
        vtx.clear();
        fChecked = false;
    }

    CBlockHeader GetBlockHeader() const
    {
        CBlockHeader block;
        block.nVersion              = nVersion;
        block.hashPrevBlock         = hashPrevBlock;
        block.hashMerkleRoot        = hashMerkleRoot;
        block.hashWitnessMerkleRoot = hashWitnessMerkleRoot;
        block.nTime                 = nTime;
        block.nBits                 = nBits;
        block.nNonce                = nNonce;
        return block;
    }

    std::string ToString() const;
};

/** Describes a place in the block chain to another node such that if the
 * other node doesn't have the same branch, it can find a recent common trunk.
 * The further back it is, the further before the fork it may be.
 */
struct CBlockLocator
{
    std::vector<uint256> vHave;

    CBlockLocator() {}

    explicit CBlockLocator(const std::vector<uint256>& vHaveIn) : vHave(vHaveIn) {}

    SERIALIZE_METHODS(CBlockLocator, obj)
    {
        int nVersion = s.GetVersion();
        if (!(s.GetType() & SER_GETHASH))
            READWRITE(nVersion);
        READWRITE(obj.vHave);
    }

    void SetNull()
    {
        vHave.clear();
    }

    bool IsNull() const
    {
        return vHave.empty();
    }
};

#endif // BITCOIN_PRIMITIVES_BLOCK_H<|MERGE_RESOLUTION|>--- conflicted
+++ resolved
@@ -34,24 +34,13 @@
         SetNull();
     }
 
-<<<<<<< HEAD
-    ADD_SERIALIZE_METHODS;
-
-    template <typename Stream, typename Operation>
-    inline void SerializationOp(Stream& s, Operation ser_action) {
-        READWRITE(nVersion);
-        READWRITE(hashPrevBlock);
-        READWRITE(hashMerkleRoot);
-        if (IsParticlVersion()) {
-            READWRITE(hashWitnessMerkleRoot);
+    SERIALIZE_METHODS(CBlockHeader, obj) {
+        READWRITE(obj.nVersion, obj.hashPrevBlock, obj.hashMerkleRoot);
+        if (obj.IsParticlVersion()) {
+            READWRITE(obj.hashWitnessMerkleRoot);
         }
-        READWRITE(nTime);
-        READWRITE(nBits);
-        READWRITE(nNonce);
+        READWRITE(obj.nTime, obj.nBits, obj.nNonce);
     }
-=======
-    SERIALIZE_METHODS(CBlockHeader, obj) { READWRITE(obj.nVersion, obj.hashPrevBlock, obj.hashMerkleRoot, obj.nTime, obj.nBits, obj.nNonce); }
->>>>>>> 97b21b30
 
     void SetNull()
     {
@@ -122,7 +111,6 @@
         *(static_cast<CBlockHeader*>(this)) = header;
     }
 
-<<<<<<< HEAD
     bool IsProofOfStake() const
     {
         return (vtx.size() > 0 && vtx[0]->IsCoinStake());
@@ -133,21 +121,13 @@
         return !IsProofOfStake();
     }
 
-    ADD_SERIALIZE_METHODS;
-
-    template <typename Stream, typename Operation>
-    inline void SerializationOp(Stream& s, Operation ser_action) {
-        READWRITEAS(CBlockHeader, *this);
-        READWRITE(vtx);
-        if (nVersion == PARTICL_BLOCK_VERSION) {
-            READWRITE(vchBlockSig);
-        }
-=======
     SERIALIZE_METHODS(CBlock, obj)
     {
         READWRITEAS(CBlockHeader, obj);
         READWRITE(obj.vtx);
->>>>>>> 97b21b30
+        if (obj.nVersion == PARTICL_BLOCK_VERSION) {
+            READWRITE(obj.vchBlockSig);
+        }
     }
 
     void SetNull()
