// Copyright (c) 2009-2010 Satoshi Nakamoto
// Copyright (c) 2009-2022 The Bitcoin Core developers
// Distributed under the MIT software license, see the accompanying
// file COPYING or http://www.opensource.org/licenses/mit-license.php.

#ifndef BITCOIN_PRIMITIVES_BLOCK_H
#define BITCOIN_PRIMITIVES_BLOCK_H

#include <primitives/transaction.h>
#include <serialize.h>
#include <uint256.h>
#include <util/time.h>

/** Nodes collect new transactions into a block, hash them into a hash tree,
 * and scan through nonce values to make the block's hash satisfy proof-of-work
 * requirements.  When they solve the proof-of-work, they broadcast the block
 * to everyone and the block is added to the block chain.  The first transaction
 * in the block is a special one that creates a new coin owned by the creator
 * of the block.
 */
class CBlockHeader
{
public:
    // header
    int32_t nVersion;
    uint256 hashPrevBlock;
    uint256 hashMerkleRoot;
    uint256 hashWitnessMerkleRoot;
    uint32_t nTime;
    uint32_t nBits;
    uint32_t nNonce;

    CBlockHeader()
    {
        SetNull();
    }

    SERIALIZE_METHODS(CBlockHeader, obj) {
        READWRITE(obj.nVersion, obj.hashPrevBlock, obj.hashMerkleRoot);
        if (obj.IsParticlVersion()) {
            READWRITE(obj.hashWitnessMerkleRoot);
        }
        READWRITE(obj.nTime, obj.nBits, obj.nNonce);
    }

    void SetNull()
    {
        nVersion = 0;
        hashPrevBlock.SetNull();
        hashMerkleRoot.SetNull();
        hashWitnessMerkleRoot.SetNull();
        nTime = 0;
        nBits = 0;
        nNonce = 0;
    }

    bool IsNull() const
    {
        return (nBits == 0);
    }

    uint256 GetHash() const;

    NodeSeconds Time() const
    {
        return NodeSeconds{std::chrono::seconds{nTime}};
    }

    int64_t GetBlockTime() const
    {
        return (int64_t)nTime;
    }

    bool IsParticlVersion() const
    {
        return nVersion == PARTICL_BLOCK_VERSION;
    }
};

/**
    see GETHEADERS message, vtx collapses to a single 0 byte
*/
class CBlockGetHeader : public CBlockHeader
{
    public:
        CBlockGetHeader() {};
        CBlockGetHeader(const CBlockHeader &header) { *((CBlockHeader*)this) = header; };
        std::vector<CTransactionRef> vtx;
        SERIALIZE_METHODS(CBlockGetHeader, obj)
        {
            READWRITEAS(CBlockHeader, obj);
            READWRITE(obj.vtx);
        }
};

class CBlock : public CBlockHeader
{
public:
    // network and disk
    std::vector<CTransactionRef> vtx;

    // pos block signature - signed by one of the coin stake txout[N]'s owner
    std::vector<uint8_t> vchBlockSig;

    // memory only
    mutable bool fChecked;

    CBlock()
    {
        SetNull();
    }

    CBlock(const CBlockHeader &header)
    {
        SetNull();
        *(static_cast<CBlockHeader*>(this)) = header;
    }

    bool IsProofOfStake() const
    {
        return (vtx.size() > 0 && vtx[0]->IsCoinStake());
    }

    bool IsProofOfWork() const
    {
        return !IsProofOfStake();
    }

    SERIALIZE_METHODS(CBlock, obj)
    {
<<<<<<< HEAD
        READWRITEAS(CBlockHeader, obj);
        READWRITE(obj.vtx);
        if (obj.nVersion == PARTICL_BLOCK_VERSION) {
            READWRITE(obj.vchBlockSig);
        }
=======
        READWRITE(AsBase<CBlockHeader>(obj), obj.vtx);
>>>>>>> 8e0d9796
    }

    void SetNull()
    {
        CBlockHeader::SetNull();
        vtx.clear();
        fChecked = false;
    }

    CBlockHeader GetBlockHeader() const
    {
        CBlockHeader block;
        block.nVersion              = nVersion;
        block.hashPrevBlock         = hashPrevBlock;
        block.hashMerkleRoot        = hashMerkleRoot;
        block.hashWitnessMerkleRoot = hashWitnessMerkleRoot;
        block.nTime                 = nTime;
        block.nBits                 = nBits;
        block.nNonce                = nNonce;
        return block;
    }

    std::string ToString() const;
};

/** Describes a place in the block chain to another node such that if the
 * other node doesn't have the same branch, it can find a recent common trunk.
 * The further back it is, the further before the fork it may be.
 */
struct CBlockLocator
{
    std::vector<uint256> vHave;

    CBlockLocator() {}

    explicit CBlockLocator(std::vector<uint256>&& have) : vHave(std::move(have)) {}

    SERIALIZE_METHODS(CBlockLocator, obj)
    {
        int nVersion = s.GetVersion();
        if (!(s.GetType() & SER_GETHASH))
            READWRITE(nVersion);
        READWRITE(obj.vHave);
    }

    void SetNull()
    {
        vHave.clear();
    }

    bool IsNull() const
    {
        return vHave.empty();
    }
};

#endif // BITCOIN_PRIMITIVES_BLOCK_H<|MERGE_RESOLUTION|>--- conflicted
+++ resolved
@@ -88,8 +88,7 @@
         std::vector<CTransactionRef> vtx;
         SERIALIZE_METHODS(CBlockGetHeader, obj)
         {
-            READWRITEAS(CBlockHeader, obj);
-            READWRITE(obj.vtx);
+            READWRITE(AsBase<CBlockHeader>(obj), obj.vtx);
         }
 };
 
@@ -128,15 +127,10 @@
 
     SERIALIZE_METHODS(CBlock, obj)
     {
-<<<<<<< HEAD
-        READWRITEAS(CBlockHeader, obj);
-        READWRITE(obj.vtx);
+        READWRITE(AsBase<CBlockHeader>(obj), obj.vtx);
         if (obj.nVersion == PARTICL_BLOCK_VERSION) {
             READWRITE(obj.vchBlockSig);
         }
-=======
-        READWRITE(AsBase<CBlockHeader>(obj), obj.vtx);
->>>>>>> 8e0d9796
     }
 
     void SetNull()
