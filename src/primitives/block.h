// Copyright (c) 2009-2010 Satoshi Nakamoto
// Copyright (c) 2009-2022 The Bitcoin Core developers
// Distributed under the MIT software license, see the accompanying
// file COPYING or http://www.opensource.org/licenses/mit-license.php.

#ifndef BITCOIN_PRIMITIVES_BLOCK_H
#define BITCOIN_PRIMITIVES_BLOCK_H

#include <primitives/transaction.h>
#include <serialize.h>
#include <uint256.h>
#include <util/time.h>

/** Nodes collect new transactions into a block, hash them into a hash tree,
 * and scan through nonce values to make the block's hash satisfy proof-of-work
 * requirements.  When they solve the proof-of-work, they broadcast the block
 * to everyone and the block is added to the block chain.  The first transaction
 * in the block is a special one that creates a new coin owned by the creator
 * of the block.
 */
class CBlockHeader
{
public:
    // header
    int32_t nVersion;
    uint256 hashPrevBlock;
    uint256 hashMerkleRoot;
    uint256 hashWitnessMerkleRoot;
    uint32_t nTime;
    uint32_t nBits;
    uint32_t nNonce;

    CBlockHeader()
    {
        SetNull();
    }

    SERIALIZE_METHODS(CBlockHeader, obj) {
        READWRITE(obj.nVersion, obj.hashPrevBlock, obj.hashMerkleRoot);
        if (obj.IsParticlVersion()) {
            READWRITE(obj.hashWitnessMerkleRoot);
        }
        READWRITE(obj.nTime, obj.nBits, obj.nNonce);
    }

    void SetNull()
    {
        nVersion = 0;
        hashPrevBlock.SetNull();
        hashMerkleRoot.SetNull();
        hashWitnessMerkleRoot.SetNull();
        nTime = 0;
        nBits = 0;
        nNonce = 0;
    }

    bool IsNull() const
    {
        return (nBits == 0);
    }

    uint256 GetHash() const;

    NodeSeconds Time() const
    {
        return NodeSeconds{std::chrono::seconds{nTime}};
    }

    int64_t GetBlockTime() const
    {
        return (int64_t)nTime;
    }

    bool IsParticlVersion() const
    {
        return nVersion == PARTICL_BLOCK_VERSION;
    }
};

/**
    see GETHEADERS message, vtx collapses to a single 0 byte
*/
class CBlockGetHeader : public CBlockHeader
{
    public:
        CBlockGetHeader() {};
        CBlockGetHeader(const CBlockHeader &header) { *((CBlockHeader*)this) = header; };
        std::vector<CTransactionRef> vtx;
        SERIALIZE_METHODS(CBlockGetHeader, obj)
        {
            READWRITE(AsBase<CBlockHeader>(obj), obj.vtx);
        }
};

class CBlock : public CBlockHeader
{
public:
    // network and disk
    std::vector<CTransactionRef> vtx;

<<<<<<< HEAD
    // pos block signature - signed by one of the coin stake txout[N]'s owner
    std::vector<uint8_t> vchBlockSig;

    // memory only
    mutable bool fChecked;
=======
    // Memory-only flags for caching expensive checks
    mutable bool fChecked;                            // CheckBlock()
    mutable bool m_checked_witness_commitment{false}; // CheckWitnessCommitment()
    mutable bool m_checked_merkle_root{false};        // CheckMerkleRoot()
>>>>>>> 98005b6a

    CBlock()
    {
        SetNull();
    }

    CBlock(const CBlockHeader &header)
    {
        SetNull();
        *(static_cast<CBlockHeader*>(this)) = header;
    }

    bool IsProofOfStake() const
    {
        return (vtx.size() > 0 && vtx[0]->IsCoinStake());
    }

    bool IsProofOfWork() const
    {
        return !IsProofOfStake();
    }

    SERIALIZE_METHODS(CBlock, obj)
    {
        READWRITE(AsBase<CBlockHeader>(obj), obj.vtx);
        if (obj.nVersion == PARTICL_BLOCK_VERSION) {
            READWRITE(obj.vchBlockSig);
        }
    }

    void SetNull()
    {
        CBlockHeader::SetNull();
        vtx.clear();
        fChecked = false;
        m_checked_witness_commitment = false;
        m_checked_merkle_root = false;
    }

    CBlockHeader GetBlockHeader() const
    {
        CBlockHeader block;
        block.nVersion              = nVersion;
        block.hashPrevBlock         = hashPrevBlock;
        block.hashMerkleRoot        = hashMerkleRoot;
        block.hashWitnessMerkleRoot = hashWitnessMerkleRoot;
        block.nTime                 = nTime;
        block.nBits                 = nBits;
        block.nNonce                = nNonce;
        return block;
    }

    std::string ToString() const;
};

/** Describes a place in the block chain to another node such that if the
 * other node doesn't have the same branch, it can find a recent common trunk.
 * The further back it is, the further before the fork it may be.
 */
struct CBlockLocator
{
    /** Historically CBlockLocator's version field has been written to network
     * streams as the negotiated protocol version and to disk streams as the
     * client version, but the value has never been used.
     *
     * Hard-code to the highest protocol version ever written to a network stream.
     * SerParams can be used if the field requires any meaning in the future,
     **/
    static constexpr int DUMMY_VERSION = 70016;

    std::vector<uint256> vHave;

    CBlockLocator() {}

    explicit CBlockLocator(std::vector<uint256>&& have) : vHave(std::move(have)) {}

    SERIALIZE_METHODS(CBlockLocator, obj)
    {
        int nVersion = DUMMY_VERSION;
        READWRITE(nVersion);
        READWRITE(obj.vHave);
    }

    void SetNull()
    {
        vHave.clear();
    }

    bool IsNull() const
    {
        return vHave.empty();
    }
};

#endif // BITCOIN_PRIMITIVES_BLOCK_H<|MERGE_RESOLUTION|>--- conflicted
+++ resolved
@@ -98,18 +98,13 @@
     // network and disk
     std::vector<CTransactionRef> vtx;
 
-<<<<<<< HEAD
     // pos block signature - signed by one of the coin stake txout[N]'s owner
     std::vector<uint8_t> vchBlockSig;
 
-    // memory only
-    mutable bool fChecked;
-=======
     // Memory-only flags for caching expensive checks
     mutable bool fChecked;                            // CheckBlock()
     mutable bool m_checked_witness_commitment{false}; // CheckWitnessCommitment()
     mutable bool m_checked_merkle_root{false};        // CheckMerkleRoot()
->>>>>>> 98005b6a
 
     CBlock()
     {
