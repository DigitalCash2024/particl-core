--- conflicted
+++ resolved
@@ -8,8 +8,8 @@
 #include <hash.h>
 #include <tinyformat.h>
 #include <util/strencodings.h>
-
-<<<<<<< HEAD
+#include <assert.h>
+
 bool ExtractCoinStakeInt64(const std::vector<uint8_t> &vData, DataOutputTypes get_type, CAmount &out)
 {
     if (vData.size() < 5) { // First 4 bytes will be height
@@ -73,10 +73,6 @@
     return false;
 }
 
-=======
-#include <assert.h>
->>>>>>> abc145c9
-
 std::string COutPoint::ToString() const
 {
     return strprintf("COutPoint(%s, %u)", hash.ToString().substr(0,10), n);
@@ -252,11 +248,11 @@
 {
     CAmount nValueOut = 0;
     for (const auto& tx_out : vout) {
-<<<<<<< HEAD
+        if (!MoneyRange(tx_out.nValue) || !MoneyRange(nValueOut + tx_out.nValue)) {
+            throw std::runtime_error(std::string(__func__) + ": value out of range");
+        }
         nValueOut += tx_out.nValue;
-        if (!MoneyRange(tx_out.nValue) || !MoneyRange(nValueOut)) {
-            throw std::runtime_error(std::string(__func__) + ": value out of range");
-        }
+
     }
 
     for (auto &txout : vpout) {
@@ -265,12 +261,12 @@
         }
 
         CAmount nValue = txout->GetValue();
-        nValueOut += txout->GetValue();
-        if (!MoneyRange(nValue) || !MoneyRange(nValueOut)) {
+        if (!MoneyRange(nValue) || !MoneyRange(nValueOut + nValue)) {
             throw std::runtime_error(std::string(__func__) + ": value out of range");
         }
-    }
-
+        nValueOut += nValue;
+    }
+    assert(MoneyRange(nValueOut));
     return nValueOut;
 }
 
@@ -293,19 +289,12 @@
 
         nStandard++;
         CAmount nValue = txout->GetValue();
+        if (!MoneyRange(nValue) || !MoneyRange(nValueOut + nValue)) {
+            throw std::runtime_error(std::string(__func__) + ": value out of range");
+        }
         nValueOut += nValue;
-        if (!MoneyRange(nValue) || !MoneyRange(nValueOut)) {
-            throw std::runtime_error(std::string(__func__) + ": value out of range");
-        }
-    }
-
-=======
-        if (!MoneyRange(tx_out.nValue) || !MoneyRange(nValueOut + tx_out.nValue))
-            throw std::runtime_error(std::string(__func__) + ": value out of range");
-        nValueOut += tx_out.nValue;
     }
     assert(MoneyRange(nValueOut));
->>>>>>> abc145c9
     return nValueOut;
 }
 
