--- conflicted
+++ resolved
@@ -238,17 +238,10 @@
 
 Wtxid CTransaction::ComputeWitnessHash() const
 {
-    /*
-    if (!HasWitness()) {
+    if (!IsParticlVersion() && !HasWitness()) {
         return Wtxid::FromUint256(hash.ToUint256());
     }
-<<<<<<< HEAD
-    */
-    return Wtxid::FromUint256((CHashWriter{0} << *this).GetHash());
-=======
-
     return Wtxid::FromUint256((HashWriter{} << TX_WITH_WITNESS(*this)).GetHash());
->>>>>>> d7523490
 }
 
 CTransaction::CTransaction(const CMutableTransaction& tx) : vin(tx.vin), vout(tx.vout), vpout{DeepCopy(tx.vpout)}, nVersion(tx.nVersion), nLockTime(tx.nLockTime), hash{ComputeHash()}, m_witness_hash{ComputeWitnessHash()} {}
