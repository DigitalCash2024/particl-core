--- conflicted
+++ resolved
@@ -243,13 +243,8 @@
     if (!HasWitness()) {
         return Wtxid::FromUint256(hash.ToUint256());
     }
-<<<<<<< HEAD
     */
-    return (CHashWriter{0} << *this).GetHash();
-=======
-
     return Wtxid::FromUint256((CHashWriter{0} << *this).GetHash());
->>>>>>> e789b30b
 }
 
 CTransaction::CTransaction(const CMutableTransaction& tx) : vin(tx.vin), vout(tx.vout), vpout{DeepCopy(tx.vpout)}, nVersion(tx.nVersion), nLockTime(tx.nLockTime), hash{ComputeHash()}, m_witness_hash{ComputeWitnessHash()} {}
