// Copyright (c) 2009-2010 Satoshi Nakamoto
// Copyright (c) 2009-2022 The Bitcoin Core developers
// Distributed under the MIT software license, see the accompanying
// file COPYING or http://www.opensource.org/licenses/mit-license.php.

#include <primitives/transaction.h>

#include <consensus/amount.h>
#include <hash.h>
#include <script/script.h>
#include <serialize.h>
#include <tinyformat.h>
#include <uint256.h>
#include <util/strencodings.h>
#include <version.h>

#include <cassert>
#include <stdexcept>

bool ExtractCoinStakeInt64(const std::vector<uint8_t> &vData, DataOutputTypes get_type, CAmount &out)
{
    if (vData.size() < 5) { // First 4 bytes will be height
        return false;
    }
    uint64_t nv = 0;
    size_t nb = 0;
    size_t ofs = 4;
    while (ofs < vData.size()) {
        uint8_t current_type = vData[ofs];
        if (current_type == DO_VOTE || current_type == DO_SMSG_DIFFICULTY) {
            ofs += 5;
        } else
        if (current_type == DO_TREASURY_FUND_CFWD || current_type == DO_SMSG_FEE) {
            ofs++;
            if (0 != part::GetVarInt(vData, ofs, nv, nb)) {
                return false;
            }
            if (get_type == current_type) {
                out = nv;
                return true;
            }
            ofs += nb;
        } else {
            break; // Unknown identifier byte
        }
    }
    return false;
}

bool ExtractCoinStakeUint32(const std::vector<uint8_t> &vData, DataOutputTypes get_type, uint32_t &out)
{
    if (vData.size() < 5) { // First 4 bytes will be height
        return false;
    }
    uint64_t nv = 0;
    size_t nb = 0;
    size_t ofs = 4;
    while (ofs < vData.size()) {
        uint8_t current_type = vData[ofs];
        if (current_type == DO_VOTE || current_type == DO_SMSG_DIFFICULTY) {
            if (vData.size() < ofs + 5) {
                return false;
            }
            if (get_type == current_type) {
                memcpy(&out, &vData[ofs + 1], 4);
                out = le32toh(out);
                return true;
            }
            ofs += 5;
        } else
        if (current_type == DO_TREASURY_FUND_CFWD || current_type == DO_SMSG_FEE) {
            ofs++;
            if (0 != part::GetVarInt(vData, ofs, nv, nb)) {
                return false;
            }
            ofs += nb;
        } else {
            break; // Unknown identifier byte
        }
    }
    return false;
}

std::string COutPoint::ToString() const
{
    return strprintf("COutPoint(%s, %u)", hash.ToString().substr(0,10), n);
}

CTxIn::CTxIn(COutPoint prevoutIn, CScript scriptSigIn, uint32_t nSequenceIn)
{
    prevout = prevoutIn;
    scriptSig = scriptSigIn;
    nSequence = nSequenceIn;
}

CTxIn::CTxIn(uint256 hashPrevTx, uint32_t nOut, CScript scriptSigIn, uint32_t nSequenceIn)
{
    prevout = COutPoint(hashPrevTx, nOut);
    scriptSig = scriptSigIn;
    nSequence = nSequenceIn;
}

std::string CTxIn::ToString() const
{
    std::string str;
    str += "CTxIn(";
    str += prevout.ToString();
    if (prevout.IsNull())
        str += strprintf(", coinbase %s", HexStr(scriptSig));
    else
        str += strprintf(", scriptSig=%s", HexStr(scriptSig).substr(0, 24));
    if (nSequence != SEQUENCE_FINAL)
        str += strprintf(", nSequence=%u", nSequence);
    str += ")";
    return str;
}

CTxOut::CTxOut(const CAmount& nValueIn, CScript scriptPubKeyIn)
{
    nValue = nValueIn;
    scriptPubKey = scriptPubKeyIn;
}

std::string CTxOut::ToString() const
{
    return strprintf("CTxOut(nValue=%d.%08d, scriptPubKey=%s)", nValue / COIN, nValue % COIN, HexStr(scriptPubKey).substr(0, 30));
}

void CTxOutBase::SetValue(int64_t value)
{
    // convenience function intended for use with CTxOutStandard only
    assert(nVersion == OUTPUT_STANDARD);
    ((CTxOutStandard*) this)->nValue = value;
}

CAmount CTxOutBase::GetValue() const
{
    // convenience function intended for use with CTxOutStandard only
    /*
    switch (nVersion)
    {
        case OUTPUT_STANDARD:
            return ((CTxOutStandard*) this)->nValue;
        case OUTPUT_DATA:
            return 0;
        default:
            assert(false);

    }
    */
    assert(nVersion == OUTPUT_STANDARD);
    return ((CTxOutStandard*) this)->nValue;
}

std::string CTxOutBase::ToString() const
{
    switch (nVersion) {
        case OUTPUT_STANDARD:
            {
            CTxOutStandard *so = (CTxOutStandard*)this;
            return strprintf("CTxOutStandard(nValue=%d.%08d, scriptPubKey=%s)", so->nValue / COIN, so->nValue % COIN, HexStr(so->scriptPubKey).substr(0, 30));
            }
        case OUTPUT_DATA:
            {
            CTxOutData *data_output = (CTxOutData*)this;
            return strprintf("CTxOutData(data=%s)", HexStr(data_output->vData).substr(0, 30));
            }
        case OUTPUT_CT:
            {
            CTxOutCT *cto = (CTxOutCT*)this;
            return strprintf("CTxOutCT(data=%s, scriptPubKey=%s)", HexStr(cto->vData).substr(0, 30), HexStr(cto->scriptPubKey).substr(0, 30));
            }
        case OUTPUT_RINGCT:
            {
            CTxOutRingCT *rcto = (CTxOutRingCT*)this;
            return strprintf("CTxOutRingCT(data=%s, pk=%s)", HexStr(rcto->vData).substr(0, 30), HexStr(rcto->pk).substr(0, 30));
            }
        default:
            break;
    }
    return strprintf("CTxOutBase unknown version %d", nVersion);
}

CTxOutStandard::CTxOutStandard(const CAmount& nValueIn, CScript scriptPubKeyIn) : CTxOutBase(OUTPUT_STANDARD)
{
    nValue = nValueIn;
    scriptPubKey = scriptPubKeyIn;
}

void DeepCopy(CTxOutBaseRef &to, const CTxOutBaseRef &from)
{
    switch (from->GetType()) {
        case OUTPUT_STANDARD:
            to = MAKE_OUTPUT<CTxOutStandard>();
            *((CTxOutStandard*)to.get()) = *((CTxOutStandard*)from.get());
            break;
        case OUTPUT_CT:
            to = MAKE_OUTPUT<CTxOutCT>();
            *((CTxOutCT*)to.get()) = *((CTxOutCT*)from.get());
            break;
        case OUTPUT_RINGCT:
            to = MAKE_OUTPUT<CTxOutRingCT>();
            *((CTxOutRingCT*)to.get()) = *((CTxOutRingCT*)from.get());
            break;
        case OUTPUT_DATA:
            to = MAKE_OUTPUT<CTxOutData>();
            *((CTxOutData*)to.get()) = *((CTxOutData*)from.get());
            break;
        default:
            break;
    }
    return;
}

std::vector<CTxOutBaseRef> DeepCopy(const std::vector<CTxOutBaseRef> &from)
{
    std::vector<CTxOutBaseRef> vpout;
    vpout.resize(from.size());
    for (size_t i = 0; i < from.size(); ++i) {
        DeepCopy(vpout[i], from[i]);
    }

    return vpout;
}

CMutableTransaction::CMutableTransaction() : nVersion(CTransaction::CURRENT_VERSION), nLockTime(0) {}
CMutableTransaction::CMutableTransaction(const CTransaction& tx) : vin(tx.vin), vout(tx.vout), vpout{DeepCopy(tx.vpout)}, nVersion(tx.nVersion), nLockTime(tx.nLockTime) {}

uint256 CMutableTransaction::GetHash() const
{
    return (CHashWriter{SERIALIZE_TRANSACTION_NO_WITNESS} << *this).GetHash();
}

uint256 CTransaction::ComputeHash() const
{
    return (CHashWriter{SERIALIZE_TRANSACTION_NO_WITNESS} << *this).GetHash();
}

uint256 CTransaction::ComputeWitnessHash() const
{
    /*
    if (!HasWitness()) {
        return hash;
    }
<<<<<<< HEAD
    */
    return SerializeHash(*this, SER_GETHASH, 0);
=======
    return (CHashWriter{0} << *this).GetHash();
>>>>>>> fd8ab085
}

CTransaction::CTransaction(const CMutableTransaction& tx) : vin(tx.vin), vout(tx.vout), vpout{DeepCopy(tx.vpout)}, nVersion(tx.nVersion), nLockTime(tx.nLockTime), hash{ComputeHash()}, m_witness_hash{ComputeWitnessHash()} {}
CTransaction::CTransaction(CMutableTransaction&& tx) : vin(std::move(tx.vin)), vout(std::move(tx.vout)), vpout(std::move(tx.vpout)), nVersion(tx.nVersion), nLockTime(tx.nLockTime), hash{ComputeHash()}, m_witness_hash{ComputeWitnessHash()} {}

CAmount CTransaction::GetValueOut() const
{
    CAmount nValueOut = 0;
    for (const auto& tx_out : vout) {
        if (!MoneyRange(tx_out.nValue) || !MoneyRange(nValueOut + tx_out.nValue)) {
            throw std::runtime_error(std::string(__func__) + ": value out of range");
        }
        nValueOut += tx_out.nValue;
    }

    for (auto &txout : vpout) {
        if (!txout->IsStandardOutput()) {
            continue;
        }

        CAmount nValue = txout->GetValue();
        if (!MoneyRange(nValue) || !MoneyRange(nValueOut + nValue)) {
            throw std::runtime_error(std::string(__func__) + ": value out of range");
        }
        nValueOut += nValue;
    }
    assert(MoneyRange(nValueOut));
    return nValueOut;
}

CAmount CTransaction::GetPlainValueOut(size_t &nStandard, size_t &nCT, size_t &nRingCT) const
{
    // accumulators not cleared here intentionally
    CAmount nValueOut = 0;

    for (const auto &txout : vpout) {
        if (txout->IsType(OUTPUT_CT)) {
            nCT++;
        } else
        if (txout->IsType(OUTPUT_RINGCT)) {
            nRingCT++;
        }
        if (!txout->IsStandardOutput()) {
            continue;
        }

        nStandard++;
        CAmount nValue = txout->GetValue();
        if (!MoneyRange(nValue) || !MoneyRange(nValueOut + nValue)) {
            throw std::runtime_error(std::string(__func__) + ": value out of range");
        }
        nValueOut += nValue;
    }
    assert(MoneyRange(nValueOut));
    return nValueOut;
}

CAmount CTransaction::GetPlainValueBurned() const
{
    CAmount nValueBurned{0};
    for (const auto &txout : vpout) {
        if (!txout->IsStandardOutput() ||
            !txout->GetPScriptPubKey()->IsUnspendable()) {
            continue;
        }
        nValueBurned += txout->GetValue();
    }
    return nValueBurned;
}

CAmount CTransaction::GetTotalSMSGFees() const
{
    CAmount smsg_fees = 0;
    for (const auto &v : vpout) {
        if (!v->IsType(OUTPUT_DATA)) {
            continue;
        }
        CTxOutData *txd = (CTxOutData*) v.get();
        if (txd->vData.size() < 25 || txd->vData[0] != DO_FUND_MSG) {
            continue;
        }
        size_t n = (txd->vData.size()-1) / 24;
        for (size_t k = 0; k < n; ++k) {
            uint32_t nAmount;
            memcpy(&nAmount, &txd->vData[1+k*24+20], 4);
            nAmount = le32toh(nAmount);
            smsg_fees += nAmount;
        }
    }
    return smsg_fees;
}

unsigned int CTransaction::GetTotalSize() const
{
    return ::GetSerializeSize(*this, PROTOCOL_VERSION);
}

std::string CTransaction::ToString() const
{
    std::string str;
    str += strprintf("CTransaction(hash=%s, ver=%d, vin.size=%u, vout.size=%u, nLockTime=%u)\n",
        GetHash().ToString().substr(0,10),
        nVersion,
        vin.size(),
        (nVersion & 0xFF) < PARTICL_TXN_VERSION ? vout.size() : vpout.size(),
        nLockTime);
    for (const auto& tx_in : vin)
        str += "    " + tx_in.ToString() + "\n";
    for (const auto& tx_in : vin)
        str += "    " + tx_in.scriptWitness.ToString() + "\n";
    for (const auto& tx_out : vout)
        str += "    " + tx_out.ToString() + "\n";
    for (unsigned int i = 0; i < vpout.size(); i++)
        str += "    " + vpout[i]->ToString() + "\n";
    return str;
}<|MERGE_RESOLUTION|>--- conflicted
+++ resolved
@@ -242,12 +242,8 @@
     if (!HasWitness()) {
         return hash;
     }
-<<<<<<< HEAD
     */
-    return SerializeHash(*this, SER_GETHASH, 0);
-=======
     return (CHashWriter{0} << *this).GetHash();
->>>>>>> fd8ab085
 }
 
 CTransaction::CTransaction(const CMutableTransaction& tx) : vin(tx.vin), vout(tx.vout), vpout{DeepCopy(tx.vpout)}, nVersion(tx.nVersion), nLockTime(tx.nLockTime), hash{ComputeHash()}, m_witness_hash{ComputeWitnessHash()} {}
