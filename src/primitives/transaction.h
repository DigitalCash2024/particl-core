// Copyright (c) 2009-2010 Satoshi Nakamoto
// Copyright (c) 2009-2022 The Bitcoin Core developers
// Distributed under the MIT software license, see the accompanying
// file COPYING or http://www.opensource.org/licenses/mit-license.php.

#ifndef BITCOIN_PRIMITIVES_TRANSACTION_H
#define BITCOIN_PRIMITIVES_TRANSACTION_H

#include <consensus/amount.h>
#include <prevector.h>
#include <script/script.h>
#include <serialize.h>
#include <uint256.h>
<<<<<<< HEAD
#include <pubkey.h>
#include <consensus/consensus.h>

#include <secp256k1_rangeproof.h>
=======
#include <util/transaction_identifier.h> // IWYU pragma: export
>>>>>>> e789b30b

#include <cstddef>
#include <cstdint>
#include <ios>
#include <limits>
#include <memory>
#include <numeric>
#include <string>
#include <tuple>
#include <utility>
#include <vector>

/**
 * A flag that is ORed into the protocol version to designate that a transaction
 * should be (un)serialized without witness data.
 * Make sure that this does not collide with any of the values in `version.h`
 * or with `ADDRV2_FORMAT`.
 */
static const int SERIALIZE_TRANSACTION_NO_WITNESS = 0x40000000;

static const uint8_t PARTICL_BLOCK_VERSION = 0xA0;
static const uint8_t PARTICL_TXN_VERSION = 0xA0;
static const uint8_t MAX_PARTICL_TXN_VERSION = 0xBF;
static const uint8_t BTC_TXN_VERSION = 0x02;

enum OutputTypes
{
    OUTPUT_NULL             = 0, // Marker for CCoinsView (0.14)
    OUTPUT_STANDARD         = 1,
    OUTPUT_CT               = 2,
    OUTPUT_RINGCT           = 3,
    OUTPUT_DATA             = 4,
};

enum TransactionTypes
{
    TXN_STANDARD            = 0,
    TXN_COINBASE            = 1,
    TXN_COINSTAKE           = 2,
};

enum DataOutputTypes
{
    DO_NULL                 = 0, // Reserved
    DO_NARR_PLAIN           = 1,
    DO_NARR_CRYPT           = 2,
    DO_STEALTH              = 3,
    DO_STEALTH_PREFIX       = 4,
    DO_VOTE                 = 5,
    DO_FEE                  = 6,
    DO_TREASURY_FUND_CFWD   = 7,
    DO_FUND_MSG             = 8,
    DO_SMSG_FEE             = 9,
    DO_SMSG_DIFFICULTY      = 10,
    DO_MASK                 = 11,
};

inline const char* GetOutputTypeName(uint8_t type)
{
    switch (type) {
        case OUTPUT_STANDARD:
            return "plain";
        case OUTPUT_RINGCT:
            return "anon";
        case OUTPUT_CT:
            return "blind";
        default:
            return "unknown";
    }
}

bool ExtractCoinStakeInt64(const std::vector<uint8_t> &vData, DataOutputTypes get_type, CAmount &out);
bool ExtractCoinStakeUint32(const std::vector<uint8_t> &vData, DataOutputTypes get_type, uint32_t &out);

inline bool IsParticlTxVersion(int nVersion)
{
    return (nVersion & 0xFF) >= PARTICL_TXN_VERSION;
}

/** An outpoint - a combination of a transaction hash and an index n into its vout */
class COutPoint
{
public:
    uint256 hash;
    uint32_t n;

    static constexpr uint32_t ANON_MARKER = 0xffffffa0;
    static constexpr uint32_t NULL_INDEX = std::numeric_limits<uint32_t>::max();

    COutPoint(): n(NULL_INDEX) { }
    COutPoint(const uint256& hashIn, uint32_t nIn): hash(hashIn), n(nIn) { }

    SERIALIZE_METHODS(COutPoint, obj) { READWRITE(obj.hash, obj.n); }

    void SetNull() { hash.SetNull(); n = NULL_INDEX; }
    bool IsNull() const { return (hash.IsNull() && n == NULL_INDEX); }

    friend bool operator<(const COutPoint& a, const COutPoint& b)
    {
        int cmp = a.hash.Compare(b.hash);
        return cmp < 0 || (cmp == 0 && a.n < b.n);
    }

    friend bool operator==(const COutPoint& a, const COutPoint& b)
    {
        return (a.hash == b.hash && a.n == b.n);
    }

    friend bool operator!=(const COutPoint& a, const COutPoint& b)
    {
        return !(a == b);
    }

    bool IsAnonInput() const
    {
        return n == ANON_MARKER;
    }

    std::string ToString() const;
};

/** An input of a transaction.  It contains the location of the previous
 * transaction's output that it claims and a signature that matches the
 * output's public key.
 */
class CTxIn
{
public:
    COutPoint prevout;
    CScript scriptSig;
    uint32_t nSequence;
    CScriptWitness scriptData; //!< Non prunable, holds key images when input is anon. TODO: refactor to use scriptWitness
    CScriptWitness scriptWitness; //!< Only serialized through CTransaction

    /**
     * Setting nSequence to this value for every input in a transaction
     * disables nLockTime/IsFinalTx().
     * It fails OP_CHECKLOCKTIMEVERIFY/CheckLockTime() for any input that has
     * it set (BIP 65).
     * It has SEQUENCE_LOCKTIME_DISABLE_FLAG set (BIP 68/112).
     */
    static const uint32_t SEQUENCE_FINAL = 0xffffffff;
    /**
     * This is the maximum sequence number that enables both nLockTime and
     * OP_CHECKLOCKTIMEVERIFY (BIP 65).
     * It has SEQUENCE_LOCKTIME_DISABLE_FLAG set (BIP 68/112).
     */
    static const uint32_t MAX_SEQUENCE_NONFINAL{SEQUENCE_FINAL - 1};

    // Below flags apply in the context of BIP 68. BIP 68 requires the tx
    // version to be set to 2, or higher.
    /**
     * If this flag is set, CTxIn::nSequence is NOT interpreted as a
     * relative lock-time.
     * It skips SequenceLocks() for any input that has it set (BIP 68).
     * It fails OP_CHECKSEQUENCEVERIFY/CheckSequence() for any input that has
     * it set (BIP 112).
     */
    static const uint32_t SEQUENCE_LOCKTIME_DISABLE_FLAG = (1U << 31);

    /**
     * If CTxIn::nSequence encodes a relative lock-time and this flag
     * is set, the relative lock-time has units of 512 seconds,
     * otherwise it specifies blocks with a granularity of 1. */
    static const uint32_t SEQUENCE_LOCKTIME_TYPE_FLAG = (1 << 22);

    /**
     * If CTxIn::nSequence encodes a relative lock-time, this mask is
     * applied to extract that lock-time from the sequence field. */
    static const uint32_t SEQUENCE_LOCKTIME_MASK = 0x0000ffff;

    /**
     * In order to use the same number of bits to encode roughly the
     * same wall-clock duration, and because blocks are naturally
     * limited to occur every 600s on average, the minimum granularity
     * for time-based relative lock-time is fixed at 512 seconds.
     * Converting from CTxIn::nSequence to seconds is performed by
     * multiplying by 512 = 2^9, or equivalently shifting up by
     * 9 bits. */
    static const int SEQUENCE_LOCKTIME_GRANULARITY = 9;

    CTxIn()
    {
        nSequence = SEQUENCE_FINAL;
    }

    explicit CTxIn(COutPoint prevoutIn, CScript scriptSigIn=CScript(), uint32_t nSequenceIn=SEQUENCE_FINAL);
    CTxIn(uint256 hashPrevTx, uint32_t nOut, CScript scriptSigIn=CScript(), uint32_t nSequenceIn=SEQUENCE_FINAL);

    SERIALIZE_METHODS(CTxIn, obj) {
        READWRITE(obj.prevout, obj.scriptSig, obj.nSequence);

        if (obj.IsAnonInput()) {
            READWRITE(obj.scriptData.stack);
        }
    }

    friend bool operator==(const CTxIn& a, const CTxIn& b)
    {
        return (a.prevout   == b.prevout &&
                a.scriptSig == b.scriptSig &&
                a.nSequence == b.nSequence);
    }

    friend bool operator!=(const CTxIn& a, const CTxIn& b)
    {
        return !(a == b);
    }

    bool IsAnonInput() const
    {
        return prevout.IsAnonInput();
    }

    bool SetAnonInfo(uint32_t nInputs, uint32_t nRingSize)
    {
        nInputs = htole32(nInputs);
        nRingSize = htole32(nRingSize);
        memcpy(prevout.hash.begin(), &nInputs, 4);
        memcpy(prevout.hash.begin() + 4, &nRingSize, 4);
        return true;
    }

    bool GetAnonInfo(uint32_t &nInputs, uint32_t &nRingSize) const
    {
        memcpy(&nInputs, prevout.hash.begin(), 4);
        memcpy(&nRingSize, prevout.hash.begin() + 4, 4);
        nInputs = le32toh(nInputs);
        nRingSize = le32toh(nRingSize);
        return true;
    }

    std::string ToString() const;
};

/** An output of a transaction.  It contains the public key that the next input
 * must be able to sign with to claim it.
 */
class CTxOut
{
public:
    CAmount nValue;
    CScript scriptPubKey;

    CTxOut()
    {
        SetNull();
    }

    CTxOut(const CAmount& nValueIn, CScript scriptPubKeyIn);

    SERIALIZE_METHODS(CTxOut, obj) { READWRITE(obj.nValue, obj.scriptPubKey); }

    void SetNull()
    {
        nValue = -1;
        scriptPubKey.clear();
    }

    bool IsNull() const
    {
        return (nValue == -1);
    }

    bool IsEmpty() const
    {
        return (nValue == 0 && scriptPubKey.empty());
    }

    friend bool operator==(const CTxOut& a, const CTxOut& b)
    {
        return (a.nValue       == b.nValue &&
                a.scriptPubKey == b.scriptPubKey);
    }

    friend bool operator!=(const CTxOut& a, const CTxOut& b)
    {
        return !(a == b);
    }

    std::string ToString() const;
};

class CTxOutStandard;
class CTxOutCT;
class CTxOutRingCT;
class CTxOutData;

class CTxOutBase
{
public:
    explicit CTxOutBase(uint8_t v) : nVersion(v) {};
    virtual ~CTxOutBase() {};
    uint8_t nVersion;

    template<typename Stream>
    void Serialize(Stream &s) const
    {
        switch (nVersion) {
            case OUTPUT_STANDARD:
                s << *((CTxOutStandard*) this);
                break;
            case OUTPUT_CT:
                s << *((CTxOutCT*) this);
                break;
            case OUTPUT_RINGCT:
                s << *((CTxOutRingCT*) this);
                break;
            case OUTPUT_DATA:
                s << *((CTxOutData*) this);
                break;
            default:
                assert(false);
        }
    }

    template<typename Stream>
    void Unserialize(Stream &s)
    {
        switch (nVersion) {
            case OUTPUT_STANDARD:
                s >> *((CTxOutStandard*) this);
                break;
            case OUTPUT_CT:
                s >> *((CTxOutCT*) this);
                break;
            case OUTPUT_RINGCT:
                s >> *((CTxOutRingCT*) this);
                break;
            case OUTPUT_DATA:
                s >> *((CTxOutData*) this);
                break;
            default:
                assert(false);
        }
    }

    uint8_t GetType() const
    {
        return nVersion;
    }

    bool IsType(uint8_t nType) const
    {
        return nVersion == nType;
    }

    bool IsStandardOutput() const
    {
        return nVersion == OUTPUT_STANDARD;
    }

    const CTxOutStandard *GetStandardOutput() const
    {
        assert(nVersion == OUTPUT_STANDARD);
        return (CTxOutStandard*)this;
    }

    const CTxOut GetCTxOut() const
    {
        assert(nVersion == OUTPUT_STANDARD);
        return CTxOut(GetValue(), *GetPScriptPubKey());
    }

    bool setTxout(CTxOut &txout) const
    {
        if (nVersion != OUTPUT_STANDARD) {
            return false;
        }
        txout.nValue = GetValue();
        return GetScriptPubKey(txout.scriptPubKey);
    }

    virtual bool IsEmpty() const { return false;}

    void SetValue(CAmount value);

    virtual CAmount GetValue() const;

    virtual bool PutValue(std::vector<uint8_t> &vchAmount) const { return false; };

    virtual bool GetScriptPubKey(CScript &scriptPubKey_) const { return false; };
    virtual const CScript *GetPScriptPubKey() const { return nullptr; };

    virtual secp256k1_pedersen_commitment *GetPCommitment() { return nullptr; };
    virtual std::vector<uint8_t> *GetPRangeproof() { return nullptr; };
    virtual std::vector<uint8_t> *GetPData() { return nullptr; };
    virtual const std::vector<uint8_t> *GetPRangeproof() const { return nullptr; };
    virtual const std::vector<uint8_t> *GetPData() const { return nullptr; };
    virtual bool GetPubKey(CCmpPubKey &pk) const { return false; };

    virtual bool GetCTFee(CAmount &nFee) const { return false; };
    virtual bool SetCTFee(CAmount &nFee) { return false; };
    virtual bool GetTreasuryFundCfwd(CAmount &nCfwd) const { return false; };
    virtual bool GetSmsgFeeRate(CAmount &fee_rate) const { return false; };
    virtual bool GetSmsgDifficulty(uint32_t &compact) const { return false; };

    std::string ToString() const;
};

#define OUTPUT_PTR std::shared_ptr
typedef OUTPUT_PTR<CTxOutBase> CTxOutBaseRef;
#define MAKE_OUTPUT std::make_shared

class CTxOutStandard : public CTxOutBase
{
public:
    CTxOutStandard() : CTxOutBase(OUTPUT_STANDARD) {};
    CTxOutStandard(const CAmount& nValueIn, CScript scriptPubKeyIn);

    CAmount nValue;
    CScript scriptPubKey;

    template<typename Stream>
    void Serialize(Stream &s) const
    {
        s << nValue;
        s << *(CScriptBase*)(&scriptPubKey);
    }

    template<typename Stream>
    void Unserialize(Stream &s)
    {
        s >> nValue;
        s >> *(CScriptBase*)(&scriptPubKey);
    }

    bool IsEmpty() const override
    {
        return (nValue == 0 && scriptPubKey.empty());
    }

    bool PutValue(std::vector<uint8_t> &vchAmount) const override
    {
        part::SetAmount(vchAmount, nValue);
        return true;
    }

    CAmount GetValue() const override
    {
        return nValue;
    }

    bool GetScriptPubKey(CScript &scriptPubKey_) const override
    {
        scriptPubKey_ = scriptPubKey;
        return true;
    }

    virtual const CScript *GetPScriptPubKey() const override
    {
        return &scriptPubKey;
    }
};

class CTxOutCT : public CTxOutBase
{
public:
    CTxOutCT() : CTxOutBase(OUTPUT_CT)
    {
        memset(commitment.data, 0, 33);
    }
    secp256k1_pedersen_commitment commitment;
    std::vector<uint8_t> vData; // First 33 bytes is always ephemeral pubkey, can contain token for stealth prefix matching
    CScript scriptPubKey;
    std::vector<uint8_t> vRangeproof;

    template<typename Stream>
    void Serialize(Stream &s) const
    {
        const bool fAllowWitness = !(s.GetVersion() & SERIALIZE_TRANSACTION_NO_WITNESS);
        s.write(AsBytes(Span{(char*)commitment.data, 33}));
        s << vData;
        s << *(CScriptBase*)(&scriptPubKey);

        if (fAllowWitness) {
            s << vRangeproof;
        } else {
            WriteCompactSize(s, 0);
        }
    }

    template<typename Stream>
    void Unserialize(Stream &s)
    {
        s.read(AsWritableBytes(Span{(char*)commitment.data, 33}));
        s >> vData;
        s >> *(CScriptBase*)(&scriptPubKey);

        s >> vRangeproof;
    }

    bool PutValue(std::vector<uint8_t> &vchAmount) const override
    {
        vchAmount.resize(33);
        memcpy(&vchAmount[0], commitment.data, 33);
        return true;
    }

    bool GetScriptPubKey(CScript &scriptPubKey_) const override
    {
        scriptPubKey_ = scriptPubKey;
        return true;
    }

    virtual const CScript *GetPScriptPubKey() const override
    {
        return &scriptPubKey;
    }

    secp256k1_pedersen_commitment *GetPCommitment() override
    {
        return &commitment;
    }

    std::vector<uint8_t> *GetPRangeproof() override
    {
        return &vRangeproof;
    }
    const std::vector<uint8_t> *GetPRangeproof() const override
    {
        return &vRangeproof;
    }

    std::vector<uint8_t> *GetPData() override
    {
        return &vData;
    }
    const std::vector<uint8_t> *GetPData() const override
    {
        return &vData;
    }
};

class CTxOutRingCT : public CTxOutBase
{
public:
    CTxOutRingCT() : CTxOutBase(OUTPUT_RINGCT) {};
    CCmpPubKey pk;
    std::vector<uint8_t> vData; // First 33 bytes is always ephemeral pubkey, can contain token for stealth prefix matching
    secp256k1_pedersen_commitment commitment;
    std::vector<uint8_t> vRangeproof;

    template<typename Stream>
    void Serialize(Stream &s) const
    {
        const bool fAllowWitness = !(s.GetVersion() & SERIALIZE_TRANSACTION_NO_WITNESS);
        s.write(AsBytes(Span{(char*)pk.begin(), 33}));
        s.write(AsBytes(Span{(char*)commitment.data, 33}));
        s << vData;

        if (fAllowWitness) {
            s << vRangeproof;
        } else {
            WriteCompactSize(s, 0);
        }
    }

    template<typename Stream>
    void Unserialize(Stream &s)
    {
        s.read(AsWritableBytes(Span{(char*)pk.ncbegin(), 33}));
        s.read(AsWritableBytes(Span{(char*)commitment.data, 33}));
        s >> vData;
        s >> vRangeproof;
    }

    bool PutValue(std::vector<uint8_t> &vchAmount) const override
    {
        vchAmount.resize(33);
        memcpy(&vchAmount[0], commitment.data, 33);
        return true;
    }

    secp256k1_pedersen_commitment *GetPCommitment() override
    {
        return &commitment;
    }

    std::vector<uint8_t> *GetPRangeproof() override
    {
        return &vRangeproof;
    }
    const std::vector<uint8_t> *GetPRangeproof() const override
    {
        return &vRangeproof;
    }

    std::vector<uint8_t> *GetPData() override
    {
        return &vData;
    }
    const std::vector<uint8_t> *GetPData() const override
    {
        return &vData;
    }
    bool GetPubKey(CCmpPubKey &pk_) const override
    {
        pk_ = pk;
        return true;
    }
};

class CTxOutData : public CTxOutBase
{
public:
    CTxOutData() : CTxOutBase(OUTPUT_DATA) {};
    explicit CTxOutData(const std::vector<uint8_t> &vData_) : CTxOutBase(OUTPUT_DATA), vData(vData_) {};

    std::vector<uint8_t> vData;

    template<typename Stream>
    void Serialize(Stream &s) const
    {
        s << vData;
    }

    template<typename Stream>
    void Unserialize(Stream &s)
    {
        s >> vData;
    }

    bool GetCTFee(CAmount &nFee) const override
    {
        if (vData.size() < 2 || vData[0] != DO_FEE) {
            return false;
        }
        size_t nb;
        return (0 == part::GetVarInt(vData, 1, (uint64_t&)nFee, nb));
    }

    bool SetCTFee(CAmount &nFee) override
    {
        vData.clear();
        vData.push_back(DO_FEE);
        return (0 == part::PutVarInt(vData, nFee));
    }

    bool GetTreasuryFundCfwd(CAmount &nCfwd) const override
    {
        return ExtractCoinStakeInt64(vData, DO_TREASURY_FUND_CFWD, nCfwd);
    }

    bool GetSmsgFeeRate(CAmount &fee_rate) const override
    {
        return ExtractCoinStakeInt64(vData, DO_SMSG_FEE, fee_rate);
    }

    bool GetSmsgDifficulty(uint32_t &compact) const override
    {
        return ExtractCoinStakeUint32(vData, DO_SMSG_DIFFICULTY, compact);
    }

    std::vector<uint8_t> *GetPData() override
    {
        return &vData;
    }
    const std::vector<uint8_t> *GetPData() const override
    {
        return &vData;
    }
};

class CTxOutSign
{
public:
    CTxOutSign(const std::vector<uint8_t>& valueIn, const CScript &scriptPubKeyIn)
        : m_is_anon_input(false), amount(valueIn), scriptPubKey(scriptPubKeyIn) {};
    CTxOutSign()
        : m_is_anon_input(true) {};

    bool m_is_anon_input;
    std::vector<uint8_t> amount;
    CScript scriptPubKey;
    SERIALIZE_METHODS(CTxOutSign, obj)
    {
        if (ser_action.ForRead()) {
            assert(false);
        }
        s.write(AsBytes(Span{(const char*)obj.amount.data(), obj.amount.size()}));
        READWRITE(obj.scriptPubKey);
    }
};


struct CMutableTransaction;

/**
 * Basic transaction serialization format:
 * - int32_t nVersion
 * - std::vector<CTxIn> vin
 * - std::vector<CTxOut> vout
 * - uint32_t nLockTime
 *
 * Extended transaction serialization format:
 * - int32_t nVersion
 * - unsigned char dummy = 0x00
 * - unsigned char flags (!= 0)
 * - std::vector<CTxIn> vin
 * - std::vector<CTxOut> vout
 * - if (flags & 1):
 *   - CScriptWitness scriptWitness; (deserialized into CTxIn)
 * - uint32_t nLockTime
 */
template<typename Stream, typename TxType>
inline void UnserializeTransaction(TxType& tx, Stream& s) {
    const bool fAllowWitness = !(s.GetVersion() & SERIALIZE_TRANSACTION_NO_WITNESS);

    uint8_t bv;
    tx.nVersion = 0;
    s >> bv;

    if (bv >= PARTICL_TXN_VERSION) {
        tx.nVersion = bv;

        s >> bv;
        tx.nVersion |= bv<<8; // TransactionTypes

        s >> tx.nLockTime;

        tx.vin.clear();
        s >> tx.vin;

        size_t nOutputs = ReadCompactSize(s);
        tx.vpout.clear();
        tx.vpout.reserve(nOutputs);
        for (size_t k = 0; k < nOutputs; ++k) {
            s >> bv;
            switch (bv) {
                case OUTPUT_STANDARD:
                    tx.vpout.push_back(MAKE_OUTPUT<CTxOutStandard>());
                    break;
                case OUTPUT_CT:
                    tx.vpout.push_back(MAKE_OUTPUT<CTxOutCT>());
                    break;
                case OUTPUT_RINGCT:
                    tx.vpout.push_back(MAKE_OUTPUT<CTxOutRingCT>());
                    break;
                case OUTPUT_DATA:
                    tx.vpout.push_back(MAKE_OUTPUT<CTxOutData>());
                    break;
                default:
                    throw std::ios_base::failure("Unknown transaction output type");
            }
            tx.vpout[k]->nVersion = bv;
            s >> *tx.vpout[k];
        }

        if (fAllowWitness) {
            for (auto &txin : tx.vin)
                s >> txin.scriptWitness.stack;
        }
        return;
    }

    tx.nVersion |= bv;
    s >> bv;
    tx.nVersion |= bv<<8;
    s >> bv;
    tx.nVersion |= bv<<16;
    s >> bv;
    tx.nVersion |= bv<<24;

    unsigned char flags = 0;
    tx.vin.clear();
    tx.vout.clear();
    /* Try to read the vin. In case the dummy is there, this will be read as an empty vector. */
    s >> tx.vin;
    if (tx.vin.size() == 0 && fAllowWitness) {
        /* We read a dummy or an empty vin. */
        s >> flags;
        if (flags != 0) {
            s >> tx.vin;
            s >> tx.vout;
        }
    } else {
        /* We read a non-empty vin. Assume a normal vout follows. */
        s >> tx.vout;
    }
    if ((flags & 1) && fAllowWitness) {
        /* The witness flag is present, and we support witnesses. */
        flags ^= 1;
        for (size_t i = 0; i < tx.vin.size(); i++) {
            s >> tx.vin[i].scriptWitness.stack;
        }
        if (!tx.HasWitness()) {
            /* It's illegal to encode witnesses when all witness stacks are empty. */
            throw std::ios_base::failure("Superfluous witness record");
        }
    }
    if (flags) {
        /* Unknown flag in the serialization */
        throw std::ios_base::failure("Unknown transaction optional data");
    }
    s >> tx.nLockTime;
}

template<typename Stream, typename TxType>
inline void SerializeTransaction(const TxType& tx, Stream& s) {
    const bool fAllowWitness = !(s.GetVersion() & SERIALIZE_TRANSACTION_NO_WITNESS);

    if (IsParticlTxVersion(tx.nVersion)) {
        uint8_t bv = tx.nVersion & 0xFF;
        s << bv;

        bv = (tx.nVersion>>8) & 0xFF;
        s << bv; // TransactionType

        s << tx.nLockTime;
        s << tx.vin;

        WriteCompactSize(s, tx.vpout.size());
        for (size_t k = 0; k < tx.vpout.size(); ++k) {
            s << tx.vpout[k]->nVersion;
            s << *tx.vpout[k];
        }

        if (fAllowWitness) {
            for (auto &txin : tx.vin) {
                s << txin.scriptWitness.stack;
            }
        }
        return;
    }

    s << tx.nVersion;

    unsigned char flags = 0;
    // Consistency check
    if (fAllowWitness) {
        /* Check whether witnesses need to be serialized. */
        if (tx.HasWitness()) {
            flags |= 1;
        }
    }
    if (flags) {
        /* Use extended format in case witnesses are to be serialized. */
        std::vector<CTxIn> vinDummy;
        s << vinDummy;
        s << flags;
    }
    s << tx.vin;
    s << tx.vout;
    if (flags & 1) {
        for (size_t i = 0; i < tx.vin.size(); i++) {
            s << tx.vin[i].scriptWitness.stack;
        }
    }
    s << tx.nLockTime;
}

template<typename TxType>
inline CAmount CalculateOutputValue(const TxType& tx)
{
    return std::accumulate(tx.vout.cbegin(), tx.vout.cend(), CAmount{0}, [](CAmount sum, const auto& txout) { return sum + txout.nValue; });
}


/** The basic transaction that is broadcasted on the network and contained in
 * blocks.  A transaction can contain multiple inputs and outputs.
 */
class CTransaction
{
public:
    // Default transaction version.
    static const int32_t CURRENT_VERSION=2;
    static const int32_t CURRENT_PARTICL_VERSION=0xA0;

    // The local variables are made const to prevent unintended modification
    // without updating the cached hash value. However, CTransaction is not
    // actually immutable; deserialization and assignment are implemented,
    // and bypass the constness. This is safe, as they update the entire
    // structure, including the hash.
    const std::vector<CTxIn> vin;
    const std::vector<CTxOut> vout;
    const std::vector<CTxOutBaseRef> vpout;
    const int32_t nVersion;
    const uint32_t nLockTime;

private:
    /** Memory only. */
    const Txid hash;
    const Wtxid m_witness_hash;

    Txid ComputeHash() const;
    Wtxid ComputeWitnessHash() const;

public:
    /** Convert a CMutableTransaction into a CTransaction. */
    explicit CTransaction(const CMutableTransaction& tx);
    explicit CTransaction(CMutableTransaction&& tx);

    template <typename Stream>
    inline void Serialize(Stream& s) const {
        SerializeTransaction(*this, s);
    }

    /** This deserializing constructor is provided instead of an Unserialize method.
     *  Unserialize is not possible, since it would require overwriting const fields. */
    template <typename Stream>
    CTransaction(deserialize_type, Stream& s) : CTransaction(CMutableTransaction(deserialize, s)) {}

    bool IsNull() const {
        return vin.empty() && vout.empty() && vpout.empty();
    }

    bool IsParticlVersion() const {
        return IsParticlTxVersion(nVersion);
    }

    int GetParticlVersion() const {
        return nVersion & 0xFF;
    }

    int GetType() const {
        return (nVersion >> 8) & 0xFF;
    }

    size_t GetNumVOuts() const
    {
        return IsParticlTxVersion(nVersion) ? vpout.size() : vout.size();
    }

    const Txid& GetHash() const { return hash; }
    const Wtxid& GetWitnessHash() const { return m_witness_hash; };

    // Return sum of txouts.
    CAmount GetValueOut() const;

    // Return sum of standard txouts and counts of output types
    CAmount GetPlainValueOut(size_t &nStandard, size_t &nCT, size_t &nRingCT) const;

    // Return sum of standard txouts with unspendable scripts
    CAmount GetPlainValueBurned() const;

    /**
     * Get the total transaction size in bytes, including witness data.
     * "Total Size" defined in BIP141 and BIP144.
     * @return Total transaction size in bytes
     */
    unsigned int GetTotalSize() const;

    bool IsCoinBase() const
    {
        if (IsParticlVersion()) {
            return (GetType() == TXN_COINBASE &&
                    vin.size() == 1 && vin[0].prevout.IsNull());
        }
        return (vin.size() == 1 && vin[0].prevout.IsNull());
    }

    bool IsCoinStake() const
    {
        return (GetType() == TXN_COINSTAKE &&
                vin.size() > 0 && vpout.size() > 1 &&
                vpout[0]->nVersion == OUTPUT_DATA &&
                vpout[1]->nVersion == OUTPUT_STANDARD);
    }

    bool GetCoinStakeHeight(int &height) const
    {
        if (vpout.size() < 2 || vpout[0]->nVersion != OUTPUT_DATA) {
            return false;
        }

        std::vector<uint8_t> &vData = *vpout[0]->GetPData();
        if (vData.size() < 4) {
            return false;
        }
        memcpy(&height, &vData[0], 4);
        height = le32toh(height);
        return true;
    }

    bool GetCTFee(CAmount &nFee) const
    {
        if (vpout.size() < 2 || vpout[0]->nVersion != OUTPUT_DATA) {
            return false;
        }
        return vpout[0]->GetCTFee(nFee);
    }

    bool GetTreasuryFundCfwd(CAmount &nCfwd) const
    {
        if (vpout.size() < 1 || vpout[0]->nVersion != OUTPUT_DATA) {
            return false;
        }
        return vpout[0]->GetTreasuryFundCfwd(nCfwd);
    }

    bool GetSmsgFeeRate(CAmount &fee_rate) const
    {
        if (vpout.size() < 1 || vpout[0]->nVersion != OUTPUT_DATA) {
            return false;
        }
        return vpout[0]->GetSmsgFeeRate(fee_rate);
    }

    bool GetSmsgDifficulty(uint32_t &compact) const
    {
        if (vpout.size() < 1 || vpout[0]->nVersion != OUTPUT_DATA) {
            return false;
        }
        return vpout[0]->GetSmsgDifficulty(compact);
    }

    CAmount GetTotalSMSGFees() const;

    friend bool operator==(const CTransaction& a, const CTransaction& b)
    {
        return a.hash == b.hash;
    }

    friend bool operator!=(const CTransaction& a, const CTransaction& b)
    {
        return a.hash != b.hash;
    }

    std::string ToString() const;

    bool HasWitness() const
    {
        for (size_t i = 0; i < vin.size(); i++) {
            if (!vin[i].scriptWitness.IsNull()) {
                return true;
            }
        }
        return false;
    }
};

/** A mutable version of CTransaction. */
struct CMutableTransaction
{
    std::vector<CTxIn> vin;
    std::vector<CTxOut> vout;
    std::vector<CTxOutBaseRef> vpout;
    int32_t nVersion;
    uint32_t nLockTime;

    explicit CMutableTransaction();
    explicit CMutableTransaction(const CTransaction& tx);

    template <typename Stream>
    inline void Serialize(Stream& s) const {
        SerializeTransaction(*this, s);
    }

    template <typename Stream>
    inline void Unserialize(Stream& s) {
        UnserializeTransaction(*this, s);
    }

    template <typename Stream>
    CMutableTransaction(deserialize_type, Stream& s) {
        Unserialize(s);
    }

    void SetType(int type) {
        nVersion |= (type & 0xFF) << 8;
    }

    bool IsParticlVersion() const {
        return IsParticlTxVersion(nVersion);
    }

    int GetParticlVersion() const {
        return nVersion & 0xFF;
    }

    int GetType() const {
        return (nVersion >> 8) & 0xFF;
    }

    bool IsCoinStake() const
    {
        return GetType() == TXN_COINSTAKE
            && vin.size() > 0 && vpout.size() > 1
            && vpout[0]->nVersion == OUTPUT_DATA
            && vpout[1]->nVersion == OUTPUT_STANDARD;
    }

    size_t GetNumVOuts() const
    {
        return IsParticlTxVersion(nVersion) ? vpout.size() : vout.size();
    }

    /** Compute the hash of this CMutableTransaction. This is computed on the
     * fly, as opposed to GetHash() in CTransaction, which uses a cached result.
     */
    Txid GetHash() const;

    bool HasWitness() const
    {
        for (size_t i = 0; i < vin.size(); i++) {
            if (!vin[i].scriptWitness.IsNull()) {
                return true;
            }
        }
        return false;
    }
};

typedef std::shared_ptr<const CTransaction> CTransactionRef;
template <typename Tx> static inline CTransactionRef MakeTransactionRef(Tx&& txIn) { return std::make_shared<const CTransaction>(std::forward<Tx>(txIn)); }

/** A generic txid reference (txid or wtxid). */
class GenTxid
{
    bool m_is_wtxid;
    uint256 m_hash;
    GenTxid(bool is_wtxid, const uint256& hash) : m_is_wtxid(is_wtxid), m_hash(hash) {}

public:
    static GenTxid Txid(const uint256& hash) { return GenTxid{false, hash}; }
    static GenTxid Wtxid(const uint256& hash) { return GenTxid{true, hash}; }
    bool IsWtxid() const { return m_is_wtxid; }
    const uint256& GetHash() const { return m_hash; }
    friend bool operator==(const GenTxid& a, const GenTxid& b) { return a.m_is_wtxid == b.m_is_wtxid && a.m_hash == b.m_hash; }
    friend bool operator<(const GenTxid& a, const GenTxid& b) { return std::tie(a.m_is_wtxid, a.m_hash) < std::tie(b.m_is_wtxid, b.m_hash); }
};

#endif // BITCOIN_PRIMITIVES_TRANSACTION_H<|MERGE_RESOLUTION|>--- conflicted
+++ resolved
@@ -11,14 +11,7 @@
 #include <script/script.h>
 #include <serialize.h>
 #include <uint256.h>
-<<<<<<< HEAD
-#include <pubkey.h>
-#include <consensus/consensus.h>
-
-#include <secp256k1_rangeproof.h>
-=======
 #include <util/transaction_identifier.h> // IWYU pragma: export
->>>>>>> e789b30b
 
 #include <cstddef>
 #include <cstdint>
@@ -30,6 +23,11 @@
 #include <tuple>
 #include <utility>
 #include <vector>
+
+// Particl
+#include <pubkey.h>
+#include <consensus/consensus.h>
+#include <secp256k1_rangeproof.h>
 
 /**
  * A flag that is ORed into the protocol version to designate that a transaction
