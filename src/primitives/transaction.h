// Copyright (c) 2009-2010 Satoshi Nakamoto
// Copyright (c) 2009-2022 The Bitcoin Core developers
// Distributed under the MIT software license, see the accompanying
// file COPYING or http://www.opensource.org/licenses/mit-license.php.

#ifndef BITCOIN_PRIMITIVES_TRANSACTION_H
#define BITCOIN_PRIMITIVES_TRANSACTION_H

#include <attributes.h>
#include <consensus/amount.h>
#include <script/script.h>
#include <serialize.h>
#include <uint256.h>
#include <util/transaction_identifier.h> // IWYU pragma: export

#include <cstddef>
#include <cstdint>
#include <ios>
#include <limits>
#include <memory>
#include <numeric>
#include <string>
#include <tuple>
#include <utility>
#include <vector>

<<<<<<< HEAD
// Particl
#include <pubkey.h>
#include <consensus/consensus.h>
#include <secp256k1_rangeproof.h>

/**
 * A flag that is ORed into the protocol version to designate that a transaction
 * should be (un)serialized without witness data.
 * Make sure that this does not collide with any of the values in `version.h`
 * or with `ADDRV2_FORMAT`.
 */
static const int SERIALIZE_TRANSACTION_NO_WITNESS = 0x40000000;

static const uint8_t PARTICL_BLOCK_VERSION = 0xA0;
static const uint8_t PARTICL_TXN_VERSION = 0xA0;
static const uint8_t MAX_PARTICL_TXN_VERSION = 0xBF;
static const uint8_t BTC_TXN_VERSION = 0x02;

enum OutputTypes
{
    OUTPUT_NULL             = 0, // Marker for CCoinsView (0.14)
    OUTPUT_STANDARD         = 1,
    OUTPUT_CT               = 2,
    OUTPUT_RINGCT           = 3,
    OUTPUT_DATA             = 4,
};

enum TransactionTypes
{
    TXN_STANDARD            = 0,
    TXN_COINBASE            = 1,
    TXN_COINSTAKE           = 2,
};

enum DataOutputTypes
{
    DO_NULL                 = 0, // Reserved
    DO_NARR_PLAIN           = 1,
    DO_NARR_CRYPT           = 2,
    DO_STEALTH              = 3,
    DO_STEALTH_PREFIX       = 4,
    DO_VOTE                 = 5,
    DO_FEE                  = 6,
    DO_TREASURY_FUND_CFWD   = 7,
    DO_FUND_MSG             = 8,
    DO_SMSG_FEE             = 9,
    DO_SMSG_DIFFICULTY      = 10,
    DO_MASK                 = 11,
};

inline const char* GetOutputTypeName(uint8_t type)
{
    switch (type) {
        case OUTPUT_STANDARD:
            return "plain";
        case OUTPUT_RINGCT:
            return "anon";
        case OUTPUT_CT:
            return "blind";
        default:
            return "unknown";
    }
}

bool ExtractCoinStakeInt64(const std::vector<uint8_t> &vData, DataOutputTypes get_type, CAmount &out);
bool ExtractCoinStakeUint32(const std::vector<uint8_t> &vData, DataOutputTypes get_type, uint32_t &out);

inline bool IsParticlTxVersion(int nVersion)
{
    return (nVersion & 0xFF) >= PARTICL_TXN_VERSION;
}

=======
>>>>>>> d7523490
/** An outpoint - a combination of a transaction hash and an index n into its vout */
class COutPoint
{
public:
    uint256 hash;
    uint32_t n;

    static constexpr uint32_t ANON_MARKER = 0xffffffa0;
    static constexpr uint32_t NULL_INDEX = std::numeric_limits<uint32_t>::max();

    COutPoint(): n(NULL_INDEX) { }
    COutPoint(const uint256& hashIn, uint32_t nIn): hash(hashIn), n(nIn) { }

    SERIALIZE_METHODS(COutPoint, obj) { READWRITE(obj.hash, obj.n); }

    void SetNull() { hash.SetNull(); n = NULL_INDEX; }
    bool IsNull() const { return (hash.IsNull() && n == NULL_INDEX); }

    friend bool operator<(const COutPoint& a, const COutPoint& b)
    {
        int cmp = a.hash.Compare(b.hash);
        return cmp < 0 || (cmp == 0 && a.n < b.n);
    }

    friend bool operator==(const COutPoint& a, const COutPoint& b)
    {
        return (a.hash == b.hash && a.n == b.n);
    }

    friend bool operator!=(const COutPoint& a, const COutPoint& b)
    {
        return !(a == b);
    }

    bool IsAnonInput() const
    {
        return n == ANON_MARKER;
    }

    std::string ToString() const;
};

/** An input of a transaction.  It contains the location of the previous
 * transaction's output that it claims and a signature that matches the
 * output's public key.
 */
class CTxIn
{
public:
    COutPoint prevout;
    CScript scriptSig;
    uint32_t nSequence;
    CScriptWitness scriptData; //!< Non prunable, holds key images when input is anon. TODO: refactor to use scriptWitness
    CScriptWitness scriptWitness; //!< Only serialized through CTransaction

    /**
     * Setting nSequence to this value for every input in a transaction
     * disables nLockTime/IsFinalTx().
     * It fails OP_CHECKLOCKTIMEVERIFY/CheckLockTime() for any input that has
     * it set (BIP 65).
     * It has SEQUENCE_LOCKTIME_DISABLE_FLAG set (BIP 68/112).
     */
    static const uint32_t SEQUENCE_FINAL = 0xffffffff;
    /**
     * This is the maximum sequence number that enables both nLockTime and
     * OP_CHECKLOCKTIMEVERIFY (BIP 65).
     * It has SEQUENCE_LOCKTIME_DISABLE_FLAG set (BIP 68/112).
     */
    static const uint32_t MAX_SEQUENCE_NONFINAL{SEQUENCE_FINAL - 1};

    // Below flags apply in the context of BIP 68. BIP 68 requires the tx
    // version to be set to 2, or higher.
    /**
     * If this flag is set, CTxIn::nSequence is NOT interpreted as a
     * relative lock-time.
     * It skips SequenceLocks() for any input that has it set (BIP 68).
     * It fails OP_CHECKSEQUENCEVERIFY/CheckSequence() for any input that has
     * it set (BIP 112).
     */
    static const uint32_t SEQUENCE_LOCKTIME_DISABLE_FLAG = (1U << 31);

    /**
     * If CTxIn::nSequence encodes a relative lock-time and this flag
     * is set, the relative lock-time has units of 512 seconds,
     * otherwise it specifies blocks with a granularity of 1. */
    static const uint32_t SEQUENCE_LOCKTIME_TYPE_FLAG = (1 << 22);

    /**
     * If CTxIn::nSequence encodes a relative lock-time, this mask is
     * applied to extract that lock-time from the sequence field. */
    static const uint32_t SEQUENCE_LOCKTIME_MASK = 0x0000ffff;

    /**
     * In order to use the same number of bits to encode roughly the
     * same wall-clock duration, and because blocks are naturally
     * limited to occur every 600s on average, the minimum granularity
     * for time-based relative lock-time is fixed at 512 seconds.
     * Converting from CTxIn::nSequence to seconds is performed by
     * multiplying by 512 = 2^9, or equivalently shifting up by
     * 9 bits. */
    static const int SEQUENCE_LOCKTIME_GRANULARITY = 9;

    CTxIn()
    {
        nSequence = SEQUENCE_FINAL;
    }

    explicit CTxIn(COutPoint prevoutIn, CScript scriptSigIn=CScript(), uint32_t nSequenceIn=SEQUENCE_FINAL);
    CTxIn(uint256 hashPrevTx, uint32_t nOut, CScript scriptSigIn=CScript(), uint32_t nSequenceIn=SEQUENCE_FINAL);

    SERIALIZE_METHODS(CTxIn, obj) {
        READWRITE(obj.prevout, obj.scriptSig, obj.nSequence);

        if (obj.IsAnonInput()) {
            READWRITE(obj.scriptData.stack);
        }
    }

    friend bool operator==(const CTxIn& a, const CTxIn& b)
    {
        return (a.prevout   == b.prevout &&
                a.scriptSig == b.scriptSig &&
                a.nSequence == b.nSequence);
    }

    friend bool operator!=(const CTxIn& a, const CTxIn& b)
    {
        return !(a == b);
    }

    bool IsAnonInput() const
    {
        return prevout.IsAnonInput();
    }

    bool SetAnonInfo(uint32_t nInputs, uint32_t nRingSize)
    {
        nInputs = htole32(nInputs);
        nRingSize = htole32(nRingSize);
        memcpy(prevout.hash.begin(), &nInputs, 4);
        memcpy(prevout.hash.begin() + 4, &nRingSize, 4);
        return true;
    }

    bool GetAnonInfo(uint32_t &nInputs, uint32_t &nRingSize) const
    {
        memcpy(&nInputs, prevout.hash.begin(), 4);
        memcpy(&nRingSize, prevout.hash.begin() + 4, 4);
        nInputs = le32toh(nInputs);
        nRingSize = le32toh(nRingSize);
        return true;
    }

    std::string ToString() const;
};

/** An output of a transaction.  It contains the public key that the next input
 * must be able to sign with to claim it.
 */
class CTxOut
{
public:
    CAmount nValue;
    CScript scriptPubKey;

    CTxOut()
    {
        SetNull();
    }

    CTxOut(const CAmount& nValueIn, CScript scriptPubKeyIn);

    SERIALIZE_METHODS(CTxOut, obj) { READWRITE(obj.nValue, obj.scriptPubKey); }

    void SetNull()
    {
        nValue = -1;
        scriptPubKey.clear();
    }

    bool IsNull() const
    {
        return (nValue == -1);
    }

    bool IsEmpty() const
    {
        return (nValue == 0 && scriptPubKey.empty());
    }

    friend bool operator==(const CTxOut& a, const CTxOut& b)
    {
        return (a.nValue       == b.nValue &&
                a.scriptPubKey == b.scriptPubKey);
    }

    friend bool operator!=(const CTxOut& a, const CTxOut& b)
    {
        return !(a == b);
    }

    std::string ToString() const;
};

class CTxOutStandard;
class CTxOutCT;
class CTxOutRingCT;
class CTxOutData;

class CTxOutBase
{
public:
    explicit CTxOutBase(uint8_t v) : nVersion(v) {};
    virtual ~CTxOutBase() {};
    uint8_t nVersion;

    template<typename Stream>
    void Serialize(Stream &s) const
    {
        switch (nVersion) {
            case OUTPUT_STANDARD:
                s << *((CTxOutStandard*) this);
                break;
            case OUTPUT_CT:
                s << *((CTxOutCT*) this);
                break;
            case OUTPUT_RINGCT:
                s << *((CTxOutRingCT*) this);
                break;
            case OUTPUT_DATA:
                s << *((CTxOutData*) this);
                break;
            default:
                assert(false);
        }
    }

    template<typename Stream>
    void Unserialize(Stream &s)
    {
        switch (nVersion) {
            case OUTPUT_STANDARD:
                s >> *((CTxOutStandard*) this);
                break;
            case OUTPUT_CT:
                s >> *((CTxOutCT*) this);
                break;
            case OUTPUT_RINGCT:
                s >> *((CTxOutRingCT*) this);
                break;
            case OUTPUT_DATA:
                s >> *((CTxOutData*) this);
                break;
            default:
                assert(false);
        }
    }

    uint8_t GetType() const
    {
        return nVersion;
    }

    bool IsType(uint8_t nType) const
    {
        return nVersion == nType;
    }

    bool IsStandardOutput() const
    {
        return nVersion == OUTPUT_STANDARD;
    }

    const CTxOutStandard *GetStandardOutput() const
    {
        assert(nVersion == OUTPUT_STANDARD);
        return (CTxOutStandard*)this;
    }

    const CTxOut GetCTxOut() const
    {
        assert(nVersion == OUTPUT_STANDARD);
        return CTxOut(GetValue(), *GetPScriptPubKey());
    }

    bool setTxout(CTxOut &txout) const
    {
        if (nVersion != OUTPUT_STANDARD) {
            return false;
        }
        txout.nValue = GetValue();
        return GetScriptPubKey(txout.scriptPubKey);
    }

    virtual bool IsEmpty() const { return false;}

    void SetValue(CAmount value);

    virtual CAmount GetValue() const;

    virtual bool PutValue(std::vector<uint8_t> &vchAmount) const { return false; };

    virtual bool GetScriptPubKey(CScript &scriptPubKey_) const { return false; };
    virtual const CScript *GetPScriptPubKey() const { return nullptr; };

    virtual secp256k1_pedersen_commitment *GetPCommitment() { return nullptr; };
    virtual std::vector<uint8_t> *GetPRangeproof() { return nullptr; };
    virtual std::vector<uint8_t> *GetPData() { return nullptr; };
    virtual const std::vector<uint8_t> *GetPRangeproof() const { return nullptr; };
    virtual const std::vector<uint8_t> *GetPData() const { return nullptr; };
    virtual bool GetPubKey(CCmpPubKey &pk) const { return false; };

    virtual bool GetCTFee(CAmount &nFee) const { return false; };
    virtual bool SetCTFee(CAmount &nFee) { return false; };
    virtual bool GetTreasuryFundCfwd(CAmount &nCfwd) const { return false; };
    virtual bool GetSmsgFeeRate(CAmount &fee_rate) const { return false; };
    virtual bool GetSmsgDifficulty(uint32_t &compact) const { return false; };

    std::string ToString() const;
};

#define OUTPUT_PTR std::shared_ptr
typedef OUTPUT_PTR<CTxOutBase> CTxOutBaseRef;
#define MAKE_OUTPUT std::make_shared

class CTxOutStandard : public CTxOutBase
{
public:
    CTxOutStandard() : CTxOutBase(OUTPUT_STANDARD) {};
    CTxOutStandard(const CAmount& nValueIn, CScript scriptPubKeyIn);

    CAmount nValue;
    CScript scriptPubKey;

    template<typename Stream>
    void Serialize(Stream &s) const
    {
        s << nValue;
        s << *(CScriptBase*)(&scriptPubKey);
    }

    template<typename Stream>
    void Unserialize(Stream &s)
    {
        s >> nValue;
        s >> *(CScriptBase*)(&scriptPubKey);
    }

    bool IsEmpty() const override
    {
        return (nValue == 0 && scriptPubKey.empty());
    }

    bool PutValue(std::vector<uint8_t> &vchAmount) const override
    {
        part::SetAmount(vchAmount, nValue);
        return true;
    }

    CAmount GetValue() const override
    {
        return nValue;
    }

    bool GetScriptPubKey(CScript &scriptPubKey_) const override
    {
        scriptPubKey_ = scriptPubKey;
        return true;
    }

    virtual const CScript *GetPScriptPubKey() const override
    {
        return &scriptPubKey;
    }
};

class CTxOutCT : public CTxOutBase
{
public:
    CTxOutCT() : CTxOutBase(OUTPUT_CT)
    {
        memset(commitment.data, 0, 33);
    }
    secp256k1_pedersen_commitment commitment;
    std::vector<uint8_t> vData; // First 33 bytes is always ephemeral pubkey, can contain token for stealth prefix matching
    CScript scriptPubKey;
    std::vector<uint8_t> vRangeproof;

    template<typename Stream>
    void Serialize(Stream &s) const
    {
        const bool fAllowWitness = !(s.GetVersion() & SERIALIZE_TRANSACTION_NO_WITNESS);
        s.write(AsBytes(Span{(char*)commitment.data, 33}));
        s << vData;
        s << *(CScriptBase*)(&scriptPubKey);

        if (fAllowWitness) {
            s << vRangeproof;
        } else {
            WriteCompactSize(s, 0);
        }
    }

    template<typename Stream>
    void Unserialize(Stream &s)
    {
        s.read(AsWritableBytes(Span{(char*)commitment.data, 33}));
        s >> vData;
        s >> *(CScriptBase*)(&scriptPubKey);

        s >> vRangeproof;
    }

    bool PutValue(std::vector<uint8_t> &vchAmount) const override
    {
        vchAmount.resize(33);
        memcpy(&vchAmount[0], commitment.data, 33);
        return true;
    }

    bool GetScriptPubKey(CScript &scriptPubKey_) const override
    {
        scriptPubKey_ = scriptPubKey;
        return true;
    }

    virtual const CScript *GetPScriptPubKey() const override
    {
        return &scriptPubKey;
    }

    secp256k1_pedersen_commitment *GetPCommitment() override
    {
        return &commitment;
    }

    std::vector<uint8_t> *GetPRangeproof() override
    {
        return &vRangeproof;
    }
    const std::vector<uint8_t> *GetPRangeproof() const override
    {
        return &vRangeproof;
    }

    std::vector<uint8_t> *GetPData() override
    {
        return &vData;
    }
    const std::vector<uint8_t> *GetPData() const override
    {
        return &vData;
    }
};

class CTxOutRingCT : public CTxOutBase
{
public:
    CTxOutRingCT() : CTxOutBase(OUTPUT_RINGCT) {};
    CCmpPubKey pk;
    std::vector<uint8_t> vData; // First 33 bytes is always ephemeral pubkey, can contain token for stealth prefix matching
    secp256k1_pedersen_commitment commitment;
    std::vector<uint8_t> vRangeproof;

    template<typename Stream>
    void Serialize(Stream &s) const
    {
        const bool fAllowWitness = !(s.GetVersion() & SERIALIZE_TRANSACTION_NO_WITNESS);
        s.write(AsBytes(Span{(char*)pk.begin(), 33}));
        s.write(AsBytes(Span{(char*)commitment.data, 33}));
        s << vData;

        if (fAllowWitness) {
            s << vRangeproof;
        } else {
            WriteCompactSize(s, 0);
        }
    }

    template<typename Stream>
    void Unserialize(Stream &s)
    {
        s.read(AsWritableBytes(Span{(char*)pk.ncbegin(), 33}));
        s.read(AsWritableBytes(Span{(char*)commitment.data, 33}));
        s >> vData;
        s >> vRangeproof;
    }

    bool PutValue(std::vector<uint8_t> &vchAmount) const override
    {
        vchAmount.resize(33);
        memcpy(&vchAmount[0], commitment.data, 33);
        return true;
    }

    secp256k1_pedersen_commitment *GetPCommitment() override
    {
        return &commitment;
    }

    std::vector<uint8_t> *GetPRangeproof() override
    {
        return &vRangeproof;
    }
    const std::vector<uint8_t> *GetPRangeproof() const override
    {
        return &vRangeproof;
    }

    std::vector<uint8_t> *GetPData() override
    {
        return &vData;
    }
    const std::vector<uint8_t> *GetPData() const override
    {
        return &vData;
    }
    bool GetPubKey(CCmpPubKey &pk_) const override
    {
        pk_ = pk;
        return true;
    }
};

class CTxOutData : public CTxOutBase
{
public:
    CTxOutData() : CTxOutBase(OUTPUT_DATA) {};
    explicit CTxOutData(const std::vector<uint8_t> &vData_) : CTxOutBase(OUTPUT_DATA), vData(vData_) {};

    std::vector<uint8_t> vData;

    template<typename Stream>
    void Serialize(Stream &s) const
    {
        s << vData;
    }

    template<typename Stream>
    void Unserialize(Stream &s)
    {
        s >> vData;
    }

    bool GetCTFee(CAmount &nFee) const override
    {
        if (vData.size() < 2 || vData[0] != DO_FEE) {
            return false;
        }
        size_t nb;
        return (0 == part::GetVarInt(vData, 1, (uint64_t&)nFee, nb));
    }

    bool SetCTFee(CAmount &nFee) override
    {
        vData.clear();
        vData.push_back(DO_FEE);
        return (0 == part::PutVarInt(vData, nFee));
    }

    bool GetTreasuryFundCfwd(CAmount &nCfwd) const override
    {
        return ExtractCoinStakeInt64(vData, DO_TREASURY_FUND_CFWD, nCfwd);
    }

    bool GetSmsgFeeRate(CAmount &fee_rate) const override
    {
        return ExtractCoinStakeInt64(vData, DO_SMSG_FEE, fee_rate);
    }

    bool GetSmsgDifficulty(uint32_t &compact) const override
    {
        return ExtractCoinStakeUint32(vData, DO_SMSG_DIFFICULTY, compact);
    }

    std::vector<uint8_t> *GetPData() override
    {
        return &vData;
    }
    const std::vector<uint8_t> *GetPData() const override
    {
        return &vData;
    }
};

class CTxOutSign
{
public:
    CTxOutSign(const std::vector<uint8_t>& valueIn, const CScript &scriptPubKeyIn)
        : m_is_anon_input(false), amount(valueIn), scriptPubKey(scriptPubKeyIn) {};
    CTxOutSign()
        : m_is_anon_input(true) {};

    bool m_is_anon_input;
    std::vector<uint8_t> amount;
    CScript scriptPubKey;
    SERIALIZE_METHODS(CTxOutSign, obj)
    {
        if (ser_action.ForRead()) {
            assert(false);
        }
        s.write(AsBytes(Span{(const char*)obj.amount.data(), obj.amount.size()}));
        READWRITE(obj.scriptPubKey);
    }
};


struct CMutableTransaction;

struct TransactionSerParams {
    const bool allow_witness;
    SER_PARAMS_OPFUNC
};
static constexpr TransactionSerParams TX_WITH_WITNESS{.allow_witness = true};
static constexpr TransactionSerParams TX_NO_WITNESS{.allow_witness = false};

/**
 * Basic transaction serialization format:
 * - int32_t nVersion
 * - std::vector<CTxIn> vin
 * - std::vector<CTxOut> vout
 * - uint32_t nLockTime
 *
 * Extended transaction serialization format:
 * - int32_t nVersion
 * - unsigned char dummy = 0x00
 * - unsigned char flags (!= 0)
 * - std::vector<CTxIn> vin
 * - std::vector<CTxOut> vout
 * - if (flags & 1):
 *   - CScriptWitness scriptWitness; (deserialized into CTxIn)
 * - uint32_t nLockTime
 */
template<typename Stream, typename TxType>
void UnserializeTransaction(TxType& tx, Stream& s, const TransactionSerParams& params)
{
    const bool fAllowWitness = params.allow_witness;

    uint8_t bv;
    tx.nVersion = 0;
    s >> bv;

    if (bv >= PARTICL_TXN_VERSION) {
        tx.nVersion = bv;

        s >> bv;
        tx.nVersion |= bv<<8; // TransactionTypes

        s >> tx.nLockTime;

        tx.vin.clear();
        s >> tx.vin;

        size_t nOutputs = ReadCompactSize(s);
        tx.vpout.clear();
        tx.vpout.reserve(nOutputs);
        for (size_t k = 0; k < nOutputs; ++k) {
            s >> bv;
            switch (bv) {
                case OUTPUT_STANDARD:
                    tx.vpout.push_back(MAKE_OUTPUT<CTxOutStandard>());
                    break;
                case OUTPUT_CT:
                    tx.vpout.push_back(MAKE_OUTPUT<CTxOutCT>());
                    break;
                case OUTPUT_RINGCT:
                    tx.vpout.push_back(MAKE_OUTPUT<CTxOutRingCT>());
                    break;
                case OUTPUT_DATA:
                    tx.vpout.push_back(MAKE_OUTPUT<CTxOutData>());
                    break;
                default:
                    throw std::ios_base::failure("Unknown transaction output type");
            }
            tx.vpout[k]->nVersion = bv;
            s >> *tx.vpout[k];
        }

        if (fAllowWitness) {
            for (auto &txin : tx.vin)
                s >> txin.scriptWitness.stack;
        }
        return;
    }

    tx.nVersion |= bv;
    s >> bv;
    tx.nVersion |= bv<<8;
    s >> bv;
    tx.nVersion |= bv<<16;
    s >> bv;
    tx.nVersion |= bv<<24;

    unsigned char flags = 0;
    tx.vin.clear();
    tx.vout.clear();
    /* Try to read the vin. In case the dummy is there, this will be read as an empty vector. */
    s >> tx.vin;
    if (tx.vin.size() == 0 && fAllowWitness) {
        /* We read a dummy or an empty vin. */
        s >> flags;
        if (flags != 0) {
            s >> tx.vin;
            s >> tx.vout;
        }
    } else {
        /* We read a non-empty vin. Assume a normal vout follows. */
        s >> tx.vout;
    }
    if ((flags & 1) && fAllowWitness) {
        /* The witness flag is present, and we support witnesses. */
        flags ^= 1;
        for (size_t i = 0; i < tx.vin.size(); i++) {
            s >> tx.vin[i].scriptWitness.stack;
        }
        if (!tx.HasWitness()) {
            /* It's illegal to encode witnesses when all witness stacks are empty. */
            throw std::ios_base::failure("Superfluous witness record");
        }
    }
    if (flags) {
        /* Unknown flag in the serialization */
        throw std::ios_base::failure("Unknown transaction optional data");
    }
    s >> tx.nLockTime;
}

template<typename Stream, typename TxType>
void SerializeTransaction(const TxType& tx, Stream& s, const TransactionSerParams& params)
{
    const bool fAllowWitness = params.allow_witness;

    if (IsParticlTxVersion(tx.nVersion)) {
        uint8_t bv = tx.nVersion & 0xFF;
        s << bv;

        bv = (tx.nVersion>>8) & 0xFF;
        s << bv; // TransactionType

        s << tx.nLockTime;
        s << tx.vin;

        WriteCompactSize(s, tx.vpout.size());
        for (size_t k = 0; k < tx.vpout.size(); ++k) {
            s << tx.vpout[k]->nVersion;
            s << *tx.vpout[k];
        }

        if (fAllowWitness) {
            for (auto &txin : tx.vin) {
                s << txin.scriptWitness.stack;
            }
        }
        return;
    }

    s << tx.nVersion;

    unsigned char flags = 0;
    // Consistency check
    if (fAllowWitness) {
        /* Check whether witnesses need to be serialized. */
        if (tx.HasWitness()) {
            flags |= 1;
        }
    }
    if (flags) {
        /* Use extended format in case witnesses are to be serialized. */
        std::vector<CTxIn> vinDummy;
        s << vinDummy;
        s << flags;
    }
    s << tx.vin;
    s << tx.vout;
    if (flags & 1) {
        for (size_t i = 0; i < tx.vin.size(); i++) {
            s << tx.vin[i].scriptWitness.stack;
        }
    }
    s << tx.nLockTime;
}

template<typename TxType>
inline CAmount CalculateOutputValue(const TxType& tx)
{
    return std::accumulate(tx.vout.cbegin(), tx.vout.cend(), CAmount{0}, [](CAmount sum, const auto& txout) { return sum + txout.nValue; });
}


/** The basic transaction that is broadcasted on the network and contained in
 * blocks.  A transaction can contain multiple inputs and outputs.
 */
class CTransaction
{
public:
    // Default transaction version.
    static const int32_t CURRENT_VERSION=2;
    static const int32_t CURRENT_PARTICL_VERSION=0xA0;

    // The local variables are made const to prevent unintended modification
    // without updating the cached hash value. However, CTransaction is not
    // actually immutable; deserialization and assignment are implemented,
    // and bypass the constness. This is safe, as they update the entire
    // structure, including the hash.
    const std::vector<CTxIn> vin;
    const std::vector<CTxOut> vout;
    const std::vector<CTxOutBaseRef> vpout;
    const int32_t nVersion;
    const uint32_t nLockTime;

private:
    /** Memory only. */
    const Txid hash;
    const Wtxid m_witness_hash;

    Txid ComputeHash() const;
    Wtxid ComputeWitnessHash() const;

public:
    /** Convert a CMutableTransaction into a CTransaction. */
    explicit CTransaction(const CMutableTransaction& tx);
    explicit CTransaction(CMutableTransaction&& tx);

    template <typename Stream>
    inline void Serialize(Stream& s) const {
        SerializeTransaction(*this, s, s.GetParams());
    }

    /** This deserializing constructor is provided instead of an Unserialize method.
     *  Unserialize is not possible, since it would require overwriting const fields. */
    template <typename Stream>
    CTransaction(deserialize_type, const TransactionSerParams& params, Stream& s) : CTransaction(CMutableTransaction(deserialize, params, s)) {}
    template <typename Stream>
    CTransaction(deserialize_type, ParamsStream<TransactionSerParams,Stream>& s) : CTransaction(CMutableTransaction(deserialize, s)) {}

    bool IsNull() const {
        return vin.empty() && vout.empty() && vpout.empty();
    }

    bool IsParticlVersion() const {
        return IsParticlTxVersion(nVersion);
    }

    int GetParticlVersion() const {
        return nVersion & 0xFF;
    }

    int GetType() const {
        return (nVersion >> 8) & 0xFF;
    }

    size_t GetNumVOuts() const
    {
        return IsParticlTxVersion(nVersion) ? vpout.size() : vout.size();
    }

    const Txid& GetHash() const LIFETIMEBOUND { return hash; }
    const Wtxid& GetWitnessHash() const LIFETIMEBOUND { return m_witness_hash; };

    // Return sum of txouts.
    CAmount GetValueOut() const;

    // Return sum of standard txouts and counts of output types
    CAmount GetPlainValueOut(size_t &nStandard, size_t &nCT, size_t &nRingCT) const;

    // Return sum of standard txouts with unspendable scripts
    CAmount GetPlainValueBurned() const;

    /**
     * Get the total transaction size in bytes, including witness data.
     * "Total Size" defined in BIP141 and BIP144.
     * @return Total transaction size in bytes
     */
    unsigned int GetTotalSize() const;

    bool IsCoinBase() const
    {
        if (IsParticlVersion()) {
            return (GetType() == TXN_COINBASE &&
                    vin.size() == 1 && vin[0].prevout.IsNull());
        }
        return (vin.size() == 1 && vin[0].prevout.IsNull());
    }

    bool IsCoinStake() const
    {
        return (GetType() == TXN_COINSTAKE &&
                vin.size() > 0 && vpout.size() > 1 &&
                vpout[0]->nVersion == OUTPUT_DATA &&
                vpout[1]->nVersion == OUTPUT_STANDARD);
    }

    bool GetCoinStakeHeight(int &height) const
    {
        if (vpout.size() < 2 || vpout[0]->nVersion != OUTPUT_DATA) {
            return false;
        }

        std::vector<uint8_t> &vData = *vpout[0]->GetPData();
        if (vData.size() < 4) {
            return false;
        }
        memcpy(&height, &vData[0], 4);
        height = le32toh(height);
        return true;
    }

    bool GetCTFee(CAmount &nFee) const
    {
        if (vpout.size() < 2 || vpout[0]->nVersion != OUTPUT_DATA) {
            return false;
        }
        return vpout[0]->GetCTFee(nFee);
    }

    bool GetTreasuryFundCfwd(CAmount &nCfwd) const
    {
        if (vpout.size() < 1 || vpout[0]->nVersion != OUTPUT_DATA) {
            return false;
        }
        return vpout[0]->GetTreasuryFundCfwd(nCfwd);
    }

    bool GetSmsgFeeRate(CAmount &fee_rate) const
    {
        if (vpout.size() < 1 || vpout[0]->nVersion != OUTPUT_DATA) {
            return false;
        }
        return vpout[0]->GetSmsgFeeRate(fee_rate);
    }

    bool GetSmsgDifficulty(uint32_t &compact) const
    {
        if (vpout.size() < 1 || vpout[0]->nVersion != OUTPUT_DATA) {
            return false;
        }
        return vpout[0]->GetSmsgDifficulty(compact);
    }

    CAmount GetTotalSMSGFees() const;

    friend bool operator==(const CTransaction& a, const CTransaction& b)
    {
        return a.hash == b.hash;
    }

    friend bool operator!=(const CTransaction& a, const CTransaction& b)
    {
        return a.hash != b.hash;
    }

    std::string ToString() const;

    bool HasWitness() const
    {
        for (size_t i = 0; i < vin.size(); i++) {
            if (!vin[i].scriptWitness.IsNull()) {
                return true;
            }
        }
        return false;
    }
};

/** A mutable version of CTransaction. */
struct CMutableTransaction
{
    std::vector<CTxIn> vin;
    std::vector<CTxOut> vout;
    std::vector<CTxOutBaseRef> vpout;
    int32_t nVersion;
    uint32_t nLockTime;

    explicit CMutableTransaction();
    explicit CMutableTransaction(const CTransaction& tx);

    template <typename Stream>
    inline void Serialize(Stream& s) const {
        SerializeTransaction(*this, s, s.GetParams());
    }

    template <typename Stream>
    inline void Unserialize(Stream& s) {
        UnserializeTransaction(*this, s, s.GetParams());
    }

    template <typename Stream>
    CMutableTransaction(deserialize_type, const TransactionSerParams& params, Stream& s) {
        UnserializeTransaction(*this, s, params);
    }

    template <typename Stream>
    CMutableTransaction(deserialize_type, ParamsStream<TransactionSerParams,Stream>& s) {
        Unserialize(s);
    }

    void SetType(int type) {
        nVersion |= (type & 0xFF) << 8;
    }

    bool IsParticlVersion() const {
        return IsParticlTxVersion(nVersion);
    }

    int GetParticlVersion() const {
        return nVersion & 0xFF;
    }

    int GetType() const {
        return (nVersion >> 8) & 0xFF;
    }

    bool IsCoinStake() const
    {
        return GetType() == TXN_COINSTAKE
            && vin.size() > 0 && vpout.size() > 1
            && vpout[0]->nVersion == OUTPUT_DATA
            && vpout[1]->nVersion == OUTPUT_STANDARD;
    }

    size_t GetNumVOuts() const
    {
        return IsParticlTxVersion(nVersion) ? vpout.size() : vout.size();
    }

    /** Compute the hash of this CMutableTransaction. This is computed on the
     * fly, as opposed to GetHash() in CTransaction, which uses a cached result.
     */
    Txid GetHash() const;

    bool HasWitness() const
    {
        for (size_t i = 0; i < vin.size(); i++) {
            if (!vin[i].scriptWitness.IsNull()) {
                return true;
            }
        }
        return false;
    }
};

typedef std::shared_ptr<const CTransaction> CTransactionRef;
template <typename Tx> static inline CTransactionRef MakeTransactionRef(Tx&& txIn) { return std::make_shared<const CTransaction>(std::forward<Tx>(txIn)); }

/** A generic txid reference (txid or wtxid). */
class GenTxid
{
    bool m_is_wtxid;
    uint256 m_hash;
    GenTxid(bool is_wtxid, const uint256& hash) : m_is_wtxid(is_wtxid), m_hash(hash) {}

public:
    static GenTxid Txid(const uint256& hash) { return GenTxid{false, hash}; }
    static GenTxid Wtxid(const uint256& hash) { return GenTxid{true, hash}; }
    bool IsWtxid() const { return m_is_wtxid; }
    const uint256& GetHash() const LIFETIMEBOUND { return m_hash; }
    friend bool operator==(const GenTxid& a, const GenTxid& b) { return a.m_is_wtxid == b.m_is_wtxid && a.m_hash == b.m_hash; }
    friend bool operator<(const GenTxid& a, const GenTxid& b) { return std::tie(a.m_is_wtxid, a.m_hash) < std::tie(b.m_is_wtxid, b.m_hash); }
};

#endif // BITCOIN_PRIMITIVES_TRANSACTION_H<|MERGE_RESOLUTION|>--- conflicted
+++ resolved
@@ -24,19 +24,10 @@
 #include <utility>
 #include <vector>
 
-<<<<<<< HEAD
 // Particl
 #include <pubkey.h>
 #include <consensus/consensus.h>
 #include <secp256k1_rangeproof.h>
-
-/**
- * A flag that is ORed into the protocol version to designate that a transaction
- * should be (un)serialized without witness data.
- * Make sure that this does not collide with any of the values in `version.h`
- * or with `ADDRV2_FORMAT`.
- */
-static const int SERIALIZE_TRANSACTION_NO_WITNESS = 0x40000000;
 
 static const uint8_t PARTICL_BLOCK_VERSION = 0xA0;
 static const uint8_t PARTICL_TXN_VERSION = 0xA0;
@@ -97,8 +88,6 @@
     return (nVersion & 0xFF) >= PARTICL_TXN_VERSION;
 }
 
-=======
->>>>>>> d7523490
 /** An outpoint - a combination of a transaction hash and an index n into its vout */
 class COutPoint
 {
@@ -490,7 +479,7 @@
     template<typename Stream>
     void Serialize(Stream &s) const
     {
-        const bool fAllowWitness = !(s.GetVersion() & SERIALIZE_TRANSACTION_NO_WITNESS);
+        const bool fAllowWitness = s.GetParams().allow_witness;
         s.write(AsBytes(Span{(char*)commitment.data, 33}));
         s << vData;
         s << *(CScriptBase*)(&scriptPubKey);
@@ -566,7 +555,7 @@
     template<typename Stream>
     void Serialize(Stream &s) const
     {
-        const bool fAllowWitness = !(s.GetVersion() & SERIALIZE_TRANSACTION_NO_WITNESS);
+        const bool fAllowWitness = s.GetParams().allow_witness;
         s.write(AsBytes(Span{(char*)pk.begin(), 33}));
         s.write(AsBytes(Span{(char*)commitment.data, 33}));
         s << vData;
