// Copyright (c) 2009-2010 Satoshi Nakamoto
// Copyright (c) 2009-2022 The Bitcoin Core developers
// Distributed under the MIT software license, see the accompanying
// file COPYING or http://www.opensource.org/licenses/mit-license.php.

#ifndef BITCOIN_PRIMITIVES_TRANSACTION_H
#define BITCOIN_PRIMITIVES_TRANSACTION_H

#include <attributes.h>
#include <consensus/amount.h>
#include <script/script.h>
#include <serialize.h>
#include <uint256.h>
#include <util/transaction_identifier.h> // IWYU pragma: export

#include <cstddef>
#include <cstdint>
#include <ios>
#include <limits>
#include <memory>
#include <numeric>
#include <string>
#include <tuple>
#include <utility>
#include <vector>

// Particl
#include <pubkey.h>
#include <consensus/consensus.h>
#include <secp256k1_rangeproof.h>

static const uint8_t PARTICL_BLOCK_VERSION = 0xA0;
static const uint8_t PARTICL_TXN_VERSION = 0xA0;
static const uint8_t MAX_PARTICL_TXN_VERSION = 0xBF;
static const uint8_t BTC_TXN_VERSION = 0x02;

enum OutputTypes
{
    OUTPUT_NULL             = 0, // Marker for CCoinsView (0.14)
    OUTPUT_STANDARD         = 1,
    OUTPUT_CT               = 2,
    OUTPUT_RINGCT           = 3,
    OUTPUT_DATA             = 4,
};

enum TransactionTypes
{
    TXN_STANDARD            = 0,
    TXN_COINBASE            = 1,
    TXN_COINSTAKE           = 2,
};

enum DataOutputTypes
{
    DO_NULL                 = 0, // Reserved
    DO_NARR_PLAIN           = 1,
    DO_NARR_CRYPT           = 2,
    DO_STEALTH              = 3,
    DO_STEALTH_PREFIX       = 4,
    DO_VOTE                 = 5,
    DO_FEE                  = 6,
    DO_TREASURY_FUND_CFWD   = 7,
    DO_FUND_MSG             = 8,
    DO_SMSG_FEE             = 9,
    DO_SMSG_DIFFICULTY      = 10,
    DO_MASK                 = 11,
};

inline const char* GetOutputTypeName(uint8_t type)
{
    switch (type) {
        case OUTPUT_STANDARD:
            return "plain";
        case OUTPUT_RINGCT:
            return "anon";
        case OUTPUT_CT:
            return "blind";
        default:
            return "unknown";
    }
}

bool ExtractCoinStakeInt64(const std::vector<uint8_t> &vData, DataOutputTypes get_type, CAmount &out);
bool ExtractCoinStakeUint32(const std::vector<uint8_t> &vData, DataOutputTypes get_type, uint32_t &out);

inline bool IsParticlTxVersion(int nVersion)
{
    return (nVersion & 0xFF) >= PARTICL_TXN_VERSION && (nVersion & 0xFF) <= MAX_PARTICL_TXN_VERSION;
}

/** An outpoint - a combination of a transaction hash and an index n into its vout */
class COutPoint
{
public:
    Txid hash;
    uint32_t n;

    static constexpr uint32_t ANON_MARKER = 0xffffffa0;
    static constexpr uint32_t NULL_INDEX = std::numeric_limits<uint32_t>::max();

    COutPoint(): n(NULL_INDEX) { }
    COutPoint(const Txid& hashIn, uint32_t nIn): hash(hashIn), n(nIn) { }

    SERIALIZE_METHODS(COutPoint, obj) { READWRITE(obj.hash, obj.n); }

    void SetNull() { hash.SetNull(); n = NULL_INDEX; }
    bool IsNull() const { return (hash.IsNull() && n == NULL_INDEX); }

    friend bool operator<(const COutPoint& a, const COutPoint& b)
    {
        return std::tie(a.hash, a.n) < std::tie(b.hash, b.n);
    }

    friend bool operator==(const COutPoint& a, const COutPoint& b)
    {
        return (a.hash == b.hash && a.n == b.n);
    }

    friend bool operator!=(const COutPoint& a, const COutPoint& b)
    {
        return !(a == b);
    }

    bool IsAnonInput() const
    {
        return n == ANON_MARKER;
    }

    std::string ToString() const;
};

/** An input of a transaction.  It contains the location of the previous
 * transaction's output that it claims and a signature that matches the
 * output's public key.
 */
class CTxIn
{
public:
    COutPoint prevout;
    CScript scriptSig;
    uint32_t nSequence;
    CScriptWitness scriptData; //!< Non prunable, holds key images when input is anon. TODO: refactor to use scriptWitness
    CScriptWitness scriptWitness; //!< Only serialized through CTransaction

    /**
     * Setting nSequence to this value for every input in a transaction
     * disables nLockTime/IsFinalTx().
     * It fails OP_CHECKLOCKTIMEVERIFY/CheckLockTime() for any input that has
     * it set (BIP 65).
     * It has SEQUENCE_LOCKTIME_DISABLE_FLAG set (BIP 68/112).
     */
    static const uint32_t SEQUENCE_FINAL = 0xffffffff;
    /**
     * This is the maximum sequence number that enables both nLockTime and
     * OP_CHECKLOCKTIMEVERIFY (BIP 65).
     * It has SEQUENCE_LOCKTIME_DISABLE_FLAG set (BIP 68/112).
     */
    static const uint32_t MAX_SEQUENCE_NONFINAL{SEQUENCE_FINAL - 1};

    // Below flags apply in the context of BIP 68. BIP 68 requires the tx
    // version to be set to 2, or higher.
    /**
     * If this flag is set, CTxIn::nSequence is NOT interpreted as a
     * relative lock-time.
     * It skips SequenceLocks() for any input that has it set (BIP 68).
     * It fails OP_CHECKSEQUENCEVERIFY/CheckSequence() for any input that has
     * it set (BIP 112).
     */
    static const uint32_t SEQUENCE_LOCKTIME_DISABLE_FLAG = (1U << 31);

    /**
     * If CTxIn::nSequence encodes a relative lock-time and this flag
     * is set, the relative lock-time has units of 512 seconds,
     * otherwise it specifies blocks with a granularity of 1. */
    static const uint32_t SEQUENCE_LOCKTIME_TYPE_FLAG = (1 << 22);

    /**
     * If CTxIn::nSequence encodes a relative lock-time, this mask is
     * applied to extract that lock-time from the sequence field. */
    static const uint32_t SEQUENCE_LOCKTIME_MASK = 0x0000ffff;

    /**
     * In order to use the same number of bits to encode roughly the
     * same wall-clock duration, and because blocks are naturally
     * limited to occur every 600s on average, the minimum granularity
     * for time-based relative lock-time is fixed at 512 seconds.
     * Converting from CTxIn::nSequence to seconds is performed by
     * multiplying by 512 = 2^9, or equivalently shifting up by
     * 9 bits. */
    static const int SEQUENCE_LOCKTIME_GRANULARITY = 9;

    CTxIn()
    {
        nSequence = SEQUENCE_FINAL;
    }

    explicit CTxIn(COutPoint prevoutIn, CScript scriptSigIn=CScript(), uint32_t nSequenceIn=SEQUENCE_FINAL);
    CTxIn(Txid hashPrevTx, uint32_t nOut, CScript scriptSigIn=CScript(), uint32_t nSequenceIn=SEQUENCE_FINAL);

    SERIALIZE_METHODS(CTxIn, obj) {
        READWRITE(obj.prevout, obj.scriptSig, obj.nSequence);

        if (obj.IsAnonInput()) {
            READWRITE(obj.scriptData.stack);
        }
    }

    friend bool operator==(const CTxIn& a, const CTxIn& b)
    {
        return (a.prevout   == b.prevout &&
                a.scriptSig == b.scriptSig &&
                a.nSequence == b.nSequence);
    }

    friend bool operator!=(const CTxIn& a, const CTxIn& b)
    {
        return !(a == b);
    }

    bool IsAnonInput() const
    {
        return prevout.IsAnonInput();
    }

    bool SetAnonInfo(uint32_t nInputs, uint32_t nRingSize)
    {
        nInputs = htole32(nInputs);
        nRingSize = htole32(nRingSize);
        memcpy(prevout.hash.data_nc(), &nInputs, 4);
        memcpy(prevout.hash.data_nc() + 4, &nRingSize, 4);
        return true;
    }

    bool GetAnonInfo(uint32_t &nInputs, uint32_t &nRingSize) const
    {
        memcpy(&nInputs, prevout.hash.begin(), 4);
        memcpy(&nRingSize, prevout.hash.begin() + 4, 4);
        nInputs = le32toh(nInputs);
        nRingSize = le32toh(nRingSize);
        return true;
    }

    std::string ToString() const;
};

/** An output of a transaction.  It contains the public key that the next input
 * must be able to sign with to claim it.
 */
class CTxOut
{
public:
    CAmount nValue;
    CScript scriptPubKey;

    CTxOut()
    {
        SetNull();
    }

    CTxOut(const CAmount& nValueIn, CScript scriptPubKeyIn);

    SERIALIZE_METHODS(CTxOut, obj) { READWRITE(obj.nValue, obj.scriptPubKey); }

    void SetNull()
    {
        nValue = -1;
        scriptPubKey.clear();
    }

    bool IsNull() const
    {
        return (nValue == -1);
    }

    bool IsEmpty() const
    {
        return (nValue == 0 && scriptPubKey.empty());
    }

    friend bool operator==(const CTxOut& a, const CTxOut& b)
    {
        return (a.nValue       == b.nValue &&
                a.scriptPubKey == b.scriptPubKey);
    }

    friend bool operator!=(const CTxOut& a, const CTxOut& b)
    {
        return !(a == b);
    }

    std::string ToString() const;
};

class CTxOutStandard;
class CTxOutCT;
class CTxOutRingCT;
class CTxOutData;

class CTxOutBase
{
public:
    explicit CTxOutBase(uint8_t v) : nVersion(v) {};
    virtual ~CTxOutBase() {};
    uint8_t nVersion;

    template<typename Stream>
    void Serialize(Stream &s) const
    {
        switch (nVersion) {
            case OUTPUT_STANDARD:
                s << *((CTxOutStandard*) this);
                break;
            case OUTPUT_CT:
                s << *((CTxOutCT*) this);
                break;
            case OUTPUT_RINGCT:
                s << *((CTxOutRingCT*) this);
                break;
            case OUTPUT_DATA:
                s << *((CTxOutData*) this);
                break;
            default:
                assert(false);
        }
    }

    template<typename Stream>
    void Unserialize(Stream &s)
    {
        switch (nVersion) {
            case OUTPUT_STANDARD:
                s >> *((CTxOutStandard*) this);
                break;
            case OUTPUT_CT:
                s >> *((CTxOutCT*) this);
                break;
            case OUTPUT_RINGCT:
                s >> *((CTxOutRingCT*) this);
                break;
            case OUTPUT_DATA:
                s >> *((CTxOutData*) this);
                break;
            default:
                assert(false);
        }
    }

    uint8_t GetType() const
    {
        return nVersion;
    }

    bool IsType(uint8_t nType) const
    {
        return nVersion == nType;
    }

    bool IsStandardOutput() const
    {
        return nVersion == OUTPUT_STANDARD;
    }

    const CTxOutStandard *GetStandardOutput() const
    {
        assert(nVersion == OUTPUT_STANDARD);
        return (CTxOutStandard*)this;
    }

    const CTxOut GetCTxOut() const
    {
        assert(nVersion == OUTPUT_STANDARD);
        return CTxOut(GetValue(), *GetPScriptPubKey());
    }

    bool setTxout(CTxOut &txout) const
    {
        if (nVersion != OUTPUT_STANDARD) {
            return false;
        }
        txout.nValue = GetValue();
        return GetScriptPubKey(txout.scriptPubKey);
    }

    virtual bool IsEmpty() const { return false;}

    void SetValue(CAmount value);

    virtual CAmount GetValue() const;

    virtual bool PutValue(std::vector<uint8_t> &vchAmount) const { return false; };

    virtual bool GetScriptPubKey(CScript &scriptPubKey_) const { return false; };
    virtual const CScript *GetPScriptPubKey() const { return nullptr; };

    virtual secp256k1_pedersen_commitment *GetPCommitment() { return nullptr; };
    virtual std::vector<uint8_t> *GetPRangeproof() { return nullptr; };
    virtual std::vector<uint8_t> *GetPData() { return nullptr; };
    virtual const std::vector<uint8_t> *GetPRangeproof() const { return nullptr; };
    virtual const std::vector<uint8_t> *GetPData() const { return nullptr; };
    virtual bool GetPubKey(CCmpPubKey &pk) const { return false; };

    virtual bool GetCTFee(CAmount &nFee) const { return false; };
    virtual bool SetCTFee(CAmount &nFee) { return false; };
    virtual bool GetTreasuryFundCfwd(CAmount &nCfwd) const { return false; };
    virtual bool GetSmsgFeeRate(CAmount &fee_rate) const { return false; };
    virtual bool GetSmsgDifficulty(uint32_t &compact) const { return false; };

    std::string ToString() const;
};

struct CMutableTransaction;

struct TransactionSerParams {
    const bool allow_witness;
    SER_PARAMS_OPFUNC
};
static constexpr TransactionSerParams TX_WITH_WITNESS{.allow_witness = true};
static constexpr TransactionSerParams TX_NO_WITNESS{.allow_witness = false};


#define OUTPUT_PTR std::shared_ptr
typedef OUTPUT_PTR<CTxOutBase> CTxOutBaseRef;
#define MAKE_OUTPUT std::make_shared

class CTxOutStandard : public CTxOutBase
{
public:
    CTxOutStandard() : CTxOutBase(OUTPUT_STANDARD) {};
    CTxOutStandard(const CAmount& nValueIn, CScript scriptPubKeyIn);

    CAmount nValue;
    CScript scriptPubKey;

    template<typename Stream>
    void Serialize(Stream &s) const
    {
        s << nValue;
        s << *(CScriptBase*)(&scriptPubKey);
    }

    template<typename Stream>
    void Unserialize(Stream &s)
    {
        s >> nValue;
        s >> *(CScriptBase*)(&scriptPubKey);
    }

    bool IsEmpty() const override
    {
        return (nValue == 0 && scriptPubKey.empty());
    }

    bool PutValue(std::vector<uint8_t> &vchAmount) const override
    {
        part::SetAmount(vchAmount, nValue);
        return true;
    }

    CAmount GetValue() const override
    {
        return nValue;
    }

    bool GetScriptPubKey(CScript &scriptPubKey_) const override
    {
        scriptPubKey_ = scriptPubKey;
        return true;
    }

    virtual const CScript *GetPScriptPubKey() const override
    {
        return &scriptPubKey;
    }
};

class CTxOutCT : public CTxOutBase
{
public:
    CTxOutCT() : CTxOutBase(OUTPUT_CT)
    {
        memset(commitment.data, 0, 33);
    }
    secp256k1_pedersen_commitment commitment;
    std::vector<uint8_t> vData; // First 33 bytes is always ephemeral pubkey, can contain token for stealth prefix matching
    CScript scriptPubKey;
    std::vector<uint8_t> vRangeproof;

    template<typename Stream>
    void Serialize(Stream &s) const
    {
        const bool fAllowWitness = s.template GetParams<TransactionSerParams>().allow_witness;
        s.write(AsBytes(Span{(char*)commitment.data, 33}));
        s << vData;
        s << *(CScriptBase*)(&scriptPubKey);

        if (fAllowWitness) {
            s << vRangeproof;
        } else {
            WriteCompactSize(s, 0);
        }
    }

    template<typename Stream>
    void Unserialize(Stream &s)
    {
        s.read(AsWritableBytes(Span{(char*)commitment.data, 33}));
        s >> vData;
        s >> *(CScriptBase*)(&scriptPubKey);

        s >> vRangeproof;
    }

    bool PutValue(std::vector<uint8_t> &vchAmount) const override
    {
        vchAmount.resize(33);
        memcpy(&vchAmount[0], commitment.data, 33);
        return true;
    }

    bool GetScriptPubKey(CScript &scriptPubKey_) const override
    {
        scriptPubKey_ = scriptPubKey;
        return true;
    }

    virtual const CScript *GetPScriptPubKey() const override
    {
        return &scriptPubKey;
    }

    secp256k1_pedersen_commitment *GetPCommitment() override
    {
        return &commitment;
    }

    std::vector<uint8_t> *GetPRangeproof() override
    {
        return &vRangeproof;
    }
    const std::vector<uint8_t> *GetPRangeproof() const override
    {
        return &vRangeproof;
    }

    std::vector<uint8_t> *GetPData() override
    {
        return &vData;
    }
    const std::vector<uint8_t> *GetPData() const override
    {
        return &vData;
    }
};

class CTxOutRingCT : public CTxOutBase
{
public:
    CTxOutRingCT() : CTxOutBase(OUTPUT_RINGCT) {};
    CCmpPubKey pk;
    std::vector<uint8_t> vData; // First 33 bytes is always ephemeral pubkey, can contain token for stealth prefix matching
    secp256k1_pedersen_commitment commitment;
    std::vector<uint8_t> vRangeproof;

    template<typename Stream>
    void Serialize(Stream &s) const
    {
        const bool fAllowWitness = s.template GetParams<TransactionSerParams>().allow_witness;
        s.write(AsBytes(Span{(char*)pk.begin(), 33}));
        s.write(AsBytes(Span{(char*)commitment.data, 33}));
        s << vData;

        if (fAllowWitness) {
            s << vRangeproof;
        } else {
            WriteCompactSize(s, 0);
        }
    }

    template<typename Stream>
    void Unserialize(Stream &s)
    {
        s.read(AsWritableBytes(Span{(char*)pk.ncbegin(), 33}));
        s.read(AsWritableBytes(Span{(char*)commitment.data, 33}));
        s >> vData;
        s >> vRangeproof;
    }

    bool PutValue(std::vector<uint8_t> &vchAmount) const override
    {
        vchAmount.resize(33);
        memcpy(&vchAmount[0], commitment.data, 33);
        return true;
    }

    secp256k1_pedersen_commitment *GetPCommitment() override
    {
        return &commitment;
    }

    std::vector<uint8_t> *GetPRangeproof() override
    {
        return &vRangeproof;
    }
    const std::vector<uint8_t> *GetPRangeproof() const override
    {
        return &vRangeproof;
    }

    std::vector<uint8_t> *GetPData() override
    {
        return &vData;
    }
    const std::vector<uint8_t> *GetPData() const override
    {
        return &vData;
    }
    bool GetPubKey(CCmpPubKey &pk_) const override
    {
        pk_ = pk;
        return true;
    }
};

class CTxOutData : public CTxOutBase
{
public:
    CTxOutData() : CTxOutBase(OUTPUT_DATA) {};
    explicit CTxOutData(const std::vector<uint8_t> &vData_) : CTxOutBase(OUTPUT_DATA), vData(vData_) {};

    std::vector<uint8_t> vData;

    template<typename Stream>
    void Serialize(Stream &s) const
    {
        s << vData;
    }

    template<typename Stream>
    void Unserialize(Stream &s)
    {
        s >> vData;
    }

    bool GetCTFee(CAmount &nFee) const override
    {
        if (vData.size() < 2 || vData[0] != DO_FEE) {
            return false;
        }
        size_t nb;
        return (0 == part::GetVarInt(vData, 1, (uint64_t&)nFee, nb));
    }

    bool SetCTFee(CAmount &nFee) override
    {
        vData.clear();
        vData.push_back(DO_FEE);
        return (0 == part::PutVarInt(vData, nFee));
    }

    bool GetTreasuryFundCfwd(CAmount &nCfwd) const override
    {
        return ExtractCoinStakeInt64(vData, DO_TREASURY_FUND_CFWD, nCfwd);
    }

    bool GetSmsgFeeRate(CAmount &fee_rate) const override
    {
        return ExtractCoinStakeInt64(vData, DO_SMSG_FEE, fee_rate);
    }

    bool GetSmsgDifficulty(uint32_t &compact) const override
    {
        return ExtractCoinStakeUint32(vData, DO_SMSG_DIFFICULTY, compact);
    }

    std::vector<uint8_t> *GetPData() override
    {
        return &vData;
    }
    const std::vector<uint8_t> *GetPData() const override
    {
        return &vData;
    }
};

class CTxOutSign
{
public:
    CTxOutSign(const std::vector<uint8_t>& valueIn, const CScript &scriptPubKeyIn)
        : m_is_anon_input(false), amount(valueIn), scriptPubKey(scriptPubKeyIn) {};
    CTxOutSign()
        : m_is_anon_input(true) {};

    bool m_is_anon_input;
    std::vector<uint8_t> amount;
    CScript scriptPubKey;
    SERIALIZE_METHODS(CTxOutSign, obj)
    {
        if (ser_action.ForRead()) {
            assert(false);
        }
        s.write(AsBytes(Span{(const char*)obj.amount.data(), obj.amount.size()}));
        READWRITE(obj.scriptPubKey);
    }
};

/**
 * Basic transaction serialization format:
 * - uint32_t version
 * - std::vector<CTxIn> vin
 * - std::vector<CTxOut> vout
 * - uint32_t nLockTime
 *
 * Extended transaction serialization format:
 * - uint32_t version
 * - unsigned char dummy = 0x00
 * - unsigned char flags (!= 0)
 * - std::vector<CTxIn> vin
 * - std::vector<CTxOut> vout
 * - if (flags & 1):
 *   - CScriptWitness scriptWitness; (deserialized into CTxIn)
 * - uint32_t nLockTime
 */
template<typename Stream, typename TxType>
void UnserializeTransaction(TxType& tx, Stream& s, const TransactionSerParams& params)
{
    const bool fAllowWitness = params.allow_witness;

<<<<<<< HEAD
    uint8_t bv;
    tx.nVersion = 0;
    s >> bv;

    if (bv >= PARTICL_TXN_VERSION && bv <= MAX_PARTICL_TXN_VERSION) {
        tx.nVersion = bv;

        s >> bv;
        tx.nVersion |= bv<<8; // TransactionTypes

        s >> tx.nLockTime;

        tx.vin.clear();
        s >> tx.vin;

        size_t nOutputs = ReadCompactSize(s);
        tx.vpout.clear();
        tx.vpout.reserve(nOutputs);
        for (size_t k = 0; k < nOutputs; ++k) {
            s >> bv;
            switch (bv) {
                case OUTPUT_STANDARD:
                    tx.vpout.push_back(MAKE_OUTPUT<CTxOutStandard>());
                    break;
                case OUTPUT_CT:
                    tx.vpout.push_back(MAKE_OUTPUT<CTxOutCT>());
                    break;
                case OUTPUT_RINGCT:
                    tx.vpout.push_back(MAKE_OUTPUT<CTxOutRingCT>());
                    break;
                case OUTPUT_DATA:
                    tx.vpout.push_back(MAKE_OUTPUT<CTxOutData>());
                    break;
                default:
                    throw std::ios_base::failure("Unknown transaction output type");
            }
            tx.vpout[k]->nVersion = bv;
            s >> *tx.vpout[k];
        }

        if (fAllowWitness) {
            for (auto &txin : tx.vin)
                s >> txin.scriptWitness.stack;
        }
        return;
    }

    tx.nVersion |= bv;
    s >> bv;
    tx.nVersion |= bv<<8;
    s >> bv;
    tx.nVersion |= bv<<16;
    s >> bv;
    tx.nVersion |= bv<<24;

=======
    s >> tx.version;
>>>>>>> ff21eb2d
    unsigned char flags = 0;
    tx.vin.clear();
    tx.vout.clear();
    /* Try to read the vin. In case the dummy is there, this will be read as an empty vector. */
    s >> tx.vin;
    if (tx.vin.size() == 0 && fAllowWitness) {
        /* We read a dummy or an empty vin. */
        s >> flags;
        if (flags != 0) {
            s >> tx.vin;
            s >> tx.vout;
        }
    } else {
        /* We read a non-empty vin. Assume a normal vout follows. */
        s >> tx.vout;
    }
    if ((flags & 1) && fAllowWitness) {
        /* The witness flag is present, and we support witnesses. */
        flags ^= 1;
        for (size_t i = 0; i < tx.vin.size(); i++) {
            s >> tx.vin[i].scriptWitness.stack;
        }
        if (!tx.HasWitness()) {
            /* It's illegal to encode witnesses when all witness stacks are empty. */
            throw std::ios_base::failure("Superfluous witness record");
        }
    }
    if (flags) {
        /* Unknown flag in the serialization */
        throw std::ios_base::failure("Unknown transaction optional data");
    }
    s >> tx.nLockTime;
}

template<typename Stream, typename TxType>
void SerializeTransaction(const TxType& tx, Stream& s, const TransactionSerParams& params)
{
    const bool fAllowWitness = params.allow_witness;

<<<<<<< HEAD
    if (IsParticlTxVersion(tx.nVersion)) {
        uint8_t bv = tx.nVersion & 0xFF;
        s << bv;

        bv = (tx.nVersion>>8) & 0xFF;
        s << bv; // TransactionType

        s << tx.nLockTime;
        s << tx.vin;

        WriteCompactSize(s, tx.vpout.size());
        for (size_t k = 0; k < tx.vpout.size(); ++k) {
            s << tx.vpout[k]->nVersion;
            s << *tx.vpout[k];
        }

        if (fAllowWitness) {
            for (auto &txin : tx.vin) {
                s << txin.scriptWitness.stack;
            }
        }
        return;
    }

    s << tx.nVersion;

=======
    s << tx.version;
>>>>>>> ff21eb2d
    unsigned char flags = 0;
    // Consistency check
    if (fAllowWitness) {
        /* Check whether witnesses need to be serialized. */
        if (tx.HasWitness()) {
            flags |= 1;
        }
    }
    if (flags) {
        /* Use extended format in case witnesses are to be serialized. */
        std::vector<CTxIn> vinDummy;
        s << vinDummy;
        s << flags;
    }
    s << tx.vin;
    s << tx.vout;
    if (flags & 1) {
        for (size_t i = 0; i < tx.vin.size(); i++) {
            s << tx.vin[i].scriptWitness.stack;
        }
    }
    s << tx.nLockTime;
}

template<typename TxType>
inline CAmount CalculateOutputValue(const TxType& tx)
{
    return std::accumulate(tx.vout.cbegin(), tx.vout.cend(), CAmount{0}, [](CAmount sum, const auto& txout) { return sum + txout.nValue; });
}


/** The basic transaction that is broadcasted on the network and contained in
 * blocks.  A transaction can contain multiple inputs and outputs.
 */
class CTransaction
{
public:
    // Default transaction version.
<<<<<<< HEAD
    static const int32_t CURRENT_VERSION=2;
    static const int32_t CURRENT_PARTICL_VERSION=0xA0;
=======
    static const uint32_t CURRENT_VERSION{2};
>>>>>>> ff21eb2d

    // The local variables are made const to prevent unintended modification
    // without updating the cached hash value. However, CTransaction is not
    // actually immutable; deserialization and assignment are implemented,
    // and bypass the constness. This is safe, as they update the entire
    // structure, including the hash.
    const std::vector<CTxIn> vin;
    const std::vector<CTxOut> vout;
<<<<<<< HEAD
    const std::vector<CTxOutBaseRef> vpout;
    const int32_t nVersion;
=======
    const uint32_t version;
>>>>>>> ff21eb2d
    const uint32_t nLockTime;

private:
    /** Memory only. */
    const bool m_has_witness;
    const Txid hash;
    const Wtxid m_witness_hash;

    Txid ComputeHash() const;
    Wtxid ComputeWitnessHash() const;

    bool ComputeHasWitness() const;

public:
    /** Convert a CMutableTransaction into a CTransaction. */
    explicit CTransaction(const CMutableTransaction& tx);
    explicit CTransaction(CMutableTransaction&& tx);

    template <typename Stream>
    inline void Serialize(Stream& s) const {
        SerializeTransaction(*this, s, s.template GetParams<TransactionSerParams>());
    }

    /** This deserializing constructor is provided instead of an Unserialize method.
     *  Unserialize is not possible, since it would require overwriting const fields. */
    template <typename Stream>
    CTransaction(deserialize_type, const TransactionSerParams& params, Stream& s) : CTransaction(CMutableTransaction(deserialize, params, s)) {}
    template <typename Stream>
    CTransaction(deserialize_type, Stream& s) : CTransaction(CMutableTransaction(deserialize, s)) {}

    bool IsNull() const {
        return vin.empty() && vout.empty() && vpout.empty();
    }

    bool IsParticlVersion() const {
        return IsParticlTxVersion(nVersion);
    }

    int GetParticlVersion() const {
        return nVersion & 0xFF;
    }

    int GetType() const {
        return (nVersion >> 8) & 0xFF;
    }

    size_t GetNumVOuts() const
    {
        return IsParticlTxVersion(nVersion) ? vpout.size() : vout.size();
    }

    const Txid& GetHash() const LIFETIMEBOUND { return hash; }
    const Wtxid& GetWitnessHash() const LIFETIMEBOUND { return m_witness_hash; };

    // Return sum of txouts.
    CAmount GetValueOut() const;

    // Return sum of standard txouts and counts of output types
    CAmount GetPlainValueOut(size_t &nStandard, size_t &nCT, size_t &nRingCT) const;

    // Return sum of standard txouts with unspendable scripts
    CAmount GetPlainValueBurned() const;

    /**
     * Get the total transaction size in bytes, including witness data.
     * "Total Size" defined in BIP141 and BIP144.
     * @return Total transaction size in bytes
     */
    unsigned int GetTotalSize() const;

    bool IsCoinBase() const
    {
        if (IsParticlVersion()) {
            return (GetType() == TXN_COINBASE &&
                    vin.size() == 1 && vin[0].prevout.IsNull());
        }
        return (vin.size() == 1 && vin[0].prevout.IsNull());
    }

    bool IsCoinStake() const
    {
        return (GetType() == TXN_COINSTAKE &&
                vin.size() > 0 && vpout.size() > 1 &&
                vpout[0]->nVersion == OUTPUT_DATA &&
                vpout[1]->nVersion == OUTPUT_STANDARD);
    }

    bool GetCoinStakeHeight(int &height) const
    {
        if (vpout.size() < 2 || vpout[0]->nVersion != OUTPUT_DATA) {
            return false;
        }

        std::vector<uint8_t> &vData = *vpout[0]->GetPData();
        if (vData.size() < 4) {
            return false;
        }
        memcpy(&height, &vData[0], 4);
        height = le32toh(height);
        return true;
    }

    bool GetCTFee(CAmount &nFee) const
    {
        if (vpout.size() < 2 || vpout[0]->nVersion != OUTPUT_DATA) {
            return false;
        }
        return vpout[0]->GetCTFee(nFee);
    }

    bool GetTreasuryFundCfwd(CAmount &nCfwd) const
    {
        if (vpout.size() < 1 || vpout[0]->nVersion != OUTPUT_DATA) {
            return false;
        }
        return vpout[0]->GetTreasuryFundCfwd(nCfwd);
    }

    bool GetSmsgFeeRate(CAmount &fee_rate) const
    {
        if (vpout.size() < 1 || vpout[0]->nVersion != OUTPUT_DATA) {
            return false;
        }
        return vpout[0]->GetSmsgFeeRate(fee_rate);
    }

    bool GetSmsgDifficulty(uint32_t &compact) const
    {
        if (vpout.size() < 1 || vpout[0]->nVersion != OUTPUT_DATA) {
            return false;
        }
        return vpout[0]->GetSmsgDifficulty(compact);
    }

    CAmount GetTotalSMSGFees() const;

    friend bool operator==(const CTransaction& a, const CTransaction& b)
    {
        return a.hash == b.hash;
    }

    friend bool operator!=(const CTransaction& a, const CTransaction& b)
    {
        return a.hash != b.hash;
    }

    std::string ToString() const;

    bool HasWitness() const { return m_has_witness; }
};

/** A mutable version of CTransaction. */
struct CMutableTransaction
{
    std::vector<CTxIn> vin;
    std::vector<CTxOut> vout;
<<<<<<< HEAD
    std::vector<CTxOutBaseRef> vpout;
    int32_t nVersion;
=======
    uint32_t version;
>>>>>>> ff21eb2d
    uint32_t nLockTime;

    explicit CMutableTransaction();
    explicit CMutableTransaction(const CTransaction& tx);

    template <typename Stream>
    inline void Serialize(Stream& s) const {
        SerializeTransaction(*this, s, s.template GetParams<TransactionSerParams>());
    }

    template <typename Stream>
    inline void Unserialize(Stream& s) {
        UnserializeTransaction(*this, s, s.template GetParams<TransactionSerParams>());
    }

    template <typename Stream>
    CMutableTransaction(deserialize_type, const TransactionSerParams& params, Stream& s) {
        UnserializeTransaction(*this, s, params);
    }

    template <typename Stream>
    CMutableTransaction(deserialize_type, Stream& s) {
        Unserialize(s);
    }

    void SetType(int type) {
        nVersion |= (type & 0xFF) << 8;
    }

    bool IsParticlVersion() const {
        return IsParticlTxVersion(nVersion);
    }

    int GetParticlVersion() const {
        return nVersion & 0xFF;
    }

    int GetType() const {
        return (nVersion >> 8) & 0xFF;
    }

    bool IsCoinStake() const
    {
        return GetType() == TXN_COINSTAKE
            && vin.size() > 0 && vpout.size() > 1
            && vpout[0]->nVersion == OUTPUT_DATA
            && vpout[1]->nVersion == OUTPUT_STANDARD;
    }

    size_t GetNumVOuts() const
    {
        return IsParticlTxVersion(nVersion) ? vpout.size() : vout.size();
    }

    /** Compute the hash of this CMutableTransaction. This is computed on the
     * fly, as opposed to GetHash() in CTransaction, which uses a cached result.
     */
    Txid GetHash() const;

    bool HasWitness() const
    {
        for (size_t i = 0; i < vin.size(); i++) {
            if (!vin[i].scriptWitness.IsNull()) {
                return true;
            }
        }
        return false;
    }
};

typedef std::shared_ptr<const CTransaction> CTransactionRef;
template <typename Tx> static inline CTransactionRef MakeTransactionRef(Tx&& txIn) { return std::make_shared<const CTransaction>(std::forward<Tx>(txIn)); }

/** A generic txid reference (txid or wtxid). */
class GenTxid
{
    bool m_is_wtxid;
    uint256 m_hash;
    GenTxid(bool is_wtxid, const uint256& hash) : m_is_wtxid(is_wtxid), m_hash(hash) {}

public:
    static GenTxid Txid(const uint256& hash) { return GenTxid{false, hash}; }
    static GenTxid Wtxid(const uint256& hash) { return GenTxid{true, hash}; }
    bool IsWtxid() const { return m_is_wtxid; }
    const uint256& GetHash() const LIFETIMEBOUND { return m_hash; }
    friend bool operator==(const GenTxid& a, const GenTxid& b) { return a.m_is_wtxid == b.m_is_wtxid && a.m_hash == b.m_hash; }
    friend bool operator<(const GenTxid& a, const GenTxid& b) { return std::tie(a.m_is_wtxid, a.m_hash) < std::tie(b.m_is_wtxid, b.m_hash); }
};

#endif // BITCOIN_PRIMITIVES_TRANSACTION_H<|MERGE_RESOLUTION|>--- conflicted
+++ resolved
@@ -83,9 +83,9 @@
 bool ExtractCoinStakeInt64(const std::vector<uint8_t> &vData, DataOutputTypes get_type, CAmount &out);
 bool ExtractCoinStakeUint32(const std::vector<uint8_t> &vData, DataOutputTypes get_type, uint32_t &out);
 
-inline bool IsParticlTxVersion(int nVersion)
-{
-    return (nVersion & 0xFF) >= PARTICL_TXN_VERSION && (nVersion & 0xFF) <= MAX_PARTICL_TXN_VERSION;
+inline bool IsParticlTxVersion(uint32_t version)
+{
+    return (version & 0xFF) >= PARTICL_TXN_VERSION && (version & 0xFF) <= MAX_PARTICL_TXN_VERSION;
 }
 
 /** An outpoint - a combination of a transaction hash and an index n into its vout */
@@ -725,16 +725,15 @@
 {
     const bool fAllowWitness = params.allow_witness;
 
-<<<<<<< HEAD
     uint8_t bv;
-    tx.nVersion = 0;
+    tx.version = 0;
     s >> bv;
 
     if (bv >= PARTICL_TXN_VERSION && bv <= MAX_PARTICL_TXN_VERSION) {
-        tx.nVersion = bv;
+        tx.version = bv;
 
         s >> bv;
-        tx.nVersion |= bv<<8; // TransactionTypes
+        tx.version |= bv << 8; // TransactionTypes
 
         s >> tx.nLockTime;
 
@@ -773,17 +772,14 @@
         return;
     }
 
-    tx.nVersion |= bv;
+    tx.version |= bv;
     s >> bv;
-    tx.nVersion |= bv<<8;
+    tx.version |= bv<<8;
     s >> bv;
-    tx.nVersion |= bv<<16;
+    tx.version |= bv<<16;
     s >> bv;
-    tx.nVersion |= bv<<24;
-
-=======
-    s >> tx.version;
->>>>>>> ff21eb2d
+    tx.version |= bv<<24;
+
     unsigned char flags = 0;
     tx.vin.clear();
     tx.vout.clear();
@@ -823,12 +819,11 @@
 {
     const bool fAllowWitness = params.allow_witness;
 
-<<<<<<< HEAD
-    if (IsParticlTxVersion(tx.nVersion)) {
-        uint8_t bv = tx.nVersion & 0xFF;
+    if (IsParticlTxVersion(tx.version)) {
+        uint8_t bv = tx.version & 0xFF;
         s << bv;
 
-        bv = (tx.nVersion>>8) & 0xFF;
+        bv = (tx.version >> 8) & 0xFF;
         s << bv; // TransactionType
 
         s << tx.nLockTime;
@@ -848,11 +843,8 @@
         return;
     }
 
-    s << tx.nVersion;
-
-=======
     s << tx.version;
->>>>>>> ff21eb2d
+
     unsigned char flags = 0;
     // Consistency check
     if (fAllowWitness) {
@@ -891,12 +883,8 @@
 {
 public:
     // Default transaction version.
-<<<<<<< HEAD
-    static const int32_t CURRENT_VERSION=2;
-    static const int32_t CURRENT_PARTICL_VERSION=0xA0;
-=======
-    static const uint32_t CURRENT_VERSION{2};
->>>>>>> ff21eb2d
+    static const uint32_t CURRENT_VERSION=2;
+    static const uint32_t CURRENT_PARTICL_VERSION=0xA0;
 
     // The local variables are made const to prevent unintended modification
     // without updating the cached hash value. However, CTransaction is not
@@ -905,12 +893,8 @@
     // structure, including the hash.
     const std::vector<CTxIn> vin;
     const std::vector<CTxOut> vout;
-<<<<<<< HEAD
     const std::vector<CTxOutBaseRef> vpout;
-    const int32_t nVersion;
-=======
     const uint32_t version;
->>>>>>> ff21eb2d
     const uint32_t nLockTime;
 
 private:
@@ -946,20 +930,20 @@
     }
 
     bool IsParticlVersion() const {
-        return IsParticlTxVersion(nVersion);
+        return IsParticlTxVersion(version);
     }
 
     int GetParticlVersion() const {
-        return nVersion & 0xFF;
+        return version & 0xFF;
     }
 
     int GetType() const {
-        return (nVersion >> 8) & 0xFF;
+        return (version >> 8) & 0xFF;
     }
 
     size_t GetNumVOuts() const
     {
-        return IsParticlTxVersion(nVersion) ? vpout.size() : vout.size();
+        return IsParticlTxVersion(version) ? vpout.size() : vout.size();
     }
 
     const Txid& GetHash() const LIFETIMEBOUND { return hash; }
@@ -1067,12 +1051,8 @@
 {
     std::vector<CTxIn> vin;
     std::vector<CTxOut> vout;
-<<<<<<< HEAD
     std::vector<CTxOutBaseRef> vpout;
-    int32_t nVersion;
-=======
     uint32_t version;
->>>>>>> ff21eb2d
     uint32_t nLockTime;
 
     explicit CMutableTransaction();
@@ -1099,32 +1079,32 @@
     }
 
     void SetType(int type) {
-        nVersion |= (type & 0xFF) << 8;
+        version |= (type & 0xFF) << 8;
     }
 
     bool IsParticlVersion() const {
-        return IsParticlTxVersion(nVersion);
+        return IsParticlTxVersion(version);
     }
 
     int GetParticlVersion() const {
-        return nVersion & 0xFF;
+        return version & 0xFF;
     }
 
     int GetType() const {
-        return (nVersion >> 8) & 0xFF;
+        return (version >> 8) & 0xFF;
     }
 
     bool IsCoinStake() const
     {
-        return GetType() == TXN_COINSTAKE
-            && vin.size() > 0 && vpout.size() > 1
-            && vpout[0]->nVersion == OUTPUT_DATA
-            && vpout[1]->nVersion == OUTPUT_STANDARD;
+        return (GetType() == TXN_COINSTAKE &&
+                vin.size() > 0 && vpout.size() > 1 &&
+                vpout[0]->nVersion == OUTPUT_DATA &&
+                vpout[1]->nVersion == OUTPUT_STANDARD);
     }
 
     size_t GetNumVOuts() const
     {
-        return IsParticlTxVersion(nVersion) ? vpout.size() : vout.size();
+        return IsParticlTxVersion(version) ? vpout.size() : vout.size();
     }
 
     /** Compute the hash of this CMutableTransaction. This is computed on the
