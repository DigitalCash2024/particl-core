// Copyright (c) 2009-2010 Satoshi Nakamoto
// Copyright (c) 2009-2018 The Bitcoin Core developers
// Distributed under the MIT software license, see the accompanying
// file COPYING or http://www.opensource.org/licenses/mit-license.php.

#include <txdb.h>

#include <pow.h>
#include <random.h>
#include <shutdown.h>
#include <ui_interface.h>
#include <uint256.h>
#include <util/system.h>
#include <util/translation.h>

#include <validation.h>
#include <insight/insight.h>
#include <chainparams.h>

#include <stdint.h>

#include <boost/thread.hpp>

static const char DB_COIN = 'C';
//static const char DB_COINS = 'c';
static const char DB_BLOCK_FILES = 'f';
//static const char DB_TXINDEX = 't';
static const char DB_ADDRESSINDEX = 'a';
static const char DB_ADDRESSUNSPENTINDEX = 'u';
static const char DB_TIMESTAMPINDEX = 's';
static const char DB_BLOCKHASHINDEX = 'z';
static const char DB_SPENTINDEX = 'p';
//static const char DB_TXINDEX_BLOCK = 'T';
static const char DB_BLOCK_INDEX = 'b';

static const char DB_BEST_BLOCK = 'B';
static const char DB_HEAD_BLOCKS = 'H';
static const char DB_FLAG = 'F';
static const char DB_REINDEX_FLAG = 'R';
static const char DB_LAST_BLOCK = 'l';

/*
static const char DB_RCTOUTPUT = 'A';
static const char DB_RCTOUTPUT_LINK = 'L';
static const char DB_RCTKEYIMAGE = 'K';
*/

namespace {

struct CoinEntry {
    COutPoint* outpoint;
    char key;
    explicit CoinEntry(const COutPoint* ptr) : outpoint(const_cast<COutPoint*>(ptr)), key(DB_COIN)  {}

    template<typename Stream>
    void Serialize(Stream &s) const {
        s << key;
        s << outpoint->hash;
        s << VARINT(outpoint->n);
    }

    template<typename Stream>
    void Unserialize(Stream& s) {
        s >> key;
        s >> outpoint->hash;
        s >> VARINT(outpoint->n);
    }
};

}

<<<<<<< HEAD
CCoinsViewDB::CCoinsViewDB(size_t nCacheSize, bool fMemory, bool fWipe) : db(GetDataDir() / "chainstate", nCacheSize, fMemory, fWipe, true, false, 64)
=======
CCoinsViewDB::CCoinsViewDB(fs::path ldb_path, size_t nCacheSize, bool fMemory, bool fWipe) : db(ldb_path, nCacheSize, fMemory, fWipe, true)
>>>>>>> 367b023a
{
}

bool CCoinsViewDB::GetCoin(const COutPoint &outpoint, Coin &coin) const {
    return db.Read(CoinEntry(&outpoint), coin);
}

bool CCoinsViewDB::HaveCoin(const COutPoint &outpoint) const {
    return db.Exists(CoinEntry(&outpoint));
}

uint256 CCoinsViewDB::GetBestBlock() const {
    uint256 hashBestChain;
    if (!db.Read(DB_BEST_BLOCK, hashBestChain))
        return uint256();
    return hashBestChain;
}

std::vector<uint256> CCoinsViewDB::GetHeadBlocks() const {
    std::vector<uint256> vhashHeadBlocks;
    if (!db.Read(DB_HEAD_BLOCKS, vhashHeadBlocks)) {
        return std::vector<uint256>();
    }
    return vhashHeadBlocks;
}

bool CCoinsViewDB::BatchWrite(CCoinsMap &mapCoins, const uint256 &hashBlock) {
    CDBBatch batch(db);
    size_t count = 0;
    size_t changed = 0;
    size_t batch_size = (size_t)gArgs.GetArg("-dbbatchsize", nDefaultDbBatchSize);
    int crash_simulate = gArgs.GetArg("-dbcrashratio", 0);
    assert(!hashBlock.IsNull());

    uint256 old_tip = GetBestBlock();
    if (old_tip.IsNull()) {
        // We may be in the middle of replaying.
        std::vector<uint256> old_heads = GetHeadBlocks();
        if (old_heads.size() == 2) {
            assert(old_heads[0] == hashBlock);
            old_tip = old_heads[1];
        }
    }

    // In the first batch, mark the database as being in the middle of a
    // transition from old_tip to hashBlock.
    // A vector is used for future extensibility, as we may want to support
    // interrupting after partial writes from multiple independent reorgs.
    batch.Erase(DB_BEST_BLOCK);
    batch.Write(DB_HEAD_BLOCKS, std::vector<uint256>{hashBlock, old_tip});

    for (CCoinsMap::iterator it = mapCoins.begin(); it != mapCoins.end();) {
        if (it->second.flags & CCoinsCacheEntry::DIRTY) {
            CoinEntry entry(&it->first);
            if (it->second.coin.IsSpent())
                batch.Erase(entry);
            else
                batch.Write(entry, it->second.coin);
            changed++;
        }
        count++;
        CCoinsMap::iterator itOld = it++;
        mapCoins.erase(itOld);
        if (batch.SizeEstimate() > batch_size) {
            LogPrint(BCLog::COINDB, "Writing partial batch of %.2f MiB\n", batch.SizeEstimate() * (1.0 / 1048576.0));
            db.WriteBatch(batch);
            batch.Clear();
            if (crash_simulate) {
                static FastRandomContext rng;
                if (rng.randrange(crash_simulate) == 0) {
                    LogPrintf("Simulating a crash. Goodbye.\n");
                    _Exit(0);
                }
            }
        }
    }

    // In the last batch, mark the database as consistent with hashBlock again.
    batch.Erase(DB_HEAD_BLOCKS);
    batch.Write(DB_BEST_BLOCK, hashBlock);

    LogPrint(BCLog::COINDB, "Writing final batch of %.2f MiB\n", batch.SizeEstimate() * (1.0 / 1048576.0));
    bool ret = db.WriteBatch(batch);
    LogPrint(BCLog::COINDB, "Committed %u changed transaction outputs (out of %u) to coin database...\n", (unsigned int)changed, (unsigned int)count);
    return ret;
}

size_t CCoinsViewDB::EstimateSize() const
{
    return db.EstimateSize(DB_COIN, (char)(DB_COIN+1));
}

CBlockTreeDB::CBlockTreeDB(size_t nCacheSize, bool fMemory, bool fWipe, bool compression, int maxOpenFiles) : CDBWrapper(gArgs.IsArgSet("-blocksdir") ? GetDataDir() / "blocks" / "index" : GetBlocksDir() / "index", nCacheSize, fMemory, fWipe, false, compression, maxOpenFiles)
{
}

bool CBlockTreeDB::ReadBlockFileInfo(int nFile, CBlockFileInfo &info) {
    return Read(std::make_pair(DB_BLOCK_FILES, nFile), info);
}

bool CBlockTreeDB::WriteReindexing(bool fReindexing) {
    if (fReindexing)
        return Write(DB_REINDEX_FLAG, '1');
    else
        return Erase(DB_REINDEX_FLAG);
}

void CBlockTreeDB::ReadReindexing(bool &fReindexing) {
    fReindexing = Exists(DB_REINDEX_FLAG);
}

bool CBlockTreeDB::ReadLastBlockFile(int &nFile) {
    return Read(DB_LAST_BLOCK, nFile);
}

CCoinsViewCursor *CCoinsViewDB::Cursor() const
{
    CCoinsViewDBCursor *i = new CCoinsViewDBCursor(const_cast<CDBWrapper&>(db).NewIterator(), GetBestBlock());
    /* It seems that there are no "const iterators" for LevelDB.  Since we
       only need read operations on it, use a const-cast to get around
       that restriction.  */
    i->pcursor->Seek(DB_COIN);
    // Cache key of first record
    if (i->pcursor->Valid()) {
        CoinEntry entry(&i->keyTmp.second);
        i->pcursor->GetKey(entry);
        i->keyTmp.first = entry.key;
    } else {
        i->keyTmp.first = 0; // Make sure Valid() and GetKey() return false
    }
    return i;
}

bool CCoinsViewDBCursor::GetKey(COutPoint &key) const
{
    // Return cached key
    if (keyTmp.first == DB_COIN) {
        key = keyTmp.second;
        return true;
    }
    return false;
}

bool CCoinsViewDBCursor::GetValue(Coin &coin) const
{
    return pcursor->GetValue(coin);
}

unsigned int CCoinsViewDBCursor::GetValueSize() const
{
    return pcursor->GetValueSize();
}

bool CCoinsViewDBCursor::Valid() const
{
    return keyTmp.first == DB_COIN;
}

void CCoinsViewDBCursor::Next()
{
    pcursor->Next();
    CoinEntry entry(&keyTmp.second);
    if (!pcursor->Valid() || !pcursor->GetKey(entry)) {
        keyTmp.first = 0; // Invalidate cached key after last record so that Valid() and GetKey() return false
    } else {
        keyTmp.first = entry.key;
    }
}

bool CBlockTreeDB::WriteBatchSync(const std::vector<std::pair<int, const CBlockFileInfo*> >& fileInfo, int nLastFile, const std::vector<const CBlockIndex*>& blockinfo) {
    CDBBatch batch(*this);
    for (std::vector<std::pair<int, const CBlockFileInfo*> >::const_iterator it=fileInfo.begin(); it != fileInfo.end(); it++) {
        batch.Write(std::make_pair(DB_BLOCK_FILES, it->first), *it->second);
    }
    batch.Write(DB_LAST_BLOCK, nLastFile);
    for (std::vector<const CBlockIndex*>::const_iterator it=blockinfo.begin(); it != blockinfo.end(); it++) {
        batch.Write(std::make_pair(DB_BLOCK_INDEX, (*it)->GetBlockHash()), CDiskBlockIndex(*it));
    }
    return WriteBatch(batch, true);
}

bool CBlockTreeDB::ReadSpentIndex(CSpentIndexKey &key, CSpentIndexValue &value) {
    return Read(std::make_pair(DB_SPENTINDEX, key), value);
}

bool CBlockTreeDB::UpdateSpentIndex(const std::vector<std::pair<CSpentIndexKey, CSpentIndexValue> >&vect) {
    CDBBatch batch(*this);
    for (std::vector<std::pair<CSpentIndexKey,CSpentIndexValue> >::const_iterator it=vect.begin(); it!=vect.end(); it++) {
        if (it->second.IsNull()) {
            batch.Erase(std::make_pair(DB_SPENTINDEX, it->first));
        } else {
            batch.Write(std::make_pair(DB_SPENTINDEX, it->first), it->second);
        }
    }
    return WriteBatch(batch);
}

bool CBlockTreeDB::UpdateAddressUnspentIndex(const std::vector<std::pair<CAddressUnspentKey, CAddressUnspentValue > >&vect) {
    CDBBatch batch(*this);
    for (std::vector<std::pair<CAddressUnspentKey, CAddressUnspentValue> >::const_iterator it=vect.begin(); it!=vect.end(); it++) {
        if (it->second.IsNull()) {
            batch.Erase(std::make_pair(DB_ADDRESSUNSPENTINDEX, it->first));
        } else {
            batch.Write(std::make_pair(DB_ADDRESSUNSPENTINDEX, it->first), it->second);
        }
    }
    return WriteBatch(batch);
}

bool CBlockTreeDB::ReadAddressUnspentIndex(uint256 addressHash, int type,
                                           std::vector<std::pair<CAddressUnspentKey, CAddressUnspentValue> > &unspentOutputs) {
    const std::unique_ptr<CDBIterator> pcursor(NewIterator());

    pcursor->Seek(std::make_pair(DB_ADDRESSUNSPENTINDEX, CAddressIndexIteratorKey(type, addressHash)));

    while (pcursor->Valid()) {
        boost::this_thread::interruption_point();
        std::pair<char,CAddressUnspentKey> key;
        if (pcursor->GetKey(key) && key.first == DB_ADDRESSUNSPENTINDEX && key.second.hashBytes == addressHash) {
            CAddressUnspentValue nValue;
            if (pcursor->GetValue(nValue)) {
                unspentOutputs.push_back(std::make_pair(key.second, nValue));
                pcursor->Next();
            } else {
                return error("failed to get address unspent value");
            }
        } else {
            break;
        }
    }

    return true;
}

bool CBlockTreeDB::WriteAddressIndex(const std::vector<std::pair<CAddressIndexKey, CAmount > >&vect) {
    CDBBatch batch(*this);
    for (std::vector<std::pair<CAddressIndexKey, CAmount> >::const_iterator it=vect.begin(); it!=vect.end(); it++)
        batch.Write(std::make_pair(DB_ADDRESSINDEX, it->first), it->second);
    return WriteBatch(batch);
}

bool CBlockTreeDB::EraseAddressIndex(const std::vector<std::pair<CAddressIndexKey, CAmount > >&vect) {
    CDBBatch batch(*this);
    for (std::vector<std::pair<CAddressIndexKey, CAmount> >::const_iterator it=vect.begin(); it!=vect.end(); it++)
        batch.Erase(std::make_pair(DB_ADDRESSINDEX, it->first));
    return WriteBatch(batch);
}

bool CBlockTreeDB::ReadAddressIndex(uint256 addressHash, int type,
                                    std::vector<std::pair<CAddressIndexKey, CAmount> > &addressIndex,
                                    int start, int end) {
    const std::unique_ptr<CDBIterator> pcursor(NewIterator());

    if (start > 0 && end > 0) {
        pcursor->Seek(std::make_pair(DB_ADDRESSINDEX, CAddressIndexIteratorHeightKey(type, addressHash, start)));
    } else {
        pcursor->Seek(std::make_pair(DB_ADDRESSINDEX, CAddressIndexIteratorKey(type, addressHash)));
    }

    while (pcursor->Valid()) {
        boost::this_thread::interruption_point();
        std::pair<char,CAddressIndexKey> key;
        if (pcursor->GetKey(key) && key.first == DB_ADDRESSINDEX && key.second.hashBytes == addressHash) {
            if (end > 0 && key.second.blockHeight > end) {
                break;
            }
            CAmount nValue;
            if (pcursor->GetValue(nValue)) {
                addressIndex.push_back(std::make_pair(key.second, nValue));
                pcursor->Next();
            } else {
                return error("failed to get address index value");
            }
        } else {
            break;
        }
    }

    return true;
}

bool CBlockTreeDB::WriteTimestampIndex(const CTimestampIndexKey &timestampIndex)
{
    CDBBatch batch(*this);
    batch.Write(std::make_pair(DB_TIMESTAMPINDEX, timestampIndex), 0);
    return WriteBatch(batch);
}

bool CBlockTreeDB::ReadTimestampIndex(const unsigned int &high, const unsigned int &low, const bool fActiveOnly, std::vector<std::pair<uint256, unsigned int> > &hashes)
{
    const std::unique_ptr<CDBIterator> pcursor(NewIterator());

    pcursor->Seek(std::make_pair(DB_TIMESTAMPINDEX, CTimestampIndexIteratorKey(low)));

    if (fActiveOnly) {
        LockAssertion lock(::cs_main); // cs_main is locked before GetTimestampIndex if fActiveOnly
        while (pcursor->Valid()) {
            boost::this_thread::interruption_point();
            std::pair<char, CTimestampIndexKey> key;
            if (pcursor->GetKey(key) && key.first == DB_TIMESTAMPINDEX && key.second.timestamp < high) {
                if (HashOnchainActive(key.second.blockHash)) {
                    hashes.push_back(std::make_pair(key.second.blockHash, key.second.timestamp));
                }
                pcursor->Next();
            } else {
                break;
            }
        }
    } else {
        // Otherwise get: requires holding mutex
        while (pcursor->Valid()) {
            boost::this_thread::interruption_point();
            std::pair<char, CTimestampIndexKey> key;
            if (pcursor->GetKey(key) && key.first == DB_TIMESTAMPINDEX && key.second.timestamp < high) {
                hashes.push_back(std::make_pair(key.second.blockHash, key.second.timestamp));
                pcursor->Next();
            } else {
                break;
            }
        }
    }

    return true;
}

bool CBlockTreeDB::WriteTimestampBlockIndex(const CTimestampBlockIndexKey &blockhashIndex, const CTimestampBlockIndexValue &logicalts) {
    CDBBatch batch(*this);
    batch.Write(std::make_pair(DB_BLOCKHASHINDEX, blockhashIndex), logicalts);
    return WriteBatch(batch);
}

bool CBlockTreeDB::ReadTimestampBlockIndex(const uint256 &hash, unsigned int &ltimestamp) {

    CTimestampBlockIndexValue lts;
    if (!Read(std::make_pair(DB_BLOCKHASHINDEX, hash), lts)) {
        return false;
    }

    ltimestamp = lts.ltimestamp;
    return true;
}

bool CBlockTreeDB::WriteFlag(const std::string &name, bool fValue) {
    return Write(std::make_pair(DB_FLAG, name), fValue ? '1' : '0');
}

bool CBlockTreeDB::ReadFlag(const std::string &name, bool &fValue) {
    char ch;
    if (!Read(std::make_pair(DB_FLAG, name), ch))
        return false;
    fValue = ch == '1';
    return true;
}

bool CBlockTreeDB::LoadBlockIndexGuts(const Consensus::Params& consensusParams, std::function<CBlockIndex*(const uint256&)> insertBlockIndex)
{
    std::unique_ptr<CDBIterator> pcursor(NewIterator());

    pcursor->Seek(std::make_pair(DB_BLOCK_INDEX, uint256()));

    // Load m_block_index
    while (pcursor->Valid()) {
        boost::this_thread::interruption_point();
        if (ShutdownRequested()) return false;
        std::pair<char, uint256> key;
        if (pcursor->GetKey(key) && key.first == DB_BLOCK_INDEX) {
            CDiskBlockIndex diskindex;
            if (pcursor->GetValue(diskindex)) {
                // Construct block index object
                CBlockIndex* pindexNew  = insertBlockIndex(diskindex.GetBlockHash());
                pindexNew->pprev                    = insertBlockIndex(diskindex.hashPrev);
                pindexNew->nHeight                  = diskindex.nHeight;
                pindexNew->nFile                    = diskindex.nFile;
                pindexNew->nDataPos                 = diskindex.nDataPos;
                pindexNew->nUndoPos                 = diskindex.nUndoPos;
                pindexNew->nVersion                 = diskindex.nVersion;
                pindexNew->hashMerkleRoot           = diskindex.hashMerkleRoot;
                pindexNew->hashWitnessMerkleRoot    = diskindex.hashWitnessMerkleRoot;
                pindexNew->nTime                    = diskindex.nTime;
                pindexNew->nBits                    = diskindex.nBits;
                pindexNew->nNonce                   = diskindex.nNonce;
                pindexNew->nStatus                  = diskindex.nStatus;
                pindexNew->nTx                      = diskindex.nTx;

                pindexNew->nFlags                   = diskindex.nFlags & ~BLOCK_DELAYED;
                pindexNew->bnStakeModifier          = diskindex.bnStakeModifier;
                pindexNew->prevoutStake             = diskindex.prevoutStake;
                //pindexNew->hashProof                = diskindex.hashProof;

                pindexNew->nMoneySupply             = diskindex.nMoneySupply;
                pindexNew->nAnonOutputs             = diskindex.nAnonOutputs;


                if (pindexNew->nHeight == 0
                    && pindexNew->GetBlockHash() != Params().GetConsensus().hashGenesisBlock)
                    return error("LoadBlockIndex(): Genesis block hash incorrect: %s", pindexNew->ToString());

                if (fParticlMode) {
                    // only CheckProofOfWork for genesis blocks
                    if (diskindex.hashPrev.IsNull() && !CheckProofOfWork(pindexNew->GetBlockHash(),
                        pindexNew->nBits, Params().GetConsensus(), 0, Params().GetLastImportHeight()))
                        return error("%s: CheckProofOfWork failed: %s", __func__, pindexNew->ToString());
                } else
                if (!CheckProofOfWork(pindexNew->GetBlockHash(), pindexNew->nBits, Params().GetConsensus())) {
                    return error("%s: CheckProofOfWork failed: %s", __func__, pindexNew->ToString());
                }

                pcursor->Next();
            } else {
                return error("%s: failed to read value", __func__);
            }
        } else {
            break;
        }
    }

    return true;
}

bool CBlockTreeDB::ReadRCTOutput(int64_t i, CAnonOutput &ao)
{
    return Read(std::make_pair(DB_RCTOUTPUT, i), ao);
};

bool CBlockTreeDB::WriteRCTOutput(int64_t i, const CAnonOutput &ao)
{
    CDBBatch batch(*this);
    batch.Write(std::make_pair(DB_RCTOUTPUT, i), ao);
    return WriteBatch(batch);
};

bool CBlockTreeDB::EraseRCTOutput(int64_t i)
{
    CDBBatch batch(*this);
    batch.Erase(std::make_pair(DB_RCTOUTPUT, i));
    return WriteBatch(batch);
};


bool CBlockTreeDB::ReadRCTOutputLink(const CCmpPubKey &pk, int64_t &i)
{
    return Read(std::make_pair(DB_RCTOUTPUT_LINK, pk), i);
};

bool CBlockTreeDB::WriteRCTOutputLink(const CCmpPubKey &pk, int64_t i)
{
    CDBBatch batch(*this);
    batch.Write(std::make_pair(DB_RCTOUTPUT_LINK, pk), i);
    return WriteBatch(batch);
};

bool CBlockTreeDB::EraseRCTOutputLink(const CCmpPubKey &pk)
{
    CDBBatch batch(*this);
    batch.Erase(std::make_pair(DB_RCTOUTPUT_LINK, pk));
    return WriteBatch(batch);
};

bool CBlockTreeDB::ReadRCTKeyImage(const CCmpPubKey &ki, uint256 &txhash)
{
    return Read(std::make_pair(DB_RCTKEYIMAGE, ki), txhash);
};

bool CBlockTreeDB::WriteRCTKeyImage(const CCmpPubKey &ki, const uint256 &txhash)
{
    CDBBatch batch(*this);
    batch.Write(std::make_pair(DB_RCTKEYIMAGE, ki), txhash);
    return WriteBatch(batch);
};

bool CBlockTreeDB::EraseRCTKeyImage(const CCmpPubKey &ki)
{
    CDBBatch batch(*this);
    batch.Erase(std::make_pair(DB_RCTKEYIMAGE, ki));
    return WriteBatch(batch);
};

bool CCoinsViewDB::Upgrade()
{
    // TODO
    return true;
};

/* TODO: force reindex
namespace {

//! Legacy class to deserialize pre-pertxout database entries without reindex.
class CCoins
{
public:
    //! whether transaction is a coinbase
    bool fCoinBase;

    //! unspent transaction outputs; spent outputs are .IsNull(); spent outputs at the end of the array are dropped
    std::vector<CTxOut> vout;

    //! at which height this transaction was included in the active block chain
    int nHeight;

    //! empty constructor
    CCoins() : fCoinBase(false), vout(0), nHeight(0) { }

    template<typename Stream>
    void Unserialize(Stream &s) {
        unsigned int nCode = 0;
        // version
        unsigned int nVersionDummy;
        ::Unserialize(s, VARINT(nVersionDummy));
        // header code
        ::Unserialize(s, VARINT(nCode));
        fCoinBase = nCode & 1;
        std::vector<bool> vAvail(2, false);
        vAvail[0] = (nCode & 2) != 0;
        vAvail[1] = (nCode & 4) != 0;
        unsigned int nMaskCode = (nCode / 8) + ((nCode & 6) != 0 ? 0 : 1);
        // spentness bitmask
        while (nMaskCode > 0) {
            unsigned char chAvail = 0;
            ::Unserialize(s, chAvail);
            for (unsigned int p = 0; p < 8; p++) {
                bool f = (chAvail & (1 << p)) != 0;
                vAvail.push_back(f);
            }
            if (chAvail != 0)
                nMaskCode--;
        }
        // txouts themself
        vout.assign(vAvail.size(), CTxOut());
        for (unsigned int i = 0; i < vAvail.size(); i++) {
            if (vAvail[i])
                ::Unserialize(s, CTxOutCompressor(vout[i]));
        }
        // coinbase height
        ::Unserialize(s, VARINT(nHeight, VarIntMode::NONNEGATIVE_SIGNED));
    }
};

}

Upgrade the database from older formats.
 *
 * Currently implemented: from the per-tx utxo model (0.8..0.14.x) to per-txout.

bool CCoinsViewDB::Upgrade() {
    std::unique_ptr<CDBIterator> pcursor(db.NewIterator());
    pcursor->Seek(std::make_pair(DB_COINS, uint256()));
    if (!pcursor->Valid()) {
        return true;
    }

    int64_t count = 0;
    LogPrintf("Upgrading utxo-set database...\n");
    LogPrintf("[0%%]...\n"); / Continued /
    uiInterface.ShowProgress(_("Upgrading UTXO database").translated, 0, true);
    size_t batch_size = 1 << 24;
    CDBBatch batch(db);
    int reportDone = 0;
    std::pair<unsigned char, uint256> key;
    std::pair<unsigned char, uint256> prev_key = {DB_COINS, uint256()};
    while (pcursor->Valid()) {
        boost::this_thread::interruption_point();
        if (ShutdownRequested()) {
            break;
        }
        if (pcursor->GetKey(key) && key.first == DB_COINS) {
            if (count++ % 256 == 0) {
                uint32_t high = 0x100 * *key.second.begin() + *(key.second.begin() + 1);
                int percentageDone = (int)(high * 100.0 / 65536.0 + 0.5);
                uiInterface.ShowProgress(_("Upgrading UTXO database").translated, percentageDone, true);
                if (reportDone < percentageDone/10) {
                    // report max. every 10% step
                    LogPrintf("[%d%%]...\n", percentageDone); / Continued /
                    reportDone = percentageDone/10;
                }
            }
            CCoins old_coins;
            if (!pcursor->GetValue(old_coins)) {
                return error("%s: cannot parse CCoins record", __func__);
            }
            COutPoint outpoint(key.second, 0);
            for (size_t i = 0; i < old_coins.vout.size(); ++i) {
                if (!old_coins.vout[i].IsNull() && !old_coins.vout[i].scriptPubKey.IsUnspendable()) {
                    Coin newcoin(std::move(old_coins.vout[i]), old_coins.nHeight, old_coins.fCoinBase);
                    outpoint.n = i;
                    CoinEntry entry(&outpoint);
                    batch.Write(entry, newcoin);
                }
            }
            batch.Erase(key);
            if (batch.SizeEstimate() > batch_size) {
                db.WriteBatch(batch);
                batch.Clear();
                db.CompactRange(prev_key, key);
                prev_key = key;
            }
            pcursor->Next();
        } else {
            break;
        }
    }
    db.WriteBatch(batch);
    db.CompactRange({DB_COINS, uint256()}, key);
    uiInterface.ShowProgress("", 100, false);
    LogPrintf("[%s].\n", ShutdownRequested() ? "CANCELLED" : "DONE");
    return !ShutdownRequested();
}
*/<|MERGE_RESOLUTION|>--- conflicted
+++ resolved
@@ -69,11 +69,7 @@
 
 }
 
-<<<<<<< HEAD
-CCoinsViewDB::CCoinsViewDB(size_t nCacheSize, bool fMemory, bool fWipe) : db(GetDataDir() / "chainstate", nCacheSize, fMemory, fWipe, true, false, 64)
-=======
-CCoinsViewDB::CCoinsViewDB(fs::path ldb_path, size_t nCacheSize, bool fMemory, bool fWipe) : db(ldb_path, nCacheSize, fMemory, fWipe, true)
->>>>>>> 367b023a
+CCoinsViewDB::CCoinsViewDB(fs::path ldb_path, size_t nCacheSize, bool fMemory, bool fWipe) : db(ldb_path, nCacheSize, fMemory, fWipe, true, false, 64)
 {
 }
 
