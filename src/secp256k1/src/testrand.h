/**********************************************************************
 * Copyright (c) 2013, 2014 Pieter Wuille                             *
 * Distributed under the MIT software license, see the accompanying   *
 * file COPYING or http://www.opensource.org/licenses/mit-license.php.*
 **********************************************************************/

#ifndef SECP256K1_TESTRAND_H
#define SECP256K1_TESTRAND_H

#if defined HAVE_CONFIG_H
#include "libsecp256k1-config.h"
#endif

/* A non-cryptographic RNG used only for test infrastructure. */

/** Seed the pseudorandom number generator for testing. */
SECP256K1_INLINE static void secp256k1_rand_seed(const unsigned char *seed16);

/** Generate a pseudorandom number in the range [0..2**32-1]. */
static uint32_t secp256k1_rand32(void);

/** Generate a pseudorandom number in the range [0..2**bits-1]. Bits must be 1 or
 *  more. */
static uint32_t secp256k1_rand_bits(int bits);

/** Generate a pseudorandom number in the range [0..range-1]. */
static uint32_t secp256k1_rand_int(uint32_t range);

/** Generate a pseudorandom 32-byte array. */
static void secp256k1_rand256(unsigned char *b32);

/** Generate a pseudorandom 32-byte array with long sequences of zero and one bits. */
static void secp256k1_rand256_test(unsigned char *b32);

/** Generate pseudorandom bytes with long sequences of zero and one bits. */
static void secp256k1_rand_bytes_test(unsigned char *bytes, size_t len);

<<<<<<< HEAD
/** Generate a pseudorandom 64-bit integer in the range min..max, inclusive. */
static int64_t secp256k1_rands64(uint64_t min, uint64_t max);

#endif
=======
#endif /* SECP256K1_TESTRAND_H */
>>>>>>> f17942a3
<|MERGE_RESOLUTION|>--- conflicted
+++ resolved
@@ -35,11 +35,7 @@
 /** Generate pseudorandom bytes with long sequences of zero and one bits. */
 static void secp256k1_rand_bytes_test(unsigned char *bytes, size_t len);
 
-<<<<<<< HEAD
 /** Generate a pseudorandom 64-bit integer in the range min..max, inclusive. */
 static int64_t secp256k1_rands64(uint64_t min, uint64_t max);
 
-#endif
-=======
-#endif /* SECP256K1_TESTRAND_H */
->>>>>>> f17942a3
+#endif /* SECP256K1_TESTRAND_H */