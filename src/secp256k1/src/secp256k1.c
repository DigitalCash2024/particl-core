--- conflicted
+++ resolved
@@ -41,7 +41,6 @@
 # error "secp256k1.h processed without SECP256K1_BUILD defined while building secp256k1.c"
 #endif
 
-<<<<<<< HEAD
 #ifdef ENABLE_MODULE_GENERATOR
 # include "include/secp256k1_generator.h"
 #endif
@@ -59,12 +58,6 @@
 #endif
 
 
-#if defined(VALGRIND)
-# include <valgrind/memcheck.h>
-#endif
-
-=======
->>>>>>> 1884b71b
 #define ARG_CHECK(cond) do { \
     if (EXPECT(!(cond), 0)) { \
         secp256k1_callback_call(&ctx->illegal_callback, #cond); \
