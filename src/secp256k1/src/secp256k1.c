/**********************************************************************
 * Copyright (c) 2013-2015 Pieter Wuille                              *
 * Distributed under the MIT software license, see the accompanying   *
 * file COPYING or http://www.opensource.org/licenses/mit-license.php.*
 **********************************************************************/

#include "include/secp256k1.h"
#include "include/secp256k1_preallocated.h"

#include "util.h"
#include "num_impl.h"
#include "field_impl.h"
#include "scalar_impl.h"
#include "group_impl.h"
#include "ecmult_impl.h"
#include "ecmult_const_impl.h"
#include "ecmult_gen_impl.h"
#include "ecdsa_impl.h"
#include "eckey_impl.h"
#include "hash_impl.h"
#include "scratch_impl.h"

<<<<<<< HEAD
#ifdef ENABLE_MODULE_GENERATOR
# include "include/secp256k1_generator.h"
#endif

#ifdef ENABLE_MODULE_COMMITMENT
# include "include/secp256k1_commitment.h"
#endif

#ifdef ENABLE_MODULE_RANGEPROOF
# include "include/secp256k1_rangeproof.h"
#endif

#ifdef ENABLE_MODULE_BULLETPROOF
# include "include/secp256k1_bulletproofs.h"
=======
#if defined(VALGRIND)
# include <valgrind/memcheck.h>
>>>>>>> eac65d99
#endif

#define ARG_CHECK(cond) do { \
    if (EXPECT(!(cond), 0)) { \
        secp256k1_callback_call(&ctx->illegal_callback, #cond); \
        return 0; \
    } \
} while(0)

#define ARG_CHECK_NO_RETURN(cond) do { \
    if (EXPECT(!(cond), 0)) { \
        secp256k1_callback_call(&ctx->illegal_callback, #cond); \
    } \
} while(0)

#ifndef USE_EXTERNAL_DEFAULT_CALLBACKS
#include <stdlib.h>
#include <stdio.h>
static void secp256k1_default_illegal_callback_fn(const char* str, void* data) {
    (void)data;
    fprintf(stderr, "[libsecp256k1] illegal argument: %s\n", str);
    abort();
}
static void secp256k1_default_error_callback_fn(const char* str, void* data) {
    (void)data;
    fprintf(stderr, "[libsecp256k1] internal consistency check failed: %s\n", str);
    abort();
}
#else
void secp256k1_default_illegal_callback_fn(const char* str, void* data);
void secp256k1_default_error_callback_fn(const char* str, void* data);
#endif

static const secp256k1_callback default_illegal_callback = {
    secp256k1_default_illegal_callback_fn,
    NULL
};

static const secp256k1_callback default_error_callback = {
    secp256k1_default_error_callback_fn,
    NULL
};

struct secp256k1_context_struct {
    secp256k1_ecmult_context ecmult_ctx;
    secp256k1_ecmult_gen_context ecmult_gen_ctx;
    secp256k1_callback illegal_callback;
    secp256k1_callback error_callback;
    int declassify;
};

static const secp256k1_context secp256k1_context_no_precomp_ = {
    { 0 },
    { 0 },
    { secp256k1_default_illegal_callback_fn, 0 },
    { secp256k1_default_error_callback_fn, 0 },
    0
};
const secp256k1_context *secp256k1_context_no_precomp = &secp256k1_context_no_precomp_;

size_t secp256k1_context_preallocated_size(unsigned int flags) {
    size_t ret = ROUND_TO_ALIGN(sizeof(secp256k1_context));

    if (EXPECT((flags & SECP256K1_FLAGS_TYPE_MASK) != SECP256K1_FLAGS_TYPE_CONTEXT, 0)) {
            secp256k1_callback_call(&default_illegal_callback,
                                    "Invalid flags");
            return 0;
    }

    if (flags & SECP256K1_FLAGS_BIT_CONTEXT_SIGN) {
        ret += SECP256K1_ECMULT_GEN_CONTEXT_PREALLOCATED_SIZE;
    }
    if (flags & SECP256K1_FLAGS_BIT_CONTEXT_VERIFY) {
        ret += SECP256K1_ECMULT_CONTEXT_PREALLOCATED_SIZE;
    }
    return ret;
}

size_t secp256k1_context_preallocated_clone_size(const secp256k1_context* ctx) {
    size_t ret = ROUND_TO_ALIGN(sizeof(secp256k1_context));
    VERIFY_CHECK(ctx != NULL);
    if (secp256k1_ecmult_gen_context_is_built(&ctx->ecmult_gen_ctx)) {
        ret += SECP256K1_ECMULT_GEN_CONTEXT_PREALLOCATED_SIZE;
    }
    if (secp256k1_ecmult_context_is_built(&ctx->ecmult_ctx)) {
        ret += SECP256K1_ECMULT_CONTEXT_PREALLOCATED_SIZE;
    }
    return ret;
}

secp256k1_context* secp256k1_context_preallocated_create(void* prealloc, unsigned int flags) {
    void* const base = prealloc;
    size_t prealloc_size;
    secp256k1_context* ret;

    VERIFY_CHECK(prealloc != NULL);
    prealloc_size = secp256k1_context_preallocated_size(flags);
    ret = (secp256k1_context*)manual_alloc(&prealloc, sizeof(secp256k1_context), base, prealloc_size);
    ret->illegal_callback = default_illegal_callback;
    ret->error_callback = default_error_callback;

    if (EXPECT((flags & SECP256K1_FLAGS_TYPE_MASK) != SECP256K1_FLAGS_TYPE_CONTEXT, 0)) {
            secp256k1_callback_call(&ret->illegal_callback,
                                    "Invalid flags");
            return NULL;
    }

    secp256k1_ecmult_context_init(&ret->ecmult_ctx);
    secp256k1_ecmult_gen_context_init(&ret->ecmult_gen_ctx);

    if (flags & SECP256K1_FLAGS_BIT_CONTEXT_SIGN) {
        secp256k1_ecmult_gen_context_build(&ret->ecmult_gen_ctx, &prealloc);
    }
    if (flags & SECP256K1_FLAGS_BIT_CONTEXT_VERIFY) {
        secp256k1_ecmult_context_build(&ret->ecmult_ctx, &prealloc);
    }
    ret->declassify = !!(flags & SECP256K1_FLAGS_BIT_CONTEXT_DECLASSIFY);

    return (secp256k1_context*) ret;
}

secp256k1_context* secp256k1_context_create(unsigned int flags) {
    size_t const prealloc_size = secp256k1_context_preallocated_size(flags);
    secp256k1_context* ctx = (secp256k1_context*)checked_malloc(&default_error_callback, prealloc_size);
    if (EXPECT(secp256k1_context_preallocated_create(ctx, flags) == NULL, 0)) {
        free(ctx);
        return NULL;
    }

    return ctx;
}

secp256k1_context* secp256k1_context_preallocated_clone(const secp256k1_context* ctx, void* prealloc) {
    size_t prealloc_size;
    secp256k1_context* ret;
    VERIFY_CHECK(ctx != NULL);
    ARG_CHECK(prealloc != NULL);

    prealloc_size = secp256k1_context_preallocated_clone_size(ctx);
    ret = (secp256k1_context*)prealloc;
    memcpy(ret, ctx, prealloc_size);
    secp256k1_ecmult_gen_context_finalize_memcpy(&ret->ecmult_gen_ctx, &ctx->ecmult_gen_ctx);
    secp256k1_ecmult_context_finalize_memcpy(&ret->ecmult_ctx, &ctx->ecmult_ctx);
    return ret;
}

secp256k1_context* secp256k1_context_clone(const secp256k1_context* ctx) {
    secp256k1_context* ret;
    size_t prealloc_size;

    VERIFY_CHECK(ctx != NULL);
    prealloc_size = secp256k1_context_preallocated_clone_size(ctx);
    ret = (secp256k1_context*)checked_malloc(&ctx->error_callback, prealloc_size);
    ret = secp256k1_context_preallocated_clone(ctx, ret);
    return ret;
}

void secp256k1_context_preallocated_destroy(secp256k1_context* ctx) {
    ARG_CHECK_NO_RETURN(ctx != secp256k1_context_no_precomp);
    if (ctx != NULL) {
        secp256k1_ecmult_context_clear(&ctx->ecmult_ctx);
        secp256k1_ecmult_gen_context_clear(&ctx->ecmult_gen_ctx);
    }
}

void secp256k1_context_destroy(secp256k1_context* ctx) {
    if (ctx != NULL) {
        secp256k1_context_preallocated_destroy(ctx);
        free(ctx);
    }
}

void secp256k1_context_set_illegal_callback(secp256k1_context* ctx, void (*fun)(const char* message, void* data), const void* data) {
    ARG_CHECK_NO_RETURN(ctx != secp256k1_context_no_precomp);
    if (fun == NULL) {
        fun = secp256k1_default_illegal_callback_fn;
    }
    ctx->illegal_callback.fn = fun;
    ctx->illegal_callback.data = data;
}

void secp256k1_context_set_error_callback(secp256k1_context* ctx, void (*fun)(const char* message, void* data), const void* data) {
    ARG_CHECK_NO_RETURN(ctx != secp256k1_context_no_precomp);
    if (fun == NULL) {
        fun = secp256k1_default_error_callback_fn;
    }
    ctx->error_callback.fn = fun;
    ctx->error_callback.data = data;
}

secp256k1_scratch_space* secp256k1_scratch_space_create(const secp256k1_context* ctx, size_t max_size) {
    VERIFY_CHECK(ctx != NULL);
    return secp256k1_scratch_create(&ctx->error_callback, max_size);
}

void secp256k1_scratch_space_destroy(const secp256k1_context *ctx, secp256k1_scratch_space* scratch) {
    VERIFY_CHECK(ctx != NULL);
    secp256k1_scratch_destroy(&ctx->error_callback, scratch);
}

/* Mark memory as no-longer-secret for the purpose of analysing constant-time behaviour
 *  of the software. This is setup for use with valgrind but could be substituted with
 *  the appropriate instrumentation for other analysis tools.
 */
static SECP256K1_INLINE void secp256k1_declassify(const secp256k1_context* ctx, void *p, size_t len) {
#if defined(VALGRIND)
    if (EXPECT(ctx->declassify,0)) VALGRIND_MAKE_MEM_DEFINED(p, len);
#else
    (void)ctx;
    (void)p;
    (void)len;
#endif
}

static int secp256k1_pubkey_load(const secp256k1_context* ctx, secp256k1_ge* ge, const secp256k1_pubkey* pubkey) {
    if (sizeof(secp256k1_ge_storage) == 64) {
        /* When the secp256k1_ge_storage type is exactly 64 byte, use its
         * representation inside secp256k1_pubkey, as conversion is very fast.
         * Note that secp256k1_pubkey_save must use the same representation. */
        secp256k1_ge_storage s;
        memcpy(&s, &pubkey->data[0], sizeof(s));
        secp256k1_ge_from_storage(ge, &s);
    } else {
        /* Otherwise, fall back to 32-byte big endian for X and Y. */
        secp256k1_fe x, y;
        secp256k1_fe_set_b32(&x, pubkey->data);
        secp256k1_fe_set_b32(&y, pubkey->data + 32);
        secp256k1_ge_set_xy(ge, &x, &y);
    }
    ARG_CHECK(!secp256k1_fe_is_zero(&ge->x));
    return 1;
}

static void secp256k1_pubkey_save(secp256k1_pubkey* pubkey, secp256k1_ge* ge) {
    if (sizeof(secp256k1_ge_storage) == 64) {
        secp256k1_ge_storage s;
        secp256k1_ge_to_storage(&s, ge);
        memcpy(&pubkey->data[0], &s, sizeof(s));
    } else {
        VERIFY_CHECK(!secp256k1_ge_is_infinity(ge));
        secp256k1_fe_normalize_var(&ge->x);
        secp256k1_fe_normalize_var(&ge->y);
        secp256k1_fe_get_b32(pubkey->data, &ge->x);
        secp256k1_fe_get_b32(pubkey->data + 32, &ge->y);
    }
}

int secp256k1_ec_pubkey_parse(const secp256k1_context* ctx, secp256k1_pubkey* pubkey, const unsigned char *input, size_t inputlen) {
    secp256k1_ge Q;

    VERIFY_CHECK(ctx != NULL);
    ARG_CHECK(pubkey != NULL);
    memset(pubkey, 0, sizeof(*pubkey));
    ARG_CHECK(input != NULL);
    if (!secp256k1_eckey_pubkey_parse(&Q, input, inputlen)) {
        return 0;
    }
    secp256k1_pubkey_save(pubkey, &Q);
    secp256k1_ge_clear(&Q);
    return 1;
}

int secp256k1_ec_pubkey_serialize(const secp256k1_context* ctx, unsigned char *output, size_t *outputlen, const secp256k1_pubkey* pubkey, unsigned int flags) {
    secp256k1_ge Q;
    size_t len;
    int ret = 0;

    VERIFY_CHECK(ctx != NULL);
    ARG_CHECK(outputlen != NULL);
    ARG_CHECK(*outputlen >= ((flags & SECP256K1_FLAGS_BIT_COMPRESSION) ? 33 : 65));
    len = *outputlen;
    *outputlen = 0;
    ARG_CHECK(output != NULL);
    memset(output, 0, len);
    ARG_CHECK(pubkey != NULL);
    ARG_CHECK((flags & SECP256K1_FLAGS_TYPE_MASK) == SECP256K1_FLAGS_TYPE_COMPRESSION);
    if (secp256k1_pubkey_load(ctx, &Q, pubkey)) {
        ret = secp256k1_eckey_pubkey_serialize(&Q, output, &len, flags & SECP256K1_FLAGS_BIT_COMPRESSION);
        if (ret) {
            *outputlen = len;
        }
    }
    return ret;
}

static void secp256k1_ecdsa_signature_load(const secp256k1_context* ctx, secp256k1_scalar* r, secp256k1_scalar* s, const secp256k1_ecdsa_signature* sig) {
    (void)ctx;
    if (sizeof(secp256k1_scalar) == 32) {
        /* When the secp256k1_scalar type is exactly 32 byte, use its
         * representation inside secp256k1_ecdsa_signature, as conversion is very fast.
         * Note that secp256k1_ecdsa_signature_save must use the same representation. */
        memcpy(r, &sig->data[0], 32);
        memcpy(s, &sig->data[32], 32);
    } else {
        secp256k1_scalar_set_b32(r, &sig->data[0], NULL);
        secp256k1_scalar_set_b32(s, &sig->data[32], NULL);
    }
}

static void secp256k1_ecdsa_signature_save(secp256k1_ecdsa_signature* sig, const secp256k1_scalar* r, const secp256k1_scalar* s) {
    if (sizeof(secp256k1_scalar) == 32) {
        memcpy(&sig->data[0], r, 32);
        memcpy(&sig->data[32], s, 32);
    } else {
        secp256k1_scalar_get_b32(&sig->data[0], r);
        secp256k1_scalar_get_b32(&sig->data[32], s);
    }
}

int secp256k1_ecdsa_signature_parse_der(const secp256k1_context* ctx, secp256k1_ecdsa_signature* sig, const unsigned char *input, size_t inputlen) {
    secp256k1_scalar r, s;

    VERIFY_CHECK(ctx != NULL);
    ARG_CHECK(sig != NULL);
    ARG_CHECK(input != NULL);

    if (secp256k1_ecdsa_sig_parse(&r, &s, input, inputlen)) {
        secp256k1_ecdsa_signature_save(sig, &r, &s);
        return 1;
    } else {
        memset(sig, 0, sizeof(*sig));
        return 0;
    }
}

int secp256k1_ecdsa_signature_parse_compact(const secp256k1_context* ctx, secp256k1_ecdsa_signature* sig, const unsigned char *input64) {
    secp256k1_scalar r, s;
    int ret = 1;
    int overflow = 0;

    VERIFY_CHECK(ctx != NULL);
    ARG_CHECK(sig != NULL);
    ARG_CHECK(input64 != NULL);

    secp256k1_scalar_set_b32(&r, &input64[0], &overflow);
    ret &= !overflow;
    secp256k1_scalar_set_b32(&s, &input64[32], &overflow);
    ret &= !overflow;
    if (ret) {
        secp256k1_ecdsa_signature_save(sig, &r, &s);
    } else {
        memset(sig, 0, sizeof(*sig));
    }
    return ret;
}

int secp256k1_ecdsa_signature_serialize_der(const secp256k1_context* ctx, unsigned char *output, size_t *outputlen, const secp256k1_ecdsa_signature* sig) {
    secp256k1_scalar r, s;

    VERIFY_CHECK(ctx != NULL);
    ARG_CHECK(output != NULL);
    ARG_CHECK(outputlen != NULL);
    ARG_CHECK(sig != NULL);

    secp256k1_ecdsa_signature_load(ctx, &r, &s, sig);
    return secp256k1_ecdsa_sig_serialize(output, outputlen, &r, &s);
}

int secp256k1_ecdsa_signature_serialize_compact(const secp256k1_context* ctx, unsigned char *output64, const secp256k1_ecdsa_signature* sig) {
    secp256k1_scalar r, s;

    VERIFY_CHECK(ctx != NULL);
    ARG_CHECK(output64 != NULL);
    ARG_CHECK(sig != NULL);

    secp256k1_ecdsa_signature_load(ctx, &r, &s, sig);
    secp256k1_scalar_get_b32(&output64[0], &r);
    secp256k1_scalar_get_b32(&output64[32], &s);
    return 1;
}

int secp256k1_ecdsa_signature_normalize(const secp256k1_context* ctx, secp256k1_ecdsa_signature *sigout, const secp256k1_ecdsa_signature *sigin) {
    secp256k1_scalar r, s;
    int ret = 0;

    VERIFY_CHECK(ctx != NULL);
    ARG_CHECK(sigin != NULL);

    secp256k1_ecdsa_signature_load(ctx, &r, &s, sigin);
    ret = secp256k1_scalar_is_high(&s);
    if (sigout != NULL) {
        if (ret) {
            secp256k1_scalar_negate(&s, &s);
        }
        secp256k1_ecdsa_signature_save(sigout, &r, &s);
    }

    return ret;
}

int secp256k1_ecdsa_verify(const secp256k1_context* ctx, const secp256k1_ecdsa_signature *sig, const unsigned char *msg32, const secp256k1_pubkey *pubkey) {
    secp256k1_ge q;
    secp256k1_scalar r, s;
    secp256k1_scalar m;
    VERIFY_CHECK(ctx != NULL);
    ARG_CHECK(secp256k1_ecmult_context_is_built(&ctx->ecmult_ctx));
    ARG_CHECK(msg32 != NULL);
    ARG_CHECK(sig != NULL);
    ARG_CHECK(pubkey != NULL);

    secp256k1_scalar_set_b32(&m, msg32, NULL);
    secp256k1_ecdsa_signature_load(ctx, &r, &s, sig);
    return (!secp256k1_scalar_is_high(&s) &&
            secp256k1_pubkey_load(ctx, &q, pubkey) &&
            secp256k1_ecdsa_sig_verify(&ctx->ecmult_ctx, &r, &s, &q, &m));
}

static SECP256K1_INLINE void buffer_append(unsigned char *buf, unsigned int *offset, const void *data, unsigned int len) {
    memcpy(buf + *offset, data, len);
    *offset += len;
}

static int nonce_function_rfc6979(unsigned char *nonce32, const unsigned char *msg32, const unsigned char *key32, const unsigned char *algo16, void *data, unsigned int counter) {
   unsigned char keydata[112];
   unsigned int offset = 0;
   secp256k1_rfc6979_hmac_sha256 rng;
   unsigned int i;
   /* We feed a byte array to the PRNG as input, consisting of:
    * - the private key (32 bytes) and message (32 bytes), see RFC 6979 3.2d.
    * - optionally 32 extra bytes of data, see RFC 6979 3.6 Additional Data.
    * - optionally 16 extra bytes with the algorithm name.
    * Because the arguments have distinct fixed lengths it is not possible for
    *  different argument mixtures to emulate each other and result in the same
    *  nonces.
    */
   buffer_append(keydata, &offset, key32, 32);
   buffer_append(keydata, &offset, msg32, 32);
   if (data != NULL) {
       buffer_append(keydata, &offset, data, 32);
   }
   if (algo16 != NULL) {
       buffer_append(keydata, &offset, algo16, 16);
   }
   secp256k1_rfc6979_hmac_sha256_initialize(&rng, keydata, offset);
   memset(keydata, 0, sizeof(keydata));
   for (i = 0; i <= counter; i++) {
       secp256k1_rfc6979_hmac_sha256_generate(&rng, nonce32, 32);
   }
   secp256k1_rfc6979_hmac_sha256_finalize(&rng);
   return 1;
}

const secp256k1_nonce_function secp256k1_nonce_function_rfc6979 = nonce_function_rfc6979;
const secp256k1_nonce_function secp256k1_nonce_function_default = nonce_function_rfc6979;

static int secp256k1_ecdsa_sign_inner(const secp256k1_context* ctx, secp256k1_scalar* r, secp256k1_scalar* s, int* recid, const unsigned char *msg32, const unsigned char *seckey, secp256k1_nonce_function noncefp, const void* noncedata) {
    secp256k1_scalar sec, non, msg;
    int ret = 0;
    int is_sec_valid;
    unsigned char nonce32[32];
    unsigned int count = 0;
    /* Default initialization here is important so we won't pass uninit values to the cmov in the end */
    *r = secp256k1_scalar_zero;
    *s = secp256k1_scalar_zero;
    if (recid) {
        *recid = 0;
    }
    if (noncefp == NULL) {
        noncefp = secp256k1_nonce_function_default;
    }

    /* Fail if the secret key is invalid. */
    is_sec_valid = secp256k1_scalar_set_b32_seckey(&sec, seckey);
    secp256k1_scalar_cmov(&sec, &secp256k1_scalar_one, !is_sec_valid);
    secp256k1_scalar_set_b32(&msg, msg32, NULL);
    while (1) {
        int is_nonce_valid;
        ret = !!noncefp(nonce32, msg32, seckey, NULL, (void*)noncedata, count);
        if (!ret) {
            break;
        }
        is_nonce_valid = secp256k1_scalar_set_b32_seckey(&non, nonce32);
        /* The nonce is still secret here, but it being invalid is is less likely than 1:2^255. */
        secp256k1_declassify(ctx, &is_nonce_valid, sizeof(is_nonce_valid));
        if (is_nonce_valid) {
            ret = secp256k1_ecdsa_sig_sign(&ctx->ecmult_gen_ctx, r, s, &sec, &msg, &non, recid);
            /* The final signature is no longer a secret, nor is the fact that we were successful or not. */
            secp256k1_declassify(ctx, &ret, sizeof(ret));
            if (ret) {
                break;
            }
        }
        count++;
    }
    /* We don't want to declassify is_sec_valid and therefore the range of
     * seckey. As a result is_sec_valid is included in ret only after ret was
     * used as a branching variable. */
    ret &= is_sec_valid;
    memset(nonce32, 0, 32);
    secp256k1_scalar_clear(&msg);
    secp256k1_scalar_clear(&non);
    secp256k1_scalar_clear(&sec);
    secp256k1_scalar_cmov(r, &secp256k1_scalar_zero, !ret);
    secp256k1_scalar_cmov(s, &secp256k1_scalar_zero, !ret);
    if (recid) {
        const int zero = 0;
        secp256k1_int_cmov(recid, &zero, !ret);
    }
    return ret;
}

int secp256k1_ecdsa_sign(const secp256k1_context* ctx, secp256k1_ecdsa_signature *signature, const unsigned char *msg32, const unsigned char *seckey, secp256k1_nonce_function noncefp, const void* noncedata) {
    secp256k1_scalar r, s;
    int ret;
    VERIFY_CHECK(ctx != NULL);
    ARG_CHECK(secp256k1_ecmult_gen_context_is_built(&ctx->ecmult_gen_ctx));
    ARG_CHECK(msg32 != NULL);
    ARG_CHECK(signature != NULL);
    ARG_CHECK(seckey != NULL);

    ret = secp256k1_ecdsa_sign_inner(ctx, &r, &s, NULL, msg32, seckey, noncefp, noncedata);
    secp256k1_ecdsa_signature_save(signature, &r, &s);
    return ret;
}

int secp256k1_ec_seckey_verify(const secp256k1_context* ctx, const unsigned char *seckey) {
    secp256k1_scalar sec;
    int ret;
    VERIFY_CHECK(ctx != NULL);
    ARG_CHECK(seckey != NULL);

    ret = secp256k1_scalar_set_b32_seckey(&sec, seckey);
    secp256k1_scalar_clear(&sec);
    return ret;
}

int secp256k1_ec_pubkey_create(const secp256k1_context* ctx, secp256k1_pubkey *pubkey, const unsigned char *seckey) {
    secp256k1_gej pj;
    secp256k1_ge p;
    secp256k1_scalar sec;
    int ret = 0;
    VERIFY_CHECK(ctx != NULL);
    ARG_CHECK(pubkey != NULL);
    memset(pubkey, 0, sizeof(*pubkey));
    ARG_CHECK(secp256k1_ecmult_gen_context_is_built(&ctx->ecmult_gen_ctx));
    ARG_CHECK(seckey != NULL);

    ret = secp256k1_scalar_set_b32_seckey(&sec, seckey);
    secp256k1_scalar_cmov(&sec, &secp256k1_scalar_one, !ret);

    secp256k1_ecmult_gen(&ctx->ecmult_gen_ctx, &pj, &sec);
    secp256k1_ge_set_gej(&p, &pj);
    secp256k1_pubkey_save(pubkey, &p);
    memczero(pubkey, sizeof(*pubkey), !ret);

    secp256k1_scalar_clear(&sec);
    return ret;
}

int secp256k1_ec_seckey_negate(const secp256k1_context* ctx, unsigned char *seckey) {
    secp256k1_scalar sec;
    int ret = 0;
    VERIFY_CHECK(ctx != NULL);
    ARG_CHECK(seckey != NULL);

    ret = secp256k1_scalar_set_b32_seckey(&sec, seckey);
    secp256k1_scalar_cmov(&sec, &secp256k1_scalar_zero, !ret);
    secp256k1_scalar_negate(&sec, &sec);
    secp256k1_scalar_get_b32(seckey, &sec);

    secp256k1_scalar_clear(&sec);
    return ret;
}

int secp256k1_ec_privkey_negate(const secp256k1_context* ctx, unsigned char *seckey) {
    return secp256k1_ec_seckey_negate(ctx, seckey);
}

int secp256k1_ec_pubkey_negate(const secp256k1_context* ctx, secp256k1_pubkey *pubkey) {
    int ret = 0;
    secp256k1_ge p;
    VERIFY_CHECK(ctx != NULL);
    ARG_CHECK(pubkey != NULL);

    ret = secp256k1_pubkey_load(ctx, &p, pubkey);
    memset(pubkey, 0, sizeof(*pubkey));
    if (ret) {
        secp256k1_ge_neg(&p, &p);
        secp256k1_pubkey_save(pubkey, &p);
    }
    return ret;
}

int secp256k1_ec_seckey_tweak_add(const secp256k1_context* ctx, unsigned char *seckey, const unsigned char *tweak) {
    secp256k1_scalar term;
    secp256k1_scalar sec;
    int ret = 0;
    int overflow = 0;
    VERIFY_CHECK(ctx != NULL);
    ARG_CHECK(seckey != NULL);
    ARG_CHECK(tweak != NULL);

    secp256k1_scalar_set_b32(&term, tweak, &overflow);
    ret = secp256k1_scalar_set_b32_seckey(&sec, seckey);

    ret &= (!overflow) & secp256k1_eckey_privkey_tweak_add(&sec, &term);
    secp256k1_scalar_cmov(&sec, &secp256k1_scalar_zero, !ret);
    secp256k1_scalar_get_b32(seckey, &sec);

    secp256k1_scalar_clear(&sec);
    secp256k1_scalar_clear(&term);
    return ret;
}

int secp256k1_ec_privkey_tweak_add(const secp256k1_context* ctx, unsigned char *seckey, const unsigned char *tweak) {
    return secp256k1_ec_seckey_tweak_add(ctx, seckey, tweak);
}

int secp256k1_ec_pubkey_tweak_add(const secp256k1_context* ctx, secp256k1_pubkey *pubkey, const unsigned char *tweak) {
    secp256k1_ge p;
    secp256k1_scalar term;
    int ret = 0;
    int overflow = 0;
    VERIFY_CHECK(ctx != NULL);
    ARG_CHECK(secp256k1_ecmult_context_is_built(&ctx->ecmult_ctx));
    ARG_CHECK(pubkey != NULL);
    ARG_CHECK(tweak != NULL);

    secp256k1_scalar_set_b32(&term, tweak, &overflow);
    ret = !overflow && secp256k1_pubkey_load(ctx, &p, pubkey);
    memset(pubkey, 0, sizeof(*pubkey));
    if (ret) {
        if (secp256k1_eckey_pubkey_tweak_add(&ctx->ecmult_ctx, &p, &term)) {
            secp256k1_pubkey_save(pubkey, &p);
        } else {
            ret = 0;
        }
    }

    return ret;
}

int secp256k1_ec_seckey_tweak_mul(const secp256k1_context* ctx, unsigned char *seckey, const unsigned char *tweak) {
    secp256k1_scalar factor;
    secp256k1_scalar sec;
    int ret = 0;
    int overflow = 0;
    VERIFY_CHECK(ctx != NULL);
    ARG_CHECK(seckey != NULL);
    ARG_CHECK(tweak != NULL);

    secp256k1_scalar_set_b32(&factor, tweak, &overflow);
    ret = secp256k1_scalar_set_b32_seckey(&sec, seckey);
    ret &= (!overflow) & secp256k1_eckey_privkey_tweak_mul(&sec, &factor);
    secp256k1_scalar_cmov(&sec, &secp256k1_scalar_zero, !ret);
    secp256k1_scalar_get_b32(seckey, &sec);

    secp256k1_scalar_clear(&sec);
    secp256k1_scalar_clear(&factor);
    return ret;
}

int secp256k1_ec_privkey_tweak_mul(const secp256k1_context* ctx, unsigned char *seckey, const unsigned char *tweak) {
    return secp256k1_ec_seckey_tweak_mul(ctx, seckey, tweak);
}

int secp256k1_ec_pubkey_tweak_mul(const secp256k1_context* ctx, secp256k1_pubkey *pubkey, const unsigned char *tweak) {
    secp256k1_ge p;
    secp256k1_scalar factor;
    int ret = 0;
    int overflow = 0;
    VERIFY_CHECK(ctx != NULL);
    ARG_CHECK(secp256k1_ecmult_context_is_built(&ctx->ecmult_ctx));
    ARG_CHECK(pubkey != NULL);
    ARG_CHECK(tweak != NULL);

    secp256k1_scalar_set_b32(&factor, tweak, &overflow);
    ret = !overflow && secp256k1_pubkey_load(ctx, &p, pubkey);
    memset(pubkey, 0, sizeof(*pubkey));
    if (ret) {
        if (secp256k1_eckey_pubkey_tweak_mul(&ctx->ecmult_ctx, &p, &factor)) {
            secp256k1_pubkey_save(pubkey, &p);
        } else {
            ret = 0;
        }
    }

    return ret;
}

int secp256k1_context_randomize(secp256k1_context* ctx, const unsigned char *seed32) {
    VERIFY_CHECK(ctx != NULL);
    if (secp256k1_ecmult_gen_context_is_built(&ctx->ecmult_gen_ctx)) {
        secp256k1_ecmult_gen_blind(&ctx->ecmult_gen_ctx, seed32);
    }
    return 1;
}

int secp256k1_ec_pubkey_combine(const secp256k1_context* ctx, secp256k1_pubkey *pubnonce, const secp256k1_pubkey * const *pubnonces, size_t n) {
    size_t i;
    secp256k1_gej Qj;
    secp256k1_ge Q;

    ARG_CHECK(pubnonce != NULL);
    memset(pubnonce, 0, sizeof(*pubnonce));
    ARG_CHECK(n >= 1);
    ARG_CHECK(pubnonces != NULL);

    secp256k1_gej_set_infinity(&Qj);

    for (i = 0; i < n; i++) {
        secp256k1_pubkey_load(ctx, &Q, pubnonces[i]);
        secp256k1_gej_add_ge(&Qj, &Qj, &Q);
    }
    if (secp256k1_gej_is_infinity(&Qj)) {
        return 0;
    }
    secp256k1_ge_set_gej(&Q, &Qj);
    secp256k1_pubkey_save(pubnonce, &Q);
    return 1;
}

#ifdef ENABLE_MODULE_ECDH
# include "modules/ecdh/main_impl.h"
#endif

#ifdef ENABLE_MODULE_RECOVERY
# include "modules/recovery/main_impl.h"
#endif

#ifdef ENABLE_MODULE_GENERATOR
# include "modules/generator/main_impl.h"
#endif

#ifdef ENABLE_MODULE_COMMITMENT
# include "modules/commitment/main_impl.h"
#endif

#ifdef ENABLE_MODULE_RANGEPROOF
# include "modules/rangeproof/main_impl.h"
#endif

#ifdef ENABLE_MODULE_BULLETPROOF
# include "modules/bulletproofs/main_impl.h"
#endif

#ifdef ENABLE_MODULE_WHITELIST
# include "modules/whitelist/main_impl.h"
#endif

#ifdef ENABLE_MODULE_SURJECTIONPROOF
# include "modules/surjection/main_impl.h"
#endif

#ifdef ENABLE_MODULE_MLSAG
# include "modules/mlsag/main_impl.h"
#endif<|MERGE_RESOLUTION|>--- conflicted
+++ resolved
@@ -20,7 +20,6 @@
 #include "hash_impl.h"
 #include "scratch_impl.h"
 
-<<<<<<< HEAD
 #ifdef ENABLE_MODULE_GENERATOR
 # include "include/secp256k1_generator.h"
 #endif
@@ -35,10 +34,10 @@
 
 #ifdef ENABLE_MODULE_BULLETPROOF
 # include "include/secp256k1_bulletproofs.h"
-=======
+#endif
+
 #if defined(VALGRIND)
 # include <valgrind/memcheck.h>
->>>>>>> eac65d99
 #endif
 
 #define ARG_CHECK(cond) do { \
