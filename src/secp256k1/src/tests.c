--- conflicted
+++ resolved
@@ -166,8 +166,7 @@
     } while(1);
 }
 
-<<<<<<< HEAD
-void run_util_tests(void) {
+static void run_util_tests(void) {
     int i;
     uint64_t r;
     uint64_t r2;
@@ -213,10 +212,7 @@
     }
 }
 
-void random_scalar_order_b32(unsigned char *b32) {
-=======
 static void random_scalar_order_b32(unsigned char *b32) {
->>>>>>> 1884b71b
     secp256k1_scalar num;
     random_scalar_order(&num);
     secp256k1_scalar_get_b32(b32, &num);
@@ -2373,8 +2369,7 @@
 
 }
 
-<<<<<<< HEAD
-void scalar_chacha_tests(void) {
+static void scalar_chacha_tests(void) {
     unsigned char expected1[64] = {
         0x76, 0xb8, 0xe0, 0xad, 0xa0, 0xf1, 0x3d, 0x90,
         0x40, 0x5d, 0x6a, 0xe5, 0x53, 0x86, 0xbd, 0x28,
@@ -2430,10 +2425,7 @@
     CHECK(secp256k1_scalar_eq(&exp_r2, &r2));
 }
 
-void run_scalar_set_b32_seckey_tests(void) {
-=======
 static void run_scalar_set_b32_seckey_tests(void) {
->>>>>>> 1884b71b
     unsigned char b32[32];
     secp256k1_scalar s1;
     secp256k1_scalar s2;
@@ -7434,7 +7426,6 @@
 # include "modules/schnorrsig/tests_impl.h"
 #endif
 
-<<<<<<< HEAD
 #ifdef ENABLE_MODULE_GENERATOR
 # include "modules/generator/tests_impl.h"
 #endif
@@ -7455,10 +7446,7 @@
 # include "modules/mlsag/tests_impl.h"
 #endif
 
-void run_secp256k1_memczero_test(void) {
-=======
 static void run_secp256k1_memczero_test(void) {
->>>>>>> 1884b71b
     unsigned char buf1[6] = {1, 2, 3, 4, 5, 6};
     unsigned char buf2[sizeof(buf1)];
 
@@ -7794,6 +7782,10 @@
     run_generator_tests();
 #endif
 
+#ifdef ENABLE_MODULE_COMMITMENT
+    run_commitment_tests();
+#endif
+
 #ifdef ENABLE_MODULE_RANGEPROOF
     run_rangeproof_tests();
 #endif
