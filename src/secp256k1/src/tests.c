/***********************************************************************
 * Copyright (c) 2013, 2014, 2015 Pieter Wuille, Gregory Maxwell       *
 * Distributed under the MIT software license, see the accompanying    *
 * file COPYING or https://www.opensource.org/licenses/mit-license.php.*
 ***********************************************************************/

#include <stdio.h>
#include <stdlib.h>
#include <string.h>

#include <time.h>

#ifdef USE_EXTERNAL_DEFAULT_CALLBACKS
    #pragma message("Ignoring USE_EXTERNAL_CALLBACKS in tests.")
    #undef USE_EXTERNAL_DEFAULT_CALLBACKS
#endif
#if defined(VERIFY) && defined(COVERAGE)
    #pragma message("Defining VERIFY for tests being built for coverage analysis support is meaningless.")
#endif
#include "secp256k1.c"

#include "../include/secp256k1.h"
#include "../include/secp256k1_preallocated.h"
#include "testrand_impl.h"
#include "checkmem.h"
#include "util.h"

#include "../contrib/lax_der_parsing.c"
#include "../contrib/lax_der_privatekey_parsing.c"

#include "modinv32_impl.h"
#ifdef SECP256K1_WIDEMUL_INT128
#include "modinv64_impl.h"
#include "int128_impl.h"
#endif

#define CONDITIONAL_TEST(cnt, nam) if (COUNT < (cnt)) { printf("Skipping %s (iteration count too low)\n", nam); } else

static int COUNT = 64;
static secp256k1_context *CTX = NULL;
static secp256k1_context *STATIC_CTX = NULL;

static int all_bytes_equal(const void* s, unsigned char value, size_t n) {
    const unsigned char *p = s;
    size_t i;

    for (i = 0; i < n; i++) {
        if (p[i] != value) {
            return 0;
        }
    }
    return 1;
}

/* TODO Use CHECK_ILLEGAL(_VOID) everywhere and get rid of the uncounting callback */
/* CHECK that expr_or_stmt calls the illegal callback of ctx exactly once
 *
 * For checking functions that use ARG_CHECK_VOID */
#define CHECK_ILLEGAL_VOID(ctx, expr_or_stmt) do { \
    int32_t _calls_to_illegal_callback = 0; \
    secp256k1_callback _saved_illegal_cb = ctx->illegal_callback; \
    secp256k1_context_set_illegal_callback(ctx, \
        counting_illegal_callback_fn, &_calls_to_illegal_callback); \
    { expr_or_stmt; } \
    ctx->illegal_callback = _saved_illegal_cb; \
    CHECK(_calls_to_illegal_callback == 1); \
} while(0);

/* CHECK that expr calls the illegal callback of ctx exactly once and that expr == 0
 *
 * For checking functions that use ARG_CHECK */
#define CHECK_ILLEGAL(ctx, expr) CHECK_ILLEGAL_VOID(ctx, CHECK((expr) == 0))

static void counting_illegal_callback_fn(const char* str, void* data) {
    /* Dummy callback function that just counts. */
    int32_t *p;
    (void)str;
    p = data;
    CHECK(*p != INT32_MAX);
    (*p)++;
}

static void uncounting_illegal_callback_fn(const char* str, void* data) {
    /* Dummy callback function that just counts (backwards). */
    int32_t *p;
    (void)str;
    p = data;
    CHECK(*p != INT32_MIN);
    (*p)--;
}

static void random_field_element_magnitude(secp256k1_fe *fe) {
    secp256k1_fe zero;
    int n = secp256k1_testrand_int(9);
    secp256k1_fe_normalize(fe);
    if (n == 0) {
        return;
    }
    secp256k1_fe_clear(&zero);
    secp256k1_fe_negate(&zero, &zero, 0);
    secp256k1_fe_mul_int_unchecked(&zero, n - 1);
    secp256k1_fe_add(fe, &zero);
#ifdef VERIFY
    CHECK(fe->magnitude == n);
#endif
}

static void random_fe_test(secp256k1_fe *x) {
    unsigned char bin[32];
    do {
        secp256k1_testrand256_test(bin);
        if (secp256k1_fe_set_b32_limit(x, bin)) {
            return;
        }
    } while(1);
}

static void random_fe_non_zero_test(secp256k1_fe *fe) {
    do {
        random_fe_test(fe);
    } while(secp256k1_fe_is_zero(fe));
}

static void random_group_element_test(secp256k1_ge *ge) {
    secp256k1_fe fe;
    do {
        random_fe_test(&fe);
        if (secp256k1_ge_set_xo_var(ge, &fe, secp256k1_testrand_bits(1))) {
            secp256k1_fe_normalize(&ge->y);
            break;
        }
    } while(1);
    ge->infinity = 0;
}

static void random_group_element_jacobian_test(secp256k1_gej *gej, const secp256k1_ge *ge) {
    secp256k1_fe z2, z3;
    random_fe_non_zero_test(&gej->z);
    secp256k1_fe_sqr(&z2, &gej->z);
    secp256k1_fe_mul(&z3, &z2, &gej->z);
    secp256k1_fe_mul(&gej->x, &ge->x, &z2);
    secp256k1_fe_mul(&gej->y, &ge->y, &z3);
    gej->infinity = ge->infinity;
}

static void random_gej_test(secp256k1_gej *gej) {
    secp256k1_ge ge;
    random_group_element_test(&ge);
    random_group_element_jacobian_test(gej, &ge);
}

static void random_scalar_order_test(secp256k1_scalar *num) {
    do {
        unsigned char b32[32];
        int overflow = 0;
        secp256k1_testrand256_test(b32);
        secp256k1_scalar_set_b32(num, b32, &overflow);
        if (overflow || secp256k1_scalar_is_zero(num)) {
            continue;
        }
        break;
    } while(1);
}

static void random_scalar_order(secp256k1_scalar *num) {
    do {
        unsigned char b32[32];
        int overflow = 0;
        secp256k1_testrand256(b32);
        secp256k1_scalar_set_b32(num, b32, &overflow);
        if (overflow || secp256k1_scalar_is_zero(num)) {
            continue;
        }
        break;
    } while(1);
}

static void run_util_tests(void) {
    int i;
    uint64_t r;
    uint64_t r2;
    uint64_t r3;
    int64_t s;
    CHECK(secp256k1_clz64_var(0) == 64);
    CHECK(secp256k1_clz64_var(1) == 63);
    CHECK(secp256k1_clz64_var(2) == 62);
    CHECK(secp256k1_clz64_var(3) == 62);
    CHECK(secp256k1_clz64_var(~0ULL) == 0);
    CHECK(secp256k1_clz64_var((~0ULL) - 1) == 0);
    CHECK(secp256k1_clz64_var((~0ULL) >> 1) == 1);
    CHECK(secp256k1_clz64_var((~0ULL) >> 2) == 2);
    CHECK(secp256k1_sign_and_abs64(&r, INT64_MAX) == 0);
    CHECK(r == INT64_MAX);
    CHECK(secp256k1_sign_and_abs64(&r, INT64_MAX - 1) == 0);
    CHECK(r == INT64_MAX - 1);
    CHECK(secp256k1_sign_and_abs64(&r, INT64_MIN) == 1);
    CHECK(r == (uint64_t)INT64_MAX + 1);
    CHECK(secp256k1_sign_and_abs64(&r, INT64_MIN + 1) == 1);
    CHECK(r == (uint64_t)INT64_MAX);
    CHECK(secp256k1_sign_and_abs64(&r, 0) == 0);
    CHECK(r == 0);
    CHECK(secp256k1_sign_and_abs64(&r, 1) == 0);
    CHECK(r == 1);
    CHECK(secp256k1_sign_and_abs64(&r, -1) == 1);
    CHECK(r == 1);
    CHECK(secp256k1_sign_and_abs64(&r, 2) == 0);
    CHECK(r == 2);
    CHECK(secp256k1_sign_and_abs64(&r, -2) == 1);
    CHECK(r == 2);
    for (i = 0; i < 10; i++) {
        CHECK(secp256k1_clz64_var((~0ULL) - secp256k1_testrand32()) == 0);
        r = ((uint64_t)secp256k1_testrand32() << 32) | secp256k1_testrand32();
        r2 = secp256k1_rands64(0, r);
        CHECK(r2 <= r);
        r3 = secp256k1_rands64(r2, r);
        CHECK((r3 >= r2) && (r3 <= r));
        r = secp256k1_rands64(0, INT64_MAX);
        s = (int64_t)r * (secp256k1_testrand32()&1?-1:1);
        CHECK(secp256k1_sign_and_abs64(&r2, s) == (s < 0));
        CHECK(r2 == r);
    }
}

static void random_scalar_order_b32(unsigned char *b32) {
    secp256k1_scalar num;
    random_scalar_order(&num);
    secp256k1_scalar_get_b32(b32, &num);
}

static void run_xoshiro256pp_tests(void) {
    {
        size_t i;
        /* Sanity check that we run before the actual seeding. */
        for (i = 0; i < sizeof(secp256k1_test_state)/sizeof(secp256k1_test_state[0]); i++) {
            CHECK(secp256k1_test_state[i] == 0);
        }
    }
    {
        int i;
        unsigned char buf32[32];
        unsigned char seed16[16] = {
            'C', 'H', 'I', 'C', 'K', 'E', 'N', '!',
            'C', 'H', 'I', 'C', 'K', 'E', 'N', '!',
        };
        unsigned char buf32_expected[32] = {
            0xAF, 0xCC, 0xA9, 0x16, 0xB5, 0x6C, 0xE3, 0xF0,
            0x44, 0x3F, 0x45, 0xE0, 0x47, 0xA5, 0x08, 0x36,
            0x4C, 0xCC, 0xC1, 0x18, 0xB2, 0xD8, 0x8F, 0xEF,
            0x43, 0x26, 0x15, 0x57, 0x37, 0x00, 0xEF, 0x30,
        };
        secp256k1_testrand_seed(seed16);
        for (i = 0; i < 17; i++) {
            secp256k1_testrand256(buf32);
        }
        CHECK(secp256k1_memcmp_var(buf32, buf32_expected, sizeof(buf32)) == 0);
    }
}

static void run_selftest_tests(void) {
    /* Test public API */
    secp256k1_selftest();
}

static int ecmult_gen_context_eq(const secp256k1_ecmult_gen_context *a, const secp256k1_ecmult_gen_context *b) {
    return a->built == b->built
            && secp256k1_scalar_eq(&a->blind, &b->blind)
            && secp256k1_gej_eq_var(&a->initial, &b->initial);
}

static int context_eq(const secp256k1_context *a, const secp256k1_context *b) {
    return a->declassify == b->declassify
            && ecmult_gen_context_eq(&a->ecmult_gen_ctx, &b->ecmult_gen_ctx)
            && a->illegal_callback.fn == b->illegal_callback.fn
            && a->illegal_callback.data == b->illegal_callback.data
            && a->error_callback.fn == b->error_callback.fn
            && a->error_callback.data == b->error_callback.data;
}

static void run_deprecated_context_flags_test(void) {
    /* Check that a context created with any of the flags in the flags array is
     * identical to the NONE context. */
    unsigned int flags[] = { SECP256K1_CONTEXT_SIGN,
                             SECP256K1_CONTEXT_VERIFY,
                             SECP256K1_CONTEXT_SIGN | SECP256K1_CONTEXT_VERIFY };
    secp256k1_context *none_ctx = secp256k1_context_create(SECP256K1_CONTEXT_NONE);
    int i;
    for (i = 0; i < (int)(sizeof(flags)/sizeof(flags[0])); i++) {
        secp256k1_context *tmp_ctx;
        CHECK(secp256k1_context_preallocated_size(SECP256K1_CONTEXT_NONE) == secp256k1_context_preallocated_size(flags[i]));
        tmp_ctx = secp256k1_context_create(flags[i]);
        CHECK(context_eq(none_ctx, tmp_ctx));
        secp256k1_context_destroy(tmp_ctx);
    }
    secp256k1_context_destroy(none_ctx);
}

static void run_ec_illegal_argument_tests(void) {
    int ecount = 0;
    int ecount2 = 10;
    secp256k1_pubkey pubkey;
    secp256k1_pubkey zero_pubkey;
    secp256k1_ecdsa_signature sig;
    unsigned char ctmp[32];

    /* Setup */
    secp256k1_context_set_illegal_callback(STATIC_CTX, counting_illegal_callback_fn, &ecount);
    secp256k1_context_set_illegal_callback(CTX, counting_illegal_callback_fn, &ecount2);
    memset(ctmp, 1, 32);
    memset(&zero_pubkey, 0, sizeof(zero_pubkey));

    /* Verify context-type checking illegal-argument errors. */
    CHECK(secp256k1_ec_pubkey_create(STATIC_CTX, &pubkey, ctmp) == 0);
    CHECK(ecount == 1);
    SECP256K1_CHECKMEM_UNDEFINE(&pubkey, sizeof(pubkey));
    CHECK(secp256k1_ec_pubkey_create(CTX, &pubkey, ctmp) == 1);
    SECP256K1_CHECKMEM_CHECK(&pubkey, sizeof(pubkey));
    CHECK(secp256k1_ecdsa_sign(STATIC_CTX, &sig, ctmp, ctmp, NULL, NULL) == 0);
    CHECK(ecount == 2);
    SECP256K1_CHECKMEM_UNDEFINE(&sig, sizeof(sig));
    CHECK(secp256k1_ecdsa_sign(CTX, &sig, ctmp, ctmp, NULL, NULL) == 1);
    SECP256K1_CHECKMEM_CHECK(&sig, sizeof(sig));
    CHECK(ecount2 == 10);
    CHECK(secp256k1_ecdsa_verify(CTX, &sig, ctmp, &pubkey) == 1);
    CHECK(ecount2 == 10);
    CHECK(secp256k1_ecdsa_verify(STATIC_CTX, &sig, ctmp, &pubkey) == 1);
    CHECK(ecount == 2);
    CHECK(secp256k1_ec_pubkey_tweak_add(CTX, &pubkey, ctmp) == 1);
    CHECK(ecount2 == 10);
    CHECK(secp256k1_ec_pubkey_tweak_add(STATIC_CTX, &pubkey, ctmp) == 1);
    CHECK(ecount == 2);
    CHECK(secp256k1_ec_pubkey_tweak_mul(CTX, &pubkey, ctmp) == 1);
    CHECK(ecount2 == 10);
    CHECK(secp256k1_ec_pubkey_negate(STATIC_CTX, &pubkey) == 1);
    CHECK(ecount == 2);
    CHECK(secp256k1_ec_pubkey_negate(CTX, &pubkey) == 1);
    CHECK(ecount == 2);
    CHECK(secp256k1_ec_pubkey_negate(STATIC_CTX, &zero_pubkey) == 0);
    CHECK(ecount == 3);
    CHECK(secp256k1_ec_pubkey_negate(CTX, NULL) == 0);
    CHECK(ecount2 == 11);
    CHECK(secp256k1_ec_pubkey_tweak_mul(STATIC_CTX, &pubkey, ctmp) == 1);
    CHECK(ecount == 3);

    /* Clean up */
    secp256k1_context_set_illegal_callback(STATIC_CTX, NULL, NULL);
    secp256k1_context_set_illegal_callback(CTX, NULL, NULL);
}

static void run_static_context_tests(int use_prealloc) {
    /* Check that deprecated secp256k1_context_no_precomp is an alias to secp256k1_context_static. */
    CHECK(secp256k1_context_no_precomp == secp256k1_context_static);

    {
        unsigned char seed[32] = {0x17};

        /* Randomizing secp256k1_context_static is not supported. */
        CHECK_ILLEGAL(STATIC_CTX, secp256k1_context_randomize(STATIC_CTX, seed));
        CHECK_ILLEGAL(STATIC_CTX, secp256k1_context_randomize(STATIC_CTX, NULL));

        /* Destroying or cloning secp256k1_context_static is not supported. */
        if (use_prealloc) {
            CHECK_ILLEGAL(STATIC_CTX, secp256k1_context_preallocated_clone_size(STATIC_CTX));
            {
                secp256k1_context *my_static_ctx = malloc(sizeof(*STATIC_CTX));
                CHECK(my_static_ctx != NULL);
                memset(my_static_ctx, 0x2a, sizeof(*my_static_ctx));
                CHECK_ILLEGAL(STATIC_CTX, secp256k1_context_preallocated_clone(STATIC_CTX, my_static_ctx));
                CHECK(all_bytes_equal(my_static_ctx, 0x2a, sizeof(*my_static_ctx)));
                free(my_static_ctx);
            }
            CHECK_ILLEGAL_VOID(STATIC_CTX, secp256k1_context_preallocated_destroy(STATIC_CTX));
        } else {
            CHECK_ILLEGAL(STATIC_CTX, secp256k1_context_clone(STATIC_CTX));
            CHECK_ILLEGAL_VOID(STATIC_CTX, secp256k1_context_destroy(STATIC_CTX));
        }
    }

    {
        /* Verify that setting and resetting illegal callback works */
        int32_t dummy = 0;
        secp256k1_context_set_illegal_callback(STATIC_CTX, counting_illegal_callback_fn, &dummy);
        CHECK(STATIC_CTX->illegal_callback.fn == counting_illegal_callback_fn);
        CHECK(STATIC_CTX->illegal_callback.data == &dummy);
        secp256k1_context_set_illegal_callback(STATIC_CTX, NULL, NULL);
        CHECK(STATIC_CTX->illegal_callback.fn == secp256k1_default_illegal_callback_fn);
        CHECK(STATIC_CTX->illegal_callback.data == NULL);
    }
}

static void run_proper_context_tests(int use_prealloc) {
    int32_t dummy = 0;
    secp256k1_context *my_ctx, *my_ctx_fresh;
    void *my_ctx_prealloc = NULL;
    unsigned char seed[32] = {0x17};

    secp256k1_gej pubj;
    secp256k1_ge pub;
    secp256k1_scalar msg, key, nonce;
    secp256k1_scalar sigr, sigs;

    /* Fresh reference context for comparison */
    my_ctx_fresh = secp256k1_context_create(SECP256K1_CONTEXT_NONE);

    if (use_prealloc) {
        my_ctx_prealloc = malloc(secp256k1_context_preallocated_size(SECP256K1_CONTEXT_NONE));
        CHECK(my_ctx_prealloc != NULL);
        my_ctx = secp256k1_context_preallocated_create(my_ctx_prealloc, SECP256K1_CONTEXT_NONE);
    } else {
        my_ctx = secp256k1_context_create(SECP256K1_CONTEXT_NONE);
    }

    /* Randomize and reset randomization */
    CHECK(context_eq(my_ctx, my_ctx_fresh));
    CHECK(secp256k1_context_randomize(my_ctx, seed) == 1);
    CHECK(!context_eq(my_ctx, my_ctx_fresh));
    CHECK(secp256k1_context_randomize(my_ctx, NULL) == 1);
    CHECK(context_eq(my_ctx, my_ctx_fresh));

    /* set error callback (to a function that still aborts in case malloc() fails in secp256k1_context_clone() below) */
    secp256k1_context_set_error_callback(my_ctx, secp256k1_default_illegal_callback_fn, NULL);
    CHECK(my_ctx->error_callback.fn != secp256k1_default_error_callback_fn);
    CHECK(my_ctx->error_callback.fn == secp256k1_default_illegal_callback_fn);

    /* check if sizes for cloning are consistent */
    CHECK(secp256k1_context_preallocated_clone_size(my_ctx) == secp256k1_context_preallocated_size(SECP256K1_CONTEXT_NONE));

    /*** clone and destroy all of them to make sure cloning was complete ***/
    {
        secp256k1_context *ctx_tmp;

        if (use_prealloc) {
            /* clone into a non-preallocated context and then again into a new preallocated one. */
            ctx_tmp = my_ctx;
            my_ctx = secp256k1_context_clone(my_ctx);
            CHECK(context_eq(ctx_tmp, my_ctx));
            secp256k1_context_preallocated_destroy(ctx_tmp);

            free(my_ctx_prealloc);
            my_ctx_prealloc = malloc(secp256k1_context_preallocated_size(SECP256K1_CONTEXT_NONE));
            CHECK(my_ctx_prealloc != NULL);
            ctx_tmp = my_ctx;
            my_ctx = secp256k1_context_preallocated_clone(my_ctx, my_ctx_prealloc);
            CHECK(context_eq(ctx_tmp, my_ctx));
            secp256k1_context_destroy(ctx_tmp);
        } else {
            /* clone into a preallocated context and then again into a new non-preallocated one. */
            void *prealloc_tmp;

            prealloc_tmp = malloc(secp256k1_context_preallocated_size(SECP256K1_CONTEXT_NONE));
            CHECK(prealloc_tmp != NULL);
            ctx_tmp = my_ctx;
            my_ctx = secp256k1_context_preallocated_clone(my_ctx, prealloc_tmp);
            CHECK(context_eq(ctx_tmp, my_ctx));
            secp256k1_context_destroy(ctx_tmp);

            ctx_tmp = my_ctx;
            my_ctx = secp256k1_context_clone(my_ctx);
            CHECK(context_eq(ctx_tmp, my_ctx));
            secp256k1_context_preallocated_destroy(ctx_tmp);
            free(prealloc_tmp);
        }
    }

    /* Verify that the error callback makes it across the clone. */
    CHECK(my_ctx->error_callback.fn != secp256k1_default_error_callback_fn);
    CHECK(my_ctx->error_callback.fn == secp256k1_default_illegal_callback_fn);
    /* And that it resets back to default. */
    secp256k1_context_set_error_callback(my_ctx, NULL, NULL);
    CHECK(my_ctx->error_callback.fn == secp256k1_default_error_callback_fn);
    CHECK(context_eq(my_ctx, my_ctx_fresh));

    /* Verify that setting and resetting illegal callback works */
    secp256k1_context_set_illegal_callback(my_ctx, counting_illegal_callback_fn, &dummy);
    CHECK(my_ctx->illegal_callback.fn == counting_illegal_callback_fn);
    CHECK(my_ctx->illegal_callback.data == &dummy);
    secp256k1_context_set_illegal_callback(my_ctx, NULL, NULL);
    CHECK(my_ctx->illegal_callback.fn == secp256k1_default_illegal_callback_fn);
    CHECK(my_ctx->illegal_callback.data == NULL);
    CHECK(context_eq(my_ctx, my_ctx_fresh));

    /*** attempt to use them ***/
    random_scalar_order_test(&msg);
    random_scalar_order_test(&key);
    secp256k1_ecmult_gen(&my_ctx->ecmult_gen_ctx, &pubj, &key);
    secp256k1_ge_set_gej(&pub, &pubj);

    /* obtain a working nonce */
    do {
        random_scalar_order_test(&nonce);
    } while(!secp256k1_ecdsa_sig_sign(&my_ctx->ecmult_gen_ctx, &sigr, &sigs, &key, &msg, &nonce, NULL));

    /* try signing */
    CHECK(secp256k1_ecdsa_sig_sign(&my_ctx->ecmult_gen_ctx, &sigr, &sigs, &key, &msg, &nonce, NULL));

    /* try verifying */
    CHECK(secp256k1_ecdsa_sig_verify(&sigr, &sigs, &pub, &msg));

    /* cleanup */
    if (use_prealloc) {
        secp256k1_context_preallocated_destroy(my_ctx);
        free(my_ctx_prealloc);
    } else {
        secp256k1_context_destroy(my_ctx);
    }
    secp256k1_context_destroy(my_ctx_fresh);

    /* Defined as no-op. */
    secp256k1_context_destroy(NULL);
    secp256k1_context_preallocated_destroy(NULL);
}

static void run_scratch_tests(void) {
    const size_t adj_alloc = ((500 + ALIGNMENT - 1) / ALIGNMENT) * ALIGNMENT;

    int32_t ecount = 0;
    size_t checkpoint;
    size_t checkpoint_2;
    secp256k1_scratch_space *scratch;
    secp256k1_scratch_space local_scratch;

    secp256k1_context_set_illegal_callback(CTX, counting_illegal_callback_fn, &ecount);
    secp256k1_context_set_error_callback(CTX, counting_illegal_callback_fn, &ecount);

    /* Test public API */
    scratch = secp256k1_scratch_space_create(CTX, 1000);
    CHECK(scratch != NULL);
    CHECK(ecount == 0);

    /* Test internal API */
    CHECK(secp256k1_scratch_max_allocation(&CTX->error_callback, scratch, 0) == 1000);
    CHECK(secp256k1_scratch_max_allocation(&CTX->error_callback, scratch, 1) == 1000 - (ALIGNMENT - 1));
    CHECK(scratch->alloc_size == 0);
    CHECK(scratch->alloc_size % ALIGNMENT == 0);

    /* Allocating 500 bytes succeeds */
    checkpoint = secp256k1_scratch_checkpoint(&CTX->error_callback, scratch);
    CHECK(secp256k1_scratch_alloc(&CTX->error_callback, scratch, 500) != NULL);
    CHECK(secp256k1_scratch_max_allocation(&CTX->error_callback, scratch, 0) == 1000 - adj_alloc);
    CHECK(secp256k1_scratch_max_allocation(&CTX->error_callback, scratch, 1) == 1000 - adj_alloc - (ALIGNMENT - 1));
    CHECK(scratch->alloc_size != 0);
    CHECK(scratch->alloc_size % ALIGNMENT == 0);

    /* Allocating another 501 bytes fails */
    CHECK(secp256k1_scratch_alloc(&CTX->error_callback, scratch, 501) == NULL);
    CHECK(secp256k1_scratch_max_allocation(&CTX->error_callback, scratch, 0) == 1000 - adj_alloc);
    CHECK(secp256k1_scratch_max_allocation(&CTX->error_callback, scratch, 1) == 1000 - adj_alloc - (ALIGNMENT - 1));
    CHECK(scratch->alloc_size != 0);
    CHECK(scratch->alloc_size % ALIGNMENT == 0);

    /* ...but it succeeds once we apply the checkpoint to undo it */
    secp256k1_scratch_apply_checkpoint(&CTX->error_callback, scratch, checkpoint);
    CHECK(scratch->alloc_size == 0);
    CHECK(secp256k1_scratch_max_allocation(&CTX->error_callback, scratch, 0) == 1000);
    CHECK(secp256k1_scratch_alloc(&CTX->error_callback, scratch, 500) != NULL);
    CHECK(scratch->alloc_size != 0);

    /* try to apply a bad checkpoint */
    checkpoint_2 = secp256k1_scratch_checkpoint(&CTX->error_callback, scratch);
    secp256k1_scratch_apply_checkpoint(&CTX->error_callback, scratch, checkpoint);
    CHECK(ecount == 0);
    secp256k1_scratch_apply_checkpoint(&CTX->error_callback, scratch, checkpoint_2); /* checkpoint_2 is after checkpoint */
    CHECK(ecount == 1);
    secp256k1_scratch_apply_checkpoint(&CTX->error_callback, scratch, (size_t) -1); /* this is just wildly invalid */
    CHECK(ecount == 2);

    /* try to use badly initialized scratch space */
    secp256k1_scratch_space_destroy(CTX, scratch);
    memset(&local_scratch, 0, sizeof(local_scratch));
    scratch = &local_scratch;
    CHECK(!secp256k1_scratch_max_allocation(&CTX->error_callback, scratch, 0));
    CHECK(ecount == 3);
    CHECK(secp256k1_scratch_alloc(&CTX->error_callback, scratch, 500) == NULL);
    CHECK(ecount == 4);
    secp256k1_scratch_space_destroy(CTX, scratch);
    CHECK(ecount == 5);

    /* Test that large integers do not wrap around in a bad way */
    scratch = secp256k1_scratch_space_create(CTX, 1000);
    /* Try max allocation with a large number of objects. Only makes sense if
     * ALIGNMENT is greater than 1 because otherwise the objects take no extra
     * space. */
    CHECK(ALIGNMENT <= 1 || !secp256k1_scratch_max_allocation(&CTX->error_callback, scratch, (SIZE_MAX / (ALIGNMENT - 1)) + 1));
    /* Try allocating SIZE_MAX to test wrap around which only happens if
     * ALIGNMENT > 1, otherwise it returns NULL anyway because the scratch
     * space is too small. */
    CHECK(secp256k1_scratch_alloc(&CTX->error_callback, scratch, SIZE_MAX) == NULL);
    secp256k1_scratch_space_destroy(CTX, scratch);

    /* cleanup */
    secp256k1_scratch_space_destroy(CTX, NULL); /* no-op */

    secp256k1_context_set_illegal_callback(CTX, NULL, NULL);
    secp256k1_context_set_error_callback(CTX, NULL, NULL);
}

static void run_ctz_tests(void) {
    static const uint32_t b32[] = {1, 0xffffffff, 0x5e56968f, 0xe0d63129};
    static const uint64_t b64[] = {1, 0xffffffffffffffff, 0xbcd02462139b3fc3, 0x98b5f80c769693ef};
    int shift;
    unsigned i;
    for (i = 0; i < sizeof(b32) / sizeof(b32[0]); ++i) {
        for (shift = 0; shift < 32; ++shift) {
            CHECK(secp256k1_ctz32_var_debruijn(b32[i] << shift) == shift);
            CHECK(secp256k1_ctz32_var(b32[i] << shift) == shift);
        }
    }
    for (i = 0; i < sizeof(b64) / sizeof(b64[0]); ++i) {
        for (shift = 0; shift < 64; ++shift) {
            CHECK(secp256k1_ctz64_var_debruijn(b64[i] << shift) == shift);
            CHECK(secp256k1_ctz64_var(b64[i] << shift) == shift);
        }
    }
}

/***** HASH TESTS *****/

static void run_sha256_known_output_tests(void) {
    static const char *inputs[] = {
        "", "abc", "message digest", "secure hash algorithm", "SHA256 is considered to be safe",
        "abcdbcdecdefdefgefghfghighijhijkijkljklmklmnlmnomnopnopq",
        "For this sample, this 63-byte string will be used as input data",
        "This is exactly 64 bytes long, not counting the terminating byte",
        "aaaaa",
    };
    static const unsigned int repeat[] = {
        1, 1, 1, 1, 1, 1, 1, 1, 1000000/5
    };
    static const unsigned char outputs[][32] = {
        {0xe3, 0xb0, 0xc4, 0x42, 0x98, 0xfc, 0x1c, 0x14, 0x9a, 0xfb, 0xf4, 0xc8, 0x99, 0x6f, 0xb9, 0x24, 0x27, 0xae, 0x41, 0xe4, 0x64, 0x9b, 0x93, 0x4c, 0xa4, 0x95, 0x99, 0x1b, 0x78, 0x52, 0xb8, 0x55},
        {0xba, 0x78, 0x16, 0xbf, 0x8f, 0x01, 0xcf, 0xea, 0x41, 0x41, 0x40, 0xde, 0x5d, 0xae, 0x22, 0x23, 0xb0, 0x03, 0x61, 0xa3, 0x96, 0x17, 0x7a, 0x9c, 0xb4, 0x10, 0xff, 0x61, 0xf2, 0x00, 0x15, 0xad},
        {0xf7, 0x84, 0x6f, 0x55, 0xcf, 0x23, 0xe1, 0x4e, 0xeb, 0xea, 0xb5, 0xb4, 0xe1, 0x55, 0x0c, 0xad, 0x5b, 0x50, 0x9e, 0x33, 0x48, 0xfb, 0xc4, 0xef, 0xa3, 0xa1, 0x41, 0x3d, 0x39, 0x3c, 0xb6, 0x50},
        {0xf3, 0x0c, 0xeb, 0x2b, 0xb2, 0x82, 0x9e, 0x79, 0xe4, 0xca, 0x97, 0x53, 0xd3, 0x5a, 0x8e, 0xcc, 0x00, 0x26, 0x2d, 0x16, 0x4c, 0xc0, 0x77, 0x08, 0x02, 0x95, 0x38, 0x1c, 0xbd, 0x64, 0x3f, 0x0d},
        {0x68, 0x19, 0xd9, 0x15, 0xc7, 0x3f, 0x4d, 0x1e, 0x77, 0xe4, 0xe1, 0xb5, 0x2d, 0x1f, 0xa0, 0xf9, 0xcf, 0x9b, 0xea, 0xea, 0xd3, 0x93, 0x9f, 0x15, 0x87, 0x4b, 0xd9, 0x88, 0xe2, 0xa2, 0x36, 0x30},
        {0x24, 0x8d, 0x6a, 0x61, 0xd2, 0x06, 0x38, 0xb8, 0xe5, 0xc0, 0x26, 0x93, 0x0c, 0x3e, 0x60, 0x39, 0xa3, 0x3c, 0xe4, 0x59, 0x64, 0xff, 0x21, 0x67, 0xf6, 0xec, 0xed, 0xd4, 0x19, 0xdb, 0x06, 0xc1},
        {0xf0, 0x8a, 0x78, 0xcb, 0xba, 0xee, 0x08, 0x2b, 0x05, 0x2a, 0xe0, 0x70, 0x8f, 0x32, 0xfa, 0x1e, 0x50, 0xc5, 0xc4, 0x21, 0xaa, 0x77, 0x2b, 0xa5, 0xdb, 0xb4, 0x06, 0xa2, 0xea, 0x6b, 0xe3, 0x42},
        {0xab, 0x64, 0xef, 0xf7, 0xe8, 0x8e, 0x2e, 0x46, 0x16, 0x5e, 0x29, 0xf2, 0xbc, 0xe4, 0x18, 0x26, 0xbd, 0x4c, 0x7b, 0x35, 0x52, 0xf6, 0xb3, 0x82, 0xa9, 0xe7, 0xd3, 0xaf, 0x47, 0xc2, 0x45, 0xf8},
        {0xcd, 0xc7, 0x6e, 0x5c, 0x99, 0x14, 0xfb, 0x92, 0x81, 0xa1, 0xc7, 0xe2, 0x84, 0xd7, 0x3e, 0x67, 0xf1, 0x80, 0x9a, 0x48, 0xa4, 0x97, 0x20, 0x0e, 0x04, 0x6d, 0x39, 0xcc, 0xc7, 0x11, 0x2c, 0xd0},
    };
    unsigned int i, ninputs;

    /* Skip last input vector for low iteration counts */
    ninputs = sizeof(inputs)/sizeof(inputs[0]) - 1;
    CONDITIONAL_TEST(16, "run_sha256_known_output_tests 1000000") ninputs++;

    for (i = 0; i < ninputs; i++) {
        unsigned char out[32];
        secp256k1_sha256 hasher;
        unsigned int j;
        /* 1. Run: simply write the input bytestrings */
        j = repeat[i];
        secp256k1_sha256_initialize(&hasher);
        while (j > 0) {
            secp256k1_sha256_write(&hasher, (const unsigned char*)(inputs[i]), strlen(inputs[i]));
            j--;
        }
        secp256k1_sha256_finalize(&hasher, out);
        CHECK(secp256k1_memcmp_var(out, outputs[i], 32) == 0);
        /* 2. Run: split the input bytestrings randomly before writing */
        if (strlen(inputs[i]) > 0) {
            int split = secp256k1_testrand_int(strlen(inputs[i]));
            secp256k1_sha256_initialize(&hasher);
            j = repeat[i];
            while (j > 0) {
                secp256k1_sha256_write(&hasher, (const unsigned char*)(inputs[i]), split);
                secp256k1_sha256_write(&hasher, (const unsigned char*)(inputs[i] + split), strlen(inputs[i]) - split);
                j--;
            }
            secp256k1_sha256_finalize(&hasher, out);
            CHECK(secp256k1_memcmp_var(out, outputs[i], 32) == 0);
        }
    }
}

/** SHA256 counter tests

The tests verify that the SHA256 counter doesn't wrap around at message length
2^i bytes for i = 20, ..., 33. This wide range aims at being independent of the
implementation of the counter and it catches multiple natural 32-bit overflows
(e.g., counting bits, counting bytes, counting blocks, ...).

The test vectors have been generated using following Python script which relies
on https://github.com/cloudtools/sha256/ (v0.3 on Python v3.10.2).

```
from sha256 import sha256
from copy import copy

def midstate_c_definition(hasher):
    ret  = '    {{0x' + hasher.state[0].hex('_', 4).replace('_', ', 0x') + '},\n'
    ret += '    {0x00}, ' + str(hex(hasher.state[1])) + '}'
    return ret

def output_c_literal(hasher):
    return '{0x' + hasher.digest().hex('_').replace('_', ', 0x') + '}'

MESSAGE = b'abcdefghbcdefghicdefghijdefghijkefghijklfghijklmghijklmnhijklmno'
assert(len(MESSAGE) == 64)
BYTE_BOUNDARIES = [(2**b)//len(MESSAGE) - 1 for b in range(20, 34)]

midstates = []
digests = []
hasher = sha256()
for i in range(BYTE_BOUNDARIES[-1] + 1):
    if i in BYTE_BOUNDARIES:
        midstates.append(midstate_c_definition(hasher))
        hasher_copy = copy(hasher)
        hasher_copy.update(MESSAGE)
        digests.append(output_c_literal(hasher_copy))
    hasher.update(MESSAGE)

for x in midstates:
    print(x + ',')

for x in digests:
    print(x + ',')
```
*/
static void run_sha256_counter_tests(void) {
    static const char *input = "abcdefghbcdefghicdefghijdefghijkefghijklfghijklmghijklmnhijklmno";
    static const secp256k1_sha256 midstates[] = {
        {{0xa2b5c8bb, 0x26c88bb3, 0x2abdc3d2, 0x9def99a3, 0xdfd21a6e, 0x41fe585b, 0x7ef2c440, 0x2b79adda},
         {0x00}, 0xfffc0},
        {{0xa0d29445, 0x9287de66, 0x76aabd71, 0x41acd765, 0x0c7528b4, 0x84e14906, 0x942faec6, 0xcc5a7b26},
         {0x00}, 0x1fffc0},
        {{0x50449526, 0xb9f1d657, 0xa0fc13e9, 0x50860f10, 0xa550c431, 0x3fbc97c1, 0x7bbb2d89, 0xdb67bac1},
         {0x00}, 0x3fffc0},
        {{0x54a6efdc, 0x46762e7b, 0x88bfe73f, 0xbbd149c7, 0x41620c43, 0x1168da7b, 0x2c5960f9, 0xeccffda6},
         {0x00}, 0x7fffc0},
        {{0x2515a8f5, 0x5faa2977, 0x3a850486, 0xac858cad, 0x7b7276ee, 0x235c0385, 0xc53a157c, 0x7cb3e69c},
         {0x00}, 0xffffc0},
        {{0x34f39828, 0x409fedb7, 0x4bbdd0fb, 0x3b643634, 0x7806bf2e, 0xe0d1b713, 0xca3f2e1e, 0xe38722c2},
         {0x00}, 0x1ffffc0},
        {{0x389ef5c5, 0x38c54167, 0x8f5d56ab, 0x582a75cc, 0x8217caef, 0xf10947dd, 0x6a1998a8, 0x048f0b8c},
         {0x00}, 0x3ffffc0},
        {{0xd6c3f394, 0x0bee43b9, 0x6783f497, 0x29fa9e21, 0x6ce491c1, 0xa81fe45e, 0x2fc3859a, 0x269012d0},
         {0x00}, 0x7ffffc0},
        {{0x6dd3c526, 0x44d88aa0, 0x806a1bae, 0xfbcc0d32, 0x9d6144f3, 0x9d2bd757, 0x9851a957, 0xb50430ad},
         {0x00}, 0xfffffc0},
        {{0x2add4021, 0xdfe8a9e6, 0xa56317c6, 0x7a15f5bb, 0x4a48aacd, 0x5d368414, 0x4f00e6f0, 0xd9355023},
         {0x00}, 0x1fffffc0},
        {{0xb66666b4, 0xdbeac32b, 0x0ea351ae, 0xcba9da46, 0x6278b874, 0x8c508e23, 0xe16ca776, 0x8465bac1},
         {0x00}, 0x3fffffc0},
        {{0xb6744789, 0x9cce87aa, 0xc4c478b7, 0xf38404d8, 0x2e38ba62, 0xa3f7019b, 0x50458fe7, 0x3047dbec},
         {0x00}, 0x7fffffc0},
        {{0x8b1297ba, 0xba261a80, 0x2ba1b0dd, 0xfbc67d6d, 0x61072c4e, 0x4b5a2a0f, 0x52872760, 0x2dfeb162},
         {0x00}, 0xffffffc0},
        {{0x24f33cf7, 0x41ad6583, 0x41c8ff5d, 0xca7ef35f, 0x50395756, 0x021b743e, 0xd7126cd7, 0xd037473a},
         {0x00}, 0x1ffffffc0},
    };
    static const unsigned char outputs[][32] = {
        {0x0e, 0x83, 0xe2, 0xc9, 0x4f, 0xb2, 0xb8, 0x2b, 0x89, 0x06, 0x92, 0x78, 0x04, 0x03, 0x48, 0x5c, 0x48, 0x44, 0x67, 0x61, 0x77, 0xa4, 0xc7, 0x90, 0x9e, 0x92, 0x55, 0x10, 0x05, 0xfe, 0x39, 0x15},
        {0x1d, 0x1e, 0xd7, 0xb8, 0xa3, 0xa7, 0x8a, 0x79, 0xfd, 0xa0, 0x05, 0x08, 0x9c, 0xeb, 0xf0, 0xec, 0x67, 0x07, 0x9f, 0x8e, 0x3c, 0x0d, 0x8e, 0xf9, 0x75, 0x55, 0x13, 0xc1, 0xe8, 0x77, 0xf8, 0xbb},
        {0x66, 0x95, 0x6c, 0xc9, 0xe0, 0x39, 0x65, 0xb6, 0xb0, 0x05, 0xd1, 0xaf, 0xaf, 0xf3, 0x1d, 0xb9, 0xa4, 0xda, 0x6f, 0x20, 0xcd, 0x3a, 0xae, 0x64, 0xc2, 0xdb, 0xee, 0xf5, 0xb8, 0x8d, 0x57, 0x0e},
        {0x3c, 0xbb, 0x1c, 0x12, 0x5e, 0x17, 0xfd, 0x54, 0x90, 0x45, 0xa7, 0x7b, 0x61, 0x6c, 0x1d, 0xfe, 0xe6, 0xcc, 0x7f, 0xee, 0xcf, 0xef, 0x33, 0x35, 0x50, 0x62, 0x16, 0x70, 0x2f, 0x87, 0xc3, 0xc9},
        {0x53, 0x4d, 0xa8, 0xe7, 0x1e, 0x98, 0x73, 0x8d, 0xd9, 0xa3, 0x54, 0xa5, 0x0e, 0x59, 0x2c, 0x25, 0x43, 0x6f, 0xaa, 0xa2, 0xf5, 0x21, 0x06, 0x3e, 0xc9, 0x82, 0x06, 0x94, 0x98, 0x72, 0x9d, 0xa7},
        {0xef, 0x7e, 0xe9, 0x6b, 0xd3, 0xe5, 0xb7, 0x41, 0x4c, 0xc8, 0xd3, 0x07, 0x52, 0x9a, 0x5a, 0x8b, 0x4e, 0x1e, 0x75, 0xa4, 0x17, 0x78, 0xc8, 0x36, 0xcd, 0xf8, 0x2e, 0xd9, 0x57, 0xe3, 0xd7, 0x07},
        {0x87, 0x16, 0xfb, 0xf9, 0xa5, 0xf8, 0xc4, 0x56, 0x2b, 0x48, 0x52, 0x8e, 0x2d, 0x30, 0x85, 0xb6, 0x4c, 0x56, 0xb5, 0xd1, 0x16, 0x9c, 0xcf, 0x32, 0x95, 0xad, 0x03, 0xe8, 0x05, 0x58, 0x06, 0x76},
        {0x75, 0x03, 0x80, 0x28, 0xf2, 0xa7, 0x63, 0x22, 0x1a, 0x26, 0x9c, 0x68, 0xe0, 0x58, 0xfc, 0x73, 0xeb, 0x42, 0xf6, 0x86, 0x16, 0x24, 0x4b, 0xbc, 0x24, 0xf7, 0x02, 0xc8, 0x3d, 0x90, 0xe2, 0xb0},
        {0xdf, 0x49, 0x0f, 0x15, 0x7b, 0x7d, 0xbf, 0xe0, 0xd4, 0xcf, 0x47, 0xc0, 0x80, 0x93, 0x4a, 0x61, 0xaa, 0x03, 0x07, 0x66, 0xb3, 0x38, 0x5d, 0xc8, 0xc9, 0x07, 0x61, 0xfb, 0x97, 0x10, 0x2f, 0xd8},
        {0x77, 0x19, 0x40, 0x56, 0x41, 0xad, 0xbc, 0x59, 0xda, 0x1e, 0xc5, 0x37, 0x14, 0x63, 0x7b, 0xfb, 0x79, 0xe2, 0x7a, 0xb1, 0x55, 0x42, 0x99, 0x42, 0x56, 0xfe, 0x26, 0x9d, 0x0f, 0x7e, 0x80, 0xc6},
        {0x50, 0xe7, 0x2a, 0x0e, 0x26, 0x44, 0x2f, 0xe2, 0x55, 0x2d, 0xc3, 0x93, 0x8a, 0xc5, 0x86, 0x58, 0x22, 0x8c, 0x0c, 0xbf, 0xb1, 0xd2, 0xca, 0x87, 0x2a, 0xe4, 0x35, 0x26, 0x6f, 0xcd, 0x05, 0x5e},
        {0xe4, 0x80, 0x6f, 0xdb, 0x3d, 0x7d, 0xba, 0xde, 0x50, 0x3f, 0xea, 0x00, 0x3d, 0x46, 0x59, 0x64, 0xfd, 0x58, 0x1c, 0xa1, 0xb8, 0x7d, 0x5f, 0xac, 0x94, 0x37, 0x9e, 0xa0, 0xc0, 0x9c, 0x93, 0x8b},
        {0x2c, 0xf3, 0xa9, 0xf6, 0x15, 0x25, 0x80, 0x70, 0x76, 0x99, 0x7d, 0xf1, 0xc3, 0x2f, 0xa3, 0x31, 0xff, 0x92, 0x35, 0x2e, 0x8d, 0x04, 0x13, 0x33, 0xd8, 0x0d, 0xdb, 0x4a, 0xf6, 0x8c, 0x03, 0x34},
        {0xec, 0x12, 0x24, 0x9f, 0x35, 0xa4, 0x29, 0x8b, 0x9e, 0x4a, 0x95, 0xf8, 0x61, 0xaf, 0x61, 0xc5, 0x66, 0x55, 0x3e, 0x3f, 0x2a, 0x98, 0xea, 0x71, 0x16, 0x6b, 0x1c, 0xd9, 0xe4, 0x09, 0xd2, 0x8e},
    };
    unsigned int i;
    for (i = 0; i < sizeof(midstates)/sizeof(midstates[0]); i++) {
        unsigned char out[32];
        secp256k1_sha256 hasher = midstates[i];
        secp256k1_sha256_write(&hasher, (const unsigned char*)input, strlen(input));
        secp256k1_sha256_finalize(&hasher, out);
        CHECK(secp256k1_memcmp_var(out, outputs[i], 32) == 0);
    }
}

/* Tests for the equality of two sha256 structs. This function only produces a
 * correct result if an integer multiple of 64 many bytes have been written
 * into the hash functions. This function is used by some module tests. */
static void test_sha256_eq(const secp256k1_sha256 *sha1, const secp256k1_sha256 *sha2) {
    /* Is buffer fully consumed? */
    CHECK((sha1->bytes & 0x3F) == 0);

    CHECK(sha1->bytes == sha2->bytes);
    CHECK(secp256k1_memcmp_var(sha1->s, sha2->s, sizeof(sha1->s)) == 0);
}

static void run_hmac_sha256_tests(void) {
    static const char *keys[6] = {
        "\x0b\x0b\x0b\x0b\x0b\x0b\x0b\x0b\x0b\x0b\x0b\x0b\x0b\x0b\x0b\x0b\x0b\x0b\x0b\x0b",
        "\x4a\x65\x66\x65",
        "\xaa\xaa\xaa\xaa\xaa\xaa\xaa\xaa\xaa\xaa\xaa\xaa\xaa\xaa\xaa\xaa\xaa\xaa\xaa\xaa",
        "\x01\x02\x03\x04\x05\x06\x07\x08\x09\x0a\x0b\x0c\x0d\x0e\x0f\x10\x11\x12\x13\x14\x15\x16\x17\x18\x19",
        "\xaa\xaa\xaa\xaa\xaa\xaa\xaa\xaa\xaa\xaa\xaa\xaa\xaa\xaa\xaa\xaa\xaa\xaa\xaa\xaa\xaa\xaa\xaa\xaa\xaa\xaa\xaa\xaa\xaa\xaa\xaa\xaa\xaa\xaa\xaa\xaa\xaa\xaa\xaa\xaa\xaa\xaa\xaa\xaa\xaa\xaa\xaa\xaa\xaa\xaa\xaa\xaa\xaa\xaa\xaa\xaa\xaa\xaa\xaa\xaa\xaa\xaa\xaa\xaa\xaa\xaa\xaa\xaa\xaa\xaa\xaa\xaa\xaa\xaa\xaa\xaa\xaa\xaa\xaa\xaa\xaa\xaa\xaa\xaa\xaa\xaa\xaa\xaa\xaa\xaa\xaa\xaa\xaa\xaa\xaa\xaa\xaa\xaa\xaa\xaa\xaa\xaa\xaa\xaa\xaa\xaa\xaa\xaa\xaa\xaa\xaa\xaa\xaa\xaa\xaa\xaa\xaa\xaa\xaa\xaa\xaa\xaa\xaa\xaa\xaa\xaa\xaa\xaa\xaa\xaa\xaa",
        "\xaa\xaa\xaa\xaa\xaa\xaa\xaa\xaa\xaa\xaa\xaa\xaa\xaa\xaa\xaa\xaa\xaa\xaa\xaa\xaa\xaa\xaa\xaa\xaa\xaa\xaa\xaa\xaa\xaa\xaa\xaa\xaa\xaa\xaa\xaa\xaa\xaa\xaa\xaa\xaa\xaa\xaa\xaa\xaa\xaa\xaa\xaa\xaa\xaa\xaa\xaa\xaa\xaa\xaa\xaa\xaa\xaa\xaa\xaa\xaa\xaa\xaa\xaa\xaa\xaa\xaa\xaa\xaa\xaa\xaa\xaa\xaa\xaa\xaa\xaa\xaa\xaa\xaa\xaa\xaa\xaa\xaa\xaa\xaa\xaa\xaa\xaa\xaa\xaa\xaa\xaa\xaa\xaa\xaa\xaa\xaa\xaa\xaa\xaa\xaa\xaa\xaa\xaa\xaa\xaa\xaa\xaa\xaa\xaa\xaa\xaa\xaa\xaa\xaa\xaa\xaa\xaa\xaa\xaa\xaa\xaa\xaa\xaa\xaa\xaa\xaa\xaa\xaa\xaa\xaa\xaa"
    };
    static const char *inputs[6] = {
        "\x48\x69\x20\x54\x68\x65\x72\x65",
        "\x77\x68\x61\x74\x20\x64\x6f\x20\x79\x61\x20\x77\x61\x6e\x74\x20\x66\x6f\x72\x20\x6e\x6f\x74\x68\x69\x6e\x67\x3f",
        "\xdd\xdd\xdd\xdd\xdd\xdd\xdd\xdd\xdd\xdd\xdd\xdd\xdd\xdd\xdd\xdd\xdd\xdd\xdd\xdd\xdd\xdd\xdd\xdd\xdd\xdd\xdd\xdd\xdd\xdd\xdd\xdd\xdd\xdd\xdd\xdd\xdd\xdd\xdd\xdd\xdd\xdd\xdd\xdd\xdd\xdd\xdd\xdd\xdd\xdd",
        "\xcd\xcd\xcd\xcd\xcd\xcd\xcd\xcd\xcd\xcd\xcd\xcd\xcd\xcd\xcd\xcd\xcd\xcd\xcd\xcd\xcd\xcd\xcd\xcd\xcd\xcd\xcd\xcd\xcd\xcd\xcd\xcd\xcd\xcd\xcd\xcd\xcd\xcd\xcd\xcd\xcd\xcd\xcd\xcd\xcd\xcd\xcd\xcd\xcd\xcd",
        "\x54\x65\x73\x74\x20\x55\x73\x69\x6e\x67\x20\x4c\x61\x72\x67\x65\x72\x20\x54\x68\x61\x6e\x20\x42\x6c\x6f\x63\x6b\x2d\x53\x69\x7a\x65\x20\x4b\x65\x79\x20\x2d\x20\x48\x61\x73\x68\x20\x4b\x65\x79\x20\x46\x69\x72\x73\x74",
        "\x54\x68\x69\x73\x20\x69\x73\x20\x61\x20\x74\x65\x73\x74\x20\x75\x73\x69\x6e\x67\x20\x61\x20\x6c\x61\x72\x67\x65\x72\x20\x74\x68\x61\x6e\x20\x62\x6c\x6f\x63\x6b\x2d\x73\x69\x7a\x65\x20\x6b\x65\x79\x20\x61\x6e\x64\x20\x61\x20\x6c\x61\x72\x67\x65\x72\x20\x74\x68\x61\x6e\x20\x62\x6c\x6f\x63\x6b\x2d\x73\x69\x7a\x65\x20\x64\x61\x74\x61\x2e\x20\x54\x68\x65\x20\x6b\x65\x79\x20\x6e\x65\x65\x64\x73\x20\x74\x6f\x20\x62\x65\x20\x68\x61\x73\x68\x65\x64\x20\x62\x65\x66\x6f\x72\x65\x20\x62\x65\x69\x6e\x67\x20\x75\x73\x65\x64\x20\x62\x79\x20\x74\x68\x65\x20\x48\x4d\x41\x43\x20\x61\x6c\x67\x6f\x72\x69\x74\x68\x6d\x2e"
    };
    static const unsigned char outputs[6][32] = {
        {0xb0, 0x34, 0x4c, 0x61, 0xd8, 0xdb, 0x38, 0x53, 0x5c, 0xa8, 0xaf, 0xce, 0xaf, 0x0b, 0xf1, 0x2b, 0x88, 0x1d, 0xc2, 0x00, 0xc9, 0x83, 0x3d, 0xa7, 0x26, 0xe9, 0x37, 0x6c, 0x2e, 0x32, 0xcf, 0xf7},
        {0x5b, 0xdc, 0xc1, 0x46, 0xbf, 0x60, 0x75, 0x4e, 0x6a, 0x04, 0x24, 0x26, 0x08, 0x95, 0x75, 0xc7, 0x5a, 0x00, 0x3f, 0x08, 0x9d, 0x27, 0x39, 0x83, 0x9d, 0xec, 0x58, 0xb9, 0x64, 0xec, 0x38, 0x43},
        {0x77, 0x3e, 0xa9, 0x1e, 0x36, 0x80, 0x0e, 0x46, 0x85, 0x4d, 0xb8, 0xeb, 0xd0, 0x91, 0x81, 0xa7, 0x29, 0x59, 0x09, 0x8b, 0x3e, 0xf8, 0xc1, 0x22, 0xd9, 0x63, 0x55, 0x14, 0xce, 0xd5, 0x65, 0xfe},
        {0x82, 0x55, 0x8a, 0x38, 0x9a, 0x44, 0x3c, 0x0e, 0xa4, 0xcc, 0x81, 0x98, 0x99, 0xf2, 0x08, 0x3a, 0x85, 0xf0, 0xfa, 0xa3, 0xe5, 0x78, 0xf8, 0x07, 0x7a, 0x2e, 0x3f, 0xf4, 0x67, 0x29, 0x66, 0x5b},
        {0x60, 0xe4, 0x31, 0x59, 0x1e, 0xe0, 0xb6, 0x7f, 0x0d, 0x8a, 0x26, 0xaa, 0xcb, 0xf5, 0xb7, 0x7f, 0x8e, 0x0b, 0xc6, 0x21, 0x37, 0x28, 0xc5, 0x14, 0x05, 0x46, 0x04, 0x0f, 0x0e, 0xe3, 0x7f, 0x54},
        {0x9b, 0x09, 0xff, 0xa7, 0x1b, 0x94, 0x2f, 0xcb, 0x27, 0x63, 0x5f, 0xbc, 0xd5, 0xb0, 0xe9, 0x44, 0xbf, 0xdc, 0x63, 0x64, 0x4f, 0x07, 0x13, 0x93, 0x8a, 0x7f, 0x51, 0x53, 0x5c, 0x3a, 0x35, 0xe2}
    };
    int i;
    for (i = 0; i < 6; i++) {
        secp256k1_hmac_sha256 hasher;
        unsigned char out[32];
        secp256k1_hmac_sha256_initialize(&hasher, (const unsigned char*)(keys[i]), strlen(keys[i]));
        secp256k1_hmac_sha256_write(&hasher, (const unsigned char*)(inputs[i]), strlen(inputs[i]));
        secp256k1_hmac_sha256_finalize(&hasher, out);
        CHECK(secp256k1_memcmp_var(out, outputs[i], 32) == 0);
        if (strlen(inputs[i]) > 0) {
            int split = secp256k1_testrand_int(strlen(inputs[i]));
            secp256k1_hmac_sha256_initialize(&hasher, (const unsigned char*)(keys[i]), strlen(keys[i]));
            secp256k1_hmac_sha256_write(&hasher, (const unsigned char*)(inputs[i]), split);
            secp256k1_hmac_sha256_write(&hasher, (const unsigned char*)(inputs[i] + split), strlen(inputs[i]) - split);
            secp256k1_hmac_sha256_finalize(&hasher, out);
            CHECK(secp256k1_memcmp_var(out, outputs[i], 32) == 0);
        }
    }
}

static void run_rfc6979_hmac_sha256_tests(void) {
    static const unsigned char key1[65] = {0x01, 0x02, 0x03, 0x04, 0x05, 0x06, 0x07, 0x08, 0x09, 0x0a, 0x0b, 0x0c, 0x0d, 0x0e, 0x0f, 0x10, 0x11, 0x12, 0x13, 0x14, 0x15, 0x16, 0x17, 0x18, 0x19, 0x1a, 0x1b, 0x1c, 0x1d, 0x1e, 0x1f, 0x00, 0x4b, 0xf5, 0x12, 0x2f, 0x34, 0x45, 0x54, 0xc5, 0x3b, 0xde, 0x2e, 0xbb, 0x8c, 0xd2, 0xb7, 0xe3, 0xd1, 0x60, 0x0a, 0xd6, 0x31, 0xc3, 0x85, 0xa5, 0xd7, 0xcc, 0xe2, 0x3c, 0x77, 0x85, 0x45, 0x9a, 0};
    static const unsigned char out1[3][32] = {
        {0x4f, 0xe2, 0x95, 0x25, 0xb2, 0x08, 0x68, 0x09, 0x15, 0x9a, 0xcd, 0xf0, 0x50, 0x6e, 0xfb, 0x86, 0xb0, 0xec, 0x93, 0x2c, 0x7b, 0xa4, 0x42, 0x56, 0xab, 0x32, 0x1e, 0x42, 0x1e, 0x67, 0xe9, 0xfb},
        {0x2b, 0xf0, 0xff, 0xf1, 0xd3, 0xc3, 0x78, 0xa2, 0x2d, 0xc5, 0xde, 0x1d, 0x85, 0x65, 0x22, 0x32, 0x5c, 0x65, 0xb5, 0x04, 0x49, 0x1a, 0x0c, 0xbd, 0x01, 0xcb, 0x8f, 0x3a, 0xa6, 0x7f, 0xfd, 0x4a},
        {0xf5, 0x28, 0xb4, 0x10, 0xcb, 0x54, 0x1f, 0x77, 0x00, 0x0d, 0x7a, 0xfb, 0x6c, 0x5b, 0x53, 0xc5, 0xc4, 0x71, 0xea, 0xb4, 0x3e, 0x46, 0x6d, 0x9a, 0xc5, 0x19, 0x0c, 0x39, 0xc8, 0x2f, 0xd8, 0x2e}
    };

    static const unsigned char key2[64] = {0xff, 0xff, 0xff, 0xff, 0xff, 0xff, 0xff, 0xff, 0xff, 0xff, 0xff, 0xff, 0xff, 0xff, 0xff, 0xff, 0xff, 0xff, 0xff, 0xff, 0xff, 0xff, 0xff, 0xff, 0xff, 0xff, 0xff, 0xff, 0xff, 0xff, 0xff, 0xff, 0xe3, 0xb0, 0xc4, 0x42, 0x98, 0xfc, 0x1c, 0x14, 0x9a, 0xfb, 0xf4, 0xc8, 0x99, 0x6f, 0xb9, 0x24, 0x27, 0xae, 0x41, 0xe4, 0x64, 0x9b, 0x93, 0x4c, 0xa4, 0x95, 0x99, 0x1b, 0x78, 0x52, 0xb8, 0x55};
    static const unsigned char out2[3][32] = {
        {0x9c, 0x23, 0x6c, 0x16, 0x5b, 0x82, 0xae, 0x0c, 0xd5, 0x90, 0x65, 0x9e, 0x10, 0x0b, 0x6b, 0xab, 0x30, 0x36, 0xe7, 0xba, 0x8b, 0x06, 0x74, 0x9b, 0xaf, 0x69, 0x81, 0xe1, 0x6f, 0x1a, 0x2b, 0x95},
        {0xdf, 0x47, 0x10, 0x61, 0x62, 0x5b, 0xc0, 0xea, 0x14, 0xb6, 0x82, 0xfe, 0xee, 0x2c, 0x9c, 0x02, 0xf2, 0x35, 0xda, 0x04, 0x20, 0x4c, 0x1d, 0x62, 0xa1, 0x53, 0x6c, 0x6e, 0x17, 0xae, 0xd7, 0xa9},
        {0x75, 0x97, 0x88, 0x7c, 0xbd, 0x76, 0x32, 0x1f, 0x32, 0xe3, 0x04, 0x40, 0x67, 0x9a, 0x22, 0xcf, 0x7f, 0x8d, 0x9d, 0x2e, 0xac, 0x39, 0x0e, 0x58, 0x1f, 0xea, 0x09, 0x1c, 0xe2, 0x02, 0xba, 0x94}
    };

    secp256k1_rfc6979_hmac_sha256 rng;
    unsigned char out[32];
    int i;

    secp256k1_rfc6979_hmac_sha256_initialize(&rng, key1, 64);
    for (i = 0; i < 3; i++) {
        secp256k1_rfc6979_hmac_sha256_generate(&rng, out, 32);
        CHECK(secp256k1_memcmp_var(out, out1[i], 32) == 0);
    }
    secp256k1_rfc6979_hmac_sha256_finalize(&rng);

    secp256k1_rfc6979_hmac_sha256_initialize(&rng, key1, 65);
    for (i = 0; i < 3; i++) {
        secp256k1_rfc6979_hmac_sha256_generate(&rng, out, 32);
        CHECK(secp256k1_memcmp_var(out, out1[i], 32) != 0);
    }
    secp256k1_rfc6979_hmac_sha256_finalize(&rng);

    secp256k1_rfc6979_hmac_sha256_initialize(&rng, key2, 64);
    for (i = 0; i < 3; i++) {
        secp256k1_rfc6979_hmac_sha256_generate(&rng, out, 32);
        CHECK(secp256k1_memcmp_var(out, out2[i], 32) == 0);
    }
    secp256k1_rfc6979_hmac_sha256_finalize(&rng);
}

static void run_tagged_sha256_tests(void) {
    int ecount = 0;
    unsigned char tag[32] = { 0 };
    unsigned char msg[32] = { 0 };
    unsigned char hash32[32];
    unsigned char hash_expected[32] = {
        0x04, 0x7A, 0x5E, 0x17, 0xB5, 0x86, 0x47, 0xC1,
        0x3C, 0xC6, 0xEB, 0xC0, 0xAA, 0x58, 0x3B, 0x62,
        0xFB, 0x16, 0x43, 0x32, 0x68, 0x77, 0x40, 0x6C,
        0xE2, 0x76, 0x55, 0x9A, 0x3B, 0xDE, 0x55, 0xB3
    };

    secp256k1_context_set_illegal_callback(CTX, counting_illegal_callback_fn, &ecount);

    /* API test */
    CHECK(secp256k1_tagged_sha256(CTX, hash32, tag, sizeof(tag), msg, sizeof(msg)) == 1);
    CHECK(secp256k1_tagged_sha256(CTX, NULL, tag, sizeof(tag), msg, sizeof(msg)) == 0);
    CHECK(ecount == 1);
    CHECK(secp256k1_tagged_sha256(CTX, hash32, NULL, 0, msg, sizeof(msg)) == 0);
    CHECK(ecount == 2);
    CHECK(secp256k1_tagged_sha256(CTX, hash32, tag, sizeof(tag), NULL, 0) == 0);
    CHECK(ecount == 3);

    /* Static test vector */
    memcpy(tag, "tag", 3);
    memcpy(msg, "msg", 3);
    CHECK(secp256k1_tagged_sha256(CTX, hash32, tag, 3, msg, 3) == 1);
    CHECK(secp256k1_memcmp_var(hash32, hash_expected, sizeof(hash32)) == 0);
}

/***** MODINV TESTS *****/

/* Compute the modular inverse of (odd) x mod 2^64. */
static uint64_t modinv2p64(uint64_t x) {
    /* If w = 1/x mod 2^(2^L), then w*(2 - w*x) = 1/x mod 2^(2^(L+1)). See
     * Hacker's Delight second edition, Henry S. Warren, Jr., pages 245-247 for
     * why. Start with L=0, for which it is true for every odd x that
     * 1/x=1 mod 2. Iterating 6 times gives us 1/x mod 2^64. */
    int l;
    uint64_t w = 1;
    CHECK(x & 1);
    for (l = 0; l < 6; ++l) w *= (2 - w*x);
    return w;
}


/* compute out = (a*b) mod m; if b=NULL, treat b=1; if m=NULL, treat m=infinity.
 *
 * Out is a 512-bit number (represented as 32 uint16_t's in LE order). The other
 * arguments are 256-bit numbers (represented as 16 uint16_t's in LE order). */
static void mulmod256(uint16_t* out, const uint16_t* a, const uint16_t* b, const uint16_t* m) {
    uint16_t mul[32];
    uint64_t c = 0;
    int i, j;
    int m_bitlen = 0;
    int mul_bitlen = 0;

    if (b != NULL) {
        /* Compute the product of a and b, and put it in mul. */
        for (i = 0; i < 32; ++i) {
            for (j = i <= 15 ? 0 : i - 15; j <= i && j <= 15; j++) {
                c += (uint64_t)a[j] * b[i - j];
            }
            mul[i] = c & 0xFFFF;
            c >>= 16;
        }
        CHECK(c == 0);

        /* compute the highest set bit in mul */
        for (i = 511; i >= 0; --i) {
            if ((mul[i >> 4] >> (i & 15)) & 1) {
                mul_bitlen = i;
                break;
            }
        }
    } else {
        /* if b==NULL, set mul=a. */
        memcpy(mul, a, 32);
        memset(mul + 16, 0, 32);
        /* compute the highest set bit in mul */
        for (i = 255; i >= 0; --i) {
            if ((mul[i >> 4] >> (i & 15)) & 1) {
                mul_bitlen = i;
                break;
            }
        }
    }

    if (m) {
        /* Compute the highest set bit in m. */
        for (i = 255; i >= 0; --i) {
            if ((m[i >> 4] >> (i & 15)) & 1) {
                m_bitlen = i;
                break;
            }
        }

        /* Try do mul -= m<<i, for i going down to 0, whenever the result is not negative */
        for (i = mul_bitlen - m_bitlen; i >= 0; --i) {
            uint16_t mul2[32];
            int64_t cs;

            /* Compute mul2 = mul - m<<i. */
            cs = 0; /* accumulator */
            for (j = 0; j < 32; ++j) { /* j loops over the output limbs in mul2. */
                /* Compute sub: the 16 bits in m that will be subtracted from mul2[j]. */
                uint16_t sub = 0;
                int p;
                for (p = 0; p < 16; ++p) { /* p loops over the bit positions in mul2[j]. */
                    int bitpos = j * 16 - i + p; /* bitpos is the correspond bit position in m. */
                    if (bitpos >= 0 && bitpos < 256) {
                        sub |= ((m[bitpos >> 4] >> (bitpos & 15)) & 1) << p;
                    }
                }
                /* Add mul[j]-sub to accumulator, and shift bottom 16 bits out to mul2[j]. */
                cs += mul[j];
                cs -= sub;
                mul2[j] = (cs & 0xFFFF);
                cs >>= 16;
            }
            /* If remainder of subtraction is 0, set mul = mul2. */
            if (cs == 0) {
                memcpy(mul, mul2, sizeof(mul));
            }
        }
        /* Sanity check: test that all limbs higher than m's highest are zero */
        for (i = (m_bitlen >> 4) + 1; i < 32; ++i) {
            CHECK(mul[i] == 0);
        }
    }
    memcpy(out, mul, 32);
}

/* Convert a 256-bit number represented as 16 uint16_t's to signed30 notation. */
static void uint16_to_signed30(secp256k1_modinv32_signed30* out, const uint16_t* in) {
    int i;
    memset(out->v, 0, sizeof(out->v));
    for (i = 0; i < 256; ++i) {
        out->v[i / 30] |= (int32_t)(((in[i >> 4]) >> (i & 15)) & 1) << (i % 30);
    }
}

/* Convert a 256-bit number in signed30 notation to a representation as 16 uint16_t's. */
static void signed30_to_uint16(uint16_t* out, const secp256k1_modinv32_signed30* in) {
    int i;
    memset(out, 0, 32);
    for (i = 0; i < 256; ++i) {
        out[i >> 4] |= (((in->v[i / 30]) >> (i % 30)) & 1) << (i & 15);
    }
}

/* Randomly mutate the sign of limbs in signed30 representation, without changing the value. */
static void mutate_sign_signed30(secp256k1_modinv32_signed30* x) {
    int i;
    for (i = 0; i < 16; ++i) {
        int pos = secp256k1_testrand_bits(3);
        if (x->v[pos] > 0 && x->v[pos + 1] <= 0x3fffffff) {
            x->v[pos] -= 0x40000000;
            x->v[pos + 1] += 1;
        } else if (x->v[pos] < 0 && x->v[pos + 1] >= 0x3fffffff) {
            x->v[pos] += 0x40000000;
            x->v[pos + 1] -= 1;
        }
    }
}

/* Test secp256k1_modinv32{_var}, using inputs in 16-bit limb format, and returning inverse. */
static void test_modinv32_uint16(uint16_t* out, const uint16_t* in, const uint16_t* mod) {
    uint16_t tmp[16];
    secp256k1_modinv32_signed30 x;
    secp256k1_modinv32_modinfo m;
    int i, vartime, nonzero;

    uint16_to_signed30(&x, in);
    nonzero = (x.v[0] | x.v[1] | x.v[2] | x.v[3] | x.v[4] | x.v[5] | x.v[6] | x.v[7] | x.v[8]) != 0;
    uint16_to_signed30(&m.modulus, mod);

    /* compute 1/modulus mod 2^30 */
    m.modulus_inv30 = modinv2p64(m.modulus.v[0]) & 0x3fffffff;
    CHECK(((m.modulus_inv30 * m.modulus.v[0]) & 0x3fffffff) == 1);

    /* Test secp256k1_jacobi32_maybe_var. */
    if (nonzero) {
        int jac;
        uint16_t sqr[16], negone[16];
        mulmod256(sqr, in, in, mod);
        uint16_to_signed30(&x, sqr);
        /* Compute jacobi symbol of in^2, which must be 1 (or uncomputable). */
        jac = secp256k1_jacobi32_maybe_var(&x, &m);
        CHECK(jac == 0 || jac == 1);
        /* Then compute the jacobi symbol of -(in^2). x and -x have opposite
         * jacobi symbols if and only if (mod % 4) == 3. */
        negone[0] = mod[0] - 1;
        for (i = 1; i < 16; ++i) negone[i] = mod[i];
        mulmod256(sqr, sqr, negone, mod);
        uint16_to_signed30(&x, sqr);
        jac = secp256k1_jacobi32_maybe_var(&x, &m);
        CHECK(jac == 0 || jac == 1 - (mod[0] & 2));
    }

    uint16_to_signed30(&x, in);
    mutate_sign_signed30(&m.modulus);
    for (vartime = 0; vartime < 2; ++vartime) {
        /* compute inverse */
        (vartime ? secp256k1_modinv32_var : secp256k1_modinv32)(&x, &m);

        /* produce output */
        signed30_to_uint16(out, &x);

        /* check if the inverse times the input is 1 (mod m), unless x is 0. */
        mulmod256(tmp, out, in, mod);
        CHECK(tmp[0] == nonzero);
        for (i = 1; i < 16; ++i) CHECK(tmp[i] == 0);

        /* invert again */
        (vartime ? secp256k1_modinv32_var : secp256k1_modinv32)(&x, &m);

        /* check if the result is equal to the input */
        signed30_to_uint16(tmp, &x);
        for (i = 0; i < 16; ++i) CHECK(tmp[i] == in[i]);
    }
}

#ifdef SECP256K1_WIDEMUL_INT128
/* Convert a 256-bit number represented as 16 uint16_t's to signed62 notation. */
static void uint16_to_signed62(secp256k1_modinv64_signed62* out, const uint16_t* in) {
    int i;
    memset(out->v, 0, sizeof(out->v));
    for (i = 0; i < 256; ++i) {
        out->v[i / 62] |= (int64_t)(((in[i >> 4]) >> (i & 15)) & 1) << (i % 62);
    }
}

/* Convert a 256-bit number in signed62 notation to a representation as 16 uint16_t's. */
static void signed62_to_uint16(uint16_t* out, const secp256k1_modinv64_signed62* in) {
    int i;
    memset(out, 0, 32);
    for (i = 0; i < 256; ++i) {
        out[i >> 4] |= (((in->v[i / 62]) >> (i % 62)) & 1) << (i & 15);
    }
}

/* Randomly mutate the sign of limbs in signed62 representation, without changing the value. */
static void mutate_sign_signed62(secp256k1_modinv64_signed62* x) {
    static const int64_t M62 = (int64_t)(UINT64_MAX >> 2);
    int i;
    for (i = 0; i < 8; ++i) {
        int pos = secp256k1_testrand_bits(2);
        if (x->v[pos] > 0 && x->v[pos + 1] <= M62) {
            x->v[pos] -= (M62 + 1);
            x->v[pos + 1] += 1;
        } else if (x->v[pos] < 0 && x->v[pos + 1] >= -M62) {
            x->v[pos] += (M62 + 1);
            x->v[pos + 1] -= 1;
        }
    }
}

/* Test secp256k1_modinv64{_var}, using inputs in 16-bit limb format, and returning inverse. */
static void test_modinv64_uint16(uint16_t* out, const uint16_t* in, const uint16_t* mod) {
    static const int64_t M62 = (int64_t)(UINT64_MAX >> 2);
    uint16_t tmp[16];
    secp256k1_modinv64_signed62 x;
    secp256k1_modinv64_modinfo m;
    int i, vartime, nonzero;

    uint16_to_signed62(&x, in);
    nonzero = (x.v[0] | x.v[1] | x.v[2] | x.v[3] | x.v[4]) != 0;
    uint16_to_signed62(&m.modulus, mod);

    /* compute 1/modulus mod 2^62 */
    m.modulus_inv62 = modinv2p64(m.modulus.v[0]) & M62;
    CHECK(((m.modulus_inv62 * m.modulus.v[0]) & M62) == 1);

    /* Test secp256k1_jacobi64_maybe_var. */
    if (nonzero) {
        int jac;
        uint16_t sqr[16], negone[16];
        mulmod256(sqr, in, in, mod);
        uint16_to_signed62(&x, sqr);
        /* Compute jacobi symbol of in^2, which must be 1 (or uncomputable). */
        jac = secp256k1_jacobi64_maybe_var(&x, &m);
        CHECK(jac == 0 || jac == 1);
        /* Then compute the jacobi symbol of -(in^2). x and -x have opposite
         * jacobi symbols if and only if (mod % 4) == 3. */
        negone[0] = mod[0] - 1;
        for (i = 1; i < 16; ++i) negone[i] = mod[i];
        mulmod256(sqr, sqr, negone, mod);
        uint16_to_signed62(&x, sqr);
        jac = secp256k1_jacobi64_maybe_var(&x, &m);
        CHECK(jac == 0 || jac == 1 - (mod[0] & 2));
    }

    uint16_to_signed62(&x, in);
    mutate_sign_signed62(&m.modulus);
    for (vartime = 0; vartime < 2; ++vartime) {
        /* compute inverse */
        (vartime ? secp256k1_modinv64_var : secp256k1_modinv64)(&x, &m);

        /* produce output */
        signed62_to_uint16(out, &x);

        /* check if the inverse times the input is 1 (mod m), unless x is 0. */
        mulmod256(tmp, out, in, mod);
        CHECK(tmp[0] == nonzero);
        for (i = 1; i < 16; ++i) CHECK(tmp[i] == 0);

        /* invert again */
        (vartime ? secp256k1_modinv64_var : secp256k1_modinv64)(&x, &m);

        /* check if the result is equal to the input */
        signed62_to_uint16(tmp, &x);
        for (i = 0; i < 16; ++i) CHECK(tmp[i] == in[i]);
    }
}
#endif

/* test if a and b are coprime */
static int coprime(const uint16_t* a, const uint16_t* b) {
    uint16_t x[16], y[16], t[16];
    int i;
    int iszero;
    memcpy(x, a, 32);
    memcpy(y, b, 32);

    /* simple gcd loop: while x!=0, (x,y)=(y%x,x) */
    while (1) {
        iszero = 1;
        for (i = 0; i < 16; ++i) {
            if (x[i] != 0) {
                iszero = 0;
                break;
            }
        }
        if (iszero) break;
        mulmod256(t, y, NULL, x);
        memcpy(y, x, 32);
        memcpy(x, t, 32);
    }

    /* return whether y=1 */
    if (y[0] != 1) return 0;
    for (i = 1; i < 16; ++i) {
        if (y[i] != 0) return 0;
    }
    return 1;
}

static void run_modinv_tests(void) {
    /* Fixed test cases. Each tuple is (input, modulus, output), each as 16x16 bits in LE order. */
    static const uint16_t CASES[][3][16] = {
        /* Test cases triggering edge cases in divsteps */

        /* Test case known to need 713 divsteps */
        {{0x1513, 0x5389, 0x54e9, 0x2798, 0x1957, 0x66a0, 0x8057, 0x3477,
          0x7784, 0x1052, 0x326a, 0x9331, 0x6506, 0xa95c, 0x91f3, 0xfb5e},
         {0x2bdd, 0x8df4, 0xcc61, 0x481f, 0xdae5, 0x5ca7, 0xf43b, 0x7d54,
          0x13d6, 0x469b, 0x2294, 0x20f4, 0xb2a4, 0xa2d1, 0x3ff1, 0xfd4b},
         {0xffd8, 0xd9a0, 0x456e, 0x81bb, 0xbabd, 0x6cea, 0x6dbd, 0x73ab,
          0xbb94, 0x3d3c, 0xdf08, 0x31c4, 0x3e32, 0xc179, 0x2486, 0xb86b}},
        /* Test case known to need 589 divsteps, reaching delta=-140 and
           delta=141. */
        {{0x3fb1, 0x903b, 0x4eb7, 0x4813, 0xd863, 0x26bf, 0xd89f, 0xa8a9,
          0x02fe, 0x57c6, 0x554a, 0x4eab, 0x165e, 0x3d61, 0xee1e, 0x456c},
         {0x9295, 0x823b, 0x5c1f, 0x5386, 0x48e0, 0x02ff, 0x4c2a, 0xa2da,
          0xe58f, 0x967c, 0xc97e, 0x3f5a, 0x69fb, 0x52d9, 0x0a86, 0xb4a3},
         {0x3d30, 0xb893, 0xa809, 0xa7a8, 0x26f5, 0x5b42, 0x55be, 0xf4d0,
          0x12c2, 0x7e6a, 0xe41a, 0x90c7, 0xebfa, 0xf920, 0x304e, 0x1419}},
        /* Test case known to need 650 divsteps, and doing 65 consecutive (f,g/2) steps. */
        {{0x8583, 0x5058, 0xbeae, 0xeb69, 0x48bc, 0x52bb, 0x6a9d, 0xcc94,
          0x2a21, 0x87d5, 0x5b0d, 0x42f6, 0x5b8a, 0x2214, 0xe9d6, 0xa040},
         {0x7531, 0x27cb, 0x7e53, 0xb739, 0x6a5f, 0x83f5, 0xa45c, 0xcb1d,
          0x8a87, 0x1c9c, 0x51d7, 0x851c, 0xb9d8, 0x1fbe, 0xc241, 0xd4a3},
         {0xcdb4, 0x275c, 0x7d22, 0xa906, 0x0173, 0xc054, 0x7fdf, 0x5005,
          0x7fb8, 0x9059, 0xdf51, 0x99df, 0x2654, 0x8f6e, 0x070f, 0xb347}},
        /* example needing 713 divsteps; delta=-2..3 */
        {{0xe2e9, 0xee91, 0x4345, 0xe5ad, 0xf3ec, 0x8f42, 0x0364, 0xd5c9,
          0xff49, 0xbef5, 0x4544, 0x4c7c, 0xae4b, 0xfd9d, 0xb35b, 0xda9d},
         {0x36e7, 0x8cca, 0x2ed0, 0x47b3, 0xaca4, 0xb374, 0x7d2a, 0x0772,
          0x6bdb, 0xe0a7, 0x900b, 0xfe10, 0x788c, 0x6f22, 0xd909, 0xf298},
         {0xd8c6, 0xba39, 0x13ed, 0x198c, 0x16c8, 0xb837, 0xa5f2, 0x9797,
          0x0113, 0x882a, 0x15b5, 0x324c, 0xabee, 0xe465, 0x8170, 0x85ac}},
        /* example needing 713 divsteps; delta=-2..3 */
        {{0xd5b7, 0x2966, 0x040e, 0xf59a, 0x0387, 0xd96d, 0xbfbc, 0xd850,
          0x2d96, 0x872a, 0xad81, 0xc03c, 0xbb39, 0xb7fa, 0xd904, 0xef78},
         {0x6279, 0x4314, 0xfdd3, 0x1568, 0x0982, 0x4d13, 0x625f, 0x010c,
          0x22b1, 0x0cc3, 0xf22d, 0x5710, 0x1109, 0x5751, 0x7714, 0xfcf2},
         {0xdb13, 0x5817, 0x232e, 0xe456, 0xbbbc, 0x6fbe, 0x4572, 0xa358,
          0xc76d, 0x928e, 0x0162, 0x5314, 0x8325, 0x5683, 0xe21b, 0xda88}},
        /* example needing 713 divsteps; delta=-2..3 */
        {{0xa06f, 0x71ee, 0x3bac, 0x9ebb, 0xdeaa, 0x09ed, 0x1cf7, 0x9ec9,
          0x7158, 0x8b72, 0x5d53, 0x5479, 0x5c75, 0xbb66, 0x9125, 0xeccc},
         {0x2941, 0xd46c, 0x3cd4, 0x4a9d, 0x5c4a, 0x256b, 0xbd6c, 0x9b8e,
          0x8fe0, 0x8a14, 0xffe8, 0x2496, 0x618d, 0xa9d7, 0x5018, 0xfb29},
         {0x437c, 0xbd60, 0x7590, 0x94bb, 0x0095, 0xd35e, 0xd4fe, 0xd6da,
          0x0d4e, 0x5342, 0x4cd2, 0x169b, 0x661c, 0x1380, 0xed2d, 0x85c1}},
        /* example reaching delta=-64..65; 661 divsteps */
        {{0xfde4, 0x68d6, 0x6c48, 0x7f77, 0x1c78, 0x96de, 0x2fd9, 0xa6c2,
          0xbbb5, 0xd319, 0x69cf, 0xd4b3, 0xa321, 0xcda0, 0x172e, 0xe530},
         {0xd9e3, 0x0f60, 0x3d86, 0xeeab, 0x25ee, 0x9582, 0x2d50, 0xfe16,
          0xd4e2, 0xe3ba, 0x94e2, 0x9833, 0x6c5e, 0x8982, 0x13b6, 0xe598},
         {0xe675, 0xf55a, 0x10f6, 0xabde, 0x5113, 0xecaa, 0x61ae, 0xad9f,
          0x0c27, 0xef33, 0x62e5, 0x211d, 0x08fa, 0xa78d, 0xc675, 0x8bae}},
        /* example reaching delta=-64..65; 661 divsteps */
        {{0x21bf, 0x52d5, 0x8fd4, 0xaa18, 0x156a, 0x7247, 0xebb8, 0x5717,
          0x4eb5, 0x1421, 0xb58f, 0x3b0b, 0x5dff, 0xe533, 0xb369, 0xd28a},
         {0x9f6b, 0xe463, 0x2563, 0xc74d, 0x6d81, 0x636a, 0x8fc8, 0x7a94,
          0x9429, 0x1585, 0xf35e, 0x7ff5, 0xb64f, 0x9720, 0xba74, 0xe108},
         {0xa5ab, 0xea7b, 0xfe5e, 0x8a85, 0x13be, 0x7934, 0xe8a0, 0xa187,
          0x86b5, 0xe477, 0xb9a4, 0x75d7, 0x538f, 0xdd70, 0xc781, 0xb67d}},
        /* example reaching delta=-64..65; 661 divsteps */
        {{0xa41a, 0x3e8d, 0xf1f5, 0x9493, 0x868c, 0x5103, 0x2725, 0x3ceb,
          0x6032, 0x3624, 0xdc6b, 0x9120, 0xbf4c, 0x8821, 0x91ad, 0xb31a},
         {0x5c0b, 0xdda5, 0x20f8, 0x32a1, 0xaf73, 0x6ec5, 0x4779, 0x43d6,
          0xd454, 0x9573, 0xbf84, 0x5a58, 0xe04e, 0x307e, 0xd1d5, 0xe230},
         {0xda15, 0xbcd6, 0x7180, 0xabd3, 0x04e6, 0x6986, 0xc0d7, 0x90bb,
          0x3a4d, 0x7c95, 0xaaab, 0x9ab3, 0xda34, 0xa7f6, 0x9636, 0x6273}},
        /* example doing 123 consecutive (f,g/2) steps; 615 divsteps */
        {{0xb4d6, 0xb38f, 0x00aa, 0xebda, 0xd4c2, 0x70b8, 0x9dad, 0x58ee,
          0x68f8, 0x48d3, 0xb5ff, 0xf422, 0x9e46, 0x2437, 0x18d0, 0xd9cc},
         {0x5c83, 0xfed7, 0x97f5, 0x3f07, 0xcaad, 0x95b1, 0xb4a4, 0xb005,
          0x23af, 0xdd27, 0x6c0d, 0x932c, 0xe2b2, 0xe3ae, 0xfb96, 0xdf67},
         {0x3105, 0x0127, 0xfd48, 0x039b, 0x35f1, 0xbc6f, 0x6c0a, 0xb572,
          0xe4df, 0xebad, 0x8edc, 0xb89d, 0x9555, 0x4c26, 0x1fef, 0x997c}},
        /* example doing 123 consecutive (f,g/2) steps; 614 divsteps */
        {{0x5138, 0xd474, 0x385f, 0xc964, 0x00f2, 0x6df7, 0x862d, 0xb185,
          0xb264, 0xe9e1, 0x466c, 0xf39e, 0xafaf, 0x5f41, 0x47e2, 0xc89d},
         {0x8607, 0x9c81, 0x46a2, 0x7dcc, 0xcb0c, 0x9325, 0xe149, 0x2bde,
          0x6632, 0x2869, 0xa261, 0xb163, 0xccee, 0x22ae, 0x91e0, 0xcfd5},
         {0x831c, 0xda22, 0xb080, 0xba7a, 0x26e2, 0x54b0, 0x073b, 0x5ea0,
          0xed4b, 0xcb3d, 0xbba1, 0xbec8, 0xf2ad, 0xae0d, 0x349b, 0x17d1}},
        /* example doing 123 consecutive (f,g/2) steps; 614 divsteps */
        {{0xe9a5, 0xb4ad, 0xd995, 0x9953, 0xcdff, 0x50d7, 0xf715, 0x9dc7,
          0x3e28, 0x15a9, 0x95a3, 0x8554, 0x5b5e, 0xad1d, 0x6d57, 0x3d50},
         {0x3ad9, 0xbd60, 0x5cc7, 0x6b91, 0xadeb, 0x71f6, 0x7cc4, 0xa58a,
          0x2cce, 0xf17c, 0x38c9, 0x97ed, 0x65fb, 0x3fa6, 0xa6bc, 0xeb24},
         {0xf96c, 0x1963, 0x8151, 0xa0cc, 0x299b, 0xf277, 0x001a, 0x16bb,
          0xfd2e, 0x532d, 0x0410, 0xe117, 0x6b00, 0x44ec, 0xca6a, 0x1745}},
        /* example doing 446 (f,g/2) steps; 523 divsteps */
        {{0x3758, 0xa56c, 0xe41e, 0x4e47, 0x0975, 0xa82b, 0x107c, 0x89cf,
          0x2093, 0x5a0c, 0xda37, 0xe007, 0x6074, 0x4f68, 0x2f5a, 0xbb8a},
         {0x4beb, 0xa40f, 0x2c42, 0xd9d6, 0x97e8, 0xca7c, 0xd395, 0x894f,
          0x1f50, 0x8067, 0xa233, 0xb850, 0x1746, 0x1706, 0xbcda, 0xdf32},
         {0x762a, 0xceda, 0x4c45, 0x1ca0, 0x8c37, 0xd8c5, 0xef57, 0x7a2c,
          0x6e98, 0xe38a, 0xc50e, 0x2ca9, 0xcb85, 0x24d5, 0xc29c, 0x61f6}},
        /* example doing 446 (f,g/2) steps; 523 divsteps */
        {{0x6f38, 0x74ad, 0x7332, 0x4073, 0x6521, 0xb876, 0xa370, 0xa6bd,
          0xcea5, 0xbd06, 0x969f, 0x77c6, 0x1e69, 0x7c49, 0x7d51, 0xb6e7},
         {0x3f27, 0x4be4, 0xd81e, 0x1396, 0xb21f, 0x92aa, 0x6dc3, 0x6283,
          0x6ada, 0x3ca2, 0xc1e5, 0x8b9b, 0xd705, 0x5598, 0x8ba1, 0xe087},
         {0x6a22, 0xe834, 0xbc8d, 0xcee9, 0x42fc, 0xfc77, 0x9c45, 0x1ca8,
          0xeb66, 0xed74, 0xaaf9, 0xe75f, 0xfe77, 0x46d2, 0x179b, 0xbf3e}},
        /* example doing 336 (f,(f+g)/2) steps; 693 divsteps */
        {{0x7ea7, 0x444e, 0x84ea, 0xc447, 0x7c1f, 0xab97, 0x3de6, 0x5878,
          0x4e8b, 0xc017, 0x03e0, 0xdc40, 0xbbd0, 0x74ce, 0x0169, 0x7ab5},
         {0x4023, 0x154f, 0xfbe4, 0x8195, 0xfda0, 0xef54, 0x9e9a, 0xc703,
          0x2803, 0xf760, 0x6302, 0xed5b, 0x7157, 0x6456, 0xdd7d, 0xf14b},
         {0xb6fb, 0xe3b3, 0x0733, 0xa77e, 0x44c5, 0x3003, 0xc937, 0xdd4d,
          0x5355, 0x14e9, 0x184e, 0xcefe, 0xe6b5, 0xf2e0, 0x0a28, 0x5b74}},
        /* example doing 336 (f,(f+g)/2) steps; 687 divsteps */
        {{0xa893, 0xb5f4, 0x1ede, 0xa316, 0x242c, 0xbdcc, 0xb017, 0x0836,
          0x3a37, 0x27fb, 0xfb85, 0x251e, 0xa189, 0xb15d, 0xa4b8, 0xc24c},
         {0xb0b7, 0x57ba, 0xbb6d, 0x9177, 0xc896, 0xc7f2, 0x43b4, 0x85a6,
          0xe6c4, 0xe50e, 0x3109, 0x7ca5, 0xd73d, 0x13ff, 0x0c3d, 0xcd62},
         {0x48ca, 0xdb34, 0xe347, 0x2cef, 0x4466, 0x10fb, 0x7ee1, 0x6344,
          0x4308, 0x966d, 0xd4d1, 0xb099, 0x994f, 0xd025, 0x2187, 0x5866}},
        /* example doing 267 (g,(g-f)/2) steps; 678 divsteps */
        {{0x0775, 0x1754, 0x01f6, 0xdf37, 0xc0be, 0x8197, 0x072f, 0x6cf5,
          0x8b36, 0x8069, 0x5590, 0xb92d, 0x6084, 0x47a4, 0x23fe, 0xddd5},
         {0x8e1b, 0xda37, 0x27d9, 0x312e, 0x3a2f, 0xef6d, 0xd9eb, 0x8153,
          0xdcba, 0x9fa3, 0x9f80, 0xead5, 0x134d, 0x2ebb, 0x5ec0, 0xe032},
         {0x1cb6, 0x5a61, 0x1bed, 0x77d6, 0xd5d1, 0x7498, 0xef33, 0x2dd2,
          0x1089, 0xedbd, 0x6958, 0x16ae, 0x336c, 0x45e6, 0x4361, 0xbadc}},
        /* example doing 267 (g,(g-f)/2) steps; 676 divsteps */
        {{0x0207, 0xf948, 0xc430, 0xf36b, 0xf0a7, 0x5d36, 0x751f, 0x132c,
          0x6f25, 0xa630, 0xca1f, 0xc967, 0xaf9c, 0x34e7, 0xa38f, 0xbe9f},
         {0x5fb9, 0x7321, 0x6561, 0x5fed, 0x54ec, 0x9c3a, 0xee0e, 0x6717,
          0x49af, 0xb896, 0xf4f5, 0x451c, 0x722a, 0xf116, 0x64a9, 0xcf0b},
         {0xf4d7, 0xdb47, 0xfef2, 0x4806, 0x4cb8, 0x18c7, 0xd9a7, 0x4951,
          0x14d8, 0x5c3a, 0xd22d, 0xd7b2, 0x750c, 0x3de7, 0x8b4a, 0x19aa}},

        /* Test cases triggering edge cases in divsteps variant starting with delta=1/2 */

        /* example needing 590 divsteps; delta=-5/2..7/2 */
        {{0x9118, 0xb640, 0x53d7, 0x30ab, 0x2a23, 0xd907, 0x9323, 0x5b3a,
          0xb6d4, 0x538a, 0x7637, 0xfe97, 0xfd05, 0x3cc0, 0x453a, 0xfb7e},
         {0x6983, 0x4f75, 0x4ad1, 0x48ad, 0xb2d9, 0x521d, 0x3dbc, 0x9cc0,
          0x4b60, 0x0ac6, 0xd3be, 0x0fb6, 0xd305, 0x3895, 0x2da5, 0xfdf8},
         {0xcec1, 0x33ac, 0xa801, 0x8194, 0xe36c, 0x65ef, 0x103b, 0xca54,
          0xfa9b, 0xb41d, 0x9b52, 0xb6f7, 0xa611, 0x84aa, 0x3493, 0xbf54}},
        /* example needing 590 divsteps; delta=-3/2..5/2 */
        {{0xb5f2, 0x42d0, 0x35e8, 0x8ca0, 0x4b62, 0x6e1d, 0xbdf3, 0x890e,
          0x8c82, 0x23d8, 0xc79a, 0xc8e8, 0x789e, 0x353d, 0x9766, 0xea9d},
         {0x6fa1, 0xacba, 0x4b7a, 0x5de1, 0x95d0, 0xc845, 0xebbf, 0x6f5a,
          0x30cf, 0x52db, 0x69b7, 0xe278, 0x4b15, 0x8411, 0x2ab2, 0xf3e7},
         {0xf12c, 0x9d6d, 0x95fa, 0x1878, 0x9f13, 0x4fb5, 0x3c8b, 0xa451,
          0x7182, 0xc4b6, 0x7e2a, 0x7bb7, 0x6e0e, 0x5b68, 0xde55, 0x9927}},
        /* example needing 590 divsteps; delta=-3/2..5/2 */
        {{0x229c, 0x4ef8, 0x1e93, 0xe5dc, 0xcde5, 0x6d62, 0x263b, 0xad11,
          0xced0, 0x88ff, 0xae8e, 0x3183, 0x11d2, 0xa50b, 0x350d, 0xeb40},
         {0x3157, 0xe2ea, 0x8a02, 0x0aa3, 0x5ae1, 0xb26c, 0xea27, 0x6805,
          0x87e2, 0x9461, 0x37c1, 0x2f8d, 0x85d2, 0x77a8, 0xf805, 0xeec9},
         {0x6f4e, 0x2748, 0xf7e5, 0xd8d3, 0xabe2, 0x7270, 0xc4e0, 0xedc7,
          0xf196, 0x78ca, 0x9139, 0xd8af, 0x72c6, 0xaf2f, 0x85d2, 0x6cd3}},
        /* example needing 590 divsteps; delta=-5/2..7/2 */
        {{0xdce8, 0xf1fe, 0x6708, 0x021e, 0xf1ca, 0xd609, 0x5443, 0x85ce,
          0x7a05, 0x8f9c, 0x90c3, 0x52e7, 0x8e1d, 0x97b8, 0xc0bf, 0xf2a1},
         {0xbd3d, 0xed11, 0x1625, 0xb4c5, 0x844c, 0xa413, 0x2569, 0xb9ba,
          0xcd35, 0xff84, 0xcd6e, 0x7f0b, 0x7d5d, 0x10df, 0x3efe, 0xfbe5},
         {0xa9dd, 0xafef, 0xb1b7, 0x4c8d, 0x50e4, 0xafbf, 0x2d5a, 0xb27c,
          0x0653, 0x66b6, 0x5d36, 0x4694, 0x7e35, 0xc47c, 0x857f, 0x32c5}},
        /* example needing 590 divsteps; delta=-3/2..5/2 */
        {{0x7902, 0xc9f8, 0x926b, 0xaaeb, 0x90f8, 0x1c89, 0xcce3, 0x96b7,
          0x28b2, 0x87a2, 0x136d, 0x695a, 0xa8df, 0x9061, 0x9e31, 0xee82},
         {0xd3a9, 0x3c02, 0x818c, 0x6b81, 0x34b3, 0xebbb, 0xe2c8, 0x7712,
          0xbfd6, 0x8248, 0xa6f4, 0xba6f, 0x03bb, 0xfb54, 0x7575, 0xfe89},
         {0x8246, 0x0d63, 0x478e, 0xf946, 0xf393, 0x0451, 0x08c2, 0x5919,
          0x5fd6, 0x4c61, 0xbeb7, 0x9a15, 0x30e1, 0x55fc, 0x6a01, 0x3724}},
        /* example reaching delta=-127/2..129/2; 571 divsteps */
        {{0x3eff, 0x926a, 0x77f5, 0x1fff, 0x1a5b, 0xf3ef, 0xf64b, 0x8681,
          0xf800, 0xf9bc, 0x761d, 0xe268, 0x62b0, 0xa032, 0xba9c, 0xbe56},
         {0xb8f9, 0x00e7, 0x47b7, 0xdffc, 0xfd9d, 0x5abb, 0xa19b, 0x1868,
          0x31fd, 0x3b29, 0x3674, 0x5449, 0xf54d, 0x1d19, 0x6ac7, 0xff6f},
         {0xf1d7, 0x3551, 0x5682, 0x9adf, 0xe8aa, 0x19a5, 0x8340, 0x71db,
          0xb7ab, 0x4cfd, 0xf661, 0x632c, 0xc27e, 0xd3c6, 0xdf42, 0xd306}},
        /* example reaching delta=-127/2..129/2; 571 divsteps */
        {{0x0000, 0x0000, 0x0000, 0x0000, 0x3aff, 0x2ed7, 0xf2e0, 0xabc7,
          0x8aee, 0x166e, 0x7ed0, 0x9ac7, 0x714a, 0xb9c5, 0x4d58, 0xad6c},
         {0x9cf9, 0x47e2, 0xa421, 0xb277, 0xffc2, 0x2747, 0x6486, 0x94c1,
          0x1d99, 0xd49b, 0x1096, 0x991a, 0xe986, 0xae02, 0xe89b, 0xea36},
         {0x1fb4, 0x98d8, 0x19b7, 0x80e9, 0xcdac, 0xaa5a, 0xf1e6, 0x0074,
          0xe393, 0xed8b, 0x8d5c, 0xe17d, 0x81b3, 0xc16d, 0x54d3, 0x9be3}},
        /* example reaching delta=-127/2..129/2; 571 divsteps */
        {{0xd047, 0x7e36, 0x3157, 0x7ab6, 0xb4d9, 0x8dae, 0x7534, 0x4f5d,
          0x489e, 0xa8ab, 0x8a3d, 0xd52c, 0x62af, 0xa032, 0xba9c, 0xbe56},
         {0xb1f1, 0x737f, 0x5964, 0x5afb, 0x3712, 0x8ef9, 0x19f7, 0x9669,
          0x664d, 0x03ad, 0xc352, 0xf7a5, 0xf545, 0x1d19, 0x6ac7, 0xff6f},
         {0xa834, 0x5256, 0x27bc, 0x33bd, 0xba11, 0x5a7b, 0x791e, 0xe6c0,
          0x9ac4, 0x9370, 0x1130, 0x28b4, 0x2b2e, 0x231b, 0x082a, 0x796e}},
        /* example doing 123 consecutive (f,g/2) steps; 554 divsteps */
        {{0x6ab1, 0x6ea0, 0x1a99, 0xe0c2, 0xdd45, 0x645d, 0x8dbc, 0x466a,
          0xfa64, 0x4289, 0xd3f7, 0xfc8f, 0x2894, 0xe3c5, 0xa008, 0xcc14},
         {0xc75f, 0xc083, 0x4cc2, 0x64f2, 0x2aff, 0x4c12, 0x8461, 0xc4ae,
          0xbbfa, 0xb336, 0xe4b2, 0x3ac5, 0x2c22, 0xf56c, 0x5381, 0xe943},
         {0xcd80, 0x760d, 0x4395, 0xb3a6, 0xd497, 0xf583, 0x82bd, 0x1daa,
          0xbe92, 0x2613, 0xfdfb, 0x869b, 0x0425, 0xa333, 0x7056, 0xc9c5}},
        /* example doing 123 consecutive (f,g/2) steps; 554 divsteps */
        {{0x71d4, 0x64df, 0xec4f, 0x74d8, 0x7e0c, 0x40d3, 0x7073, 0x4cc8,
          0x2a2a, 0xb1ff, 0x8518, 0x6513, 0xb0ea, 0x640a, 0x62d9, 0xd5f4},
         {0xdc75, 0xd937, 0x3b13, 0x1d36, 0xdf83, 0xd034, 0x1c1c, 0x4332,
          0x4cc3, 0xeeec, 0x7d94, 0x6771, 0x3384, 0x74b0, 0x947d, 0xf2c4},
         {0x0a82, 0x37a4, 0x12d5, 0xec97, 0x972c, 0xe6bf, 0xc348, 0xa0a9,
          0xc50c, 0xdc7c, 0xae30, 0x19d1, 0x0fca, 0x35e1, 0xd6f6, 0x81ee}},
        /* example doing 123 consecutive (f,g/2) steps; 554 divsteps */
        {{0xa6b1, 0xabc5, 0x5bbc, 0x7f65, 0xdd32, 0xaa73, 0xf5a3, 0x1982,
          0xced4, 0xe949, 0x0fd6, 0x2bc4, 0x2bd7, 0xe3c5, 0xa008, 0xcc14},
         {0x4b5f, 0x8f96, 0xa375, 0xfbcf, 0x1c7d, 0xf1ec, 0x03f5, 0xb35d,
          0xb999, 0xdb1f, 0xc9a1, 0xb4c7, 0x1dd5, 0xf56c, 0x5381, 0xe943},
         {0xaa3d, 0x38b9, 0xf17d, 0xeed9, 0x9988, 0x69ee, 0xeb88, 0x1495,
          0x203f, 0x18c8, 0x82b7, 0xdcb2, 0x34a7, 0x6b00, 0x6998, 0x589a}},
        /* example doing 453 (f,g/2) steps; 514 divsteps */
        {{0xa478, 0xe60d, 0x3244, 0x60e6, 0xada3, 0xfe50, 0xb6b1, 0x2eae,
          0xd0ef, 0xa7b1, 0xef63, 0x05c0, 0xe213, 0x443e, 0x4427, 0x2448},
         {0x258f, 0xf9ef, 0xe02b, 0x92dd, 0xd7f3, 0x252b, 0xa503, 0x9089,
          0xedff, 0x96c1, 0xfe3a, 0x3a39, 0x198a, 0x981d, 0x0627, 0xedb7},
         {0x595a, 0x45be, 0x8fb0, 0x2265, 0xc210, 0x02b8, 0xdce9, 0xe241,
          0xcab6, 0xbf0d, 0x0049, 0x8d9a, 0x2f51, 0xae54, 0x5785, 0xb411}},
        /* example doing 453 (f,g/2) steps; 514 divsteps */
        {{0x48f0, 0x7db3, 0xdafe, 0x1c92, 0x5912, 0xe11a, 0xab52, 0xede1,
          0x3182, 0x8980, 0x5d2b, 0x9b5b, 0x8718, 0xda27, 0x1683, 0x1de2},
         {0x168f, 0x6f36, 0xce7a, 0xf435, 0x19d4, 0xda5e, 0x2351, 0x9af5,
          0xb003, 0x0ef5, 0x3b4c, 0xecec, 0xa9f0, 0x78e1, 0xdfef, 0xe823},
         {0x5f55, 0xfdcc, 0xb233, 0x2914, 0x84f0, 0x97d1, 0x9cf4, 0x2159,
          0xbf56, 0xb79c, 0x17a3, 0x7cef, 0xd5de, 0x34f0, 0x5311, 0x4c54}},
        /* example doing 510 (f,(f+g)/2) steps; 512 divsteps */
        {{0x2789, 0x2e04, 0x6e0e, 0xb6cd, 0xe4de, 0x4dbf, 0x228d, 0x7877,
          0xc335, 0x806b, 0x38cd, 0x8049, 0xa73b, 0xcfa2, 0x82f7, 0x9e19},
         {0xc08d, 0xb99d, 0xb8f3, 0x663d, 0xbbb3, 0x1284, 0x1485, 0x1d49,
          0xc98f, 0x9e78, 0x1588, 0x11e3, 0xd91a, 0xa2c7, 0xfff1, 0xc7b9},
         {0x1e1f, 0x411d, 0x7c49, 0x0d03, 0xe789, 0x2f8e, 0x5d55, 0xa95e,
          0x826e, 0x8de5, 0x52a0, 0x1abc, 0x4cd7, 0xd13a, 0x4395, 0x63e1}},
        /* example doing 510 (f,(f+g)/2) steps; 512 divsteps */
        {{0xd5a1, 0xf786, 0x555c, 0xb14b, 0x44ae, 0x535f, 0x4a49, 0xffc3,
          0xf497, 0x70d1, 0x57c8, 0xa933, 0xc85a, 0x1910, 0x75bf, 0x960b},
         {0xfe53, 0x5058, 0x496d, 0xfdff, 0x6fb8, 0x4100, 0x92bd, 0xe0c4,
          0xda89, 0xe0a4, 0x841b, 0x43d4, 0xa388, 0x957f, 0x99ca, 0x9abf},
         {0xe530, 0x05bc, 0xfeec, 0xfc7e, 0xbcd3, 0x1239, 0x54cb, 0x7042,
          0xbccb, 0x139e, 0x9076, 0x0203, 0x6068, 0x90c7, 0x1ddf, 0x488d}},
        /* example doing 228 (g,(g-f)/2) steps; 538 divsteps */
        {{0x9488, 0xe54b, 0x0e43, 0x81d2, 0x06e7, 0x4b66, 0x36d0, 0x53d6,
          0x2b68, 0x22ec, 0x3fa9, 0xc1a7, 0x9ad2, 0xa596, 0xb3ac, 0xdf42},
         {0xe31f, 0x0b28, 0x5f3b, 0xc1ff, 0x344c, 0xbf5f, 0xd2ec, 0x2936,
          0x9995, 0xdeb2, 0xae6c, 0x2852, 0xa2c6, 0xb306, 0x8120, 0xe305},
         {0xa56e, 0xfb98, 0x1537, 0x4d85, 0x619e, 0x866c, 0x3cd4, 0x779a,
          0xdd66, 0xa80d, 0xdc2f, 0xcae4, 0xc74c, 0x5175, 0xa65d, 0x605e}},
        /* example doing 228 (g,(g-f)/2) steps; 537 divsteps */
        {{0x8cd5, 0x376d, 0xd01b, 0x7176, 0x19ef, 0xcf09, 0x8403, 0x5e52,
          0x83c1, 0x44de, 0xb91e, 0xb33d, 0xe15c, 0x51e7, 0xbad8, 0x6359},
         {0x3b75, 0xf812, 0x5f9e, 0xa04e, 0x92d3, 0x226e, 0x540e, 0x7c9a,
          0x31c6, 0x46d2, 0x0b7b, 0xdb4a, 0xe662, 0x4950, 0x0265, 0xf76f},
         {0x09ed, 0x692f, 0xe8f1, 0x3482, 0xab54, 0x36b4, 0x8442, 0x6ae9,
          0x4329, 0x6505, 0x183b, 0x1c1d, 0x482d, 0x7d63, 0xb44f, 0xcc09}},

        /* Test cases with the group order as modulus. */

        /* Test case with the group order as modulus, needing 635 divsteps. */
        {{0x95ed, 0x6c01, 0xd113, 0x5ff1, 0xd7d0, 0x29cc, 0x5817, 0x6120,
          0xca8e, 0xaad1, 0x25ae, 0x8e84, 0x9af6, 0x30bf, 0xf0ed, 0x1686},
         {0x4141, 0xd036, 0x5e8c, 0xbfd2, 0xa03b, 0xaf48, 0xdce6, 0xbaae,
          0xfffe, 0xffff, 0xffff, 0xffff, 0xffff, 0xffff, 0xffff, 0xffff},
         {0x1631, 0xbf4a, 0x286a, 0x2716, 0x469f, 0x2ac8, 0x1312, 0xe9bc,
          0x04f4, 0x304b, 0x9931, 0x113b, 0xd932, 0xc8f4, 0x0d0d, 0x01a1}},
        /* example with group size as modulus needing 631 divsteps */
        {{0x85ed, 0xc284, 0x9608, 0x3c56, 0x19b6, 0xbb5b, 0x2850, 0xdab7,
          0xa7f5, 0xe9ab, 0x06a4, 0x5bbb, 0x1135, 0xa186, 0xc424, 0xc68b},
         {0x4141, 0xd036, 0x5e8c, 0xbfd2, 0xa03b, 0xaf48, 0xdce6, 0xbaae,
          0xfffe, 0xffff, 0xffff, 0xffff, 0xffff, 0xffff, 0xffff, 0xffff},
         {0x8479, 0x450a, 0x8fa3, 0xde05, 0xb2f5, 0x7793, 0x7269, 0xbabb,
          0xc3b3, 0xd49b, 0x3377, 0x03c6, 0xe694, 0xc760, 0xd3cb, 0x2811}},
        /* example with group size as modulus needing 565 divsteps starting at delta=1/2 */
        {{0x8432, 0x5ceb, 0xa847, 0x6f1e, 0x51dd, 0x535a, 0x6ddc, 0x70ce,
          0x6e70, 0xc1f6, 0x18f2, 0x2a7e, 0xc8e7, 0x39f8, 0x7e96, 0xebbf},
         {0x4141, 0xd036, 0x5e8c, 0xbfd2, 0xa03b, 0xaf48, 0xdce6, 0xbaae,
          0xfffe, 0xffff, 0xffff, 0xffff, 0xffff, 0xffff, 0xffff, 0xffff},
         {0x257e, 0x449f, 0x689f, 0x89aa, 0x3989, 0xb661, 0x376c, 0x1e32,
          0x654c, 0xee2e, 0xf4e2, 0x33c8, 0x3f2f, 0x9716, 0x6046, 0xcaa3}},
        /* Test case with the group size as modulus, needing 981 divsteps with
           broken eta handling. */
        {{0xfeb9, 0xb877, 0xee41, 0x7fa3, 0x87da, 0x94c4, 0x9d04, 0xc5ae,
          0x5708, 0x0994, 0xfc79, 0x0916, 0xbf32, 0x3ad8, 0xe11c, 0x5ca2},
         {0x4141, 0xd036, 0x5e8c, 0xbfd2, 0xa03b, 0xaf48, 0xdce6, 0xbaae,
          0xfffe, 0xffff, 0xffff, 0xffff, 0xffff, 0xffff, 0xffff, 0xffff},
         {0x0f12, 0x075e, 0xce1c, 0x6f92, 0xc80f, 0xca92, 0x9a04, 0x6126,
          0x4b6c, 0x57d6, 0xca31, 0x97f3, 0x1f99, 0xf4fd, 0xda4d, 0x42ce}},
        /* Test case with the group size as modulus, input = 0. */
        {{0x0000, 0x0000, 0x0000, 0x0000, 0x0000, 0x0000, 0x0000, 0x0000,
          0x0000, 0x0000, 0x0000, 0x0000, 0x0000, 0x0000, 0x0000, 0x0000},
         {0x4141, 0xd036, 0x5e8c, 0xbfd2, 0xa03b, 0xaf48, 0xdce6, 0xbaae,
          0xfffe, 0xffff, 0xffff, 0xffff, 0xffff, 0xffff, 0xffff, 0xffff},
         {0x0000, 0x0000, 0x0000, 0x0000, 0x0000, 0x0000, 0x0000, 0x0000,
          0x0000, 0x0000, 0x0000, 0x0000, 0x0000, 0x0000, 0x0000, 0x0000}},
        /* Test case with the group size as modulus, input = 1. */
        {{0x0001, 0x0000, 0x0000, 0x0000, 0x0000, 0x0000, 0x0000, 0x0000,
          0x0000, 0x0000, 0x0000, 0x0000, 0x0000, 0x0000, 0x0000, 0x0000},
         {0x4141, 0xd036, 0x5e8c, 0xbfd2, 0xa03b, 0xaf48, 0xdce6, 0xbaae,
          0xfffe, 0xffff, 0xffff, 0xffff, 0xffff, 0xffff, 0xffff, 0xffff},
         {0x0001, 0x0000, 0x0000, 0x0000, 0x0000, 0x0000, 0x0000, 0x0000,
          0x0000, 0x0000, 0x0000, 0x0000, 0x0000, 0x0000, 0x0000, 0x0000}},
        /* Test case with the group size as modulus, input = 2. */
        {{0x0002, 0x0000, 0x0000, 0x0000, 0x0000, 0x0000, 0x0000, 0x0000,
          0x0000, 0x0000, 0x0000, 0x0000, 0x0000, 0x0000, 0x0000, 0x0000},
         {0x4141, 0xd036, 0x5e8c, 0xbfd2, 0xa03b, 0xaf48, 0xdce6, 0xbaae,
          0xfffe, 0xffff, 0xffff, 0xffff, 0xffff, 0xffff, 0xffff, 0xffff},
         {0x20a1, 0x681b, 0x2f46, 0xdfe9, 0x501d, 0x57a4, 0x6e73, 0x5d57,
          0xffff, 0xffff, 0xffff, 0xffff, 0xffff, 0xffff, 0xffff, 0x7fff}},
        /* Test case with the group size as modulus, input = group - 1. */
        {{0x4140, 0xd036, 0x5e8c, 0xbfd2, 0xa03b, 0xaf48, 0xdce6, 0xbaae,
          0xfffe, 0xffff, 0xffff, 0xffff, 0xffff, 0xffff, 0xffff, 0xffff},
         {0x4141, 0xd036, 0x5e8c, 0xbfd2, 0xa03b, 0xaf48, 0xdce6, 0xbaae,
          0xfffe, 0xffff, 0xffff, 0xffff, 0xffff, 0xffff, 0xffff, 0xffff},
         {0x4140, 0xd036, 0x5e8c, 0xbfd2, 0xa03b, 0xaf48, 0xdce6, 0xbaae,
          0xfffe, 0xffff, 0xffff, 0xffff, 0xffff, 0xffff, 0xffff, 0xffff}},

        /* Test cases with the field size as modulus. */

        /* Test case with the field size as modulus, needing 637 divsteps. */
        {{0x9ec3, 0x1919, 0xca84, 0x7c11, 0xf996, 0x06f3, 0x5408, 0x6688,
          0x1320, 0xdb8a, 0x632a, 0x0dcb, 0x8a84, 0x6bee, 0x9c95, 0xe34e},
         {0xfc2f, 0xffff, 0xfffe, 0xffff, 0xffff, 0xffff, 0xffff, 0xffff,
          0xffff, 0xffff, 0xffff, 0xffff, 0xffff, 0xffff, 0xffff, 0xffff},
         {0x18e5, 0x19b6, 0xdf92, 0x1aaa, 0x09fb, 0x8a3f, 0x52b0, 0x8701,
          0xac0c, 0x2582, 0xda44, 0x9bcc, 0x6828, 0x1c53, 0xbd8f, 0xbd2c}},
        /* example with field size as modulus needing 637 divsteps */
        {{0xaec3, 0xa7cf, 0x2f2d, 0x0693, 0x5ad5, 0xa8ff, 0x7ec7, 0x30ff,
          0x0c8b, 0xc242, 0xcab2, 0x063a, 0xf86e, 0x6057, 0x9cbd, 0xf6d8},
         {0xfc2f, 0xffff, 0xfffe, 0xffff, 0xffff, 0xffff, 0xffff, 0xffff,
          0xffff, 0xffff, 0xffff, 0xffff, 0xffff, 0xffff, 0xffff, 0xffff},
         {0x0310, 0x579d, 0xcb38, 0x9030, 0x3ded, 0x9bb9, 0x1234, 0x63ce,
          0x0c63, 0x8e3d, 0xacfe, 0x3c20, 0xdc85, 0xf859, 0x919e, 0x1d45}},
        /* example with field size as modulus needing 564 divsteps starting at delta=1/2 */
        {{0x63ae, 0x8d10, 0x0071, 0xdb5c, 0xb454, 0x78d1, 0x744a, 0x5f8e,
          0xe4d8, 0x87b1, 0x8e62, 0x9590, 0xcede, 0xa070, 0x36b4, 0x7f6f},
         {0xfc2f, 0xffff, 0xfffe, 0xffff, 0xffff, 0xffff, 0xffff, 0xffff,
          0xffff, 0xffff, 0xffff, 0xffff, 0xffff, 0xffff, 0xffff, 0xffff},
         {0xfdc8, 0xe8d5, 0xbe15, 0x9f86, 0xa5fe, 0xf18e, 0xa7ff, 0xd291,
          0xf4c2, 0x9c87, 0xf150, 0x073e, 0x69b8, 0xf7c4, 0xee4b, 0xc7e6}},
        /* Test case with the field size as modulus, needing 935 divsteps with
           broken eta handling. */
        {{0x1b37, 0xbdc3, 0x8bcd, 0x25e3, 0x1eae, 0x567d, 0x30b6, 0xf0d8,
          0x9277, 0x0cf8, 0x9c2e, 0xecd7, 0x631d, 0xe38f, 0xd4f8, 0x5c93},
         {0xfc2f, 0xffff, 0xfffe, 0xffff, 0xffff, 0xffff, 0xffff, 0xffff,
          0xffff, 0xffff, 0xffff, 0xffff, 0xffff, 0xffff, 0xffff, 0xffff},
         {0x1622, 0xe05b, 0xe880, 0x7de9, 0x3e45, 0xb682, 0xee6c, 0x67ed,
          0xa179, 0x15db, 0x6b0d, 0xa656, 0x7ccb, 0x8ef7, 0xa2ff, 0xe279}},
        /* Test case with the field size as modulus, input = 0. */
        {{0x0000, 0x0000, 0x0000, 0x0000, 0x0000, 0x0000, 0x0000, 0x0000,
          0x0000, 0x0000, 0x0000, 0x0000, 0x0000, 0x0000, 0x0000, 0x0000},
         {0xfc2f, 0xffff, 0xfffe, 0xffff, 0xffff, 0xffff, 0xffff, 0xffff,
          0xffff, 0xffff, 0xffff, 0xffff, 0xffff, 0xffff, 0xffff, 0xffff},
         {0x0000, 0x0000, 0x0000, 0x0000, 0x0000, 0x0000, 0x0000, 0x0000,
          0x0000, 0x0000, 0x0000, 0x0000, 0x0000, 0x0000, 0x0000, 0x0000}},
        /* Test case with the field size as modulus, input = 1. */
        {{0x0001, 0x0000, 0x0000, 0x0000, 0x0000, 0x0000, 0x0000, 0x0000,
          0x0000, 0x0000, 0x0000, 0x0000, 0x0000, 0x0000, 0x0000, 0x0000},
         {0xfc2f, 0xffff, 0xfffe, 0xffff, 0xffff, 0xffff, 0xffff, 0xffff,
          0xffff, 0xffff, 0xffff, 0xffff, 0xffff, 0xffff, 0xffff, 0xffff},
         {0x0001, 0x0000, 0x0000, 0x0000, 0x0000, 0x0000, 0x0000, 0x0000,
          0x0000, 0x0000, 0x0000, 0x0000, 0x0000, 0x0000, 0x0000, 0x0000}},
        /* Test case with the field size as modulus, input = 2. */
        {{0x0002, 0x0000, 0x0000, 0x0000, 0x0000, 0x0000, 0x0000, 0x0000,
          0x0000, 0x0000, 0x0000, 0x0000, 0x0000, 0x0000, 0x0000, 0x0000},
         {0xfc2f, 0xffff, 0xfffe, 0xffff, 0xffff, 0xffff, 0xffff, 0xffff,
          0xffff, 0xffff, 0xffff, 0xffff, 0xffff, 0xffff, 0xffff, 0xffff},
         {0xfe18, 0x7fff, 0xffff, 0xffff, 0xffff, 0xffff, 0xffff, 0xffff,
          0xffff, 0xffff, 0xffff, 0xffff, 0xffff, 0xffff, 0xffff, 0x7fff}},
        /* Test case with the field size as modulus, input = field - 1. */
        {{0xfc2e, 0xffff, 0xfffe, 0xffff, 0xffff, 0xffff, 0xffff, 0xffff,
          0xffff, 0xffff, 0xffff, 0xffff, 0xffff, 0xffff, 0xffff, 0xffff},
         {0xfc2f, 0xffff, 0xfffe, 0xffff, 0xffff, 0xffff, 0xffff, 0xffff,
          0xffff, 0xffff, 0xffff, 0xffff, 0xffff, 0xffff, 0xffff, 0xffff},
         {0xfc2e, 0xffff, 0xfffe, 0xffff, 0xffff, 0xffff, 0xffff, 0xffff,
          0xffff, 0xffff, 0xffff, 0xffff, 0xffff, 0xffff, 0xffff, 0xffff}},

         /* Selected from a large number of random inputs to reach small/large
          * d/e values in various configurations. */
        {{0x3a08, 0x23e1, 0x4d8c, 0xe606, 0x3263, 0x67af, 0x9bf1, 0x9d70,
          0xf5fd, 0x12e4, 0x03c8, 0xb9ca, 0xe847, 0x8c5d, 0x6322, 0xbd30},
         {0x8359, 0x59dd, 0x1831, 0x7c1a, 0x1e83, 0xaee1, 0x770d, 0xcea8,
          0xfbb1, 0xeed6, 0x10b5, 0xe2c6, 0x36ea, 0xee17, 0xe32c, 0xffff},
         {0x1727, 0x0f36, 0x6f85, 0x5d0c, 0xca6c, 0x3072, 0x9628, 0x5842,
          0xcb44, 0x7c2b, 0xca4f, 0x62e5, 0x29b1, 0x6ffd, 0x9055, 0xc196}},
        {{0x905d, 0x41c8, 0xa2ff, 0x295b, 0x72bb, 0x4679, 0x6d01, 0x2c98,
          0xb3e0, 0xc537, 0xa310, 0xe07e, 0xe72f, 0x4999, 0x1148, 0xf65e},
         {0x5b41, 0x4239, 0x3c37, 0x5130, 0x30e3, 0xff35, 0xc51f, 0x1a43,
          0xdb23, 0x13cf, 0x9f49, 0xf70c, 0x5e70, 0xd411, 0x3005, 0xf8c6},
         {0xc30e, 0x68f0, 0x201a, 0xe10c, 0x864a, 0x6243, 0xe946, 0x43ae,
          0xf3f1, 0x52dc, 0x1f7f, 0x50d4, 0x2797, 0x064c, 0x5ca4, 0x90e3}},
        {{0xf1b5, 0xc6e5, 0xd2c4, 0xff95, 0x27c5, 0x0c92, 0x5d19, 0x7ae5,
          0x4fbe, 0x5438, 0x99e1, 0x880d, 0xd892, 0xa05c, 0x6ffd, 0x7eac},
         {0x2153, 0xcc9d, 0xfc6c, 0x8358, 0x49a1, 0x01e2, 0xcef0, 0x4969,
          0xd69a, 0x8cef, 0xf5b2, 0xfd95, 0xdcc2, 0x71f4, 0x6ae2, 0xceeb},
         {0x9b2e, 0xcdc6, 0x0a5c, 0x7317, 0x9084, 0xe228, 0x56cf, 0xd512,
          0x628a, 0xce21, 0x3473, 0x4e13, 0x8823, 0x1ed0, 0x34d0, 0xbfa3}},
        {{0x5bae, 0x53e5, 0x5f4d, 0x21ca, 0xb875, 0x8ecf, 0x9aa6, 0xbe3c,
          0x9f96, 0x7b82, 0x375d, 0x4d3e, 0x491c, 0xb1eb, 0x04c9, 0xb6c8},
         {0xfcfd, 0x10b7, 0x73b2, 0xd23b, 0xa357, 0x67da, 0x0d9f, 0x8702,
          0xa037, 0xff8e, 0x0e8b, 0x1801, 0x2c5c, 0x4e6e, 0x4558, 0xfff2},
         {0xc50f, 0x5654, 0x6713, 0x5ef5, 0xa7ce, 0xa647, 0xc832, 0x69ce,
          0x1d5c, 0x4310, 0x0746, 0x5a01, 0x96ea, 0xde4b, 0xa88b, 0x5543}},
        {{0xdc7f, 0x5e8c, 0x89d1, 0xb077, 0xd521, 0xcf90, 0x32fa, 0x5737,
          0x839e, 0x1464, 0x007c, 0x09c6, 0x9371, 0xe8ea, 0xc1cb, 0x75c4},
         {0xe3a3, 0x107f, 0xa82a, 0xa375, 0x4578, 0x60f4, 0x75c9, 0x5ee4,
          0x3fd7, 0x2736, 0x2871, 0xd3d2, 0x5f1d, 0x1abb, 0xa764, 0xffff},
         {0x45c6, 0x1f2e, 0xb14c, 0x84d7, 0x7bb7, 0x5a04, 0x0504, 0x3f33,
          0x5cc1, 0xb07a, 0x6a6c, 0x786f, 0x647f, 0xe1d7, 0x78a2, 0x4cf4}},
        {{0xc006, 0x356f, 0x8cd2, 0x967b, 0xb49e, 0x2d4e, 0x14bf, 0x4bcb,
          0xddab, 0xd3f9, 0xa068, 0x2c1c, 0xd242, 0xa56d, 0xf2c7, 0x5f97},
         {0x465b, 0xb745, 0x0e0d, 0x69a9, 0x987d, 0xcb37, 0xf637, 0xb311,
          0xc4d6, 0x2ddb, 0xf68f, 0x2af9, 0x959d, 0x3f53, 0x98f2, 0xf640},
         {0xc0f2, 0x6bfb, 0xf5c3, 0x91c1, 0x6b05, 0x0825, 0x5ca0, 0x7df7,
          0x9d55, 0x6d9e, 0xfe94, 0x2ad9, 0xd9f0, 0xe68b, 0xa72b, 0xd1b2}},
        {{0x2279, 0x61ba, 0x5bc6, 0x136b, 0xf544, 0x717c, 0xafda, 0x02bd,
          0x79af, 0x1fad, 0xea09, 0x81bb, 0x932b, 0x32c9, 0xdf1d, 0xe576},
         {0x8215, 0x7817, 0xca82, 0x43b0, 0x9b06, 0xea65, 0x1291, 0x0621,
          0x0089, 0x46fe, 0xc5a6, 0xddd7, 0x8065, 0xc6a0, 0x214b, 0xfc64},
         {0x04bf, 0x6f2a, 0x86b2, 0x841a, 0x4a95, 0xc632, 0x97b7, 0x5821,
          0x2b18, 0x1bb0, 0x3e97, 0x935e, 0xcc7d, 0x066b, 0xd513, 0xc251}},
        {{0x76e8, 0x5bc2, 0x3eaa, 0x04fc, 0x9974, 0x92c1, 0x7c15, 0xfa89,
          0x1151, 0x36ee, 0x48b2, 0x049c, 0x5f16, 0xcee4, 0x925b, 0xe98e},
         {0x913f, 0x0a2d, 0xa185, 0x9fea, 0xda5a, 0x4025, 0x40d7, 0x7cfa,
          0x88ca, 0xbbe8, 0xb265, 0xb7e4, 0x6cb1, 0xed64, 0xc6f9, 0xffb5},
         {0x6ab1, 0x1a86, 0x5009, 0x152b, 0x1cc4, 0xe2c8, 0x960b, 0x19d0,
          0x3554, 0xc562, 0xd013, 0xcf91, 0x10e1, 0x7933, 0xe195, 0xcf49}},
        {{0x9cb5, 0xd2d7, 0xc6ed, 0xa818, 0xb495, 0x06ee, 0x0f4a, 0x06e3,
          0x4c5a, 0x80ce, 0xd49a, 0x4cd7, 0x7487, 0x92af, 0xe516, 0x676c},
         {0xd6e9, 0x6b85, 0x619a, 0xb52c, 0x20a0, 0x2f79, 0x3545, 0x1edd,
          0x5a6f, 0x8082, 0x9b80, 0xf8f8, 0xc78a, 0xd0a3, 0xadf4, 0xffff},
         {0x01c2, 0x2118, 0xef5e, 0xa877, 0x046a, 0xd2c2, 0x2ad5, 0x951c,
          0x8900, 0xa5c9, 0x8d0f, 0x6b61, 0x55d3, 0xd572, 0x48de, 0x9219}},
        {{0x5114, 0x0644, 0x23dd, 0x01d3, 0xc101, 0xa659, 0xea17, 0x640f,
          0xf767, 0x2644, 0x9cec, 0xd8ba, 0xd6da, 0x9156, 0x8aeb, 0x875a},
         {0xc1bf, 0xdae9, 0xe96b, 0xce77, 0xf7a1, 0x3e99, 0x5c2e, 0x973b,
          0xd048, 0x5bd0, 0x4e8a, 0xcb85, 0xce39, 0x37f5, 0x815d, 0xffff},
         {0x48cc, 0x35b6, 0x26d4, 0x2ea6, 0x50d6, 0xa2f9, 0x64b6, 0x03bf,
          0xd00c, 0xe057, 0x3343, 0xfb79, 0x3ce5, 0xf717, 0xc5af, 0xe185}},
        {{0x13ff, 0x6c76, 0x2077, 0x16e0, 0xd5ca, 0xf2ad, 0x8dba, 0x8f49,
          0x7887, 0x16f9, 0xb646, 0xfc87, 0xfa31, 0x5096, 0xf08c, 0x3fbe},
         {0x8139, 0x6fd7, 0xf6df, 0xa7bf, 0x6699, 0x5361, 0x6f65, 0x13c8,
          0xf4d1, 0xe28f, 0xc545, 0x0a8c, 0x5274, 0xb0a6, 0xffff, 0xffff},
         {0x22ca, 0x0cd6, 0xc1b5, 0xb064, 0x44a7, 0x297b, 0x495f, 0x34ac,
          0xfa95, 0xec62, 0xf08d, 0x621c, 0x66a6, 0xba94, 0x84c6, 0x8ee0}},
        {{0xaa30, 0x312e, 0x439c, 0x4e88, 0x2e2f, 0x32dc, 0xb880, 0xa28e,
          0xf795, 0xc910, 0xb406, 0x8dd7, 0xb187, 0xa5a5, 0x38f1, 0xe49e},
         {0xfb19, 0xf64a, 0xba6a, 0x8ec2, 0x7255, 0xce89, 0x2cf9, 0x9cba,
          0xe1fe, 0x50da, 0x1705, 0xac52, 0xe3d4, 0x4269, 0x0648, 0xfd77},
         {0xb4c8, 0x6e8a, 0x2b5f, 0x4c2d, 0x5a67, 0xa7bb, 0x7d6d, 0x5569,
          0xa0ea, 0x244a, 0xc0f2, 0xf73d, 0x58cf, 0xac7f, 0xd32b, 0x3018}},
        {{0xc953, 0x1ae1, 0xae46, 0x8709, 0x19c2, 0xa986, 0x9abe, 0x1611,
          0x0395, 0xd5ab, 0xf0f6, 0xb5b0, 0x5b2b, 0x0317, 0x80ba, 0x376d},
         {0xfe77, 0xbc03, 0xac2f, 0x9d00, 0xa175, 0x293d, 0x3b56, 0x0e3a,
          0x0a9c, 0xf40c, 0x690e, 0x1508, 0x95d4, 0xddc4, 0xe805, 0xffff},
         {0xb1ce, 0x0929, 0xa5fe, 0x4b50, 0x9d5d, 0x8187, 0x2557, 0x4376,
          0x11ba, 0xdcef, 0xc1f3, 0xd531, 0x1824, 0x93f6, 0xd81f, 0x8f83}},
        {{0xb8d2, 0xb900, 0x4a0c, 0x7188, 0xa5bf, 0x1b0b, 0x2ae5, 0xa35b,
          0x98e0, 0x610c, 0x86db, 0x2487, 0xa267, 0x002c, 0xebb6, 0xc5f4},
         {0x9cdd, 0x1c1b, 0x2f06, 0x43d1, 0xce47, 0xc334, 0x6e60, 0xc016,
          0x989e, 0x0ab2, 0x0cac, 0x1196, 0xe2d9, 0x2e04, 0xc62b, 0xffff},
         {0xdc36, 0x1f05, 0x6aa9, 0x7a20, 0x944f, 0x2fd3, 0xa553, 0xdb4f,
          0xbd5c, 0x3a75, 0x25d4, 0xe20e, 0xa387, 0x1410, 0xdbb1, 0x1b60}},
        {{0x76b3, 0x2207, 0x4930, 0x5dd7, 0x65a0, 0xd55c, 0xb443, 0x53b7,
          0x5c22, 0x818a, 0xb2e7, 0x9de8, 0x9985, 0xed45, 0x33b1, 0x53e8},
         {0x7913, 0x44e1, 0xf15b, 0x5edd, 0x34f3, 0x4eba, 0x0758, 0x7104,
          0x32d9, 0x28f3, 0x4401, 0x85c5, 0xb695, 0xb899, 0xc0f2, 0xffff},
         {0x7f43, 0xd202, 0x24c9, 0x69f3, 0x74dc, 0x1a69, 0xeaee, 0x5405,
          0x1755, 0x4bb8, 0x04e3, 0x2fd2, 0xada8, 0x39eb, 0x5b4d, 0x96ca}},
        {{0x807b, 0x7112, 0xc088, 0xdafd, 0x02fa, 0x9d95, 0x5e42, 0xc033,
          0xde0a, 0xeecf, 0x8e90, 0x8da1, 0xb17e, 0x9a5b, 0x4c6d, 0x1914},
         {0x4871, 0xd1cb, 0x47d7, 0x327f, 0x09ec, 0x97bb, 0x2fae, 0xd346,
          0x6b78, 0x3707, 0xfeb2, 0xa6ab, 0x13df, 0x76b0, 0x8fb9, 0xffb3},
         {0x179e, 0xb63b, 0x4784, 0x231e, 0x9f42, 0x7f1a, 0xa3fb, 0xdd8c,
          0xd1eb, 0xb4c9, 0x8ca7, 0x018c, 0xf691, 0x576c, 0xa7d6, 0xce27}},
        {{0x5f45, 0x7c64, 0x083d, 0xedd5, 0x08a0, 0x0c64, 0x6c6f, 0xec3c,
          0xe2fb, 0x352c, 0x9303, 0x75e4, 0xb4e0, 0x8b09, 0xaca4, 0x7025},
         {0x1025, 0xb482, 0xfed5, 0xa678, 0x8966, 0x9359, 0x5329, 0x98bb,
          0x85b2, 0x73ba, 0x9982, 0x6fdc, 0xf190, 0xbe8c, 0xdc5c, 0xfd93},
         {0x83a2, 0x87a4, 0xa680, 0x52a1, 0x1ba1, 0x8848, 0x5db7, 0x9744,
          0x409c, 0x0745, 0x0e1e, 0x1cfc, 0x00cd, 0xf573, 0x2071, 0xccaa}},
        {{0xf61f, 0x63d4, 0x536c, 0x9eb9, 0x5ddd, 0xbb11, 0x9014, 0xe904,
          0xfe01, 0x6b45, 0x1858, 0xcb5b, 0x4c38, 0x43e1, 0x381d, 0x7f94},
         {0xf61f, 0x63d4, 0xd810, 0x7ca3, 0x8a04, 0x4b83, 0x11fc, 0xdf94,
          0x4169, 0xbd05, 0x608e, 0x7151, 0x4fbf, 0xb31a, 0x38a7, 0xa29b},
         {0xe621, 0xdfa5, 0x3d06, 0x1d03, 0x81e6, 0x00da, 0x53a6, 0x965e,
          0x93e5, 0x2164, 0x5b61, 0x59b8, 0xa629, 0x8d73, 0x699a, 0x6111}},
        {{0x4cc3, 0xd29e, 0xf4a3, 0x3428, 0x2048, 0xeec9, 0x5f50, 0x99a4,
          0x6de9, 0x05f2, 0x5aa9, 0x5fd2, 0x98b4, 0x1adc, 0x225f, 0x777f},
         {0xe649, 0x37da, 0x5ba6, 0x5765, 0x3f4a, 0x8a1c, 0x2e79, 0xf550,
          0x1a54, 0xcd1e, 0x7218, 0x3c3c, 0x6311, 0xfe28, 0x95fb, 0xed97},
         {0xe9b6, 0x0c47, 0x3f0e, 0x849b, 0x11f8, 0xe599, 0x5e4d, 0xd618,
          0xa06d, 0x33a0, 0x9a3e, 0x44db, 0xded8, 0x10f0, 0x94d2, 0x81fb}},
        {{0x2e59, 0x7025, 0xd413, 0x455a, 0x1ce3, 0xbd45, 0x7263, 0x27f7,
          0x23e3, 0x518e, 0xbe06, 0xc8c4, 0xe332, 0x4276, 0x68b4, 0xb166},
         {0x596f, 0x0cf6, 0xc8ec, 0x787b, 0x04c1, 0x473c, 0xd2b8, 0x8d54,
          0x9cdf, 0x77f2, 0xd3f3, 0x6735, 0x0638, 0xf80e, 0x9467, 0xc6aa},
         {0xc7e7, 0x1822, 0xb62a, 0xec0d, 0x89cd, 0x7846, 0xbfa2, 0x35d5,
          0xfa38, 0x870f, 0x494b, 0x1697, 0x8b17, 0xf904, 0x10b6, 0x9822}},
        {{0x6d5b, 0x1d4f, 0x0aaf, 0x807b, 0x35fb, 0x7ee8, 0x00c6, 0x059a,
          0xddf0, 0x1fb1, 0xc38a, 0xd78e, 0x2aa4, 0x79e7, 0xad28, 0xc3f1},
         {0xe3bb, 0x174e, 0xe0a8, 0x74b6, 0xbd5b, 0x35f6, 0x6d23, 0x6328,
          0xc11f, 0x83e1, 0xf928, 0xa918, 0x838e, 0xbf43, 0xe243, 0xfffb},
         {0x9cf2, 0x6b8b, 0x3476, 0x9d06, 0xdcf2, 0xdb8a, 0x89cd, 0x4857,
          0x75c2, 0xabb8, 0x490b, 0xc9bd, 0x890e, 0xe36e, 0xd552, 0xfffa}},
        {{0x2f09, 0x9d62, 0xa9fc, 0xf090, 0xd6d1, 0x9d1d, 0x1828, 0xe413,
          0xc92b, 0x3d5a, 0x1373, 0x368c, 0xbaf2, 0x2158, 0x71eb, 0x08a3},
         {0x2f09, 0x1d62, 0x4630, 0x0de1, 0x06dc, 0xf7f1, 0xc161, 0x1e92,
          0x7495, 0x97e4, 0x94b6, 0xa39e, 0x4f1b, 0x18f8, 0x7bd4, 0x0c4c},
         {0xeb3d, 0x723d, 0x0907, 0x525b, 0x463a, 0x49a8, 0xc6b8, 0xce7f,
          0x740c, 0x0d7d, 0xa83b, 0x457f, 0xae8e, 0xc6af, 0xd331, 0x0475}},
        {{0x6abd, 0xc7af, 0x3e4e, 0x95fd, 0x8fc4, 0xee25, 0x1f9c, 0x0afe,
          0x291d, 0xcde0, 0x48f4, 0xb2e8, 0xf7af, 0x8f8d, 0x0bd6, 0x078d},
         {0x4037, 0xbf0e, 0x2081, 0xf363, 0x13b2, 0x381e, 0xfb6e, 0x818e,
          0x27e4, 0x5662, 0x18b0, 0x0cd2, 0x81f5, 0x9415, 0x0d6c, 0xf9fb},
         {0xd205, 0x0981, 0x0498, 0x1f08, 0xdb93, 0x1732, 0x0579, 0x1424,
          0xad95, 0x642f, 0x050c, 0x1d6d, 0xfc95, 0xfc4a, 0xd41b, 0x3521}},
        {{0xf23a, 0x4633, 0xaef4, 0x1a92, 0x3c8b, 0x1f09, 0x30f3, 0x4c56,
          0x2a2f, 0x4f62, 0xf5e4, 0x8329, 0x63cc, 0xb593, 0xec6a, 0xc428},
         {0x93a7, 0xfcf6, 0x606d, 0xd4b2, 0x2aad, 0x28b4, 0xc65b, 0x8998,
          0x4e08, 0xd178, 0x0900, 0xc82b, 0x7470, 0xa342, 0x7c0f, 0xffff},
         {0x315f, 0xf304, 0xeb7b, 0xe5c3, 0x1451, 0x6311, 0x8f37, 0x93a8,
          0x4a38, 0xa6c6, 0xe393, 0x1087, 0x6301, 0xd673, 0x4ec4, 0xffff}},
        {{0x892e, 0xeed0, 0x1165, 0xcbc1, 0x5545, 0xa280, 0x7243, 0x10c9,
          0x9536, 0x36af, 0xb3fc, 0x2d7c, 0xe8a5, 0x09d6, 0xe1d4, 0xe85d},
         {0xae09, 0xc28a, 0xd777, 0xbd80, 0x23d6, 0xf980, 0xeb7c, 0x4e0e,
          0xf7dc, 0x6475, 0xf10a, 0x2d33, 0x5dfd, 0x797a, 0x7f1c, 0xf71a},
         {0x4064, 0x8717, 0xd091, 0x80b0, 0x4527, 0x8442, 0xac8b, 0x9614,
          0xc633, 0x35f5, 0x7714, 0x2e83, 0x4aaa, 0xd2e4, 0x1acd, 0x0562}},
        {{0xdb64, 0x0937, 0x308b, 0x53b0, 0x00e8, 0xc77f, 0x2f30, 0x37f7,
          0x79ce, 0xeb7f, 0xde81, 0x9286, 0xafda, 0x0e62, 0xae00, 0x0067},
         {0x2cc7, 0xd362, 0xb161, 0x0557, 0x4ff2, 0xb9c8, 0x06fe, 0x5f2b,
          0xde33, 0x0190, 0x28c6, 0xb886, 0xee2b, 0x5a4e, 0x3289, 0x0185},
         {0x4215, 0x923e, 0xf34f, 0xb362, 0x88f8, 0xceec, 0xafdd, 0x7f42,
          0x0c57, 0x56b2, 0xa366, 0x6a08, 0x0826, 0xfb8f, 0x1b03, 0x0163}},
        {{0xa4ba, 0x8408, 0x810a, 0xdeba, 0x47a3, 0x853a, 0xeb64, 0x2f74,
          0x3039, 0x038c, 0x7fbb, 0x498e, 0xd1e9, 0x46fb, 0x5691, 0x32a4},
         {0xd749, 0xb49d, 0x20b7, 0x2af6, 0xd34a, 0xd2da, 0x0a10, 0xf781,
          0x58c9, 0x171f, 0x3cb6, 0x6337, 0x88cd, 0xcf1e, 0xb246, 0x7351},
         {0xf729, 0xcf0a, 0x96ea, 0x032c, 0x4a8f, 0x42fe, 0xbac8, 0xec65,
          0x1510, 0x0d75, 0x4c17, 0x8d29, 0xa03f, 0x8b7e, 0x2c49, 0x0000}},
        {{0x0fa4, 0x8e1c, 0x3788, 0xba3c, 0x8d52, 0xd89d, 0x12c8, 0xeced,
          0x9fe6, 0x9b88, 0xecf3, 0xe3c8, 0xac48, 0x76ed, 0xf23e, 0xda79},
         {0x1103, 0x227c, 0x5b00, 0x3fcf, 0xc5d0, 0x2d28, 0x8020, 0x4d1c,
          0xc6b9, 0x67f9, 0x6f39, 0x989a, 0xda53, 0x3847, 0xd416, 0xe0d0},
         {0xdd8e, 0xcf31, 0x3710, 0x7e44, 0xa511, 0x933c, 0x0cc3, 0x5145,
          0xf632, 0x5e1d, 0x038f, 0x5ce7, 0x7265, 0xda9d, 0xded6, 0x08f8}},
        {{0xe2c8, 0x91d5, 0xa5f5, 0x735f, 0x6b58, 0x56dc, 0xb39d, 0x5c4a,
          0x57d0, 0xa1c2, 0xd92f, 0x9ad4, 0xf7c4, 0x51dd, 0xaf5c, 0x0096},
         {0x1739, 0x7207, 0x7505, 0xbf35, 0x42de, 0x0a29, 0xa962, 0xdedf,
          0x53e8, 0x12bf, 0xcde7, 0xd8e2, 0x8d4d, 0x2c4b, 0xb1b1, 0x0628},
         {0x992d, 0xe3a7, 0xb422, 0xc198, 0x23ab, 0xa6ef, 0xb45d, 0x50da,
          0xa738, 0x014a, 0x2310, 0x85fb, 0x5fe8, 0x1b18, 0x1774, 0x03a7}},
        {{0x1f16, 0x2b09, 0x0236, 0xee90, 0xccf9, 0x9775, 0x8130, 0x4c91,
          0x9091, 0x310b, 0x6dc4, 0x86f6, 0xc2e8, 0xef60, 0xfc0e, 0xf3a4},
         {0x9f49, 0xac15, 0x02af, 0x110f, 0xc59d, 0x5677, 0xa1a9, 0x38d5,
          0x914f, 0xa909, 0x3a3a, 0x4a39, 0x3703, 0xea30, 0x73da, 0xffad},
         {0x15ed, 0xdd16, 0x83c7, 0x270a, 0x862f, 0xd8ad, 0xcaa1, 0x5f41,
          0x99a9, 0x3fc8, 0x7bb2, 0x360a, 0xb06d, 0xfadc, 0x1b36, 0xffa8}},
        {{0xc4e0, 0xb8fd, 0x5106, 0xe169, 0x754c, 0xa58c, 0xc413, 0x8224,
          0x5483, 0x63ec, 0xd477, 0x8473, 0x4778, 0x9281, 0x0000, 0x0000},
         {0x85e1, 0xff54, 0xb200, 0xe413, 0xf4f4, 0x4c0f, 0xfcec, 0xc183,
          0x60d3, 0x1b0c, 0x3834, 0x601c, 0x943c, 0xbe6e, 0x0002, 0x0000},
         {0xf4f8, 0xfd5e, 0x61ef, 0xece8, 0x9199, 0xe5c4, 0x05a6, 0xe6c3,
          0xc4ae, 0x8b28, 0x66b1, 0x8a95, 0x9ece, 0x8f4a, 0x0001, 0x0000}},
        {{0xeae9, 0xa1b4, 0xc6d8, 0x2411, 0x2b5a, 0x1dd0, 0x2dc9, 0xb57b,
          0x5ccd, 0x4957, 0xaf59, 0xa04b, 0x5f42, 0xab7c, 0x2826, 0x526f},
         {0xf407, 0x165a, 0xb724, 0x2f12, 0x2ea1, 0x470b, 0x4464, 0xbd35,
          0x606f, 0xd73e, 0x50d3, 0x8a7f, 0x8029, 0x7ffc, 0xbe31, 0x6cfb},
         {0x8171, 0x1f4c, 0xced2, 0x9c99, 0x6d7e, 0x5a0f, 0xfefb, 0x59e3,
          0xa0c8, 0xabd9, 0xc4c5, 0x57d3, 0xbfa3, 0x4f11, 0x96a2, 0x5a7d}},
        {{0xe068, 0x4cc0, 0x8bcd, 0xc903, 0x9e52, 0xb3e1, 0xd745, 0x0995,
          0xdd8f, 0xf14b, 0xd2ac, 0xd65a, 0xda1d, 0xa742, 0xbac5, 0x474c},
         {0x7481, 0xf2ad, 0x9757, 0x2d82, 0xb683, 0xb16b, 0x0002, 0x7b60,
          0x8f0c, 0x2594, 0x8f64, 0x3b7a, 0x3552, 0x8d9d, 0xb9d7, 0x67eb},
         {0xcaab, 0xb9a1, 0xf966, 0xe311, 0x5b34, 0x0fa0, 0x6abc, 0x8134,
          0xab3d, 0x90f6, 0x1984, 0x9232, 0xec17, 0x74e5, 0x2ceb, 0x434e}},
        {{0x0fb1, 0x7a55, 0x1a5c, 0x53eb, 0xd7b3, 0x7a01, 0xca32, 0x31f6,
          0x3b74, 0x679e, 0x1501, 0x6c57, 0xdb20, 0x8b7c, 0xd7d0, 0x8097},
         {0xb127, 0xb20c, 0xe3a2, 0x96f3, 0xe0d8, 0xd50c, 0x14b4, 0x0b40,
          0x6eeb, 0xa258, 0x99db, 0x3c8c, 0x0f51, 0x4198, 0x3887, 0xffd0},
         {0x0273, 0x9f8c, 0x9669, 0xbbba, 0x1c49, 0x767c, 0xc2af, 0x59f0,
          0x1366, 0xd397, 0x63ac, 0x6fe8, 0x1a9a, 0x1259, 0x01d0, 0x0016}},
        {{0x7876, 0x2a35, 0xa24a, 0x433e, 0x5501, 0x573c, 0xd76d, 0xcb82,
          0x1334, 0xb4a6, 0xf290, 0xc797, 0xeae9, 0x2b83, 0x1e2b, 0x8b14},
         {0x3885, 0x8aef, 0x9dea, 0x2b8c, 0xdd7c, 0xd7cd, 0xb0cc, 0x05ee,
          0x361b, 0x3800, 0xb0d4, 0x4c23, 0xbd3f, 0x5180, 0x9783, 0xff80},
         {0xab36, 0x3104, 0xdae8, 0x0704, 0x4a28, 0x6714, 0x824b, 0x0051,
          0x8134, 0x1f6a, 0x712d, 0x1f03, 0x03b2, 0xecac, 0x377d, 0xfef9}}
    };

    int i, j, ok;

    /* Test known inputs/outputs */
    for (i = 0; (size_t)i < sizeof(CASES) / sizeof(CASES[0]); ++i) {
        uint16_t out[16];
        test_modinv32_uint16(out, CASES[i][0], CASES[i][1]);
        for (j = 0; j < 16; ++j) CHECK(out[j] == CASES[i][2][j]);
#ifdef SECP256K1_WIDEMUL_INT128
        test_modinv64_uint16(out, CASES[i][0], CASES[i][1]);
        for (j = 0; j < 16; ++j) CHECK(out[j] == CASES[i][2][j]);
#endif
    }

    for (i = 0; i < 100 * COUNT; ++i) {
        /* 256-bit numbers in 16-uint16_t's notation */
        static const uint16_t ZERO[16] = {0};
        uint16_t xd[16];  /* the number (in range [0,2^256)) to be inverted */
        uint16_t md[16];  /* the modulus (odd, in range [3,2^256)) */
        uint16_t id[16];  /* the inverse of xd mod md */

        /* generate random xd and md, so that md is odd, md>1, xd<md, and gcd(xd,md)=1 */
        do {
            /* generate random xd and md (with many subsequent 0s and 1s) */
            secp256k1_testrand256_test((unsigned char*)xd);
            secp256k1_testrand256_test((unsigned char*)md);
            md[0] |= 1; /* modulus must be odd */
            /* If modulus is 1, find another one. */
            ok = md[0] != 1;
            for (j = 1; j < 16; ++j) ok |= md[j] != 0;
            mulmod256(xd, xd, NULL, md); /* Make xd = xd mod md */
        } while (!(ok && coprime(xd, md)));

        test_modinv32_uint16(id, xd, md);
#ifdef SECP256K1_WIDEMUL_INT128
        test_modinv64_uint16(id, xd, md);
#endif

        /* In a few cases, also test with input=0 */
        if (i < COUNT) {
            test_modinv32_uint16(id, ZERO, md);
#ifdef SECP256K1_WIDEMUL_INT128
            test_modinv64_uint16(id, ZERO, md);
#endif
        }
    }
}

/***** INT128 TESTS *****/

#ifdef SECP256K1_WIDEMUL_INT128
/* Add two 256-bit numbers (represented as 16 uint16_t's in LE order) together mod 2^256. */
static void add256(uint16_t* out, const uint16_t* a, const uint16_t* b) {
    int i;
    uint32_t carry = 0;
    for (i = 0; i < 16; ++i) {
        carry += a[i];
        carry += b[i];
        out[i] = carry;
        carry >>= 16;
    }
}

/* Negate a 256-bit number (represented as 16 uint16_t's in LE order) mod 2^256. */
static void neg256(uint16_t* out, const uint16_t* a) {
    int i;
    uint32_t carry = 1;
    for (i = 0; i < 16; ++i) {
        carry += (uint16_t)~a[i];
        out[i] = carry;
        carry >>= 16;
    }
}

/* Right-shift a 256-bit number (represented as 16 uint16_t's in LE order). */
static void rshift256(uint16_t* out, const uint16_t* a, int n, int sign_extend) {
    uint16_t sign = sign_extend && (a[15] >> 15);
    int i, j;
    for (i = 15; i >= 0; --i) {
        uint16_t v = 0;
        for (j = 0; j < 16; ++j) {
            int frompos = i*16 + j + n;
            if (frompos >= 256) {
                v |= sign << j;
            } else {
                v |= ((uint16_t)((a[frompos >> 4] >> (frompos & 15)) & 1)) << j;
            }
        }
        out[i] = v;
    }
}

/* Load a 64-bit unsigned integer into an array of 16 uint16_t's in LE order representing a 256-bit value. */
static void load256u64(uint16_t* out, uint64_t v, int is_signed) {
    int i;
    uint64_t sign = is_signed && (v >> 63) ? UINT64_MAX : 0;
    for (i = 0; i < 4; ++i) {
        out[i] = v >> (16 * i);
    }
    for (i = 4; i < 16; ++i) {
        out[i] = sign;
    }
}

/* Load a 128-bit unsigned integer into an array of 16 uint16_t's in LE order representing a 256-bit value. */
static void load256two64(uint16_t* out, uint64_t hi, uint64_t lo, int is_signed) {
    int i;
    uint64_t sign = is_signed && (hi >> 63) ? UINT64_MAX : 0;
    for (i = 0; i < 4; ++i) {
        out[i] = lo >> (16 * i);
    }
    for (i = 4; i < 8; ++i) {
        out[i] = hi >> (16 * (i - 4));
    }
    for (i = 8; i < 16; ++i) {
        out[i] = sign;
    }
}

/* Check whether the 256-bit value represented by array of 16-bit values is in range -2^127 < v < 2^127. */
static int int256is127(const uint16_t* v) {
    int all_0 = ((v[7] & 0x8000) == 0), all_1 = ((v[7] & 0x8000) == 0x8000);
    int i;
    for (i = 8; i < 16; ++i) {
        if (v[i] != 0) all_0 = 0;
        if (v[i] != 0xffff) all_1 = 0;
    }
    return all_0 || all_1;
}

static void load256u128(uint16_t* out, const secp256k1_uint128* v) {
    uint64_t lo = secp256k1_u128_to_u64(v), hi = secp256k1_u128_hi_u64(v);
    load256two64(out, hi, lo, 0);
}

static void load256i128(uint16_t* out, const secp256k1_int128* v) {
    uint64_t lo;
    int64_t hi;
    secp256k1_int128 c = *v;
    lo = secp256k1_i128_to_u64(&c);
    secp256k1_i128_rshift(&c, 64);
    hi = secp256k1_i128_to_i64(&c);
    load256two64(out, hi, lo, 1);
}

static void run_int128_test_case(void) {
    unsigned char buf[32];
    uint64_t v[4];
    secp256k1_int128 swa, swz;
    secp256k1_uint128 uwa, uwz;
    uint64_t ub, uc;
    int64_t sb, sc;
    uint16_t rswa[16], rswz[32], rswr[32], ruwa[16], ruwz[32], ruwr[32];
    uint16_t rub[16], ruc[16], rsb[16], rsc[16];
    int i;

    /* Generate 32-byte random value. */
    secp256k1_testrand256_test(buf);
    /* Convert into 4 64-bit integers. */
    for (i = 0; i < 4; ++i) {
        uint64_t vi = 0;
        int j;
        for (j = 0; j < 8; ++j) vi = (vi << 8) + buf[8*i + j];
        v[i] = vi;
    }
    /* Convert those into a 128-bit value and two 64-bit values (signed and unsigned). */
    secp256k1_u128_load(&uwa, v[1], v[0]);
    secp256k1_i128_load(&swa, v[1], v[0]);
    ub = v[2];
    sb = v[2];
    uc = v[3];
    sc = v[3];
    /* Load those also into 16-bit array representations. */
    load256u128(ruwa, &uwa);
    load256i128(rswa, &swa);
    load256u64(rub, ub, 0);
    load256u64(rsb, sb, 1);
    load256u64(ruc, uc, 0);
    load256u64(rsc, sc, 1);
    /* test secp256k1_u128_mul */
    mulmod256(ruwr, rub, ruc, NULL);
    secp256k1_u128_mul(&uwz, ub, uc);
    load256u128(ruwz, &uwz);
    CHECK(secp256k1_memcmp_var(ruwr, ruwz, 16) == 0);
    /* test secp256k1_u128_accum_mul */
    mulmod256(ruwr, rub, ruc, NULL);
    add256(ruwr, ruwr, ruwa);
    uwz = uwa;
    secp256k1_u128_accum_mul(&uwz, ub, uc);
    load256u128(ruwz, &uwz);
    CHECK(secp256k1_memcmp_var(ruwr, ruwz, 16) == 0);
    /* test secp256k1_u128_accum_u64 */
    add256(ruwr, rub, ruwa);
    uwz = uwa;
    secp256k1_u128_accum_u64(&uwz, ub);
    load256u128(ruwz, &uwz);
    CHECK(secp256k1_memcmp_var(ruwr, ruwz, 16) == 0);
    /* test secp256k1_u128_rshift */
    rshift256(ruwr, ruwa, uc % 128, 0);
    uwz = uwa;
    secp256k1_u128_rshift(&uwz, uc % 128);
    load256u128(ruwz, &uwz);
    CHECK(secp256k1_memcmp_var(ruwr, ruwz, 16) == 0);
    /* test secp256k1_u128_to_u64 */
    CHECK(secp256k1_u128_to_u64(&uwa) == v[0]);
    /* test secp256k1_u128_hi_u64 */
    CHECK(secp256k1_u128_hi_u64(&uwa) == v[1]);
    /* test secp256k1_u128_from_u64 */
    secp256k1_u128_from_u64(&uwz, ub);
    load256u128(ruwz, &uwz);
    CHECK(secp256k1_memcmp_var(rub, ruwz, 16) == 0);
    /* test secp256k1_u128_check_bits */
    {
        int uwa_bits = 0;
        int j;
        for (j = 0; j < 128; ++j) {
            if (ruwa[j / 16] >> (j % 16)) uwa_bits = 1 + j;
        }
        for (j = 0; j < 128; ++j) {
            CHECK(secp256k1_u128_check_bits(&uwa, j) == (uwa_bits <= j));
        }
    }
    /* test secp256k1_i128_mul */
    mulmod256(rswr, rsb, rsc, NULL);
    secp256k1_i128_mul(&swz, sb, sc);
    load256i128(rswz, &swz);
    CHECK(secp256k1_memcmp_var(rswr, rswz, 16) == 0);
    /* test secp256k1_i128_accum_mul */
    mulmod256(rswr, rsb, rsc, NULL);
    add256(rswr, rswr, rswa);
    if (int256is127(rswr)) {
        swz = swa;
        secp256k1_i128_accum_mul(&swz, sb, sc);
        load256i128(rswz, &swz);
        CHECK(secp256k1_memcmp_var(rswr, rswz, 16) == 0);
    }
    /* test secp256k1_i128_det */
    {
        uint16_t rsd[16], rse[16], rst[32];
        int64_t sd = v[0], se = v[1];
        load256u64(rsd, sd, 1);
        load256u64(rse, se, 1);
        mulmod256(rst, rsc, rsd, NULL);
        neg256(rst, rst);
        mulmod256(rswr, rsb, rse, NULL);
        add256(rswr, rswr, rst);
        secp256k1_i128_det(&swz, sb, sc, sd, se);
        load256i128(rswz, &swz);
        CHECK(secp256k1_memcmp_var(rswr, rswz, 16) == 0);
    }
    /* test secp256k1_i128_rshift */
    rshift256(rswr, rswa, uc % 127, 1);
    swz = swa;
    secp256k1_i128_rshift(&swz, uc % 127);
    load256i128(rswz, &swz);
    CHECK(secp256k1_memcmp_var(rswr, rswz, 16) == 0);
    /* test secp256k1_i128_to_u64 */
    CHECK(secp256k1_i128_to_u64(&swa) == v[0]);
    /* test secp256k1_i128_from_i64 */
    secp256k1_i128_from_i64(&swz, sb);
    load256i128(rswz, &swz);
    CHECK(secp256k1_memcmp_var(rsb, rswz, 16) == 0);
    /* test secp256k1_i128_to_i64 */
    CHECK(secp256k1_i128_to_i64(&swz) == sb);
    /* test secp256k1_i128_eq_var */
    {
        int expect = (uc & 1);
        swz = swa;
        if (!expect) {
            /* Make sure swz != swa */
            uint64_t v0c = v[0], v1c = v[1];
            if (ub & 64) {
                v1c ^= (((uint64_t)1) << (ub & 63));
            } else {
                v0c ^= (((uint64_t)1) << (ub & 63));
            }
            secp256k1_i128_load(&swz, v1c, v0c);
        }
        CHECK(secp256k1_i128_eq_var(&swa, &swz) == expect);
    }
    /* test secp256k1_i128_check_pow2 (sign == 1) */
    {
        int expect = (uc & 1);
        int pos = ub % 127;
        if (expect) {
            /* If expect==1, set swz to exactly 2^pos. */
            uint64_t hi = 0;
            uint64_t lo = 0;
            if (pos >= 64) {
                hi = (((uint64_t)1) << (pos & 63));
            } else {
                lo = (((uint64_t)1) << (pos & 63));
            }
            secp256k1_i128_load(&swz, hi, lo);
        } else {
            /* If expect==0, set swz = swa, but update expect=1 if swa happens to equal 2^pos. */
            if (pos >= 64) {
                if ((v[1] == (((uint64_t)1) << (pos & 63))) && v[0] == 0) expect = 1;
            } else {
                if ((v[0] == (((uint64_t)1) << (pos & 63))) && v[1] == 0) expect = 1;
            }
            swz = swa;
        }
        CHECK(secp256k1_i128_check_pow2(&swz, pos, 1) == expect);
    }
    /* test secp256k1_i128_check_pow2 (sign == -1) */
    {
        int expect = (uc & 1);
        int pos = ub % 127;
        if (expect) {
            /* If expect==1, set swz to exactly -2^pos. */
            uint64_t hi = ~(uint64_t)0;
            uint64_t lo = ~(uint64_t)0;
            if (pos >= 64) {
                hi <<= (pos & 63);
                lo = 0;
            } else {
                lo <<= (pos & 63);
            }
            secp256k1_i128_load(&swz, hi, lo);
        } else {
            /* If expect==0, set swz = swa, but update expect=1 if swa happens to equal -2^pos. */
            if (pos >= 64) {
                if ((v[1] == ((~(uint64_t)0) << (pos & 63))) && v[0] == 0) expect = 1;
            } else {
                if ((v[0] == ((~(uint64_t)0) << (pos & 63))) && v[1] == ~(uint64_t)0) expect = 1;
            }
            swz = swa;
        }
        CHECK(secp256k1_i128_check_pow2(&swz, pos, -1) == expect);
    }
}

static void run_int128_tests(void) {
    {   /* secp256k1_u128_accum_mul */
        secp256k1_uint128 res;

        /* Check secp256k1_u128_accum_mul overflow */
        secp256k1_u128_mul(&res, UINT64_MAX, UINT64_MAX);
        secp256k1_u128_accum_mul(&res, UINT64_MAX, UINT64_MAX);
        CHECK(secp256k1_u128_to_u64(&res) == 2);
        CHECK(secp256k1_u128_hi_u64(&res) == 18446744073709551612U);
    }
    {   /* secp256k1_u128_accum_mul */
        secp256k1_int128 res;

        /* Compute INT128_MAX = 2^127 - 1 with secp256k1_i128_accum_mul */
        secp256k1_i128_mul(&res, INT64_MAX, INT64_MAX);
        secp256k1_i128_accum_mul(&res, INT64_MAX, INT64_MAX);
        CHECK(secp256k1_i128_to_u64(&res) == 2);
        secp256k1_i128_accum_mul(&res, 4, 9223372036854775807);
        secp256k1_i128_accum_mul(&res, 1, 1);
        CHECK(secp256k1_i128_to_u64(&res) == UINT64_MAX);
        secp256k1_i128_rshift(&res, 64);
        CHECK(secp256k1_i128_to_i64(&res) == INT64_MAX);

        /* Compute INT128_MIN = - 2^127 with secp256k1_i128_accum_mul */
        secp256k1_i128_mul(&res, INT64_MAX, INT64_MIN);
        CHECK(secp256k1_i128_to_u64(&res) == (uint64_t)INT64_MIN);
        secp256k1_i128_accum_mul(&res, INT64_MAX, INT64_MIN);
        CHECK(secp256k1_i128_to_u64(&res) == 0);
        secp256k1_i128_accum_mul(&res, 2, INT64_MIN);
        CHECK(secp256k1_i128_to_u64(&res) == 0);
        secp256k1_i128_rshift(&res, 64);
        CHECK(secp256k1_i128_to_i64(&res) == INT64_MIN);
    }
    {
        /* Randomized tests. */
        int i;
        for (i = 0; i < 256 * COUNT; ++i) run_int128_test_case();
    }
}
#endif

/***** SCALAR TESTS *****/

static void scalar_test(void) {
    secp256k1_scalar s;
    secp256k1_scalar s1;
    secp256k1_scalar s2;
    unsigned char c[32];

    /* Set 's' to a random scalar, with value 'snum'. */
    random_scalar_order_test(&s);

    /* Set 's1' to a random scalar, with value 's1num'. */
    random_scalar_order_test(&s1);

    /* Set 's2' to a random scalar, with value 'snum2', and byte array representation 'c'. */
    random_scalar_order_test(&s2);
    secp256k1_scalar_get_b32(c, &s2);

    {
        int i;
        /* Test that fetching groups of 4 bits from a scalar and recursing n(i)=16*n(i-1)+p(i) reconstructs it. */
        secp256k1_scalar n;
        secp256k1_scalar_set_int(&n, 0);
        for (i = 0; i < 256; i += 4) {
            secp256k1_scalar t;
            int j;
            secp256k1_scalar_set_int(&t, secp256k1_scalar_get_bits(&s, 256 - 4 - i, 4));
            for (j = 0; j < 4; j++) {
                secp256k1_scalar_add(&n, &n, &n);
            }
            secp256k1_scalar_add(&n, &n, &t);
        }
        CHECK(secp256k1_scalar_eq(&n, &s));
    }

    {
        /* Test that fetching groups of randomly-sized bits from a scalar and recursing n(i)=b*n(i-1)+p(i) reconstructs it. */
        secp256k1_scalar n;
        int i = 0;
        secp256k1_scalar_set_int(&n, 0);
        while (i < 256) {
            secp256k1_scalar t;
            int j;
            int now = secp256k1_testrand_int(15) + 1;
            if (now + i > 256) {
                now = 256 - i;
            }
            secp256k1_scalar_set_int(&t, secp256k1_scalar_get_bits_var(&s, 256 - now - i, now));
            for (j = 0; j < now; j++) {
                secp256k1_scalar_add(&n, &n, &n);
            }
            secp256k1_scalar_add(&n, &n, &t);
            i += now;
        }
        CHECK(secp256k1_scalar_eq(&n, &s));
    }

    {
        /* test secp256k1_scalar_shr_int */
        secp256k1_scalar r;
        int i;
        random_scalar_order_test(&r);
        for (i = 0; i < 100; ++i) {
            int low;
            int shift = 1 + secp256k1_testrand_int(15);
            int expected = r.d[0] % (1ULL << shift);
            low = secp256k1_scalar_shr_int(&r, shift);
            CHECK(expected == low);
        }
    }

    {
        /* Test commutativity of add. */
        secp256k1_scalar r1, r2;
        secp256k1_scalar_add(&r1, &s1, &s2);
        secp256k1_scalar_add(&r2, &s2, &s1);
        CHECK(secp256k1_scalar_eq(&r1, &r2));
    }

    {
        secp256k1_scalar r1, r2;
        secp256k1_scalar b;
        int i;
        /* Test add_bit. */
        int bit = secp256k1_testrand_bits(8);
        secp256k1_scalar_set_int(&b, 1);
        CHECK(secp256k1_scalar_is_one(&b));
        for (i = 0; i < bit; i++) {
            secp256k1_scalar_add(&b, &b, &b);
        }
        r1 = s1;
        r2 = s1;
        if (!secp256k1_scalar_add(&r1, &r1, &b)) {
            /* No overflow happened. */
            secp256k1_scalar_cadd_bit(&r2, bit, 1);
            CHECK(secp256k1_scalar_eq(&r1, &r2));
            /* cadd is a noop when flag is zero */
            secp256k1_scalar_cadd_bit(&r2, bit, 0);
            CHECK(secp256k1_scalar_eq(&r1, &r2));
        }
    }

    {
        /* Test commutativity of mul. */
        secp256k1_scalar r1, r2;
        secp256k1_scalar_mul(&r1, &s1, &s2);
        secp256k1_scalar_mul(&r2, &s2, &s1);
        CHECK(secp256k1_scalar_eq(&r1, &r2));
    }

    {
        /* Test associativity of add. */
        secp256k1_scalar r1, r2;
        secp256k1_scalar_add(&r1, &s1, &s2);
        secp256k1_scalar_add(&r1, &r1, &s);
        secp256k1_scalar_add(&r2, &s2, &s);
        secp256k1_scalar_add(&r2, &s1, &r2);
        CHECK(secp256k1_scalar_eq(&r1, &r2));
    }

    {
        /* Test associativity of mul. */
        secp256k1_scalar r1, r2;
        secp256k1_scalar_mul(&r1, &s1, &s2);
        secp256k1_scalar_mul(&r1, &r1, &s);
        secp256k1_scalar_mul(&r2, &s2, &s);
        secp256k1_scalar_mul(&r2, &s1, &r2);
        CHECK(secp256k1_scalar_eq(&r1, &r2));
    }

    {
        /* Test distributitivity of mul over add. */
        secp256k1_scalar r1, r2, t;
        secp256k1_scalar_add(&r1, &s1, &s2);
        secp256k1_scalar_mul(&r1, &r1, &s);
        secp256k1_scalar_mul(&r2, &s1, &s);
        secp256k1_scalar_mul(&t, &s2, &s);
        secp256k1_scalar_add(&r2, &r2, &t);
        CHECK(secp256k1_scalar_eq(&r1, &r2));
    }

    {
        /* Test multiplicative identity. */
        secp256k1_scalar r1;
        secp256k1_scalar_mul(&r1, &s1, &secp256k1_scalar_one);
        CHECK(secp256k1_scalar_eq(&r1, &s1));
    }

    {
        /* Test additive identity. */
        secp256k1_scalar r1;
        secp256k1_scalar_add(&r1, &s1, &secp256k1_scalar_zero);
        CHECK(secp256k1_scalar_eq(&r1, &s1));
    }

    {
        /* Test zero product property. */
        secp256k1_scalar r1;
        secp256k1_scalar_mul(&r1, &s1, &secp256k1_scalar_zero);
        CHECK(secp256k1_scalar_eq(&r1, &secp256k1_scalar_zero));
    }

}

static void scalar_chacha_tests(void) {
    unsigned char expected1[64] = {
        0x76, 0xb8, 0xe0, 0xad, 0xa0, 0xf1, 0x3d, 0x90,
        0x40, 0x5d, 0x6a, 0xe5, 0x53, 0x86, 0xbd, 0x28,
        0xbd, 0xd2, 0x19, 0xb8, 0xa0, 0x8d, 0xed, 0x1a,
        0xa8, 0x36, 0xef, 0xcc, 0x8b, 0x77, 0x0d, 0xc7,
        0xda, 0x41, 0x59, 0x7c, 0x51, 0x57, 0x48, 0x8d,
        0x77, 0x24, 0xe0, 0x3f, 0xb8, 0xd8, 0x4a, 0x37,
        0x6a, 0x43, 0xb8, 0xf4, 0x15, 0x18, 0xa1, 0x1c,
        0xc3, 0x87, 0xb6, 0x69, 0xb2, 0xee, 0x65, 0x86
    };
    unsigned char expected2[64] = {
        0x45, 0x40, 0xf0, 0x5a, 0x9f, 0x1f, 0xb2, 0x96,
        0xd7, 0x73, 0x6e, 0x7b, 0x20, 0x8e, 0x3c, 0x96,
        0xeb, 0x4f, 0xe1, 0x83, 0x46, 0x88, 0xd2, 0x60,
        0x4f, 0x45, 0x09, 0x52, 0xed, 0x43, 0x2d, 0x41,
        0xbb, 0xe2, 0xa0, 0xb6, 0xea, 0x75, 0x66, 0xd2,
        0xa5, 0xd1, 0xe7, 0xe2, 0x0d, 0x42, 0xaf, 0x2c,
        0x53, 0xd7, 0x92, 0xb1, 0xc4, 0x3f, 0xea, 0x81,
        0x7e, 0x9a, 0xd2, 0x75, 0xae, 0x54, 0x69, 0x63
    };
    unsigned char expected3[64] = {
        0x47, 0x4a, 0x4f, 0x35, 0x4f, 0xee, 0x93, 0x59,
        0xbb, 0x65, 0x81, 0xe5, 0xd9, 0x15, 0xa6, 0x01,
        0xb6, 0x8c, 0x68, 0x03, 0x38, 0xff, 0x65, 0xe6,
        0x56, 0x4a, 0x3e, 0x65, 0x59, 0xfc, 0x12, 0x3f,
        0xa9, 0xb2, 0xf9, 0x3e, 0x57, 0xc3, 0xa5, 0xcb,
        0xe0, 0x72, 0x74, 0x27, 0x88, 0x1c, 0x23, 0xdf,
        0xe2, 0xb6, 0xcc, 0xfb, 0x93, 0xed, 0xcb, 0x02,
        0xd7, 0x50, 0x52, 0x45, 0x84, 0x88, 0xbb, 0xea
    };

    secp256k1_scalar exp_r1, exp_r2;
    secp256k1_scalar r1, r2;
    unsigned char seed1[32] = { 0 };

    secp256k1_scalar_chacha20(&r1, &r2, seed1, 0);
    secp256k1_scalar_set_b32(&exp_r1, &expected1[0], NULL);
    secp256k1_scalar_set_b32(&exp_r2, &expected1[32], NULL);
    CHECK(secp256k1_scalar_eq(&exp_r1, &r1));
    CHECK(secp256k1_scalar_eq(&exp_r2, &r2));

    seed1[31] = 1;
    secp256k1_scalar_chacha20(&r1, &r2, seed1, 0);
    secp256k1_scalar_set_b32(&exp_r1, &expected2[0], NULL);
    secp256k1_scalar_set_b32(&exp_r2, &expected2[32], NULL);
    CHECK(secp256k1_scalar_eq(&exp_r1, &r1));
    CHECK(secp256k1_scalar_eq(&exp_r2, &r2));

    secp256k1_scalar_chacha20(&r1, &r2, seed1, 100);
    secp256k1_scalar_set_b32(&exp_r1, &expected3[0], NULL);
    secp256k1_scalar_set_b32(&exp_r2, &expected3[32], NULL);
    CHECK(secp256k1_scalar_eq(&exp_r1, &r1));
    CHECK(secp256k1_scalar_eq(&exp_r2, &r2));
}

static void run_scalar_set_b32_seckey_tests(void) {
    unsigned char b32[32];
    secp256k1_scalar s1;
    secp256k1_scalar s2;

    /* Usually set_b32 and set_b32_seckey give the same result */
    random_scalar_order_b32(b32);
    secp256k1_scalar_set_b32(&s1, b32, NULL);
    CHECK(secp256k1_scalar_set_b32_seckey(&s2, b32) == 1);
    CHECK(secp256k1_scalar_eq(&s1, &s2) == 1);

    memset(b32, 0, sizeof(b32));
    CHECK(secp256k1_scalar_set_b32_seckey(&s2, b32) == 0);
    memset(b32, 0xFF, sizeof(b32));
    CHECK(secp256k1_scalar_set_b32_seckey(&s2, b32) == 0);
}

static void run_scalar_tests(void) {
    int i;
    for (i = 0; i < 128 * COUNT; i++) {
        scalar_test();
    }
    for (i = 0; i < COUNT; i++) {
        run_scalar_set_b32_seckey_tests();
    }

    scalar_chacha_tests();

    {
        /* Check that the scalar constants secp256k1_scalar_zero and
           secp256k1_scalar_one contain the expected values. */
        secp256k1_scalar zero, one;

        CHECK(secp256k1_scalar_is_zero(&secp256k1_scalar_zero));
        secp256k1_scalar_set_int(&zero, 0);
        CHECK(secp256k1_scalar_eq(&zero, &secp256k1_scalar_zero));

        CHECK(secp256k1_scalar_is_one(&secp256k1_scalar_one));
        secp256k1_scalar_set_int(&one, 1);
        CHECK(secp256k1_scalar_eq(&one, &secp256k1_scalar_one));
    }

    {
        /* (-1)+1 should be zero. */
        secp256k1_scalar o;
        secp256k1_scalar_negate(&o, &secp256k1_scalar_one);
        secp256k1_scalar_add(&o, &o, &secp256k1_scalar_one);
        CHECK(secp256k1_scalar_is_zero(&o));
        secp256k1_scalar_negate(&o, &o);
        CHECK(secp256k1_scalar_is_zero(&o));
    }

    {
        /* Does check_overflow check catch all ones? */
        static const secp256k1_scalar overflowed = SECP256K1_SCALAR_CONST(
            0xFFFFFFFFUL, 0xFFFFFFFFUL, 0xFFFFFFFFUL, 0xFFFFFFFFUL,
            0xFFFFFFFFUL, 0xFFFFFFFFUL, 0xFFFFFFFFUL, 0xFFFFFFFFUL
        );
        CHECK(secp256k1_scalar_check_overflow(&overflowed));
    }

    {
        /* Static test vectors.
         * These were reduced from ~10^12 random vectors based on comparison-decision
         *  and edge-case coverage on 32-bit and 64-bit implementations.
         * The responses were generated with Sage 5.9.
         */
        secp256k1_scalar x;
        secp256k1_scalar y;
        secp256k1_scalar z;
        secp256k1_scalar zz;
        secp256k1_scalar r1;
        secp256k1_scalar r2;
        secp256k1_scalar zzv;
        int overflow;
        unsigned char chal[33][2][32] = {
            {{0xff, 0xff, 0x03, 0x07, 0x00, 0x00, 0x00, 0x00,
              0xff, 0xff, 0xff, 0xff, 0xff, 0xff, 0xff, 0x03,
              0x00, 0x00, 0x00, 0x00, 0x00, 0xf8, 0xff, 0xff,
              0xff, 0xff, 0x03, 0x00, 0xc0, 0xff, 0xff, 0xff},
             {0xff, 0xff, 0xff, 0xff, 0xff, 0x0f, 0x00, 0x00,
              0x00, 0x00, 0x00, 0x00, 0x00, 0x00, 0x00, 0xf8,
              0xff, 0xff, 0xff, 0xff, 0xff, 0xff, 0xff, 0xff,
              0xff, 0x03, 0x00, 0x00, 0x00, 0x00, 0xe0, 0xff}},
            {{0xef, 0xff, 0x1f, 0x00, 0x00, 0x00, 0x00, 0x00,
              0xfe, 0xff, 0xff, 0xff, 0xff, 0xff, 0x3f, 0x00,
              0x00, 0x00, 0x00, 0x00, 0x00, 0x00, 0x00, 0x00,
              0x00, 0x00, 0x00, 0x00, 0x00, 0x00, 0x00, 0x00},
             {0xff, 0xff, 0xff, 0x00, 0x00, 0x00, 0x00, 0x00,
              0x00, 0x00, 0x00, 0x00, 0x00, 0x00, 0x00, 0xe0,
              0xff, 0xff, 0xff, 0xff, 0xfc, 0xff, 0xff, 0xff,
              0xff, 0xff, 0xff, 0xff, 0x7f, 0x00, 0x80, 0xff}},
            {{0xff, 0xff, 0xff, 0x00, 0x00, 0x00, 0x00, 0x00,
              0x00, 0x00, 0x00, 0x00, 0x00, 0x06, 0x00, 0x00,
              0x80, 0x00, 0x00, 0x80, 0xff, 0x3f, 0x00, 0x00,
              0x00, 0x00, 0x00, 0xf8, 0xff, 0xff, 0xff, 0x00},
             {0x00, 0x00, 0xfc, 0xff, 0xff, 0xff, 0xff, 0x80,
              0xff, 0xff, 0xff, 0xff, 0xff, 0x0f, 0x00, 0xe0,
              0xff, 0xff, 0xff, 0xff, 0xff, 0x7f, 0x00, 0x00,
              0x00, 0x00, 0x00, 0x00, 0x7f, 0xff, 0xff, 0xff}},
            {{0xff, 0xff, 0xff, 0x00, 0x00, 0x00, 0x00, 0x00,
              0x00, 0x00, 0x00, 0x00, 0x80, 0x00, 0x00, 0x80,
              0xff, 0xff, 0xff, 0xff, 0xff, 0xff, 0xff, 0x00,
              0x00, 0x1e, 0xf8, 0xff, 0xff, 0xff, 0xfd, 0xff},
             {0xff, 0xff, 0xff, 0xff, 0xff, 0xff, 0xff, 0x1f,
              0x00, 0x00, 0x00, 0xf8, 0xff, 0x03, 0x00, 0xe0,
              0xff, 0x0f, 0x00, 0x00, 0x00, 0x00, 0xf0, 0xff,
              0xf3, 0xff, 0x03, 0x00, 0x00, 0x00, 0x00, 0x00}},
            {{0x80, 0x00, 0x00, 0x80, 0xff, 0xff, 0xff, 0x00,
              0x00, 0x1c, 0x00, 0x00, 0x00, 0xff, 0xff, 0xff,
              0xff, 0xff, 0xff, 0xe0, 0xff, 0xff, 0xff, 0x00,
              0x00, 0x00, 0x00, 0x00, 0xe0, 0xff, 0xff, 0xff},
             {0xff, 0xff, 0xff, 0xff, 0xff, 0xff, 0x03, 0x00,
              0xf8, 0xff, 0xff, 0xff, 0xff, 0xff, 0xff, 0xff,
              0xff, 0x1f, 0x00, 0x00, 0x80, 0xff, 0xff, 0x3f,
              0x00, 0xfe, 0xff, 0xff, 0xff, 0xdf, 0xff, 0xff}},
            {{0xff, 0xff, 0xff, 0xff, 0x00, 0x0f, 0xfc, 0x9f,
              0xff, 0xff, 0xff, 0x00, 0x80, 0x00, 0x00, 0x80,
              0xff, 0x0f, 0xfc, 0xff, 0x7f, 0x00, 0x00, 0x00,
              0x00, 0xf8, 0xff, 0xff, 0xff, 0xff, 0xff, 0x00},
             {0x08, 0x00, 0x00, 0x00, 0x00, 0x00, 0x00, 0x80,
              0x00, 0x00, 0xf8, 0xff, 0x0f, 0xc0, 0xff, 0xff,
              0xff, 0x1f, 0x00, 0x00, 0x00, 0xc0, 0xff, 0xff,
              0xff, 0xff, 0xff, 0x07, 0x80, 0xff, 0xff, 0xff}},
            {{0xff, 0xff, 0xff, 0xff, 0xff, 0x3f, 0x00, 0x00,
              0x80, 0x00, 0x00, 0x80, 0xff, 0xff, 0xff, 0xff,
              0xf7, 0xff, 0xff, 0xef, 0xff, 0xff, 0xff, 0x00,
              0xff, 0xff, 0xff, 0x00, 0x00, 0x00, 0x00, 0xf0},
             {0x00, 0x00, 0x00, 0x00, 0xf8, 0xff, 0xff, 0xff,
              0xff, 0xff, 0xff, 0xff, 0x01, 0x00, 0x00, 0x00,
              0x00, 0x00, 0x80, 0xff, 0xff, 0xff, 0xff, 0xff,
              0xff, 0xff, 0xff, 0xff, 0xff, 0xff, 0xff, 0xff}},
            {{0x00, 0xf8, 0xff, 0x03, 0xff, 0xff, 0xff, 0x00,
              0x00, 0xfe, 0xff, 0xff, 0xff, 0xff, 0xff, 0x00,
              0x80, 0x00, 0x00, 0x80, 0xff, 0xff, 0xff, 0xff,
              0xff, 0xff, 0x03, 0xc0, 0xff, 0x0f, 0xfc, 0xff},
             {0xff, 0xff, 0xff, 0xff, 0xff, 0xe0, 0xff, 0xff,
              0xff, 0x01, 0x00, 0x00, 0x00, 0x3f, 0x00, 0xc0,
              0xff, 0xff, 0xff, 0xff, 0xff, 0xff, 0xff, 0xff,
              0xff, 0xff, 0xff, 0xff, 0xff, 0xff, 0xff, 0xff}},
            {{0x8f, 0x0f, 0x00, 0x00, 0x00, 0x00, 0x00, 0x00,
              0x00, 0x00, 0xf8, 0xff, 0xff, 0xff, 0xff, 0xff,
              0xff, 0x7f, 0x00, 0x00, 0x80, 0x00, 0x00, 0x80,
              0xff, 0xff, 0xff, 0xff, 0xff, 0xff, 0xff, 0x00},
             {0xff, 0xff, 0xff, 0xff, 0xff, 0xff, 0xff, 0xff,
              0xff, 0x0f, 0x00, 0x00, 0x00, 0x00, 0x00, 0x00,
              0x00, 0x00, 0x00, 0x00, 0x00, 0x00, 0x00, 0x00,
              0x00, 0x00, 0x00, 0x00, 0x00, 0x00, 0x00, 0x00}},
            {{0x00, 0x00, 0x00, 0xc0, 0xff, 0xff, 0xff, 0xff,
              0xff, 0xff, 0xff, 0xff, 0xff, 0xff, 0xff, 0xff,
              0xff, 0xff, 0x03, 0x00, 0x80, 0x00, 0x00, 0x80,
              0xff, 0xff, 0xff, 0x00, 0x00, 0x80, 0xff, 0x7f},
             {0xff, 0xcf, 0xff, 0xff, 0x01, 0x00, 0x00, 0x00,
              0x00, 0xc0, 0xff, 0xcf, 0xff, 0xff, 0xff, 0xff,
              0xbf, 0xff, 0x0e, 0x00, 0x00, 0x00, 0x00, 0x00,
              0x80, 0xff, 0xff, 0xff, 0xff, 0x00, 0x00, 0x00}},
            {{0x00, 0x00, 0x00, 0x00, 0x00, 0x80, 0xff, 0xff,
              0xff, 0xff, 0x00, 0xfc, 0xff, 0xff, 0xff, 0xff,
              0xff, 0xff, 0xff, 0x00, 0x80, 0x00, 0x00, 0x80,
              0xff, 0x01, 0xfc, 0xff, 0x01, 0x00, 0xfe, 0xff},
             {0xff, 0xff, 0xff, 0x03, 0x00, 0x00, 0x00, 0x00,
              0x00, 0x00, 0x00, 0x00, 0x00, 0x00, 0x00, 0x00,
              0x00, 0x00, 0x00, 0x00, 0x00, 0x00, 0x00, 0xc0,
              0xff, 0xff, 0xff, 0xff, 0xff, 0xff, 0x03, 0x00}},
            {{0xff, 0xff, 0xff, 0x00, 0x00, 0x00, 0x00, 0x00,
              0xe0, 0xff, 0xff, 0xff, 0xff, 0xff, 0xff, 0xff,
              0x00, 0xf8, 0xff, 0xff, 0xff, 0xff, 0xff, 0xff,
              0x7f, 0x00, 0x00, 0x00, 0x80, 0x00, 0x00, 0x80},
             {0x00, 0x00, 0x00, 0x00, 0x00, 0x00, 0x00, 0x00,
              0x00, 0xf8, 0xff, 0x01, 0x00, 0xf0, 0xff, 0xff,
              0xe0, 0xff, 0x0f, 0x00, 0x00, 0x00, 0x00, 0x00,
              0x00, 0x00, 0x00, 0x00, 0x00, 0x00, 0x00, 0x00}},
            {{0xff, 0xff, 0xff, 0xff, 0xff, 0xff, 0xff, 0xff,
              0xff, 0x00, 0x00, 0x00, 0x00, 0x00, 0x00, 0x00,
              0x00, 0x00, 0x00, 0x00, 0x00, 0x00, 0x00, 0x00,
              0x00, 0x00, 0x00, 0x00, 0x00, 0xf8, 0xff, 0x00},
             {0xff, 0xff, 0xff, 0xff, 0xff, 0xff, 0x00, 0x00,
              0xfc, 0xff, 0xff, 0x3f, 0xf0, 0xff, 0xff, 0x3f,
              0x00, 0x00, 0xf8, 0x07, 0x00, 0x00, 0x00, 0xff,
              0xff, 0xff, 0xff, 0xff, 0x0f, 0x7e, 0x00, 0x00}},
            {{0x00, 0xff, 0xff, 0xff, 0xff, 0xff, 0xff, 0x00,
              0x00, 0x00, 0x00, 0x00, 0x80, 0x00, 0x00, 0x80,
              0xff, 0xff, 0xff, 0xff, 0xff, 0xff, 0xff, 0xff,
              0xff, 0xff, 0x1f, 0x00, 0x00, 0xfe, 0x07, 0x00},
             {0x00, 0x00, 0x00, 0xf0, 0xff, 0xff, 0xff, 0xff,
              0xff, 0xff, 0xff, 0xff, 0xff, 0xff, 0xff, 0xff,
              0xff, 0xfb, 0xff, 0x07, 0x00, 0x00, 0x00, 0x00,
              0x00, 0x00, 0x00, 0x00, 0x00, 0x00, 0x00, 0x60}},
            {{0xff, 0x01, 0x00, 0xff, 0xff, 0xff, 0x0f, 0x00,
              0x80, 0x7f, 0xfe, 0xff, 0xff, 0xff, 0xff, 0x03,
              0x00, 0x00, 0x00, 0x00, 0x00, 0x00, 0x00, 0x00,
              0x00, 0x80, 0xff, 0xff, 0xff, 0xff, 0xff, 0xff},
             {0xff, 0xff, 0x1f, 0x00, 0xf0, 0xff, 0xff, 0xff,
              0xff, 0xff, 0xff, 0xff, 0xff, 0xff, 0xff, 0xff,
              0xff, 0xff, 0xff, 0xff, 0xff, 0xff, 0xff, 0xff,
              0xff, 0xff, 0xff, 0x3f, 0x00, 0x00, 0x00, 0x00}},
            {{0x80, 0x00, 0x00, 0x00, 0xff, 0xff, 0xff, 0xff,
              0xff, 0xff, 0xff, 0xff, 0xff, 0xff, 0xff, 0xff,
              0xff, 0xff, 0xff, 0xff, 0xff, 0xff, 0xff, 0xff,
              0xff, 0xff, 0xff, 0xff, 0xff, 0xff, 0xff, 0xff},
             {0xff, 0xff, 0xff, 0xff, 0xff, 0xff, 0xff, 0xff,
              0xff, 0xff, 0xff, 0xff, 0xff, 0xff, 0xf1, 0xff,
              0xff, 0xff, 0xff, 0xff, 0xff, 0xff, 0xff, 0x03,
              0x00, 0x00, 0x00, 0xe0, 0xff, 0xff, 0xff, 0xff}},
            {{0xff, 0xff, 0xff, 0xff, 0xff, 0xff, 0xff, 0x00,
              0x7e, 0x00, 0x00, 0x00, 0x00, 0x00, 0x00, 0x00,
              0xc0, 0xff, 0xff, 0xcf, 0xff, 0x1f, 0x00, 0x00,
              0x80, 0x00, 0x00, 0x00, 0x00, 0x00, 0x00, 0x80},
             {0x00, 0x00, 0x00, 0x00, 0x00, 0x00, 0x00, 0x00,
              0x00, 0x00, 0x00, 0x00, 0x00, 0xe0, 0xff, 0xff,
              0xff, 0xff, 0xff, 0xff, 0xff, 0x3f, 0x00, 0x7e,
              0x00, 0x00, 0x00, 0x00, 0x00, 0x00, 0x00, 0x00}},
            {{0x00, 0x00, 0x00, 0x00, 0x00, 0x00, 0x00, 0x00,
              0x00, 0x00, 0x00, 0xfc, 0xff, 0xff, 0xff, 0xff,
              0xff, 0xff, 0x03, 0x00, 0x00, 0x00, 0x00, 0x00,
              0x00, 0x00, 0x00, 0x00, 0x00, 0x00, 0x7c, 0x00},
             {0x80, 0x00, 0x00, 0x00, 0x00, 0x00, 0x00, 0x80,
              0xff, 0xff, 0x7f, 0x00, 0x80, 0x00, 0x00, 0x00,
              0xff, 0xff, 0xff, 0xff, 0xff, 0xff, 0xff, 0x00,
              0x00, 0x00, 0xe0, 0xff, 0xff, 0xff, 0xff, 0xff}},
            {{0xff, 0xff, 0xff, 0xff, 0xff, 0x1f, 0x00, 0x80,
              0xff, 0xff, 0xff, 0xff, 0xff, 0xff, 0xff, 0x00,
              0x80, 0x00, 0x00, 0x00, 0x00, 0x00, 0x00, 0x80,
              0xff, 0xff, 0xff, 0xff, 0xff, 0xff, 0xff, 0x00},
             {0xf0, 0xff, 0xff, 0xff, 0xff, 0xff, 0xff, 0xff,
              0xff, 0xff, 0xff, 0xff, 0x3f, 0x00, 0x00, 0x80,
              0xff, 0x01, 0x00, 0x00, 0x00, 0x00, 0xff, 0xff,
              0xff, 0x7f, 0xf8, 0xff, 0xff, 0x1f, 0x00, 0xfe}},
            {{0xff, 0xff, 0xff, 0x3f, 0xf8, 0xff, 0xff, 0xff,
              0xff, 0x03, 0xfe, 0x01, 0x00, 0x00, 0x00, 0x00,
              0xf0, 0xff, 0xff, 0xff, 0xff, 0xff, 0xff, 0xff,
              0xff, 0xff, 0xff, 0xff, 0xff, 0xff, 0xff, 0x07},
             {0xff, 0xff, 0xff, 0xff, 0xff, 0xff, 0xff, 0x00,
              0x80, 0x00, 0x00, 0x00, 0x00, 0x00, 0x00, 0x80,
              0xff, 0xff, 0xff, 0xff, 0x01, 0x80, 0xff, 0xff,
              0xff, 0xff, 0xff, 0xff, 0xff, 0xff, 0xff, 0x00}},
            {{0x00, 0x00, 0x00, 0x00, 0x00, 0x00, 0x00, 0x00,
              0x00, 0x00, 0x00, 0x00, 0x00, 0x00, 0x00, 0x00,
              0x00, 0x00, 0x00, 0x00, 0x00, 0x00, 0x00, 0x00,
              0x00, 0x00, 0x00, 0x00, 0x00, 0x00, 0x00, 0x00},
             {0xff, 0xff, 0xff, 0xff, 0xff, 0xff, 0xff, 0xff,
              0xff, 0xff, 0xff, 0xff, 0xff, 0xff, 0xff, 0xfe,
              0xba, 0xae, 0xdc, 0xe6, 0xaf, 0x48, 0xa0, 0x3b,
              0xbf, 0xd2, 0x5e, 0x8c, 0xd0, 0x36, 0x41, 0x40}},
            {{0x00, 0x00, 0x00, 0x00, 0x00, 0x00, 0x00, 0x00,
              0x00, 0x00, 0x00, 0x00, 0x00, 0x00, 0x00, 0x00,
              0x00, 0x00, 0x00, 0x00, 0x00, 0x00, 0x00, 0x00,
              0x00, 0x00, 0x00, 0x00, 0x00, 0x00, 0x00, 0x01},
             {0x00, 0x00, 0x00, 0x00, 0x00, 0x00, 0x00, 0x00,
              0x00, 0x00, 0x00, 0x00, 0x00, 0x00, 0x00, 0x00,
              0x00, 0x00, 0x00, 0x00, 0x00, 0x00, 0x00, 0x00,
              0x00, 0x00, 0x00, 0x00, 0x00, 0x00, 0x00, 0x00}},
            {{0x7f, 0xff, 0xff, 0xff, 0xff, 0xff, 0xff, 0xff,
              0xff, 0xff, 0xff, 0xff, 0xff, 0xff, 0xff, 0xff,
              0xff, 0xff, 0xff, 0xff, 0xff, 0xff, 0xff, 0xff,
              0xff, 0xff, 0xff, 0xff, 0xff, 0xff, 0xff, 0xff},
             {0x7f, 0xff, 0xff, 0xff, 0xff, 0xff, 0xff, 0xff,
              0xff, 0xff, 0xff, 0xff, 0xff, 0xff, 0xff, 0xff,
              0xff, 0xff, 0xff, 0xff, 0xff, 0xff, 0xff, 0xff,
              0xff, 0xff, 0xff, 0xff, 0xff, 0xff, 0xff, 0xff}},
            {{0xff, 0xff, 0xff, 0xff, 0xff, 0x00, 0x00, 0xc0,
              0xff, 0x0f, 0x00, 0x00, 0x00, 0x00, 0x00, 0x00,
              0x00, 0x00, 0xf0, 0xff, 0xff, 0xff, 0xff, 0xff,
              0xff, 0xff, 0xff, 0xff, 0xff, 0xff, 0xff, 0x7f},
             {0xff, 0xff, 0xff, 0xff, 0xff, 0xff, 0x01, 0x00,
              0xf0, 0xff, 0xff, 0xff, 0xff, 0x07, 0x00, 0x00,
              0x00, 0x00, 0x00, 0xfe, 0xff, 0xff, 0xff, 0xff,
              0xff, 0xff, 0xff, 0xff, 0x01, 0xff, 0xff, 0xff}},
            {{0x7f, 0xff, 0xff, 0xff, 0xff, 0xff, 0xff, 0xff,
              0xff, 0xff, 0xff, 0xff, 0xff, 0xff, 0xff, 0xff,
              0xff, 0xff, 0xff, 0xff, 0xff, 0xff, 0xff, 0xff,
              0xff, 0xff, 0xff, 0xff, 0xff, 0xff, 0xff, 0xff},
             {0x00, 0x00, 0x00, 0x00, 0x00, 0x00, 0x00, 0x00,
              0x00, 0x00, 0x00, 0x00, 0x00, 0x00, 0x00, 0x00,
              0x00, 0x00, 0x00, 0x00, 0x00, 0x00, 0x00, 0x00,
              0x00, 0x00, 0x00, 0x00, 0x00, 0x00, 0x00, 0x02}},
            {{0xff, 0xff, 0xff, 0xff, 0xff, 0xff, 0xff, 0xff,
              0xff, 0xff, 0xff, 0xff, 0xff, 0xff, 0xff, 0xfe,
              0xba, 0xae, 0xdc, 0xe6, 0xaf, 0x48, 0xa0, 0x3b,
              0xbf, 0xd2, 0x5e, 0x8c, 0xd0, 0x36, 0x41, 0x40},
             {0x00, 0x00, 0x00, 0x00, 0x00, 0x00, 0x00, 0x00,
              0x00, 0x00, 0x00, 0x00, 0x00, 0x00, 0x00, 0x00,
              0x00, 0x00, 0x00, 0x00, 0x00, 0x00, 0x00, 0x00,
              0x00, 0x00, 0x00, 0x00, 0x00, 0x00, 0x00, 0x01}},
            {{0xff, 0xff, 0xff, 0xff, 0xff, 0xff, 0xff, 0xff,
              0x7e, 0x00, 0x00, 0xc0, 0xff, 0xff, 0x07, 0x00,
              0x80, 0x00, 0x00, 0x00, 0x80, 0x00, 0x00, 0x00,
              0xfc, 0xff, 0xff, 0xff, 0xff, 0xff, 0xff, 0xff},
             {0xff, 0x01, 0x00, 0x00, 0x00, 0xe0, 0xff, 0xff,
              0xff, 0xff, 0xff, 0xff, 0xff, 0x1f, 0x00, 0x80,
              0xff, 0xff, 0xff, 0xff, 0xff, 0x03, 0x00, 0x00,
              0xff, 0xff, 0xff, 0xff, 0xff, 0xff, 0xff, 0xff}},
            {{0xff, 0xff, 0xf0, 0xff, 0xff, 0xff, 0xff, 0x00,
              0xf0, 0xff, 0xff, 0xff, 0xff, 0xff, 0xff, 0x00,
              0x00, 0xe0, 0xff, 0xff, 0xff, 0xff, 0xff, 0x01,
              0x80, 0x00, 0x00, 0x80, 0xff, 0xff, 0xff, 0xff},
             {0x00, 0x00, 0x00, 0x00, 0x00, 0xe0, 0xff, 0xff,
              0xff, 0xff, 0x3f, 0x00, 0xf8, 0xff, 0xff, 0xff,
              0xff, 0xff, 0xff, 0xff, 0xff, 0xff, 0xff, 0xff,
              0xff, 0x3f, 0x00, 0x00, 0xc0, 0xf1, 0x7f, 0x00}},
            {{0xff, 0xff, 0xff, 0x00, 0x00, 0x00, 0x00, 0x00,
              0x00, 0x00, 0x00, 0xc0, 0xff, 0xff, 0xff, 0xff,
              0xff, 0xff, 0xff, 0x00, 0x00, 0x00, 0x00, 0x00,
              0x80, 0x00, 0x00, 0x80, 0xff, 0xff, 0xff, 0x00},
             {0x00, 0xf8, 0xff, 0xff, 0xff, 0xff, 0xff, 0x01,
              0x00, 0x00, 0x00, 0x00, 0x00, 0x00, 0xf8, 0xff,
              0xff, 0x7f, 0x00, 0x00, 0x00, 0x00, 0x80, 0x1f,
              0x00, 0x00, 0xfc, 0xff, 0xff, 0x01, 0xff, 0xff}},
            {{0x00, 0xfe, 0xff, 0xff, 0xff, 0xff, 0xff, 0x00,
              0x80, 0x00, 0x00, 0x80, 0xff, 0x03, 0xe0, 0x01,
              0xff, 0xff, 0xff, 0x00, 0x00, 0x00, 0xfc, 0xff,
              0xff, 0xff, 0xff, 0xff, 0xff, 0xff, 0xff, 0x00},
             {0xff, 0xff, 0xff, 0xff, 0x00, 0x00, 0x00, 0x00,
              0xfe, 0xff, 0xff, 0xf0, 0x07, 0x00, 0x3c, 0x80,
              0xff, 0xff, 0xff, 0xff, 0xfc, 0xff, 0xff, 0xff,
              0xff, 0xff, 0x07, 0xe0, 0xff, 0x00, 0x00, 0x00}},
            {{0xff, 0xff, 0xff, 0xff, 0xff, 0xff, 0xff, 0x00,
              0xfc, 0xff, 0xff, 0xff, 0xff, 0xff, 0xff, 0xff,
              0xff, 0xff, 0xff, 0xff, 0xff, 0xff, 0x07, 0xf8,
              0x00, 0x00, 0x00, 0x00, 0x80, 0x00, 0x00, 0x80},
             {0xff, 0xff, 0xff, 0xff, 0xff, 0xff, 0xff, 0xff,
              0xff, 0xff, 0xff, 0xff, 0xff, 0x0c, 0x80, 0x00,
              0x00, 0x00, 0x00, 0xc0, 0x7f, 0xfe, 0xff, 0x1f,
              0x00, 0xfe, 0xff, 0x03, 0x00, 0x00, 0xfe, 0xff}},
            {{0xff, 0xff, 0x81, 0xff, 0xff, 0xff, 0xff, 0x00,
              0x80, 0xff, 0xff, 0xff, 0xff, 0xff, 0xff, 0x83,
              0xff, 0xff, 0x00, 0x00, 0x80, 0x00, 0x00, 0x80,
              0xff, 0xff, 0x7f, 0x00, 0x00, 0x00, 0x00, 0xf0},
             {0xff, 0x01, 0x00, 0x00, 0x00, 0x00, 0xf8, 0xff,
              0xff, 0xff, 0xff, 0xff, 0xff, 0x1f, 0x00, 0x00,
              0xf8, 0x07, 0x00, 0x80, 0xff, 0xff, 0xff, 0xff,
              0xff, 0xc7, 0xff, 0xff, 0xe0, 0xff, 0xff, 0xff}},
            {{0x82, 0xc9, 0xfa, 0xb0, 0x68, 0x04, 0xa0, 0x00,
              0x82, 0xc9, 0xfa, 0xb0, 0x68, 0x04, 0xa0, 0x00,
              0xff, 0xff, 0xff, 0xff, 0xff, 0x6f, 0x03, 0xfb,
              0xfa, 0x8a, 0x7d, 0xdf, 0x13, 0x86, 0xe2, 0x03},
             {0x82, 0xc9, 0xfa, 0xb0, 0x68, 0x04, 0xa0, 0x00,
              0x82, 0xc9, 0xfa, 0xb0, 0x68, 0x04, 0xa0, 0x00,
              0xff, 0xff, 0xff, 0xff, 0xff, 0x6f, 0x03, 0xfb,
              0xfa, 0x8a, 0x7d, 0xdf, 0x13, 0x86, 0xe2, 0x03}}
        };
        unsigned char res[33][2][32] = {
            {{0x0c, 0x3b, 0x0a, 0xca, 0x8d, 0x1a, 0x2f, 0xb9,
              0x8a, 0x7b, 0x53, 0x5a, 0x1f, 0xc5, 0x22, 0xa1,
              0x07, 0x2a, 0x48, 0xea, 0x02, 0xeb, 0xb3, 0xd6,
              0x20, 0x1e, 0x86, 0xd0, 0x95, 0xf6, 0x92, 0x35},
             {0xdc, 0x90, 0x7a, 0x07, 0x2e, 0x1e, 0x44, 0x6d,
              0xf8, 0x15, 0x24, 0x5b, 0x5a, 0x96, 0x37, 0x9c,
              0x37, 0x7b, 0x0d, 0xac, 0x1b, 0x65, 0x58, 0x49,
              0x43, 0xb7, 0x31, 0xbb, 0xa7, 0xf4, 0x97, 0x15}},
            {{0xf1, 0xf7, 0x3a, 0x50, 0xe6, 0x10, 0xba, 0x22,
              0x43, 0x4d, 0x1f, 0x1f, 0x7c, 0x27, 0xca, 0x9c,
              0xb8, 0xb6, 0xa0, 0xfc, 0xd8, 0xc0, 0x05, 0x2f,
              0xf7, 0x08, 0xe1, 0x76, 0xdd, 0xd0, 0x80, 0xc8},
             {0xe3, 0x80, 0x80, 0xb8, 0xdb, 0xe3, 0xa9, 0x77,
              0x00, 0xb0, 0xf5, 0x2e, 0x27, 0xe2, 0x68, 0xc4,
              0x88, 0xe8, 0x04, 0xc1, 0x12, 0xbf, 0x78, 0x59,
              0xe6, 0xa9, 0x7c, 0xe1, 0x81, 0xdd, 0xb9, 0xd5}},
            {{0x96, 0xe2, 0xee, 0x01, 0xa6, 0x80, 0x31, 0xef,
              0x5c, 0xd0, 0x19, 0xb4, 0x7d, 0x5f, 0x79, 0xab,
              0xa1, 0x97, 0xd3, 0x7e, 0x33, 0xbb, 0x86, 0x55,
              0x60, 0x20, 0x10, 0x0d, 0x94, 0x2d, 0x11, 0x7c},
             {0xcc, 0xab, 0xe0, 0xe8, 0x98, 0x65, 0x12, 0x96,
              0x38, 0x5a, 0x1a, 0xf2, 0x85, 0x23, 0x59, 0x5f,
              0xf9, 0xf3, 0xc2, 0x81, 0x70, 0x92, 0x65, 0x12,
              0x9c, 0x65, 0x1e, 0x96, 0x00, 0xef, 0xe7, 0x63}},
            {{0xac, 0x1e, 0x62, 0xc2, 0x59, 0xfc, 0x4e, 0x5c,
              0x83, 0xb0, 0xd0, 0x6f, 0xce, 0x19, 0xf6, 0xbf,
              0xa4, 0xb0, 0xe0, 0x53, 0x66, 0x1f, 0xbf, 0xc9,
              0x33, 0x47, 0x37, 0xa9, 0x3d, 0x5d, 0xb0, 0x48},
             {0x86, 0xb9, 0x2a, 0x7f, 0x8e, 0xa8, 0x60, 0x42,
              0x26, 0x6d, 0x6e, 0x1c, 0xa2, 0xec, 0xe0, 0xe5,
              0x3e, 0x0a, 0x33, 0xbb, 0x61, 0x4c, 0x9f, 0x3c,
              0xd1, 0xdf, 0x49, 0x33, 0xcd, 0x72, 0x78, 0x18}},
            {{0xf7, 0xd3, 0xcd, 0x49, 0x5c, 0x13, 0x22, 0xfb,
              0x2e, 0xb2, 0x2f, 0x27, 0xf5, 0x8a, 0x5d, 0x74,
              0xc1, 0x58, 0xc5, 0xc2, 0x2d, 0x9f, 0x52, 0xc6,
              0x63, 0x9f, 0xba, 0x05, 0x76, 0x45, 0x7a, 0x63},
             {0x8a, 0xfa, 0x55, 0x4d, 0xdd, 0xa3, 0xb2, 0xc3,
              0x44, 0xfd, 0xec, 0x72, 0xde, 0xef, 0xc0, 0x99,
              0xf5, 0x9f, 0xe2, 0x52, 0xb4, 0x05, 0x32, 0x58,
              0x57, 0xc1, 0x8f, 0xea, 0xc3, 0x24, 0x5b, 0x94}},
            {{0x05, 0x83, 0xee, 0xdd, 0x64, 0xf0, 0x14, 0x3b,
              0xa0, 0x14, 0x4a, 0x3a, 0x41, 0x82, 0x7c, 0xa7,
              0x2c, 0xaa, 0xb1, 0x76, 0xbb, 0x59, 0x64, 0x5f,
              0x52, 0xad, 0x25, 0x29, 0x9d, 0x8f, 0x0b, 0xb0},
             {0x7e, 0xe3, 0x7c, 0xca, 0xcd, 0x4f, 0xb0, 0x6d,
              0x7a, 0xb2, 0x3e, 0xa0, 0x08, 0xb9, 0xa8, 0x2d,
              0xc2, 0xf4, 0x99, 0x66, 0xcc, 0xac, 0xd8, 0xb9,
              0x72, 0x2a, 0x4a, 0x3e, 0x0f, 0x7b, 0xbf, 0xf4}},
            {{0x8c, 0x9c, 0x78, 0x2b, 0x39, 0x61, 0x7e, 0xf7,
              0x65, 0x37, 0x66, 0x09, 0x38, 0xb9, 0x6f, 0x70,
              0x78, 0x87, 0xff, 0xcf, 0x93, 0xca, 0x85, 0x06,
              0x44, 0x84, 0xa7, 0xfe, 0xd3, 0xa4, 0xe3, 0x7e},
             {0xa2, 0x56, 0x49, 0x23, 0x54, 0xa5, 0x50, 0xe9,
              0x5f, 0xf0, 0x4d, 0xe7, 0xdc, 0x38, 0x32, 0x79,
              0x4f, 0x1c, 0xb7, 0xe4, 0xbb, 0xf8, 0xbb, 0x2e,
              0x40, 0x41, 0x4b, 0xcc, 0xe3, 0x1e, 0x16, 0x36}},
            {{0x0c, 0x1e, 0xd7, 0x09, 0x25, 0x40, 0x97, 0xcb,
              0x5c, 0x46, 0xa8, 0xda, 0xef, 0x25, 0xd5, 0xe5,
              0x92, 0x4d, 0xcf, 0xa3, 0xc4, 0x5d, 0x35, 0x4a,
              0xe4, 0x61, 0x92, 0xf3, 0xbf, 0x0e, 0xcd, 0xbe},
             {0xe4, 0xaf, 0x0a, 0xb3, 0x30, 0x8b, 0x9b, 0x48,
              0x49, 0x43, 0xc7, 0x64, 0x60, 0x4a, 0x2b, 0x9e,
              0x95, 0x5f, 0x56, 0xe8, 0x35, 0xdc, 0xeb, 0xdc,
              0xc7, 0xc4, 0xfe, 0x30, 0x40, 0xc7, 0xbf, 0xa4}},
            {{0xd4, 0xa0, 0xf5, 0x81, 0x49, 0x6b, 0xb6, 0x8b,
              0x0a, 0x69, 0xf9, 0xfe, 0xa8, 0x32, 0xe5, 0xe0,
              0xa5, 0xcd, 0x02, 0x53, 0xf9, 0x2c, 0xe3, 0x53,
              0x83, 0x36, 0xc6, 0x02, 0xb5, 0xeb, 0x64, 0xb8},
             {0x1d, 0x42, 0xb9, 0xf9, 0xe9, 0xe3, 0x93, 0x2c,
              0x4c, 0xee, 0x6c, 0x5a, 0x47, 0x9e, 0x62, 0x01,
              0x6b, 0x04, 0xfe, 0xa4, 0x30, 0x2b, 0x0d, 0x4f,
              0x71, 0x10, 0xd3, 0x55, 0xca, 0xf3, 0x5e, 0x80}},
            {{0x77, 0x05, 0xf6, 0x0c, 0x15, 0x9b, 0x45, 0xe7,
              0xb9, 0x11, 0xb8, 0xf5, 0xd6, 0xda, 0x73, 0x0c,
              0xda, 0x92, 0xea, 0xd0, 0x9d, 0xd0, 0x18, 0x92,
              0xce, 0x9a, 0xaa, 0xee, 0x0f, 0xef, 0xde, 0x30},
             {0xf1, 0xf1, 0xd6, 0x9b, 0x51, 0xd7, 0x77, 0x62,
              0x52, 0x10, 0xb8, 0x7a, 0x84, 0x9d, 0x15, 0x4e,
              0x07, 0xdc, 0x1e, 0x75, 0x0d, 0x0c, 0x3b, 0xdb,
              0x74, 0x58, 0x62, 0x02, 0x90, 0x54, 0x8b, 0x43}},
            {{0xa6, 0xfe, 0x0b, 0x87, 0x80, 0x43, 0x67, 0x25,
              0x57, 0x5d, 0xec, 0x40, 0x50, 0x08, 0xd5, 0x5d,
              0x43, 0xd7, 0xe0, 0xaa, 0xe0, 0x13, 0xb6, 0xb0,
              0xc0, 0xd4, 0xe5, 0x0d, 0x45, 0x83, 0xd6, 0x13},
             {0x40, 0x45, 0x0a, 0x92, 0x31, 0xea, 0x8c, 0x60,
              0x8c, 0x1f, 0xd8, 0x76, 0x45, 0xb9, 0x29, 0x00,
              0x26, 0x32, 0xd8, 0xa6, 0x96, 0x88, 0xe2, 0xc4,
              0x8b, 0xdb, 0x7f, 0x17, 0x87, 0xcc, 0xc8, 0xf2}},
            {{0xc2, 0x56, 0xe2, 0xb6, 0x1a, 0x81, 0xe7, 0x31,
              0x63, 0x2e, 0xbb, 0x0d, 0x2f, 0x81, 0x67, 0xd4,
              0x22, 0xe2, 0x38, 0x02, 0x25, 0x97, 0xc7, 0x88,
              0x6e, 0xdf, 0xbe, 0x2a, 0xa5, 0x73, 0x63, 0xaa},
             {0x50, 0x45, 0xe2, 0xc3, 0xbd, 0x89, 0xfc, 0x57,
              0xbd, 0x3c, 0xa3, 0x98, 0x7e, 0x7f, 0x36, 0x38,
              0x92, 0x39, 0x1f, 0x0f, 0x81, 0x1a, 0x06, 0x51,
              0x1f, 0x8d, 0x6a, 0xff, 0x47, 0x16, 0x06, 0x9c}},
            {{0x33, 0x95, 0xa2, 0x6f, 0x27, 0x5f, 0x9c, 0x9c,
              0x64, 0x45, 0xcb, 0xd1, 0x3c, 0xee, 0x5e, 0x5f,
              0x48, 0xa6, 0xaf, 0xe3, 0x79, 0xcf, 0xb1, 0xe2,
              0xbf, 0x55, 0x0e, 0xa2, 0x3b, 0x62, 0xf0, 0xe4},
             {0x14, 0xe8, 0x06, 0xe3, 0xbe, 0x7e, 0x67, 0x01,
              0xc5, 0x21, 0x67, 0xd8, 0x54, 0xb5, 0x7f, 0xa4,
              0xf9, 0x75, 0x70, 0x1c, 0xfd, 0x79, 0xdb, 0x86,
              0xad, 0x37, 0x85, 0x83, 0x56, 0x4e, 0xf0, 0xbf}},
            {{0xbc, 0xa6, 0xe0, 0x56, 0x4e, 0xef, 0xfa, 0xf5,
              0x1d, 0x5d, 0x3f, 0x2a, 0x5b, 0x19, 0xab, 0x51,
              0xc5, 0x8b, 0xdd, 0x98, 0x28, 0x35, 0x2f, 0xc3,
              0x81, 0x4f, 0x5c, 0xe5, 0x70, 0xb9, 0xeb, 0x62},
             {0xc4, 0x6d, 0x26, 0xb0, 0x17, 0x6b, 0xfe, 0x6c,
              0x12, 0xf8, 0xe7, 0xc1, 0xf5, 0x2f, 0xfa, 0x91,
              0x13, 0x27, 0xbd, 0x73, 0xcc, 0x33, 0x31, 0x1c,
              0x39, 0xe3, 0x27, 0x6a, 0x95, 0xcf, 0xc5, 0xfb}},
            {{0x30, 0xb2, 0x99, 0x84, 0xf0, 0x18, 0x2a, 0x6e,
              0x1e, 0x27, 0xed, 0xa2, 0x29, 0x99, 0x41, 0x56,
              0xe8, 0xd4, 0x0d, 0xef, 0x99, 0x9c, 0xf3, 0x58,
              0x29, 0x55, 0x1a, 0xc0, 0x68, 0xd6, 0x74, 0xa4},
             {0x07, 0x9c, 0xe7, 0xec, 0xf5, 0x36, 0x73, 0x41,
              0xa3, 0x1c, 0xe5, 0x93, 0x97, 0x6a, 0xfd, 0xf7,
              0x53, 0x18, 0xab, 0xaf, 0xeb, 0x85, 0xbd, 0x92,
              0x90, 0xab, 0x3c, 0xbf, 0x30, 0x82, 0xad, 0xf6}},
            {{0xc6, 0x87, 0x8a, 0x2a, 0xea, 0xc0, 0xa9, 0xec,
              0x6d, 0xd3, 0xdc, 0x32, 0x23, 0xce, 0x62, 0x19,
              0xa4, 0x7e, 0xa8, 0xdd, 0x1c, 0x33, 0xae, 0xd3,
              0x4f, 0x62, 0x9f, 0x52, 0xe7, 0x65, 0x46, 0xf4},
             {0x97, 0x51, 0x27, 0x67, 0x2d, 0xa2, 0x82, 0x87,
              0x98, 0xd3, 0xb6, 0x14, 0x7f, 0x51, 0xd3, 0x9a,
              0x0b, 0xd0, 0x76, 0x81, 0xb2, 0x4f, 0x58, 0x92,
              0xa4, 0x86, 0xa1, 0xa7, 0x09, 0x1d, 0xef, 0x9b}},
            {{0xb3, 0x0f, 0x2b, 0x69, 0x0d, 0x06, 0x90, 0x64,
              0xbd, 0x43, 0x4c, 0x10, 0xe8, 0x98, 0x1c, 0xa3,
              0xe1, 0x68, 0xe9, 0x79, 0x6c, 0x29, 0x51, 0x3f,
              0x41, 0xdc, 0xdf, 0x1f, 0xf3, 0x60, 0xbe, 0x33},
             {0xa1, 0x5f, 0xf7, 0x1d, 0xb4, 0x3e, 0x9b, 0x3c,
              0xe7, 0xbd, 0xb6, 0x06, 0xd5, 0x60, 0x06, 0x6d,
              0x50, 0xd2, 0xf4, 0x1a, 0x31, 0x08, 0xf2, 0xea,
              0x8e, 0xef, 0x5f, 0x7d, 0xb6, 0xd0, 0xc0, 0x27}},
            {{0x62, 0x9a, 0xd9, 0xbb, 0x38, 0x36, 0xce, 0xf7,
              0x5d, 0x2f, 0x13, 0xec, 0xc8, 0x2d, 0x02, 0x8a,
              0x2e, 0x72, 0xf0, 0xe5, 0x15, 0x9d, 0x72, 0xae,
              0xfc, 0xb3, 0x4f, 0x02, 0xea, 0xe1, 0x09, 0xfe},
             {0x00, 0x00, 0x00, 0x00, 0xfa, 0x0a, 0x3d, 0xbc,
              0xad, 0x16, 0x0c, 0xb6, 0xe7, 0x7c, 0x8b, 0x39,
              0x9a, 0x43, 0xbb, 0xe3, 0xc2, 0x55, 0x15, 0x14,
              0x75, 0xac, 0x90, 0x9b, 0x7f, 0x9a, 0x92, 0x00}},
            {{0x8b, 0xac, 0x70, 0x86, 0x29, 0x8f, 0x00, 0x23,
              0x7b, 0x45, 0x30, 0xaa, 0xb8, 0x4c, 0xc7, 0x8d,
              0x4e, 0x47, 0x85, 0xc6, 0x19, 0xe3, 0x96, 0xc2,
              0x9a, 0xa0, 0x12, 0xed, 0x6f, 0xd7, 0x76, 0x16},
             {0x45, 0xaf, 0x7e, 0x33, 0xc7, 0x7f, 0x10, 0x6c,
              0x7c, 0x9f, 0x29, 0xc1, 0xa8, 0x7e, 0x15, 0x84,
              0xe7, 0x7d, 0xc0, 0x6d, 0xab, 0x71, 0x5d, 0xd0,
              0x6b, 0x9f, 0x97, 0xab, 0xcb, 0x51, 0x0c, 0x9f}},
            {{0x9e, 0xc3, 0x92, 0xb4, 0x04, 0x9f, 0xc8, 0xbb,
              0xdd, 0x9e, 0xc6, 0x05, 0xfd, 0x65, 0xec, 0x94,
              0x7f, 0x2c, 0x16, 0xc4, 0x40, 0xac, 0x63, 0x7b,
              0x7d, 0xb8, 0x0c, 0xe4, 0x5b, 0xe3, 0xa7, 0x0e},
             {0x43, 0xf4, 0x44, 0xe8, 0xcc, 0xc8, 0xd4, 0x54,
              0x33, 0x37, 0x50, 0xf2, 0x87, 0x42, 0x2e, 0x00,
              0x49, 0x60, 0x62, 0x02, 0xfd, 0x1a, 0x7c, 0xdb,
              0x29, 0x6c, 0x6d, 0x54, 0x53, 0x08, 0xd1, 0xc8}},
            {{0x00, 0x00, 0x00, 0x00, 0x00, 0x00, 0x00, 0x00,
              0x00, 0x00, 0x00, 0x00, 0x00, 0x00, 0x00, 0x00,
              0x00, 0x00, 0x00, 0x00, 0x00, 0x00, 0x00, 0x00,
              0x00, 0x00, 0x00, 0x00, 0x00, 0x00, 0x00, 0x00},
             {0x00, 0x00, 0x00, 0x00, 0x00, 0x00, 0x00, 0x00,
              0x00, 0x00, 0x00, 0x00, 0x00, 0x00, 0x00, 0x00,
              0x00, 0x00, 0x00, 0x00, 0x00, 0x00, 0x00, 0x00,
              0x00, 0x00, 0x00, 0x00, 0x00, 0x00, 0x00, 0x00}},
            {{0x00, 0x00, 0x00, 0x00, 0x00, 0x00, 0x00, 0x00,
              0x00, 0x00, 0x00, 0x00, 0x00, 0x00, 0x00, 0x00,
              0x00, 0x00, 0x00, 0x00, 0x00, 0x00, 0x00, 0x00,
              0x00, 0x00, 0x00, 0x00, 0x00, 0x00, 0x00, 0x00},
             {0x00, 0x00, 0x00, 0x00, 0x00, 0x00, 0x00, 0x00,
              0x00, 0x00, 0x00, 0x00, 0x00, 0x00, 0x00, 0x00,
              0x00, 0x00, 0x00, 0x00, 0x00, 0x00, 0x00, 0x00,
              0x00, 0x00, 0x00, 0x00, 0x00, 0x00, 0x00, 0x01}},
            {{0x27, 0x59, 0xc7, 0x35, 0x60, 0x71, 0xa6, 0xf1,
              0x79, 0xa5, 0xfd, 0x79, 0x16, 0xf3, 0x41, 0xf0,
              0x57, 0xb4, 0x02, 0x97, 0x32, 0xe7, 0xde, 0x59,
              0xe2, 0x2d, 0x9b, 0x11, 0xea, 0x2c, 0x35, 0x92},
             {0x27, 0x59, 0xc7, 0x35, 0x60, 0x71, 0xa6, 0xf1,
              0x79, 0xa5, 0xfd, 0x79, 0x16, 0xf3, 0x41, 0xf0,
              0x57, 0xb4, 0x02, 0x97, 0x32, 0xe7, 0xde, 0x59,
              0xe2, 0x2d, 0x9b, 0x11, 0xea, 0x2c, 0x35, 0x92}},
            {{0x28, 0x56, 0xac, 0x0e, 0x4f, 0x98, 0x09, 0xf0,
              0x49, 0xfa, 0x7f, 0x84, 0xac, 0x7e, 0x50, 0x5b,
              0x17, 0x43, 0x14, 0x89, 0x9c, 0x53, 0xa8, 0x94,
              0x30, 0xf2, 0x11, 0x4d, 0x92, 0x14, 0x27, 0xe8},
             {0x39, 0x7a, 0x84, 0x56, 0x79, 0x9d, 0xec, 0x26,
              0x2c, 0x53, 0xc1, 0x94, 0xc9, 0x8d, 0x9e, 0x9d,
              0x32, 0x1f, 0xdd, 0x84, 0x04, 0xe8, 0xe2, 0x0a,
              0x6b, 0xbe, 0xbb, 0x42, 0x40, 0x67, 0x30, 0x6c}},
            {{0x00, 0x00, 0x00, 0x00, 0x00, 0x00, 0x00, 0x00,
              0x00, 0x00, 0x00, 0x00, 0x00, 0x00, 0x00, 0x01,
              0x45, 0x51, 0x23, 0x19, 0x50, 0xb7, 0x5f, 0xc4,
              0x40, 0x2d, 0xa1, 0x73, 0x2f, 0xc9, 0xbe, 0xbd},
             {0x27, 0x59, 0xc7, 0x35, 0x60, 0x71, 0xa6, 0xf1,
              0x79, 0xa5, 0xfd, 0x79, 0x16, 0xf3, 0x41, 0xf0,
              0x57, 0xb4, 0x02, 0x97, 0x32, 0xe7, 0xde, 0x59,
              0xe2, 0x2d, 0x9b, 0x11, 0xea, 0x2c, 0x35, 0x92}},
            {{0xff, 0xff, 0xff, 0xff, 0xff, 0xff, 0xff, 0xff,
              0xff, 0xff, 0xff, 0xff, 0xff, 0xff, 0xff, 0xfe,
              0xba, 0xae, 0xdc, 0xe6, 0xaf, 0x48, 0xa0, 0x3b,
              0xbf, 0xd2, 0x5e, 0x8c, 0xd0, 0x36, 0x41, 0x40},
             {0x00, 0x00, 0x00, 0x00, 0x00, 0x00, 0x00, 0x00,
              0x00, 0x00, 0x00, 0x00, 0x00, 0x00, 0x00, 0x00,
              0x00, 0x00, 0x00, 0x00, 0x00, 0x00, 0x00, 0x00,
              0x00, 0x00, 0x00, 0x00, 0x00, 0x00, 0x00, 0x01}},
            {{0x1c, 0xc4, 0xf7, 0xda, 0x0f, 0x65, 0xca, 0x39,
              0x70, 0x52, 0x92, 0x8e, 0xc3, 0xc8, 0x15, 0xea,
              0x7f, 0x10, 0x9e, 0x77, 0x4b, 0x6e, 0x2d, 0xdf,
              0xe8, 0x30, 0x9d, 0xda, 0xe8, 0x9a, 0x65, 0xae},
             {0x02, 0xb0, 0x16, 0xb1, 0x1d, 0xc8, 0x57, 0x7b,
              0xa2, 0x3a, 0xa2, 0xa3, 0x38, 0x5c, 0x8f, 0xeb,
              0x66, 0x37, 0x91, 0xa8, 0x5f, 0xef, 0x04, 0xf6,
              0x59, 0x75, 0xe1, 0xee, 0x92, 0xf6, 0x0e, 0x30}},
            {{0x8d, 0x76, 0x14, 0xa4, 0x14, 0x06, 0x9f, 0x9a,
              0xdf, 0x4a, 0x85, 0xa7, 0x6b, 0xbf, 0x29, 0x6f,
              0xbc, 0x34, 0x87, 0x5d, 0xeb, 0xbb, 0x2e, 0xa9,
              0xc9, 0x1f, 0x58, 0xd6, 0x9a, 0x82, 0xa0, 0x56},
             {0xd4, 0xb9, 0xdb, 0x88, 0x1d, 0x04, 0xe9, 0x93,
              0x8d, 0x3f, 0x20, 0xd5, 0x86, 0xa8, 0x83, 0x07,
              0xdb, 0x09, 0xd8, 0x22, 0x1f, 0x7f, 0xf1, 0x71,
              0xc8, 0xe7, 0x5d, 0x47, 0xaf, 0x8b, 0x72, 0xe9}},
            {{0x83, 0xb9, 0x39, 0xb2, 0xa4, 0xdf, 0x46, 0x87,
              0xc2, 0xb8, 0xf1, 0xe6, 0x4c, 0xd1, 0xe2, 0xa9,
              0xe4, 0x70, 0x30, 0x34, 0xbc, 0x52, 0x7c, 0x55,
              0xa6, 0xec, 0x80, 0xa4, 0xe5, 0xd2, 0xdc, 0x73},
             {0x08, 0xf1, 0x03, 0xcf, 0x16, 0x73, 0xe8, 0x7d,
              0xb6, 0x7e, 0x9b, 0xc0, 0xb4, 0xc2, 0xa5, 0x86,
              0x02, 0x77, 0xd5, 0x27, 0x86, 0xa5, 0x15, 0xfb,
              0xae, 0x9b, 0x8c, 0xa9, 0xf9, 0xf8, 0xa8, 0x4a}},
            {{0x8b, 0x00, 0x49, 0xdb, 0xfa, 0xf0, 0x1b, 0xa2,
              0xed, 0x8a, 0x9a, 0x7a, 0x36, 0x78, 0x4a, 0xc7,
              0xf7, 0xad, 0x39, 0xd0, 0x6c, 0x65, 0x7a, 0x41,
              0xce, 0xd6, 0xd6, 0x4c, 0x20, 0x21, 0x6b, 0xc7},
             {0xc6, 0xca, 0x78, 0x1d, 0x32, 0x6c, 0x6c, 0x06,
              0x91, 0xf2, 0x1a, 0xe8, 0x43, 0x16, 0xea, 0x04,
              0x3c, 0x1f, 0x07, 0x85, 0xf7, 0x09, 0x22, 0x08,
              0xba, 0x13, 0xfd, 0x78, 0x1e, 0x3f, 0x6f, 0x62}},
            {{0x25, 0x9b, 0x7c, 0xb0, 0xac, 0x72, 0x6f, 0xb2,
              0xe3, 0x53, 0x84, 0x7a, 0x1a, 0x9a, 0x98, 0x9b,
              0x44, 0xd3, 0x59, 0xd0, 0x8e, 0x57, 0x41, 0x40,
              0x78, 0xa7, 0x30, 0x2f, 0x4c, 0x9c, 0xb9, 0x68},
             {0xb7, 0x75, 0x03, 0x63, 0x61, 0xc2, 0x48, 0x6e,
              0x12, 0x3d, 0xbf, 0x4b, 0x27, 0xdf, 0xb1, 0x7a,
              0xff, 0x4e, 0x31, 0x07, 0x83, 0xf4, 0x62, 0x5b,
              0x19, 0xa5, 0xac, 0xa0, 0x32, 0x58, 0x0d, 0xa7}},
            {{0x43, 0x4f, 0x10, 0xa4, 0xca, 0xdb, 0x38, 0x67,
              0xfa, 0xae, 0x96, 0xb5, 0x6d, 0x97, 0xff, 0x1f,
              0xb6, 0x83, 0x43, 0xd3, 0xa0, 0x2d, 0x70, 0x7a,
              0x64, 0x05, 0x4c, 0xa7, 0xc1, 0xa5, 0x21, 0x51},
             {0xe4, 0xf1, 0x23, 0x84, 0xe1, 0xb5, 0x9d, 0xf2,
              0xb8, 0x73, 0x8b, 0x45, 0x2b, 0x35, 0x46, 0x38,
              0x10, 0x2b, 0x50, 0xf8, 0x8b, 0x35, 0xcd, 0x34,
              0xc8, 0x0e, 0xf6, 0xdb, 0x09, 0x35, 0xf0, 0xda}},
            {{0xdb, 0x21, 0x5c, 0x8d, 0x83, 0x1d, 0xb3, 0x34,
              0xc7, 0x0e, 0x43, 0xa1, 0x58, 0x79, 0x67, 0x13,
              0x1e, 0x86, 0x5d, 0x89, 0x63, 0xe6, 0x0a, 0x46,
              0x5c, 0x02, 0x97, 0x1b, 0x62, 0x43, 0x86, 0xf5},
             {0xdb, 0x21, 0x5c, 0x8d, 0x83, 0x1d, 0xb3, 0x34,
              0xc7, 0x0e, 0x43, 0xa1, 0x58, 0x79, 0x67, 0x13,
              0x1e, 0x86, 0x5d, 0x89, 0x63, 0xe6, 0x0a, 0x46,
              0x5c, 0x02, 0x97, 0x1b, 0x62, 0x43, 0x86, 0xf5}}
        };
        for (i = 0; i < 33; i++) {
            secp256k1_scalar_set_b32(&x, chal[i][0], &overflow);
            CHECK(!overflow);
            secp256k1_scalar_set_b32(&y, chal[i][1], &overflow);
            CHECK(!overflow);
            secp256k1_scalar_set_b32(&r1, res[i][0], &overflow);
            CHECK(!overflow);
            secp256k1_scalar_set_b32(&r2, res[i][1], &overflow);
            CHECK(!overflow);
            secp256k1_scalar_mul(&z, &x, &y);
            CHECK(!secp256k1_scalar_check_overflow(&z));
            CHECK(secp256k1_scalar_eq(&r1, &z));
            if (!secp256k1_scalar_is_zero(&y)) {
                secp256k1_scalar_inverse(&zz, &y);
                CHECK(!secp256k1_scalar_check_overflow(&zz));
                secp256k1_scalar_inverse_var(&zzv, &y);
                CHECK(secp256k1_scalar_eq(&zzv, &zz));
                secp256k1_scalar_mul(&z, &z, &zz);
                CHECK(!secp256k1_scalar_check_overflow(&z));
                CHECK(secp256k1_scalar_eq(&x, &z));
                secp256k1_scalar_mul(&zz, &zz, &y);
                CHECK(!secp256k1_scalar_check_overflow(&zz));
                CHECK(secp256k1_scalar_eq(&secp256k1_scalar_one, &zz));
            }
        }
    }
}

/***** FIELD TESTS *****/

static void random_fe(secp256k1_fe *x) {
    unsigned char bin[32];
    do {
        secp256k1_testrand256(bin);
        if (secp256k1_fe_set_b32_limit(x, bin)) {
            return;
        }
    } while(1);
}

static void random_fe_non_zero(secp256k1_fe *nz) {
    int tries = 10;
    while (--tries >= 0) {
        random_fe(nz);
        secp256k1_fe_normalize(nz);
        if (!secp256k1_fe_is_zero(nz)) {
            break;
        }
    }
    /* Infinitesimal probability of spurious failure here */
    CHECK(tries >= 0);
}

static void random_fe_non_square(secp256k1_fe *ns) {
    secp256k1_fe r;
    random_fe_non_zero(ns);
    if (secp256k1_fe_sqrt(&r, ns)) {
        secp256k1_fe_negate(ns, ns, 1);
    }
}

static int check_fe_equal(const secp256k1_fe *a, const secp256k1_fe *b) {
    secp256k1_fe an = *a;
    secp256k1_fe bn = *b;
    secp256k1_fe_normalize_weak(&an);
    secp256k1_fe_normalize_var(&bn);
    return secp256k1_fe_equal_var(&an, &bn);
}

static void run_field_convert(void) {
    static const unsigned char b32[32] = {
        0x00, 0x01, 0x02, 0x03, 0x04, 0x05, 0x06, 0x07,
        0x11, 0x12, 0x13, 0x14, 0x15, 0x16, 0x17, 0x18,
        0x22, 0x23, 0x24, 0x25, 0x26, 0x27, 0x28, 0x29,
        0x33, 0x34, 0x35, 0x36, 0x37, 0x38, 0x39, 0x40
    };
    static const secp256k1_fe_storage fes = SECP256K1_FE_STORAGE_CONST(
        0x00010203UL, 0x04050607UL, 0x11121314UL, 0x15161718UL,
        0x22232425UL, 0x26272829UL, 0x33343536UL, 0x37383940UL
    );
    static const secp256k1_fe fe = SECP256K1_FE_CONST(
        0x00010203UL, 0x04050607UL, 0x11121314UL, 0x15161718UL,
        0x22232425UL, 0x26272829UL, 0x33343536UL, 0x37383940UL
    );
    secp256k1_fe fe2;
    unsigned char b322[32];
    secp256k1_fe_storage fes2;
    /* Check conversions to fe. */
    CHECK(secp256k1_fe_set_b32_limit(&fe2, b32));
    CHECK(secp256k1_fe_equal_var(&fe, &fe2));
    secp256k1_fe_from_storage(&fe2, &fes);
    CHECK(secp256k1_fe_equal_var(&fe, &fe2));
    /* Check conversion from fe. */
    secp256k1_fe_get_b32(b322, &fe);
    CHECK(secp256k1_memcmp_var(b322, b32, 32) == 0);
    secp256k1_fe_to_storage(&fes2, &fe);
    CHECK(secp256k1_memcmp_var(&fes2, &fes, sizeof(fes)) == 0);
}

static void run_field_be32_overflow(void) {
    {
        static const unsigned char zero_overflow[32] = {
            0xFF, 0xFF, 0xFF, 0xFF, 0xFF, 0xFF, 0xFF, 0xFF,
            0xFF, 0xFF, 0xFF, 0xFF, 0xFF, 0xFF, 0xFF, 0xFF,
            0xFF, 0xFF, 0xFF, 0xFF, 0xFF, 0xFF, 0xFF, 0xFF,
            0xFF, 0xFF, 0xFF, 0xFE, 0xFF, 0xFF, 0xFC, 0x2F,
        };
        static const unsigned char zero[32] = { 0x00 };
        unsigned char out[32];
        secp256k1_fe fe;
        CHECK(secp256k1_fe_set_b32_limit(&fe, zero_overflow) == 0);
        secp256k1_fe_set_b32_mod(&fe, zero_overflow);
        CHECK(secp256k1_fe_normalizes_to_zero(&fe) == 1);
        secp256k1_fe_normalize(&fe);
        CHECK(secp256k1_fe_is_zero(&fe) == 1);
        secp256k1_fe_get_b32(out, &fe);
        CHECK(secp256k1_memcmp_var(out, zero, 32) == 0);
    }
    {
        static const unsigned char one_overflow[32] = {
            0xFF, 0xFF, 0xFF, 0xFF, 0xFF, 0xFF, 0xFF, 0xFF,
            0xFF, 0xFF, 0xFF, 0xFF, 0xFF, 0xFF, 0xFF, 0xFF,
            0xFF, 0xFF, 0xFF, 0xFF, 0xFF, 0xFF, 0xFF, 0xFF,
            0xFF, 0xFF, 0xFF, 0xFE, 0xFF, 0xFF, 0xFC, 0x30,
        };
        static const unsigned char one[32] = {
            0x00, 0x00, 0x00, 0x00, 0x00, 0x00, 0x00, 0x00,
            0x00, 0x00, 0x00, 0x00, 0x00, 0x00, 0x00, 0x00,
            0x00, 0x00, 0x00, 0x00, 0x00, 0x00, 0x00, 0x00,
            0x00, 0x00, 0x00, 0x00, 0x00, 0x00, 0x00, 0x01,
        };
        unsigned char out[32];
        secp256k1_fe fe;
        CHECK(secp256k1_fe_set_b32_limit(&fe, one_overflow) == 0);
        secp256k1_fe_set_b32_mod(&fe, one_overflow);
        secp256k1_fe_normalize(&fe);
        CHECK(secp256k1_fe_cmp_var(&fe, &secp256k1_fe_one) == 0);
        secp256k1_fe_get_b32(out, &fe);
        CHECK(secp256k1_memcmp_var(out, one, 32) == 0);
    }
    {
        static const unsigned char ff_overflow[32] = {
            0xFF, 0xFF, 0xFF, 0xFF, 0xFF, 0xFF, 0xFF, 0xFF,
            0xFF, 0xFF, 0xFF, 0xFF, 0xFF, 0xFF, 0xFF, 0xFF,
            0xFF, 0xFF, 0xFF, 0xFF, 0xFF, 0xFF, 0xFF, 0xFF,
            0xFF, 0xFF, 0xFF, 0xFF, 0xFF, 0xFF, 0xFF, 0xFF,
        };
        static const unsigned char ff[32] = {
            0x00, 0x00, 0x00, 0x00, 0x00, 0x00, 0x00, 0x00,
            0x00, 0x00, 0x00, 0x00, 0x00, 0x00, 0x00, 0x00,
            0x00, 0x00, 0x00, 0x00, 0x00, 0x00, 0x00, 0x00,
            0x00, 0x00, 0x00, 0x01, 0x00, 0x00, 0x03, 0xD0,
        };
        unsigned char out[32];
        secp256k1_fe fe;
        const secp256k1_fe fe_ff = SECP256K1_FE_CONST(0, 0, 0, 0, 0, 0, 0x01, 0x000003d0);
        CHECK(secp256k1_fe_set_b32_limit(&fe, ff_overflow) == 0);
        secp256k1_fe_set_b32_mod(&fe, ff_overflow);
        secp256k1_fe_normalize(&fe);
        CHECK(secp256k1_fe_cmp_var(&fe, &fe_ff) == 0);
        secp256k1_fe_get_b32(out, &fe);
        CHECK(secp256k1_memcmp_var(out, ff, 32) == 0);
    }
}

/* Returns true if two field elements have the same representation. */
static int fe_identical(const secp256k1_fe *a, const secp256k1_fe *b) {
    int ret = 1;
    /* Compare the struct member that holds the limbs. */
    ret &= (secp256k1_memcmp_var(a->n, b->n, sizeof(a->n)) == 0);
    return ret;
}

static void run_field_half(void) {
    secp256k1_fe t, u;
    int m;

    /* Check magnitude 0 input */
    secp256k1_fe_get_bounds(&t, 0);
    secp256k1_fe_half(&t);
#ifdef VERIFY
    CHECK(t.magnitude == 1);
    CHECK(t.normalized == 0);
#endif
    CHECK(secp256k1_fe_normalizes_to_zero(&t));

    /* Check non-zero magnitudes in the supported range */
    for (m = 1; m < 32; m++) {
        /* Check max-value input */
        secp256k1_fe_get_bounds(&t, m);

        u = t;
        secp256k1_fe_half(&u);
#ifdef VERIFY
        CHECK(u.magnitude == (m >> 1) + 1);
        CHECK(u.normalized == 0);
#endif
        secp256k1_fe_normalize_weak(&u);
        secp256k1_fe_add(&u, &u);
        CHECK(check_fe_equal(&t, &u));

        /* Check worst-case input: ensure the LSB is 1 so that P will be added,
         * which will also cause all carries to be 1, since all limbs that can
         * generate a carry are initially even and all limbs of P are odd in
         * every existing field implementation. */
        secp256k1_fe_get_bounds(&t, m);
        CHECK(t.n[0] > 0);
        CHECK((t.n[0] & 1) == 0);
        --t.n[0];

        u = t;
        secp256k1_fe_half(&u);
#ifdef VERIFY
        CHECK(u.magnitude == (m >> 1) + 1);
        CHECK(u.normalized == 0);
#endif
        secp256k1_fe_normalize_weak(&u);
        secp256k1_fe_add(&u, &u);
        CHECK(check_fe_equal(&t, &u));
    }
}

static void run_field_misc(void) {
    secp256k1_fe x;
    secp256k1_fe y;
    secp256k1_fe z;
    secp256k1_fe q;
    int v;
    secp256k1_fe fe5 = SECP256K1_FE_CONST(0, 0, 0, 0, 0, 0, 0, 5);
    int i, j;
    for (i = 0; i < 1000 * COUNT; i++) {
        secp256k1_fe_storage xs, ys, zs;
        if (i & 1) {
            random_fe(&x);
        } else {
            random_fe_test(&x);
        }
        random_fe_non_zero(&y);
        v = secp256k1_testrand_bits(15);
        /* Test that fe_add_int is equivalent to fe_set_int + fe_add. */
        secp256k1_fe_set_int(&q, v); /* q = v */
        z = x; /* z = x */
        secp256k1_fe_add(&z, &q); /* z = x+v */
        q = x; /* q = x */
        secp256k1_fe_add_int(&q, v); /* q = x+v */
        CHECK(check_fe_equal(&q, &z));
        /* Test the fe equality and comparison operations. */
        CHECK(secp256k1_fe_cmp_var(&x, &x) == 0);
        CHECK(secp256k1_fe_equal_var(&x, &x));
        z = x;
        secp256k1_fe_add(&z,&y);
        /* Test fe conditional move; z is not normalized here. */
        q = x;
        secp256k1_fe_cmov(&x, &z, 0);
#ifdef VERIFY
        CHECK(!x.normalized);
        CHECK((x.magnitude == q.magnitude) || (x.magnitude == z.magnitude));
        CHECK((x.magnitude >= q.magnitude) && (x.magnitude >= z.magnitude));
#endif
        x = q;
        secp256k1_fe_cmov(&x, &x, 1);
        CHECK(!fe_identical(&x, &z));
        CHECK(fe_identical(&x, &q));
        secp256k1_fe_cmov(&q, &z, 1);
#ifdef VERIFY
        CHECK(!q.normalized);
        CHECK((q.magnitude == x.magnitude) || (q.magnitude == z.magnitude));
        CHECK((q.magnitude >= x.magnitude) && (q.magnitude >= z.magnitude));
#endif
        CHECK(fe_identical(&q, &z));
        q = z;
        secp256k1_fe_normalize_var(&x);
        secp256k1_fe_normalize_var(&z);
        CHECK(!secp256k1_fe_equal_var(&x, &z));
        secp256k1_fe_normalize_var(&q);
        secp256k1_fe_cmov(&q, &z, (i&1));
#ifdef VERIFY
        CHECK(q.normalized && q.magnitude == 1);
#endif
        for (j = 0; j < 6; j++) {
            secp256k1_fe_negate_unchecked(&z, &z, j+1);
            secp256k1_fe_normalize_var(&q);
            secp256k1_fe_cmov(&q, &z, (j&1));
#ifdef VERIFY
            CHECK(!q.normalized && q.magnitude == z.magnitude);
#endif
        }
        secp256k1_fe_normalize_var(&z);
        /* Test storage conversion and conditional moves. */
        secp256k1_fe_to_storage(&xs, &x);
        secp256k1_fe_to_storage(&ys, &y);
        secp256k1_fe_to_storage(&zs, &z);
        secp256k1_fe_storage_cmov(&zs, &xs, 0);
        secp256k1_fe_storage_cmov(&zs, &zs, 1);
        CHECK(secp256k1_memcmp_var(&xs, &zs, sizeof(xs)) != 0);
        secp256k1_fe_storage_cmov(&ys, &xs, 1);
        CHECK(secp256k1_memcmp_var(&xs, &ys, sizeof(xs)) == 0);
        secp256k1_fe_from_storage(&x, &xs);
        secp256k1_fe_from_storage(&y, &ys);
        secp256k1_fe_from_storage(&z, &zs);
        /* Test that mul_int, mul, and add agree. */
        secp256k1_fe_add(&y, &x);
        secp256k1_fe_add(&y, &x);
        z = x;
        secp256k1_fe_mul_int(&z, 3);
        CHECK(check_fe_equal(&y, &z));
        secp256k1_fe_add(&y, &x);
        secp256k1_fe_add(&z, &x);
        CHECK(check_fe_equal(&z, &y));
        z = x;
        secp256k1_fe_mul_int(&z, 5);
        secp256k1_fe_mul(&q, &x, &fe5);
        CHECK(check_fe_equal(&z, &q));
        secp256k1_fe_negate(&x, &x, 1);
        secp256k1_fe_add(&z, &x);
        secp256k1_fe_add(&q, &x);
        CHECK(check_fe_equal(&y, &z));
        CHECK(check_fe_equal(&q, &y));
        /* Check secp256k1_fe_half. */
        z = x;
        secp256k1_fe_half(&z);
        secp256k1_fe_add(&z, &z);
        CHECK(check_fe_equal(&x, &z));
        secp256k1_fe_add(&z, &z);
        secp256k1_fe_half(&z);
        CHECK(check_fe_equal(&x, &z));
    }
}

static void test_fe_mul(const secp256k1_fe* a, const secp256k1_fe* b, int use_sqr)
{
    secp256k1_fe c, an, bn;
    /* Variables in BE 32-byte format. */
    unsigned char a32[32], b32[32], c32[32];
    /* Variables in LE 16x uint16_t format. */
    uint16_t a16[16], b16[16], c16[16];
    /* Field modulus in LE 16x uint16_t format. */
    static const uint16_t m16[16] = {
        0xfc2f, 0xffff, 0xfffe, 0xffff, 0xffff, 0xffff, 0xffff, 0xffff,
        0xffff, 0xffff, 0xffff, 0xffff, 0xffff, 0xffff, 0xffff, 0xffff,
    };
    uint16_t t16[32];
    int i;

    /* Compute C = A * B in fe format. */
    c = *a;
    if (use_sqr) {
        secp256k1_fe_sqr(&c, &c);
    } else {
        secp256k1_fe_mul(&c, &c, b);
    }

    /* Convert A, B, C into LE 16x uint16_t format. */
    an = *a;
    bn = *b;
    secp256k1_fe_normalize_var(&c);
    secp256k1_fe_normalize_var(&an);
    secp256k1_fe_normalize_var(&bn);
    secp256k1_fe_get_b32(a32, &an);
    secp256k1_fe_get_b32(b32, &bn);
    secp256k1_fe_get_b32(c32, &c);
    for (i = 0; i < 16; ++i) {
        a16[i] = a32[31 - 2*i] + ((uint16_t)a32[30 - 2*i] << 8);
        b16[i] = b32[31 - 2*i] + ((uint16_t)b32[30 - 2*i] << 8);
        c16[i] = c32[31 - 2*i] + ((uint16_t)c32[30 - 2*i] << 8);
    }
    /* Compute T = A * B in LE 16x uint16_t format. */
    mulmod256(t16, a16, b16, m16);
    /* Compare */
    CHECK(secp256k1_memcmp_var(t16, c16, 32) == 0);
}

static void run_fe_mul(void) {
    int i;
    for (i = 0; i < 100 * COUNT; ++i) {
        secp256k1_fe a, b, c, d;
        random_fe(&a);
        random_field_element_magnitude(&a);
        random_fe(&b);
        random_field_element_magnitude(&b);
        random_fe_test(&c);
        random_field_element_magnitude(&c);
        random_fe_test(&d);
        random_field_element_magnitude(&d);
        test_fe_mul(&a, &a, 1);
        test_fe_mul(&c, &c, 1);
        test_fe_mul(&a, &b, 0);
        test_fe_mul(&a, &c, 0);
        test_fe_mul(&c, &b, 0);
        test_fe_mul(&c, &d, 0);
    }
}

static void run_sqr(void) {
    secp256k1_fe x, s;

    {
        int i;
        secp256k1_fe_set_int(&x, 1);
        secp256k1_fe_negate(&x, &x, 1);

        for (i = 1; i <= 512; ++i) {
            secp256k1_fe_mul_int(&x, 2);
            secp256k1_fe_normalize(&x);
            secp256k1_fe_sqr(&s, &x);
        }
    }
}

static void test_sqrt(const secp256k1_fe *a, const secp256k1_fe *k) {
    secp256k1_fe r1, r2;
    int v = secp256k1_fe_sqrt(&r1, a);
    CHECK((v == 0) == (k == NULL));

    if (k != NULL) {
        /* Check that the returned root is +/- the given known answer */
        secp256k1_fe_negate(&r2, &r1, 1);
        secp256k1_fe_add(&r1, k); secp256k1_fe_add(&r2, k);
        secp256k1_fe_normalize(&r1); secp256k1_fe_normalize(&r2);
        CHECK(secp256k1_fe_is_zero(&r1) || secp256k1_fe_is_zero(&r2));
    }
}

static void run_sqrt(void) {
    secp256k1_fe ns, x, s, t;
    int i;

    /* Check sqrt(0) is 0 */
    secp256k1_fe_set_int(&x, 0);
    secp256k1_fe_sqr(&s, &x);
    test_sqrt(&s, &x);

    /* Check sqrt of small squares (and their negatives) */
    for (i = 1; i <= 100; i++) {
        secp256k1_fe_set_int(&x, i);
        secp256k1_fe_sqr(&s, &x);
        test_sqrt(&s, &x);
        secp256k1_fe_negate(&t, &s, 1);
        test_sqrt(&t, NULL);
    }

    /* Consistency checks for large random values */
    for (i = 0; i < 10; i++) {
        int j;
        random_fe_non_square(&ns);
        for (j = 0; j < COUNT; j++) {
            random_fe(&x);
            secp256k1_fe_sqr(&s, &x);
            CHECK(secp256k1_fe_is_square_var(&s));
            test_sqrt(&s, &x);
            secp256k1_fe_negate(&t, &s, 1);
            CHECK(!secp256k1_fe_is_square_var(&t));
            test_sqrt(&t, NULL);
            secp256k1_fe_mul(&t, &s, &ns);
            test_sqrt(&t, NULL);
        }
    }
}

/***** FIELD/SCALAR INVERSE TESTS *****/

static const secp256k1_scalar scalar_minus_one = SECP256K1_SCALAR_CONST(
    0xFFFFFFFF, 0xFFFFFFFF, 0xFFFFFFFF, 0xFFFFFFFE,
    0xBAAEDCE6, 0xAF48A03B, 0xBFD25E8C, 0xD0364140
);

static const secp256k1_fe fe_minus_one = SECP256K1_FE_CONST(
    0xFFFFFFFF, 0xFFFFFFFF, 0xFFFFFFFF, 0xFFFFFFFF,
    0xFFFFFFFF, 0xFFFFFFFF, 0xFFFFFFFE, 0xFFFFFC2E
);

/* These tests test the following identities:
 *
 * for x==0: 1/x == 0
 * for x!=0: x*(1/x) == 1
 * for x!=0 and x!=1: 1/(1/x - 1) + 1 == -1/(x-1)
 */

static void test_inverse_scalar(secp256k1_scalar* out, const secp256k1_scalar* x, int var)
{
    secp256k1_scalar l, r, t;

    (var ? secp256k1_scalar_inverse_var : secp256k1_scalar_inverse)(&l, x);  /* l = 1/x */
    if (out) *out = l;
    if (secp256k1_scalar_is_zero(x)) {
        CHECK(secp256k1_scalar_is_zero(&l));
        return;
    }
    secp256k1_scalar_mul(&t, x, &l);                                             /* t = x*(1/x) */
    CHECK(secp256k1_scalar_is_one(&t));                                          /* x*(1/x) == 1 */
    secp256k1_scalar_add(&r, x, &scalar_minus_one);                              /* r = x-1 */
    if (secp256k1_scalar_is_zero(&r)) return;
    (var ? secp256k1_scalar_inverse_var : secp256k1_scalar_inverse)(&r, &r); /* r = 1/(x-1) */
    secp256k1_scalar_add(&l, &scalar_minus_one, &l);                             /* l = 1/x-1 */
    (var ? secp256k1_scalar_inverse_var : secp256k1_scalar_inverse)(&l, &l); /* l = 1/(1/x-1) */
    secp256k1_scalar_add(&l, &l, &secp256k1_scalar_one);                         /* l = 1/(1/x-1)+1 */
    secp256k1_scalar_add(&l, &r, &l);                                            /* l = 1/(1/x-1)+1 + 1/(x-1) */
    CHECK(secp256k1_scalar_is_zero(&l));                                         /* l == 0 */
}

static void test_inverse_field(secp256k1_fe* out, const secp256k1_fe* x, int var)
{
    secp256k1_fe l, r, t;

    (var ? secp256k1_fe_inv_var : secp256k1_fe_inv)(&l, x) ;   /* l = 1/x */
    if (out) *out = l;
    t = *x;                                                    /* t = x */
    if (secp256k1_fe_normalizes_to_zero_var(&t)) {
        CHECK(secp256k1_fe_normalizes_to_zero(&l));
        return;
    }
    secp256k1_fe_mul(&t, x, &l);                               /* t = x*(1/x) */
    secp256k1_fe_add(&t, &fe_minus_one);                       /* t = x*(1/x)-1 */
    CHECK(secp256k1_fe_normalizes_to_zero(&t));                /* x*(1/x)-1 == 0 */
    r = *x;                                                    /* r = x */
    secp256k1_fe_add(&r, &fe_minus_one);                       /* r = x-1 */
    if (secp256k1_fe_normalizes_to_zero_var(&r)) return;
    (var ? secp256k1_fe_inv_var : secp256k1_fe_inv)(&r, &r);   /* r = 1/(x-1) */
    secp256k1_fe_add(&l, &fe_minus_one);                       /* l = 1/x-1 */
    (var ? secp256k1_fe_inv_var : secp256k1_fe_inv)(&l, &l);   /* l = 1/(1/x-1) */
    secp256k1_fe_add_int(&l, 1);                               /* l = 1/(1/x-1)+1 */
    secp256k1_fe_add(&l, &r);                                  /* l = 1/(1/x-1)+1 + 1/(x-1) */
    CHECK(secp256k1_fe_normalizes_to_zero_var(&l));            /* l == 0 */
}

static void run_inverse_tests(void)
{
    /* Fixed test cases for field inverses: pairs of (x, 1/x) mod p. */
    static const secp256k1_fe fe_cases[][2] = {
        /* 0 */
        {SECP256K1_FE_CONST(0, 0, 0, 0, 0, 0, 0, 0),
         SECP256K1_FE_CONST(0, 0, 0, 0, 0, 0, 0, 0)},
        /* 1 */
        {SECP256K1_FE_CONST(0, 0, 0, 0, 0, 0, 0, 1),
         SECP256K1_FE_CONST(0, 0, 0, 0, 0, 0, 0, 1)},
        /* -1 */
        {SECP256K1_FE_CONST(0xffffffff, 0xffffffff, 0xffffffff, 0xffffffff, 0xffffffff, 0xffffffff, 0xfffffffe, 0xfffffc2e),
         SECP256K1_FE_CONST(0xffffffff, 0xffffffff, 0xffffffff, 0xffffffff, 0xffffffff, 0xffffffff, 0xfffffffe, 0xfffffc2e)},
        /* 2 */
        {SECP256K1_FE_CONST(0, 0, 0, 0, 0, 0, 0, 2),
         SECP256K1_FE_CONST(0x7fffffff, 0xffffffff, 0xffffffff, 0xffffffff, 0xffffffff, 0xffffffff, 0xffffffff, 0x7ffffe18)},
        /* 2**128 */
        {SECP256K1_FE_CONST(0, 0, 0, 1, 0, 0, 0, 0),
         SECP256K1_FE_CONST(0xbcb223fe, 0xdc24a059, 0xd838091d, 0xd2253530, 0xffffffff, 0xffffffff, 0xffffffff, 0x434dd931)},
        /* Input known to need 637 divsteps */
        {SECP256K1_FE_CONST(0xe34e9c95, 0x6bee8a84, 0x0dcb632a, 0xdb8a1320, 0x66885408, 0x06f3f996, 0x7c11ca84, 0x19199ec3),
         SECP256K1_FE_CONST(0xbd2cbd8f, 0x1c536828, 0x9bccda44, 0x2582ac0c, 0x870152b0, 0x8a3f09fb, 0x1aaadf92, 0x19b618e5)},
        /* Input known to need 567 divsteps starting with delta=1/2. */
        {SECP256K1_FE_CONST(0xf6bc3ba3, 0x636451c4, 0x3e46357d, 0x2c21d619, 0x0988e234, 0x15985661, 0x6672982b, 0xa7549bfc),
         SECP256K1_FE_CONST(0xb024fdc7, 0x5547451e, 0x426c585f, 0xbd481425, 0x73df6b75, 0xeef6d9d0, 0x389d87d4, 0xfbb440ba)},
        /* Input known to need 566 divsteps starting with delta=1/2. */
        {SECP256K1_FE_CONST(0xb595d81b, 0x2e3c1e2f, 0x482dbc65, 0xe4865af7, 0x9a0a50aa, 0x29f9e618, 0x6f87d7a5, 0x8d1063ae),
         SECP256K1_FE_CONST(0xc983337c, 0x5d5c74e1, 0x49918330, 0x0b53afb5, 0xa0428a0b, 0xce6eef86, 0x059bd8ef, 0xe5b908de)},
        /* Set of 10 inputs accessing all 128 entries in the modinv32 divsteps_var table */
        {SECP256K1_FE_CONST(0x00000000, 0x00000000, 0xe0ff1f80, 0x1f000000, 0x00000000, 0x00000000, 0xfeff0100, 0x00000000),
         SECP256K1_FE_CONST(0x9faf9316, 0x77e5049d, 0x0b5e7a1b, 0xef70b893, 0x18c9e30c, 0x045e7fd7, 0x29eddf8c, 0xd62e9e3d)},
        {SECP256K1_FE_CONST(0x621a538d, 0x511b2780, 0x35688252, 0x53f889a4, 0x6317c3ac, 0x32ba0a46, 0x6277c0d1, 0xccd31192),
         SECP256K1_FE_CONST(0x38513b0c, 0x5eba856f, 0xe29e882e, 0x9b394d8c, 0x34bda011, 0xeaa66943, 0x6a841a4c, 0x6ae8bcff)},
        {SECP256K1_FE_CONST(0x00000200, 0xf0ffff1f, 0x00000000, 0x0000e0ff, 0xffffffff, 0xfffcffff, 0xffffffff, 0xffff0100),
         SECP256K1_FE_CONST(0x5da42a52, 0x3640de9e, 0x13e64343, 0x0c7591b7, 0x6c1e3519, 0xf048c5b6, 0x0484217c, 0xedbf8b2f)},
        {SECP256K1_FE_CONST(0xd1343ef9, 0x4b952621, 0x7c52a2ee, 0x4ea1281b, 0x4ab46410, 0x9f26998d, 0xa686a8ff, 0x9f2103e8),
         SECP256K1_FE_CONST(0x84044385, 0x9a4619bf, 0x74e35b6d, 0xa47e0c46, 0x6b7fb47d, 0x9ffab128, 0xb0775aa3, 0xcb318bd1)},
        {SECP256K1_FE_CONST(0xb27235d2, 0xc56a52be, 0x210db37a, 0xd50d23a4, 0xbe621bdd, 0x5df22c6a, 0xe926ba62, 0xd2e4e440),
         SECP256K1_FE_CONST(0x67a26e54, 0x483a9d3c, 0xa568469e, 0xd258ab3d, 0xb9ec9981, 0xdca9b1bd, 0x8d2775fe, 0x53ae429b)},
        {SECP256K1_FE_CONST(0x00000000, 0x00000000, 0x00e0ffff, 0xffffff83, 0xffffffff, 0x3f00f00f, 0x000000e0, 0xffffffff),
         SECP256K1_FE_CONST(0x310e10f8, 0x23bbfab0, 0xac94907d, 0x076c9a45, 0x8d357d7f, 0xc763bcee, 0x00d0e615, 0x5a6acef6)},
        {SECP256K1_FE_CONST(0xfeff0300, 0x001c0000, 0xf80700c0, 0x0ff0ffff, 0xffffffff, 0x0fffffff, 0xffff0100, 0x7f0000fe),
         SECP256K1_FE_CONST(0x28e2fdb4, 0x0709168b, 0x86f598b0, 0x3453a370, 0x530cf21f, 0x32f978d5, 0x1d527a71, 0x59269b0c)},
        {SECP256K1_FE_CONST(0xc2591afa, 0x7bb98ef7, 0x090bb273, 0x85c14f87, 0xbb0b28e0, 0x54d3c453, 0x85c66753, 0xd5574d2f),
         SECP256K1_FE_CONST(0xfdca70a2, 0x70ce627c, 0x95e66fae, 0x848a6dbb, 0x07ffb15c, 0x5f63a058, 0xba4140ed, 0x6113b503)},
        {SECP256K1_FE_CONST(0xf5475db3, 0xedc7b5a3, 0x411c047e, 0xeaeb452f, 0xc625828e, 0x1cf5ad27, 0x8eec1060, 0xc7d3e690),
         SECP256K1_FE_CONST(0x5eb756c0, 0xf963f4b9, 0xdc6a215e, 0xec8cc2d8, 0x2e9dec01, 0xde5eb88d, 0x6aba7164, 0xaecb2c5a)},
        {SECP256K1_FE_CONST(0x00000000, 0x00f8ffff, 0xffffffff, 0x01000000, 0xe0ff1f00, 0x00000000, 0xffffff7f, 0x00000000),
         SECP256K1_FE_CONST(0xe0d2e3d8, 0x49b6157d, 0xe54e88c2, 0x1a7f02ca, 0x7dd28167, 0xf1125d81, 0x7bfa444e, 0xbe110037)},
        /* Selection of randomly generated inputs that reach high/low d/e values in various configurations. */
        {SECP256K1_FE_CONST(0x13cc08a4, 0xd8c41f0f, 0x179c3e67, 0x54c46c67, 0xc4109221, 0x09ab3b13, 0xe24d9be1, 0xffffe950),
         SECP256K1_FE_CONST(0xb80c8006, 0xd16abaa7, 0xcabd71e5, 0xcf6714f4, 0x966dd3d0, 0x64767a2d, 0xe92c4441, 0x51008cd1)},
        {SECP256K1_FE_CONST(0xaa6db990, 0x95efbca1, 0x3cc6ff71, 0x0602e24a, 0xf49ff938, 0x99fffc16, 0x46f40993, 0xc6e72057),
         SECP256K1_FE_CONST(0xd5d3dd69, 0xb0c195e5, 0x285f1d49, 0xe639e48c, 0x9223f8a9, 0xca1d731d, 0x9ca482f9, 0xa5b93e06)},
        {SECP256K1_FE_CONST(0x1c680eac, 0xaeabffd8, 0x9bdc4aee, 0x1781e3de, 0xa3b08108, 0x0015f2e0, 0x94449e1b, 0x2f67a058),
         SECP256K1_FE_CONST(0x7f083f8d, 0x31254f29, 0x6510f475, 0x245c373d, 0xc5622590, 0x4b323393, 0x32ed1719, 0xc127444b)},
        {SECP256K1_FE_CONST(0x147d44b3, 0x012d83f8, 0xc160d386, 0x1a44a870, 0x9ba6be96, 0x8b962707, 0x267cbc1a, 0xb65b2f0a),
         SECP256K1_FE_CONST(0x555554ff, 0x170aef1e, 0x50a43002, 0xe51fbd36, 0xafadb458, 0x7a8aded1, 0x0ca6cd33, 0x6ed9087c)},
        {SECP256K1_FE_CONST(0x12423796, 0x22f0fe61, 0xf9ca017c, 0x5384d107, 0xa1fbf3b2, 0x3b018013, 0x916a3c37, 0x4000b98c),
         SECP256K1_FE_CONST(0x20257700, 0x08668f94, 0x1177e306, 0x136c01f5, 0x8ed1fbd2, 0x95ec4589, 0xae38edb9, 0xfd19b6d7)},
        {SECP256K1_FE_CONST(0xdcf2d030, 0x9ab42cb4, 0x93ffa181, 0xdcd23619, 0x39699b52, 0x08909a20, 0xb5a17695, 0x3a9dcf21),
         SECP256K1_FE_CONST(0x1f701dea, 0xe211fb1f, 0x4f37180d, 0x63a0f51c, 0x29fe1e40, 0xa40b6142, 0x2e7b12eb, 0x982b06b6)},
        {SECP256K1_FE_CONST(0x79a851f6, 0xa6314ed3, 0xb35a55e6, 0xca1c7d7f, 0xe32369ea, 0xf902432e, 0x375308c5, 0xdfd5b600),
         SECP256K1_FE_CONST(0xcaae00c5, 0xe6b43851, 0x9dabb737, 0x38cba42c, 0xa02c8549, 0x7895dcbf, 0xbd183d71, 0xafe4476a)},
        {SECP256K1_FE_CONST(0xede78fdd, 0xcfc92bf1, 0x4fec6c6c, 0xdb8d37e2, 0xfb66bc7b, 0x28701870, 0x7fa27c9a, 0x307196ec),
         SECP256K1_FE_CONST(0x68193a6c, 0x9a8b87a7, 0x2a760c64, 0x13e473f6, 0x23ae7bed, 0x1de05422, 0x88865427, 0xa3418265)},
        {SECP256K1_FE_CONST(0xa40b2079, 0xb8f88e89, 0xa7617997, 0x89baf5ae, 0x174df343, 0x75138eae, 0x2711595d, 0x3fc3e66c),
         SECP256K1_FE_CONST(0x9f99c6a5, 0x6d685267, 0xd4b87c37, 0x9d9c4576, 0x358c692b, 0x6bbae0ed, 0x3389c93d, 0x7fdd2655)},
        {SECP256K1_FE_CONST(0x7c74c6b6, 0xe98d9151, 0x72645cf1, 0x7f06e321, 0xcefee074, 0x15b2113a, 0x10a9be07, 0x08a45696),
         SECP256K1_FE_CONST(0x8c919a88, 0x898bc1e0, 0x77f26f97, 0x12e655b7, 0x9ba0ac40, 0xe15bb19e, 0x8364cc3b, 0xe227a8ee)},
        {SECP256K1_FE_CONST(0x109ba1ce, 0xdafa6d4a, 0xa1cec2b2, 0xeb1069f4, 0xb7a79e5b, 0xec6eb99b, 0xaec5f643, 0xee0e723e),
         SECP256K1_FE_CONST(0x93d13eb8, 0x4bb0bcf9, 0xe64f5a71, 0xdbe9f359, 0x7191401c, 0x6f057a4a, 0xa407fe1b, 0x7ecb65cc)},
        {SECP256K1_FE_CONST(0x3db076cd, 0xec74a5c9, 0xf61dd138, 0x90e23e06, 0xeeedd2d0, 0x74cbc4e0, 0x3dbe1e91, 0xded36a78),
         SECP256K1_FE_CONST(0x3f07f966, 0x8e2a1e09, 0x706c71df, 0x02b5e9d5, 0xcb92ddbf, 0xcdd53010, 0x16545564, 0xe660b107)},
        {SECP256K1_FE_CONST(0xe31c73ed, 0xb4c4b82c, 0x02ae35f7, 0x4cdec153, 0x98b522fd, 0xf7d2460c, 0x6bf7c0f8, 0x4cf67b0d),
         SECP256K1_FE_CONST(0x4b8f1faf, 0x94e8b070, 0x19af0ff6, 0xa319cd31, 0xdf0a7ffb, 0xefaba629, 0x59c50666, 0x1fe5b843)},
        {SECP256K1_FE_CONST(0x4c8b0e6e, 0x83392ab6, 0xc0e3e9f1, 0xbbd85497, 0x16698897, 0xf552d50d, 0x79652ddb, 0x12f99870),
         SECP256K1_FE_CONST(0x56d5101f, 0xd23b7949, 0x17dc38d6, 0xf24022ef, 0xcf18e70a, 0x5cc34424, 0x438544c3, 0x62da4bca)},
        {SECP256K1_FE_CONST(0xb0e040e2, 0x40cc35da, 0x7dd5c611, 0x7fccb178, 0x28888137, 0xbc930358, 0xea2cbc90, 0x775417dc),
         SECP256K1_FE_CONST(0xca37f0d4, 0x016dd7c8, 0xab3ae576, 0x96e08d69, 0x68ed9155, 0xa9b44270, 0x900ae35d, 0x7c7800cd)},
        {SECP256K1_FE_CONST(0x8a32ea49, 0x7fbb0bae, 0x69724a9d, 0x8e2105b2, 0xbdf69178, 0x862577ef, 0x35055590, 0x667ddaef),
         SECP256K1_FE_CONST(0xd02d7ead, 0xc5e190f0, 0x559c9d72, 0xdaef1ffc, 0x64f9f425, 0xf43645ea, 0x7341e08d, 0x11768e96)},
        {SECP256K1_FE_CONST(0xa3592d98, 0x9abe289d, 0x579ebea6, 0xbb0857a8, 0xe242ab73, 0x85f9a2ce, 0xb6998f0f, 0xbfffbfc6),
         SECP256K1_FE_CONST(0x093c1533, 0x32032efa, 0x6aa46070, 0x0039599e, 0x589c35f4, 0xff525430, 0x7fe3777a, 0x44b43ddc)},
        {SECP256K1_FE_CONST(0x647178a3, 0x229e607b, 0xcc98521a, 0xcce3fdd9, 0x1e1bc9c9, 0x97fb7c6a, 0x61b961e0, 0x99b10709),
         SECP256K1_FE_CONST(0x98217c13, 0xd51ddf78, 0x96310e77, 0xdaebd908, 0x602ca683, 0xcb46d07a, 0xa1fcf17e, 0xc8e2feb3)},
        {SECP256K1_FE_CONST(0x7334627c, 0x73f98968, 0x99464b4b, 0xf5964958, 0x1b95870d, 0xc658227e, 0x5e3235d8, 0xdcab5787),
         SECP256K1_FE_CONST(0x000006fd, 0xc7e9dd94, 0x40ae367a, 0xe51d495c, 0x07603b9b, 0x2d088418, 0x6cc5c74c, 0x98514307)},
        {SECP256K1_FE_CONST(0x82e83876, 0x96c28938, 0xa50dd1c5, 0x605c3ad1, 0xc048637d, 0x7a50825f, 0x335ed01a, 0x00005760),
         SECP256K1_FE_CONST(0xb0393f9f, 0x9f2aa55e, 0xf5607e2e, 0x5287d961, 0x60b3e704, 0xf3e16e80, 0xb4f9a3ea, 0xfec7f02d)},
        {SECP256K1_FE_CONST(0xc97b6cec, 0x3ee6b8dc, 0x98d24b58, 0x3c1970a1, 0xfe06297a, 0xae813529, 0xe76bb6bd, 0x771ae51d),
         SECP256K1_FE_CONST(0x0507c702, 0xd407d097, 0x47ddeb06, 0xf6625419, 0x79f48f79, 0x7bf80d0b, 0xfc34b364, 0x253a5db1)},
        {SECP256K1_FE_CONST(0xd559af63, 0x77ea9bc4, 0x3cf1ad14, 0x5c7a4bbb, 0x10e7d18b, 0x7ce0dfac, 0x380bb19d, 0x0bb99bd3),
         SECP256K1_FE_CONST(0x00196119, 0xb9b00d92, 0x34edfdb5, 0xbbdc42fc, 0xd2daa33a, 0x163356ca, 0xaa8754c8, 0xb0ec8b0b)},
        {SECP256K1_FE_CONST(0x8ddfa3dc, 0x52918da0, 0x640519dc, 0x0af8512a, 0xca2d33b2, 0xbde52514, 0xda9c0afc, 0xcb29fce4),
         SECP256K1_FE_CONST(0xb3e4878d, 0x5cb69148, 0xcd54388b, 0xc23acce0, 0x62518ba8, 0xf09def92, 0x7b31e6aa, 0x6ba35b02)},
        {SECP256K1_FE_CONST(0xf8207492, 0xe3049f0a, 0x65285f2b, 0x0bfff996, 0x00ca112e, 0xc05da837, 0x546d41f9, 0x5194fb91),
         SECP256K1_FE_CONST(0x7b7ee50b, 0xa8ed4bbd, 0xf6469930, 0x81419a5c, 0x071441c7, 0x290d046e, 0x3b82ea41, 0x611c5f95)},
        {SECP256K1_FE_CONST(0x050f7c80, 0x5bcd3c6b, 0x823cb724, 0x5ce74db7, 0xa4e39f5c, 0xbd8828d7, 0xfd4d3e07, 0x3ec2926a),
         SECP256K1_FE_CONST(0x000d6730, 0xb0171314, 0x4764053d, 0xee157117, 0x48fd61da, 0xdea0b9db, 0x1d5e91c6, 0xbdc3f59e)},
        {SECP256K1_FE_CONST(0x3e3ea8eb, 0x05d760cf, 0x23009263, 0xb3cb3ac9, 0x088f6f0d, 0x3fc182a3, 0xbd57087c, 0xe67c62f9),
         SECP256K1_FE_CONST(0xbe988716, 0xa29c1bf6, 0x4456aed6, 0xab1e4720, 0x49929305, 0x51043bf4, 0xebd833dd, 0xdd511e8b)},
        {SECP256K1_FE_CONST(0x6964d2a9, 0xa7fa6501, 0xa5959249, 0x142f4029, 0xea0c1b5f, 0x2f487ef6, 0x301ac80a, 0x768be5cd),
         SECP256K1_FE_CONST(0x3918ffe4, 0x07492543, 0xed24d0b7, 0x3df95f8f, 0xaffd7cb4, 0x0de2191c, 0x9ec2f2ad, 0x2c0cb3c6)},
        {SECP256K1_FE_CONST(0x37c93520, 0xf6ddca57, 0x2b42fd5e, 0xb5c7e4de, 0x11b5b81c, 0xb95e91f3, 0x95c4d156, 0x39877ccb),
         SECP256K1_FE_CONST(0x9a94b9b5, 0x57eb71ee, 0x4c975b8b, 0xac5262a8, 0x077b0595, 0xe12a6b1f, 0xd728edef, 0x1a6bf956)}
    };
    /* Fixed test cases for scalar inverses: pairs of (x, 1/x) mod n. */
    static const secp256k1_scalar scalar_cases[][2] = {
        /* 0 */
        {SECP256K1_SCALAR_CONST(0, 0, 0, 0, 0, 0, 0, 0),
         SECP256K1_SCALAR_CONST(0, 0, 0, 0, 0, 0, 0, 0)},
        /* 1 */
        {SECP256K1_SCALAR_CONST(0, 0, 0, 0, 0, 0, 0, 1),
         SECP256K1_SCALAR_CONST(0, 0, 0, 0, 0, 0, 0, 1)},
        /* -1 */
        {SECP256K1_SCALAR_CONST(0xffffffff, 0xffffffff, 0xffffffff, 0xfffffffe, 0xbaaedce6, 0xaf48a03b, 0xbfd25e8c, 0xd0364140),
         SECP256K1_SCALAR_CONST(0xffffffff, 0xffffffff, 0xffffffff, 0xfffffffe, 0xbaaedce6, 0xaf48a03b, 0xbfd25e8c, 0xd0364140)},
        /* 2 */
        {SECP256K1_SCALAR_CONST(0, 0, 0, 0, 0, 0, 0, 2),
         SECP256K1_SCALAR_CONST(0x7fffffff, 0xffffffff, 0xffffffff, 0xffffffff, 0x5d576e73, 0x57a4501d, 0xdfe92f46, 0x681b20a1)},
        /* 2**128 */
        {SECP256K1_SCALAR_CONST(0, 0, 0, 1, 0, 0, 0, 0),
         SECP256K1_SCALAR_CONST(0x50a51ac8, 0x34b9ec24, 0x4b0dff66, 0x5588b13e, 0x9984d5b3, 0xcf80ef0f, 0xd6a23766, 0xa3ee9f22)},
        /* Input known to need 635 divsteps */
        {SECP256K1_SCALAR_CONST(0xcb9f1d35, 0xdd4416c2, 0xcd71bf3f, 0x6365da66, 0x3c9b3376, 0x8feb7ae9, 0x32a5ef60, 0x19199ec3),
         SECP256K1_SCALAR_CONST(0x1d7c7bba, 0xf1893d53, 0xb834bd09, 0x36b411dc, 0x42c2e42f, 0xec72c428, 0x5e189791, 0x8e9bc708)},
        /* Input known to need 566 divsteps starting with delta=1/2. */
        {SECP256K1_SCALAR_CONST(0x7e3c993d, 0xa4272488, 0xbc015b49, 0x2db54174, 0xd382083a, 0xebe6db35, 0x80f82eff, 0xcd132c72),
         SECP256K1_SCALAR_CONST(0x086f34a0, 0x3e631f76, 0x77418f28, 0xcc84ac95, 0x6304439d, 0x365db268, 0x312c6ded, 0xd0b934f8)},
        /* Input known to need 565 divsteps starting with delta=1/2. */
        {SECP256K1_SCALAR_CONST(0xbad7e587, 0x3f307859, 0x60d93147, 0x8a18491e, 0xb38a9fd5, 0x254350d3, 0x4b1f0e4b, 0x7dd6edc4),
         SECP256K1_SCALAR_CONST(0x89f2df26, 0x39e2b041, 0xf19bd876, 0xd039c8ac, 0xc2223add, 0x29c4943e, 0x6632d908, 0x515f467b)},
        /* Selection of randomly generated inputs that reach low/high d/e values in various configurations. */
        {SECP256K1_SCALAR_CONST(0x1950d757, 0xb37a5809, 0x435059bb, 0x0bb8997e, 0x07e1e3c8, 0x5e5d7d2c, 0x6a0ed8e3, 0xdbde180e),
         SECP256K1_SCALAR_CONST(0xbf72af9b, 0x750309e2, 0x8dda230b, 0xfe432b93, 0x7e25e475, 0x4388251e, 0x633d894b, 0x3bcb6f8c)},
        {SECP256K1_SCALAR_CONST(0x9bccf4e7, 0xc5a515e3, 0x50637aa9, 0xbb65a13f, 0x391749a1, 0x62de7d4e, 0xf6d7eabb, 0x3cd10ce0),
         SECP256K1_SCALAR_CONST(0xaf2d5623, 0xb6385a33, 0xcd0365be, 0x5e92a70d, 0x7f09179c, 0x3baaf30f, 0x8f9cc83b, 0x20092f67)},
        {SECP256K1_SCALAR_CONST(0x73a57111, 0xb242952a, 0x5c5dee59, 0xf3be2ace, 0xa30a7659, 0xa46e5f47, 0xd21267b1, 0x39e642c9),
         SECP256K1_SCALAR_CONST(0xa711df07, 0xcbcf13ef, 0xd61cc6be, 0xbcd058ce, 0xb02cf157, 0x272d4a18, 0x86d0feb3, 0xcd5fa004)},
        {SECP256K1_SCALAR_CONST(0x04884963, 0xce0580b1, 0xba547030, 0x3c691db3, 0x9cd2c84f, 0x24c7cebd, 0x97ebfdba, 0x3e785ec2),
         SECP256K1_SCALAR_CONST(0xaaaaaf14, 0xd7c99ba7, 0x517ce2c1, 0x78a28b4c, 0x3769a851, 0xe5c5a03d, 0x4cc28f33, 0x0ec4dc5d)},
        {SECP256K1_SCALAR_CONST(0x1679ed49, 0x21f537b1, 0x815cb8ae, 0x9efc511c, 0x5b9fa037, 0x0b0f275e, 0x6c985281, 0x6c4a9905),
         SECP256K1_SCALAR_CONST(0xb14ac3d5, 0x62b52999, 0xef34ead1, 0xffca4998, 0x0294341a, 0x1f8172aa, 0xea1624f9, 0x302eea62)},
        {SECP256K1_SCALAR_CONST(0x626b37c0, 0xf0057c35, 0xee982f83, 0x452a1fd3, 0xea826506, 0x48b08a9d, 0x1d2c4799, 0x4ad5f6ec),
         SECP256K1_SCALAR_CONST(0xe38643b7, 0x567bfc2f, 0x5d2f1c15, 0xe327239c, 0x07112443, 0x69509283, 0xfd98e77a, 0xdb71c1e8)},
        {SECP256K1_SCALAR_CONST(0x1850a3a7, 0x759efc56, 0x54f287b2, 0x14d1234b, 0xe263bbc9, 0xcf4d8927, 0xd5f85f27, 0x965bd816),
         SECP256K1_SCALAR_CONST(0x3b071831, 0xcac9619a, 0xcceb0596, 0xf614d63b, 0x95d0db2f, 0xc6a00901, 0x8eaa2621, 0xabfa0009)},
        {SECP256K1_SCALAR_CONST(0x94ae5d06, 0xa27dc400, 0x487d72be, 0xaa51ebed, 0xe475b5c0, 0xea675ffc, 0xf4df627a, 0xdca4222f),
         SECP256K1_SCALAR_CONST(0x01b412ed, 0xd7830956, 0x1532537e, 0xe5e3dc99, 0x8fd3930a, 0x54f8d067, 0x32ef5760, 0x594438a5)},
        {SECP256K1_SCALAR_CONST(0x1f24278a, 0xb5bfe374, 0xa328dbbc, 0xebe35f48, 0x6620e009, 0xd58bb1b4, 0xb5a6bf84, 0x8815f63a),
         SECP256K1_SCALAR_CONST(0xfe928416, 0xca5ba2d3, 0xfde513da, 0x903a60c7, 0x9e58ad8a, 0x8783bee4, 0x083a3843, 0xa608c914)},
        {SECP256K1_SCALAR_CONST(0xdc107d58, 0x274f6330, 0x67dba8bc, 0x26093111, 0x5201dfb8, 0x968ce3f5, 0xf34d1bd4, 0xf2146504),
         SECP256K1_SCALAR_CONST(0x660cfa90, 0x13c3d93e, 0x7023b1e5, 0xedd09e71, 0x6d9c9d10, 0x7a3d2cdb, 0xdd08edc3, 0xaa78fcfb)},
        {SECP256K1_SCALAR_CONST(0x7cd1e905, 0xc6f02776, 0x2f551cc7, 0x5da61cff, 0x7da05389, 0x1119d5a4, 0x631c7442, 0x894fd4f7),
         SECP256K1_SCALAR_CONST(0xff20862a, 0x9d3b1a37, 0x1628803b, 0x3004ccae, 0xaa23282a, 0xa89a1109, 0xd94ece5e, 0x181bdc46)},
        {SECP256K1_SCALAR_CONST(0x5b9dade8, 0x23d26c58, 0xcd12d818, 0x25b8ae97, 0x3dea04af, 0xf482c96b, 0xa062f254, 0x9e453640),
         SECP256K1_SCALAR_CONST(0x50c38800, 0x15fa53f4, 0xbe1e5392, 0x5c9b120a, 0x262c22c7, 0x18fa0816, 0x5f2baab4, 0x8cb5db46)},
        {SECP256K1_SCALAR_CONST(0x11cdaeda, 0x969c464b, 0xef1f4ab0, 0x5b01d22e, 0x656fd098, 0x882bea84, 0x65cdbe7a, 0x0c19ff03),
         SECP256K1_SCALAR_CONST(0x1968d0fa, 0xac46f103, 0xb55f1f72, 0xb3820bed, 0xec6b359a, 0x4b1ae0ad, 0x7e38e1fb, 0x295ccdfb)},
        {SECP256K1_SCALAR_CONST(0x2c351aa1, 0x26e91589, 0x194f8a1e, 0x06561f66, 0x0cb97b7f, 0x10914454, 0x134d1c03, 0x157266b4),
         SECP256K1_SCALAR_CONST(0xbe49ada6, 0x92bd8711, 0x41b176c4, 0xa478ba95, 0x14883434, 0x9d1cd6f3, 0xcc4b847d, 0x22af80f5)},
        {SECP256K1_SCALAR_CONST(0x6ba07c6e, 0x13a60edb, 0x6247f5c3, 0x84b5fa56, 0x76fe3ec5, 0x80426395, 0xf65ec2ae, 0x623ba730),
         SECP256K1_SCALAR_CONST(0x25ac23f7, 0x418cd747, 0x98376f9d, 0x4a11c7bf, 0x24c8ebfe, 0x4c8a8655, 0x345f4f52, 0x1c515595)},
        {SECP256K1_SCALAR_CONST(0x9397a712, 0x8abb6951, 0x2d4a3d54, 0x703b1c2a, 0x0661dca8, 0xd75c9b31, 0xaed4d24b, 0xd2ab2948),
         SECP256K1_SCALAR_CONST(0xc52e8bef, 0xd55ce3eb, 0x1c897739, 0xeb9fb606, 0x36b9cd57, 0x18c51cc2, 0x6a87489e, 0xffd0dcf3)},
        {SECP256K1_SCALAR_CONST(0xe6a808cc, 0xeb437888, 0xe97798df, 0x4e224e44, 0x7e3b380a, 0x207c1653, 0x889f3212, 0xc6738b6f),
         SECP256K1_SCALAR_CONST(0x31f9ae13, 0xd1e08b20, 0x757a2e5e, 0x5243a0eb, 0x8ae35f73, 0x19bb6122, 0xb910f26b, 0xda70aa55)},
        {SECP256K1_SCALAR_CONST(0xd0320548, 0xab0effe7, 0xa70779e0, 0x61a347a6, 0xb8c1e010, 0x9d5281f8, 0x2ee588a6, 0x80000000),
         SECP256K1_SCALAR_CONST(0x1541897e, 0x78195c90, 0x7583dd9e, 0x728b6100, 0xbce8bc6d, 0x7a53b471, 0x5dcd9e45, 0x4425fcaf)},
        {SECP256K1_SCALAR_CONST(0x93d623f1, 0xd45b50b0, 0x796e9186, 0x9eac9407, 0xd30edc20, 0xef6304cf, 0x250494e7, 0xba503de9),
         SECP256K1_SCALAR_CONST(0x7026d638, 0x1178b548, 0x92043952, 0x3c7fb47c, 0xcd3ea236, 0x31d82b01, 0x612fc387, 0x80b9b957)},
        {SECP256K1_SCALAR_CONST(0xf860ab39, 0x55f5d412, 0xa4d73bcc, 0x3b48bd90, 0xc248ffd3, 0x13ca10be, 0x8fba84cc, 0xdd28d6a3),
         SECP256K1_SCALAR_CONST(0x5c32fc70, 0xe0b15d67, 0x76694700, 0xfe62be4d, 0xeacdb229, 0x7a4433d9, 0x52155cd0, 0x7649ab59)},
        {SECP256K1_SCALAR_CONST(0x4e41311c, 0x0800af58, 0x7a690a8e, 0xe175c9ba, 0x6981ab73, 0xac532ea8, 0x5c1f5e63, 0x6ac1f189),
         SECP256K1_SCALAR_CONST(0xfffffff9, 0xd075982c, 0x7fbd3825, 0xc05038a2, 0x4533b91f, 0x94ec5f45, 0xb280b28f, 0x842324dc)},
        {SECP256K1_SCALAR_CONST(0x48e473bf, 0x3555eade, 0xad5d7089, 0x2424c4e4, 0x0a99397c, 0x2dc796d8, 0xb7a43a69, 0xd0364141),
         SECP256K1_SCALAR_CONST(0x634976b2, 0xa0e47895, 0x1ec38593, 0x266d6fd0, 0x6f602644, 0x9bb762f1, 0x7180c704, 0xe23a4daa)},
        {SECP256K1_SCALAR_CONST(0xbe83878d, 0x3292fc54, 0x26e71c62, 0x556ccedc, 0x7cbb8810, 0x4032a720, 0x34ead589, 0xe4d6bd13),
         SECP256K1_SCALAR_CONST(0x6cd150ad, 0x25e59d0f, 0x74cbae3d, 0x6377534a, 0x1e6562e8, 0xb71b9d18, 0xe1e5d712, 0x8480abb3)},
        {SECP256K1_SCALAR_CONST(0xcdddf2e5, 0xefc15f88, 0xc9ee06de, 0x8a846ca9, 0x28561581, 0x68daa5fb, 0xd1cf3451, 0xeb1782d0),
         SECP256K1_SCALAR_CONST(0xffffffd9, 0xed8d2af4, 0x993c865a, 0x23e9681a, 0x3ca3a3dc, 0xe6d5a46e, 0xbd86bd87, 0x61b55c70)},
        {SECP256K1_SCALAR_CONST(0xb6a18f1f, 0x04872df9, 0x08165ec4, 0x319ca19c, 0x6c0359ab, 0x1f7118fb, 0xc2ef8082, 0xca8b7785),
         SECP256K1_SCALAR_CONST(0xff55b19b, 0x0f1ac78c, 0x0f0c88c2, 0x2358d5ad, 0x5f455e4e, 0x3330b72f, 0x274dc153, 0xffbf272b)},
        {SECP256K1_SCALAR_CONST(0xea4898e5, 0x30eba3e8, 0xcf0e5c3d, 0x06ec6844, 0x01e26fb6, 0x75636225, 0xc5d08f4c, 0x1decafa0),
         SECP256K1_SCALAR_CONST(0xe5a014a8, 0xe3c4ec1e, 0xea4f9b32, 0xcfc7b386, 0x00630806, 0x12c08d02, 0x6407ccc2, 0xb067d90e)},
        {SECP256K1_SCALAR_CONST(0x70e9aea9, 0x7e933af0, 0x8a23bfab, 0x23e4b772, 0xff951863, 0x5ffcf47d, 0x6bebc918, 0x2ca58265),
         SECP256K1_SCALAR_CONST(0xf4e00006, 0x81bc6441, 0x4eb6ec02, 0xc194a859, 0x80ad7c48, 0xba4e9afb, 0x8b6bdbe0, 0x989d8f77)},
        {SECP256K1_SCALAR_CONST(0x3c56c774, 0x46efe6f0, 0xe93618b8, 0xf9b5a846, 0xd247df61, 0x83b1e215, 0x06dc8bcc, 0xeefc1bf5),
         SECP256K1_SCALAR_CONST(0xfff8937a, 0x2cd9586b, 0x43c25e57, 0xd1cefa7a, 0x9fb91ed3, 0x95b6533d, 0x8ad0de5b, 0xafb93f00)},
        {SECP256K1_SCALAR_CONST(0xfb5c2772, 0x5cb30e83, 0xe38264df, 0xe4e3ebf3, 0x392aa92e, 0xa68756a1, 0x51279ac5, 0xb50711a8),
         SECP256K1_SCALAR_CONST(0x000013af, 0x1105bfe7, 0xa6bbd7fb, 0x3d638f99, 0x3b266b02, 0x072fb8bc, 0x39251130, 0x2e0fd0ea)}
    };
    int i, var, testrand;
    unsigned char b32[32];
    secp256k1_fe x_fe;
    secp256k1_scalar x_scalar;
    memset(b32, 0, sizeof(b32));
    /* Test fixed test cases through test_inverse_{scalar,field}, both ways. */
    for (i = 0; (size_t)i < sizeof(fe_cases)/sizeof(fe_cases[0]); ++i) {
        for (var = 0; var <= 1; ++var) {
            test_inverse_field(&x_fe, &fe_cases[i][0], var);
            check_fe_equal(&x_fe, &fe_cases[i][1]);
            test_inverse_field(&x_fe, &fe_cases[i][1], var);
            check_fe_equal(&x_fe, &fe_cases[i][0]);
        }
    }
    for (i = 0; (size_t)i < sizeof(scalar_cases)/sizeof(scalar_cases[0]); ++i) {
        for (var = 0; var <= 1; ++var) {
            test_inverse_scalar(&x_scalar, &scalar_cases[i][0], var);
            CHECK(secp256k1_scalar_eq(&x_scalar, &scalar_cases[i][1]));
            test_inverse_scalar(&x_scalar, &scalar_cases[i][1], var);
            CHECK(secp256k1_scalar_eq(&x_scalar, &scalar_cases[i][0]));
        }
    }
    /* Test inputs 0..999 and their respective negations. */
    for (i = 0; i < 1000; ++i) {
        b32[31] = i & 0xff;
        b32[30] = (i >> 8) & 0xff;
        secp256k1_scalar_set_b32(&x_scalar, b32, NULL);
        secp256k1_fe_set_b32_mod(&x_fe, b32);
        for (var = 0; var <= 1; ++var) {
            test_inverse_scalar(NULL, &x_scalar, var);
            test_inverse_field(NULL, &x_fe, var);
        }
        secp256k1_scalar_negate(&x_scalar, &x_scalar);
        secp256k1_fe_negate(&x_fe, &x_fe, 1);
        for (var = 0; var <= 1; ++var) {
            test_inverse_scalar(NULL, &x_scalar, var);
            test_inverse_field(NULL, &x_fe, var);
        }
    }
    /* test 128*count random inputs; half with testrand256_test, half with testrand256 */
    for (testrand = 0; testrand <= 1; ++testrand) {
        for (i = 0; i < 64 * COUNT; ++i) {
            (testrand ? secp256k1_testrand256_test : secp256k1_testrand256)(b32);
            secp256k1_scalar_set_b32(&x_scalar, b32, NULL);
            secp256k1_fe_set_b32_mod(&x_fe, b32);
            for (var = 0; var <= 1; ++var) {
                test_inverse_scalar(NULL, &x_scalar, var);
                test_inverse_field(NULL, &x_fe, var);
            }
        }
    }
}

/***** GROUP TESTS *****/

static void ge_equals_ge(const secp256k1_ge *a, const secp256k1_ge *b) {
    CHECK(a->infinity == b->infinity);
    if (a->infinity) {
        return;
    }
    CHECK(secp256k1_fe_equal_var(&a->x, &b->x));
    CHECK(secp256k1_fe_equal_var(&a->y, &b->y));
}

/* This compares jacobian points including their Z, not just their geometric meaning. */
static int gej_xyz_equals_gej(const secp256k1_gej *a, const secp256k1_gej *b) {
    secp256k1_gej a2;
    secp256k1_gej b2;
    int ret = 1;
    ret &= a->infinity == b->infinity;
    if (ret && !a->infinity) {
        a2 = *a;
        b2 = *b;
        secp256k1_fe_normalize(&a2.x);
        secp256k1_fe_normalize(&a2.y);
        secp256k1_fe_normalize(&a2.z);
        secp256k1_fe_normalize(&b2.x);
        secp256k1_fe_normalize(&b2.y);
        secp256k1_fe_normalize(&b2.z);
        ret &= secp256k1_fe_cmp_var(&a2.x, &b2.x) == 0;
        ret &= secp256k1_fe_cmp_var(&a2.y, &b2.y) == 0;
        ret &= secp256k1_fe_cmp_var(&a2.z, &b2.z) == 0;
    }
    return ret;
}

static void ge_equals_gej(const secp256k1_ge *a, const secp256k1_gej *b) {
    secp256k1_fe z2s;
    secp256k1_fe u1, u2, s1, s2;
    CHECK(a->infinity == b->infinity);
    if (a->infinity) {
        return;
    }
    /* Check a.x * b.z^2 == b.x && a.y * b.z^3 == b.y, to avoid inverses. */
    secp256k1_fe_sqr(&z2s, &b->z);
    secp256k1_fe_mul(&u1, &a->x, &z2s);
    u2 = b->x; secp256k1_fe_normalize_weak(&u2);
    secp256k1_fe_mul(&s1, &a->y, &z2s); secp256k1_fe_mul(&s1, &s1, &b->z);
    s2 = b->y; secp256k1_fe_normalize_weak(&s2);
    CHECK(secp256k1_fe_equal_var(&u1, &u2));
    CHECK(secp256k1_fe_equal_var(&s1, &s2));
}

static void test_ge(void) {
    int i, i1;
    int runs = 6;
    /* 25 points are used:
     * - infinity
     * - for each of four random points p1 p2 p3 p4, we add the point, its
     *   negation, and then those two again but with randomized Z coordinate.
     * - The same is then done for lambda*p1 and lambda^2*p1.
     */
    secp256k1_ge *ge = (secp256k1_ge *)checked_malloc(&CTX->error_callback, sizeof(secp256k1_ge) * (1 + 4 * runs));
    secp256k1_gej *gej = (secp256k1_gej *)checked_malloc(&CTX->error_callback, sizeof(secp256k1_gej) * (1 + 4 * runs));
    secp256k1_fe zf, r;
    secp256k1_fe zfi2, zfi3;

    secp256k1_gej_set_infinity(&gej[0]);
    secp256k1_ge_clear(&ge[0]);
    secp256k1_ge_set_gej_var(&ge[0], &gej[0]);
    for (i = 0; i < runs; i++) {
        int j;
        secp256k1_ge g;
        random_group_element_test(&g);
        if (i >= runs - 2) {
            secp256k1_ge_mul_lambda(&g, &ge[1]);
        }
        if (i >= runs - 1) {
            secp256k1_ge_mul_lambda(&g, &g);
        }
        ge[1 + 4 * i] = g;
        ge[2 + 4 * i] = g;
        secp256k1_ge_neg(&ge[3 + 4 * i], &g);
        secp256k1_ge_neg(&ge[4 + 4 * i], &g);
        secp256k1_gej_set_ge(&gej[1 + 4 * i], &ge[1 + 4 * i]);
        random_group_element_jacobian_test(&gej[2 + 4 * i], &ge[2 + 4 * i]);
        secp256k1_gej_set_ge(&gej[3 + 4 * i], &ge[3 + 4 * i]);
        random_group_element_jacobian_test(&gej[4 + 4 * i], &ge[4 + 4 * i]);
        for (j = 0; j < 4; j++) {
            random_field_element_magnitude(&ge[1 + j + 4 * i].x);
            random_field_element_magnitude(&ge[1 + j + 4 * i].y);
            random_field_element_magnitude(&gej[1 + j + 4 * i].x);
            random_field_element_magnitude(&gej[1 + j + 4 * i].y);
            random_field_element_magnitude(&gej[1 + j + 4 * i].z);
        }
    }

    /* Generate random zf, and zfi2 = 1/zf^2, zfi3 = 1/zf^3 */
    random_fe_non_zero_test(&zf);
    random_field_element_magnitude(&zf);
    secp256k1_fe_inv_var(&zfi3, &zf);
    secp256k1_fe_sqr(&zfi2, &zfi3);
    secp256k1_fe_mul(&zfi3, &zfi3, &zfi2);

    /* Generate random r */
    random_fe_non_zero_test(&r);

    for (i1 = 0; i1 < 1 + 4 * runs; i1++) {
        int i2;
        for (i2 = 0; i2 < 1 + 4 * runs; i2++) {
            /* Compute reference result using gej + gej (var). */
            secp256k1_gej refj, resj;
            secp256k1_ge ref;
            secp256k1_fe zr;
            secp256k1_gej_add_var(&refj, &gej[i1], &gej[i2], secp256k1_gej_is_infinity(&gej[i1]) ? NULL : &zr);
            /* Check Z ratio. */
            if (!secp256k1_gej_is_infinity(&gej[i1]) && !secp256k1_gej_is_infinity(&refj)) {
                secp256k1_fe zrz; secp256k1_fe_mul(&zrz, &zr, &gej[i1].z);
                CHECK(secp256k1_fe_equal_var(&zrz, &refj.z));
            }
            secp256k1_ge_set_gej_var(&ref, &refj);

            /* Test gej + ge with Z ratio result (var). */
            secp256k1_gej_add_ge_var(&resj, &gej[i1], &ge[i2], secp256k1_gej_is_infinity(&gej[i1]) ? NULL : &zr);
            ge_equals_gej(&ref, &resj);
            if (!secp256k1_gej_is_infinity(&gej[i1]) && !secp256k1_gej_is_infinity(&resj)) {
                secp256k1_fe zrz; secp256k1_fe_mul(&zrz, &zr, &gej[i1].z);
                CHECK(secp256k1_fe_equal_var(&zrz, &resj.z));
            }

            /* Test gej + ge (var, with additional Z factor). */
            {
                secp256k1_ge ge2_zfi = ge[i2]; /* the second term with x and y rescaled for z = 1/zf */
                secp256k1_fe_mul(&ge2_zfi.x, &ge2_zfi.x, &zfi2);
                secp256k1_fe_mul(&ge2_zfi.y, &ge2_zfi.y, &zfi3);
                random_field_element_magnitude(&ge2_zfi.x);
                random_field_element_magnitude(&ge2_zfi.y);
                secp256k1_gej_add_zinv_var(&resj, &gej[i1], &ge2_zfi, &zf);
                ge_equals_gej(&ref, &resj);
            }

            /* Test gej + ge (const). */
            if (i2 != 0) {
                /* secp256k1_gej_add_ge does not support its second argument being infinity. */
                secp256k1_gej_add_ge(&resj, &gej[i1], &ge[i2]);
                ge_equals_gej(&ref, &resj);
            }

            /* Test doubling (var). */
            if ((i1 == 0 && i2 == 0) || ((i1 + 3)/4 == (i2 + 3)/4 && ((i1 + 3)%4)/2 == ((i2 + 3)%4)/2)) {
                secp256k1_fe zr2;
                /* Normal doubling with Z ratio result. */
                secp256k1_gej_double_var(&resj, &gej[i1], &zr2);
                ge_equals_gej(&ref, &resj);
                /* Check Z ratio. */
                secp256k1_fe_mul(&zr2, &zr2, &gej[i1].z);
                CHECK(secp256k1_fe_equal_var(&zr2, &resj.z));
                /* Normal doubling. */
                secp256k1_gej_double_var(&resj, &gej[i2], NULL);
                ge_equals_gej(&ref, &resj);
                /* Constant-time doubling. */
                secp256k1_gej_double(&resj, &gej[i2]);
                ge_equals_gej(&ref, &resj);
            }

            /* Test adding opposites. */
            if ((i1 == 0 && i2 == 0) || ((i1 + 3)/4 == (i2 + 3)/4 && ((i1 + 3)%4)/2 != ((i2 + 3)%4)/2)) {
                CHECK(secp256k1_ge_is_infinity(&ref));
            }

            /* Test adding infinity. */
            if (i1 == 0) {
                CHECK(secp256k1_ge_is_infinity(&ge[i1]));
                CHECK(secp256k1_gej_is_infinity(&gej[i1]));
                ge_equals_gej(&ref, &gej[i2]);
            }
            if (i2 == 0) {
                CHECK(secp256k1_ge_is_infinity(&ge[i2]));
                CHECK(secp256k1_gej_is_infinity(&gej[i2]));
                ge_equals_gej(&ref, &gej[i1]);
            }
        }
    }

    /* Test adding all points together in random order equals infinity. */
    {
        secp256k1_gej sum = SECP256K1_GEJ_CONST_INFINITY;
        secp256k1_gej *gej_shuffled = (secp256k1_gej *)checked_malloc(&CTX->error_callback, (4 * runs + 1) * sizeof(secp256k1_gej));
        for (i = 0; i < 4 * runs + 1; i++) {
            gej_shuffled[i] = gej[i];
        }
        for (i = 0; i < 4 * runs + 1; i++) {
            int swap = i + secp256k1_testrand_int(4 * runs + 1 - i);
            if (swap != i) {
                secp256k1_gej t = gej_shuffled[i];
                gej_shuffled[i] = gej_shuffled[swap];
                gej_shuffled[swap] = t;
            }
        }
        for (i = 0; i < 4 * runs + 1; i++) {
            secp256k1_gej_add_var(&sum, &sum, &gej_shuffled[i], NULL);
        }
        CHECK(secp256k1_gej_is_infinity(&sum));
        free(gej_shuffled);
    }

    /* Test batch gej -> ge conversion without known z ratios. */
    {
        secp256k1_ge *ge_set_all = (secp256k1_ge *)checked_malloc(&CTX->error_callback, (4 * runs + 1) * sizeof(secp256k1_ge));
        secp256k1_ge_set_all_gej_var(ge_set_all, gej, 4 * runs + 1);
        for (i = 0; i < 4 * runs + 1; i++) {
            secp256k1_fe s;
            random_fe_non_zero(&s);
            secp256k1_gej_rescale(&gej[i], &s);
            ge_equals_gej(&ge_set_all[i], &gej[i]);
        }
        free(ge_set_all);
    }

    /* Test that all elements have X coordinates on the curve. */
    for (i = 1; i < 4 * runs + 1; i++) {
        secp256k1_fe n;
        CHECK(secp256k1_ge_x_on_curve_var(&ge[i].x));
        /* And the same holds after random rescaling. */
        secp256k1_fe_mul(&n, &zf, &ge[i].x);
        CHECK(secp256k1_ge_x_frac_on_curve_var(&n, &zf));
    }

    /* Test correspondence of secp256k1_ge_x{,_frac}_on_curve_var with ge_set_xo. */
    {
        secp256k1_fe n;
        secp256k1_ge q;
        int ret_on_curve, ret_frac_on_curve, ret_set_xo;
        secp256k1_fe_mul(&n, &zf, &r);
        ret_on_curve = secp256k1_ge_x_on_curve_var(&r);
        ret_frac_on_curve = secp256k1_ge_x_frac_on_curve_var(&n, &zf);
        ret_set_xo = secp256k1_ge_set_xo_var(&q, &r, 0);
        CHECK(ret_on_curve == ret_frac_on_curve);
        CHECK(ret_on_curve == ret_set_xo);
        if (ret_set_xo) CHECK(secp256k1_fe_equal_var(&r, &q.x));
    }

    /* Test batch gej -> ge conversion with many infinities. */
    for (i = 0; i < 4 * runs + 1; i++) {
        int odd;
        random_group_element_test(&ge[i]);
        odd = secp256k1_fe_is_odd(&ge[i].x);
        CHECK(odd == 0 || odd == 1);
        /* randomly set half the points to infinity */
        if (odd == i % 2) {
            secp256k1_ge_set_infinity(&ge[i]);
        }
        secp256k1_gej_set_ge(&gej[i], &ge[i]);
    }
    /* batch convert */
    secp256k1_ge_set_all_gej_var(ge, gej, 4 * runs + 1);
    /* check result */
    for (i = 0; i < 4 * runs + 1; i++) {
        ge_equals_gej(&ge[i], &gej[i]);
    }

    /* Test batch gej -> ge conversion with all infinities. */
    for (i = 0; i < 4 * runs + 1; i++) {
        secp256k1_gej_set_infinity(&gej[i]);
    }
    /* batch convert */
    secp256k1_ge_set_all_gej_var(ge, gej, 4 * runs + 1);
    /* check result */
    for (i = 0; i < 4 * runs + 1; i++) {
        CHECK(secp256k1_ge_is_infinity(&ge[i]));
    }

    free(ge);
    free(gej);
}

static void test_intialized_inf(void) {
    secp256k1_ge p;
    secp256k1_gej pj, npj, infj1, infj2, infj3;
    secp256k1_fe zinv;

    /* Test that adding P+(-P) results in a fully initialized infinity*/
    random_group_element_test(&p);
    secp256k1_gej_set_ge(&pj, &p);
    secp256k1_gej_neg(&npj, &pj);

    secp256k1_gej_add_var(&infj1, &pj, &npj, NULL);
    CHECK(secp256k1_gej_is_infinity(&infj1));
    CHECK(secp256k1_fe_is_zero(&infj1.x));
    CHECK(secp256k1_fe_is_zero(&infj1.y));
    CHECK(secp256k1_fe_is_zero(&infj1.z));

    secp256k1_gej_add_ge_var(&infj2, &npj, &p, NULL);
    CHECK(secp256k1_gej_is_infinity(&infj2));
    CHECK(secp256k1_fe_is_zero(&infj2.x));
    CHECK(secp256k1_fe_is_zero(&infj2.y));
    CHECK(secp256k1_fe_is_zero(&infj2.z));

    secp256k1_fe_set_int(&zinv, 1);
    secp256k1_gej_add_zinv_var(&infj3, &npj, &p, &zinv);
    CHECK(secp256k1_gej_is_infinity(&infj3));
    CHECK(secp256k1_fe_is_zero(&infj3.x));
    CHECK(secp256k1_fe_is_zero(&infj3.y));
    CHECK(secp256k1_fe_is_zero(&infj3.z));


}

static void test_add_neg_y_diff_x(void) {
    /* The point of this test is to check that we can add two points
     * whose y-coordinates are negatives of each other but whose x
     * coordinates differ. If the x-coordinates were the same, these
     * points would be negatives of each other and their sum is
     * infinity. This is cool because it "covers up" any degeneracy
     * in the addition algorithm that would cause the xy coordinates
     * of the sum to be wrong (since infinity has no xy coordinates).
     * HOWEVER, if the x-coordinates are different, infinity is the
     * wrong answer, and such degeneracies are exposed. This is the
     * root of https://github.com/bitcoin-core/secp256k1/issues/257
     * which this test is a regression test for.
     *
     * These points were generated in sage as
     *
     * load("secp256k1_params.sage")
     *
     * # random "bad pair"
     * P = C.random_element()
     * Q = -int(LAMBDA) * P
     * print("    P: %x %x" % P.xy())
     * print("    Q: %x %x" % Q.xy())
     * print("P + Q: %x %x" % (P + Q).xy())
     */
    secp256k1_gej aj = SECP256K1_GEJ_CONST(
        0x8d24cd95, 0x0a355af1, 0x3c543505, 0x44238d30,
        0x0643d79f, 0x05a59614, 0x2f8ec030, 0xd58977cb,
        0x001e337a, 0x38093dcd, 0x6c0f386d, 0x0b1293a8,
        0x4d72c879, 0xd7681924, 0x44e6d2f3, 0x9190117d
    );
    secp256k1_gej bj = SECP256K1_GEJ_CONST(
        0xc7b74206, 0x1f788cd9, 0xabd0937d, 0x164a0d86,
        0x95f6ff75, 0xf19a4ce9, 0xd013bd7b, 0xbf92d2a7,
        0xffe1cc85, 0xc7f6c232, 0x93f0c792, 0xf4ed6c57,
        0xb28d3786, 0x2897e6db, 0xbb192d0b, 0x6e6feab2
    );
    secp256k1_gej sumj = SECP256K1_GEJ_CONST(
        0x671a63c0, 0x3efdad4c, 0x389a7798, 0x24356027,
        0xb3d69010, 0x278625c3, 0x5c86d390, 0x184a8f7a,
        0x5f6409c2, 0x2ce01f2b, 0x511fd375, 0x25071d08,
        0xda651801, 0x70e95caf, 0x8f0d893c, 0xbed8fbbe
    );
    secp256k1_ge b;
    secp256k1_gej resj;
    secp256k1_ge res;
    secp256k1_ge_set_gej(&b, &bj);

    secp256k1_gej_add_var(&resj, &aj, &bj, NULL);
    secp256k1_ge_set_gej(&res, &resj);
    ge_equals_gej(&res, &sumj);

    secp256k1_gej_add_ge(&resj, &aj, &b);
    secp256k1_ge_set_gej(&res, &resj);
    ge_equals_gej(&res, &sumj);

    secp256k1_gej_add_ge_var(&resj, &aj, &b, NULL);
    secp256k1_ge_set_gej(&res, &resj);
    ge_equals_gej(&res, &sumj);
}

static void run_ge(void) {
    int i;
    for (i = 0; i < COUNT * 32; i++) {
        test_ge();
    }
    test_add_neg_y_diff_x();
    test_intialized_inf();
}

static void test_gej_cmov(const secp256k1_gej *a, const secp256k1_gej *b) {
    secp256k1_gej t = *a;
    secp256k1_gej_cmov(&t, b, 0);
    CHECK(gej_xyz_equals_gej(&t, a));
    secp256k1_gej_cmov(&t, b, 1);
    CHECK(gej_xyz_equals_gej(&t, b));
}

static void run_gej(void) {
    int i;
    secp256k1_gej a, b;

    /* Tests for secp256k1_gej_cmov */
    for (i = 0; i < COUNT; i++) {
        secp256k1_gej_set_infinity(&a);
        secp256k1_gej_set_infinity(&b);
        test_gej_cmov(&a, &b);

        random_gej_test(&a);
        test_gej_cmov(&a, &b);
        test_gej_cmov(&b, &a);

        b = a;
        test_gej_cmov(&a, &b);

        random_gej_test(&b);
        test_gej_cmov(&a, &b);
        test_gej_cmov(&b, &a);
    }

    /* Tests for secp256k1_gej_eq_var */
    for (i = 0; i < COUNT; i++) {
        secp256k1_fe fe;
        random_gej_test(&a);
        random_gej_test(&b);
        CHECK(!secp256k1_gej_eq_var(&a, &b));

        b = a;
        random_fe_non_zero_test(&fe);
        secp256k1_gej_rescale(&a, &fe);
        CHECK(secp256k1_gej_eq_var(&a, &b));
    }
}

static void test_ec_combine(void) {
    secp256k1_scalar sum = SECP256K1_SCALAR_CONST(0, 0, 0, 0, 0, 0, 0, 0);
    secp256k1_pubkey data[6];
    const secp256k1_pubkey* d[6];
    secp256k1_pubkey sd;
    secp256k1_pubkey sd2;
    secp256k1_gej Qj;
    secp256k1_ge Q;
    int i;
    for (i = 1; i <= 6; i++) {
        secp256k1_scalar s;
        random_scalar_order_test(&s);
        secp256k1_scalar_add(&sum, &sum, &s);
        secp256k1_ecmult_gen(&CTX->ecmult_gen_ctx, &Qj, &s);
        secp256k1_ge_set_gej(&Q, &Qj);
        secp256k1_pubkey_save(&data[i - 1], &Q);
        d[i - 1] = &data[i - 1];
        secp256k1_ecmult_gen(&CTX->ecmult_gen_ctx, &Qj, &sum);
        secp256k1_ge_set_gej(&Q, &Qj);
        secp256k1_pubkey_save(&sd, &Q);
        CHECK(secp256k1_ec_pubkey_combine(CTX, &sd2, d, i) == 1);
        CHECK(secp256k1_memcmp_var(&sd, &sd2, sizeof(sd)) == 0);
    }
}

static void run_ec_combine(void) {
    int i;
    for (i = 0; i < COUNT * 8; i++) {
         test_ec_combine();
    }
}

static void test_group_decompress(const secp256k1_fe* x) {
    /* The input itself, normalized. */
    secp256k1_fe fex = *x;
    /* Results of set_xo_var(..., 0), set_xo_var(..., 1). */
    secp256k1_ge ge_even, ge_odd;
    /* Return values of the above calls. */
    int res_even, res_odd;

    secp256k1_fe_normalize_var(&fex);

    res_even = secp256k1_ge_set_xo_var(&ge_even, &fex, 0);
    res_odd = secp256k1_ge_set_xo_var(&ge_odd, &fex, 1);

    CHECK(res_even == res_odd);

    if (res_even) {
        secp256k1_fe_normalize_var(&ge_odd.x);
        secp256k1_fe_normalize_var(&ge_even.x);
        secp256k1_fe_normalize_var(&ge_odd.y);
        secp256k1_fe_normalize_var(&ge_even.y);

        /* No infinity allowed. */
        CHECK(!ge_even.infinity);
        CHECK(!ge_odd.infinity);

        /* Check that the x coordinates check out. */
        CHECK(secp256k1_fe_equal_var(&ge_even.x, x));
        CHECK(secp256k1_fe_equal_var(&ge_odd.x, x));

        /* Check odd/even Y in ge_odd, ge_even. */
        CHECK(secp256k1_fe_is_odd(&ge_odd.y));
        CHECK(!secp256k1_fe_is_odd(&ge_even.y));
    }
}

static void run_group_decompress(void) {
    int i;
    for (i = 0; i < COUNT * 4; i++) {
        secp256k1_fe fe;
        random_fe_test(&fe);
        test_group_decompress(&fe);
    }
}

/***** ECMULT TESTS *****/

static void test_pre_g_table(const secp256k1_ge_storage * pre_g, size_t n) {
    /* Tests the pre_g / pre_g_128 tables for consistency.
     * For independent verification we take a "geometric" approach to verification.
     * We check that every entry is on-curve.
     * We check that for consecutive entries p and q, that p + gg - q = 0 by checking
     *  (1) p, gg, and -q are colinear.
     *  (2) p, gg, and -q are all distinct.
     * where gg is twice the generator, where the generator is the first table entry.
     *
     * Checking the table's generators are correct is done in run_ecmult_pre_g.
     */
    secp256k1_gej g2;
    secp256k1_ge p, q, gg;
    secp256k1_fe dpx, dpy, dqx, dqy;
    size_t i;

    CHECK(0 < n);

    secp256k1_ge_from_storage(&p, &pre_g[0]);
    CHECK(secp256k1_ge_is_valid_var(&p));

    secp256k1_gej_set_ge(&g2, &p);
    secp256k1_gej_double_var(&g2, &g2, NULL);
    secp256k1_ge_set_gej_var(&gg, &g2);
    for (i = 1; i < n; ++i) {
        secp256k1_fe_negate(&dpx, &p.x, 1); secp256k1_fe_add(&dpx, &gg.x); secp256k1_fe_normalize_weak(&dpx);
        secp256k1_fe_negate(&dpy, &p.y, 1); secp256k1_fe_add(&dpy, &gg.y); secp256k1_fe_normalize_weak(&dpy);
        /* Check that p is not equal to gg */
        CHECK(!secp256k1_fe_normalizes_to_zero_var(&dpx) || !secp256k1_fe_normalizes_to_zero_var(&dpy));

        secp256k1_ge_from_storage(&q, &pre_g[i]);
        CHECK(secp256k1_ge_is_valid_var(&q));

        secp256k1_fe_negate(&dqx, &q.x, 1); secp256k1_fe_add(&dqx, &gg.x); secp256k1_fe_normalize_weak(&dqx);
        dqy = q.y; secp256k1_fe_add(&dqy, &gg.y); secp256k1_fe_normalize_weak(&dqy);
        /* Check that -q is not equal to gg */
        CHECK(!secp256k1_fe_normalizes_to_zero_var(&dqx) || !secp256k1_fe_normalizes_to_zero_var(&dqy));

        /* Check that -q is not equal to p */
        CHECK(!secp256k1_fe_equal_var(&dpx, &dqx) || !secp256k1_fe_equal_var(&dpy, &dqy));

        /* Check that p, -q and gg are colinear */
        secp256k1_fe_mul(&dpx, &dpx, &dqy);
        secp256k1_fe_mul(&dpy, &dpy, &dqx);
        CHECK(secp256k1_fe_equal_var(&dpx, &dpy));

        p = q;
    }
}

static void run_ecmult_pre_g(void) {
    secp256k1_ge_storage gs;
    secp256k1_gej gj;
    secp256k1_ge g;
    size_t i;

    /* Check that the pre_g and pre_g_128 tables are consistent. */
    test_pre_g_table(secp256k1_pre_g, ECMULT_TABLE_SIZE(WINDOW_G));
    test_pre_g_table(secp256k1_pre_g_128, ECMULT_TABLE_SIZE(WINDOW_G));

    /* Check the first entry from the pre_g table. */
    secp256k1_ge_to_storage(&gs, &secp256k1_ge_const_g);
    CHECK(secp256k1_memcmp_var(&gs, &secp256k1_pre_g[0], sizeof(gs)) == 0);

    /* Check the first entry from the pre_g_128 table. */
    secp256k1_gej_set_ge(&gj, &secp256k1_ge_const_g);
    for (i = 0; i < 128; ++i) {
      secp256k1_gej_double_var(&gj, &gj, NULL);
    }
    secp256k1_ge_set_gej(&g, &gj);
    secp256k1_ge_to_storage(&gs, &g);
    CHECK(secp256k1_memcmp_var(&gs, &secp256k1_pre_g_128[0], sizeof(gs)) == 0);
}

static void run_ecmult_chain(void) {
    /* random starting point A (on the curve) */
    secp256k1_gej a = SECP256K1_GEJ_CONST(
        0x8b30bbe9, 0xae2a9906, 0x96b22f67, 0x0709dff3,
        0x727fd8bc, 0x04d3362c, 0x6c7bf458, 0xe2846004,
        0xa357ae91, 0x5c4a6528, 0x1309edf2, 0x0504740f,
        0x0eb33439, 0x90216b4f, 0x81063cb6, 0x5f2f7e0f
    );
    /* two random initial factors xn and gn */
    secp256k1_scalar xn = SECP256K1_SCALAR_CONST(
        0x84cc5452, 0xf7fde1ed, 0xb4d38a8c, 0xe9b1b84c,
        0xcef31f14, 0x6e569be9, 0x705d357a, 0x42985407
    );
    secp256k1_scalar gn = SECP256K1_SCALAR_CONST(
        0xa1e58d22, 0x553dcd42, 0xb2398062, 0x5d4c57a9,
        0x6e9323d4, 0x2b3152e5, 0xca2c3990, 0xedc7c9de
    );
    /* two small multipliers to be applied to xn and gn in every iteration: */
    static const secp256k1_scalar xf = SECP256K1_SCALAR_CONST(0, 0, 0, 0, 0, 0, 0, 0x1337);
    static const secp256k1_scalar gf = SECP256K1_SCALAR_CONST(0, 0, 0, 0, 0, 0, 0, 0x7113);
    /* accumulators with the resulting coefficients to A and G */
    secp256k1_scalar ae = SECP256K1_SCALAR_CONST(0, 0, 0, 0, 0, 0, 0, 1);
    secp256k1_scalar ge = SECP256K1_SCALAR_CONST(0, 0, 0, 0, 0, 0, 0, 0);
    /* actual points */
    secp256k1_gej x;
    secp256k1_gej x2;
    int i;

    /* the point being computed */
    x = a;
    for (i = 0; i < 200*COUNT; i++) {
        /* in each iteration, compute X = xn*X + gn*G; */
        secp256k1_ecmult(&x, &x, &xn, &gn);
        /* also compute ae and ge: the actual accumulated factors for A and G */
        /* if X was (ae*A+ge*G), xn*X + gn*G results in (xn*ae*A + (xn*ge+gn)*G) */
        secp256k1_scalar_mul(&ae, &ae, &xn);
        secp256k1_scalar_mul(&ge, &ge, &xn);
        secp256k1_scalar_add(&ge, &ge, &gn);
        /* modify xn and gn */
        secp256k1_scalar_mul(&xn, &xn, &xf);
        secp256k1_scalar_mul(&gn, &gn, &gf);

        /* verify */
        if (i == 19999) {
            /* expected result after 19999 iterations */
            secp256k1_gej rp = SECP256K1_GEJ_CONST(
                0xD6E96687, 0xF9B10D09, 0x2A6F3543, 0x9D86CEBE,
                0xA4535D0D, 0x409F5358, 0x6440BD74, 0xB933E830,
                0xB95CBCA2, 0xC77DA786, 0x539BE8FD, 0x53354D2D,
                0x3B4F566A, 0xE6580454, 0x07ED6015, 0xEE1B2A88
            );
            CHECK(secp256k1_gej_eq_var(&rp, &x));
        }
    }
    /* redo the computation, but directly with the resulting ae and ge coefficients: */
    secp256k1_ecmult(&x2, &a, &ae, &ge);
    CHECK(secp256k1_gej_eq_var(&x, &x2));
}

static void test_point_times_order(const secp256k1_gej *point) {
    /* X * (point + G) + (order-X) * (pointer + G) = 0 */
    secp256k1_scalar x;
    secp256k1_scalar nx;
    secp256k1_scalar zero = SECP256K1_SCALAR_CONST(0, 0, 0, 0, 0, 0, 0, 0);
    secp256k1_scalar one = SECP256K1_SCALAR_CONST(0, 0, 0, 0, 0, 0, 0, 1);
    secp256k1_gej res1, res2;
    secp256k1_ge res3;
    unsigned char pub[65];
    size_t psize = 65;
    random_scalar_order_test(&x);
    secp256k1_scalar_negate(&nx, &x);
    secp256k1_ecmult(&res1, point, &x, &x); /* calc res1 = x * point + x * G; */
    secp256k1_ecmult(&res2, point, &nx, &nx); /* calc res2 = (order - x) * point + (order - x) * G; */
    secp256k1_gej_add_var(&res1, &res1, &res2, NULL);
    CHECK(secp256k1_gej_is_infinity(&res1));
    secp256k1_ge_set_gej(&res3, &res1);
    CHECK(secp256k1_ge_is_infinity(&res3));
    CHECK(secp256k1_ge_is_valid_var(&res3) == 0);
    CHECK(secp256k1_eckey_pubkey_serialize(&res3, pub, &psize, 0) == 0);
    psize = 65;
    CHECK(secp256k1_eckey_pubkey_serialize(&res3, pub, &psize, 1) == 0);
    /* check zero/one edge cases */
    secp256k1_ecmult(&res1, point, &zero, &zero);
    secp256k1_ge_set_gej(&res3, &res1);
    CHECK(secp256k1_ge_is_infinity(&res3));
    secp256k1_ecmult(&res1, point, &one, &zero);
    secp256k1_ge_set_gej(&res3, &res1);
    ge_equals_gej(&res3, point);
    secp256k1_ecmult(&res1, point, &zero, &one);
    secp256k1_ge_set_gej(&res3, &res1);
    ge_equals_ge(&res3, &secp256k1_ge_const_g);
}

/* These scalars reach large (in absolute value) outputs when fed to secp256k1_scalar_split_lambda.
 *
 * They are computed as:
 * - For a in [-2, -1, 0, 1, 2]:
 *   - For b in [-3, -1, 1, 3]:
 *     - Output (a*LAMBDA + (ORDER+b)/2) % ORDER
 */
static const secp256k1_scalar scalars_near_split_bounds[20] = {
    SECP256K1_SCALAR_CONST(0xd938a566, 0x7f479e3e, 0xb5b3c7fa, 0xefdb3749, 0x3aa0585c, 0xc5ea2367, 0xe1b660db, 0x0209e6fc),
    SECP256K1_SCALAR_CONST(0xd938a566, 0x7f479e3e, 0xb5b3c7fa, 0xefdb3749, 0x3aa0585c, 0xc5ea2367, 0xe1b660db, 0x0209e6fd),
    SECP256K1_SCALAR_CONST(0xd938a566, 0x7f479e3e, 0xb5b3c7fa, 0xefdb3749, 0x3aa0585c, 0xc5ea2367, 0xe1b660db, 0x0209e6fe),
    SECP256K1_SCALAR_CONST(0xd938a566, 0x7f479e3e, 0xb5b3c7fa, 0xefdb3749, 0x3aa0585c, 0xc5ea2367, 0xe1b660db, 0x0209e6ff),
    SECP256K1_SCALAR_CONST(0x2c9c52b3, 0x3fa3cf1f, 0x5ad9e3fd, 0x77ed9ba5, 0xb294b893, 0x3722e9a5, 0x00e698ca, 0x4cf7632d),
    SECP256K1_SCALAR_CONST(0x2c9c52b3, 0x3fa3cf1f, 0x5ad9e3fd, 0x77ed9ba5, 0xb294b893, 0x3722e9a5, 0x00e698ca, 0x4cf7632e),
    SECP256K1_SCALAR_CONST(0x2c9c52b3, 0x3fa3cf1f, 0x5ad9e3fd, 0x77ed9ba5, 0xb294b893, 0x3722e9a5, 0x00e698ca, 0x4cf7632f),
    SECP256K1_SCALAR_CONST(0x2c9c52b3, 0x3fa3cf1f, 0x5ad9e3fd, 0x77ed9ba5, 0xb294b893, 0x3722e9a5, 0x00e698ca, 0x4cf76330),
    SECP256K1_SCALAR_CONST(0x7fffffff, 0xffffffff, 0xffffffff, 0xffffffff, 0xd576e735, 0x57a4501d, 0xdfe92f46, 0x681b209f),
    SECP256K1_SCALAR_CONST(0x7fffffff, 0xffffffff, 0xffffffff, 0xffffffff, 0xd576e735, 0x57a4501d, 0xdfe92f46, 0x681b20a0),
    SECP256K1_SCALAR_CONST(0x7fffffff, 0xffffffff, 0xffffffff, 0xffffffff, 0xd576e735, 0x57a4501d, 0xdfe92f46, 0x681b20a1),
    SECP256K1_SCALAR_CONST(0x7fffffff, 0xffffffff, 0xffffffff, 0xffffffff, 0xd576e735, 0x57a4501d, 0xdfe92f46, 0x681b20a2),
    SECP256K1_SCALAR_CONST(0xd363ad4c, 0xc05c30e0, 0xa5261c02, 0x88126459, 0xf85915d7, 0x7825b696, 0xbeebc5c2, 0x833ede11),
    SECP256K1_SCALAR_CONST(0xd363ad4c, 0xc05c30e0, 0xa5261c02, 0x88126459, 0xf85915d7, 0x7825b696, 0xbeebc5c2, 0x833ede12),
    SECP256K1_SCALAR_CONST(0xd363ad4c, 0xc05c30e0, 0xa5261c02, 0x88126459, 0xf85915d7, 0x7825b696, 0xbeebc5c2, 0x833ede13),
    SECP256K1_SCALAR_CONST(0xd363ad4c, 0xc05c30e0, 0xa5261c02, 0x88126459, 0xf85915d7, 0x7825b696, 0xbeebc5c2, 0x833ede14),
    SECP256K1_SCALAR_CONST(0x26c75a99, 0x80b861c1, 0x4a4c3805, 0x1024c8b4, 0x704d760e, 0xe95e7cd3, 0xde1bfdb1, 0xce2c5a42),
    SECP256K1_SCALAR_CONST(0x26c75a99, 0x80b861c1, 0x4a4c3805, 0x1024c8b4, 0x704d760e, 0xe95e7cd3, 0xde1bfdb1, 0xce2c5a43),
    SECP256K1_SCALAR_CONST(0x26c75a99, 0x80b861c1, 0x4a4c3805, 0x1024c8b4, 0x704d760e, 0xe95e7cd3, 0xde1bfdb1, 0xce2c5a44),
    SECP256K1_SCALAR_CONST(0x26c75a99, 0x80b861c1, 0x4a4c3805, 0x1024c8b4, 0x704d760e, 0xe95e7cd3, 0xde1bfdb1, 0xce2c5a45)
};

static void test_ecmult_target(const secp256k1_scalar* target, int mode) {
    /* Mode: 0=ecmult_gen, 1=ecmult, 2=ecmult_const */
    secp256k1_scalar n1, n2;
    secp256k1_ge p;
    secp256k1_gej pj, p1j, p2j, ptj;
    static const secp256k1_scalar zero = SECP256K1_SCALAR_CONST(0, 0, 0, 0, 0, 0, 0, 0);

    /* Generate random n1,n2 such that n1+n2 = -target. */
    random_scalar_order_test(&n1);
    secp256k1_scalar_add(&n2, &n1, target);
    secp256k1_scalar_negate(&n2, &n2);

    /* Generate a random input point. */
    if (mode != 0) {
        random_group_element_test(&p);
        secp256k1_gej_set_ge(&pj, &p);
    }

    /* EC multiplications */
    if (mode == 0) {
        secp256k1_ecmult_gen(&CTX->ecmult_gen_ctx, &p1j, &n1);
        secp256k1_ecmult_gen(&CTX->ecmult_gen_ctx, &p2j, &n2);
        secp256k1_ecmult_gen(&CTX->ecmult_gen_ctx, &ptj, target);
    } else if (mode == 1) {
        secp256k1_ecmult(&p1j, &pj, &n1, &zero);
        secp256k1_ecmult(&p2j, &pj, &n2, &zero);
        secp256k1_ecmult(&ptj, &pj, target, &zero);
    } else {
        secp256k1_ecmult_const(&p1j, &p, &n1);
        secp256k1_ecmult_const(&p2j, &p, &n2);
        secp256k1_ecmult_const(&ptj, &p, target);
    }

    /* Add them all up: n1*P + n2*P + target*P = (n1+n2+target)*P = (n1+n1-n1-n2)*P = 0. */
    secp256k1_gej_add_var(&ptj, &ptj, &p1j, NULL);
    secp256k1_gej_add_var(&ptj, &ptj, &p2j, NULL);
    CHECK(secp256k1_gej_is_infinity(&ptj));
}

static void run_ecmult_near_split_bound(void) {
    int i;
    unsigned j;
    for (i = 0; i < 4*COUNT; ++i) {
        for (j = 0; j < sizeof(scalars_near_split_bounds) / sizeof(scalars_near_split_bounds[0]); ++j) {
            test_ecmult_target(&scalars_near_split_bounds[j], 0);
            test_ecmult_target(&scalars_near_split_bounds[j], 1);
            test_ecmult_target(&scalars_near_split_bounds[j], 2);
        }
    }
}

static void run_point_times_order(void) {
    int i;
    secp256k1_fe x = SECP256K1_FE_CONST(0, 0, 0, 0, 0, 0, 0, 2);
    static const secp256k1_fe xr = SECP256K1_FE_CONST(
        0x7603CB59, 0xB0EF6C63, 0xFE608479, 0x2A0C378C,
        0xDB3233A8, 0x0F8A9A09, 0xA877DEAD, 0x31B38C45
    );
    for (i = 0; i < 500; i++) {
        secp256k1_ge p;
        if (secp256k1_ge_set_xo_var(&p, &x, 1)) {
            secp256k1_gej j;
            CHECK(secp256k1_ge_is_valid_var(&p));
            secp256k1_gej_set_ge(&j, &p);
            test_point_times_order(&j);
        }
        secp256k1_fe_sqr(&x, &x);
    }
    secp256k1_fe_normalize_var(&x);
    CHECK(secp256k1_fe_equal_var(&x, &xr));
}

static void ecmult_const_random_mult(void) {
    /* random starting point A (on the curve) */
    secp256k1_ge a = SECP256K1_GE_CONST(
        0x6d986544, 0x57ff52b8, 0xcf1b8126, 0x5b802a5b,
        0xa97f9263, 0xb1e88044, 0x93351325, 0x91bc450a,
        0x535c59f7, 0x325e5d2b, 0xc391fbe8, 0x3c12787c,
        0x337e4a98, 0xe82a9011, 0x0123ba37, 0xdd769c7d
    );
    /* random initial factor xn */
    secp256k1_scalar xn = SECP256K1_SCALAR_CONST(
        0x649d4f77, 0xc4242df7, 0x7f2079c9, 0x14530327,
        0xa31b876a, 0xd2d8ce2a, 0x2236d5c6, 0xd7b2029b
    );
    /* expected xn * A (from sage) */
    secp256k1_ge expected_b = SECP256K1_GE_CONST(
        0x23773684, 0x4d209dc7, 0x098a786f, 0x20d06fcd,
        0x070a38bf, 0xc11ac651, 0x03004319, 0x1e2a8786,
        0xed8c3b8e, 0xc06dd57b, 0xd06ea66e, 0x45492b0f,
        0xb84e4e1b, 0xfb77e21f, 0x96baae2a, 0x63dec956
    );
    secp256k1_gej b;
    secp256k1_ecmult_const(&b, &a, &xn);

    CHECK(secp256k1_ge_is_valid_var(&a));
    ge_equals_gej(&expected_b, &b);
}

static void ecmult_const_commutativity(void) {
    secp256k1_scalar a;
    secp256k1_scalar b;
    secp256k1_gej res1;
    secp256k1_gej res2;
    secp256k1_ge mid1;
    secp256k1_ge mid2;
    random_scalar_order_test(&a);
    random_scalar_order_test(&b);

    secp256k1_ecmult_const(&res1, &secp256k1_ge_const_g, &a);
    secp256k1_ecmult_const(&res2, &secp256k1_ge_const_g, &b);
    secp256k1_ge_set_gej(&mid1, &res1);
    secp256k1_ge_set_gej(&mid2, &res2);
    secp256k1_ecmult_const(&res1, &mid1, &b);
    secp256k1_ecmult_const(&res2, &mid2, &a);
    secp256k1_ge_set_gej(&mid1, &res1);
    secp256k1_ge_set_gej(&mid2, &res2);
    ge_equals_ge(&mid1, &mid2);
}

static void ecmult_const_mult_zero_one(void) {
    secp256k1_scalar zero = SECP256K1_SCALAR_CONST(0, 0, 0, 0, 0, 0, 0, 0);
    secp256k1_scalar one = SECP256K1_SCALAR_CONST(0, 0, 0, 0, 0, 0, 0, 1);
    secp256k1_scalar negone;
    secp256k1_gej res1;
    secp256k1_ge res2;
    secp256k1_ge point;
    secp256k1_scalar_negate(&negone, &one);

    random_group_element_test(&point);
    secp256k1_ecmult_const(&res1, &point, &zero);
    secp256k1_ge_set_gej(&res2, &res1);
    CHECK(secp256k1_ge_is_infinity(&res2));
    secp256k1_ecmult_const(&res1, &point, &one);
    secp256k1_ge_set_gej(&res2, &res1);
    ge_equals_ge(&res2, &point);
    secp256k1_ecmult_const(&res1, &point, &negone);
    secp256k1_gej_neg(&res1, &res1);
    secp256k1_ge_set_gej(&res2, &res1);
    ge_equals_ge(&res2, &point);
}

static void ecmult_const_mult_xonly(void) {
    int i;

    /* Test correspondence between secp256k1_ecmult_const and secp256k1_ecmult_const_xonly. */
    for (i = 0; i < 2*COUNT; ++i) {
        secp256k1_ge base;
        secp256k1_gej basej, resj;
        secp256k1_fe n, d, resx, v;
        secp256k1_scalar q;
        int res;
        /* Random base point. */
        random_group_element_test(&base);
        /* Random scalar to multiply it with. */
        random_scalar_order_test(&q);
        /* If i is odd, n=d*base.x for random non-zero d */
        if (i & 1) {
            random_fe_non_zero_test(&d);
            secp256k1_fe_mul(&n, &base.x, &d);
        } else {
            n = base.x;
        }
        /* Perform x-only multiplication. */
        res = secp256k1_ecmult_const_xonly(&resx, &n, (i & 1) ? &d : NULL, &q, i & 2);
        CHECK(res);
        /* Perform normal multiplication. */
        secp256k1_gej_set_ge(&basej, &base);
        secp256k1_ecmult(&resj, &basej, &q, NULL);
        /* Check that resj's X coordinate corresponds with resx. */
        secp256k1_fe_sqr(&v, &resj.z);
        secp256k1_fe_mul(&v, &v, &resx);
        CHECK(check_fe_equal(&v, &resj.x));
    }

    /* Test that secp256k1_ecmult_const_xonly correctly rejects X coordinates not on curve. */
    for (i = 0; i < 2*COUNT; ++i) {
        secp256k1_fe x, n, d, r;
        int res;
        secp256k1_scalar q;
        random_scalar_order_test(&q);
        /* Generate random X coordinate not on the curve. */
        do {
            random_fe_test(&x);
        } while (secp256k1_ge_x_on_curve_var(&x));
        /* If i is odd, n=d*x for random non-zero d. */
        if (i & 1) {
            random_fe_non_zero_test(&d);
            secp256k1_fe_mul(&n, &x, &d);
        } else {
            n = x;
        }
        res = secp256k1_ecmult_const_xonly(&r, &n, (i & 1) ? &d : NULL, &q, 0);
        CHECK(res == 0);
    }
}

static void ecmult_const_chain_multiply(void) {
    /* Check known result (randomly generated test problem from sage) */
    const secp256k1_scalar scalar = SECP256K1_SCALAR_CONST(
        0x4968d524, 0x2abf9b7a, 0x466abbcf, 0x34b11b6d,
        0xcd83d307, 0x827bed62, 0x05fad0ce, 0x18fae63b
    );
    const secp256k1_gej expected_point = SECP256K1_GEJ_CONST(
        0x5494c15d, 0x32099706, 0xc2395f94, 0x348745fd,
        0x757ce30e, 0x4e8c90fb, 0xa2bad184, 0xf883c69f,
        0x5d195d20, 0xe191bf7f, 0x1be3e55f, 0x56a80196,
        0x6071ad01, 0xf1462f66, 0xc997fa94, 0xdb858435
    );
    secp256k1_gej point;
    secp256k1_ge res;
    int i;

    secp256k1_gej_set_ge(&point, &secp256k1_ge_const_g);
    for (i = 0; i < 100; ++i) {
        secp256k1_ge tmp;
        secp256k1_ge_set_gej(&tmp, &point);
        secp256k1_ecmult_const(&point, &tmp, &scalar);
    }
    secp256k1_ge_set_gej(&res, &point);
    ge_equals_gej(&res, &expected_point);
}

static void run_ecmult_const_tests(void) {
    ecmult_const_mult_zero_one();
    ecmult_const_random_mult();
    ecmult_const_commutativity();
    ecmult_const_chain_multiply();
    ecmult_const_mult_xonly();
}

typedef struct {
    secp256k1_scalar *sc;
    secp256k1_ge *pt;
} ecmult_multi_data;

static int ecmult_multi_callback(secp256k1_scalar *sc, secp256k1_ge *pt, size_t idx, void *cbdata) {
    ecmult_multi_data *data = (ecmult_multi_data*) cbdata;
    *sc = data->sc[idx];
    *pt = data->pt[idx];
    return 1;
}

static int ecmult_multi_false_callback(secp256k1_scalar *sc, secp256k1_ge *pt, size_t idx, void *cbdata) {
    (void)sc;
    (void)pt;
    (void)idx;
    (void)cbdata;
    return 0;
}

static void test_ecmult_multi(secp256k1_scratch *scratch, secp256k1_ecmult_multi_func ecmult_multi) {
    int ncount;
    secp256k1_scalar sc[32];
    secp256k1_ge pt[32];
    secp256k1_gej r;
    secp256k1_gej r2;
    ecmult_multi_data data;

    data.sc = sc;
    data.pt = pt;

    /* No points to multiply */
    CHECK(ecmult_multi(&CTX->error_callback, scratch, &r, NULL, ecmult_multi_callback, &data, 0));

    /* Check 1- and 2-point multiplies against ecmult */
    for (ncount = 0; ncount < COUNT; ncount++) {
        secp256k1_ge ptg;
        secp256k1_gej ptgj;
        random_scalar_order(&sc[0]);
        random_scalar_order(&sc[1]);

        random_group_element_test(&ptg);
        secp256k1_gej_set_ge(&ptgj, &ptg);
        pt[0] = ptg;
        pt[1] = secp256k1_ge_const_g;

        /* only G scalar */
        secp256k1_ecmult(&r2, &ptgj, &secp256k1_scalar_zero, &sc[0]);
        CHECK(ecmult_multi(&CTX->error_callback, scratch, &r, &sc[0], ecmult_multi_callback, &data, 0));
        CHECK(secp256k1_gej_eq_var(&r, &r2));

        /* 1-point */
        secp256k1_ecmult(&r2, &ptgj, &sc[0], &secp256k1_scalar_zero);
        CHECK(ecmult_multi(&CTX->error_callback, scratch, &r, &secp256k1_scalar_zero, ecmult_multi_callback, &data, 1));
        CHECK(secp256k1_gej_eq_var(&r, &r2));

        /* Try to multiply 1 point, but callback returns false */
        CHECK(!ecmult_multi(&CTX->error_callback, scratch, &r, &secp256k1_scalar_zero, ecmult_multi_false_callback, &data, 1));

        /* 2-point */
        secp256k1_ecmult(&r2, &ptgj, &sc[0], &sc[1]);
        CHECK(ecmult_multi(&CTX->error_callback, scratch, &r, &secp256k1_scalar_zero, ecmult_multi_callback, &data, 2));
        CHECK(secp256k1_gej_eq_var(&r, &r2));

        /* 2-point with G scalar */
        secp256k1_ecmult(&r2, &ptgj, &sc[0], &sc[1]);
        CHECK(ecmult_multi(&CTX->error_callback, scratch, &r, &sc[1], ecmult_multi_callback, &data, 1));
        CHECK(secp256k1_gej_eq_var(&r, &r2));
    }

    /* Check infinite outputs of various forms */
    for (ncount = 0; ncount < COUNT; ncount++) {
        secp256k1_ge ptg;
        size_t i, j;
        size_t sizes[] = { 2, 10, 32 };

        for (j = 0; j < 3; j++) {
            for (i = 0; i < 32; i++) {
                random_scalar_order(&sc[i]);
                secp256k1_ge_set_infinity(&pt[i]);
            }
            CHECK(ecmult_multi(&CTX->error_callback, scratch, &r, &secp256k1_scalar_zero, ecmult_multi_callback, &data, sizes[j]));
            CHECK(secp256k1_gej_is_infinity(&r));
        }

        for (j = 0; j < 3; j++) {
            for (i = 0; i < 32; i++) {
                random_group_element_test(&ptg);
                pt[i] = ptg;
                secp256k1_scalar_set_int(&sc[i], 0);
            }
            CHECK(ecmult_multi(&CTX->error_callback, scratch, &r, &secp256k1_scalar_zero, ecmult_multi_callback, &data, sizes[j]));
            CHECK(secp256k1_gej_is_infinity(&r));
        }

        for (j = 0; j < 3; j++) {
            random_group_element_test(&ptg);
            for (i = 0; i < 16; i++) {
                random_scalar_order(&sc[2*i]);
                secp256k1_scalar_negate(&sc[2*i + 1], &sc[2*i]);
                pt[2 * i] = ptg;
                pt[2 * i + 1] = ptg;
            }

            CHECK(ecmult_multi(&CTX->error_callback, scratch, &r, &secp256k1_scalar_zero, ecmult_multi_callback, &data, sizes[j]));
            CHECK(secp256k1_gej_is_infinity(&r));

            random_scalar_order(&sc[0]);
            for (i = 0; i < 16; i++) {
                random_group_element_test(&ptg);

                sc[2*i] = sc[0];
                sc[2*i+1] = sc[0];
                pt[2 * i] = ptg;
                secp256k1_ge_neg(&pt[2*i+1], &pt[2*i]);
            }

            CHECK(ecmult_multi(&CTX->error_callback, scratch, &r, &secp256k1_scalar_zero, ecmult_multi_callback, &data, sizes[j]));
            CHECK(secp256k1_gej_is_infinity(&r));
        }

        random_group_element_test(&ptg);
        secp256k1_scalar_set_int(&sc[0], 0);
        pt[0] = ptg;
        for (i = 1; i < 32; i++) {
            pt[i] = ptg;

            random_scalar_order(&sc[i]);
            secp256k1_scalar_add(&sc[0], &sc[0], &sc[i]);
            secp256k1_scalar_negate(&sc[i], &sc[i]);
        }

        CHECK(ecmult_multi(&CTX->error_callback, scratch, &r, &secp256k1_scalar_zero, ecmult_multi_callback, &data, 32));
        CHECK(secp256k1_gej_is_infinity(&r));
    }

    /* Check random points, constant scalar */
    for (ncount = 0; ncount < COUNT; ncount++) {
        size_t i;
        secp256k1_gej_set_infinity(&r);

        random_scalar_order(&sc[0]);
        for (i = 0; i < 20; i++) {
            secp256k1_ge ptg;
            sc[i] = sc[0];
            random_group_element_test(&ptg);
            pt[i] = ptg;
            secp256k1_gej_add_ge_var(&r, &r, &pt[i], NULL);
        }

        secp256k1_ecmult(&r2, &r, &sc[0], &secp256k1_scalar_zero);
        CHECK(ecmult_multi(&CTX->error_callback, scratch, &r, &secp256k1_scalar_zero, ecmult_multi_callback, &data, 20));
        CHECK(secp256k1_gej_eq_var(&r, &r2));
    }

    /* Check random scalars, constant point */
    for (ncount = 0; ncount < COUNT; ncount++) {
        size_t i;
        secp256k1_ge ptg;
        secp256k1_gej p0j;
        secp256k1_scalar rs;
        secp256k1_scalar_set_int(&rs, 0);

        random_group_element_test(&ptg);
        for (i = 0; i < 20; i++) {
            random_scalar_order(&sc[i]);
            pt[i] = ptg;
            secp256k1_scalar_add(&rs, &rs, &sc[i]);
        }

        secp256k1_gej_set_ge(&p0j, &pt[0]);
        secp256k1_ecmult(&r2, &p0j, &rs, &secp256k1_scalar_zero);
        CHECK(ecmult_multi(&CTX->error_callback, scratch, &r, &secp256k1_scalar_zero, ecmult_multi_callback, &data, 20));
        CHECK(secp256k1_gej_eq_var(&r, &r2));
    }

    /* Sanity check that zero scalars don't cause problems */
    for (ncount = 0; ncount < 20; ncount++) {
        random_scalar_order(&sc[ncount]);
        random_group_element_test(&pt[ncount]);
    }

    secp256k1_scalar_clear(&sc[0]);
    CHECK(ecmult_multi(&CTX->error_callback, scratch, &r, &secp256k1_scalar_zero, ecmult_multi_callback, &data, 20));
    secp256k1_scalar_clear(&sc[1]);
    secp256k1_scalar_clear(&sc[2]);
    secp256k1_scalar_clear(&sc[3]);
    secp256k1_scalar_clear(&sc[4]);
    CHECK(ecmult_multi(&CTX->error_callback, scratch, &r, &secp256k1_scalar_zero, ecmult_multi_callback, &data, 6));
    CHECK(ecmult_multi(&CTX->error_callback, scratch, &r, &secp256k1_scalar_zero, ecmult_multi_callback, &data, 5));
    CHECK(secp256k1_gej_is_infinity(&r));

    /* Run through s0*(t0*P) + s1*(t1*P) exhaustively for many small values of s0, s1, t0, t1 */
    {
        const size_t TOP = 8;
        size_t s0i, s1i;
        size_t t0i, t1i;
        secp256k1_ge ptg;
        secp256k1_gej ptgj;

        random_group_element_test(&ptg);
        secp256k1_gej_set_ge(&ptgj, &ptg);

        for(t0i = 0; t0i < TOP; t0i++) {
            for(t1i = 0; t1i < TOP; t1i++) {
                secp256k1_gej t0p, t1p;
                secp256k1_scalar t0, t1;

                secp256k1_scalar_set_int(&t0, (t0i + 1) / 2);
                secp256k1_scalar_cond_negate(&t0, t0i & 1);
                secp256k1_scalar_set_int(&t1, (t1i + 1) / 2);
                secp256k1_scalar_cond_negate(&t1, t1i & 1);

                secp256k1_ecmult(&t0p, &ptgj, &t0, &secp256k1_scalar_zero);
                secp256k1_ecmult(&t1p, &ptgj, &t1, &secp256k1_scalar_zero);

                for(s0i = 0; s0i < TOP; s0i++) {
                    for(s1i = 0; s1i < TOP; s1i++) {
                        secp256k1_scalar tmp1, tmp2;
                        secp256k1_gej expected, actual;

                        secp256k1_ge_set_gej(&pt[0], &t0p);
                        secp256k1_ge_set_gej(&pt[1], &t1p);

                        secp256k1_scalar_set_int(&sc[0], (s0i + 1) / 2);
                        secp256k1_scalar_cond_negate(&sc[0], s0i & 1);
                        secp256k1_scalar_set_int(&sc[1], (s1i + 1) / 2);
                        secp256k1_scalar_cond_negate(&sc[1], s1i & 1);

                        secp256k1_scalar_mul(&tmp1, &t0, &sc[0]);
                        secp256k1_scalar_mul(&tmp2, &t1, &sc[1]);
                        secp256k1_scalar_add(&tmp1, &tmp1, &tmp2);

                        secp256k1_ecmult(&expected, &ptgj, &tmp1, &secp256k1_scalar_zero);
                        CHECK(ecmult_multi(&CTX->error_callback, scratch, &actual, &secp256k1_scalar_zero, ecmult_multi_callback, &data, 2));
                        CHECK(secp256k1_gej_eq_var(&actual, &expected));
                    }
                }
            }
        }
    }
}

static int test_ecmult_multi_random(secp256k1_scratch *scratch) {
    /* Large random test for ecmult_multi_* functions which exercises:
     * - Few or many inputs (0 up to 128, roughly exponentially distributed).
     * - Few or many 0*P or a*INF inputs (roughly uniformly distributed).
     * - Including or excluding an nonzero a*G term (or such a term at all).
     * - Final expected result equal to infinity or not (roughly 50%).
     * - ecmult_multi_var, ecmult_strauss_single_batch, ecmult_pippenger_single_batch
     */

    /* These 4 variables define the eventual input to the ecmult_multi function.
     * g_scalar is the G scalar fed to it (or NULL, possibly, if g_scalar=0), and
     * scalars[0..filled-1] and gejs[0..filled-1] are the scalars and points
     * which form its normal inputs. */
    int filled = 0;
    secp256k1_scalar g_scalar = SECP256K1_SCALAR_CONST(0, 0, 0, 0, 0, 0, 0, 0);
    secp256k1_scalar scalars[128];
    secp256k1_gej gejs[128];
    /* The expected result, and the computed result. */
    secp256k1_gej expected, computed;
    /* Temporaries. */
    secp256k1_scalar sc_tmp;
    secp256k1_ge ge_tmp;
    /* Variables needed for the actual input to ecmult_multi. */
    secp256k1_ge ges[128];
    ecmult_multi_data data;

    int i;
    /* Which multiplication function to use */
    int fn = secp256k1_testrand_int(3);
    secp256k1_ecmult_multi_func ecmult_multi = fn == 0 ? secp256k1_ecmult_multi_var :
                                               fn == 1 ? secp256k1_ecmult_strauss_batch_single :
                                               secp256k1_ecmult_pippenger_batch_single;
    /* Simulate exponentially distributed num. */
    int num_bits = 2 + secp256k1_testrand_int(6);
    /* Number of (scalar, point) inputs (excluding g). */
    int num = secp256k1_testrand_int((1 << num_bits) + 1);
    /* Number of those which are nonzero. */
    int num_nonzero = secp256k1_testrand_int(num + 1);
    /* Whether we're aiming to create an input with nonzero expected result. */
    int nonzero_result = secp256k1_testrand_bits(1);
    /* Whether we will provide nonzero g multiplicand. In some cases our hand
     * is forced here based on num_nonzero and nonzero_result. */
    int g_nonzero = num_nonzero == 0 ? nonzero_result :
                    num_nonzero == 1 && !nonzero_result ? 1 :
                    (int)secp256k1_testrand_bits(1);
    /* Which g_scalar pointer to pass into ecmult_multi(). */
    const secp256k1_scalar* g_scalar_ptr = (g_nonzero || secp256k1_testrand_bits(1)) ? &g_scalar : NULL;
    /* How many EC multiplications were performed in this function. */
    int mults = 0;
    /* How many randomization steps to apply to the input list. */
    int rands = (int)secp256k1_testrand_bits(3);
    if (rands > num_nonzero) rands = num_nonzero;

    secp256k1_gej_set_infinity(&expected);
    secp256k1_gej_set_infinity(&gejs[0]);
    secp256k1_scalar_set_int(&scalars[0], 0);

    if (g_nonzero) {
        /* If g_nonzero, set g_scalar to nonzero value r. */
        random_scalar_order_test(&g_scalar);
        if (!nonzero_result) {
            /* If expected=0 is desired, add a (a*r, -(1/a)*g) term to compensate. */
            CHECK(num_nonzero > filled);
            random_scalar_order_test(&sc_tmp);
            secp256k1_scalar_mul(&scalars[filled], &sc_tmp, &g_scalar);
            secp256k1_scalar_inverse_var(&sc_tmp, &sc_tmp);
            secp256k1_scalar_negate(&sc_tmp, &sc_tmp);
            secp256k1_ecmult_gen(&CTX->ecmult_gen_ctx, &gejs[filled], &sc_tmp);
            ++filled;
            ++mults;
        }
    }

    if (nonzero_result && filled < num_nonzero) {
        /* If a nonzero result is desired, and there is space, add a random nonzero term. */
        random_scalar_order_test(&scalars[filled]);
        random_group_element_test(&ge_tmp);
        secp256k1_gej_set_ge(&gejs[filled], &ge_tmp);
        ++filled;
    }

    if (nonzero_result) {
        /* Compute the expected result using normal ecmult. */
        CHECK(filled <= 1);
        secp256k1_ecmult(&expected, &gejs[0], &scalars[0], &g_scalar);
        mults += filled + g_nonzero;
    }

    /* At this point we have expected = scalar_g*G + sum(scalars[i]*gejs[i] for i=0..filled-1). */
    CHECK(filled <= 1 + !nonzero_result);
    CHECK(filled <= num_nonzero);

    /* Add entries to scalars,gejs so that there are num of them. All the added entries
     * either have scalar=0 or point=infinity, so these do not change the expected result. */
    while (filled < num) {
        if (secp256k1_testrand_bits(1)) {
            secp256k1_gej_set_infinity(&gejs[filled]);
            random_scalar_order_test(&scalars[filled]);
        } else {
            secp256k1_scalar_set_int(&scalars[filled], 0);
            random_group_element_test(&ge_tmp);
            secp256k1_gej_set_ge(&gejs[filled], &ge_tmp);
        }
        ++filled;
    }

    /* Now perform cheapish transformations on gejs and scalars, for indices
     * 0..num_nonzero-1, which do not change the expected result, but may
     * convert some of them to be both non-0-scalar and non-infinity-point. */
    for (i = 0; i < rands; ++i) {
        int j;
        secp256k1_scalar v, iv;
        /* Shuffle the entries. */
        for (j = 0; j < num_nonzero; ++j) {
            int k = secp256k1_testrand_int(num_nonzero - j);
            if (k != 0) {
                secp256k1_gej gej = gejs[j];
                secp256k1_scalar sc = scalars[j];
                gejs[j] = gejs[j + k];
                scalars[j] = scalars[j + k];
                gejs[j + k] = gej;
                scalars[j + k] = sc;
            }
        }
        /* Perturb all consecutive pairs of inputs:
         * a*P + b*Q -> (a+b)*P + b*(Q-P). */
        for (j = 0; j + 1 < num_nonzero; j += 2) {
            secp256k1_gej gej;
            secp256k1_scalar_add(&scalars[j], &scalars[j], &scalars[j+1]);
            secp256k1_gej_neg(&gej, &gejs[j]);
            secp256k1_gej_add_var(&gejs[j+1], &gejs[j+1], &gej, NULL);
        }
        /* Transform the last input: a*P -> (v*a) * ((1/v)*P). */
        CHECK(num_nonzero >= 1);
        random_scalar_order_test(&v);
        secp256k1_scalar_inverse(&iv, &v);
        secp256k1_scalar_mul(&scalars[num_nonzero - 1], &scalars[num_nonzero - 1], &v);
        secp256k1_ecmult(&gejs[num_nonzero - 1], &gejs[num_nonzero - 1], &iv, NULL);
        ++mults;
    }

    /* Shuffle all entries (0..num-1). */
    for (i = 0; i < num; ++i) {
        int j = secp256k1_testrand_int(num - i);
        if (j != 0) {
            secp256k1_gej gej = gejs[i];
            secp256k1_scalar sc = scalars[i];
            gejs[i] = gejs[i + j];
            scalars[i] = scalars[i + j];
            gejs[i + j] = gej;
            scalars[i + j] = sc;
        }
    }

    /* Compute affine versions of all inputs. */
    secp256k1_ge_set_all_gej_var(ges, gejs, filled);
    /* Invoke ecmult_multi code. */
    data.sc = scalars;
    data.pt = ges;
    CHECK(ecmult_multi(&CTX->error_callback, scratch, &computed, g_scalar_ptr, ecmult_multi_callback, &data, filled));
    mults += num_nonzero + g_nonzero;
    /* Compare with expected result. */
    CHECK(secp256k1_gej_eq_var(&computed, &expected));
    return mults;
}

static void test_ecmult_multi_batch_single(secp256k1_ecmult_multi_func ecmult_multi) {
    secp256k1_scalar sc;
    secp256k1_ge pt;
    secp256k1_gej r;
    ecmult_multi_data data;
    secp256k1_scratch *scratch_empty;

    random_group_element_test(&pt);
    random_scalar_order(&sc);
    data.sc = &sc;
    data.pt = &pt;

    /* Try to multiply 1 point, but scratch space is empty.*/
    scratch_empty = secp256k1_scratch_create(&CTX->error_callback, 0);
    CHECK(!ecmult_multi(&CTX->error_callback, scratch_empty, &r, &secp256k1_scalar_zero, ecmult_multi_callback, &data, 1));
    secp256k1_scratch_destroy(&CTX->error_callback, scratch_empty);
}

static void test_secp256k1_pippenger_bucket_window_inv(void) {
    int i;

    CHECK(secp256k1_pippenger_bucket_window_inv(0) == 0);
    for(i = 1; i <= PIPPENGER_MAX_BUCKET_WINDOW; i++) {
        /* Bucket_window of 8 is not used with endo */
        if (i == 8) {
            continue;
        }
        CHECK(secp256k1_pippenger_bucket_window(secp256k1_pippenger_bucket_window_inv(i)) == i);
        if (i != PIPPENGER_MAX_BUCKET_WINDOW) {
            CHECK(secp256k1_pippenger_bucket_window(secp256k1_pippenger_bucket_window_inv(i)+1) > i);
        }
    }
}

/**
 * Probabilistically test the function returning the maximum number of possible points
 * for a given scratch space.
 */
static void test_ecmult_multi_pippenger_max_points(void) {
    size_t scratch_size = secp256k1_testrand_bits(8);
    size_t max_size = secp256k1_pippenger_scratch_size(secp256k1_pippenger_bucket_window_inv(PIPPENGER_MAX_BUCKET_WINDOW-1)+512, 12);
    secp256k1_scratch *scratch;
    size_t n_points_supported;
    int bucket_window = 0;

    for(; scratch_size < max_size; scratch_size+=256) {
        size_t i;
        size_t total_alloc;
        size_t checkpoint;
        scratch = secp256k1_scratch_create(&CTX->error_callback, scratch_size);
        CHECK(scratch != NULL);
        checkpoint = secp256k1_scratch_checkpoint(&CTX->error_callback, scratch);
        n_points_supported = secp256k1_pippenger_max_points(&CTX->error_callback, scratch);
        if (n_points_supported == 0) {
            secp256k1_scratch_destroy(&CTX->error_callback, scratch);
            continue;
        }
        bucket_window = secp256k1_pippenger_bucket_window(n_points_supported);
        /* allocate `total_alloc` bytes over `PIPPENGER_SCRATCH_OBJECTS` many allocations */
        total_alloc = secp256k1_pippenger_scratch_size(n_points_supported, bucket_window);
        for (i = 0; i < PIPPENGER_SCRATCH_OBJECTS - 1; i++) {
            CHECK(secp256k1_scratch_alloc(&CTX->error_callback, scratch, 1));
            total_alloc--;
        }
        CHECK(secp256k1_scratch_alloc(&CTX->error_callback, scratch, total_alloc));
        secp256k1_scratch_apply_checkpoint(&CTX->error_callback, scratch, checkpoint);
        secp256k1_scratch_destroy(&CTX->error_callback, scratch);
    }
    CHECK(bucket_window == PIPPENGER_MAX_BUCKET_WINDOW);
}

static void test_ecmult_multi_batch_size_helper(void) {
    size_t n_batches, n_batch_points, max_n_batch_points, n;

    max_n_batch_points = 0;
    n = 1;
    CHECK(secp256k1_ecmult_multi_batch_size_helper(&n_batches, &n_batch_points, max_n_batch_points, n) == 0);

    max_n_batch_points = 1;
    n = 0;
    CHECK(secp256k1_ecmult_multi_batch_size_helper(&n_batches, &n_batch_points, max_n_batch_points, n) == 1);
    CHECK(n_batches == 0);
    CHECK(n_batch_points == 0);

    max_n_batch_points = 2;
    n = 5;
    CHECK(secp256k1_ecmult_multi_batch_size_helper(&n_batches, &n_batch_points, max_n_batch_points, n) == 1);
    CHECK(n_batches == 3);
    CHECK(n_batch_points == 2);

    max_n_batch_points = ECMULT_MAX_POINTS_PER_BATCH;
    n = ECMULT_MAX_POINTS_PER_BATCH;
    CHECK(secp256k1_ecmult_multi_batch_size_helper(&n_batches, &n_batch_points, max_n_batch_points, n) == 1);
    CHECK(n_batches == 1);
    CHECK(n_batch_points == ECMULT_MAX_POINTS_PER_BATCH);

    max_n_batch_points = ECMULT_MAX_POINTS_PER_BATCH + 1;
    n = ECMULT_MAX_POINTS_PER_BATCH + 1;
    CHECK(secp256k1_ecmult_multi_batch_size_helper(&n_batches, &n_batch_points, max_n_batch_points, n) == 1);
    CHECK(n_batches == 2);
    CHECK(n_batch_points == ECMULT_MAX_POINTS_PER_BATCH/2 + 1);

    max_n_batch_points = 1;
    n = SIZE_MAX;
    CHECK(secp256k1_ecmult_multi_batch_size_helper(&n_batches, &n_batch_points, max_n_batch_points, n) == 1);
    CHECK(n_batches == SIZE_MAX);
    CHECK(n_batch_points == 1);

    max_n_batch_points = 2;
    n = SIZE_MAX;
    CHECK(secp256k1_ecmult_multi_batch_size_helper(&n_batches, &n_batch_points, max_n_batch_points, n) == 1);
    CHECK(n_batches == SIZE_MAX/2 + 1);
    CHECK(n_batch_points == 2);
}

/**
 * Run secp256k1_ecmult_multi_var with num points and a scratch space restricted to
 * 1 <= i <= num points.
 */
static void test_ecmult_multi_batching(void) {
    static const int n_points = 2*ECMULT_PIPPENGER_THRESHOLD;
    secp256k1_scalar scG;
    secp256k1_scalar *sc = (secp256k1_scalar *)checked_malloc(&CTX->error_callback, sizeof(secp256k1_scalar) * n_points);
    secp256k1_ge *pt = (secp256k1_ge *)checked_malloc(&CTX->error_callback, sizeof(secp256k1_ge) * n_points);
    secp256k1_gej r;
    secp256k1_gej r2;
    ecmult_multi_data data;
    int i;
    secp256k1_scratch *scratch;

    secp256k1_gej_set_infinity(&r2);

    /* Get random scalars and group elements and compute result */
    random_scalar_order(&scG);
    secp256k1_ecmult(&r2, &r2, &secp256k1_scalar_zero, &scG);
    for(i = 0; i < n_points; i++) {
        secp256k1_ge ptg;
        secp256k1_gej ptgj;
        random_group_element_test(&ptg);
        secp256k1_gej_set_ge(&ptgj, &ptg);
        pt[i] = ptg;
        random_scalar_order(&sc[i]);
        secp256k1_ecmult(&ptgj, &ptgj, &sc[i], NULL);
        secp256k1_gej_add_var(&r2, &r2, &ptgj, NULL);
    }
    data.sc = sc;
    data.pt = pt;
    secp256k1_gej_neg(&r2, &r2);

    /* Test with empty scratch space. It should compute the correct result using
     * ecmult_mult_simple algorithm which doesn't require a scratch space. */
    scratch = secp256k1_scratch_create(&CTX->error_callback, 0);
    CHECK(secp256k1_ecmult_multi_var(&CTX->error_callback, scratch, &r, &scG, ecmult_multi_callback, &data, n_points));
    secp256k1_gej_add_var(&r, &r, &r2, NULL);
    CHECK(secp256k1_gej_is_infinity(&r));
    secp256k1_scratch_destroy(&CTX->error_callback, scratch);

    /* Test with space for 1 point in pippenger. That's not enough because
     * ecmult_multi selects strauss which requires more memory. It should
     * therefore select the simple algorithm. */
    scratch = secp256k1_scratch_create(&CTX->error_callback, secp256k1_pippenger_scratch_size(1, 1) + PIPPENGER_SCRATCH_OBJECTS*ALIGNMENT);
    CHECK(secp256k1_ecmult_multi_var(&CTX->error_callback, scratch, &r, &scG, ecmult_multi_callback, &data, n_points));
    secp256k1_gej_add_var(&r, &r, &r2, NULL);
    CHECK(secp256k1_gej_is_infinity(&r));
    secp256k1_scratch_destroy(&CTX->error_callback, scratch);

    for(i = 1; i <= n_points; i++) {
        if (i > ECMULT_PIPPENGER_THRESHOLD) {
            int bucket_window = secp256k1_pippenger_bucket_window(i);
            size_t scratch_size = secp256k1_pippenger_scratch_size(i, bucket_window);
            scratch = secp256k1_scratch_create(&CTX->error_callback, scratch_size + PIPPENGER_SCRATCH_OBJECTS*ALIGNMENT);
        } else {
            size_t scratch_size = secp256k1_strauss_scratch_size(i);
            scratch = secp256k1_scratch_create(&CTX->error_callback, scratch_size + STRAUSS_SCRATCH_OBJECTS*ALIGNMENT);
        }
        CHECK(secp256k1_ecmult_multi_var(&CTX->error_callback, scratch, &r, &scG, ecmult_multi_callback, &data, n_points));
        secp256k1_gej_add_var(&r, &r, &r2, NULL);
        CHECK(secp256k1_gej_is_infinity(&r));
        secp256k1_scratch_destroy(&CTX->error_callback, scratch);
    }
    free(sc);
    free(pt);
}

static void run_ecmult_multi_tests(void) {
    secp256k1_scratch *scratch;
    int64_t todo = (int64_t)320 * COUNT;

    test_secp256k1_pippenger_bucket_window_inv();
    test_ecmult_multi_pippenger_max_points();
    scratch = secp256k1_scratch_create(&CTX->error_callback, 819200);
    test_ecmult_multi(scratch, secp256k1_ecmult_multi_var);
    test_ecmult_multi(NULL, secp256k1_ecmult_multi_var);
    test_ecmult_multi(scratch, secp256k1_ecmult_pippenger_batch_single);
    test_ecmult_multi_batch_single(secp256k1_ecmult_pippenger_batch_single);
    test_ecmult_multi(scratch, secp256k1_ecmult_strauss_batch_single);
    test_ecmult_multi_batch_single(secp256k1_ecmult_strauss_batch_single);
    while (todo > 0) {
        todo -= test_ecmult_multi_random(scratch);
    }
    secp256k1_scratch_destroy(&CTX->error_callback, scratch);

    /* Run test_ecmult_multi with space for exactly one point */
    scratch = secp256k1_scratch_create(&CTX->error_callback, secp256k1_strauss_scratch_size(1) + STRAUSS_SCRATCH_OBJECTS*ALIGNMENT);
    test_ecmult_multi(scratch, secp256k1_ecmult_multi_var);
    secp256k1_scratch_destroy(&CTX->error_callback, scratch);

    test_ecmult_multi_batch_size_helper();
    test_ecmult_multi_batching();
}

static void test_wnaf(const secp256k1_scalar *number, int w) {
    secp256k1_scalar x, two, t;
    int wnaf[256];
    int zeroes = -1;
    int i;
    int bits;
    secp256k1_scalar_set_int(&x, 0);
    secp256k1_scalar_set_int(&two, 2);
    bits = secp256k1_ecmult_wnaf(wnaf, 256, number, w);
    CHECK(bits <= 256);
    for (i = bits-1; i >= 0; i--) {
        int v = wnaf[i];
        secp256k1_scalar_mul(&x, &x, &two);
        if (v) {
            CHECK(zeroes == -1 || zeroes >= w-1); /* check that distance between non-zero elements is at least w-1 */
            zeroes=0;
            CHECK((v & 1) == 1); /* check non-zero elements are odd */
            CHECK(v <= (1 << (w-1)) - 1); /* check range below */
            CHECK(v >= -(1 << (w-1)) - 1); /* check range above */
        } else {
            CHECK(zeroes != -1); /* check that no unnecessary zero padding exists */
            zeroes++;
        }
        if (v >= 0) {
            secp256k1_scalar_set_int(&t, v);
        } else {
            secp256k1_scalar_set_int(&t, -v);
            secp256k1_scalar_negate(&t, &t);
        }
        secp256k1_scalar_add(&x, &x, &t);
    }
    CHECK(secp256k1_scalar_eq(&x, number)); /* check that wnaf represents number */
}

static void test_constant_wnaf_negate(const secp256k1_scalar *number) {
    secp256k1_scalar neg1 = *number;
    secp256k1_scalar neg2 = *number;
    int sign1 = 1;
    int sign2 = 1;

    if (!secp256k1_scalar_get_bits(&neg1, 0, 1)) {
        secp256k1_scalar_negate(&neg1, &neg1);
        sign1 = -1;
    }
    sign2 = secp256k1_scalar_cond_negate(&neg2, secp256k1_scalar_is_even(&neg2));
    CHECK(sign1 == sign2);
    CHECK(secp256k1_scalar_eq(&neg1, &neg2));
}

static void test_constant_wnaf(const secp256k1_scalar *number, int w) {
    secp256k1_scalar x, shift;
    int wnaf[256] = {0};
    int i;
    int skew;
    int bits = 256;
    secp256k1_scalar num = *number;
    secp256k1_scalar scalar_skew;

    secp256k1_scalar_set_int(&x, 0);
    secp256k1_scalar_set_int(&shift, 1 << w);
    for (i = 0; i < 16; ++i) {
        secp256k1_scalar_shr_int(&num, 8);
    }
    bits = 128;
    skew = secp256k1_wnaf_const(wnaf, &num, w, bits);

    for (i = WNAF_SIZE_BITS(bits, w); i >= 0; --i) {
        secp256k1_scalar t;
        int v = wnaf[i];
        CHECK(v != 0); /* check nonzero */
        CHECK(v & 1);  /* check parity */
        CHECK(v > -(1 << w)); /* check range above */
        CHECK(v < (1 << w));  /* check range below */

        secp256k1_scalar_mul(&x, &x, &shift);
        if (v >= 0) {
            secp256k1_scalar_set_int(&t, v);
        } else {
            secp256k1_scalar_set_int(&t, -v);
            secp256k1_scalar_negate(&t, &t);
        }
        secp256k1_scalar_add(&x, &x, &t);
    }
    /* Skew num because when encoding numbers as odd we use an offset */
    secp256k1_scalar_set_int(&scalar_skew, skew);
    secp256k1_scalar_add(&num, &num, &scalar_skew);
    CHECK(secp256k1_scalar_eq(&x, &num));
}

static void test_fixed_wnaf(const secp256k1_scalar *number, int w) {
    secp256k1_scalar x, shift;
    int wnaf[256] = {0};
    int i;
    int skew;
    secp256k1_scalar num = *number;

    secp256k1_scalar_set_int(&x, 0);
    secp256k1_scalar_set_int(&shift, 1 << w);
    for (i = 0; i < 16; ++i) {
        secp256k1_scalar_shr_int(&num, 8);
    }
    skew = secp256k1_wnaf_fixed(wnaf, &num, w);

    for (i = WNAF_SIZE(w)-1; i >= 0; --i) {
        secp256k1_scalar t;
        int v = wnaf[i];
        CHECK(v == 0 || v & 1);  /* check parity */
        CHECK(v > -(1 << w)); /* check range above */
        CHECK(v < (1 << w));  /* check range below */

        secp256k1_scalar_mul(&x, &x, &shift);
        if (v >= 0) {
            secp256k1_scalar_set_int(&t, v);
        } else {
            secp256k1_scalar_set_int(&t, -v);
            secp256k1_scalar_negate(&t, &t);
        }
        secp256k1_scalar_add(&x, &x, &t);
    }
    /* If skew is 1 then add 1 to num */
    secp256k1_scalar_cadd_bit(&num, 0, skew == 1);
    CHECK(secp256k1_scalar_eq(&x, &num));
}

/* Checks that the first 8 elements of wnaf are equal to wnaf_expected and the
 * rest is 0.*/
static void test_fixed_wnaf_small_helper(int *wnaf, int *wnaf_expected, int w) {
    int i;
    for (i = WNAF_SIZE(w)-1; i >= 8; --i) {
        CHECK(wnaf[i] == 0);
    }
    for (i = 7; i >= 0; --i) {
        CHECK(wnaf[i] == wnaf_expected[i]);
    }
}

static void test_fixed_wnaf_small(void) {
    int w = 4;
    int wnaf[256] = {0};
    int i;
    int skew;
    secp256k1_scalar num;

    secp256k1_scalar_set_int(&num, 0);
    skew = secp256k1_wnaf_fixed(wnaf, &num, w);
    for (i = WNAF_SIZE(w)-1; i >= 0; --i) {
        int v = wnaf[i];
        CHECK(v == 0);
    }
    CHECK(skew == 0);

    secp256k1_scalar_set_int(&num, 1);
    skew = secp256k1_wnaf_fixed(wnaf, &num, w);
    for (i = WNAF_SIZE(w)-1; i >= 1; --i) {
        int v = wnaf[i];
        CHECK(v == 0);
    }
    CHECK(wnaf[0] == 1);
    CHECK(skew == 0);

    {
        int wnaf_expected[8] = { 0xf, 0xf, 0xf, 0xf, 0xf, 0xf, 0xf, 0xf };
        secp256k1_scalar_set_int(&num, 0xffffffff);
        skew = secp256k1_wnaf_fixed(wnaf, &num, w);
        test_fixed_wnaf_small_helper(wnaf, wnaf_expected, w);
        CHECK(skew == 0);
    }
    {
        int wnaf_expected[8] = { -1, -1, -1, -1, -1, -1, -1, 0xf };
        secp256k1_scalar_set_int(&num, 0xeeeeeeee);
        skew = secp256k1_wnaf_fixed(wnaf, &num, w);
        test_fixed_wnaf_small_helper(wnaf, wnaf_expected, w);
        CHECK(skew == 1);
    }
    {
        int wnaf_expected[8] = { 1, 0, 1, 0, 1, 0, 1, 0 };
        secp256k1_scalar_set_int(&num, 0x01010101);
        skew = secp256k1_wnaf_fixed(wnaf, &num, w);
        test_fixed_wnaf_small_helper(wnaf, wnaf_expected, w);
        CHECK(skew == 0);
    }
    {
        int wnaf_expected[8] = { -0xf, 0, 0xf, -0xf, 0, 0xf, 1, 0 };
        secp256k1_scalar_set_int(&num, 0x01ef1ef1);
        skew = secp256k1_wnaf_fixed(wnaf, &num, w);
        test_fixed_wnaf_small_helper(wnaf, wnaf_expected, w);
        CHECK(skew == 0);
    }
}

static void run_wnaf(void) {
    int i;
    secp256k1_scalar n = {{0}};

    test_constant_wnaf(&n, 4);
    /* Sanity check: 1 and 2 are the smallest odd and even numbers and should
     *               have easier-to-diagnose failure modes  */
    n.d[0] = 1;
    test_constant_wnaf(&n, 4);
    n.d[0] = 2;
    test_constant_wnaf(&n, 4);
    /* Test -1, because it's a special case in wnaf_const */
    n = secp256k1_scalar_one;
    secp256k1_scalar_negate(&n, &n);
    test_constant_wnaf(&n, 4);

    /* Test -2, which may not lead to overflows in wnaf_const */
    secp256k1_scalar_add(&n, &secp256k1_scalar_one, &secp256k1_scalar_one);
    secp256k1_scalar_negate(&n, &n);
    test_constant_wnaf(&n, 4);

    /* Test (1/2) - 1 = 1/-2 and 1/2 = (1/-2) + 1
       as corner cases of negation handling in wnaf_const */
    secp256k1_scalar_inverse(&n, &n);
    test_constant_wnaf(&n, 4);

    secp256k1_scalar_add(&n, &n, &secp256k1_scalar_one);
    test_constant_wnaf(&n, 4);

    /* Test 0 for fixed wnaf */
    test_fixed_wnaf_small();
    /* Random tests */
    for (i = 0; i < COUNT; i++) {
        random_scalar_order(&n);
        test_wnaf(&n, 4+(i%10));
        test_constant_wnaf_negate(&n);
        test_constant_wnaf(&n, 4 + (i % 10));
        test_fixed_wnaf(&n, 4 + (i % 10));
    }
    secp256k1_scalar_set_int(&n, 0);
    CHECK(secp256k1_scalar_cond_negate(&n, 1) == -1);
    CHECK(secp256k1_scalar_is_zero(&n));
    CHECK(secp256k1_scalar_cond_negate(&n, 0) == 1);
    CHECK(secp256k1_scalar_is_zero(&n));
}

static int test_ecmult_accumulate_cb(secp256k1_scalar* sc, secp256k1_ge* pt, size_t idx, void* data) {
    const secp256k1_scalar* indata = (const secp256k1_scalar*)data;
    *sc = *indata;
    *pt = secp256k1_ge_const_g;
    CHECK(idx == 0);
    return 1;
}

static void test_ecmult_accumulate(secp256k1_sha256* acc, const secp256k1_scalar* x, secp256k1_scratch* scratch) {
    /* Compute x*G in 6 different ways, serialize it uncompressed, and feed it into acc. */
    secp256k1_gej rj1, rj2, rj3, rj4, rj5, rj6, gj, infj;
    secp256k1_ge r;
    const secp256k1_scalar zero = SECP256K1_SCALAR_CONST(0, 0, 0, 0, 0, 0, 0, 0);
    unsigned char bytes[65];
    size_t size = 65;
    secp256k1_gej_set_ge(&gj, &secp256k1_ge_const_g);
    secp256k1_gej_set_infinity(&infj);
    secp256k1_ecmult_gen(&CTX->ecmult_gen_ctx, &rj1, x);
    secp256k1_ecmult(&rj2, &gj, x, &zero);
    secp256k1_ecmult(&rj3, &infj, &zero, x);
    secp256k1_ecmult_multi_var(NULL, scratch, &rj4, x, NULL, NULL, 0);
    secp256k1_ecmult_multi_var(NULL, scratch, &rj5, &zero, test_ecmult_accumulate_cb, (void*)x, 1);
    secp256k1_ecmult_const(&rj6, &secp256k1_ge_const_g, x);
    secp256k1_ge_set_gej_var(&r, &rj1);
    ge_equals_gej(&r, &rj2);
    ge_equals_gej(&r, &rj3);
    ge_equals_gej(&r, &rj4);
    ge_equals_gej(&r, &rj5);
    ge_equals_gej(&r, &rj6);
    if (secp256k1_ge_is_infinity(&r)) {
        /* Store infinity as 0x00 */
        const unsigned char zerobyte[1] = {0};
        secp256k1_sha256_write(acc, zerobyte, 1);
    } else {
        /* Store other points using their uncompressed serialization. */
        secp256k1_eckey_pubkey_serialize(&r, bytes, &size, 0);
        CHECK(size == 65);
        secp256k1_sha256_write(acc, bytes, size);
    }
}

static void test_ecmult_constants_2bit(void) {
    /* Using test_ecmult_accumulate, test ecmult for:
     * - For i in 0..36:
     *   - Key i
     *   - Key -i
     * - For i in 0..255:
     *   - For j in 1..255 (only odd values):
     *     - Key (j*2^i) mod order
     */
    secp256k1_scalar x;
    secp256k1_sha256 acc;
    unsigned char b32[32];
    int i, j;
    secp256k1_scratch_space *scratch = secp256k1_scratch_space_create(CTX, 65536);

    /* Expected hash of all the computed points; created with an independent
     * implementation. */
    static const unsigned char expected32[32] = {
        0xe4, 0x71, 0x1b, 0x4d, 0x14, 0x1e, 0x68, 0x48,
        0xb7, 0xaf, 0x47, 0x2b, 0x4c, 0xd2, 0x04, 0x14,
        0x3a, 0x75, 0x87, 0x60, 0x1a, 0xf9, 0x63, 0x60,
        0xd0, 0xcb, 0x1f, 0xaa, 0x85, 0x9a, 0xb7, 0xb4
    };
    secp256k1_sha256_initialize(&acc);
    for (i = 0; i <= 36; ++i) {
        secp256k1_scalar_set_int(&x, i);
        test_ecmult_accumulate(&acc, &x, scratch);
        secp256k1_scalar_negate(&x, &x);
        test_ecmult_accumulate(&acc, &x, scratch);
    };
    for (i = 0; i < 256; ++i) {
        for (j = 1; j < 256; j += 2) {
            int k;
            secp256k1_scalar_set_int(&x, j);
            for (k = 0; k < i; ++k) secp256k1_scalar_add(&x, &x, &x);
            test_ecmult_accumulate(&acc, &x, scratch);
        }
    }
    secp256k1_sha256_finalize(&acc, b32);
    CHECK(secp256k1_memcmp_var(b32, expected32, 32) == 0);

    secp256k1_scratch_space_destroy(CTX, scratch);
}

static void test_ecmult_constants_sha(uint32_t prefix, size_t iter, const unsigned char* expected32) {
    /* Using test_ecmult_accumulate, test ecmult for:
     * - Key 0
     * - Key 1
     * - Key -1
     * - For i in range(iter):
     *   - Key SHA256(LE32(prefix) || LE16(i))
     */
    secp256k1_scalar x;
    secp256k1_sha256 acc;
    unsigned char b32[32];
    unsigned char inp[6];
    size_t i;
    secp256k1_scratch_space *scratch = secp256k1_scratch_space_create(CTX, 65536);

    inp[0] = prefix & 0xFF;
    inp[1] = (prefix >> 8) & 0xFF;
    inp[2] = (prefix >> 16) & 0xFF;
    inp[3] = (prefix >> 24) & 0xFF;
    secp256k1_sha256_initialize(&acc);
    secp256k1_scalar_set_int(&x, 0);
    test_ecmult_accumulate(&acc, &x, scratch);
    secp256k1_scalar_set_int(&x, 1);
    test_ecmult_accumulate(&acc, &x, scratch);
    secp256k1_scalar_negate(&x, &x);
    test_ecmult_accumulate(&acc, &x, scratch);

    for (i = 0; i < iter; ++i) {
        secp256k1_sha256 gen;
        inp[4] = i & 0xff;
        inp[5] = (i >> 8) & 0xff;
        secp256k1_sha256_initialize(&gen);
        secp256k1_sha256_write(&gen, inp, sizeof(inp));
        secp256k1_sha256_finalize(&gen, b32);
        secp256k1_scalar_set_b32(&x, b32, NULL);
        test_ecmult_accumulate(&acc, &x, scratch);
    }
    secp256k1_sha256_finalize(&acc, b32);
    CHECK(secp256k1_memcmp_var(b32, expected32, 32) == 0);

    secp256k1_scratch_space_destroy(CTX, scratch);
}

static void run_ecmult_constants(void) {
    /* Expected hashes of all points in the tests below. Computed using an
     * independent implementation. */
    static const unsigned char expected32_6bit20[32] = {
        0x68, 0xb6, 0xed, 0x6f, 0x28, 0xca, 0xc9, 0x7f,
        0x8e, 0x8b, 0xd6, 0xc0, 0x61, 0x79, 0x34, 0x6e,
        0x5a, 0x8f, 0x2b, 0xbc, 0x3e, 0x1f, 0xc5, 0x2e,
        0x2a, 0xd0, 0x45, 0x67, 0x7f, 0x95, 0x95, 0x8e
    };
    static const unsigned char expected32_8bit8[32] = {
        0x8b, 0x65, 0x8e, 0xea, 0x86, 0xae, 0x3c, 0x95,
        0x90, 0xb6, 0x77, 0xa4, 0x8c, 0x76, 0xd9, 0xec,
        0xf5, 0xab, 0x8a, 0x2f, 0xfd, 0xdb, 0x19, 0x12,
        0x1a, 0xee, 0xe6, 0xb7, 0x6e, 0x05, 0x3f, 0xc6
    };
    /* For every combination of 6 bit positions out of 256, restricted to
     * 20-bit windows (i.e., the first and last bit position are no more than
     * 19 bits apart), all 64 bit patterns occur in the input scalars used in
     * this test. */
    CONDITIONAL_TEST(1, "test_ecmult_constants_sha 1024") {
        test_ecmult_constants_sha(4808378u, 1024, expected32_6bit20);
    }

    /* For every combination of 8 consecutive bit positions, all 256 bit
     * patterns occur in the input scalars used in this test. */
    CONDITIONAL_TEST(3, "test_ecmult_constants_sha 2048") {
        test_ecmult_constants_sha(1607366309u, 2048, expected32_8bit8);
    }

    CONDITIONAL_TEST(35, "test_ecmult_constants_2bit") {
        test_ecmult_constants_2bit();
    }
}

static void test_ecmult_gen_blind(void) {
    /* Test ecmult_gen() blinding and confirm that the blinding changes, the affine points match, and the z's don't match. */
    secp256k1_scalar key;
    secp256k1_scalar b;
    unsigned char seed32[32];
    secp256k1_gej pgej;
    secp256k1_gej pgej2;
    secp256k1_gej i;
    secp256k1_ge pge;
    random_scalar_order_test(&key);
    secp256k1_ecmult_gen(&CTX->ecmult_gen_ctx, &pgej, &key);
    secp256k1_testrand256(seed32);
    b = CTX->ecmult_gen_ctx.blind;
    i = CTX->ecmult_gen_ctx.initial;
    secp256k1_ecmult_gen_blind(&CTX->ecmult_gen_ctx, seed32);
    CHECK(!secp256k1_scalar_eq(&b, &CTX->ecmult_gen_ctx.blind));
    secp256k1_ecmult_gen(&CTX->ecmult_gen_ctx, &pgej2, &key);
    CHECK(!gej_xyz_equals_gej(&pgej, &pgej2));
    CHECK(!gej_xyz_equals_gej(&i, &CTX->ecmult_gen_ctx.initial));
    secp256k1_ge_set_gej(&pge, &pgej);
    ge_equals_gej(&pge, &pgej2);
}

static void test_ecmult_gen_blind_reset(void) {
    /* Test ecmult_gen() blinding reset and confirm that the blinding is consistent. */
    secp256k1_scalar b;
    secp256k1_gej initial;
    secp256k1_ecmult_gen_blind(&CTX->ecmult_gen_ctx, 0);
    b = CTX->ecmult_gen_ctx.blind;
    initial = CTX->ecmult_gen_ctx.initial;
    secp256k1_ecmult_gen_blind(&CTX->ecmult_gen_ctx, 0);
    CHECK(secp256k1_scalar_eq(&b, &CTX->ecmult_gen_ctx.blind));
    CHECK(gej_xyz_equals_gej(&initial, &CTX->ecmult_gen_ctx.initial));
}

static void run_ecmult_gen_blind(void) {
    int i;
    test_ecmult_gen_blind_reset();
    for (i = 0; i < 10; i++) {
        test_ecmult_gen_blind();
    }
}

/***** ENDOMORPHISH TESTS *****/
static void test_scalar_split(const secp256k1_scalar* full) {
    secp256k1_scalar s, s1, slam;
    const unsigned char zero[32] = {0};
    unsigned char tmp[32];

    secp256k1_scalar_split_lambda(&s1, &slam, full);

    /* check slam*lambda + s1 == full */
    secp256k1_scalar_mul(&s, &secp256k1_const_lambda, &slam);
    secp256k1_scalar_add(&s, &s, &s1);
    CHECK(secp256k1_scalar_eq(&s, full));

    /* check that both are <= 128 bits in size */
    if (secp256k1_scalar_is_high(&s1)) {
        secp256k1_scalar_negate(&s1, &s1);
    }
    if (secp256k1_scalar_is_high(&slam)) {
        secp256k1_scalar_negate(&slam, &slam);
    }

    secp256k1_scalar_get_b32(tmp, &s1);
    CHECK(secp256k1_memcmp_var(zero, tmp, 16) == 0);
    secp256k1_scalar_get_b32(tmp, &slam);
    CHECK(secp256k1_memcmp_var(zero, tmp, 16) == 0);
}


static void run_endomorphism_tests(void) {
    unsigned i;
    static secp256k1_scalar s;
    test_scalar_split(&secp256k1_scalar_zero);
    test_scalar_split(&secp256k1_scalar_one);
    secp256k1_scalar_negate(&s,&secp256k1_scalar_one);
    test_scalar_split(&s);
    test_scalar_split(&secp256k1_const_lambda);
    secp256k1_scalar_add(&s, &secp256k1_const_lambda, &secp256k1_scalar_one);
    test_scalar_split(&s);

    for (i = 0; i < 100U * COUNT; ++i) {
        secp256k1_scalar full;
        random_scalar_order_test(&full);
        test_scalar_split(&full);
    }
    for (i = 0; i < sizeof(scalars_near_split_bounds) / sizeof(scalars_near_split_bounds[0]); ++i) {
        test_scalar_split(&scalars_near_split_bounds[i]);
    }
}

static void ec_pubkey_parse_pointtest(const unsigned char *input, int xvalid, int yvalid) {
    unsigned char pubkeyc[65];
    secp256k1_pubkey pubkey;
    secp256k1_ge ge;
    size_t pubkeyclen;
    int32_t ecount;
    ecount = 0;
    secp256k1_context_set_illegal_callback(CTX, counting_illegal_callback_fn, &ecount);
    for (pubkeyclen = 3; pubkeyclen <= 65; pubkeyclen++) {
        /* Smaller sizes are tested exhaustively elsewhere. */
        int32_t i;
        memcpy(&pubkeyc[1], input, 64);
        SECP256K1_CHECKMEM_UNDEFINE(&pubkeyc[pubkeyclen], 65 - pubkeyclen);
        for (i = 0; i < 256; i++) {
            /* Try all type bytes. */
            int xpass;
            int ypass;
            int ysign;
            pubkeyc[0] = i;
            /* What sign does this point have? */
            ysign = (input[63] & 1) + 2;
            /* For the current type (i) do we expect parsing to work? Handled all of compressed/uncompressed/hybrid. */
            xpass = xvalid && (pubkeyclen == 33) && ((i & 254) == 2);
            /* Do we expect a parse and re-serialize as uncompressed to give a matching y? */
            ypass = xvalid && yvalid && ((i & 4) == ((pubkeyclen == 65) << 2)) &&
                ((i == 4) || ((i & 251) == ysign)) && ((pubkeyclen == 33) || (pubkeyclen == 65));
            if (xpass || ypass) {
                /* These cases must parse. */
                unsigned char pubkeyo[65];
                size_t outl;
                memset(&pubkey, 0, sizeof(pubkey));
                SECP256K1_CHECKMEM_UNDEFINE(&pubkey, sizeof(pubkey));
                ecount = 0;
                CHECK(secp256k1_ec_pubkey_parse(CTX, &pubkey, pubkeyc, pubkeyclen) == 1);
                SECP256K1_CHECKMEM_CHECK(&pubkey, sizeof(pubkey));
                outl = 65;
                SECP256K1_CHECKMEM_UNDEFINE(pubkeyo, 65);
                CHECK(secp256k1_ec_pubkey_serialize(CTX, pubkeyo, &outl, &pubkey, SECP256K1_EC_COMPRESSED) == 1);
                SECP256K1_CHECKMEM_CHECK(pubkeyo, outl);
                CHECK(outl == 33);
                CHECK(secp256k1_memcmp_var(&pubkeyo[1], &pubkeyc[1], 32) == 0);
                CHECK((pubkeyclen != 33) || (pubkeyo[0] == pubkeyc[0]));
                if (ypass) {
                    /* This test isn't always done because we decode with alternative signs, so the y won't match. */
                    CHECK(pubkeyo[0] == ysign);
                    CHECK(secp256k1_pubkey_load(CTX, &ge, &pubkey) == 1);
                    memset(&pubkey, 0, sizeof(pubkey));
                    SECP256K1_CHECKMEM_UNDEFINE(&pubkey, sizeof(pubkey));
                    secp256k1_pubkey_save(&pubkey, &ge);
                    SECP256K1_CHECKMEM_CHECK(&pubkey, sizeof(pubkey));
                    outl = 65;
                    SECP256K1_CHECKMEM_UNDEFINE(pubkeyo, 65);
                    CHECK(secp256k1_ec_pubkey_serialize(CTX, pubkeyo, &outl, &pubkey, SECP256K1_EC_UNCOMPRESSED) == 1);
                    SECP256K1_CHECKMEM_CHECK(pubkeyo, outl);
                    CHECK(outl == 65);
                    CHECK(pubkeyo[0] == 4);
                    CHECK(secp256k1_memcmp_var(&pubkeyo[1], input, 64) == 0);
                }
                CHECK(ecount == 0);
            } else {
                /* These cases must fail to parse. */
                memset(&pubkey, 0xfe, sizeof(pubkey));
                ecount = 0;
                SECP256K1_CHECKMEM_UNDEFINE(&pubkey, sizeof(pubkey));
                CHECK(secp256k1_ec_pubkey_parse(CTX, &pubkey, pubkeyc, pubkeyclen) == 0);
                SECP256K1_CHECKMEM_CHECK(&pubkey, sizeof(pubkey));
                CHECK(ecount == 0);
                CHECK(secp256k1_pubkey_load(CTX, &ge, &pubkey) == 0);
                CHECK(ecount == 1);
            }
        }
    }
    secp256k1_context_set_illegal_callback(CTX, NULL, NULL);
}

static void run_ec_pubkey_parse_test(void) {
#define SECP256K1_EC_PARSE_TEST_NVALID (12)
    const unsigned char valid[SECP256K1_EC_PARSE_TEST_NVALID][64] = {
        {
            /* Point with leading and trailing zeros in x and y serialization. */
            0x00, 0x00, 0x00, 0x00, 0x00, 0x00, 0x00, 0x00, 0x00, 0x00, 0x00, 0x00, 0x00, 0x00, 0x42, 0x52,
            0x00, 0x00, 0x00, 0x00, 0x00, 0x00, 0x00, 0x00, 0x00, 0x00, 0x00, 0x00, 0x00, 0x00, 0x00, 0x00,
            0x00, 0x00, 0x64, 0xef, 0xa1, 0x7b, 0x77, 0x61, 0xe1, 0xe4, 0x27, 0x06, 0x98, 0x9f, 0xb4, 0x83,
            0xb8, 0xd2, 0xd4, 0x9b, 0xf7, 0x8f, 0xae, 0x98, 0x03, 0xf0, 0x99, 0xb8, 0x34, 0xed, 0xeb, 0x00
        },
        {
            /* Point with x equal to a 3rd root of unity.*/
            0x7a, 0xe9, 0x6a, 0x2b, 0x65, 0x7c, 0x07, 0x10, 0x6e, 0x64, 0x47, 0x9e, 0xac, 0x34, 0x34, 0xe9,
            0x9c, 0xf0, 0x49, 0x75, 0x12, 0xf5, 0x89, 0x95, 0xc1, 0x39, 0x6c, 0x28, 0x71, 0x95, 0x01, 0xee,
            0x42, 0x18, 0xf2, 0x0a, 0xe6, 0xc6, 0x46, 0xb3, 0x63, 0xdb, 0x68, 0x60, 0x58, 0x22, 0xfb, 0x14,
            0x26, 0x4c, 0xa8, 0xd2, 0x58, 0x7f, 0xdd, 0x6f, 0xbc, 0x75, 0x0d, 0x58, 0x7e, 0x76, 0xa7, 0xee,
        },
        {
            /* Point with largest x. (1/2) */
            0xff, 0xff, 0xff, 0xff, 0xff, 0xff, 0xff, 0xff, 0xff, 0xff, 0xff, 0xff, 0xff, 0xff, 0xff, 0xff,
            0xff, 0xff, 0xff, 0xff, 0xff, 0xff, 0xff, 0xff, 0xff, 0xff, 0xff, 0xfe, 0xff, 0xff, 0xfc, 0x2c,
            0x0e, 0x99, 0x4b, 0x14, 0xea, 0x72, 0xf8, 0xc3, 0xeb, 0x95, 0xc7, 0x1e, 0xf6, 0x92, 0x57, 0x5e,
            0x77, 0x50, 0x58, 0x33, 0x2d, 0x7e, 0x52, 0xd0, 0x99, 0x5c, 0xf8, 0x03, 0x88, 0x71, 0xb6, 0x7d,
        },
        {
            /* Point with largest x. (2/2) */
            0xff, 0xff, 0xff, 0xff, 0xff, 0xff, 0xff, 0xff, 0xff, 0xff, 0xff, 0xff, 0xff, 0xff, 0xff, 0xff,
            0xff, 0xff, 0xff, 0xff, 0xff, 0xff, 0xff, 0xff, 0xff, 0xff, 0xff, 0xfe, 0xff, 0xff, 0xfc, 0x2c,
            0xf1, 0x66, 0xb4, 0xeb, 0x15, 0x8d, 0x07, 0x3c, 0x14, 0x6a, 0x38, 0xe1, 0x09, 0x6d, 0xa8, 0xa1,
            0x88, 0xaf, 0xa7, 0xcc, 0xd2, 0x81, 0xad, 0x2f, 0x66, 0xa3, 0x07, 0xfb, 0x77, 0x8e, 0x45, 0xb2,
        },
        {
            /* Point with smallest x. (1/2) */
            0x00, 0x00, 0x00, 0x00, 0x00, 0x00, 0x00, 0x00, 0x00, 0x00, 0x00, 0x00, 0x00, 0x00, 0x00, 0x00,
            0x00, 0x00, 0x00, 0x00, 0x00, 0x00, 0x00, 0x00, 0x00, 0x00, 0x00, 0x00, 0x00, 0x00, 0x00, 0x01,
            0x42, 0x18, 0xf2, 0x0a, 0xe6, 0xc6, 0x46, 0xb3, 0x63, 0xdb, 0x68, 0x60, 0x58, 0x22, 0xfb, 0x14,
            0x26, 0x4c, 0xa8, 0xd2, 0x58, 0x7f, 0xdd, 0x6f, 0xbc, 0x75, 0x0d, 0x58, 0x7e, 0x76, 0xa7, 0xee,
        },
        {
            /* Point with smallest x. (2/2) */
            0x00, 0x00, 0x00, 0x00, 0x00, 0x00, 0x00, 0x00, 0x00, 0x00, 0x00, 0x00, 0x00, 0x00, 0x00, 0x00,
            0x00, 0x00, 0x00, 0x00, 0x00, 0x00, 0x00, 0x00, 0x00, 0x00, 0x00, 0x00, 0x00, 0x00, 0x00, 0x01,
            0xbd, 0xe7, 0x0d, 0xf5, 0x19, 0x39, 0xb9, 0x4c, 0x9c, 0x24, 0x97, 0x9f, 0xa7, 0xdd, 0x04, 0xeb,
            0xd9, 0xb3, 0x57, 0x2d, 0xa7, 0x80, 0x22, 0x90, 0x43, 0x8a, 0xf2, 0xa6, 0x81, 0x89, 0x54, 0x41,
        },
        {
            /* Point with largest y. (1/3) */
            0x1f, 0xe1, 0xe5, 0xef, 0x3f, 0xce, 0xb5, 0xc1, 0x35, 0xab, 0x77, 0x41, 0x33, 0x3c, 0xe5, 0xa6,
            0xe8, 0x0d, 0x68, 0x16, 0x76, 0x53, 0xf6, 0xb2, 0xb2, 0x4b, 0xcb, 0xcf, 0xaa, 0xaf, 0xf5, 0x07,
            0xff, 0xff, 0xff, 0xff, 0xff, 0xff, 0xff, 0xff, 0xff, 0xff, 0xff, 0xff, 0xff, 0xff, 0xff, 0xff,
            0xff, 0xff, 0xff, 0xff, 0xff, 0xff, 0xff, 0xff, 0xff, 0xff, 0xff, 0xfe, 0xff, 0xff, 0xfc, 0x2e,
        },
        {
            /* Point with largest y. (2/3) */
            0xcb, 0xb0, 0xde, 0xab, 0x12, 0x57, 0x54, 0xf1, 0xfd, 0xb2, 0x03, 0x8b, 0x04, 0x34, 0xed, 0x9c,
            0xb3, 0xfb, 0x53, 0xab, 0x73, 0x53, 0x91, 0x12, 0x99, 0x94, 0xa5, 0x35, 0xd9, 0x25, 0xf6, 0x73,
            0xff, 0xff, 0xff, 0xff, 0xff, 0xff, 0xff, 0xff, 0xff, 0xff, 0xff, 0xff, 0xff, 0xff, 0xff, 0xff,
            0xff, 0xff, 0xff, 0xff, 0xff, 0xff, 0xff, 0xff, 0xff, 0xff, 0xff, 0xfe, 0xff, 0xff, 0xfc, 0x2e,
        },
        {
            /* Point with largest y. (3/3) */
            0x14, 0x6d, 0x3b, 0x65, 0xad, 0xd9, 0xf5, 0x4c, 0xcc, 0xa2, 0x85, 0x33, 0xc8, 0x8e, 0x2c, 0xbc,
            0x63, 0xf7, 0x44, 0x3e, 0x16, 0x58, 0x78, 0x3a, 0xb4, 0x1f, 0x8e, 0xf9, 0x7c, 0x2a, 0x10, 0xb5,
            0xff, 0xff, 0xff, 0xff, 0xff, 0xff, 0xff, 0xff, 0xff, 0xff, 0xff, 0xff, 0xff, 0xff, 0xff, 0xff,
            0xff, 0xff, 0xff, 0xff, 0xff, 0xff, 0xff, 0xff, 0xff, 0xff, 0xff, 0xfe, 0xff, 0xff, 0xfc, 0x2e,
        },
        {
            /* Point with smallest y. (1/3) */
            0x1f, 0xe1, 0xe5, 0xef, 0x3f, 0xce, 0xb5, 0xc1, 0x35, 0xab, 0x77, 0x41, 0x33, 0x3c, 0xe5, 0xa6,
            0xe8, 0x0d, 0x68, 0x16, 0x76, 0x53, 0xf6, 0xb2, 0xb2, 0x4b, 0xcb, 0xcf, 0xaa, 0xaf, 0xf5, 0x07,
            0x00, 0x00, 0x00, 0x00, 0x00, 0x00, 0x00, 0x00, 0x00, 0x00, 0x00, 0x00, 0x00, 0x00, 0x00, 0x00,
            0x00, 0x00, 0x00, 0x00, 0x00, 0x00, 0x00, 0x00, 0x00, 0x00, 0x00, 0x00, 0x00, 0x00, 0x00, 0x01,
        },
        {
            /* Point with smallest y. (2/3) */
            0xcb, 0xb0, 0xde, 0xab, 0x12, 0x57, 0x54, 0xf1, 0xfd, 0xb2, 0x03, 0x8b, 0x04, 0x34, 0xed, 0x9c,
            0xb3, 0xfb, 0x53, 0xab, 0x73, 0x53, 0x91, 0x12, 0x99, 0x94, 0xa5, 0x35, 0xd9, 0x25, 0xf6, 0x73,
            0x00, 0x00, 0x00, 0x00, 0x00, 0x00, 0x00, 0x00, 0x00, 0x00, 0x00, 0x00, 0x00, 0x00, 0x00, 0x00,
            0x00, 0x00, 0x00, 0x00, 0x00, 0x00, 0x00, 0x00, 0x00, 0x00, 0x00, 0x00, 0x00, 0x00, 0x00, 0x01,
        },
        {
            /* Point with smallest y. (3/3) */
            0x14, 0x6d, 0x3b, 0x65, 0xad, 0xd9, 0xf5, 0x4c, 0xcc, 0xa2, 0x85, 0x33, 0xc8, 0x8e, 0x2c, 0xbc,
            0x63, 0xf7, 0x44, 0x3e, 0x16, 0x58, 0x78, 0x3a, 0xb4, 0x1f, 0x8e, 0xf9, 0x7c, 0x2a, 0x10, 0xb5,
            0x00, 0x00, 0x00, 0x00, 0x00, 0x00, 0x00, 0x00, 0x00, 0x00, 0x00, 0x00, 0x00, 0x00, 0x00, 0x00,
            0x00, 0x00, 0x00, 0x00, 0x00, 0x00, 0x00, 0x00, 0x00, 0x00, 0x00, 0x00, 0x00, 0x00, 0x00, 0x01
        }
    };
#define SECP256K1_EC_PARSE_TEST_NXVALID (4)
    const unsigned char onlyxvalid[SECP256K1_EC_PARSE_TEST_NXVALID][64] = {
        {
            /* Valid if y overflow ignored (y = 1 mod p). (1/3) */
            0x1f, 0xe1, 0xe5, 0xef, 0x3f, 0xce, 0xb5, 0xc1, 0x35, 0xab, 0x77, 0x41, 0x33, 0x3c, 0xe5, 0xa6,
            0xe8, 0x0d, 0x68, 0x16, 0x76, 0x53, 0xf6, 0xb2, 0xb2, 0x4b, 0xcb, 0xcf, 0xaa, 0xaf, 0xf5, 0x07,
            0xff, 0xff, 0xff, 0xff, 0xff, 0xff, 0xff, 0xff, 0xff, 0xff, 0xff, 0xff, 0xff, 0xff, 0xff, 0xff,
            0xff, 0xff, 0xff, 0xff, 0xff, 0xff, 0xff, 0xff, 0xff, 0xff, 0xff, 0xfe, 0xff, 0xff, 0xfc, 0x30,
        },
        {
            /* Valid if y overflow ignored (y = 1 mod p). (2/3) */
            0xcb, 0xb0, 0xde, 0xab, 0x12, 0x57, 0x54, 0xf1, 0xfd, 0xb2, 0x03, 0x8b, 0x04, 0x34, 0xed, 0x9c,
            0xb3, 0xfb, 0x53, 0xab, 0x73, 0x53, 0x91, 0x12, 0x99, 0x94, 0xa5, 0x35, 0xd9, 0x25, 0xf6, 0x73,
            0xff, 0xff, 0xff, 0xff, 0xff, 0xff, 0xff, 0xff, 0xff, 0xff, 0xff, 0xff, 0xff, 0xff, 0xff, 0xff,
            0xff, 0xff, 0xff, 0xff, 0xff, 0xff, 0xff, 0xff, 0xff, 0xff, 0xff, 0xfe, 0xff, 0xff, 0xfc, 0x30,
        },
        {
            /* Valid if y overflow ignored (y = 1 mod p). (3/3)*/
            0x14, 0x6d, 0x3b, 0x65, 0xad, 0xd9, 0xf5, 0x4c, 0xcc, 0xa2, 0x85, 0x33, 0xc8, 0x8e, 0x2c, 0xbc,
            0x63, 0xf7, 0x44, 0x3e, 0x16, 0x58, 0x78, 0x3a, 0xb4, 0x1f, 0x8e, 0xf9, 0x7c, 0x2a, 0x10, 0xb5,
            0xff, 0xff, 0xff, 0xff, 0xff, 0xff, 0xff, 0xff, 0xff, 0xff, 0xff, 0xff, 0xff, 0xff, 0xff, 0xff,
            0xff, 0xff, 0xff, 0xff, 0xff, 0xff, 0xff, 0xff, 0xff, 0xff, 0xff, 0xfe, 0xff, 0xff, 0xfc, 0x30,
        },
        {
            /* x on curve, y is from y^2 = x^3 + 8. */
            0x00, 0x00, 0x00, 0x00, 0x00, 0x00, 0x00, 0x00, 0x00, 0x00, 0x00, 0x00, 0x00, 0x00, 0x00, 0x00,
            0x00, 0x00, 0x00, 0x00, 0x00, 0x00, 0x00, 0x00, 0x00, 0x00, 0x00, 0x00, 0x00, 0x00, 0x00, 0x01,
            0x00, 0x00, 0x00, 0x00, 0x00, 0x00, 0x00, 0x00, 0x00, 0x00, 0x00, 0x00, 0x00, 0x00, 0x00, 0x00,
            0x00, 0x00, 0x00, 0x00, 0x00, 0x00, 0x00, 0x00, 0x00, 0x00, 0x00, 0x00, 0x00, 0x00, 0x00, 0x03
        }
    };
#define SECP256K1_EC_PARSE_TEST_NINVALID (7)
    const unsigned char invalid[SECP256K1_EC_PARSE_TEST_NINVALID][64] = {
        {
            /* x is third root of -8, y is -1 * (x^3+7); also on the curve for y^2 = x^3 + 9. */
            0x0a, 0x2d, 0x2b, 0xa9, 0x35, 0x07, 0xf1, 0xdf, 0x23, 0x37, 0x70, 0xc2, 0xa7, 0x97, 0x96, 0x2c,
            0xc6, 0x1f, 0x6d, 0x15, 0xda, 0x14, 0xec, 0xd4, 0x7d, 0x8d, 0x27, 0xae, 0x1c, 0xd5, 0xf8, 0x53,
            0x00, 0x00, 0x00, 0x00, 0x00, 0x00, 0x00, 0x00, 0x00, 0x00, 0x00, 0x00, 0x00, 0x00, 0x00, 0x00,
            0x00, 0x00, 0x00, 0x00, 0x00, 0x00, 0x00, 0x00, 0x00, 0x00, 0x00, 0x00, 0x00, 0x00, 0x00, 0x01,
        },
        {
            /* Valid if x overflow ignored (x = 1 mod p). */
            0xff, 0xff, 0xff, 0xff, 0xff, 0xff, 0xff, 0xff, 0xff, 0xff, 0xff, 0xff, 0xff, 0xff, 0xff, 0xff,
            0xff, 0xff, 0xff, 0xff, 0xff, 0xff, 0xff, 0xff, 0xff, 0xff, 0xff, 0xfe, 0xff, 0xff, 0xfc, 0x30,
            0x42, 0x18, 0xf2, 0x0a, 0xe6, 0xc6, 0x46, 0xb3, 0x63, 0xdb, 0x68, 0x60, 0x58, 0x22, 0xfb, 0x14,
            0x26, 0x4c, 0xa8, 0xd2, 0x58, 0x7f, 0xdd, 0x6f, 0xbc, 0x75, 0x0d, 0x58, 0x7e, 0x76, 0xa7, 0xee,
        },
        {
            /* Valid if x overflow ignored (x = 1 mod p). */
            0xff, 0xff, 0xff, 0xff, 0xff, 0xff, 0xff, 0xff, 0xff, 0xff, 0xff, 0xff, 0xff, 0xff, 0xff, 0xff,
            0xff, 0xff, 0xff, 0xff, 0xff, 0xff, 0xff, 0xff, 0xff, 0xff, 0xff, 0xfe, 0xff, 0xff, 0xfc, 0x30,
            0xbd, 0xe7, 0x0d, 0xf5, 0x19, 0x39, 0xb9, 0x4c, 0x9c, 0x24, 0x97, 0x9f, 0xa7, 0xdd, 0x04, 0xeb,
            0xd9, 0xb3, 0x57, 0x2d, 0xa7, 0x80, 0x22, 0x90, 0x43, 0x8a, 0xf2, 0xa6, 0x81, 0x89, 0x54, 0x41,
        },
        {
            /* x is -1, y is the result of the sqrt ladder; also on the curve for y^2 = x^3 - 5. */
            0xff, 0xff, 0xff, 0xff, 0xff, 0xff, 0xff, 0xff, 0xff, 0xff, 0xff, 0xff, 0xff, 0xff, 0xff, 0xff,
            0xff, 0xff, 0xff, 0xff, 0xff, 0xff, 0xff, 0xff, 0xff, 0xff, 0xff, 0xfe, 0xff, 0xff, 0xfc, 0x2e,
            0xf4, 0x84, 0x14, 0x5c, 0xb0, 0x14, 0x9b, 0x82, 0x5d, 0xff, 0x41, 0x2f, 0xa0, 0x52, 0xa8, 0x3f,
            0xcb, 0x72, 0xdb, 0x61, 0xd5, 0x6f, 0x37, 0x70, 0xce, 0x06, 0x6b, 0x73, 0x49, 0xa2, 0xaa, 0x28,
        },
        {
            /* x is -1, y is the result of the sqrt ladder; also on the curve for y^2 = x^3 - 5. */
            0xff, 0xff, 0xff, 0xff, 0xff, 0xff, 0xff, 0xff, 0xff, 0xff, 0xff, 0xff, 0xff, 0xff, 0xff, 0xff,
            0xff, 0xff, 0xff, 0xff, 0xff, 0xff, 0xff, 0xff, 0xff, 0xff, 0xff, 0xfe, 0xff, 0xff, 0xfc, 0x2e,
            0x0b, 0x7b, 0xeb, 0xa3, 0x4f, 0xeb, 0x64, 0x7d, 0xa2, 0x00, 0xbe, 0xd0, 0x5f, 0xad, 0x57, 0xc0,
            0x34, 0x8d, 0x24, 0x9e, 0x2a, 0x90, 0xc8, 0x8f, 0x31, 0xf9, 0x94, 0x8b, 0xb6, 0x5d, 0x52, 0x07,
        },
        {
            /* x is zero, y is the result of the sqrt ladder; also on the curve for y^2 = x^3 - 7. */
            0x00, 0x00, 0x00, 0x00, 0x00, 0x00, 0x00, 0x00, 0x00, 0x00, 0x00, 0x00, 0x00, 0x00, 0x00, 0x00,
            0x00, 0x00, 0x00, 0x00, 0x00, 0x00, 0x00, 0x00, 0x00, 0x00, 0x00, 0x00, 0x00, 0x00, 0x00, 0x00,
            0x8f, 0x53, 0x7e, 0xef, 0xdf, 0xc1, 0x60, 0x6a, 0x07, 0x27, 0xcd, 0x69, 0xb4, 0xa7, 0x33, 0x3d,
            0x38, 0xed, 0x44, 0xe3, 0x93, 0x2a, 0x71, 0x79, 0xee, 0xcb, 0x4b, 0x6f, 0xba, 0x93, 0x60, 0xdc,
        },
        {
            /* x is zero, y is the result of the sqrt ladder; also on the curve for y^2 = x^3 - 7. */
            0x00, 0x00, 0x00, 0x00, 0x00, 0x00, 0x00, 0x00, 0x00, 0x00, 0x00, 0x00, 0x00, 0x00, 0x00, 0x00,
            0x00, 0x00, 0x00, 0x00, 0x00, 0x00, 0x00, 0x00, 0x00, 0x00, 0x00, 0x00, 0x00, 0x00, 0x00, 0x00,
            0x70, 0xac, 0x81, 0x10, 0x20, 0x3e, 0x9f, 0x95, 0xf8, 0xd8, 0x32, 0x96, 0x4b, 0x58, 0xcc, 0xc2,
            0xc7, 0x12, 0xbb, 0x1c, 0x6c, 0xd5, 0x8e, 0x86, 0x11, 0x34, 0xb4, 0x8f, 0x45, 0x6c, 0x9b, 0x53
        }
    };
    const unsigned char pubkeyc[66] = {
        /* Serialization of G. */
        0x04, 0x79, 0xBE, 0x66, 0x7E, 0xF9, 0xDC, 0xBB, 0xAC, 0x55, 0xA0, 0x62, 0x95, 0xCE, 0x87, 0x0B,
        0x07, 0x02, 0x9B, 0xFC, 0xDB, 0x2D, 0xCE, 0x28, 0xD9, 0x59, 0xF2, 0x81, 0x5B, 0x16, 0xF8, 0x17,
        0x98, 0x48, 0x3A, 0xDA, 0x77, 0x26, 0xA3, 0xC4, 0x65, 0x5D, 0xA4, 0xFB, 0xFC, 0x0E, 0x11, 0x08,
        0xA8, 0xFD, 0x17, 0xB4, 0x48, 0xA6, 0x85, 0x54, 0x19, 0x9C, 0x47, 0xD0, 0x8F, 0xFB, 0x10, 0xD4,
        0xB8, 0x00
    };
    unsigned char sout[65];
    unsigned char shortkey[2];
    secp256k1_ge ge;
    secp256k1_pubkey pubkey;
    size_t len;
    int32_t i;
    int32_t ecount;
    int32_t ecount2;
    ecount = 0;
    /* Nothing should be reading this far into pubkeyc. */
    SECP256K1_CHECKMEM_UNDEFINE(&pubkeyc[65], 1);
    secp256k1_context_set_illegal_callback(CTX, counting_illegal_callback_fn, &ecount);
    /* Zero length claimed, fail, zeroize, no illegal arg error. */
    memset(&pubkey, 0xfe, sizeof(pubkey));
    ecount = 0;
    SECP256K1_CHECKMEM_UNDEFINE(shortkey, 2);
    SECP256K1_CHECKMEM_UNDEFINE(&pubkey, sizeof(pubkey));
    CHECK(secp256k1_ec_pubkey_parse(CTX, &pubkey, shortkey, 0) == 0);
    SECP256K1_CHECKMEM_CHECK(&pubkey, sizeof(pubkey));
    CHECK(ecount == 0);
    CHECK(secp256k1_pubkey_load(CTX, &ge, &pubkey) == 0);
    CHECK(ecount == 1);
    /* Length one claimed, fail, zeroize, no illegal arg error. */
    for (i = 0; i < 256 ; i++) {
        memset(&pubkey, 0xfe, sizeof(pubkey));
        ecount = 0;
        shortkey[0] = i;
        SECP256K1_CHECKMEM_UNDEFINE(&shortkey[1], 1);
        SECP256K1_CHECKMEM_UNDEFINE(&pubkey, sizeof(pubkey));
        CHECK(secp256k1_ec_pubkey_parse(CTX, &pubkey, shortkey, 1) == 0);
        SECP256K1_CHECKMEM_CHECK(&pubkey, sizeof(pubkey));
        CHECK(ecount == 0);
        CHECK(secp256k1_pubkey_load(CTX, &ge, &pubkey) == 0);
        CHECK(ecount == 1);
    }
    /* Length two claimed, fail, zeroize, no illegal arg error. */
    for (i = 0; i < 65536 ; i++) {
        memset(&pubkey, 0xfe, sizeof(pubkey));
        ecount = 0;
        shortkey[0] = i & 255;
        shortkey[1] = i >> 8;
        SECP256K1_CHECKMEM_UNDEFINE(&pubkey, sizeof(pubkey));
        CHECK(secp256k1_ec_pubkey_parse(CTX, &pubkey, shortkey, 2) == 0);
        SECP256K1_CHECKMEM_CHECK(&pubkey, sizeof(pubkey));
        CHECK(ecount == 0);
        CHECK(secp256k1_pubkey_load(CTX, &ge, &pubkey) == 0);
        CHECK(ecount == 1);
    }
    memset(&pubkey, 0xfe, sizeof(pubkey));
    ecount = 0;
    SECP256K1_CHECKMEM_UNDEFINE(&pubkey, sizeof(pubkey));
    /* 33 bytes claimed on otherwise valid input starting with 0x04, fail, zeroize output, no illegal arg error. */
    CHECK(secp256k1_ec_pubkey_parse(CTX, &pubkey, pubkeyc, 33) == 0);
    SECP256K1_CHECKMEM_CHECK(&pubkey, sizeof(pubkey));
    CHECK(ecount == 0);
    CHECK(secp256k1_pubkey_load(CTX, &ge, &pubkey) == 0);
    CHECK(ecount == 1);
    /* NULL pubkey, illegal arg error. Pubkey isn't rewritten before this step, since it's NULL into the parser. */
    CHECK(secp256k1_ec_pubkey_parse(CTX, NULL, pubkeyc, 65) == 0);
    CHECK(ecount == 2);
    /* NULL input string. Illegal arg and zeroize output. */
    memset(&pubkey, 0xfe, sizeof(pubkey));
    ecount = 0;
    SECP256K1_CHECKMEM_UNDEFINE(&pubkey, sizeof(pubkey));
    CHECK(secp256k1_ec_pubkey_parse(CTX, &pubkey, NULL, 65) == 0);
    SECP256K1_CHECKMEM_CHECK(&pubkey, sizeof(pubkey));
    CHECK(ecount == 1);
    CHECK(secp256k1_pubkey_load(CTX, &ge, &pubkey) == 0);
    CHECK(ecount == 2);
    /* 64 bytes claimed on input starting with 0x04, fail, zeroize output, no illegal arg error. */
    memset(&pubkey, 0xfe, sizeof(pubkey));
    ecount = 0;
    SECP256K1_CHECKMEM_UNDEFINE(&pubkey, sizeof(pubkey));
    CHECK(secp256k1_ec_pubkey_parse(CTX, &pubkey, pubkeyc, 64) == 0);
    SECP256K1_CHECKMEM_CHECK(&pubkey, sizeof(pubkey));
    CHECK(ecount == 0);
    CHECK(secp256k1_pubkey_load(CTX, &ge, &pubkey) == 0);
    CHECK(ecount == 1);
    /* 66 bytes claimed, fail, zeroize output, no illegal arg error. */
    memset(&pubkey, 0xfe, sizeof(pubkey));
    ecount = 0;
    SECP256K1_CHECKMEM_UNDEFINE(&pubkey, sizeof(pubkey));
    CHECK(secp256k1_ec_pubkey_parse(CTX, &pubkey, pubkeyc, 66) == 0);
    SECP256K1_CHECKMEM_CHECK(&pubkey, sizeof(pubkey));
    CHECK(ecount == 0);
    CHECK(secp256k1_pubkey_load(CTX, &ge, &pubkey) == 0);
    CHECK(ecount == 1);
    /* Valid parse. */
    memset(&pubkey, 0, sizeof(pubkey));
    ecount = 0;
    SECP256K1_CHECKMEM_UNDEFINE(&pubkey, sizeof(pubkey));
    CHECK(secp256k1_ec_pubkey_parse(CTX, &pubkey, pubkeyc, 65) == 1);
    CHECK(secp256k1_ec_pubkey_parse(secp256k1_context_static, &pubkey, pubkeyc, 65) == 1);
    SECP256K1_CHECKMEM_CHECK(&pubkey, sizeof(pubkey));
    CHECK(ecount == 0);
    SECP256K1_CHECKMEM_UNDEFINE(&ge, sizeof(ge));
    CHECK(secp256k1_pubkey_load(CTX, &ge, &pubkey) == 1);
    SECP256K1_CHECKMEM_CHECK(&ge.x, sizeof(ge.x));
    SECP256K1_CHECKMEM_CHECK(&ge.y, sizeof(ge.y));
    SECP256K1_CHECKMEM_CHECK(&ge.infinity, sizeof(ge.infinity));
    ge_equals_ge(&secp256k1_ge_const_g, &ge);
    CHECK(ecount == 0);
    /* secp256k1_ec_pubkey_serialize illegal args. */
    ecount = 0;
    len = 65;
    CHECK(secp256k1_ec_pubkey_serialize(CTX, NULL, &len, &pubkey, SECP256K1_EC_UNCOMPRESSED) == 0);
    CHECK(ecount == 1);
    CHECK(len == 0);
    CHECK(secp256k1_ec_pubkey_serialize(CTX, sout, NULL, &pubkey, SECP256K1_EC_UNCOMPRESSED) == 0);
    CHECK(ecount == 2);
    len = 65;
    SECP256K1_CHECKMEM_UNDEFINE(sout, 65);
    CHECK(secp256k1_ec_pubkey_serialize(CTX, sout, &len, NULL, SECP256K1_EC_UNCOMPRESSED) == 0);
    SECP256K1_CHECKMEM_CHECK(sout, 65);
    CHECK(ecount == 3);
    CHECK(len == 0);
    len = 65;
    CHECK(secp256k1_ec_pubkey_serialize(CTX, sout, &len, &pubkey, ~0) == 0);
    CHECK(ecount == 4);
    CHECK(len == 0);
    len = 65;
    SECP256K1_CHECKMEM_UNDEFINE(sout, 65);
    CHECK(secp256k1_ec_pubkey_serialize(CTX, sout, &len, &pubkey, SECP256K1_EC_UNCOMPRESSED) == 1);
    SECP256K1_CHECKMEM_CHECK(sout, 65);
    CHECK(ecount == 4);
    CHECK(len == 65);
    /* Multiple illegal args. Should still set arg error only once. */
    ecount = 0;
    ecount2 = 11;
    CHECK(secp256k1_ec_pubkey_parse(CTX, NULL, NULL, 65) == 0);
    CHECK(ecount == 1);
    /* Does the illegal arg callback actually change the behavior? */
    secp256k1_context_set_illegal_callback(CTX, uncounting_illegal_callback_fn, &ecount2);
    CHECK(secp256k1_ec_pubkey_parse(CTX, NULL, NULL, 65) == 0);
    CHECK(ecount == 1);
    CHECK(ecount2 == 10);
    secp256k1_context_set_illegal_callback(CTX, NULL, NULL);
    /* Try a bunch of prefabbed points with all possible encodings. */
    for (i = 0; i < SECP256K1_EC_PARSE_TEST_NVALID; i++) {
        ec_pubkey_parse_pointtest(valid[i], 1, 1);
    }
    for (i = 0; i < SECP256K1_EC_PARSE_TEST_NXVALID; i++) {
        ec_pubkey_parse_pointtest(onlyxvalid[i], 1, 0);
    }
    for (i = 0; i < SECP256K1_EC_PARSE_TEST_NINVALID; i++) {
        ec_pubkey_parse_pointtest(invalid[i], 0, 0);
    }
}

static void run_eckey_edge_case_test(void) {
    const unsigned char orderc[32] = {
        0xff, 0xff, 0xff, 0xff, 0xff, 0xff, 0xff, 0xff,
        0xff, 0xff, 0xff, 0xff, 0xff, 0xff, 0xff, 0xfe,
        0xba, 0xae, 0xdc, 0xe6, 0xaf, 0x48, 0xa0, 0x3b,
        0xbf, 0xd2, 0x5e, 0x8c, 0xd0, 0x36, 0x41, 0x41
    };
    const unsigned char zeros[sizeof(secp256k1_pubkey)] = {0x00};
    unsigned char ctmp[33];
    unsigned char ctmp2[33];
    secp256k1_pubkey pubkey;
    secp256k1_pubkey pubkey2;
    secp256k1_pubkey pubkey_one;
    secp256k1_pubkey pubkey_negone;
    const secp256k1_pubkey *pubkeys[3];
    size_t len;
    int32_t ecount;
    /* Group order is too large, reject. */
    CHECK(secp256k1_ec_seckey_verify(CTX, orderc) == 0);
    SECP256K1_CHECKMEM_UNDEFINE(&pubkey, sizeof(pubkey));
    CHECK(secp256k1_ec_pubkey_create(CTX, &pubkey, orderc) == 0);
    SECP256K1_CHECKMEM_CHECK(&pubkey, sizeof(pubkey));
    CHECK(secp256k1_memcmp_var(&pubkey, zeros, sizeof(secp256k1_pubkey)) == 0);
    /* Maximum value is too large, reject. */
    memset(ctmp, 255, 32);
    CHECK(secp256k1_ec_seckey_verify(CTX, ctmp) == 0);
    memset(&pubkey, 1, sizeof(pubkey));
    SECP256K1_CHECKMEM_UNDEFINE(&pubkey, sizeof(pubkey));
    CHECK(secp256k1_ec_pubkey_create(CTX, &pubkey, ctmp) == 0);
    SECP256K1_CHECKMEM_CHECK(&pubkey, sizeof(pubkey));
    CHECK(secp256k1_memcmp_var(&pubkey, zeros, sizeof(secp256k1_pubkey)) == 0);
    /* Zero is too small, reject. */
    memset(ctmp, 0, 32);
    CHECK(secp256k1_ec_seckey_verify(CTX, ctmp) == 0);
    memset(&pubkey, 1, sizeof(pubkey));
    SECP256K1_CHECKMEM_UNDEFINE(&pubkey, sizeof(pubkey));
    CHECK(secp256k1_ec_pubkey_create(CTX, &pubkey, ctmp) == 0);
    SECP256K1_CHECKMEM_CHECK(&pubkey, sizeof(pubkey));
    CHECK(secp256k1_memcmp_var(&pubkey, zeros, sizeof(secp256k1_pubkey)) == 0);
    /* One must be accepted. */
    ctmp[31] = 0x01;
    CHECK(secp256k1_ec_seckey_verify(CTX, ctmp) == 1);
    memset(&pubkey, 0, sizeof(pubkey));
    SECP256K1_CHECKMEM_UNDEFINE(&pubkey, sizeof(pubkey));
    CHECK(secp256k1_ec_pubkey_create(CTX, &pubkey, ctmp) == 1);
    SECP256K1_CHECKMEM_CHECK(&pubkey, sizeof(pubkey));
    CHECK(secp256k1_memcmp_var(&pubkey, zeros, sizeof(secp256k1_pubkey)) > 0);
    pubkey_one = pubkey;
    /* Group order + 1 is too large, reject. */
    memcpy(ctmp, orderc, 32);
    ctmp[31] = 0x42;
    CHECK(secp256k1_ec_seckey_verify(CTX, ctmp) == 0);
    memset(&pubkey, 1, sizeof(pubkey));
    SECP256K1_CHECKMEM_UNDEFINE(&pubkey, sizeof(pubkey));
    CHECK(secp256k1_ec_pubkey_create(CTX, &pubkey, ctmp) == 0);
    SECP256K1_CHECKMEM_CHECK(&pubkey, sizeof(pubkey));
    CHECK(secp256k1_memcmp_var(&pubkey, zeros, sizeof(secp256k1_pubkey)) == 0);
    /* -1 must be accepted. */
    ctmp[31] = 0x40;
    CHECK(secp256k1_ec_seckey_verify(CTX, ctmp) == 1);
    memset(&pubkey, 0, sizeof(pubkey));
    SECP256K1_CHECKMEM_UNDEFINE(&pubkey, sizeof(pubkey));
    CHECK(secp256k1_ec_pubkey_create(CTX, &pubkey, ctmp) == 1);
    SECP256K1_CHECKMEM_CHECK(&pubkey, sizeof(pubkey));
    CHECK(secp256k1_memcmp_var(&pubkey, zeros, sizeof(secp256k1_pubkey)) > 0);
    pubkey_negone = pubkey;
    /* Tweak of zero leaves the value unchanged. */
    memset(ctmp2, 0, 32);
    CHECK(secp256k1_ec_seckey_tweak_add(CTX, ctmp, ctmp2) == 1);
    CHECK(secp256k1_memcmp_var(orderc, ctmp, 31) == 0 && ctmp[31] == 0x40);
    memcpy(&pubkey2, &pubkey, sizeof(pubkey));
    CHECK(secp256k1_ec_pubkey_tweak_add(CTX, &pubkey, ctmp2) == 1);
    CHECK(secp256k1_memcmp_var(&pubkey, &pubkey2, sizeof(pubkey)) == 0);
    /* Multiply tweak of zero zeroizes the output. */
    CHECK(secp256k1_ec_seckey_tweak_mul(CTX, ctmp, ctmp2) == 0);
    CHECK(secp256k1_memcmp_var(zeros, ctmp, 32) == 0);
    CHECK(secp256k1_ec_pubkey_tweak_mul(CTX, &pubkey, ctmp2) == 0);
    CHECK(secp256k1_memcmp_var(&pubkey, zeros, sizeof(pubkey)) == 0);
    memcpy(&pubkey, &pubkey2, sizeof(pubkey));
    /* If seckey_tweak_add or seckey_tweak_mul are called with an overflowing
    seckey, the seckey is zeroized. */
    memcpy(ctmp, orderc, 32);
    memset(ctmp2, 0, 32);
    ctmp2[31] = 0x01;
    CHECK(secp256k1_ec_seckey_verify(CTX, ctmp2) == 1);
    CHECK(secp256k1_ec_seckey_verify(CTX, ctmp) == 0);
    CHECK(secp256k1_ec_seckey_tweak_add(CTX, ctmp, ctmp2) == 0);
    CHECK(secp256k1_memcmp_var(zeros, ctmp, 32) == 0);
    memcpy(ctmp, orderc, 32);
    CHECK(secp256k1_ec_seckey_tweak_mul(CTX, ctmp, ctmp2) == 0);
    CHECK(secp256k1_memcmp_var(zeros, ctmp, 32) == 0);
    /* If seckey_tweak_add or seckey_tweak_mul are called with an overflowing
    tweak, the seckey is zeroized. */
    memcpy(ctmp, orderc, 32);
    ctmp[31] = 0x40;
    CHECK(secp256k1_ec_seckey_tweak_add(CTX, ctmp, orderc) == 0);
    CHECK(secp256k1_memcmp_var(zeros, ctmp, 32) == 0);
    memcpy(ctmp, orderc, 32);
    ctmp[31] = 0x40;
    CHECK(secp256k1_ec_seckey_tweak_mul(CTX, ctmp, orderc) == 0);
    CHECK(secp256k1_memcmp_var(zeros, ctmp, 32) == 0);
    memcpy(ctmp, orderc, 32);
    ctmp[31] = 0x40;
    /* If pubkey_tweak_add or pubkey_tweak_mul are called with an overflowing
    tweak, the pubkey is zeroized. */
    CHECK(secp256k1_ec_pubkey_tweak_add(CTX, &pubkey, orderc) == 0);
    CHECK(secp256k1_memcmp_var(&pubkey, zeros, sizeof(pubkey)) == 0);
    memcpy(&pubkey, &pubkey2, sizeof(pubkey));
    CHECK(secp256k1_ec_pubkey_tweak_mul(CTX, &pubkey, orderc) == 0);
    CHECK(secp256k1_memcmp_var(&pubkey, zeros, sizeof(pubkey)) == 0);
    memcpy(&pubkey, &pubkey2, sizeof(pubkey));
    /* If the resulting key in secp256k1_ec_seckey_tweak_add and
     * secp256k1_ec_pubkey_tweak_add is 0 the functions fail and in the latter
     * case the pubkey is zeroized. */
    memcpy(ctmp, orderc, 32);
    ctmp[31] = 0x40;
    memset(ctmp2, 0, 32);
    ctmp2[31] = 1;
    CHECK(secp256k1_ec_seckey_tweak_add(CTX, ctmp2, ctmp) == 0);
    CHECK(secp256k1_memcmp_var(zeros, ctmp2, 32) == 0);
    ctmp2[31] = 1;
    CHECK(secp256k1_ec_pubkey_tweak_add(CTX, &pubkey, ctmp2) == 0);
    CHECK(secp256k1_memcmp_var(&pubkey, zeros, sizeof(pubkey)) == 0);
    memcpy(&pubkey, &pubkey2, sizeof(pubkey));
    /* Tweak computation wraps and results in a key of 1. */
    ctmp2[31] = 2;
    CHECK(secp256k1_ec_seckey_tweak_add(CTX, ctmp2, ctmp) == 1);
    CHECK(secp256k1_memcmp_var(ctmp2, zeros, 31) == 0 && ctmp2[31] == 1);
    ctmp2[31] = 2;
    CHECK(secp256k1_ec_pubkey_tweak_add(CTX, &pubkey, ctmp2) == 1);
    ctmp2[31] = 1;
    CHECK(secp256k1_ec_pubkey_create(CTX, &pubkey2, ctmp2) == 1);
    CHECK(secp256k1_memcmp_var(&pubkey, &pubkey2, sizeof(pubkey)) == 0);
    /* Tweak mul * 2 = 1+1. */
    CHECK(secp256k1_ec_pubkey_tweak_add(CTX, &pubkey, ctmp2) == 1);
    ctmp2[31] = 2;
    CHECK(secp256k1_ec_pubkey_tweak_mul(CTX, &pubkey2, ctmp2) == 1);
    CHECK(secp256k1_memcmp_var(&pubkey, &pubkey2, sizeof(pubkey)) == 0);
    /* Test argument errors. */
    ecount = 0;
    secp256k1_context_set_illegal_callback(CTX, counting_illegal_callback_fn, &ecount);
    CHECK(ecount == 0);
    /* Zeroize pubkey on parse error. */
    memset(&pubkey, 0, 32);
    CHECK(secp256k1_ec_pubkey_tweak_add(CTX, &pubkey, ctmp2) == 0);
    CHECK(ecount == 1);
    CHECK(secp256k1_memcmp_var(&pubkey, zeros, sizeof(pubkey)) == 0);
    memcpy(&pubkey, &pubkey2, sizeof(pubkey));
    memset(&pubkey2, 0, 32);
    CHECK(secp256k1_ec_pubkey_tweak_mul(CTX, &pubkey2, ctmp2) == 0);
    CHECK(ecount == 2);
    CHECK(secp256k1_memcmp_var(&pubkey2, zeros, sizeof(pubkey2)) == 0);
    /* Plain argument errors. */
    ecount = 0;
    CHECK(secp256k1_ec_seckey_verify(CTX, ctmp) == 1);
    CHECK(ecount == 0);
    CHECK(secp256k1_ec_seckey_verify(CTX, NULL) == 0);
    CHECK(ecount == 1);
    ecount = 0;
    memset(ctmp2, 0, 32);
    ctmp2[31] = 4;
    CHECK(secp256k1_ec_pubkey_tweak_add(CTX, NULL, ctmp2) == 0);
    CHECK(ecount == 1);
    CHECK(secp256k1_ec_pubkey_tweak_add(CTX, &pubkey, NULL) == 0);
    CHECK(ecount == 2);
    ecount = 0;
    memset(ctmp2, 0, 32);
    ctmp2[31] = 4;
    CHECK(secp256k1_ec_pubkey_tweak_mul(CTX, NULL, ctmp2) == 0);
    CHECK(ecount == 1);
    CHECK(secp256k1_ec_pubkey_tweak_mul(CTX, &pubkey, NULL) == 0);
    CHECK(ecount == 2);
    ecount = 0;
    memset(ctmp2, 0, 32);
    CHECK(secp256k1_ec_seckey_tweak_add(CTX, NULL, ctmp2) == 0);
    CHECK(ecount == 1);
    CHECK(secp256k1_ec_seckey_tweak_add(CTX, ctmp, NULL) == 0);
    CHECK(ecount == 2);
    ecount = 0;
    memset(ctmp2, 0, 32);
    ctmp2[31] = 1;
    CHECK(secp256k1_ec_seckey_tweak_mul(CTX, NULL, ctmp2) == 0);
    CHECK(ecount == 1);
    CHECK(secp256k1_ec_seckey_tweak_mul(CTX, ctmp, NULL) == 0);
    CHECK(ecount == 2);
    ecount = 0;
    CHECK(secp256k1_ec_pubkey_create(CTX, NULL, ctmp) == 0);
    CHECK(ecount == 1);
    memset(&pubkey, 1, sizeof(pubkey));
    CHECK(secp256k1_ec_pubkey_create(CTX, &pubkey, NULL) == 0);
    CHECK(ecount == 2);
    CHECK(secp256k1_memcmp_var(&pubkey, zeros, sizeof(secp256k1_pubkey)) == 0);
    /* secp256k1_ec_pubkey_combine tests. */
    ecount = 0;
    pubkeys[0] = &pubkey_one;
    SECP256K1_CHECKMEM_UNDEFINE(&pubkeys[0], sizeof(secp256k1_pubkey *));
    SECP256K1_CHECKMEM_UNDEFINE(&pubkeys[1], sizeof(secp256k1_pubkey *));
    SECP256K1_CHECKMEM_UNDEFINE(&pubkeys[2], sizeof(secp256k1_pubkey *));
    memset(&pubkey, 255, sizeof(secp256k1_pubkey));
    SECP256K1_CHECKMEM_UNDEFINE(&pubkey, sizeof(secp256k1_pubkey));
    CHECK(secp256k1_ec_pubkey_combine(CTX, &pubkey, pubkeys, 0) == 0);
    SECP256K1_CHECKMEM_CHECK(&pubkey, sizeof(secp256k1_pubkey));
    CHECK(secp256k1_memcmp_var(&pubkey, zeros, sizeof(secp256k1_pubkey)) == 0);
    CHECK(ecount == 1);
    CHECK(secp256k1_ec_pubkey_combine(CTX, NULL, pubkeys, 1) == 0);
    CHECK(secp256k1_memcmp_var(&pubkey, zeros, sizeof(secp256k1_pubkey)) == 0);
    CHECK(ecount == 2);
    memset(&pubkey, 255, sizeof(secp256k1_pubkey));
    SECP256K1_CHECKMEM_UNDEFINE(&pubkey, sizeof(secp256k1_pubkey));
    CHECK(secp256k1_ec_pubkey_combine(CTX, &pubkey, NULL, 1) == 0);
    SECP256K1_CHECKMEM_CHECK(&pubkey, sizeof(secp256k1_pubkey));
    CHECK(secp256k1_memcmp_var(&pubkey, zeros, sizeof(secp256k1_pubkey)) == 0);
    CHECK(ecount == 3);
    pubkeys[0] = &pubkey_negone;
    memset(&pubkey, 255, sizeof(secp256k1_pubkey));
    SECP256K1_CHECKMEM_UNDEFINE(&pubkey, sizeof(secp256k1_pubkey));
    CHECK(secp256k1_ec_pubkey_combine(CTX, &pubkey, pubkeys, 1) == 1);
    SECP256K1_CHECKMEM_CHECK(&pubkey, sizeof(secp256k1_pubkey));
    CHECK(secp256k1_memcmp_var(&pubkey, zeros, sizeof(secp256k1_pubkey)) > 0);
    CHECK(ecount == 3);
    len = 33;
    CHECK(secp256k1_ec_pubkey_serialize(CTX, ctmp, &len, &pubkey, SECP256K1_EC_COMPRESSED) == 1);
    CHECK(secp256k1_ec_pubkey_serialize(CTX, ctmp2, &len, &pubkey_negone, SECP256K1_EC_COMPRESSED) == 1);
    CHECK(secp256k1_memcmp_var(ctmp, ctmp2, 33) == 0);
    /* Result is infinity. */
    pubkeys[0] = &pubkey_one;
    pubkeys[1] = &pubkey_negone;
    memset(&pubkey, 255, sizeof(secp256k1_pubkey));
    SECP256K1_CHECKMEM_UNDEFINE(&pubkey, sizeof(secp256k1_pubkey));
    CHECK(secp256k1_ec_pubkey_combine(CTX, &pubkey, pubkeys, 2) == 0);
    SECP256K1_CHECKMEM_CHECK(&pubkey, sizeof(secp256k1_pubkey));
    CHECK(secp256k1_memcmp_var(&pubkey, zeros, sizeof(secp256k1_pubkey)) == 0);
    CHECK(ecount == 3);
    /* Passes through infinity but comes out one. */
    pubkeys[2] = &pubkey_one;
    memset(&pubkey, 255, sizeof(secp256k1_pubkey));
    SECP256K1_CHECKMEM_UNDEFINE(&pubkey, sizeof(secp256k1_pubkey));
    CHECK(secp256k1_ec_pubkey_combine(CTX, &pubkey, pubkeys, 3) == 1);
    SECP256K1_CHECKMEM_CHECK(&pubkey, sizeof(secp256k1_pubkey));
    CHECK(secp256k1_memcmp_var(&pubkey, zeros, sizeof(secp256k1_pubkey)) > 0);
    CHECK(ecount == 3);
    len = 33;
    CHECK(secp256k1_ec_pubkey_serialize(CTX, ctmp, &len, &pubkey, SECP256K1_EC_COMPRESSED) == 1);
    CHECK(secp256k1_ec_pubkey_serialize(CTX, ctmp2, &len, &pubkey_one, SECP256K1_EC_COMPRESSED) == 1);
    CHECK(secp256k1_memcmp_var(ctmp, ctmp2, 33) == 0);
    /* Adds to two. */
    pubkeys[1] = &pubkey_one;
    memset(&pubkey, 255, sizeof(secp256k1_pubkey));
    SECP256K1_CHECKMEM_UNDEFINE(&pubkey, sizeof(secp256k1_pubkey));
    CHECK(secp256k1_ec_pubkey_combine(CTX, &pubkey, pubkeys, 2) == 1);
    SECP256K1_CHECKMEM_CHECK(&pubkey, sizeof(secp256k1_pubkey));
    CHECK(secp256k1_memcmp_var(&pubkey, zeros, sizeof(secp256k1_pubkey)) > 0);
    CHECK(ecount == 3);
    secp256k1_context_set_illegal_callback(CTX, NULL, NULL);
}

static void run_eckey_negate_test(void) {
    unsigned char seckey[32];
    unsigned char seckey_tmp[32];

    random_scalar_order_b32(seckey);
    memcpy(seckey_tmp, seckey, 32);

    /* Verify negation changes the key and changes it back */
    CHECK(secp256k1_ec_seckey_negate(CTX, seckey) == 1);
    CHECK(secp256k1_memcmp_var(seckey, seckey_tmp, 32) != 0);
    CHECK(secp256k1_ec_seckey_negate(CTX, seckey) == 1);
    CHECK(secp256k1_memcmp_var(seckey, seckey_tmp, 32) == 0);

    /* Check that privkey alias gives same result */
    CHECK(secp256k1_ec_seckey_negate(CTX, seckey) == 1);
    CHECK(secp256k1_ec_privkey_negate(CTX, seckey_tmp) == 1);
    CHECK(secp256k1_memcmp_var(seckey, seckey_tmp, 32) == 0);

    /* Negating all 0s fails */
    memset(seckey, 0, 32);
    memset(seckey_tmp, 0, 32);
    CHECK(secp256k1_ec_seckey_negate(CTX, seckey) == 0);
    /* Check that seckey is not modified */
    CHECK(secp256k1_memcmp_var(seckey, seckey_tmp, 32) == 0);

    /* Negating an overflowing seckey fails and the seckey is zeroed. In this
     * test, the seckey has 16 random bytes to ensure that ec_seckey_negate
     * doesn't just set seckey to a constant value in case of failure. */
    random_scalar_order_b32(seckey);
    memset(seckey, 0xFF, 16);
    memset(seckey_tmp, 0, 32);
    CHECK(secp256k1_ec_seckey_negate(CTX, seckey) == 0);
    CHECK(secp256k1_memcmp_var(seckey, seckey_tmp, 32) == 0);
}

static void random_sign(secp256k1_scalar *sigr, secp256k1_scalar *sigs, const secp256k1_scalar *key, const secp256k1_scalar *msg, int *recid) {
    secp256k1_scalar nonce;
    do {
        random_scalar_order_test(&nonce);
    } while(!secp256k1_ecdsa_sig_sign(&CTX->ecmult_gen_ctx, sigr, sigs, key, msg, &nonce, recid));
}

static void test_ecdsa_sign_verify(void) {
    secp256k1_gej pubj;
    secp256k1_ge pub;
    secp256k1_scalar one;
    secp256k1_scalar msg, key;
    secp256k1_scalar sigr, sigs;
    int getrec;
    int recid;
    random_scalar_order_test(&msg);
    random_scalar_order_test(&key);
    secp256k1_ecmult_gen(&CTX->ecmult_gen_ctx, &pubj, &key);
    secp256k1_ge_set_gej(&pub, &pubj);
    getrec = secp256k1_testrand_bits(1);
    /* The specific way in which this conditional is written sidesteps a potential bug in clang.
       See the commit messages of the commit that introduced this comment for details. */
    if (getrec) {
        random_sign(&sigr, &sigs, &key, &msg, &recid);
        CHECK(recid >= 0 && recid < 4);
    } else {
        random_sign(&sigr, &sigs, &key, &msg, NULL);
    }
    CHECK(secp256k1_ecdsa_sig_verify(&sigr, &sigs, &pub, &msg));
    secp256k1_scalar_set_int(&one, 1);
    secp256k1_scalar_add(&msg, &msg, &one);
    CHECK(!secp256k1_ecdsa_sig_verify(&sigr, &sigs, &pub, &msg));
}

static void run_ecdsa_sign_verify(void) {
    int i;
    for (i = 0; i < 10*COUNT; i++) {
        test_ecdsa_sign_verify();
    }
}

/** Dummy nonce generation function that just uses a precomputed nonce, and fails if it is not accepted. Use only for testing. */
static int precomputed_nonce_function(unsigned char *nonce32, const unsigned char *msg32, const unsigned char *key32, const unsigned char *algo16, void *data, unsigned int counter) {
    (void)msg32;
    (void)key32;
    (void)algo16;
    memcpy(nonce32, data, 32);
    return (counter == 0);
}

static int nonce_function_test_fail(unsigned char *nonce32, const unsigned char *msg32, const unsigned char *key32, const unsigned char *algo16, void *data, unsigned int counter) {
   /* Dummy nonce generator that has a fatal error on the first counter value. */
   if (counter == 0) {
       return 0;
   }
   return nonce_function_rfc6979(nonce32, msg32, key32, algo16, data, counter - 1);
}

static int nonce_function_test_retry(unsigned char *nonce32, const unsigned char *msg32, const unsigned char *key32, const unsigned char *algo16, void *data, unsigned int counter) {
   /* Dummy nonce generator that produces unacceptable nonces for the first several counter values. */
   if (counter < 3) {
       memset(nonce32, counter==0 ? 0 : 255, 32);
       if (counter == 2) {
           nonce32[31]--;
       }
       return 1;
   }
   if (counter < 5) {
       static const unsigned char order[] = {
           0xFF,0xFF,0xFF,0xFF,0xFF,0xFF,0xFF,0xFF,
           0xFF,0xFF,0xFF,0xFF,0xFF,0xFF,0xFF,0xFE,
           0xBA,0xAE,0xDC,0xE6,0xAF,0x48,0xA0,0x3B,
           0xBF,0xD2,0x5E,0x8C,0xD0,0x36,0x41,0x41
       };
       memcpy(nonce32, order, 32);
       if (counter == 4) {
           nonce32[31]++;
       }
       return 1;
   }
   /* Retry rate of 6979 is negligible esp. as we only call this in deterministic tests. */
   /* If someone does fine a case where it retries for secp256k1, we'd like to know. */
   if (counter > 5) {
       return 0;
   }
   return nonce_function_rfc6979(nonce32, msg32, key32, algo16, data, counter - 5);
}

static int is_empty_signature(const secp256k1_ecdsa_signature *sig) {
    static const unsigned char res[sizeof(secp256k1_ecdsa_signature)] = {0};
    return secp256k1_memcmp_var(sig, res, sizeof(secp256k1_ecdsa_signature)) == 0;
}

static void test_ecdsa_end_to_end(void) {
    unsigned char extra[32] = {0x00};
    unsigned char privkey[32];
    unsigned char message[32];
    unsigned char privkey2[32];
    secp256k1_ecdsa_signature signature[6];
    secp256k1_scalar r, s;
    unsigned char sig[74];
    size_t siglen = 74;
    unsigned char pubkeyc[65];
    size_t pubkeyclen = 65;
    secp256k1_pubkey pubkey;
    secp256k1_pubkey pubkey_tmp;
    unsigned char seckey[300];
    size_t seckeylen = 300;

    /* Generate a random key and message. */
    {
        secp256k1_scalar msg, key;
        random_scalar_order_test(&msg);
        random_scalar_order_test(&key);
        secp256k1_scalar_get_b32(privkey, &key);
        secp256k1_scalar_get_b32(message, &msg);
    }

    /* Construct and verify corresponding public key. */
    CHECK(secp256k1_ec_seckey_verify(CTX, privkey) == 1);
    CHECK(secp256k1_ec_pubkey_create(CTX, &pubkey, privkey) == 1);

    /* Verify exporting and importing public key. */
    CHECK(secp256k1_ec_pubkey_serialize(CTX, pubkeyc, &pubkeyclen, &pubkey, secp256k1_testrand_bits(1) == 1 ? SECP256K1_EC_COMPRESSED : SECP256K1_EC_UNCOMPRESSED));
    memset(&pubkey, 0, sizeof(pubkey));
    CHECK(secp256k1_ec_pubkey_parse(CTX, &pubkey, pubkeyc, pubkeyclen) == 1);

    /* Verify negation changes the key and changes it back */
    memcpy(&pubkey_tmp, &pubkey, sizeof(pubkey));
    CHECK(secp256k1_ec_pubkey_negate(CTX, &pubkey_tmp) == 1);
    CHECK(secp256k1_memcmp_var(&pubkey_tmp, &pubkey, sizeof(pubkey)) != 0);
    CHECK(secp256k1_ec_pubkey_negate(CTX, &pubkey_tmp) == 1);
    CHECK(secp256k1_memcmp_var(&pubkey_tmp, &pubkey, sizeof(pubkey)) == 0);

    /* Verify private key import and export. */
    CHECK(ec_privkey_export_der(CTX, seckey, &seckeylen, privkey, secp256k1_testrand_bits(1) == 1));
    CHECK(ec_privkey_import_der(CTX, privkey2, seckey, seckeylen) == 1);
    CHECK(secp256k1_memcmp_var(privkey, privkey2, 32) == 0);

    /* Optionally tweak the keys using addition. */
    if (secp256k1_testrand_int(3) == 0) {
        int ret1;
        int ret2;
        int ret3;
        unsigned char rnd[32];
        unsigned char privkey_tmp[32];
        secp256k1_pubkey pubkey2;
        secp256k1_testrand256_test(rnd);
        memcpy(privkey_tmp, privkey, 32);
        ret1 = secp256k1_ec_seckey_tweak_add(CTX, privkey, rnd);
        ret2 = secp256k1_ec_pubkey_tweak_add(CTX, &pubkey, rnd);
        /* Check that privkey alias gives same result */
        ret3 = secp256k1_ec_privkey_tweak_add(CTX, privkey_tmp, rnd);
        CHECK(ret1 == ret2);
        CHECK(ret2 == ret3);
        if (ret1 == 0) {
            return;
        }
        CHECK(secp256k1_memcmp_var(privkey, privkey_tmp, 32) == 0);
        CHECK(secp256k1_ec_pubkey_create(CTX, &pubkey2, privkey) == 1);
        CHECK(secp256k1_memcmp_var(&pubkey, &pubkey2, sizeof(pubkey)) == 0);
    }

    /* Optionally tweak the keys using multiplication. */
    if (secp256k1_testrand_int(3) == 0) {
        int ret1;
        int ret2;
        int ret3;
        unsigned char rnd[32];
        unsigned char privkey_tmp[32];
        secp256k1_pubkey pubkey2;
        secp256k1_testrand256_test(rnd);
        memcpy(privkey_tmp, privkey, 32);
        ret1 = secp256k1_ec_seckey_tweak_mul(CTX, privkey, rnd);
        ret2 = secp256k1_ec_pubkey_tweak_mul(CTX, &pubkey, rnd);
        /* Check that privkey alias gives same result */
        ret3 = secp256k1_ec_privkey_tweak_mul(CTX, privkey_tmp, rnd);
        CHECK(ret1 == ret2);
        CHECK(ret2 == ret3);
        if (ret1 == 0) {
            return;
        }
        CHECK(secp256k1_memcmp_var(privkey, privkey_tmp, 32) == 0);
        CHECK(secp256k1_ec_pubkey_create(CTX, &pubkey2, privkey) == 1);
        CHECK(secp256k1_memcmp_var(&pubkey, &pubkey2, sizeof(pubkey)) == 0);
    }

    /* Sign. */
    CHECK(secp256k1_ecdsa_sign(CTX, &signature[0], message, privkey, NULL, NULL) == 1);
    CHECK(secp256k1_ecdsa_sign(CTX, &signature[4], message, privkey, NULL, NULL) == 1);
    CHECK(secp256k1_ecdsa_sign(CTX, &signature[1], message, privkey, NULL, extra) == 1);
    extra[31] = 1;
    CHECK(secp256k1_ecdsa_sign(CTX, &signature[2], message, privkey, NULL, extra) == 1);
    extra[31] = 0;
    extra[0] = 1;
    CHECK(secp256k1_ecdsa_sign(CTX, &signature[3], message, privkey, NULL, extra) == 1);
    CHECK(secp256k1_memcmp_var(&signature[0], &signature[4], sizeof(signature[0])) == 0);
    CHECK(secp256k1_memcmp_var(&signature[0], &signature[1], sizeof(signature[0])) != 0);
    CHECK(secp256k1_memcmp_var(&signature[0], &signature[2], sizeof(signature[0])) != 0);
    CHECK(secp256k1_memcmp_var(&signature[0], &signature[3], sizeof(signature[0])) != 0);
    CHECK(secp256k1_memcmp_var(&signature[1], &signature[2], sizeof(signature[0])) != 0);
    CHECK(secp256k1_memcmp_var(&signature[1], &signature[3], sizeof(signature[0])) != 0);
    CHECK(secp256k1_memcmp_var(&signature[2], &signature[3], sizeof(signature[0])) != 0);
    /* Verify. */
    CHECK(secp256k1_ecdsa_verify(CTX, &signature[0], message, &pubkey) == 1);
    CHECK(secp256k1_ecdsa_verify(CTX, &signature[1], message, &pubkey) == 1);
    CHECK(secp256k1_ecdsa_verify(CTX, &signature[2], message, &pubkey) == 1);
    CHECK(secp256k1_ecdsa_verify(CTX, &signature[3], message, &pubkey) == 1);
    /* Test lower-S form, malleate, verify and fail, test again, malleate again */
    CHECK(!secp256k1_ecdsa_signature_normalize(CTX, NULL, &signature[0]));
    secp256k1_ecdsa_signature_load(CTX, &r, &s, &signature[0]);
    secp256k1_scalar_negate(&s, &s);
    secp256k1_ecdsa_signature_save(&signature[5], &r, &s);
    CHECK(secp256k1_ecdsa_verify(CTX, &signature[5], message, &pubkey) == 0);
    CHECK(secp256k1_ecdsa_signature_normalize(CTX, NULL, &signature[5]));
    CHECK(secp256k1_ecdsa_signature_normalize(CTX, &signature[5], &signature[5]));
    CHECK(!secp256k1_ecdsa_signature_normalize(CTX, NULL, &signature[5]));
    CHECK(!secp256k1_ecdsa_signature_normalize(CTX, &signature[5], &signature[5]));
    CHECK(secp256k1_ecdsa_verify(CTX, &signature[5], message, &pubkey) == 1);
    secp256k1_scalar_negate(&s, &s);
    secp256k1_ecdsa_signature_save(&signature[5], &r, &s);
    CHECK(!secp256k1_ecdsa_signature_normalize(CTX, NULL, &signature[5]));
    CHECK(secp256k1_ecdsa_verify(CTX, &signature[5], message, &pubkey) == 1);
    CHECK(secp256k1_memcmp_var(&signature[5], &signature[0], 64) == 0);

    /* Serialize/parse DER and verify again */
    CHECK(secp256k1_ecdsa_signature_serialize_der(CTX, sig, &siglen, &signature[0]) == 1);
    memset(&signature[0], 0, sizeof(signature[0]));
    CHECK(secp256k1_ecdsa_signature_parse_der(CTX, &signature[0], sig, siglen) == 1);
    CHECK(secp256k1_ecdsa_verify(CTX, &signature[0], message, &pubkey) == 1);
    /* Serialize/destroy/parse DER and verify again. */
    siglen = 74;
    CHECK(secp256k1_ecdsa_signature_serialize_der(CTX, sig, &siglen, &signature[0]) == 1);
    sig[secp256k1_testrand_int(siglen)] += 1 + secp256k1_testrand_int(255);
    CHECK(secp256k1_ecdsa_signature_parse_der(CTX, &signature[0], sig, siglen) == 0 ||
          secp256k1_ecdsa_verify(CTX, &signature[0], message, &pubkey) == 0);
}

static void test_random_pubkeys(void) {
    secp256k1_ge elem;
    secp256k1_ge elem2;
    unsigned char in[65];
    /* Generate some randomly sized pubkeys. */
    size_t len = secp256k1_testrand_bits(2) == 0 ? 65 : 33;
    if (secp256k1_testrand_bits(2) == 0) {
        len = secp256k1_testrand_bits(6);
    }
    if (len == 65) {
      in[0] = secp256k1_testrand_bits(1) ? 4 : (secp256k1_testrand_bits(1) ? 6 : 7);
    } else {
      in[0] = secp256k1_testrand_bits(1) ? 2 : 3;
    }
    if (secp256k1_testrand_bits(3) == 0) {
        in[0] = secp256k1_testrand_bits(8);
    }
    if (len > 1) {
        secp256k1_testrand256(&in[1]);
    }
    if (len > 33) {
        secp256k1_testrand256(&in[33]);
    }
    if (secp256k1_eckey_pubkey_parse(&elem, in, len)) {
        unsigned char out[65];
        unsigned char firstb;
        int res;
        size_t size = len;
        firstb = in[0];
        /* If the pubkey can be parsed, it should round-trip... */
        CHECK(secp256k1_eckey_pubkey_serialize(&elem, out, &size, len == 33));
        CHECK(size == len);
        CHECK(secp256k1_memcmp_var(&in[1], &out[1], len-1) == 0);
        /* ... except for the type of hybrid inputs. */
        if ((in[0] != 6) && (in[0] != 7)) {
            CHECK(in[0] == out[0]);
        }
        size = 65;
        CHECK(secp256k1_eckey_pubkey_serialize(&elem, in, &size, 0));
        CHECK(size == 65);
        CHECK(secp256k1_eckey_pubkey_parse(&elem2, in, size));
        ge_equals_ge(&elem,&elem2);
        /* Check that the X9.62 hybrid type is checked. */
        in[0] = secp256k1_testrand_bits(1) ? 6 : 7;
        res = secp256k1_eckey_pubkey_parse(&elem2, in, size);
        if (firstb == 2 || firstb == 3) {
            if (in[0] == firstb + 4) {
              CHECK(res);
            } else {
              CHECK(!res);
            }
        }
        if (res) {
            ge_equals_ge(&elem,&elem2);
            CHECK(secp256k1_eckey_pubkey_serialize(&elem, out, &size, 0));
            CHECK(secp256k1_memcmp_var(&in[1], &out[1], 64) == 0);
        }
    }
}

static void run_pubkey_comparison(void) {
    unsigned char pk1_ser[33] = {
        0x02,
        0x58, 0x84, 0xb3, 0xa2, 0x4b, 0x97, 0x37, 0x88, 0x92, 0x38, 0xa6, 0x26, 0x62, 0x52, 0x35, 0x11,
        0xd0, 0x9a, 0xa1, 0x1b, 0x80, 0x0b, 0x5e, 0x93, 0x80, 0x26, 0x11, 0xef, 0x67, 0x4b, 0xd9, 0x23
    };
    const unsigned char pk2_ser[33] = {
        0x02,
        0xde, 0x36, 0x0e, 0x87, 0x59, 0x8f, 0x3c, 0x01, 0x36, 0x2a, 0x2a, 0xb8, 0xc6, 0xf4, 0x5e, 0x4d,
        0xb2, 0xc2, 0xd5, 0x03, 0xa7, 0xf9, 0xf1, 0x4f, 0xa8, 0xfa, 0x95, 0xa8, 0xe9, 0x69, 0x76, 0x1c
    };
    secp256k1_pubkey pk1;
    secp256k1_pubkey pk2;
    int32_t ecount = 0;

    CHECK(secp256k1_ec_pubkey_parse(CTX, &pk1, pk1_ser, sizeof(pk1_ser)) == 1);
    CHECK(secp256k1_ec_pubkey_parse(CTX, &pk2, pk2_ser, sizeof(pk2_ser)) == 1);

    secp256k1_context_set_illegal_callback(CTX, counting_illegal_callback_fn, &ecount);
    CHECK(secp256k1_ec_pubkey_cmp(CTX, NULL, &pk2) < 0);
    CHECK(ecount == 1);
    CHECK(secp256k1_ec_pubkey_cmp(CTX, &pk1, NULL) > 0);
    CHECK(ecount == 2);
    CHECK(secp256k1_ec_pubkey_cmp(CTX, &pk1, &pk2) < 0);
    CHECK(secp256k1_ec_pubkey_cmp(CTX, &pk2, &pk1) > 0);
    CHECK(secp256k1_ec_pubkey_cmp(CTX, &pk1, &pk1) == 0);
    CHECK(secp256k1_ec_pubkey_cmp(CTX, &pk2, &pk2) == 0);
    CHECK(ecount == 2);
    {
        secp256k1_pubkey pk_tmp;
        memset(&pk_tmp, 0, sizeof(pk_tmp)); /* illegal pubkey */
        CHECK(secp256k1_ec_pubkey_cmp(CTX, &pk_tmp, &pk2) < 0);
        CHECK(ecount == 3);
        CHECK(secp256k1_ec_pubkey_cmp(CTX, &pk_tmp, &pk_tmp) == 0);
        CHECK(ecount == 5);
        CHECK(secp256k1_ec_pubkey_cmp(CTX, &pk2, &pk_tmp) > 0);
        CHECK(ecount == 6);
    }

    secp256k1_context_set_illegal_callback(CTX, NULL, NULL);

    /* Make pk2 the same as pk1 but with 3 rather than 2. Note that in
     * an uncompressed encoding, these would have the opposite ordering */
    pk1_ser[0] = 3;
    CHECK(secp256k1_ec_pubkey_parse(CTX, &pk2, pk1_ser, sizeof(pk1_ser)) == 1);
    CHECK(secp256k1_ec_pubkey_cmp(CTX, &pk1, &pk2) < 0);
    CHECK(secp256k1_ec_pubkey_cmp(CTX, &pk2, &pk1) > 0);
}

static void run_random_pubkeys(void) {
    int i;
    for (i = 0; i < 10*COUNT; i++) {
        test_random_pubkeys();
    }
}

static void run_ecdsa_end_to_end(void) {
    int i;
    for (i = 0; i < 64*COUNT; i++) {
        test_ecdsa_end_to_end();
    }
}

static int test_ecdsa_der_parse(const unsigned char *sig, size_t siglen, int certainly_der, int certainly_not_der) {
    static const unsigned char zeroes[32] = {0};

    int ret = 0;

    secp256k1_ecdsa_signature sig_der;
    unsigned char roundtrip_der[2048];
    unsigned char compact_der[64];
    size_t len_der = 2048;
    int parsed_der = 0, valid_der = 0, roundtrips_der = 0;

    secp256k1_ecdsa_signature sig_der_lax;
    unsigned char roundtrip_der_lax[2048];
    unsigned char compact_der_lax[64];
    size_t len_der_lax = 2048;
    int parsed_der_lax = 0, valid_der_lax = 0, roundtrips_der_lax = 0;

    parsed_der = secp256k1_ecdsa_signature_parse_der(CTX, &sig_der, sig, siglen);
    if (parsed_der) {
        ret |= (!secp256k1_ecdsa_signature_serialize_compact(CTX, compact_der, &sig_der)) << 0;
        valid_der = (secp256k1_memcmp_var(compact_der, zeroes, 32) != 0) && (secp256k1_memcmp_var(compact_der + 32, zeroes, 32) != 0);
    }
    if (valid_der) {
        ret |= (!secp256k1_ecdsa_signature_serialize_der(CTX, roundtrip_der, &len_der, &sig_der)) << 1;
        roundtrips_der = (len_der == siglen) && secp256k1_memcmp_var(roundtrip_der, sig, siglen) == 0;
    }

    parsed_der_lax = ecdsa_signature_parse_der_lax(CTX, &sig_der_lax, sig, siglen);
    if (parsed_der_lax) {
        ret |= (!secp256k1_ecdsa_signature_serialize_compact(CTX, compact_der_lax, &sig_der_lax)) << 10;
        valid_der_lax = (secp256k1_memcmp_var(compact_der_lax, zeroes, 32) != 0) && (secp256k1_memcmp_var(compact_der_lax + 32, zeroes, 32) != 0);
    }
    if (valid_der_lax) {
        ret |= (!secp256k1_ecdsa_signature_serialize_der(CTX, roundtrip_der_lax, &len_der_lax, &sig_der_lax)) << 11;
        roundtrips_der_lax = (len_der_lax == siglen) && secp256k1_memcmp_var(roundtrip_der_lax, sig, siglen) == 0;
    }

    if (certainly_der) {
        ret |= (!parsed_der) << 2;
    }
    if (certainly_not_der) {
        ret |= (parsed_der) << 17;
    }
    if (valid_der) {
        ret |= (!roundtrips_der) << 3;
    }

    if (valid_der) {
        ret |= (!roundtrips_der_lax) << 12;
        ret |= (len_der != len_der_lax) << 13;
        ret |= ((len_der != len_der_lax) || (secp256k1_memcmp_var(roundtrip_der_lax, roundtrip_der, len_der) != 0)) << 14;
    }
    ret |= (roundtrips_der != roundtrips_der_lax) << 15;
    if (parsed_der) {
        ret |= (!parsed_der_lax) << 16;
    }

    return ret;
}

static void assign_big_endian(unsigned char *ptr, size_t ptrlen, uint32_t val) {
    size_t i;
    for (i = 0; i < ptrlen; i++) {
        int shift = ptrlen - 1 - i;
        if (shift >= 4) {
            ptr[i] = 0;
        } else {
            ptr[i] = (val >> shift) & 0xFF;
        }
    }
}

static void damage_array(unsigned char *sig, size_t *len) {
    int pos;
    int action = secp256k1_testrand_bits(3);
    if (action < 1 && *len > 3) {
        /* Delete a byte. */
        pos = secp256k1_testrand_int(*len);
        memmove(sig + pos, sig + pos + 1, *len - pos - 1);
        (*len)--;
        return;
    } else if (action < 2 && *len < 2048) {
        /* Insert a byte. */
        pos = secp256k1_testrand_int(1 + *len);
        memmove(sig + pos + 1, sig + pos, *len - pos);
        sig[pos] = secp256k1_testrand_bits(8);
        (*len)++;
        return;
    } else if (action < 4) {
        /* Modify a byte. */
        sig[secp256k1_testrand_int(*len)] += 1 + secp256k1_testrand_int(255);
        return;
    } else { /* action < 8 */
        /* Modify a bit. */
        sig[secp256k1_testrand_int(*len)] ^= 1 << secp256k1_testrand_bits(3);
        return;
    }
}

static void random_ber_signature(unsigned char *sig, size_t *len, int* certainly_der, int* certainly_not_der) {
    int der;
    int nlow[2], nlen[2], nlenlen[2], nhbit[2], nhbyte[2], nzlen[2];
    size_t tlen, elen, glen;
    int indet;
    int n;

    *len = 0;
    der = secp256k1_testrand_bits(2) == 0;
    *certainly_der = der;
    *certainly_not_der = 0;
    indet = der ? 0 : secp256k1_testrand_int(10) == 0;

    for (n = 0; n < 2; n++) {
        /* We generate two classes of numbers: nlow==1 "low" ones (up to 32 bytes), nlow==0 "high" ones (32 bytes with 129 top bits set, or larger than 32 bytes) */
        nlow[n] = der ? 1 : (secp256k1_testrand_bits(3) != 0);
        /* The length of the number in bytes (the first byte of which will always be nonzero) */
        nlen[n] = nlow[n] ? secp256k1_testrand_int(33) : 32 + secp256k1_testrand_int(200) * secp256k1_testrand_bits(3) / 8;
        CHECK(nlen[n] <= 232);
        /* The top bit of the number. */
        nhbit[n] = (nlow[n] == 0 && nlen[n] == 32) ? 1 : (nlen[n] == 0 ? 0 : secp256k1_testrand_bits(1));
        /* The top byte of the number (after the potential hardcoded 16 0xFF characters for "high" 32 bytes numbers) */
        nhbyte[n] = nlen[n] == 0 ? 0 : (nhbit[n] ? 128 + secp256k1_testrand_bits(7) : 1 + secp256k1_testrand_int(127));
        /* The number of zero bytes in front of the number (which is 0 or 1 in case of DER, otherwise we extend up to 300 bytes) */
        nzlen[n] = der ? ((nlen[n] == 0 || nhbit[n]) ? 1 : 0) : (nlow[n] ? secp256k1_testrand_int(3) : secp256k1_testrand_int(300 - nlen[n]) * secp256k1_testrand_bits(3) / 8);
        if (nzlen[n] > ((nlen[n] == 0 || nhbit[n]) ? 1 : 0)) {
            *certainly_not_der = 1;
        }
        CHECK(nlen[n] + nzlen[n] <= 300);
        /* The length of the length descriptor for the number. 0 means short encoding, anything else is long encoding. */
        nlenlen[n] = nlen[n] + nzlen[n] < 128 ? 0 : (nlen[n] + nzlen[n] < 256 ? 1 : 2);
        if (!der) {
            /* nlenlen[n] max 127 bytes */
            int add = secp256k1_testrand_int(127 - nlenlen[n]) * secp256k1_testrand_bits(4) * secp256k1_testrand_bits(4) / 256;
            nlenlen[n] += add;
            if (add != 0) {
                *certainly_not_der = 1;
            }
        }
        CHECK(nlen[n] + nzlen[n] + nlenlen[n] <= 427);
    }

    /* The total length of the data to go, so far */
    tlen = 2 + nlenlen[0] + nlen[0] + nzlen[0] + 2 + nlenlen[1] + nlen[1] + nzlen[1];
    CHECK(tlen <= 856);

    /* The length of the garbage inside the tuple. */
    elen = (der || indet) ? 0 : secp256k1_testrand_int(980 - tlen) * secp256k1_testrand_bits(3) / 8;
    if (elen != 0) {
        *certainly_not_der = 1;
    }
    tlen += elen;
    CHECK(tlen <= 980);

    /* The length of the garbage after the end of the tuple. */
    glen = der ? 0 : secp256k1_testrand_int(990 - tlen) * secp256k1_testrand_bits(3) / 8;
    if (glen != 0) {
        *certainly_not_der = 1;
    }
    CHECK(tlen + glen <= 990);

    /* Write the tuple header. */
    sig[(*len)++] = 0x30;
    if (indet) {
        /* Indeterminate length */
        sig[(*len)++] = 0x80;
        *certainly_not_der = 1;
    } else {
        int tlenlen = tlen < 128 ? 0 : (tlen < 256 ? 1 : 2);
        if (!der) {
            int add = secp256k1_testrand_int(127 - tlenlen) * secp256k1_testrand_bits(4) * secp256k1_testrand_bits(4) / 256;
            tlenlen += add;
            if (add != 0) {
                *certainly_not_der = 1;
            }
        }
        if (tlenlen == 0) {
            /* Short length notation */
            sig[(*len)++] = tlen;
        } else {
            /* Long length notation */
            sig[(*len)++] = 128 + tlenlen;
            assign_big_endian(sig + *len, tlenlen, tlen);
            *len += tlenlen;
        }
        tlen += tlenlen;
    }
    tlen += 2;
    CHECK(tlen + glen <= 1119);

    for (n = 0; n < 2; n++) {
        /* Write the integer header. */
        sig[(*len)++] = 0x02;
        if (nlenlen[n] == 0) {
            /* Short length notation */
            sig[(*len)++] = nlen[n] + nzlen[n];
        } else {
            /* Long length notation. */
            sig[(*len)++] = 128 + nlenlen[n];
            assign_big_endian(sig + *len, nlenlen[n], nlen[n] + nzlen[n]);
            *len += nlenlen[n];
        }
        /* Write zero padding */
        while (nzlen[n] > 0) {
            sig[(*len)++] = 0x00;
            nzlen[n]--;
        }
        if (nlen[n] == 32 && !nlow[n]) {
            /* Special extra 16 0xFF bytes in "high" 32-byte numbers */
            int i;
            for (i = 0; i < 16; i++) {
                sig[(*len)++] = 0xFF;
            }
            nlen[n] -= 16;
        }
        /* Write first byte of number */
        if (nlen[n] > 0) {
            sig[(*len)++] = nhbyte[n];
            nlen[n]--;
        }
        /* Generate remaining random bytes of number */
        secp256k1_testrand_bytes_test(sig + *len, nlen[n]);
        *len += nlen[n];
        nlen[n] = 0;
    }

    /* Generate random garbage inside tuple. */
    secp256k1_testrand_bytes_test(sig + *len, elen);
    *len += elen;

    /* Generate end-of-contents bytes. */
    if (indet) {
        sig[(*len)++] = 0;
        sig[(*len)++] = 0;
        tlen += 2;
    }
    CHECK(tlen + glen <= 1121);

    /* Generate random garbage outside tuple. */
    secp256k1_testrand_bytes_test(sig + *len, glen);
    *len += glen;
    tlen += glen;
    CHECK(tlen <= 1121);
    CHECK(tlen == *len);
}

static void run_ecdsa_der_parse(void) {
    int i,j;
    for (i = 0; i < 200 * COUNT; i++) {
        unsigned char buffer[2048];
        size_t buflen = 0;
        int certainly_der = 0;
        int certainly_not_der = 0;
        random_ber_signature(buffer, &buflen, &certainly_der, &certainly_not_der);
        CHECK(buflen <= 2048);
        for (j = 0; j < 16; j++) {
            int ret = 0;
            if (j > 0) {
                damage_array(buffer, &buflen);
                /* We don't know anything anymore about the DERness of the result */
                certainly_der = 0;
                certainly_not_der = 0;
            }
            ret = test_ecdsa_der_parse(buffer, buflen, certainly_der, certainly_not_der);
            if (ret != 0) {
                size_t k;
                fprintf(stderr, "Failure %x on ", ret);
                for (k = 0; k < buflen; k++) {
                    fprintf(stderr, "%02x ", buffer[k]);
                }
                fprintf(stderr, "\n");
            }
            CHECK(ret == 0);
        }
    }
}

/* Tests several edge cases. */
static void test_ecdsa_edge_cases(void) {
    int t;
    secp256k1_ecdsa_signature sig;

    /* Test the case where ECDSA recomputes a point that is infinity. */
    {
        secp256k1_gej keyj;
        secp256k1_ge key;
        secp256k1_scalar msg;
        secp256k1_scalar sr, ss;
        secp256k1_scalar_set_int(&ss, 1);
        secp256k1_scalar_negate(&ss, &ss);
        secp256k1_scalar_inverse(&ss, &ss);
        secp256k1_scalar_set_int(&sr, 1);
        secp256k1_ecmult_gen(&CTX->ecmult_gen_ctx, &keyj, &sr);
        secp256k1_ge_set_gej(&key, &keyj);
        msg = ss;
        CHECK(secp256k1_ecdsa_sig_verify(&sr, &ss, &key, &msg) == 0);
    }

    /* Verify signature with r of zero fails. */
    {
        const unsigned char pubkey_mods_zero[33] = {
            0x02, 0xff, 0xff, 0xff, 0xff, 0xff, 0xff, 0xff,
            0xff, 0xff, 0xff, 0xff, 0xff, 0xff, 0xff, 0xff,
            0xfe, 0xba, 0xae, 0xdc, 0xe6, 0xaf, 0x48, 0xa0,
            0x3b, 0xbf, 0xd2, 0x5e, 0x8c, 0xd0, 0x36, 0x41,
            0x41
        };
        secp256k1_ge key;
        secp256k1_scalar msg;
        secp256k1_scalar sr, ss;
        secp256k1_scalar_set_int(&ss, 1);
        secp256k1_scalar_set_int(&msg, 0);
        secp256k1_scalar_set_int(&sr, 0);
        CHECK(secp256k1_eckey_pubkey_parse(&key, pubkey_mods_zero, 33));
        CHECK(secp256k1_ecdsa_sig_verify( &sr, &ss, &key, &msg) == 0);
    }

    /* Verify signature with s of zero fails. */
    {
        const unsigned char pubkey[33] = {
            0x02, 0x00, 0x00, 0x00, 0x00, 0x00, 0x00, 0x00,
            0x00, 0x00, 0x00, 0x00, 0x00, 0x00, 0x00, 0x00,
            0x00, 0x00, 0x00, 0x00, 0x00, 0x00, 0x00, 0x00,
            0x00, 0x00, 0x00, 0x00, 0x00, 0x00, 0x00, 0x00,
            0x01
        };
        secp256k1_ge key;
        secp256k1_scalar msg;
        secp256k1_scalar sr, ss;
        secp256k1_scalar_set_int(&ss, 0);
        secp256k1_scalar_set_int(&msg, 0);
        secp256k1_scalar_set_int(&sr, 1);
        CHECK(secp256k1_eckey_pubkey_parse(&key, pubkey, 33));
        CHECK(secp256k1_ecdsa_sig_verify(&sr, &ss, &key, &msg) == 0);
    }

    /* Verify signature with message 0 passes. */
    {
        const unsigned char pubkey[33] = {
            0x02, 0x00, 0x00, 0x00, 0x00, 0x00, 0x00, 0x00,
            0x00, 0x00, 0x00, 0x00, 0x00, 0x00, 0x00, 0x00,
            0x00, 0x00, 0x00, 0x00, 0x00, 0x00, 0x00, 0x00,
            0x00, 0x00, 0x00, 0x00, 0x00, 0x00, 0x00, 0x00,
            0x02
        };
        const unsigned char pubkey2[33] = {
            0x02, 0xff, 0xff, 0xff, 0xff, 0xff, 0xff, 0xff,
            0xff, 0xff, 0xff, 0xff, 0xff, 0xff, 0xff, 0xff,
            0xfe, 0xba, 0xae, 0xdc, 0xe6, 0xaf, 0x48, 0xa0,
            0x3b, 0xbf, 0xd2, 0x5e, 0x8c, 0xd0, 0x36, 0x41,
            0x43
        };
        secp256k1_ge key;
        secp256k1_ge key2;
        secp256k1_scalar msg;
        secp256k1_scalar sr, ss;
        secp256k1_scalar_set_int(&ss, 2);
        secp256k1_scalar_set_int(&msg, 0);
        secp256k1_scalar_set_int(&sr, 2);
        CHECK(secp256k1_eckey_pubkey_parse(&key, pubkey, 33));
        CHECK(secp256k1_eckey_pubkey_parse(&key2, pubkey2, 33));
        CHECK(secp256k1_ecdsa_sig_verify(&sr, &ss, &key, &msg) == 1);
        CHECK(secp256k1_ecdsa_sig_verify(&sr, &ss, &key2, &msg) == 1);
        secp256k1_scalar_negate(&ss, &ss);
        CHECK(secp256k1_ecdsa_sig_verify(&sr, &ss, &key, &msg) == 1);
        CHECK(secp256k1_ecdsa_sig_verify(&sr, &ss, &key2, &msg) == 1);
        secp256k1_scalar_set_int(&ss, 1);
        CHECK(secp256k1_ecdsa_sig_verify(&sr, &ss, &key, &msg) == 0);
        CHECK(secp256k1_ecdsa_sig_verify(&sr, &ss, &key2, &msg) == 0);
    }

    /* Verify signature with message 1 passes. */
    {
        const unsigned char pubkey[33] = {
            0x02, 0x14, 0x4e, 0x5a, 0x58, 0xef, 0x5b, 0x22,
            0x6f, 0xd2, 0xe2, 0x07, 0x6a, 0x77, 0xcf, 0x05,
            0xb4, 0x1d, 0xe7, 0x4a, 0x30, 0x98, 0x27, 0x8c,
            0x93, 0xe6, 0xe6, 0x3c, 0x0b, 0xc4, 0x73, 0x76,
            0x25
        };
        const unsigned char pubkey2[33] = {
            0x02, 0x8a, 0xd5, 0x37, 0xed, 0x73, 0xd9, 0x40,
            0x1d, 0xa0, 0x33, 0xd2, 0xdc, 0xf0, 0xaf, 0xae,
            0x34, 0xcf, 0x5f, 0x96, 0x4c, 0x73, 0x28, 0x0f,
            0x92, 0xc0, 0xf6, 0x9d, 0xd9, 0xb2, 0x09, 0x10,
            0x62
        };
        const unsigned char csr[32] = {
            0x00, 0x00, 0x00, 0x00, 0x00, 0x00, 0x00, 0x00,
            0x00, 0x00, 0x00, 0x00, 0x00, 0x00, 0x00, 0x01,
            0x45, 0x51, 0x23, 0x19, 0x50, 0xb7, 0x5f, 0xc4,
            0x40, 0x2d, 0xa1, 0x72, 0x2f, 0xc9, 0xba, 0xeb
        };
        secp256k1_ge key;
        secp256k1_ge key2;
        secp256k1_scalar msg;
        secp256k1_scalar sr, ss;
        secp256k1_scalar_set_int(&ss, 1);
        secp256k1_scalar_set_int(&msg, 1);
        secp256k1_scalar_set_b32(&sr, csr, NULL);
        CHECK(secp256k1_eckey_pubkey_parse(&key, pubkey, 33));
        CHECK(secp256k1_eckey_pubkey_parse(&key2, pubkey2, 33));
        CHECK(secp256k1_ecdsa_sig_verify(&sr, &ss, &key, &msg) == 1);
        CHECK(secp256k1_ecdsa_sig_verify(&sr, &ss, &key2, &msg) == 1);
        secp256k1_scalar_negate(&ss, &ss);
        CHECK(secp256k1_ecdsa_sig_verify(&sr, &ss, &key, &msg) == 1);
        CHECK(secp256k1_ecdsa_sig_verify(&sr, &ss, &key2, &msg) == 1);
        secp256k1_scalar_set_int(&ss, 2);
        secp256k1_scalar_inverse_var(&ss, &ss);
        CHECK(secp256k1_ecdsa_sig_verify(&sr, &ss, &key, &msg) == 0);
        CHECK(secp256k1_ecdsa_sig_verify(&sr, &ss, &key2, &msg) == 0);
    }

    /* Verify signature with message -1 passes. */
    {
        const unsigned char pubkey[33] = {
            0x03, 0xaf, 0x97, 0xff, 0x7d, 0x3a, 0xf6, 0xa0,
            0x02, 0x94, 0xbd, 0x9f, 0x4b, 0x2e, 0xd7, 0x52,
            0x28, 0xdb, 0x49, 0x2a, 0x65, 0xcb, 0x1e, 0x27,
            0x57, 0x9c, 0xba, 0x74, 0x20, 0xd5, 0x1d, 0x20,
            0xf1
        };
        const unsigned char csr[32] = {
            0x00, 0x00, 0x00, 0x00, 0x00, 0x00, 0x00, 0x00,
            0x00, 0x00, 0x00, 0x00, 0x00, 0x00, 0x00, 0x01,
            0x45, 0x51, 0x23, 0x19, 0x50, 0xb7, 0x5f, 0xc4,
            0x40, 0x2d, 0xa1, 0x72, 0x2f, 0xc9, 0xba, 0xee
        };
        secp256k1_ge key;
        secp256k1_scalar msg;
        secp256k1_scalar sr, ss;
        secp256k1_scalar_set_int(&ss, 1);
        secp256k1_scalar_set_int(&msg, 1);
        secp256k1_scalar_negate(&msg, &msg);
        secp256k1_scalar_set_b32(&sr, csr, NULL);
        CHECK(secp256k1_eckey_pubkey_parse(&key, pubkey, 33));
        CHECK(secp256k1_ecdsa_sig_verify(&sr, &ss, &key, &msg) == 1);
        secp256k1_scalar_negate(&ss, &ss);
        CHECK(secp256k1_ecdsa_sig_verify(&sr, &ss, &key, &msg) == 1);
        secp256k1_scalar_set_int(&ss, 3);
        secp256k1_scalar_inverse_var(&ss, &ss);
        CHECK(secp256k1_ecdsa_sig_verify(&sr, &ss, &key, &msg) == 0);
    }

    /* Signature where s would be zero. */
    {
        secp256k1_pubkey pubkey;
        size_t siglen;
        int32_t ecount;
        unsigned char signature[72];
        static const unsigned char nonce[32] = {
            0x00, 0x00, 0x00, 0x00, 0x00, 0x00, 0x00, 0x00,
            0x00, 0x00, 0x00, 0x00, 0x00, 0x00, 0x00, 0x00,
            0x00, 0x00, 0x00, 0x00, 0x00, 0x00, 0x00, 0x00,
            0x00, 0x00, 0x00, 0x00, 0x00, 0x00, 0x00, 0x01,
        };
        static const unsigned char nonce2[32] = {
            0xFF,0xFF,0xFF,0xFF,0xFF,0xFF,0xFF,0xFF,
            0xFF,0xFF,0xFF,0xFF,0xFF,0xFF,0xFF,0xFE,
            0xBA,0xAE,0xDC,0xE6,0xAF,0x48,0xA0,0x3B,
            0xBF,0xD2,0x5E,0x8C,0xD0,0x36,0x41,0x40
        };
        const unsigned char key[32] = {
            0x00, 0x00, 0x00, 0x00, 0x00, 0x00, 0x00, 0x00,
            0x00, 0x00, 0x00, 0x00, 0x00, 0x00, 0x00, 0x00,
            0x00, 0x00, 0x00, 0x00, 0x00, 0x00, 0x00, 0x00,
            0x00, 0x00, 0x00, 0x00, 0x00, 0x00, 0x00, 0x01,
        };
        unsigned char msg[32] = {
            0x86, 0x41, 0x99, 0x81, 0x06, 0x23, 0x44, 0x53,
            0xaa, 0x5f, 0x9d, 0x6a, 0x31, 0x78, 0xf4, 0xf7,
            0xb8, 0x12, 0xe0, 0x0b, 0x81, 0x7a, 0x77, 0x62,
            0x65, 0xdf, 0xdd, 0x31, 0xb9, 0x3e, 0x29, 0xa9,
        };
        ecount = 0;
        secp256k1_context_set_illegal_callback(CTX, counting_illegal_callback_fn, &ecount);
        CHECK(secp256k1_ecdsa_sign(CTX, &sig, msg, key, precomputed_nonce_function, nonce) == 0);
        CHECK(secp256k1_ecdsa_sign(CTX, &sig, msg, key, precomputed_nonce_function, nonce2) == 0);
        msg[31] = 0xaa;
        CHECK(secp256k1_ecdsa_sign(CTX, &sig, msg, key, precomputed_nonce_function, nonce) == 1);
        CHECK(ecount == 0);
        CHECK(secp256k1_ecdsa_sign(CTX, NULL, msg, key, precomputed_nonce_function, nonce2) == 0);
        CHECK(ecount == 1);
        CHECK(secp256k1_ecdsa_sign(CTX, &sig, NULL, key, precomputed_nonce_function, nonce2) == 0);
        CHECK(ecount == 2);
        CHECK(secp256k1_ecdsa_sign(CTX, &sig, msg, NULL, precomputed_nonce_function, nonce2) == 0);
        CHECK(ecount == 3);
        CHECK(secp256k1_ecdsa_sign(CTX, &sig, msg, key, precomputed_nonce_function, nonce2) == 1);
        CHECK(secp256k1_ec_pubkey_create(CTX, &pubkey, key) == 1);
        CHECK(secp256k1_ecdsa_verify(CTX, NULL, msg, &pubkey) == 0);
        CHECK(ecount == 4);
        CHECK(secp256k1_ecdsa_verify(CTX, &sig, NULL, &pubkey) == 0);
        CHECK(ecount == 5);
        CHECK(secp256k1_ecdsa_verify(CTX, &sig, msg, NULL) == 0);
        CHECK(ecount == 6);
        CHECK(secp256k1_ecdsa_verify(CTX, &sig, msg, &pubkey) == 1);
        CHECK(ecount == 6);
        CHECK(secp256k1_ec_pubkey_create(CTX, &pubkey, NULL) == 0);
        CHECK(ecount == 7);
        /* That pubkeyload fails via an ARGCHECK is a little odd but makes sense because pubkeys are an opaque data type. */
        CHECK(secp256k1_ecdsa_verify(CTX, &sig, msg, &pubkey) == 0);
        CHECK(ecount == 8);
        siglen = 72;
        CHECK(secp256k1_ecdsa_signature_serialize_der(CTX, NULL, &siglen, &sig) == 0);
        CHECK(ecount == 9);
        CHECK(secp256k1_ecdsa_signature_serialize_der(CTX, signature, NULL, &sig) == 0);
        CHECK(ecount == 10);
        CHECK(secp256k1_ecdsa_signature_serialize_der(CTX, signature, &siglen, NULL) == 0);
        CHECK(ecount == 11);
        CHECK(secp256k1_ecdsa_signature_serialize_der(CTX, signature, &siglen, &sig) == 1);
        CHECK(ecount == 11);
        CHECK(secp256k1_ecdsa_signature_parse_der(CTX, NULL, signature, siglen) == 0);
        CHECK(ecount == 12);
        CHECK(secp256k1_ecdsa_signature_parse_der(CTX, &sig, NULL, siglen) == 0);
        CHECK(ecount == 13);
        CHECK(secp256k1_ecdsa_signature_parse_der(CTX, &sig, signature, siglen) == 1);
        CHECK(ecount == 13);
        siglen = 10;
        /* Too little room for a signature does not fail via ARGCHECK. */
        CHECK(secp256k1_ecdsa_signature_serialize_der(CTX, signature, &siglen, &sig) == 0);
        CHECK(ecount == 13);
        ecount = 0;
        CHECK(secp256k1_ecdsa_signature_normalize(CTX, NULL, NULL) == 0);
        CHECK(ecount == 1);
        CHECK(secp256k1_ecdsa_signature_serialize_compact(CTX, NULL, &sig) == 0);
        CHECK(ecount == 2);
        CHECK(secp256k1_ecdsa_signature_serialize_compact(CTX, signature, NULL) == 0);
        CHECK(ecount == 3);
        CHECK(secp256k1_ecdsa_signature_serialize_compact(CTX, signature, &sig) == 1);
        CHECK(ecount == 3);
        CHECK(secp256k1_ecdsa_signature_parse_compact(CTX, NULL, signature) == 0);
        CHECK(ecount == 4);
        CHECK(secp256k1_ecdsa_signature_parse_compact(CTX, &sig, NULL) == 0);
        CHECK(ecount == 5);
        CHECK(secp256k1_ecdsa_signature_parse_compact(CTX, &sig, signature) == 1);
        CHECK(ecount == 5);
        memset(signature, 255, 64);
        CHECK(secp256k1_ecdsa_signature_parse_compact(CTX, &sig, signature) == 0);
        CHECK(ecount == 5);
        secp256k1_context_set_illegal_callback(CTX, NULL, NULL);
    }

    /* Nonce function corner cases. */
    for (t = 0; t < 2; t++) {
        static const unsigned char zero[32] = {0x00};
        int i;
        unsigned char key[32];
        unsigned char msg[32];
        secp256k1_ecdsa_signature sig2;
        secp256k1_scalar sr[512], ss;
        const unsigned char *extra;
        extra = t == 0 ? NULL : zero;
        memset(msg, 0, 32);
        msg[31] = 1;
        /* High key results in signature failure. */
        memset(key, 0xFF, 32);
        CHECK(secp256k1_ecdsa_sign(CTX, &sig, msg, key, NULL, extra) == 0);
        CHECK(is_empty_signature(&sig));
        /* Zero key results in signature failure. */
        memset(key, 0, 32);
        CHECK(secp256k1_ecdsa_sign(CTX, &sig, msg, key, NULL, extra) == 0);
        CHECK(is_empty_signature(&sig));
        /* Nonce function failure results in signature failure. */
        key[31] = 1;
        CHECK(secp256k1_ecdsa_sign(CTX, &sig, msg, key, nonce_function_test_fail, extra) == 0);
        CHECK(is_empty_signature(&sig));
        /* The retry loop successfully makes its way to the first good value. */
        CHECK(secp256k1_ecdsa_sign(CTX, &sig, msg, key, nonce_function_test_retry, extra) == 1);
        CHECK(!is_empty_signature(&sig));
        CHECK(secp256k1_ecdsa_sign(CTX, &sig2, msg, key, nonce_function_rfc6979, extra) == 1);
        CHECK(!is_empty_signature(&sig2));
        CHECK(secp256k1_memcmp_var(&sig, &sig2, sizeof(sig)) == 0);
        /* The default nonce function is deterministic. */
        CHECK(secp256k1_ecdsa_sign(CTX, &sig2, msg, key, NULL, extra) == 1);
        CHECK(!is_empty_signature(&sig2));
        CHECK(secp256k1_memcmp_var(&sig, &sig2, sizeof(sig)) == 0);
        /* The default nonce function changes output with different messages. */
        for(i = 0; i < 256; i++) {
            int j;
            msg[0] = i;
            CHECK(secp256k1_ecdsa_sign(CTX, &sig2, msg, key, NULL, extra) == 1);
            CHECK(!is_empty_signature(&sig2));
            secp256k1_ecdsa_signature_load(CTX, &sr[i], &ss, &sig2);
            for (j = 0; j < i; j++) {
                CHECK(!secp256k1_scalar_eq(&sr[i], &sr[j]));
            }
        }
        msg[0] = 0;
        msg[31] = 2;
        /* The default nonce function changes output with different keys. */
        for(i = 256; i < 512; i++) {
            int j;
            key[0] = i - 256;
            CHECK(secp256k1_ecdsa_sign(CTX, &sig2, msg, key, NULL, extra) == 1);
            CHECK(!is_empty_signature(&sig2));
            secp256k1_ecdsa_signature_load(CTX, &sr[i], &ss, &sig2);
            for (j = 0; j < i; j++) {
                CHECK(!secp256k1_scalar_eq(&sr[i], &sr[j]));
            }
        }
        key[0] = 0;
    }

    {
        /* Check that optional nonce arguments do not have equivalent effect. */
        const unsigned char zeros[32] = {0};
        unsigned char nonce[32];
        unsigned char nonce2[32];
        unsigned char nonce3[32];
        unsigned char nonce4[32];
        SECP256K1_CHECKMEM_UNDEFINE(nonce,32);
        SECP256K1_CHECKMEM_UNDEFINE(nonce2,32);
        SECP256K1_CHECKMEM_UNDEFINE(nonce3,32);
        SECP256K1_CHECKMEM_UNDEFINE(nonce4,32);
        CHECK(nonce_function_rfc6979(nonce, zeros, zeros, NULL, NULL, 0) == 1);
        SECP256K1_CHECKMEM_CHECK(nonce,32);
        CHECK(nonce_function_rfc6979(nonce2, zeros, zeros, zeros, NULL, 0) == 1);
        SECP256K1_CHECKMEM_CHECK(nonce2,32);
        CHECK(nonce_function_rfc6979(nonce3, zeros, zeros, NULL, (void *)zeros, 0) == 1);
        SECP256K1_CHECKMEM_CHECK(nonce3,32);
        CHECK(nonce_function_rfc6979(nonce4, zeros, zeros, zeros, (void *)zeros, 0) == 1);
        SECP256K1_CHECKMEM_CHECK(nonce4,32);
        CHECK(secp256k1_memcmp_var(nonce, nonce2, 32) != 0);
        CHECK(secp256k1_memcmp_var(nonce, nonce3, 32) != 0);
        CHECK(secp256k1_memcmp_var(nonce, nonce4, 32) != 0);
        CHECK(secp256k1_memcmp_var(nonce2, nonce3, 32) != 0);
        CHECK(secp256k1_memcmp_var(nonce2, nonce4, 32) != 0);
        CHECK(secp256k1_memcmp_var(nonce3, nonce4, 32) != 0);
    }


    /* Privkey export where pubkey is the point at infinity. */
    {
        unsigned char privkey[300];
        unsigned char seckey[32] = {
            0xff, 0xff, 0xff, 0xff, 0xff, 0xff, 0xff, 0xff,
            0xff, 0xff, 0xff, 0xff, 0xff, 0xff, 0xff, 0xfe,
            0xba, 0xae, 0xdc, 0xe6, 0xaf, 0x48, 0xa0, 0x3b,
            0xbf, 0xd2, 0x5e, 0x8c, 0xd0, 0x36, 0x41, 0x41,
        };
        size_t outlen = 300;
        CHECK(!ec_privkey_export_der(CTX, privkey, &outlen, seckey, 0));
        outlen = 300;
        CHECK(!ec_privkey_export_der(CTX, privkey, &outlen, seckey, 1));
    }
}

static void run_ecdsa_edge_cases(void) {
    test_ecdsa_edge_cases();
}

/** Wycheproof tests

The tests check for known attacks (range checks in (r,s), arithmetic errors, malleability).
*/
static void test_ecdsa_wycheproof(void) {
    #include "wycheproof/ecdsa_secp256k1_sha256_bitcoin_test.h"

    int t;
    for (t = 0; t < SECP256K1_ECDSA_WYCHEPROOF_NUMBER_TESTVECTORS; t++) {
        secp256k1_ecdsa_signature signature;
        secp256k1_sha256 hasher;
        secp256k1_pubkey pubkey;
        const unsigned char *msg, *sig, *pk;
        unsigned char out[32] = {0};
        int actual_verify = 0;

        memset(&pubkey, 0, sizeof(pubkey));
        pk = &wycheproof_ecdsa_public_keys[testvectors[t].pk_offset];
        CHECK(secp256k1_ec_pubkey_parse(CTX, &pubkey, pk, 65) == 1);

        secp256k1_sha256_initialize(&hasher);
        msg = &wycheproof_ecdsa_messages[testvectors[t].msg_offset];
        secp256k1_sha256_write(&hasher, msg, testvectors[t].msg_len);
        secp256k1_sha256_finalize(&hasher, out);

        sig = &wycheproof_ecdsa_signatures[testvectors[t].sig_offset];
        if (secp256k1_ecdsa_signature_parse_der(CTX, &signature, sig, testvectors[t].sig_len) == 1) {
            actual_verify = secp256k1_ecdsa_verify(CTX, (const secp256k1_ecdsa_signature *)&signature, out, &pubkey);
        }
        CHECK(testvectors[t].expected_verify == actual_verify);
    }
}

/* Tests cases from Wycheproof test suite. */
static void run_ecdsa_wycheproof(void) {
    test_ecdsa_wycheproof();
}

#ifdef ENABLE_MODULE_ECDH
# include "modules/ecdh/tests_impl.h"
#endif

#ifdef ENABLE_MODULE_RECOVERY
# include "modules/recovery/tests_impl.h"
#endif

#ifdef ENABLE_MODULE_EXTRAKEYS
# include "modules/extrakeys/tests_impl.h"
#endif

#ifdef ENABLE_MODULE_SCHNORRSIG
# include "modules/schnorrsig/tests_impl.h"
#endif

#ifdef ENABLE_MODULE_ELLSWIFT
# include "modules/ellswift/tests_impl.h"
#endif


#ifdef ENABLE_MODULE_GENERATOR
# include "modules/generator/tests_impl.h"
#endif

#ifdef ENABLE_MODULE_COMMITMENT
# include "modules/commitment/tests_impl.h"
#endif

#ifdef ENABLE_MODULE_RANGEPROOF
# include "modules/rangeproof/tests_impl.h"
#endif

#ifdef ENABLE_MODULE_BULLETPROOF
# include "modules/bulletproofs/tests_impl.h"
#endif

#ifdef ENABLE_MODULE_MLSAG
# include "modules/mlsag/tests_impl.h"
#endif

static void run_secp256k1_memczero_test(void) {
    unsigned char buf1[6] = {1, 2, 3, 4, 5, 6};
    unsigned char buf2[sizeof(buf1)];

    /* secp256k1_memczero(..., ..., 0) is a noop. */
    memcpy(buf2, buf1, sizeof(buf1));
    secp256k1_memczero(buf1, sizeof(buf1), 0);
    CHECK(secp256k1_memcmp_var(buf1, buf2, sizeof(buf1)) == 0);

    /* secp256k1_memczero(..., ..., 1) zeros the buffer. */
    memset(buf2, 0, sizeof(buf2));
    secp256k1_memczero(buf1, sizeof(buf1) , 1);
    CHECK(secp256k1_memcmp_var(buf1, buf2, sizeof(buf1)) == 0);
}

static void run_secp256k1_byteorder_tests(void) {
    {
        const uint32_t x = 0xFF03AB45;
        const unsigned char x_be[4] = {0xFF, 0x03, 0xAB, 0x45};
        unsigned char buf[4];
        uint32_t x_;

        secp256k1_write_be32(buf, x);
        CHECK(secp256k1_memcmp_var(buf, x_be, sizeof(buf)) == 0);

        x_ = secp256k1_read_be32(buf);
        CHECK(x == x_);
    }

    {
        const uint64_t x = 0xCAFE0123BEEF4567;
        const unsigned char x_be[8] = {0xCA, 0xFE, 0x01, 0x23, 0xBE, 0xEF, 0x45, 0x67};
        unsigned char buf[8];
        uint64_t x_;

        secp256k1_write_be64(buf, x);
        CHECK(secp256k1_memcmp_var(buf, x_be, sizeof(buf)) == 0);

        x_ = secp256k1_read_be64(buf);
        CHECK(x == x_);
    }
}

static void int_cmov_test(void) {
    int r = INT_MAX;
    int a = 0;

    secp256k1_int_cmov(&r, &a, 0);
    CHECK(r == INT_MAX);

    r = 0; a = INT_MAX;
    secp256k1_int_cmov(&r, &a, 1);
    CHECK(r == INT_MAX);

    a = 0;
    secp256k1_int_cmov(&r, &a, 1);
    CHECK(r == 0);

    a = 1;
    secp256k1_int_cmov(&r, &a, 1);
    CHECK(r == 1);

    r = 1; a = 0;
    secp256k1_int_cmov(&r, &a, 0);
    CHECK(r == 1);

}

static void fe_cmov_test(void) {
    static const secp256k1_fe zero = SECP256K1_FE_CONST(0, 0, 0, 0, 0, 0, 0, 0);
    static const secp256k1_fe one = SECP256K1_FE_CONST(0, 0, 0, 0, 0, 0, 0, 1);
    static const secp256k1_fe max = SECP256K1_FE_CONST(
        0xFFFFFFFFUL, 0xFFFFFFFFUL, 0xFFFFFFFFUL, 0xFFFFFFFFUL,
        0xFFFFFFFFUL, 0xFFFFFFFFUL, 0xFFFFFFFFUL, 0xFFFFFFFFUL
    );
    secp256k1_fe r = max;
    secp256k1_fe a = zero;

    secp256k1_fe_cmov(&r, &a, 0);
    CHECK(fe_identical(&r, &max));

    r = zero; a = max;
    secp256k1_fe_cmov(&r, &a, 1);
    CHECK(fe_identical(&r, &max));

    a = zero;
    secp256k1_fe_cmov(&r, &a, 1);
    CHECK(fe_identical(&r, &zero));

    a = one;
    secp256k1_fe_cmov(&r, &a, 1);
    CHECK(fe_identical(&r, &one));

    r = one; a = zero;
    secp256k1_fe_cmov(&r, &a, 0);
    CHECK(fe_identical(&r, &one));
}

static void fe_storage_cmov_test(void) {
    static const secp256k1_fe_storage zero = SECP256K1_FE_STORAGE_CONST(0, 0, 0, 0, 0, 0, 0, 0);
    static const secp256k1_fe_storage one = SECP256K1_FE_STORAGE_CONST(0, 0, 0, 0, 0, 0, 0, 1);
    static const secp256k1_fe_storage max = SECP256K1_FE_STORAGE_CONST(
        0xFFFFFFFFUL, 0xFFFFFFFFUL, 0xFFFFFFFFUL, 0xFFFFFFFFUL,
        0xFFFFFFFFUL, 0xFFFFFFFFUL, 0xFFFFFFFFUL, 0xFFFFFFFFUL
    );
    secp256k1_fe_storage r = max;
    secp256k1_fe_storage a = zero;

    secp256k1_fe_storage_cmov(&r, &a, 0);
    CHECK(secp256k1_memcmp_var(&r, &max, sizeof(r)) == 0);

    r = zero; a = max;
    secp256k1_fe_storage_cmov(&r, &a, 1);
    CHECK(secp256k1_memcmp_var(&r, &max, sizeof(r)) == 0);

    a = zero;
    secp256k1_fe_storage_cmov(&r, &a, 1);
    CHECK(secp256k1_memcmp_var(&r, &zero, sizeof(r)) == 0);

    a = one;
    secp256k1_fe_storage_cmov(&r, &a, 1);
    CHECK(secp256k1_memcmp_var(&r, &one, sizeof(r)) == 0);

    r = one; a = zero;
    secp256k1_fe_storage_cmov(&r, &a, 0);
    CHECK(secp256k1_memcmp_var(&r, &one, sizeof(r)) == 0);
}

static void scalar_cmov_test(void) {
    static const secp256k1_scalar zero = SECP256K1_SCALAR_CONST(0, 0, 0, 0, 0, 0, 0, 0);
    static const secp256k1_scalar one = SECP256K1_SCALAR_CONST(0, 0, 0, 0, 0, 0, 0, 1);
    static const secp256k1_scalar max = SECP256K1_SCALAR_CONST(
        0xFFFFFFFFUL, 0xFFFFFFFFUL, 0xFFFFFFFFUL, 0xFFFFFFFFUL,
        0xFFFFFFFFUL, 0xFFFFFFFFUL, 0xFFFFFFFFUL, 0xFFFFFFFFUL
    );
    secp256k1_scalar r = max;
    secp256k1_scalar a = zero;

    secp256k1_scalar_cmov(&r, &a, 0);
    CHECK(secp256k1_memcmp_var(&r, &max, sizeof(r)) == 0);

    r = zero; a = max;
    secp256k1_scalar_cmov(&r, &a, 1);
    CHECK(secp256k1_memcmp_var(&r, &max, sizeof(r)) == 0);

    a = zero;
    secp256k1_scalar_cmov(&r, &a, 1);
    CHECK(secp256k1_memcmp_var(&r, &zero, sizeof(r)) == 0);

    a = one;
    secp256k1_scalar_cmov(&r, &a, 1);
    CHECK(secp256k1_memcmp_var(&r, &one, sizeof(r)) == 0);

    r = one; a = zero;
    secp256k1_scalar_cmov(&r, &a, 0);
    CHECK(secp256k1_memcmp_var(&r, &one, sizeof(r)) == 0);
}

static void ge_storage_cmov_test(void) {
    static const secp256k1_ge_storage zero = SECP256K1_GE_STORAGE_CONST(0, 0, 0, 0, 0, 0, 0, 0, 0, 0, 0, 0, 0, 0, 0, 0);
    static const secp256k1_ge_storage one = SECP256K1_GE_STORAGE_CONST(0, 0, 0, 0, 0, 0, 0, 1, 0, 0, 0, 0, 0, 0, 0, 1);
    static const secp256k1_ge_storage max = SECP256K1_GE_STORAGE_CONST(
        0xFFFFFFFFUL, 0xFFFFFFFFUL, 0xFFFFFFFFUL, 0xFFFFFFFFUL,
        0xFFFFFFFFUL, 0xFFFFFFFFUL, 0xFFFFFFFFUL, 0xFFFFFFFFUL,
        0xFFFFFFFFUL, 0xFFFFFFFFUL, 0xFFFFFFFFUL, 0xFFFFFFFFUL,
        0xFFFFFFFFUL, 0xFFFFFFFFUL, 0xFFFFFFFFUL, 0xFFFFFFFFUL
    );
    secp256k1_ge_storage r = max;
    secp256k1_ge_storage a = zero;

    secp256k1_ge_storage_cmov(&r, &a, 0);
    CHECK(secp256k1_memcmp_var(&r, &max, sizeof(r)) == 0);

    r = zero; a = max;
    secp256k1_ge_storage_cmov(&r, &a, 1);
    CHECK(secp256k1_memcmp_var(&r, &max, sizeof(r)) == 0);

    a = zero;
    secp256k1_ge_storage_cmov(&r, &a, 1);
    CHECK(secp256k1_memcmp_var(&r, &zero, sizeof(r)) == 0);

    a = one;
    secp256k1_ge_storage_cmov(&r, &a, 1);
    CHECK(secp256k1_memcmp_var(&r, &one, sizeof(r)) == 0);

    r = one; a = zero;
    secp256k1_ge_storage_cmov(&r, &a, 0);
    CHECK(secp256k1_memcmp_var(&r, &one, sizeof(r)) == 0);
}

static void run_cmov_tests(void) {
    int_cmov_test();
    fe_cmov_test();
    fe_storage_cmov_test();
    scalar_cmov_test();
    ge_storage_cmov_test();
}

int main(int argc, char **argv) {
    /* Disable buffering for stdout to improve reliability of getting
     * diagnostic information. Happens right at the start of main because
     * setbuf must be used before any other operation on the stream. */
    setbuf(stdout, NULL);
    /* Also disable buffering for stderr because it's not guaranteed that it's
     * unbuffered on all systems. */
    setbuf(stderr, NULL);

    /* find iteration count */
    if (argc > 1) {
        COUNT = strtol(argv[1], NULL, 0);
    } else {
        const char* env = getenv("SECP256K1_TEST_ITERS");
        if (env && strlen(env) > 0) {
            COUNT = strtol(env, NULL, 0);
        }
    }
    if (COUNT <= 0) {
        fputs("An iteration count of 0 or less is not allowed.\n", stderr);
        return EXIT_FAILURE;
    }
    printf("test count = %i\n", COUNT);

    /* run test RNG tests (must run before we really initialize the test RNG) */
    run_xoshiro256pp_tests();

    /* find random seed */
    secp256k1_testrand_init(argc > 2 ? argv[2] : NULL);

    /*** Setup test environment ***/

    /* Create a global context available to all tests */
    CTX = secp256k1_context_create(SECP256K1_CONTEXT_NONE);
    /* Randomize the context only with probability 15/16
       to make sure we test without context randomization from time to time.
       TODO Reconsider this when recalibrating the tests. */
    if (secp256k1_testrand_bits(4)) {
        unsigned char rand32[32];
        secp256k1_testrand256(rand32);
        CHECK(secp256k1_context_randomize(CTX, rand32));
    }
    /* Make a writable copy of secp256k1_context_static in order to test the effect of API functions
       that write to the context. The API does not support cloning the static context, so we use
       memcpy instead. The user is not supposed to copy a context but we should still ensure that
       the API functions handle copies of the static context gracefully. */
    STATIC_CTX = malloc(sizeof(*secp256k1_context_static));
    CHECK(STATIC_CTX != NULL);
    memcpy(STATIC_CTX, secp256k1_context_static, sizeof(secp256k1_context));
    CHECK(!secp256k1_context_is_proper(STATIC_CTX));

    /*** Run actual tests ***/

    /* selftest tests */
    run_selftest_tests();

    /* context tests */
    run_proper_context_tests(0); run_proper_context_tests(1);
    run_static_context_tests(0); run_static_context_tests(1);
    run_deprecated_context_flags_test();

    /* scratch tests */
    run_scratch_tests();

<<<<<<< HEAD
    /* randomness tests */
    run_rand_bits();
    run_rand_int();
    run_util_tests();

=======
>>>>>>> 5608e1d3
    /* integer arithmetic tests */
#ifdef SECP256K1_WIDEMUL_INT128
    run_int128_tests();
#endif
    run_ctz_tests();
    run_modinv_tests();
    run_inverse_tests();

    /* hash tests */
    run_sha256_known_output_tests();
    run_sha256_counter_tests();
    run_hmac_sha256_tests();
    run_rfc6979_hmac_sha256_tests();
    run_tagged_sha256_tests();

    /* scalar tests */
    run_scalar_tests();

    /* field tests */
    run_field_half();
    run_field_misc();
    run_field_convert();
    run_field_be32_overflow();
    run_fe_mul();
    run_sqr();
    run_sqrt();

    /* group tests */
    run_ge();
    run_gej();
    run_group_decompress();

    /* ecmult tests */
    run_ecmult_pre_g();
    run_wnaf();
    run_point_times_order();
    run_ecmult_near_split_bound();
    run_ecmult_chain();
    run_ecmult_constants();
    run_ecmult_gen_blind();
    run_ecmult_const_tests();
    run_ecmult_multi_tests();
    run_ec_combine();

    /* endomorphism tests */
    run_endomorphism_tests();

    /* EC point parser test */
    run_ec_pubkey_parse_test();

    /* EC key edge cases */
    run_eckey_edge_case_test();

    /* EC key arithmetic test */
    run_eckey_negate_test();

#ifdef ENABLE_MODULE_ECDH
    /* ecdh tests */
    run_ecdh_tests();
#endif

    /* ecdsa tests */
    run_ec_illegal_argument_tests();
    run_pubkey_comparison();
    run_random_pubkeys();
    run_ecdsa_der_parse();
    run_ecdsa_sign_verify();
    run_ecdsa_end_to_end();
    run_ecdsa_edge_cases();
    run_ecdsa_wycheproof();

#ifdef ENABLE_MODULE_RECOVERY
    /* ECDSA pubkey recovery tests */
    run_recovery_tests();
#endif

#ifdef ENABLE_MODULE_EXTRAKEYS
    run_extrakeys_tests();
#endif

#ifdef ENABLE_MODULE_SCHNORRSIG
    run_schnorrsig_tests();
#endif

#ifdef ENABLE_MODULE_ELLSWIFT
    run_ellswift_tests();
#endif


#ifdef ENABLE_MODULE_GENERATOR
    run_generator_tests();
#endif

#ifdef ENABLE_MODULE_COMMITMENT
    run_commitment_tests();
#endif

#ifdef ENABLE_MODULE_RANGEPROOF
    run_rangeproof_tests();
#endif

#ifdef ENABLE_MODULE_BULLETPROOF
    run_bulletproofs_tests();
#endif

#ifdef ENABLE_MODULE_MLSAG
    run_mlsag_tests();
#endif

    /* util tests */
    run_secp256k1_memczero_test();
    run_secp256k1_byteorder_tests();

    run_cmov_tests();

    /*** Tear down test environment ***/
    free(STATIC_CTX);
    secp256k1_context_destroy(CTX);

    secp256k1_testrand_finish();

    printf("no problems found\n");
    return 0;
}<|MERGE_RESOLUTION|>--- conflicted
+++ resolved
@@ -7857,14 +7857,6 @@
     /* scratch tests */
     run_scratch_tests();
 
-<<<<<<< HEAD
-    /* randomness tests */
-    run_rand_bits();
-    run_rand_int();
-    run_util_tests();
-
-=======
->>>>>>> 5608e1d3
     /* integer arithmetic tests */
 #ifdef SECP256K1_WIDEMUL_INT128
     run_int128_tests();
