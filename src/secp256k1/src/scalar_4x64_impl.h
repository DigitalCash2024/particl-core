/***********************************************************************
 * Copyright (c) 2013, 2014 Pieter Wuille                              *
 * Distributed under the MIT software license, see the accompanying    *
 * file COPYING or https://www.opensource.org/licenses/mit-license.php.*
 ***********************************************************************/

#ifndef SECP256K1_SCALAR_REPR_IMPL_H
#define SECP256K1_SCALAR_REPR_IMPL_H

#include "checkmem.h"
#include "int128.h"
#include "modinv64_impl.h"
<<<<<<< HEAD
#include <string.h>
=======
#include "util.h"
>>>>>>> 54ba330f

/* Limbs of the secp256k1 order. */
#define SECP256K1_N_0 ((uint64_t)0xBFD25E8CD0364141ULL)
#define SECP256K1_N_1 ((uint64_t)0xBAAEDCE6AF48A03BULL)
#define SECP256K1_N_2 ((uint64_t)0xFFFFFFFFFFFFFFFEULL)
#define SECP256K1_N_3 ((uint64_t)0xFFFFFFFFFFFFFFFFULL)

/* Limbs of 2^256 minus the secp256k1 order. */
#define SECP256K1_N_C_0 (~SECP256K1_N_0 + 1)
#define SECP256K1_N_C_1 (~SECP256K1_N_1)
#define SECP256K1_N_C_2 (1)

/* Limbs of half the secp256k1 order. */
#define SECP256K1_N_H_0 ((uint64_t)0xDFE92F46681B20A0ULL)
#define SECP256K1_N_H_1 ((uint64_t)0x5D576E7357A4501DULL)
#define SECP256K1_N_H_2 ((uint64_t)0xFFFFFFFFFFFFFFFFULL)
#define SECP256K1_N_H_3 ((uint64_t)0x7FFFFFFFFFFFFFFFULL)

SECP256K1_INLINE static void secp256k1_scalar_clear(secp256k1_scalar *r) {
    r->d[0] = 0;
    r->d[1] = 0;
    r->d[2] = 0;
    r->d[3] = 0;
}

SECP256K1_INLINE static void secp256k1_scalar_set_int(secp256k1_scalar *r, unsigned int v) {
    r->d[0] = v;
    r->d[1] = 0;
    r->d[2] = 0;
    r->d[3] = 0;
}

SECP256K1_INLINE static void secp256k1_scalar_set_u64(secp256k1_scalar *r, uint64_t v) {
    r->d[0] = v;
    r->d[1] = 0;
    r->d[2] = 0;
    r->d[3] = 0;
}

SECP256K1_INLINE static unsigned int secp256k1_scalar_get_bits(const secp256k1_scalar *a, unsigned int offset, unsigned int count) {
    VERIFY_CHECK((offset + count - 1) >> 6 == offset >> 6);
    return (a->d[offset >> 6] >> (offset & 0x3F)) & ((((uint64_t)1) << count) - 1);
}

SECP256K1_INLINE static unsigned int secp256k1_scalar_get_bits_var(const secp256k1_scalar *a, unsigned int offset, unsigned int count) {
    VERIFY_CHECK(count < 32);
    VERIFY_CHECK(offset + count <= 256);
    if ((offset + count - 1) >> 6 == offset >> 6) {
        return secp256k1_scalar_get_bits(a, offset, count);
    } else {
        VERIFY_CHECK((offset >> 6) + 1 < 4);
        return ((a->d[offset >> 6] >> (offset & 0x3F)) | (a->d[(offset >> 6) + 1] << (64 - (offset & 0x3F)))) & ((((uint64_t)1) << count) - 1);
    }
}

SECP256K1_INLINE static int secp256k1_scalar_check_overflow(const secp256k1_scalar *a) {
    int yes = 0;
    int no = 0;
    no |= (a->d[3] < SECP256K1_N_3); /* No need for a > check. */
    no |= (a->d[2] < SECP256K1_N_2);
    yes |= (a->d[2] > SECP256K1_N_2) & ~no;
    no |= (a->d[1] < SECP256K1_N_1);
    yes |= (a->d[1] > SECP256K1_N_1) & ~no;
    yes |= (a->d[0] >= SECP256K1_N_0) & ~no;
    return yes;
}

SECP256K1_INLINE static int secp256k1_scalar_reduce(secp256k1_scalar *r, unsigned int overflow) {
    secp256k1_uint128 t;
    VERIFY_CHECK(overflow <= 1);
    secp256k1_u128_from_u64(&t, r->d[0]);
    secp256k1_u128_accum_u64(&t, overflow * SECP256K1_N_C_0);
    r->d[0] = secp256k1_u128_to_u64(&t); secp256k1_u128_rshift(&t, 64);
    secp256k1_u128_accum_u64(&t, r->d[1]);
    secp256k1_u128_accum_u64(&t, overflow * SECP256K1_N_C_1);
    r->d[1] = secp256k1_u128_to_u64(&t); secp256k1_u128_rshift(&t, 64);
    secp256k1_u128_accum_u64(&t, r->d[2]);
    secp256k1_u128_accum_u64(&t, overflow * SECP256K1_N_C_2);
    r->d[2] = secp256k1_u128_to_u64(&t); secp256k1_u128_rshift(&t, 64);
    secp256k1_u128_accum_u64(&t, r->d[3]);
    r->d[3] = secp256k1_u128_to_u64(&t);
    return overflow;
}

static int secp256k1_scalar_add(secp256k1_scalar *r, const secp256k1_scalar *a, const secp256k1_scalar *b) {
    int overflow;
    secp256k1_uint128 t;
    secp256k1_u128_from_u64(&t, a->d[0]);
    secp256k1_u128_accum_u64(&t, b->d[0]);
    r->d[0] = secp256k1_u128_to_u64(&t); secp256k1_u128_rshift(&t, 64);
    secp256k1_u128_accum_u64(&t, a->d[1]);
    secp256k1_u128_accum_u64(&t, b->d[1]);
    r->d[1] = secp256k1_u128_to_u64(&t); secp256k1_u128_rshift(&t, 64);
    secp256k1_u128_accum_u64(&t, a->d[2]);
    secp256k1_u128_accum_u64(&t, b->d[2]);
    r->d[2] = secp256k1_u128_to_u64(&t); secp256k1_u128_rshift(&t, 64);
    secp256k1_u128_accum_u64(&t, a->d[3]);
    secp256k1_u128_accum_u64(&t, b->d[3]);
    r->d[3] = secp256k1_u128_to_u64(&t); secp256k1_u128_rshift(&t, 64);
    overflow = secp256k1_u128_to_u64(&t) + secp256k1_scalar_check_overflow(r);
    VERIFY_CHECK(overflow == 0 || overflow == 1);
    secp256k1_scalar_reduce(r, overflow);
    return overflow;
}

static void secp256k1_scalar_cadd_bit(secp256k1_scalar *r, unsigned int bit, int flag) {
    secp256k1_uint128 t;
    volatile int vflag = flag;
    VERIFY_CHECK(bit < 256);
    bit += ((uint32_t) vflag - 1) & 0x100;  /* forcing (bit >> 6) > 3 makes this a noop */
    secp256k1_u128_from_u64(&t, r->d[0]);
    secp256k1_u128_accum_u64(&t, ((uint64_t)((bit >> 6) == 0)) << (bit & 0x3F));
    r->d[0] = secp256k1_u128_to_u64(&t); secp256k1_u128_rshift(&t, 64);
    secp256k1_u128_accum_u64(&t, r->d[1]);
    secp256k1_u128_accum_u64(&t, ((uint64_t)((bit >> 6) == 1)) << (bit & 0x3F));
    r->d[1] = secp256k1_u128_to_u64(&t); secp256k1_u128_rshift(&t, 64);
    secp256k1_u128_accum_u64(&t, r->d[2]);
    secp256k1_u128_accum_u64(&t, ((uint64_t)((bit >> 6) == 2)) << (bit & 0x3F));
    r->d[2] = secp256k1_u128_to_u64(&t); secp256k1_u128_rshift(&t, 64);
    secp256k1_u128_accum_u64(&t, r->d[3]);
    secp256k1_u128_accum_u64(&t, ((uint64_t)((bit >> 6) == 3)) << (bit & 0x3F));
    r->d[3] = secp256k1_u128_to_u64(&t);
#ifdef VERIFY
    VERIFY_CHECK(secp256k1_u128_hi_u64(&t) == 0);
#endif
}

static void secp256k1_scalar_set_b32(secp256k1_scalar *r, const unsigned char *b32, int *overflow) {
    int over;
    r->d[0] = secp256k1_read_be64(&b32[24]);
    r->d[1] = secp256k1_read_be64(&b32[16]);
    r->d[2] = secp256k1_read_be64(&b32[8]);
    r->d[3] = secp256k1_read_be64(&b32[0]);
    over = secp256k1_scalar_reduce(r, secp256k1_scalar_check_overflow(r));
    if (overflow) {
        *overflow = over;
    }
}

static void secp256k1_scalar_get_b32(unsigned char *bin, const secp256k1_scalar* a) {
    secp256k1_write_be64(&bin[0],  a->d[3]);
    secp256k1_write_be64(&bin[8],  a->d[2]);
    secp256k1_write_be64(&bin[16], a->d[1]);
    secp256k1_write_be64(&bin[24], a->d[0]);
}

SECP256K1_INLINE static int secp256k1_scalar_is_zero(const secp256k1_scalar *a) {
    return (a->d[0] | a->d[1] | a->d[2] | a->d[3]) == 0;
}

static void secp256k1_scalar_negate(secp256k1_scalar *r, const secp256k1_scalar *a) {
    uint64_t nonzero = 0xFFFFFFFFFFFFFFFFULL * (secp256k1_scalar_is_zero(a) == 0);
    secp256k1_uint128 t;
    secp256k1_u128_from_u64(&t, ~a->d[0]);
    secp256k1_u128_accum_u64(&t, SECP256K1_N_0 + 1);
    r->d[0] = secp256k1_u128_to_u64(&t) & nonzero; secp256k1_u128_rshift(&t, 64);
    secp256k1_u128_accum_u64(&t, ~a->d[1]);
    secp256k1_u128_accum_u64(&t, SECP256K1_N_1);
    r->d[1] = secp256k1_u128_to_u64(&t) & nonzero; secp256k1_u128_rshift(&t, 64);
    secp256k1_u128_accum_u64(&t, ~a->d[2]);
    secp256k1_u128_accum_u64(&t, SECP256K1_N_2);
    r->d[2] = secp256k1_u128_to_u64(&t) & nonzero; secp256k1_u128_rshift(&t, 64);
    secp256k1_u128_accum_u64(&t, ~a->d[3]);
    secp256k1_u128_accum_u64(&t, SECP256K1_N_3);
    r->d[3] = secp256k1_u128_to_u64(&t) & nonzero;
}

SECP256K1_INLINE static int secp256k1_scalar_is_one(const secp256k1_scalar *a) {
    return ((a->d[0] ^ 1) | a->d[1] | a->d[2] | a->d[3]) == 0;
}

static int secp256k1_scalar_is_high(const secp256k1_scalar *a) {
    int yes = 0;
    int no = 0;
    no |= (a->d[3] < SECP256K1_N_H_3);
    yes |= (a->d[3] > SECP256K1_N_H_3) & ~no;
    no |= (a->d[2] < SECP256K1_N_H_2) & ~yes; /* No need for a > check. */
    no |= (a->d[1] < SECP256K1_N_H_1) & ~yes;
    yes |= (a->d[1] > SECP256K1_N_H_1) & ~no;
    yes |= (a->d[0] > SECP256K1_N_H_0) & ~no;
    return yes;
}

static int secp256k1_scalar_cond_negate(secp256k1_scalar *r, int flag) {
    /* If we are flag = 0, mask = 00...00 and this is a no-op;
     * if we are flag = 1, mask = 11...11 and this is identical to secp256k1_scalar_negate */
    volatile int vflag = flag;
    uint64_t mask = -vflag;
    uint64_t nonzero = (secp256k1_scalar_is_zero(r) != 0) - 1;
    secp256k1_uint128 t;
    secp256k1_u128_from_u64(&t, r->d[0] ^ mask);
    secp256k1_u128_accum_u64(&t, (SECP256K1_N_0 + 1) & mask);
    r->d[0] = secp256k1_u128_to_u64(&t) & nonzero; secp256k1_u128_rshift(&t, 64);
    secp256k1_u128_accum_u64(&t, r->d[1] ^ mask);
    secp256k1_u128_accum_u64(&t, SECP256K1_N_1 & mask);
    r->d[1] = secp256k1_u128_to_u64(&t) & nonzero; secp256k1_u128_rshift(&t, 64);
    secp256k1_u128_accum_u64(&t, r->d[2] ^ mask);
    secp256k1_u128_accum_u64(&t, SECP256K1_N_2 & mask);
    r->d[2] = secp256k1_u128_to_u64(&t) & nonzero; secp256k1_u128_rshift(&t, 64);
    secp256k1_u128_accum_u64(&t, r->d[3] ^ mask);
    secp256k1_u128_accum_u64(&t, SECP256K1_N_3 & mask);
    r->d[3] = secp256k1_u128_to_u64(&t) & nonzero;
    return 2 * (mask == 0) - 1;
}

/* Inspired by the macros in OpenSSL's crypto/bn/asm/x86_64-gcc.c. */

/** Add a*b to the number defined by (c0,c1,c2). c2 must never overflow. */
#define muladd(a,b) { \
    uint64_t tl, th; \
    { \
        secp256k1_uint128 t; \
        secp256k1_u128_mul(&t, a, b); \
        th = secp256k1_u128_hi_u64(&t);  /* at most 0xFFFFFFFFFFFFFFFE */ \
        tl = secp256k1_u128_to_u64(&t); \
    } \
    c0 += tl;                 /* overflow is handled on the next line */ \
    th += (c0 < tl);          /* at most 0xFFFFFFFFFFFFFFFF */ \
    c1 += th;                 /* overflow is handled on the next line */ \
    c2 += (c1 < th);          /* never overflows by contract (verified in the next line) */ \
    VERIFY_CHECK((c1 >= th) || (c2 != 0)); \
}

/** Add a*b to the number defined by (c0,c1). c1 must never overflow. */
#define muladd_fast(a,b) { \
    uint64_t tl, th; \
    { \
        secp256k1_uint128 t; \
        secp256k1_u128_mul(&t, a, b); \
        th = secp256k1_u128_hi_u64(&t);  /* at most 0xFFFFFFFFFFFFFFFE */ \
        tl = secp256k1_u128_to_u64(&t); \
    } \
    c0 += tl;                 /* overflow is handled on the next line */ \
    th += (c0 < tl);          /* at most 0xFFFFFFFFFFFFFFFF */ \
    c1 += th;                 /* never overflows by contract (verified in the next line) */ \
    VERIFY_CHECK(c1 >= th); \
}

/** Add 2*a*b to the number defined by (c0,c1,c2). c2 must never overflow. */
#define muladd2(a,b) { \
    uint64_t tl, th, th2, tl2; \
    { \
        uint128_t t = (uint128_t)a * b; \
        th = t >> 64;               /* at most 0xFFFFFFFFFFFFFFFE */ \
        tl = t; \
    } \
    th2 = th + th;                  /* at most 0xFFFFFFFFFFFFFFFE (in case th was 0x7FFFFFFFFFFFFFFF) */ \
    c2 += (th2 < th) ? 1 : 0;       /* never overflows by contract (verified the next line) */ \
    VERIFY_CHECK((th2 >= th) || (c2 != 0)); \
    tl2 = tl + tl;                  /* at most 0xFFFFFFFFFFFFFFFE (in case the lowest 63 bits of tl were 0x7FFFFFFFFFFFFFFF) */ \
    th2 += (tl2 < tl) ? 1 : 0;      /* at most 0xFFFFFFFFFFFFFFFF */ \
    c0 += tl2;                      /* overflow is handled on the next line */ \
    th2 += (c0 < tl2) ? 1 : 0;      /* second overflow is handled on the next line */ \
    c2 += (c0 < tl2) & (th2 == 0);  /* never overflows by contract (verified the next line) */ \
    VERIFY_CHECK((c0 >= tl2) || (th2 != 0) || (c2 != 0)); \
    c1 += th2;                      /* overflow is handled on the next line */ \
    c2 += (c1 < th2) ? 1 : 0;       /* never overflows by contract (verified the next line) */ \
    VERIFY_CHECK((c1 >= th2) || (c2 != 0)); \
}

/** Add a to the number defined by (c0,c1,c2). c2 must never overflow. */
#define sumadd(a) { \
    unsigned int over; \
    c0 += (a);                  /* overflow is handled on the next line */ \
    over = (c0 < (a));         \
    c1 += over;                 /* overflow is handled on the next line */ \
    c2 += (c1 < over);          /* never overflows by contract */ \
}

/** Add a to the number defined by (c0,c1). c1 must never overflow, c2 must be zero. */
#define sumadd_fast(a) { \
    c0 += (a);                 /* overflow is handled on the next line */ \
    c1 += (c0 < (a));          /* never overflows by contract (verified the next line) */ \
    VERIFY_CHECK((c1 != 0) | (c0 >= (a))); \
    VERIFY_CHECK(c2 == 0); \
}

/** Extract the lowest 64 bits of (c0,c1,c2) into n, and left shift the number 64 bits. */
#define extract(n) { \
    (n) = c0; \
    c0 = c1; \
    c1 = c2; \
    c2 = 0; \
}

/** Extract the lowest 64 bits of (c0,c1,c2) into n, and left shift the number 64 bits. c2 is required to be zero. */
#define extract_fast(n) { \
    (n) = c0; \
    c0 = c1; \
    c1 = 0; \
    VERIFY_CHECK(c2 == 0); \
}

static void secp256k1_scalar_reduce_512(secp256k1_scalar *r, const uint64_t *l) {
#ifdef USE_ASM_X86_64
    /* Reduce 512 bits into 385. */
    uint64_t m0, m1, m2, m3, m4, m5, m6;
    uint64_t p0, p1, p2, p3, p4;
    uint64_t c;

    __asm__ __volatile__(
    /* Preload. */
    "movq 32(%%rsi), %%r11\n"
    "movq 40(%%rsi), %%r12\n"
    "movq 48(%%rsi), %%r13\n"
    "movq 56(%%rsi), %%r14\n"
    /* Initialize r8,r9,r10 */
    "movq 0(%%rsi), %%r8\n"
    "xorq %%r9, %%r9\n"
    "xorq %%r10, %%r10\n"
    /* (r8,r9) += n0 * c0 */
    "movq %8, %%rax\n"
    "mulq %%r11\n"
    "addq %%rax, %%r8\n"
    "adcq %%rdx, %%r9\n"
    /* extract m0 */
    "movq %%r8, %q0\n"
    "xorq %%r8, %%r8\n"
    /* (r9,r10) += l1 */
    "addq 8(%%rsi), %%r9\n"
    "adcq $0, %%r10\n"
    /* (r9,r10,r8) += n1 * c0 */
    "movq %8, %%rax\n"
    "mulq %%r12\n"
    "addq %%rax, %%r9\n"
    "adcq %%rdx, %%r10\n"
    "adcq $0, %%r8\n"
    /* (r9,r10,r8) += n0 * c1 */
    "movq %9, %%rax\n"
    "mulq %%r11\n"
    "addq %%rax, %%r9\n"
    "adcq %%rdx, %%r10\n"
    "adcq $0, %%r8\n"
    /* extract m1 */
    "movq %%r9, %q1\n"
    "xorq %%r9, %%r9\n"
    /* (r10,r8,r9) += l2 */
    "addq 16(%%rsi), %%r10\n"
    "adcq $0, %%r8\n"
    "adcq $0, %%r9\n"
    /* (r10,r8,r9) += n2 * c0 */
    "movq %8, %%rax\n"
    "mulq %%r13\n"
    "addq %%rax, %%r10\n"
    "adcq %%rdx, %%r8\n"
    "adcq $0, %%r9\n"
    /* (r10,r8,r9) += n1 * c1 */
    "movq %9, %%rax\n"
    "mulq %%r12\n"
    "addq %%rax, %%r10\n"
    "adcq %%rdx, %%r8\n"
    "adcq $0, %%r9\n"
    /* (r10,r8,r9) += n0 */
    "addq %%r11, %%r10\n"
    "adcq $0, %%r8\n"
    "adcq $0, %%r9\n"
    /* extract m2 */
    "movq %%r10, %q2\n"
    "xorq %%r10, %%r10\n"
    /* (r8,r9,r10) += l3 */
    "addq 24(%%rsi), %%r8\n"
    "adcq $0, %%r9\n"
    "adcq $0, %%r10\n"
    /* (r8,r9,r10) += n3 * c0 */
    "movq %8, %%rax\n"
    "mulq %%r14\n"
    "addq %%rax, %%r8\n"
    "adcq %%rdx, %%r9\n"
    "adcq $0, %%r10\n"
    /* (r8,r9,r10) += n2 * c1 */
    "movq %9, %%rax\n"
    "mulq %%r13\n"
    "addq %%rax, %%r8\n"
    "adcq %%rdx, %%r9\n"
    "adcq $0, %%r10\n"
    /* (r8,r9,r10) += n1 */
    "addq %%r12, %%r8\n"
    "adcq $0, %%r9\n"
    "adcq $0, %%r10\n"
    /* extract m3 */
    "movq %%r8, %q3\n"
    "xorq %%r8, %%r8\n"
    /* (r9,r10,r8) += n3 * c1 */
    "movq %9, %%rax\n"
    "mulq %%r14\n"
    "addq %%rax, %%r9\n"
    "adcq %%rdx, %%r10\n"
    "adcq $0, %%r8\n"
    /* (r9,r10,r8) += n2 */
    "addq %%r13, %%r9\n"
    "adcq $0, %%r10\n"
    "adcq $0, %%r8\n"
    /* extract m4 */
    "movq %%r9, %q4\n"
    /* (r10,r8) += n3 */
    "addq %%r14, %%r10\n"
    "adcq $0, %%r8\n"
    /* extract m5 */
    "movq %%r10, %q5\n"
    /* extract m6 */
    "movq %%r8, %q6\n"
    : "=&g"(m0), "=&g"(m1), "=&g"(m2), "=g"(m3), "=g"(m4), "=g"(m5), "=g"(m6)
    : "S"(l), "i"(SECP256K1_N_C_0), "i"(SECP256K1_N_C_1)
    : "rax", "rdx", "r8", "r9", "r10", "r11", "r12", "r13", "r14", "cc");

    /* Reduce 385 bits into 258. */
    __asm__ __volatile__(
    /* Preload */
    "movq %q9, %%r11\n"
    "movq %q10, %%r12\n"
    "movq %q11, %%r13\n"
    /* Initialize (r8,r9,r10) */
    "movq %q5, %%r8\n"
    "xorq %%r9, %%r9\n"
    "xorq %%r10, %%r10\n"
    /* (r8,r9) += m4 * c0 */
    "movq %12, %%rax\n"
    "mulq %%r11\n"
    "addq %%rax, %%r8\n"
    "adcq %%rdx, %%r9\n"
    /* extract p0 */
    "movq %%r8, %q0\n"
    "xorq %%r8, %%r8\n"
    /* (r9,r10) += m1 */
    "addq %q6, %%r9\n"
    "adcq $0, %%r10\n"
    /* (r9,r10,r8) += m5 * c0 */
    "movq %12, %%rax\n"
    "mulq %%r12\n"
    "addq %%rax, %%r9\n"
    "adcq %%rdx, %%r10\n"
    "adcq $0, %%r8\n"
    /* (r9,r10,r8) += m4 * c1 */
    "movq %13, %%rax\n"
    "mulq %%r11\n"
    "addq %%rax, %%r9\n"
    "adcq %%rdx, %%r10\n"
    "adcq $0, %%r8\n"
    /* extract p1 */
    "movq %%r9, %q1\n"
    "xorq %%r9, %%r9\n"
    /* (r10,r8,r9) += m2 */
    "addq %q7, %%r10\n"
    "adcq $0, %%r8\n"
    "adcq $0, %%r9\n"
    /* (r10,r8,r9) += m6 * c0 */
    "movq %12, %%rax\n"
    "mulq %%r13\n"
    "addq %%rax, %%r10\n"
    "adcq %%rdx, %%r8\n"
    "adcq $0, %%r9\n"
    /* (r10,r8,r9) += m5 * c1 */
    "movq %13, %%rax\n"
    "mulq %%r12\n"
    "addq %%rax, %%r10\n"
    "adcq %%rdx, %%r8\n"
    "adcq $0, %%r9\n"
    /* (r10,r8,r9) += m4 */
    "addq %%r11, %%r10\n"
    "adcq $0, %%r8\n"
    "adcq $0, %%r9\n"
    /* extract p2 */
    "movq %%r10, %q2\n"
    /* (r8,r9) += m3 */
    "addq %q8, %%r8\n"
    "adcq $0, %%r9\n"
    /* (r8,r9) += m6 * c1 */
    "movq %13, %%rax\n"
    "mulq %%r13\n"
    "addq %%rax, %%r8\n"
    "adcq %%rdx, %%r9\n"
    /* (r8,r9) += m5 */
    "addq %%r12, %%r8\n"
    "adcq $0, %%r9\n"
    /* extract p3 */
    "movq %%r8, %q3\n"
    /* (r9) += m6 */
    "addq %%r13, %%r9\n"
    /* extract p4 */
    "movq %%r9, %q4\n"
    : "=&g"(p0), "=&g"(p1), "=&g"(p2), "=g"(p3), "=g"(p4)
    : "g"(m0), "g"(m1), "g"(m2), "g"(m3), "g"(m4), "g"(m5), "g"(m6), "i"(SECP256K1_N_C_0), "i"(SECP256K1_N_C_1)
    : "rax", "rdx", "r8", "r9", "r10", "r11", "r12", "r13", "cc");

    /* Reduce 258 bits into 256. */
    __asm__ __volatile__(
    /* Preload */
    "movq %q5, %%r10\n"
    /* (rax,rdx) = p4 * c0 */
    "movq %7, %%rax\n"
    "mulq %%r10\n"
    /* (rax,rdx) += p0 */
    "addq %q1, %%rax\n"
    "adcq $0, %%rdx\n"
    /* extract r0 */
    "movq %%rax, 0(%q6)\n"
    /* Move to (r8,r9) */
    "movq %%rdx, %%r8\n"
    "xorq %%r9, %%r9\n"
    /* (r8,r9) += p1 */
    "addq %q2, %%r8\n"
    "adcq $0, %%r9\n"
    /* (r8,r9) += p4 * c1 */
    "movq %8, %%rax\n"
    "mulq %%r10\n"
    "addq %%rax, %%r8\n"
    "adcq %%rdx, %%r9\n"
    /* Extract r1 */
    "movq %%r8, 8(%q6)\n"
    "xorq %%r8, %%r8\n"
    /* (r9,r8) += p4 */
    "addq %%r10, %%r9\n"
    "adcq $0, %%r8\n"
    /* (r9,r8) += p2 */
    "addq %q3, %%r9\n"
    "adcq $0, %%r8\n"
    /* Extract r2 */
    "movq %%r9, 16(%q6)\n"
    "xorq %%r9, %%r9\n"
    /* (r8,r9) += p3 */
    "addq %q4, %%r8\n"
    "adcq $0, %%r9\n"
    /* Extract r3 */
    "movq %%r8, 24(%q6)\n"
    /* Extract c */
    "movq %%r9, %q0\n"
    : "=g"(c)
    : "g"(p0), "g"(p1), "g"(p2), "g"(p3), "g"(p4), "D"(r), "i"(SECP256K1_N_C_0), "i"(SECP256K1_N_C_1)
    : "rax", "rdx", "r8", "r9", "r10", "cc", "memory");
#else
    secp256k1_uint128 c128;
    uint64_t c, c0, c1, c2;
    uint64_t n0 = l[4], n1 = l[5], n2 = l[6], n3 = l[7];
    uint64_t m0, m1, m2, m3, m4, m5;
    uint32_t m6;
    uint64_t p0, p1, p2, p3;
    uint32_t p4;

    /* Reduce 512 bits into 385. */
    /* m[0..6] = l[0..3] + n[0..3] * SECP256K1_N_C. */
    c0 = l[0]; c1 = 0; c2 = 0;
    muladd_fast(n0, SECP256K1_N_C_0);
    extract_fast(m0);
    sumadd_fast(l[1]);
    muladd(n1, SECP256K1_N_C_0);
    muladd(n0, SECP256K1_N_C_1);
    extract(m1);
    sumadd(l[2]);
    muladd(n2, SECP256K1_N_C_0);
    muladd(n1, SECP256K1_N_C_1);
    sumadd(n0);
    extract(m2);
    sumadd(l[3]);
    muladd(n3, SECP256K1_N_C_0);
    muladd(n2, SECP256K1_N_C_1);
    sumadd(n1);
    extract(m3);
    muladd(n3, SECP256K1_N_C_1);
    sumadd(n2);
    extract(m4);
    sumadd_fast(n3);
    extract_fast(m5);
    VERIFY_CHECK(c0 <= 1);
    m6 = c0;

    /* Reduce 385 bits into 258. */
    /* p[0..4] = m[0..3] + m[4..6] * SECP256K1_N_C. */
    c0 = m0; c1 = 0; c2 = 0;
    muladd_fast(m4, SECP256K1_N_C_0);
    extract_fast(p0);
    sumadd_fast(m1);
    muladd(m5, SECP256K1_N_C_0);
    muladd(m4, SECP256K1_N_C_1);
    extract(p1);
    sumadd(m2);
    muladd(m6, SECP256K1_N_C_0);
    muladd(m5, SECP256K1_N_C_1);
    sumadd(m4);
    extract(p2);
    sumadd_fast(m3);
    muladd_fast(m6, SECP256K1_N_C_1);
    sumadd_fast(m5);
    extract_fast(p3);
    p4 = c0 + m6;
    VERIFY_CHECK(p4 <= 2);

    /* Reduce 258 bits into 256. */
    /* r[0..3] = p[0..3] + p[4] * SECP256K1_N_C. */
    secp256k1_u128_from_u64(&c128, p0);
    secp256k1_u128_accum_mul(&c128, SECP256K1_N_C_0, p4);
    r->d[0] = secp256k1_u128_to_u64(&c128); secp256k1_u128_rshift(&c128, 64);
    secp256k1_u128_accum_u64(&c128, p1);
    secp256k1_u128_accum_mul(&c128, SECP256K1_N_C_1, p4);
    r->d[1] = secp256k1_u128_to_u64(&c128); secp256k1_u128_rshift(&c128, 64);
    secp256k1_u128_accum_u64(&c128, p2);
    secp256k1_u128_accum_u64(&c128, p4);
    r->d[2] = secp256k1_u128_to_u64(&c128); secp256k1_u128_rshift(&c128, 64);
    secp256k1_u128_accum_u64(&c128, p3);
    r->d[3] = secp256k1_u128_to_u64(&c128);
    c = secp256k1_u128_hi_u64(&c128);
#endif

    /* Final reduction of r. */
    secp256k1_scalar_reduce(r, c + secp256k1_scalar_check_overflow(r));
}

static void secp256k1_scalar_mul_512(uint64_t l[8], const secp256k1_scalar *a, const secp256k1_scalar *b) {
#ifdef USE_ASM_X86_64
    const uint64_t *pb = b->d;
    __asm__ __volatile__(
    /* Preload */
    "movq 0(%%rdi), %%r15\n"
    "movq 8(%%rdi), %%rbx\n"
    "movq 16(%%rdi), %%rcx\n"
    "movq 0(%%rdx), %%r11\n"
    "movq 8(%%rdx), %%r12\n"
    "movq 16(%%rdx), %%r13\n"
    "movq 24(%%rdx), %%r14\n"
    /* (rax,rdx) = a0 * b0 */
    "movq %%r15, %%rax\n"
    "mulq %%r11\n"
    /* Extract l0 */
    "movq %%rax, 0(%%rsi)\n"
    /* (r8,r9,r10) = (rdx) */
    "movq %%rdx, %%r8\n"
    "xorq %%r9, %%r9\n"
    "xorq %%r10, %%r10\n"
    /* (r8,r9,r10) += a0 * b1 */
    "movq %%r15, %%rax\n"
    "mulq %%r12\n"
    "addq %%rax, %%r8\n"
    "adcq %%rdx, %%r9\n"
    "adcq $0, %%r10\n"
    /* (r8,r9,r10) += a1 * b0 */
    "movq %%rbx, %%rax\n"
    "mulq %%r11\n"
    "addq %%rax, %%r8\n"
    "adcq %%rdx, %%r9\n"
    "adcq $0, %%r10\n"
    /* Extract l1 */
    "movq %%r8, 8(%%rsi)\n"
    "xorq %%r8, %%r8\n"
    /* (r9,r10,r8) += a0 * b2 */
    "movq %%r15, %%rax\n"
    "mulq %%r13\n"
    "addq %%rax, %%r9\n"
    "adcq %%rdx, %%r10\n"
    "adcq $0, %%r8\n"
    /* (r9,r10,r8) += a1 * b1 */
    "movq %%rbx, %%rax\n"
    "mulq %%r12\n"
    "addq %%rax, %%r9\n"
    "adcq %%rdx, %%r10\n"
    "adcq $0, %%r8\n"
    /* (r9,r10,r8) += a2 * b0 */
    "movq %%rcx, %%rax\n"
    "mulq %%r11\n"
    "addq %%rax, %%r9\n"
    "adcq %%rdx, %%r10\n"
    "adcq $0, %%r8\n"
    /* Extract l2 */
    "movq %%r9, 16(%%rsi)\n"
    "xorq %%r9, %%r9\n"
    /* (r10,r8,r9) += a0 * b3 */
    "movq %%r15, %%rax\n"
    "mulq %%r14\n"
    "addq %%rax, %%r10\n"
    "adcq %%rdx, %%r8\n"
    "adcq $0, %%r9\n"
    /* Preload a3 */
    "movq 24(%%rdi), %%r15\n"
    /* (r10,r8,r9) += a1 * b2 */
    "movq %%rbx, %%rax\n"
    "mulq %%r13\n"
    "addq %%rax, %%r10\n"
    "adcq %%rdx, %%r8\n"
    "adcq $0, %%r9\n"
    /* (r10,r8,r9) += a2 * b1 */
    "movq %%rcx, %%rax\n"
    "mulq %%r12\n"
    "addq %%rax, %%r10\n"
    "adcq %%rdx, %%r8\n"
    "adcq $0, %%r9\n"
    /* (r10,r8,r9) += a3 * b0 */
    "movq %%r15, %%rax\n"
    "mulq %%r11\n"
    "addq %%rax, %%r10\n"
    "adcq %%rdx, %%r8\n"
    "adcq $0, %%r9\n"
    /* Extract l3 */
    "movq %%r10, 24(%%rsi)\n"
    "xorq %%r10, %%r10\n"
    /* (r8,r9,r10) += a1 * b3 */
    "movq %%rbx, %%rax\n"
    "mulq %%r14\n"
    "addq %%rax, %%r8\n"
    "adcq %%rdx, %%r9\n"
    "adcq $0, %%r10\n"
    /* (r8,r9,r10) += a2 * b2 */
    "movq %%rcx, %%rax\n"
    "mulq %%r13\n"
    "addq %%rax, %%r8\n"
    "adcq %%rdx, %%r9\n"
    "adcq $0, %%r10\n"
    /* (r8,r9,r10) += a3 * b1 */
    "movq %%r15, %%rax\n"
    "mulq %%r12\n"
    "addq %%rax, %%r8\n"
    "adcq %%rdx, %%r9\n"
    "adcq $0, %%r10\n"
    /* Extract l4 */
    "movq %%r8, 32(%%rsi)\n"
    "xorq %%r8, %%r8\n"
    /* (r9,r10,r8) += a2 * b3 */
    "movq %%rcx, %%rax\n"
    "mulq %%r14\n"
    "addq %%rax, %%r9\n"
    "adcq %%rdx, %%r10\n"
    "adcq $0, %%r8\n"
    /* (r9,r10,r8) += a3 * b2 */
    "movq %%r15, %%rax\n"
    "mulq %%r13\n"
    "addq %%rax, %%r9\n"
    "adcq %%rdx, %%r10\n"
    "adcq $0, %%r8\n"
    /* Extract l5 */
    "movq %%r9, 40(%%rsi)\n"
    /* (r10,r8) += a3 * b3 */
    "movq %%r15, %%rax\n"
    "mulq %%r14\n"
    "addq %%rax, %%r10\n"
    "adcq %%rdx, %%r8\n"
    /* Extract l6 */
    "movq %%r10, 48(%%rsi)\n"
    /* Extract l7 */
    "movq %%r8, 56(%%rsi)\n"
    : "+d"(pb)
    : "S"(l), "D"(a->d)
    : "rax", "rbx", "rcx", "r8", "r9", "r10", "r11", "r12", "r13", "r14", "r15", "cc", "memory");
#else
    /* 160 bit accumulator. */
    uint64_t c0 = 0, c1 = 0;
    uint32_t c2 = 0;

    /* l[0..7] = a[0..3] * b[0..3]. */
    muladd_fast(a->d[0], b->d[0]);
    extract_fast(l[0]);
    muladd(a->d[0], b->d[1]);
    muladd(a->d[1], b->d[0]);
    extract(l[1]);
    muladd(a->d[0], b->d[2]);
    muladd(a->d[1], b->d[1]);
    muladd(a->d[2], b->d[0]);
    extract(l[2]);
    muladd(a->d[0], b->d[3]);
    muladd(a->d[1], b->d[2]);
    muladd(a->d[2], b->d[1]);
    muladd(a->d[3], b->d[0]);
    extract(l[3]);
    muladd(a->d[1], b->d[3]);
    muladd(a->d[2], b->d[2]);
    muladd(a->d[3], b->d[1]);
    extract(l[4]);
    muladd(a->d[2], b->d[3]);
    muladd(a->d[3], b->d[2]);
    extract(l[5]);
    muladd_fast(a->d[3], b->d[3]);
    extract_fast(l[6]);
    VERIFY_CHECK(c1 == 0);
    l[7] = c0;
#endif
}

static void secp256k1_scalar_sqr_512(uint64_t l[8], const secp256k1_scalar *a) {
#ifdef USE_ASM_X86_64
    __asm__ __volatile__(
    /* Preload */
    "movq 0(%%rdi), %%r11\n"
    "movq 8(%%rdi), %%r12\n"
    "movq 16(%%rdi), %%r13\n"
    "movq 24(%%rdi), %%r14\n"
    /* (rax,rdx) = a0 * a0 */
    "movq %%r11, %%rax\n"
    "mulq %%r11\n"
    /* Extract l0 */
    "movq %%rax, 0(%%rsi)\n"
    /* (r8,r9,r10) = (rdx,0) */
    "movq %%rdx, %%r8\n"
    "xorq %%r9, %%r9\n"
    "xorq %%r10, %%r10\n"
    /* (r8,r9,r10) += 2 * a0 * a1 */
    "movq %%r11, %%rax\n"
    "mulq %%r12\n"
    "addq %%rax, %%r8\n"
    "adcq %%rdx, %%r9\n"
    "adcq $0, %%r10\n"
    "addq %%rax, %%r8\n"
    "adcq %%rdx, %%r9\n"
    "adcq $0, %%r10\n"
    /* Extract l1 */
    "movq %%r8, 8(%%rsi)\n"
    "xorq %%r8, %%r8\n"
    /* (r9,r10,r8) += 2 * a0 * a2 */
    "movq %%r11, %%rax\n"
    "mulq %%r13\n"
    "addq %%rax, %%r9\n"
    "adcq %%rdx, %%r10\n"
    "adcq $0, %%r8\n"
    "addq %%rax, %%r9\n"
    "adcq %%rdx, %%r10\n"
    "adcq $0, %%r8\n"
    /* (r9,r10,r8) += a1 * a1 */
    "movq %%r12, %%rax\n"
    "mulq %%r12\n"
    "addq %%rax, %%r9\n"
    "adcq %%rdx, %%r10\n"
    "adcq $0, %%r8\n"
    /* Extract l2 */
    "movq %%r9, 16(%%rsi)\n"
    "xorq %%r9, %%r9\n"
    /* (r10,r8,r9) += 2 * a0 * a3 */
    "movq %%r11, %%rax\n"
    "mulq %%r14\n"
    "addq %%rax, %%r10\n"
    "adcq %%rdx, %%r8\n"
    "adcq $0, %%r9\n"
    "addq %%rax, %%r10\n"
    "adcq %%rdx, %%r8\n"
    "adcq $0, %%r9\n"
    /* (r10,r8,r9) += 2 * a1 * a2 */
    "movq %%r12, %%rax\n"
    "mulq %%r13\n"
    "addq %%rax, %%r10\n"
    "adcq %%rdx, %%r8\n"
    "adcq $0, %%r9\n"
    "addq %%rax, %%r10\n"
    "adcq %%rdx, %%r8\n"
    "adcq $0, %%r9\n"
    /* Extract l3 */
    "movq %%r10, 24(%%rsi)\n"
    "xorq %%r10, %%r10\n"
    /* (r8,r9,r10) += 2 * a1 * a3 */
    "movq %%r12, %%rax\n"
    "mulq %%r14\n"
    "addq %%rax, %%r8\n"
    "adcq %%rdx, %%r9\n"
    "adcq $0, %%r10\n"
    "addq %%rax, %%r8\n"
    "adcq %%rdx, %%r9\n"
    "adcq $0, %%r10\n"
    /* (r8,r9,r10) += a2 * a2 */
    "movq %%r13, %%rax\n"
    "mulq %%r13\n"
    "addq %%rax, %%r8\n"
    "adcq %%rdx, %%r9\n"
    "adcq $0, %%r10\n"
    /* Extract l4 */
    "movq %%r8, 32(%%rsi)\n"
    "xorq %%r8, %%r8\n"
    /* (r9,r10,r8) += 2 * a2 * a3 */
    "movq %%r13, %%rax\n"
    "mulq %%r14\n"
    "addq %%rax, %%r9\n"
    "adcq %%rdx, %%r10\n"
    "adcq $0, %%r8\n"
    "addq %%rax, %%r9\n"
    "adcq %%rdx, %%r10\n"
    "adcq $0, %%r8\n"
    /* Extract l5 */
    "movq %%r9, 40(%%rsi)\n"
    /* (r10,r8) += a3 * a3 */
    "movq %%r14, %%rax\n"
    "mulq %%r14\n"
    "addq %%rax, %%r10\n"
    "adcq %%rdx, %%r8\n"
    /* Extract l6 */
    "movq %%r10, 48(%%rsi)\n"
    /* Extract l7 */
    "movq %%r8, 56(%%rsi)\n"
    :
    : "S"(l), "D"(a->d)
    : "rax", "rdx", "r8", "r9", "r10", "r11", "r12", "r13", "r14", "cc", "memory");
#else
    /* 160 bit accumulator. */
    uint64_t c0 = 0, c1 = 0;
    uint32_t c2 = 0;

    /* l[0..7] = a[0..3] * b[0..3]. */
    muladd_fast(a->d[0], a->d[0]);
    extract_fast(l[0]);
    muladd2(a->d[0], a->d[1]);
    extract(l[1]);
    muladd2(a->d[0], a->d[2]);
    muladd(a->d[1], a->d[1]);
    extract(l[2]);
    muladd2(a->d[0], a->d[3]);
    muladd2(a->d[1], a->d[2]);
    extract(l[3]);
    muladd2(a->d[1], a->d[3]);
    muladd(a->d[2], a->d[2]);
    extract(l[4]);
    muladd2(a->d[2], a->d[3]);
    extract(l[5]);
    muladd_fast(a->d[3], a->d[3]);
    extract_fast(l[6]);
    VERIFY_CHECK(c1 == 0);
    l[7] = c0;
#endif
}

#undef sumadd
#undef sumadd_fast
#undef muladd
#undef muladd_fast
#undef muladd2
#undef extract
#undef extract_fast

static void secp256k1_scalar_mul(secp256k1_scalar *r, const secp256k1_scalar *a, const secp256k1_scalar *b) {
    uint64_t l[8];
    secp256k1_scalar_mul_512(l, a, b);
    secp256k1_scalar_reduce_512(r, l);
}

static int secp256k1_scalar_shr_int(secp256k1_scalar *r, int n) {
    int ret;
    VERIFY_CHECK(n > 0);
    VERIFY_CHECK(n < 16);
    ret = r->d[0] & ((1 << n) - 1);
    r->d[0] = (r->d[0] >> n) + (r->d[1] << (64 - n));
    r->d[1] = (r->d[1] >> n) + (r->d[2] << (64 - n));
    r->d[2] = (r->d[2] >> n) + (r->d[3] << (64 - n));
    r->d[3] = (r->d[3] >> n);
    return ret;
}

static void secp256k1_scalar_sqr(secp256k1_scalar *r, const secp256k1_scalar *a) {
    uint64_t l[8];
    secp256k1_scalar_sqr_512(l, a);
    secp256k1_scalar_reduce_512(r, l);
}

static void secp256k1_scalar_split_128(secp256k1_scalar *r1, secp256k1_scalar *r2, const secp256k1_scalar *k) {
    r1->d[0] = k->d[0];
    r1->d[1] = k->d[1];
    r1->d[2] = 0;
    r1->d[3] = 0;
    r2->d[0] = k->d[2];
    r2->d[1] = k->d[3];
    r2->d[2] = 0;
    r2->d[3] = 0;
}

SECP256K1_INLINE static int secp256k1_scalar_eq(const secp256k1_scalar *a, const secp256k1_scalar *b) {
    return ((a->d[0] ^ b->d[0]) | (a->d[1] ^ b->d[1]) | (a->d[2] ^ b->d[2]) | (a->d[3] ^ b->d[3])) == 0;
}

SECP256K1_INLINE static void secp256k1_scalar_mul_shift_var(secp256k1_scalar *r, const secp256k1_scalar *a, const secp256k1_scalar *b, unsigned int shift) {
    uint64_t l[8];
    unsigned int shiftlimbs;
    unsigned int shiftlow;
    unsigned int shifthigh;
    VERIFY_CHECK(shift >= 256);
    secp256k1_scalar_mul_512(l, a, b);
    shiftlimbs = shift >> 6;
    shiftlow = shift & 0x3F;
    shifthigh = 64 - shiftlow;
    r->d[0] = shift < 512 ? (l[0 + shiftlimbs] >> shiftlow | (shift < 448 && shiftlow ? (l[1 + shiftlimbs] << shifthigh) : 0)) : 0;
    r->d[1] = shift < 448 ? (l[1 + shiftlimbs] >> shiftlow | (shift < 384 && shiftlow ? (l[2 + shiftlimbs] << shifthigh) : 0)) : 0;
    r->d[2] = shift < 384 ? (l[2 + shiftlimbs] >> shiftlow | (shift < 320 && shiftlow ? (l[3 + shiftlimbs] << shifthigh) : 0)) : 0;
    r->d[3] = shift < 320 ? (l[3 + shiftlimbs] >> shiftlow) : 0;
    secp256k1_scalar_cadd_bit(r, 0, (l[(shift - 1) >> 6] >> ((shift - 1) & 0x3f)) & 1);
}

#define ROTL32(x,n) ((x) << (n) | (x) >> (32-(n)))
#define QUARTERROUND(a,b,c,d) \
  a += b; d = ROTL32(d ^ a, 16); \
  c += d; b = ROTL32(b ^ c, 12); \
  a += b; d = ROTL32(d ^ a, 8); \
  c += d; b = ROTL32(b ^ c, 7);

#define SW32(p) ((((p) & 0xFF) << 24) | (((p) & 0xFF00) << 8) | (((p) & 0xFF0000) >> 8) | (((p) & 0xFF000000) >> 24))
#ifdef SECP256K1_BIG_ENDIAN
#define LE32(p) SW32(p)
#define BE32(p) (p)
#else
#define BE32(p) SW32(p)
#define LE32(p) (p)
#endif

static void secp256k1_scalar_chacha20(secp256k1_scalar *r1, secp256k1_scalar *r2, const unsigned char *seed, uint64_t idx) {
    size_t n;
    size_t over_count = 0;
    uint32_t seed32[8];
    uint32_t x0, x1, x2, x3, x4, x5, x6, x7, x8, x9, x10, x11, x12, x13, x14, x15;
    int over1, over2;

    memcpy((void *) seed32, (const void *) seed, 32);
    do {
        x0 = 0x61707865;
        x1 = 0x3320646e;
        x2 = 0x79622d32;
        x3 = 0x6b206574;
        x4 = LE32(seed32[0]);
        x5 = LE32(seed32[1]);
        x6 = LE32(seed32[2]);
        x7 = LE32(seed32[3]);
        x8 = LE32(seed32[4]);
        x9 = LE32(seed32[5]);
        x10 = LE32(seed32[6]);
        x11 = LE32(seed32[7]);
        x12 = idx;
        x13 = idx >> 32;
        x14 = 0;
        x15 = over_count;

        n = 10;
        while (n--) {
            QUARTERROUND(x0, x4, x8,x12)
            QUARTERROUND(x1, x5, x9,x13)
            QUARTERROUND(x2, x6,x10,x14)
            QUARTERROUND(x3, x7,x11,x15)
            QUARTERROUND(x0, x5,x10,x15)
            QUARTERROUND(x1, x6,x11,x12)
            QUARTERROUND(x2, x7, x8,x13)
            QUARTERROUND(x3, x4, x9,x14)
        }

        x0 += 0x61707865;
        x1 += 0x3320646e;
        x2 += 0x79622d32;
        x3 += 0x6b206574;
        x4 += LE32(seed32[0]);
        x5 += LE32(seed32[1]);
        x6 += LE32(seed32[2]);
        x7 += LE32(seed32[3]);
        x8 += LE32(seed32[4]);
        x9 += LE32(seed32[5]);
        x10 += LE32(seed32[6]);
        x11 += LE32(seed32[7]);
        x12 += idx;
        x13 += idx >> 32;
        x14 += 0;
        x15 += over_count;

        r1->d[3] = SW32((uint64_t) x0) << 32 | SW32(x1);
        r1->d[2] = SW32((uint64_t) x2) << 32 | SW32(x3);
        r1->d[1] = SW32((uint64_t) x4) << 32 | SW32(x5);
        r1->d[0] = SW32((uint64_t) x6) << 32 | SW32(x7);
        r2->d[3] = SW32((uint64_t) x8) << 32 | SW32(x9);
        r2->d[2] = SW32((uint64_t) x10) << 32 | SW32(x11);
        r2->d[1] = SW32((uint64_t) x12) << 32 | SW32(x13);
        r2->d[0] = SW32((uint64_t) x14) << 32 | SW32(x15);

        over1 = secp256k1_scalar_check_overflow(r1);
        over2 = secp256k1_scalar_check_overflow(r2);
        over_count++;
   } while (over1 | over2);
}

#undef ROTL32
#undef QUARTERROUND
#undef BE32
#undef LE32
#undef SW32

static SECP256K1_INLINE void secp256k1_scalar_cmov(secp256k1_scalar *r, const secp256k1_scalar *a, int flag) {
    uint64_t mask0, mask1;
    volatile int vflag = flag;
    SECP256K1_CHECKMEM_CHECK_VERIFY(r->d, sizeof(r->d));
    mask0 = vflag + ~((uint64_t)0);
    mask1 = ~mask0;
    r->d[0] = (r->d[0] & mask0) | (a->d[0] & mask1);
    r->d[1] = (r->d[1] & mask0) | (a->d[1] & mask1);
    r->d[2] = (r->d[2] & mask0) | (a->d[2] & mask1);
    r->d[3] = (r->d[3] & mask0) | (a->d[3] & mask1);
}

static void secp256k1_scalar_from_signed62(secp256k1_scalar *r, const secp256k1_modinv64_signed62 *a) {
    const uint64_t a0 = a->v[0], a1 = a->v[1], a2 = a->v[2], a3 = a->v[3], a4 = a->v[4];

    /* The output from secp256k1_modinv64{_var} should be normalized to range [0,modulus), and
     * have limbs in [0,2^62). The modulus is < 2^256, so the top limb must be below 2^(256-62*4).
     */
    VERIFY_CHECK(a0 >> 62 == 0);
    VERIFY_CHECK(a1 >> 62 == 0);
    VERIFY_CHECK(a2 >> 62 == 0);
    VERIFY_CHECK(a3 >> 62 == 0);
    VERIFY_CHECK(a4 >> 8 == 0);

    r->d[0] = a0      | a1 << 62;
    r->d[1] = a1 >> 2 | a2 << 60;
    r->d[2] = a2 >> 4 | a3 << 58;
    r->d[3] = a3 >> 6 | a4 << 56;

#ifdef VERIFY
    VERIFY_CHECK(secp256k1_scalar_check_overflow(r) == 0);
#endif
}

static void secp256k1_scalar_to_signed62(secp256k1_modinv64_signed62 *r, const secp256k1_scalar *a) {
    const uint64_t M62 = UINT64_MAX >> 2;
    const uint64_t a0 = a->d[0], a1 = a->d[1], a2 = a->d[2], a3 = a->d[3];

#ifdef VERIFY
    VERIFY_CHECK(secp256k1_scalar_check_overflow(a) == 0);
#endif

    r->v[0] =  a0                   & M62;
    r->v[1] = (a0 >> 62 | a1 <<  2) & M62;
    r->v[2] = (a1 >> 60 | a2 <<  4) & M62;
    r->v[3] = (a2 >> 58 | a3 <<  6) & M62;
    r->v[4] =  a3 >> 56;
}

static const secp256k1_modinv64_modinfo secp256k1_const_modinfo_scalar = {
    {{0x3FD25E8CD0364141LL, 0x2ABB739ABD2280EELL, -0x15LL, 0, 256}},
    0x34F20099AA774EC1LL
};

static void secp256k1_scalar_inverse(secp256k1_scalar *r, const secp256k1_scalar *x) {
    secp256k1_modinv64_signed62 s;
#ifdef VERIFY
    int zero_in = secp256k1_scalar_is_zero(x);
#endif
    secp256k1_scalar_to_signed62(&s, x);
    secp256k1_modinv64(&s, &secp256k1_const_modinfo_scalar);
    secp256k1_scalar_from_signed62(r, &s);

#ifdef VERIFY
    VERIFY_CHECK(secp256k1_scalar_is_zero(r) == zero_in);
#endif
}

static void secp256k1_scalar_inverse_var(secp256k1_scalar *r, const secp256k1_scalar *x) {
    secp256k1_modinv64_signed62 s;
#ifdef VERIFY
    int zero_in = secp256k1_scalar_is_zero(x);
#endif
    secp256k1_scalar_to_signed62(&s, x);
    secp256k1_modinv64_var(&s, &secp256k1_const_modinfo_scalar);
    secp256k1_scalar_from_signed62(r, &s);

#ifdef VERIFY
    VERIFY_CHECK(secp256k1_scalar_is_zero(r) == zero_in);
#endif
}

SECP256K1_INLINE static int secp256k1_scalar_is_even(const secp256k1_scalar *a) {
    return !(a->d[0] & 1);
}

#endif /* SECP256K1_SCALAR_REPR_IMPL_H */<|MERGE_RESOLUTION|>--- conflicted
+++ resolved
@@ -10,11 +10,9 @@
 #include "checkmem.h"
 #include "int128.h"
 #include "modinv64_impl.h"
-<<<<<<< HEAD
+#include "util.h"
 #include <string.h>
-=======
-#include "util.h"
->>>>>>> 54ba330f
+
 
 /* Limbs of the secp256k1 order. */
 #define SECP256K1_N_0 ((uint64_t)0xBFD25E8CD0364141ULL)
