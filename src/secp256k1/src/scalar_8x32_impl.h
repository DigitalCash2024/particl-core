/***********************************************************************
 * Copyright (c) 2014 Pieter Wuille                                    *
 * Distributed under the MIT software license, see the accompanying    *
 * file COPYING or https://www.opensource.org/licenses/mit-license.php.*
 ***********************************************************************/

#ifndef SECP256K1_SCALAR_REPR_IMPL_H
#define SECP256K1_SCALAR_REPR_IMPL_H

#include "checkmem.h"
#include "modinv32_impl.h"
#include "util.h"
#include <string.h>


/* Limbs of the secp256k1 order. */
#define SECP256K1_N_0 ((uint32_t)0xD0364141UL)
#define SECP256K1_N_1 ((uint32_t)0xBFD25E8CUL)
#define SECP256K1_N_2 ((uint32_t)0xAF48A03BUL)
#define SECP256K1_N_3 ((uint32_t)0xBAAEDCE6UL)
#define SECP256K1_N_4 ((uint32_t)0xFFFFFFFEUL)
#define SECP256K1_N_5 ((uint32_t)0xFFFFFFFFUL)
#define SECP256K1_N_6 ((uint32_t)0xFFFFFFFFUL)
#define SECP256K1_N_7 ((uint32_t)0xFFFFFFFFUL)

/* Limbs of 2^256 minus the secp256k1 order. */
#define SECP256K1_N_C_0 (~SECP256K1_N_0 + 1)
#define SECP256K1_N_C_1 (~SECP256K1_N_1)
#define SECP256K1_N_C_2 (~SECP256K1_N_2)
#define SECP256K1_N_C_3 (~SECP256K1_N_3)
#define SECP256K1_N_C_4 (1)

/* Limbs of half the secp256k1 order. */
#define SECP256K1_N_H_0 ((uint32_t)0x681B20A0UL)
#define SECP256K1_N_H_1 ((uint32_t)0xDFE92F46UL)
#define SECP256K1_N_H_2 ((uint32_t)0x57A4501DUL)
#define SECP256K1_N_H_3 ((uint32_t)0x5D576E73UL)
#define SECP256K1_N_H_4 ((uint32_t)0xFFFFFFFFUL)
#define SECP256K1_N_H_5 ((uint32_t)0xFFFFFFFFUL)
#define SECP256K1_N_H_6 ((uint32_t)0xFFFFFFFFUL)
#define SECP256K1_N_H_7 ((uint32_t)0x7FFFFFFFUL)

SECP256K1_INLINE static void secp256k1_scalar_clear(secp256k1_scalar *r) {
    r->d[0] = 0;
    r->d[1] = 0;
    r->d[2] = 0;
    r->d[3] = 0;
    r->d[4] = 0;
    r->d[5] = 0;
    r->d[6] = 0;
    r->d[7] = 0;
}

SECP256K1_INLINE static void secp256k1_scalar_set_int(secp256k1_scalar *r, unsigned int v) {
    r->d[0] = v;
    r->d[1] = 0;
    r->d[2] = 0;
    r->d[3] = 0;
    r->d[4] = 0;
    r->d[5] = 0;
    r->d[6] = 0;
    r->d[7] = 0;

    SECP256K1_SCALAR_VERIFY(r);
}

<<<<<<< HEAD
SECP256K1_INLINE static void secp256k1_scalar_set_u64(secp256k1_scalar *r, uint64_t v) {
    r->d[0] = v;
    r->d[1] = v >> 32;
    r->d[2] = 0;
    r->d[3] = 0;
    r->d[4] = 0;
    r->d[5] = 0;
    r->d[6] = 0;
    r->d[7] = 0;
}

SECP256K1_INLINE static unsigned int secp256k1_scalar_get_bits(const secp256k1_scalar *a, unsigned int offset, unsigned int count) {
=======
SECP256K1_INLINE static uint32_t secp256k1_scalar_get_bits_limb32(const secp256k1_scalar *a, unsigned int offset, unsigned int count) {
>>>>>>> 4c387cb6
    SECP256K1_SCALAR_VERIFY(a);
    VERIFY_CHECK(count > 0 && count <= 32);
    VERIFY_CHECK((offset + count - 1) >> 5 == offset >> 5);

    return (a->d[offset >> 5] >> (offset & 0x1F)) & (0xFFFFFFFF >> (32 - count));
}

SECP256K1_INLINE static uint32_t secp256k1_scalar_get_bits_var(const secp256k1_scalar *a, unsigned int offset, unsigned int count) {
    SECP256K1_SCALAR_VERIFY(a);
    VERIFY_CHECK(count > 0 && count <= 32);
    VERIFY_CHECK(offset + count <= 256);

    if ((offset + count - 1) >> 5 == offset >> 5) {
        return secp256k1_scalar_get_bits_limb32(a, offset, count);
    } else {
        VERIFY_CHECK((offset >> 5) + 1 < 8);
        return ((a->d[offset >> 5] >> (offset & 0x1F)) | (a->d[(offset >> 5) + 1] << (32 - (offset & 0x1F)))) & (0xFFFFFFFF >> (32 - count));
    }
}

SECP256K1_INLINE static int secp256k1_scalar_check_overflow(const secp256k1_scalar *a) {
    int yes = 0;
    int no = 0;
    no |= (a->d[7] < SECP256K1_N_7); /* No need for a > check. */
    no |= (a->d[6] < SECP256K1_N_6); /* No need for a > check. */
    no |= (a->d[5] < SECP256K1_N_5); /* No need for a > check. */
    no |= (a->d[4] < SECP256K1_N_4);
    yes |= (a->d[4] > SECP256K1_N_4) & ~no;
    no |= (a->d[3] < SECP256K1_N_3) & ~yes;
    yes |= (a->d[3] > SECP256K1_N_3) & ~no;
    no |= (a->d[2] < SECP256K1_N_2) & ~yes;
    yes |= (a->d[2] > SECP256K1_N_2) & ~no;
    no |= (a->d[1] < SECP256K1_N_1) & ~yes;
    yes |= (a->d[1] > SECP256K1_N_1) & ~no;
    yes |= (a->d[0] >= SECP256K1_N_0) & ~no;
    return yes;
}

SECP256K1_INLINE static int secp256k1_scalar_reduce(secp256k1_scalar *r, uint32_t overflow) {
    uint64_t t;
    VERIFY_CHECK(overflow <= 1);

    t = (uint64_t)r->d[0] + overflow * SECP256K1_N_C_0;
    r->d[0] = t & 0xFFFFFFFFUL; t >>= 32;
    t += (uint64_t)r->d[1] + overflow * SECP256K1_N_C_1;
    r->d[1] = t & 0xFFFFFFFFUL; t >>= 32;
    t += (uint64_t)r->d[2] + overflow * SECP256K1_N_C_2;
    r->d[2] = t & 0xFFFFFFFFUL; t >>= 32;
    t += (uint64_t)r->d[3] + overflow * SECP256K1_N_C_3;
    r->d[3] = t & 0xFFFFFFFFUL; t >>= 32;
    t += (uint64_t)r->d[4] + overflow * SECP256K1_N_C_4;
    r->d[4] = t & 0xFFFFFFFFUL; t >>= 32;
    t += (uint64_t)r->d[5];
    r->d[5] = t & 0xFFFFFFFFUL; t >>= 32;
    t += (uint64_t)r->d[6];
    r->d[6] = t & 0xFFFFFFFFUL; t >>= 32;
    t += (uint64_t)r->d[7];
    r->d[7] = t & 0xFFFFFFFFUL;

    SECP256K1_SCALAR_VERIFY(r);
    return overflow;
}

static int secp256k1_scalar_add(secp256k1_scalar *r, const secp256k1_scalar *a, const secp256k1_scalar *b) {
    int overflow;
    uint64_t t = (uint64_t)a->d[0] + b->d[0];
    SECP256K1_SCALAR_VERIFY(a);
    SECP256K1_SCALAR_VERIFY(b);

    r->d[0] = t & 0xFFFFFFFFULL; t >>= 32;
    t += (uint64_t)a->d[1] + b->d[1];
    r->d[1] = t & 0xFFFFFFFFULL; t >>= 32;
    t += (uint64_t)a->d[2] + b->d[2];
    r->d[2] = t & 0xFFFFFFFFULL; t >>= 32;
    t += (uint64_t)a->d[3] + b->d[3];
    r->d[3] = t & 0xFFFFFFFFULL; t >>= 32;
    t += (uint64_t)a->d[4] + b->d[4];
    r->d[4] = t & 0xFFFFFFFFULL; t >>= 32;
    t += (uint64_t)a->d[5] + b->d[5];
    r->d[5] = t & 0xFFFFFFFFULL; t >>= 32;
    t += (uint64_t)a->d[6] + b->d[6];
    r->d[6] = t & 0xFFFFFFFFULL; t >>= 32;
    t += (uint64_t)a->d[7] + b->d[7];
    r->d[7] = t & 0xFFFFFFFFULL; t >>= 32;
    overflow = t + secp256k1_scalar_check_overflow(r);
    VERIFY_CHECK(overflow == 0 || overflow == 1);
    secp256k1_scalar_reduce(r, overflow);

    SECP256K1_SCALAR_VERIFY(r);
    return overflow;
}

static void secp256k1_scalar_cadd_bit(secp256k1_scalar *r, unsigned int bit, int flag) {
    uint64_t t;
    volatile int vflag = flag;
    SECP256K1_SCALAR_VERIFY(r);
    VERIFY_CHECK(bit < 256);

    bit += ((uint32_t) vflag - 1) & 0x100;  /* forcing (bit >> 5) > 7 makes this a noop */
    t = (uint64_t)r->d[0] + (((uint32_t)((bit >> 5) == 0)) << (bit & 0x1F));
    r->d[0] = t & 0xFFFFFFFFULL; t >>= 32;
    t += (uint64_t)r->d[1] + (((uint32_t)((bit >> 5) == 1)) << (bit & 0x1F));
    r->d[1] = t & 0xFFFFFFFFULL; t >>= 32;
    t += (uint64_t)r->d[2] + (((uint32_t)((bit >> 5) == 2)) << (bit & 0x1F));
    r->d[2] = t & 0xFFFFFFFFULL; t >>= 32;
    t += (uint64_t)r->d[3] + (((uint32_t)((bit >> 5) == 3)) << (bit & 0x1F));
    r->d[3] = t & 0xFFFFFFFFULL; t >>= 32;
    t += (uint64_t)r->d[4] + (((uint32_t)((bit >> 5) == 4)) << (bit & 0x1F));
    r->d[4] = t & 0xFFFFFFFFULL; t >>= 32;
    t += (uint64_t)r->d[5] + (((uint32_t)((bit >> 5) == 5)) << (bit & 0x1F));
    r->d[5] = t & 0xFFFFFFFFULL; t >>= 32;
    t += (uint64_t)r->d[6] + (((uint32_t)((bit >> 5) == 6)) << (bit & 0x1F));
    r->d[6] = t & 0xFFFFFFFFULL; t >>= 32;
    t += (uint64_t)r->d[7] + (((uint32_t)((bit >> 5) == 7)) << (bit & 0x1F));
    r->d[7] = t & 0xFFFFFFFFULL;

    SECP256K1_SCALAR_VERIFY(r);
    VERIFY_CHECK((t >> 32) == 0);
}

static void secp256k1_scalar_set_b32(secp256k1_scalar *r, const unsigned char *b32, int *overflow) {
    int over;
    r->d[0] = secp256k1_read_be32(&b32[28]);
    r->d[1] = secp256k1_read_be32(&b32[24]);
    r->d[2] = secp256k1_read_be32(&b32[20]);
    r->d[3] = secp256k1_read_be32(&b32[16]);
    r->d[4] = secp256k1_read_be32(&b32[12]);
    r->d[5] = secp256k1_read_be32(&b32[8]);
    r->d[6] = secp256k1_read_be32(&b32[4]);
    r->d[7] = secp256k1_read_be32(&b32[0]);
    over = secp256k1_scalar_reduce(r, secp256k1_scalar_check_overflow(r));
    if (overflow) {
        *overflow = over;
    }

    SECP256K1_SCALAR_VERIFY(r);
}

static void secp256k1_scalar_get_b32(unsigned char *bin, const secp256k1_scalar* a) {
    SECP256K1_SCALAR_VERIFY(a);

    secp256k1_write_be32(&bin[0], a->d[7]);
    secp256k1_write_be32(&bin[4], a->d[6]);
    secp256k1_write_be32(&bin[8], a->d[5]);
    secp256k1_write_be32(&bin[12], a->d[4]);
    secp256k1_write_be32(&bin[16], a->d[3]);
    secp256k1_write_be32(&bin[20], a->d[2]);
    secp256k1_write_be32(&bin[24], a->d[1]);
    secp256k1_write_be32(&bin[28], a->d[0]);
}

SECP256K1_INLINE static int secp256k1_scalar_is_zero(const secp256k1_scalar *a) {
    SECP256K1_SCALAR_VERIFY(a);

    return (a->d[0] | a->d[1] | a->d[2] | a->d[3] | a->d[4] | a->d[5] | a->d[6] | a->d[7]) == 0;
}

static void secp256k1_scalar_negate(secp256k1_scalar *r, const secp256k1_scalar *a) {
    uint32_t nonzero = 0xFFFFFFFFUL * (secp256k1_scalar_is_zero(a) == 0);
    uint64_t t = (uint64_t)(~a->d[0]) + SECP256K1_N_0 + 1;
    SECP256K1_SCALAR_VERIFY(a);

    r->d[0] = t & nonzero; t >>= 32;
    t += (uint64_t)(~a->d[1]) + SECP256K1_N_1;
    r->d[1] = t & nonzero; t >>= 32;
    t += (uint64_t)(~a->d[2]) + SECP256K1_N_2;
    r->d[2] = t & nonzero; t >>= 32;
    t += (uint64_t)(~a->d[3]) + SECP256K1_N_3;
    r->d[3] = t & nonzero; t >>= 32;
    t += (uint64_t)(~a->d[4]) + SECP256K1_N_4;
    r->d[4] = t & nonzero; t >>= 32;
    t += (uint64_t)(~a->d[5]) + SECP256K1_N_5;
    r->d[5] = t & nonzero; t >>= 32;
    t += (uint64_t)(~a->d[6]) + SECP256K1_N_6;
    r->d[6] = t & nonzero; t >>= 32;
    t += (uint64_t)(~a->d[7]) + SECP256K1_N_7;
    r->d[7] = t & nonzero;

    SECP256K1_SCALAR_VERIFY(r);
}

static void secp256k1_scalar_half(secp256k1_scalar *r, const secp256k1_scalar *a) {
    /* Writing `/` for field division and `//` for integer division, we compute
     *
     *   a/2 = (a - (a&1))/2 + (a&1)/2
     *       = (a >> 1) + (a&1 ?    1/2 : 0)
     *       = (a >> 1) + (a&1 ? n//2+1 : 0),
     *
     * where n is the group order and in the last equality we have used 1/2 = n//2+1 (mod n).
     * For n//2, we have the constants SECP256K1_N_H_0, ...
     *
     * This sum does not overflow. The most extreme case is a = -2, the largest odd scalar. Here:
     * - the left summand is:  a >> 1 = (a - a&1)/2 = (n-2-1)//2           = (n-3)//2
     * - the right summand is: a&1 ? n//2+1 : 0 = n//2+1 = (n-1)//2 + 2//2 = (n+1)//2
     * Together they sum to (n-3)//2 + (n+1)//2 = (2n-2)//2 = n - 1, which is less than n.
     */
    uint32_t mask = -(uint32_t)(a->d[0] & 1U);
    uint64_t t = (uint32_t)((a->d[0] >> 1) | (a->d[1] << 31));
    SECP256K1_SCALAR_VERIFY(a);

    t += (SECP256K1_N_H_0 + 1U) & mask;
    r->d[0] = t; t >>= 32;
    t += (uint32_t)((a->d[1] >> 1) | (a->d[2] << 31));
    t += SECP256K1_N_H_1 & mask;
    r->d[1] = t; t >>= 32;
    t += (uint32_t)((a->d[2] >> 1) | (a->d[3] << 31));
    t += SECP256K1_N_H_2 & mask;
    r->d[2] = t; t >>= 32;
    t += (uint32_t)((a->d[3] >> 1) | (a->d[4] << 31));
    t += SECP256K1_N_H_3 & mask;
    r->d[3] = t; t >>= 32;
    t += (uint32_t)((a->d[4] >> 1) | (a->d[5] << 31));
    t += SECP256K1_N_H_4 & mask;
    r->d[4] = t; t >>= 32;
    t += (uint32_t)((a->d[5] >> 1) | (a->d[6] << 31));
    t += SECP256K1_N_H_5 & mask;
    r->d[5] = t; t >>= 32;
    t += (uint32_t)((a->d[6] >> 1) | (a->d[7] << 31));
    t += SECP256K1_N_H_6 & mask;
    r->d[6] = t; t >>= 32;
    r->d[7] = (uint32_t)t + (uint32_t)(a->d[7] >> 1) + (SECP256K1_N_H_7 & mask);

    /* The line above only computed the bottom 32 bits of r->d[7]. Redo the computation
     * in full 64 bits to make sure the top 32 bits are indeed zero. */
    VERIFY_CHECK((t + (a->d[7] >> 1) + (SECP256K1_N_H_7 & mask)) >> 32 == 0);

    SECP256K1_SCALAR_VERIFY(r);
}

SECP256K1_INLINE static int secp256k1_scalar_is_one(const secp256k1_scalar *a) {
    SECP256K1_SCALAR_VERIFY(a);

    return ((a->d[0] ^ 1) | a->d[1] | a->d[2] | a->d[3] | a->d[4] | a->d[5] | a->d[6] | a->d[7]) == 0;
}

static int secp256k1_scalar_is_high(const secp256k1_scalar *a) {
    int yes = 0;
    int no = 0;
    SECP256K1_SCALAR_VERIFY(a);

    no |= (a->d[7] < SECP256K1_N_H_7);
    yes |= (a->d[7] > SECP256K1_N_H_7) & ~no;
    no |= (a->d[6] < SECP256K1_N_H_6) & ~yes; /* No need for a > check. */
    no |= (a->d[5] < SECP256K1_N_H_5) & ~yes; /* No need for a > check. */
    no |= (a->d[4] < SECP256K1_N_H_4) & ~yes; /* No need for a > check. */
    no |= (a->d[3] < SECP256K1_N_H_3) & ~yes;
    yes |= (a->d[3] > SECP256K1_N_H_3) & ~no;
    no |= (a->d[2] < SECP256K1_N_H_2) & ~yes;
    yes |= (a->d[2] > SECP256K1_N_H_2) & ~no;
    no |= (a->d[1] < SECP256K1_N_H_1) & ~yes;
    yes |= (a->d[1] > SECP256K1_N_H_1) & ~no;
    yes |= (a->d[0] > SECP256K1_N_H_0) & ~no;
    return yes;
}

static int secp256k1_scalar_cond_negate(secp256k1_scalar *r, int flag) {
    /* If we are flag = 0, mask = 00...00 and this is a no-op;
     * if we are flag = 1, mask = 11...11 and this is identical to secp256k1_scalar_negate */
    volatile int vflag = flag;
    uint32_t mask = -vflag;
    uint32_t nonzero = 0xFFFFFFFFUL * (secp256k1_scalar_is_zero(r) == 0);
    uint64_t t = (uint64_t)(r->d[0] ^ mask) + ((SECP256K1_N_0 + 1) & mask);
    SECP256K1_SCALAR_VERIFY(r);

    r->d[0] = t & nonzero; t >>= 32;
    t += (uint64_t)(r->d[1] ^ mask) + (SECP256K1_N_1 & mask);
    r->d[1] = t & nonzero; t >>= 32;
    t += (uint64_t)(r->d[2] ^ mask) + (SECP256K1_N_2 & mask);
    r->d[2] = t & nonzero; t >>= 32;
    t += (uint64_t)(r->d[3] ^ mask) + (SECP256K1_N_3 & mask);
    r->d[3] = t & nonzero; t >>= 32;
    t += (uint64_t)(r->d[4] ^ mask) + (SECP256K1_N_4 & mask);
    r->d[4] = t & nonzero; t >>= 32;
    t += (uint64_t)(r->d[5] ^ mask) + (SECP256K1_N_5 & mask);
    r->d[5] = t & nonzero; t >>= 32;
    t += (uint64_t)(r->d[6] ^ mask) + (SECP256K1_N_6 & mask);
    r->d[6] = t & nonzero; t >>= 32;
    t += (uint64_t)(r->d[7] ^ mask) + (SECP256K1_N_7 & mask);
    r->d[7] = t & nonzero;

    SECP256K1_SCALAR_VERIFY(r);
    return 2 * (mask == 0) - 1;
}


/* Inspired by the macros in OpenSSL's crypto/bn/asm/x86_64-gcc.c. */

/** Add a*b to the number defined by (c0,c1,c2). c2 must never overflow. */
#define muladd(a,b) { \
    uint32_t tl, th; \
    { \
        uint64_t t = (uint64_t)a * b; \
        th = t >> 32;         /* at most 0xFFFFFFFE */ \
        tl = t; \
    } \
    c0 += tl;                 /* overflow is handled on the next line */ \
    th += (c0 < tl);          /* at most 0xFFFFFFFF */ \
    c1 += th;                 /* overflow is handled on the next line */ \
    c2 += (c1 < th);          /* never overflows by contract (verified in the next line) */ \
    VERIFY_CHECK((c1 >= th) || (c2 != 0)); \
}

/** Add a*b to the number defined by (c0,c1). c1 must never overflow. */
#define muladd_fast(a,b) { \
    uint32_t tl, th; \
    { \
        uint64_t t = (uint64_t)a * b; \
        th = t >> 32;         /* at most 0xFFFFFFFE */ \
        tl = t; \
    } \
    c0 += tl;                 /* overflow is handled on the next line */ \
    th += (c0 < tl);          /* at most 0xFFFFFFFF */ \
    c1 += th;                 /* never overflows by contract (verified in the next line) */ \
    VERIFY_CHECK(c1 >= th); \
}

/** Add 2*a*b to the number defined by (c0,c1,c2). c2 must never overflow. */
#define muladd2(a,b) { \
    uint32_t tl, th, th2, tl2; \
    { \
        uint64_t t = (uint64_t)a * b; \
        th = t >> 32;               /* at most 0xFFFFFFFE */ \
        tl = t; \
    } \
    th2 = th + th;                  /* at most 0xFFFFFFFE (in case th was 0x7FFFFFFF) */ \
    c2 += (th2 < th) ? 1 : 0;       /* never overflows by contract (verified the next line) */ \
    VERIFY_CHECK((th2 >= th) || (c2 != 0)); \
    tl2 = tl + tl;                  /* at most 0xFFFFFFFE (in case the lowest 63 bits of tl were 0x7FFFFFFF) */ \
    th2 += (tl2 < tl) ? 1 : 0;      /* at most 0xFFFFFFFF */ \
    c0 += tl2;                      /* overflow is handled on the next line */ \
    th2 += (c0 < tl2) ? 1 : 0;      /* second overflow is handled on the next line */ \
    c2 += (c0 < tl2) & (th2 == 0);  /* never overflows by contract (verified the next line) */ \
    VERIFY_CHECK((c0 >= tl2) || (th2 != 0) || (c2 != 0)); \
    c1 += th2;                      /* overflow is handled on the next line */ \
    c2 += (c1 < th2) ? 1 : 0;       /* never overflows by contract (verified the next line) */ \
    VERIFY_CHECK((c1 >= th2) || (c2 != 0)); \
}

/** Add a to the number defined by (c0,c1,c2). c2 must never overflow. */
#define sumadd(a) { \
    unsigned int over; \
    c0 += (a);                  /* overflow is handled on the next line */ \
    over = (c0 < (a)); \
    c1 += over;                 /* overflow is handled on the next line */ \
    c2 += (c1 < over);          /* never overflows by contract */ \
}

/** Add a to the number defined by (c0,c1). c1 must never overflow, c2 must be zero. */
#define sumadd_fast(a) { \
    c0 += (a);                 /* overflow is handled on the next line */ \
    c1 += (c0 < (a));          /* never overflows by contract (verified the next line) */ \
    VERIFY_CHECK((c1 != 0) | (c0 >= (a))); \
    VERIFY_CHECK(c2 == 0); \
}

/** Extract the lowest 32 bits of (c0,c1,c2) into n, and left shift the number 32 bits. */
#define extract(n) { \
    (n) = c0; \
    c0 = c1; \
    c1 = c2; \
    c2 = 0; \
}

/** Extract the lowest 32 bits of (c0,c1,c2) into n, and left shift the number 32 bits. c2 is required to be zero. */
#define extract_fast(n) { \
    (n) = c0; \
    c0 = c1; \
    c1 = 0; \
    VERIFY_CHECK(c2 == 0); \
}

static void secp256k1_scalar_reduce_512(secp256k1_scalar *r, const uint32_t *l) {
    uint64_t c;
    uint32_t n0 = l[8], n1 = l[9], n2 = l[10], n3 = l[11], n4 = l[12], n5 = l[13], n6 = l[14], n7 = l[15];
    uint32_t m0, m1, m2, m3, m4, m5, m6, m7, m8, m9, m10, m11, m12;
    uint32_t p0, p1, p2, p3, p4, p5, p6, p7, p8;

    /* 96 bit accumulator. */
    uint32_t c0, c1, c2;

    /* Reduce 512 bits into 385. */
    /* m[0..12] = l[0..7] + n[0..7] * SECP256K1_N_C. */
    c0 = l[0]; c1 = 0; c2 = 0;
    muladd_fast(n0, SECP256K1_N_C_0);
    extract_fast(m0);
    sumadd_fast(l[1]);
    muladd(n1, SECP256K1_N_C_0);
    muladd(n0, SECP256K1_N_C_1);
    extract(m1);
    sumadd(l[2]);
    muladd(n2, SECP256K1_N_C_0);
    muladd(n1, SECP256K1_N_C_1);
    muladd(n0, SECP256K1_N_C_2);
    extract(m2);
    sumadd(l[3]);
    muladd(n3, SECP256K1_N_C_0);
    muladd(n2, SECP256K1_N_C_1);
    muladd(n1, SECP256K1_N_C_2);
    muladd(n0, SECP256K1_N_C_3);
    extract(m3);
    sumadd(l[4]);
    muladd(n4, SECP256K1_N_C_0);
    muladd(n3, SECP256K1_N_C_1);
    muladd(n2, SECP256K1_N_C_2);
    muladd(n1, SECP256K1_N_C_3);
    sumadd(n0);
    extract(m4);
    sumadd(l[5]);
    muladd(n5, SECP256K1_N_C_0);
    muladd(n4, SECP256K1_N_C_1);
    muladd(n3, SECP256K1_N_C_2);
    muladd(n2, SECP256K1_N_C_3);
    sumadd(n1);
    extract(m5);
    sumadd(l[6]);
    muladd(n6, SECP256K1_N_C_0);
    muladd(n5, SECP256K1_N_C_1);
    muladd(n4, SECP256K1_N_C_2);
    muladd(n3, SECP256K1_N_C_3);
    sumadd(n2);
    extract(m6);
    sumadd(l[7]);
    muladd(n7, SECP256K1_N_C_0);
    muladd(n6, SECP256K1_N_C_1);
    muladd(n5, SECP256K1_N_C_2);
    muladd(n4, SECP256K1_N_C_3);
    sumadd(n3);
    extract(m7);
    muladd(n7, SECP256K1_N_C_1);
    muladd(n6, SECP256K1_N_C_2);
    muladd(n5, SECP256K1_N_C_3);
    sumadd(n4);
    extract(m8);
    muladd(n7, SECP256K1_N_C_2);
    muladd(n6, SECP256K1_N_C_3);
    sumadd(n5);
    extract(m9);
    muladd(n7, SECP256K1_N_C_3);
    sumadd(n6);
    extract(m10);
    sumadd_fast(n7);
    extract_fast(m11);
    VERIFY_CHECK(c0 <= 1);
    m12 = c0;

    /* Reduce 385 bits into 258. */
    /* p[0..8] = m[0..7] + m[8..12] * SECP256K1_N_C. */
    c0 = m0; c1 = 0; c2 = 0;
    muladd_fast(m8, SECP256K1_N_C_0);
    extract_fast(p0);
    sumadd_fast(m1);
    muladd(m9, SECP256K1_N_C_0);
    muladd(m8, SECP256K1_N_C_1);
    extract(p1);
    sumadd(m2);
    muladd(m10, SECP256K1_N_C_0);
    muladd(m9, SECP256K1_N_C_1);
    muladd(m8, SECP256K1_N_C_2);
    extract(p2);
    sumadd(m3);
    muladd(m11, SECP256K1_N_C_0);
    muladd(m10, SECP256K1_N_C_1);
    muladd(m9, SECP256K1_N_C_2);
    muladd(m8, SECP256K1_N_C_3);
    extract(p3);
    sumadd(m4);
    muladd(m12, SECP256K1_N_C_0);
    muladd(m11, SECP256K1_N_C_1);
    muladd(m10, SECP256K1_N_C_2);
    muladd(m9, SECP256K1_N_C_3);
    sumadd(m8);
    extract(p4);
    sumadd(m5);
    muladd(m12, SECP256K1_N_C_1);
    muladd(m11, SECP256K1_N_C_2);
    muladd(m10, SECP256K1_N_C_3);
    sumadd(m9);
    extract(p5);
    sumadd(m6);
    muladd(m12, SECP256K1_N_C_2);
    muladd(m11, SECP256K1_N_C_3);
    sumadd(m10);
    extract(p6);
    sumadd_fast(m7);
    muladd_fast(m12, SECP256K1_N_C_3);
    sumadd_fast(m11);
    extract_fast(p7);
    p8 = c0 + m12;
    VERIFY_CHECK(p8 <= 2);

    /* Reduce 258 bits into 256. */
    /* r[0..7] = p[0..7] + p[8] * SECP256K1_N_C. */
    c = p0 + (uint64_t)SECP256K1_N_C_0 * p8;
    r->d[0] = c & 0xFFFFFFFFUL; c >>= 32;
    c += p1 + (uint64_t)SECP256K1_N_C_1 * p8;
    r->d[1] = c & 0xFFFFFFFFUL; c >>= 32;
    c += p2 + (uint64_t)SECP256K1_N_C_2 * p8;
    r->d[2] = c & 0xFFFFFFFFUL; c >>= 32;
    c += p3 + (uint64_t)SECP256K1_N_C_3 * p8;
    r->d[3] = c & 0xFFFFFFFFUL; c >>= 32;
    c += p4 + (uint64_t)p8;
    r->d[4] = c & 0xFFFFFFFFUL; c >>= 32;
    c += p5;
    r->d[5] = c & 0xFFFFFFFFUL; c >>= 32;
    c += p6;
    r->d[6] = c & 0xFFFFFFFFUL; c >>= 32;
    c += p7;
    r->d[7] = c & 0xFFFFFFFFUL; c >>= 32;

    /* Final reduction of r. */
    secp256k1_scalar_reduce(r, c + secp256k1_scalar_check_overflow(r));
}

static void secp256k1_scalar_mul_512(uint32_t *l, const secp256k1_scalar *a, const secp256k1_scalar *b) {
    /* 96 bit accumulator. */
    uint32_t c0 = 0, c1 = 0, c2 = 0;

    /* l[0..15] = a[0..7] * b[0..7]. */
    muladd_fast(a->d[0], b->d[0]);
    extract_fast(l[0]);
    muladd(a->d[0], b->d[1]);
    muladd(a->d[1], b->d[0]);
    extract(l[1]);
    muladd(a->d[0], b->d[2]);
    muladd(a->d[1], b->d[1]);
    muladd(a->d[2], b->d[0]);
    extract(l[2]);
    muladd(a->d[0], b->d[3]);
    muladd(a->d[1], b->d[2]);
    muladd(a->d[2], b->d[1]);
    muladd(a->d[3], b->d[0]);
    extract(l[3]);
    muladd(a->d[0], b->d[4]);
    muladd(a->d[1], b->d[3]);
    muladd(a->d[2], b->d[2]);
    muladd(a->d[3], b->d[1]);
    muladd(a->d[4], b->d[0]);
    extract(l[4]);
    muladd(a->d[0], b->d[5]);
    muladd(a->d[1], b->d[4]);
    muladd(a->d[2], b->d[3]);
    muladd(a->d[3], b->d[2]);
    muladd(a->d[4], b->d[1]);
    muladd(a->d[5], b->d[0]);
    extract(l[5]);
    muladd(a->d[0], b->d[6]);
    muladd(a->d[1], b->d[5]);
    muladd(a->d[2], b->d[4]);
    muladd(a->d[3], b->d[3]);
    muladd(a->d[4], b->d[2]);
    muladd(a->d[5], b->d[1]);
    muladd(a->d[6], b->d[0]);
    extract(l[6]);
    muladd(a->d[0], b->d[7]);
    muladd(a->d[1], b->d[6]);
    muladd(a->d[2], b->d[5]);
    muladd(a->d[3], b->d[4]);
    muladd(a->d[4], b->d[3]);
    muladd(a->d[5], b->d[2]);
    muladd(a->d[6], b->d[1]);
    muladd(a->d[7], b->d[0]);
    extract(l[7]);
    muladd(a->d[1], b->d[7]);
    muladd(a->d[2], b->d[6]);
    muladd(a->d[3], b->d[5]);
    muladd(a->d[4], b->d[4]);
    muladd(a->d[5], b->d[3]);
    muladd(a->d[6], b->d[2]);
    muladd(a->d[7], b->d[1]);
    extract(l[8]);
    muladd(a->d[2], b->d[7]);
    muladd(a->d[3], b->d[6]);
    muladd(a->d[4], b->d[5]);
    muladd(a->d[5], b->d[4]);
    muladd(a->d[6], b->d[3]);
    muladd(a->d[7], b->d[2]);
    extract(l[9]);
    muladd(a->d[3], b->d[7]);
    muladd(a->d[4], b->d[6]);
    muladd(a->d[5], b->d[5]);
    muladd(a->d[6], b->d[4]);
    muladd(a->d[7], b->d[3]);
    extract(l[10]);
    muladd(a->d[4], b->d[7]);
    muladd(a->d[5], b->d[6]);
    muladd(a->d[6], b->d[5]);
    muladd(a->d[7], b->d[4]);
    extract(l[11]);
    muladd(a->d[5], b->d[7]);
    muladd(a->d[6], b->d[6]);
    muladd(a->d[7], b->d[5]);
    extract(l[12]);
    muladd(a->d[6], b->d[7]);
    muladd(a->d[7], b->d[6]);
    extract(l[13]);
    muladd_fast(a->d[7], b->d[7]);
    extract_fast(l[14]);
    VERIFY_CHECK(c1 == 0);
    l[15] = c0;
}

static void secp256k1_scalar_sqr_512(uint32_t *l, const secp256k1_scalar *a) {
    /* 96 bit accumulator. */
    uint32_t c0 = 0, c1 = 0, c2 = 0;

    /* l[0..15] = a[0..7]^2. */
    muladd_fast(a->d[0], a->d[0]);
    extract_fast(l[0]);
    muladd2(a->d[0], a->d[1]);
    extract(l[1]);
    muladd2(a->d[0], a->d[2]);
    muladd(a->d[1], a->d[1]);
    extract(l[2]);
    muladd2(a->d[0], a->d[3]);
    muladd2(a->d[1], a->d[2]);
    extract(l[3]);
    muladd2(a->d[0], a->d[4]);
    muladd2(a->d[1], a->d[3]);
    muladd(a->d[2], a->d[2]);
    extract(l[4]);
    muladd2(a->d[0], a->d[5]);
    muladd2(a->d[1], a->d[4]);
    muladd2(a->d[2], a->d[3]);
    extract(l[5]);
    muladd2(a->d[0], a->d[6]);
    muladd2(a->d[1], a->d[5]);
    muladd2(a->d[2], a->d[4]);
    muladd(a->d[3], a->d[3]);
    extract(l[6]);
    muladd2(a->d[0], a->d[7]);
    muladd2(a->d[1], a->d[6]);
    muladd2(a->d[2], a->d[5]);
    muladd2(a->d[3], a->d[4]);
    extract(l[7]);
    muladd2(a->d[1], a->d[7]);
    muladd2(a->d[2], a->d[6]);
    muladd2(a->d[3], a->d[5]);
    muladd(a->d[4], a->d[4]);
    extract(l[8]);
    muladd2(a->d[2], a->d[7]);
    muladd2(a->d[3], a->d[6]);
    muladd2(a->d[4], a->d[5]);
    extract(l[9]);
    muladd2(a->d[3], a->d[7]);
    muladd2(a->d[4], a->d[6]);
    muladd(a->d[5], a->d[5]);
    extract(l[10]);
    muladd2(a->d[4], a->d[7]);
    muladd2(a->d[5], a->d[6]);
    extract(l[11]);
    muladd2(a->d[5], a->d[7]);
    muladd(a->d[6], a->d[6]);
    extract(l[12]);
    muladd2(a->d[6], a->d[7]);
    extract(l[13]);
    muladd_fast(a->d[7], a->d[7]);
    extract_fast(l[14]);
    VERIFY_CHECK(c1 == 0);
    l[15] = c0;
}

#undef sumadd
#undef sumadd_fast
#undef muladd
#undef muladd_fast
#undef muladd2
#undef extract
#undef extract_fast

static void secp256k1_scalar_mul(secp256k1_scalar *r, const secp256k1_scalar *a, const secp256k1_scalar *b) {
    uint32_t l[16];
    SECP256K1_SCALAR_VERIFY(a);
    SECP256K1_SCALAR_VERIFY(b);

    secp256k1_scalar_mul_512(l, a, b);
    secp256k1_scalar_reduce_512(r, l);

    SECP256K1_SCALAR_VERIFY(r);
}

static void secp256k1_scalar_sqr(secp256k1_scalar *r, const secp256k1_scalar *a) {
    uint32_t l[16];
    secp256k1_scalar_sqr_512(l, a);
    secp256k1_scalar_reduce_512(r, l);
}

static void secp256k1_scalar_split_128(secp256k1_scalar *r1, secp256k1_scalar *r2, const secp256k1_scalar *k) {
    SECP256K1_SCALAR_VERIFY(k);

    r1->d[0] = k->d[0];
    r1->d[1] = k->d[1];
    r1->d[2] = k->d[2];
    r1->d[3] = k->d[3];
    r1->d[4] = 0;
    r1->d[5] = 0;
    r1->d[6] = 0;
    r1->d[7] = 0;
    r2->d[0] = k->d[4];
    r2->d[1] = k->d[5];
    r2->d[2] = k->d[6];
    r2->d[3] = k->d[7];
    r2->d[4] = 0;
    r2->d[5] = 0;
    r2->d[6] = 0;
    r2->d[7] = 0;

    SECP256K1_SCALAR_VERIFY(r1);
    SECP256K1_SCALAR_VERIFY(r2);
}

SECP256K1_INLINE static int secp256k1_scalar_eq(const secp256k1_scalar *a, const secp256k1_scalar *b) {
    SECP256K1_SCALAR_VERIFY(a);
    SECP256K1_SCALAR_VERIFY(b);

    return ((a->d[0] ^ b->d[0]) | (a->d[1] ^ b->d[1]) | (a->d[2] ^ b->d[2]) | (a->d[3] ^ b->d[3]) | (a->d[4] ^ b->d[4]) | (a->d[5] ^ b->d[5]) | (a->d[6] ^ b->d[6]) | (a->d[7] ^ b->d[7])) == 0;
}

SECP256K1_INLINE static void secp256k1_scalar_mul_shift_var(secp256k1_scalar *r, const secp256k1_scalar *a, const secp256k1_scalar *b, unsigned int shift) {
    uint32_t l[16];
    unsigned int shiftlimbs;
    unsigned int shiftlow;
    unsigned int shifthigh;
    SECP256K1_SCALAR_VERIFY(a);
    SECP256K1_SCALAR_VERIFY(b);
    VERIFY_CHECK(shift >= 256);

    secp256k1_scalar_mul_512(l, a, b);
    shiftlimbs = shift >> 5;
    shiftlow = shift & 0x1F;
    shifthigh = 32 - shiftlow;
    r->d[0] = shift < 512 ? (l[0 + shiftlimbs] >> shiftlow | (shift < 480 && shiftlow ? (l[1 + shiftlimbs] << shifthigh) : 0)) : 0;
    r->d[1] = shift < 480 ? (l[1 + shiftlimbs] >> shiftlow | (shift < 448 && shiftlow ? (l[2 + shiftlimbs] << shifthigh) : 0)) : 0;
    r->d[2] = shift < 448 ? (l[2 + shiftlimbs] >> shiftlow | (shift < 416 && shiftlow ? (l[3 + shiftlimbs] << shifthigh) : 0)) : 0;
    r->d[3] = shift < 416 ? (l[3 + shiftlimbs] >> shiftlow | (shift < 384 && shiftlow ? (l[4 + shiftlimbs] << shifthigh) : 0)) : 0;
    r->d[4] = shift < 384 ? (l[4 + shiftlimbs] >> shiftlow | (shift < 352 && shiftlow ? (l[5 + shiftlimbs] << shifthigh) : 0)) : 0;
    r->d[5] = shift < 352 ? (l[5 + shiftlimbs] >> shiftlow | (shift < 320 && shiftlow ? (l[6 + shiftlimbs] << shifthigh) : 0)) : 0;
    r->d[6] = shift < 320 ? (l[6 + shiftlimbs] >> shiftlow | (shift < 288 && shiftlow ? (l[7 + shiftlimbs] << shifthigh) : 0)) : 0;
    r->d[7] = shift < 288 ? (l[7 + shiftlimbs] >> shiftlow)  : 0;
    secp256k1_scalar_cadd_bit(r, 0, (l[(shift - 1) >> 5] >> ((shift - 1) & 0x1f)) & 1);

    SECP256K1_SCALAR_VERIFY(r);
}

#define ROTL32(x,n) ((x) << (n) | (x) >> (32-(n)))
#define QUARTERROUND(a,b,c,d) \
  a += b; d = ROTL32(d ^ a, 16); \
  c += d; b = ROTL32(b ^ c, 12); \
  a += b; d = ROTL32(d ^ a, 8); \
  c += d; b = ROTL32(b ^ c, 7);

#define SW32(p) ((((p) & 0xFF) << 24) | (((p) & 0xFF00) << 8) | (((p) & 0xFF0000) >> 8) | (((p) & 0xFF000000) >> 24))
#ifdef SECP256K1_BIG_ENDIAN
#define LE32(p) SW32(p)
#define BE32(p) (p)
#else
#define BE32(p) SW32(p)
#define LE32(p) (p)
#endif

static void secp256k1_scalar_chacha20(secp256k1_scalar *r1, secp256k1_scalar *r2, const unsigned char *seed, uint64_t idx) {
    size_t n;
    size_t over_count = 0;
    uint32_t seed32[8];
    uint32_t x0, x1, x2, x3, x4, x5, x6, x7, x8, x9, x10, x11, x12, x13, x14, x15;
    int over1, over2;

    memcpy((void *) seed32, (const void *) seed, 32);
    do {
        x0 = 0x61707865;
        x1 = 0x3320646e;
        x2 = 0x79622d32;
        x3 = 0x6b206574;
        x4 = LE32(seed32[0]);
        x5 = LE32(seed32[1]);
        x6 = LE32(seed32[2]);
        x7 = LE32(seed32[3]);
        x8 = LE32(seed32[4]);
        x9 = LE32(seed32[5]);
        x10 = LE32(seed32[6]);
        x11 = LE32(seed32[7]);
        x12 = idx;
        x13 = idx >> 32;
        x14 = 0;
        x15 = over_count;

        n = 10;
        while (n--) {
            QUARTERROUND(x0, x4, x8,x12)
            QUARTERROUND(x1, x5, x9,x13)
            QUARTERROUND(x2, x6,x10,x14)
            QUARTERROUND(x3, x7,x11,x15)
            QUARTERROUND(x0, x5,x10,x15)
            QUARTERROUND(x1, x6,x11,x12)
            QUARTERROUND(x2, x7, x8,x13)
            QUARTERROUND(x3, x4, x9,x14)
        }

        x0 += 0x61707865;
        x1 += 0x3320646e;
        x2 += 0x79622d32;
        x3 += 0x6b206574;
        x4 += LE32(seed32[0]);
        x5 += LE32(seed32[1]);
        x6 += LE32(seed32[2]);
        x7 += LE32(seed32[3]);
        x8 += LE32(seed32[4]);
        x9 += LE32(seed32[5]);
        x10 += LE32(seed32[6]);
        x11 += LE32(seed32[7]);
        x12 += idx;
        x13 += idx >> 32;
        x14 += 0;
        x15 += over_count;

        r1->d[7] = SW32(x0);
        r1->d[6] = SW32(x1);
        r1->d[5] = SW32(x2);
        r1->d[4] = SW32(x3);
        r1->d[3] = SW32(x4);
        r1->d[2] = SW32(x5);
        r1->d[1] = SW32(x6);
        r1->d[0] = SW32(x7);
        r2->d[7] = SW32(x8);
        r2->d[6] = SW32(x9);
        r2->d[5] = SW32(x10);
        r2->d[4] = SW32(x11);
        r2->d[3] = SW32(x12);
        r2->d[2] = SW32(x13);
        r2->d[1] = SW32(x14);
        r2->d[0] = SW32(x15);

        over1 = secp256k1_scalar_check_overflow(r1);
        over2 = secp256k1_scalar_check_overflow(r2);
        over_count++;
   } while (over1 | over2);
}

#undef ROTL32
#undef QUARTERROUND
#undef BE32
#undef LE32
#undef SW32

static SECP256K1_INLINE void secp256k1_scalar_cmov(secp256k1_scalar *r, const secp256k1_scalar *a, int flag) {
    uint32_t mask0, mask1;
    volatile int vflag = flag;
    SECP256K1_SCALAR_VERIFY(a);
    SECP256K1_CHECKMEM_CHECK_VERIFY(r->d, sizeof(r->d));

    mask0 = vflag + ~((uint32_t)0);
    mask1 = ~mask0;
    r->d[0] = (r->d[0] & mask0) | (a->d[0] & mask1);
    r->d[1] = (r->d[1] & mask0) | (a->d[1] & mask1);
    r->d[2] = (r->d[2] & mask0) | (a->d[2] & mask1);
    r->d[3] = (r->d[3] & mask0) | (a->d[3] & mask1);
    r->d[4] = (r->d[4] & mask0) | (a->d[4] & mask1);
    r->d[5] = (r->d[5] & mask0) | (a->d[5] & mask1);
    r->d[6] = (r->d[6] & mask0) | (a->d[6] & mask1);
    r->d[7] = (r->d[7] & mask0) | (a->d[7] & mask1);

    SECP256K1_SCALAR_VERIFY(r);
}

static void secp256k1_scalar_from_signed30(secp256k1_scalar *r, const secp256k1_modinv32_signed30 *a) {
    const uint32_t a0 = a->v[0], a1 = a->v[1], a2 = a->v[2], a3 = a->v[3], a4 = a->v[4],
                   a5 = a->v[5], a6 = a->v[6], a7 = a->v[7], a8 = a->v[8];

    /* The output from secp256k1_modinv32{_var} should be normalized to range [0,modulus), and
     * have limbs in [0,2^30). The modulus is < 2^256, so the top limb must be below 2^(256-30*8).
     */
    VERIFY_CHECK(a0 >> 30 == 0);
    VERIFY_CHECK(a1 >> 30 == 0);
    VERIFY_CHECK(a2 >> 30 == 0);
    VERIFY_CHECK(a3 >> 30 == 0);
    VERIFY_CHECK(a4 >> 30 == 0);
    VERIFY_CHECK(a5 >> 30 == 0);
    VERIFY_CHECK(a6 >> 30 == 0);
    VERIFY_CHECK(a7 >> 30 == 0);
    VERIFY_CHECK(a8 >> 16 == 0);

    r->d[0] = a0       | a1 << 30;
    r->d[1] = a1 >>  2 | a2 << 28;
    r->d[2] = a2 >>  4 | a3 << 26;
    r->d[3] = a3 >>  6 | a4 << 24;
    r->d[4] = a4 >>  8 | a5 << 22;
    r->d[5] = a5 >> 10 | a6 << 20;
    r->d[6] = a6 >> 12 | a7 << 18;
    r->d[7] = a7 >> 14 | a8 << 16;

    SECP256K1_SCALAR_VERIFY(r);
}

static void secp256k1_scalar_to_signed30(secp256k1_modinv32_signed30 *r, const secp256k1_scalar *a) {
    const uint32_t M30 = UINT32_MAX >> 2;
    const uint32_t a0 = a->d[0], a1 = a->d[1], a2 = a->d[2], a3 = a->d[3],
                   a4 = a->d[4], a5 = a->d[5], a6 = a->d[6], a7 = a->d[7];
    SECP256K1_SCALAR_VERIFY(a);

    r->v[0] =  a0                   & M30;
    r->v[1] = (a0 >> 30 | a1 <<  2) & M30;
    r->v[2] = (a1 >> 28 | a2 <<  4) & M30;
    r->v[3] = (a2 >> 26 | a3 <<  6) & M30;
    r->v[4] = (a3 >> 24 | a4 <<  8) & M30;
    r->v[5] = (a4 >> 22 | a5 << 10) & M30;
    r->v[6] = (a5 >> 20 | a6 << 12) & M30;
    r->v[7] = (a6 >> 18 | a7 << 14) & M30;
    r->v[8] =  a7 >> 16;
}

static const secp256k1_modinv32_modinfo secp256k1_const_modinfo_scalar = {
    {{0x10364141L, 0x3F497A33L, 0x348A03BBL, 0x2BB739ABL, -0x146L, 0, 0, 0, 65536}},
    0x2A774EC1L
};

static void secp256k1_scalar_inverse(secp256k1_scalar *r, const secp256k1_scalar *x) {
    secp256k1_modinv32_signed30 s;
#ifdef VERIFY
    int zero_in = secp256k1_scalar_is_zero(x);
#endif
    SECP256K1_SCALAR_VERIFY(x);

    secp256k1_scalar_to_signed30(&s, x);
    secp256k1_modinv32(&s, &secp256k1_const_modinfo_scalar);
    secp256k1_scalar_from_signed30(r, &s);

    SECP256K1_SCALAR_VERIFY(r);
    VERIFY_CHECK(secp256k1_scalar_is_zero(r) == zero_in);
}

static void secp256k1_scalar_inverse_var(secp256k1_scalar *r, const secp256k1_scalar *x) {
    secp256k1_modinv32_signed30 s;
#ifdef VERIFY
    int zero_in = secp256k1_scalar_is_zero(x);
#endif
    SECP256K1_SCALAR_VERIFY(x);

    secp256k1_scalar_to_signed30(&s, x);
    secp256k1_modinv32_var(&s, &secp256k1_const_modinfo_scalar);
    secp256k1_scalar_from_signed30(r, &s);

    SECP256K1_SCALAR_VERIFY(r);
    VERIFY_CHECK(secp256k1_scalar_is_zero(r) == zero_in);
}

SECP256K1_INLINE static int secp256k1_scalar_is_even(const secp256k1_scalar *a) {
    SECP256K1_SCALAR_VERIFY(a);

    return !(a->d[0] & 1);
}

#endif /* SECP256K1_SCALAR_REPR_IMPL_H */<|MERGE_RESOLUTION|>--- conflicted
+++ resolved
@@ -64,7 +64,6 @@
     SECP256K1_SCALAR_VERIFY(r);
 }
 
-<<<<<<< HEAD
 SECP256K1_INLINE static void secp256k1_scalar_set_u64(secp256k1_scalar *r, uint64_t v) {
     r->d[0] = v;
     r->d[1] = v >> 32;
@@ -76,10 +75,7 @@
     r->d[7] = 0;
 }
 
-SECP256K1_INLINE static unsigned int secp256k1_scalar_get_bits(const secp256k1_scalar *a, unsigned int offset, unsigned int count) {
-=======
 SECP256K1_INLINE static uint32_t secp256k1_scalar_get_bits_limb32(const secp256k1_scalar *a, unsigned int offset, unsigned int count) {
->>>>>>> 4c387cb6
     SECP256K1_SCALAR_VERIFY(a);
     VERIFY_CHECK(count > 0 && count <= 32);
     VERIFY_CHECK((offset + count - 1) >> 5 == offset >> 5);
