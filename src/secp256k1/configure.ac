--- conflicted
+++ resolved
@@ -127,15 +127,6 @@
       SECP_TRY_APPEND_CFLAGS([-wd4267], $1) # Disable warning C4267 "'var' : conversion from 'size_t' to 'type', possible loss of data".
       # Eliminate deprecation warnings for the older, less secure functions.
       CPPFLAGS="-D_CRT_SECURE_NO_WARNINGS $CPPFLAGS"
-<<<<<<< HEAD
-      # We pass -ignore:4217 to the MSVC linker to suppress warning 4217 when
-      # importing variables from a statically linked secp256k1.
-      # (See the libtool manual, section "Windows DLLs" for background.)
-      # Unfortunately, libtool tries to be too clever and strips "-Xlinker arg"
-      # into "arg", so this will be " -Xlinker -ignore:4217" after stripping.
-      LDFLAGS="-Xlinker -Xlinker -Xlinker -ignore:4217 $LDFLAGS"
-=======
->>>>>>> 5608e1d3
     fi
 ])
 SECP_TRY_APPEND_DEFAULT_CFLAGS(SECP_CFLAGS)
