--- conflicted
+++ resolved
@@ -132,7 +132,7 @@
       # (See the libtool manual, section "Windows DLLs" for background.)
       # Unfortunately, libtool tries to be too clever and strips "-Xlinker arg"
       # into "arg", so this will be " -Xlinker -ignore:4217" after stripping.
-      LDFLAGS="-Xlinker -Xlinker -Xlinker -ignore:4217 $LDFLAGS" 
+      LDFLAGS="-Xlinker -Xlinker -Xlinker -ignore:4217 $LDFLAGS"
     fi
 ])
 SECP_TRY_APPEND_DEFAULT_CFLAGS(SECP_CFLAGS)
@@ -190,7 +190,10 @@
     AS_HELP_STRING([--enable-module-schnorrsig],[enable schnorrsig module [default=yes]]), [],
     [SECP_SET_DEFAULT([enable_module_schnorrsig], [yes], [yes])])
 
-<<<<<<< HEAD
+AC_ARG_ENABLE(module_ellswift,
+    AS_HELP_STRING([--enable-module-ellswift],[enable ElligatorSwift module [default=yes]]), [],
+    [SECP_SET_DEFAULT([enable_module_ellswift], [yes], [yes])])
+
 AC_ARG_ENABLE(module_generator,
     AS_HELP_STRING([--enable-module-generator],[enable NUMS generator module (default is no)]),
     [enable_module_generator=$enableval],
@@ -210,11 +213,6 @@
     AS_HELP_STRING([--enable-module-bulletproof],[enable Pedersen / zero-knowledge bulletproofs module (default is no)]),
     [enable_module_bulletproof=$enableval],
     [enable_module_bulletproof=no])
-=======
-AC_ARG_ENABLE(module_ellswift,
-    AS_HELP_STRING([--enable-module-ellswift],[enable ElligatorSwift module [default=yes]]), [],
-    [SECP_SET_DEFAULT([enable_module_ellswift], [yes], [yes])])
->>>>>>> 54ba330f
 
 AC_ARG_ENABLE(external_default_callbacks,
     AS_HELP_STRING([--enable-external-default-callbacks],[enable external default callback functions [default=no]]), [],
@@ -536,20 +534,17 @@
 AM_CONDITIONAL([ENABLE_MODULE_RECOVERY], [test x"$enable_module_recovery" = x"yes"])
 AM_CONDITIONAL([ENABLE_MODULE_EXTRAKEYS], [test x"$enable_module_extrakeys" = x"yes"])
 AM_CONDITIONAL([ENABLE_MODULE_SCHNORRSIG], [test x"$enable_module_schnorrsig" = x"yes"])
-<<<<<<< HEAD
+AM_CONDITIONAL([ENABLE_MODULE_ELLSWIFT], [test x"$enable_module_ellswift" = x"yes"])
+AM_CONDITIONAL([USE_EXTERNAL_ASM], [test x"$enable_external_asm" = x"yes"])
+AM_CONDITIONAL([USE_ASM_ARM], [test x"$set_asm" = x"arm32"])
+
 AM_CONDITIONAL([ENABLE_MODULE_GENERATOR], [test x"$enable_module_generator" = x"yes"])
 AM_CONDITIONAL([ENABLE_MODULE_COMMITMENT], [test x"$enable_module_commitment" = x"yes"])
 AM_CONDITIONAL([ENABLE_MODULE_RANGEPROOF], [test x"$enable_module_rangeproof" = x"yes"])
 AM_CONDITIONAL([ENABLE_MODULE_BULLETPROOF], [test x"$enable_module_bulletproof" = x"yes"])
-AM_CONDITIONAL([USE_EXTERNAL_ASM], [test x"$enable_external_asm" = x"yes"])
-AM_CONDITIONAL([USE_ASM_ARM], [test x"$set_asm" = x"arm"])
 AM_CONDITIONAL([ENABLE_MODULE_SURJECTIONPROOF], [test x"$enable_module_surjectionproof" = x"yes"])
 AM_CONDITIONAL([ENABLE_MODULE_MLSAG], [test x"$enable_module_mlsag" = x"yes"])
-=======
-AM_CONDITIONAL([ENABLE_MODULE_ELLSWIFT], [test x"$enable_module_ellswift" = x"yes"])
-AM_CONDITIONAL([USE_EXTERNAL_ASM], [test x"$enable_external_asm" = x"yes"])
-AM_CONDITIONAL([USE_ASM_ARM], [test x"$set_asm" = x"arm32"])
->>>>>>> 54ba330f
+
 AM_CONDITIONAL([BUILD_WINDOWS], [test "$build_windows" = "yes"])
 AC_SUBST(LIB_VERSION_CURRENT, _LIB_VERSION_CURRENT)
 AC_SUBST(LIB_VERSION_REVISION, _LIB_VERSION_REVISION)
@@ -569,14 +564,11 @@
 echo "  module recovery         = $enable_module_recovery"
 echo "  module extrakeys        = $enable_module_extrakeys"
 echo "  module schnorrsig       = $enable_module_schnorrsig"
-<<<<<<< HEAD
+echo "  module ellswift         = $enable_module_ellswift"
 echo "  module generator       = $enable_module_generator"
 echo "  module commitment       = $enable_module_commitment"
 echo "  module rangeproof       = $enable_module_rangeproof"
 echo "  module bulletproof       = $enable_module_bulletproof"
-=======
-echo "  module ellswift         = $enable_module_ellswift"
->>>>>>> 54ba330f
 echo
 echo "  asm                     = $set_asm"
 echo "  ecmult window size      = $set_ecmult_window"
