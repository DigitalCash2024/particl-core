language: c
os:
  - linux
  - osx

dist: bionic
# Valgrind currently supports upto macOS 10.13, the latest xcode of that version is 10.1
osx_image: xcode10.1
addons:
  apt:
    packages:
      - libgmp-dev
      - valgrind
      - libtool-bin
compiler:
  - clang
  - gcc
env:
  global:
<<<<<<< HEAD
    - FIELD=auto  BIGNUM=auto  SCALAR=auto  ENDOMORPHISM=no  STATICPRECOMPUTATION=yes  ECMULTGENPRECISION=auto  ASM=no  BUILD=check  EXTRAFLAGS=  HOST=  ECDH=yes  RECOVERY=yes  EXPERIMENTAL=yes CTIMETEST=yes BENCH=yes ITERS=2  GENERATOR=yes  RANGEPROOF=yes  MLSAG=yes
  matrix:
    - SCALAR=32bit    RECOVERY=yes
    - SCALAR=32bit    FIELD=32bit       ECDH=yes  EXPERIMENTAL=yes
    - SCALAR=64bit
    - FIELD=64bit     RECOVERY=yes
    - FIELD=64bit     ENDOMORPHISM=yes
    - FIELD=64bit     ENDOMORPHISM=yes  ECDH=yes EXPERIMENTAL=yes
    - FIELD=64bit                       ASM=x86_64
    - FIELD=64bit     ENDOMORPHISM=yes  ASM=x86_64
    - FIELD=32bit     SCHNORR=no EXPERIMENTAL=yes
    - FIELD=32bit     ENDOMORPHISM=yes
    - BIGNUM=no
    - BIGNUM=no       ENDOMORPHISM=yes SCHNORR=no  RECOVERY=yes EXPERIMENTAL=yes
=======
    - WIDEMUL=auto  BIGNUM=auto  ENDOMORPHISM=no  STATICPRECOMPUTATION=yes  ECMULTGENPRECISION=auto  ASM=no  BUILD=check  EXTRAFLAGS=  HOST=  ECDH=no  RECOVERY=no SCHNORRSIG=no EXPERIMENTAL=no CTIMETEST=yes BENCH=yes ITERS=2
  matrix:
    - WIDEMUL=int64   RECOVERY=yes
    - WIDEMUL=int64   ECDH=yes  EXPERIMENTAL=yes SCHNORRSIG=yes
    - WIDEMUL=int64   ENDOMORPHISM=yes
    - WIDEMUL=int128
    - WIDEMUL=int128  RECOVERY=yes EXPERIMENTAL=yes SCHNORRSIG=yes
    - WIDEMUL=int128  ENDOMORPHISM=yes
    - WIDEMUL=int128  ENDOMORPHISM=yes  ECDH=yes EXPERIMENTAL=yes SCHNORRSIG=yes
    - WIDEMUL=int128                    ASM=x86_64
    - WIDEMUL=int128  ENDOMORPHISM=yes  ASM=x86_64
    - BIGNUM=no
    - BIGNUM=no       ENDOMORPHISM=yes RECOVERY=yes EXPERIMENTAL=yes SCHNORRSIG=yes
>>>>>>> be3af4f3
    - BIGNUM=no       STATICPRECOMPUTATION=no
    - BUILD=distcheck CTIMETEST= BENCH= ECDH=yes SCHNORR=no EXPERIMENTAL=yes
    - CPPFLAGS=-DDETERMINISTIC
    - CFLAGS=-O0 CTIMETEST=
    - ECMULTGENPRECISION=2
    - ECMULTGENPRECISION=8
    - VALGRIND=yes ENDOMORPHISM=yes BIGNUM=no ASM=x86_64 EXPERIMENTAL=yes ECDH=yes  RECOVERY=yes EXTRAFLAGS="--disable-openssl-tests" CPPFLAGS=-DVALGRIND BUILD=
    - VALGRIND=yes                  BIGNUM=no ASM=x86_64 EXPERIMENTAL=yes ECDH=yes  RECOVERY=yes EXTRAFLAGS="--disable-openssl-tests" CPPFLAGS=-DVALGRIND BUILD=
matrix:
  fast_finish: true
  include:
    - compiler: clang
      os: linux
      env: HOST=i686-linux-gnu ENDOMORPHISM=yes
      addons:
        apt:
          packages:
            - gcc-multilib
            - libgmp-dev:i386
            - valgrind
            - libtool-bin
            - libc6-dbg:i386
    - compiler: clang
      env: HOST=i686-linux-gnu
      os: linux
      addons:
        apt:
          packages:
            - gcc-multilib
            - valgrind
            - libtool-bin
            - libc6-dbg:i386
    - compiler: gcc
      env: HOST=i686-linux-gnu ENDOMORPHISM=yes
      os: linux
      addons:
        apt:
          packages:
            - gcc-multilib
            - valgrind
            - libtool-bin
            - libc6-dbg:i386
    - compiler: gcc
      os: linux
      env: HOST=i686-linux-gnu
      addons:
        apt:
          packages:
            - gcc-multilib
            - libgmp-dev:i386
            - valgrind
            - libtool-bin
            - libc6-dbg:i386
    # S390x build (big endian system)
    - compiler: gcc
      env: HOST=s390x-unknown-linux-gnu ECDH=yes RECOVERY=yes EXPERIMENTAL=yes CTIMETEST=
      arch: s390x

# We use this to install macOS dependencies instead of the built in `homebrew` plugin,
# because in xcode earlier than 11 they have a bug requiring updating the system which overall takes ~8 minutes.
# https://travis-ci.community/t/macos-build-fails-because-of-homebrew-bundle-unknown-command/7296
before_install:
 - if [ "${TRAVIS_OS_NAME}" = "osx" ]; then HOMEBREW_NO_AUTO_UPDATE=1 brew install gmp valgrind gcc@9; fi

before_script: ./autogen.sh

# travis auto terminates jobs that go for 10 minutes without printing to stdout, but travis_wait doesn't work well with forking programs like valgrind (https://docs.travis-ci.com/user/common-build-problems/#build-times-out-because-no-output-was-received https://github.com/bitcoin-core/secp256k1/pull/750#issuecomment-623476860)
script:
  - function keep_alive() { while true; do echo -en "\a"; sleep 60; done }
  - keep_alive &
  - ./contrib/travis.sh
  - kill %keep_alive

after_script:
    - cat ./tests.log
    - cat ./exhaustive_tests.log
    - cat ./valgrind_ctime_test.log
    - cat ./bench.log
    - $CC --version
    - valgrind --version<|MERGE_RESOLUTION|>--- conflicted
+++ resolved
@@ -17,22 +17,6 @@
   - gcc
 env:
   global:
-<<<<<<< HEAD
-    - FIELD=auto  BIGNUM=auto  SCALAR=auto  ENDOMORPHISM=no  STATICPRECOMPUTATION=yes  ECMULTGENPRECISION=auto  ASM=no  BUILD=check  EXTRAFLAGS=  HOST=  ECDH=yes  RECOVERY=yes  EXPERIMENTAL=yes CTIMETEST=yes BENCH=yes ITERS=2  GENERATOR=yes  RANGEPROOF=yes  MLSAG=yes
-  matrix:
-    - SCALAR=32bit    RECOVERY=yes
-    - SCALAR=32bit    FIELD=32bit       ECDH=yes  EXPERIMENTAL=yes
-    - SCALAR=64bit
-    - FIELD=64bit     RECOVERY=yes
-    - FIELD=64bit     ENDOMORPHISM=yes
-    - FIELD=64bit     ENDOMORPHISM=yes  ECDH=yes EXPERIMENTAL=yes
-    - FIELD=64bit                       ASM=x86_64
-    - FIELD=64bit     ENDOMORPHISM=yes  ASM=x86_64
-    - FIELD=32bit     SCHNORR=no EXPERIMENTAL=yes
-    - FIELD=32bit     ENDOMORPHISM=yes
-    - BIGNUM=no
-    - BIGNUM=no       ENDOMORPHISM=yes SCHNORR=no  RECOVERY=yes EXPERIMENTAL=yes
-=======
     - WIDEMUL=auto  BIGNUM=auto  ENDOMORPHISM=no  STATICPRECOMPUTATION=yes  ECMULTGENPRECISION=auto  ASM=no  BUILD=check  EXTRAFLAGS=  HOST=  ECDH=no  RECOVERY=no SCHNORRSIG=no EXPERIMENTAL=no CTIMETEST=yes BENCH=yes ITERS=2
   matrix:
     - WIDEMUL=int64   RECOVERY=yes
@@ -46,7 +30,6 @@
     - WIDEMUL=int128  ENDOMORPHISM=yes  ASM=x86_64
     - BIGNUM=no
     - BIGNUM=no       ENDOMORPHISM=yes RECOVERY=yes EXPERIMENTAL=yes SCHNORRSIG=yes
->>>>>>> be3af4f3
     - BIGNUM=no       STATICPRECOMPUTATION=no
     - BUILD=distcheck CTIMETEST= BENCH= ECDH=yes SCHNORR=no EXPERIMENTAL=yes
     - CPPFLAGS=-DDETERMINISTIC
