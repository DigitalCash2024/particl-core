--- conflicted
+++ resolved
@@ -205,8 +205,6 @@
 
     //! Load private key and check that public key matches.
     bool Load(const CPrivKey& privkey, const CPubKey& vchPubKey, bool fSkipCheck);
-<<<<<<< HEAD
-=======
 
     /** Create an ellswift-encoded public key for this key, with specified entropy.
      *
@@ -228,8 +226,6 @@
     ECDHSecret ComputeBIP324ECDHSecret(const EllSwiftPubKey& their_ellswift,
                                        const EllSwiftPubKey& our_ellswift,
                                        bool initiating) const;
-};
->>>>>>> 54ba330f
 
     SERIALIZE_METHODS(CKey, obj)
     {
