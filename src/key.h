--- conflicted
+++ resolved
@@ -133,14 +133,9 @@
     //! Simple read-only vector-like interface.
     unsigned int size() const { return keydata ? keydata->size() : 0; }
     const std::byte* data() const { return keydata ? reinterpret_cast<const std::byte*>(keydata->data()) : nullptr; }
-<<<<<<< HEAD
-    const unsigned char* begin() const { return keydata ? keydata->data() : nullptr; }
-    const unsigned char* end() const { return begin() + size(); }
-    unsigned char* begin_nc() { return keydata ? keydata->data() : nullptr; }
-=======
     const std::byte* begin() const { return data(); }
     const std::byte* end() const { return data() + size(); }
->>>>>>> 5f3a0574
+    unsigned char* begin_nc() { return keydata ? keydata->data() : nullptr; }
 
     //! Check whether this private key is valid.
     bool IsValid() const { return !!keydata; }
