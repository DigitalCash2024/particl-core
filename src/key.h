--- conflicted
+++ resolved
@@ -240,7 +240,6 @@
                                        const EllSwiftPubKey& our_ellswift,
                                        bool initiating) const;
 
-<<<<<<< HEAD
     template <typename Stream>
     void Serialize(Stream& s) const
     {
@@ -268,11 +267,10 @@
         s >> fCompressed;
     }
 };
+
+CKey GenerateRandomKey(bool compressed = true) noexcept;
+
 /*
-=======
-CKey GenerateRandomKey(bool compressed = true) noexcept;
-
->>>>>>> c3038bf9
 struct CExtKey {
     unsigned char nDepth;
     unsigned char vchFingerprint[4];
