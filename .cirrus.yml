task:
  name: "FreeBsd 12.1 amd64  [GOAL: install]  [no depends, only system libs]"
  freebsd_instance:
    image_family: freebsd-12-1  # https://cirrus-ci.org/guide/FreeBSD/
    cpu: 8
    memory: 8G
  timeout_in: 60m
  env:
    MAKEJOBS: "-j9"
    CONFIGURE_OPTS: "--disable-dependency-tracking"
    GOAL: "install"
    TEST_RUNNER_PORT_MIN: "14000"  # Must be larger than 12321, which is used for the http cache. See https://cirrus-ci.org/guide/writing-tasks/#http-cache
    CCACHE_SIZE: "200M"
    CCACHE_COMPRESS: 1
    CCACHE_DIR: "/tmp/ccache_dir"
  ccache_cache:
    folder: "/tmp/ccache_dir"
  install_script:
    - pkg install -y autoconf automake boost-libs git gmake libevent libtool pkgconf python3 ccache
    - ./contrib/install_db4.sh $(pwd)
    - ccache --max-size=${CCACHE_SIZE}
  configure_script:
    - ./autogen.sh
    - ./configure ${CONFIGURE_OPTS} BDB_LIBS="-L$(pwd)/db4/lib -ldb_cxx-4.8" BDB_CFLAGS="-I$(pwd)/db4/include" || ( cat config.log && false)
  make_script:
    - gmake ${MAKEJOBS} ${GOAL} || ( echo "Build failure. Verbose build follows." && gmake ${GOAL} V=1 ; false )
  check_script:
    - gmake check ${MAKEJOBS} VERBOSE=1
  functional_test_script:
<<<<<<< HEAD
    - ./test/functional/test_runner.py --jobs 9 --ci --extended --exclude feature_dbcrash,feature_pruning,feature_block --combinedlogslen=1000 --quiet --failfast --particl --insight --bitcoin
=======
    - ./test/functional/test_runner.py --jobs 9 --ci --extended --exclude feature_dbcrash --combinedlogslen=1000 --quiet --failfast
#task:
#  name: "Windows"
#  windows_container:
#    image: cirrusci/windowsservercore:2019
#  env:
#    CIRRUS_SHELL: powershell
#    PATH: 'C:\Python37;C:\Python37\Scripts;%PATH%'
#    PYTHONUTF8: 1
#    QT_DOWNLOAD_URL: 'https://github.com/sipsorcery/qt_win_binary/releases/download/v1.6/Qt5.9.8_x64_static_vs2019.zip'
#    QT_DOWNLOAD_HASH: '9a8c6eb20967873785057fdcd329a657c7f922b0af08c5fde105cc597dd37e21'
#    QT_LOCAL_PATH: 'C:\Qt5.9.8_x64_static_vs2019'
#    VCPKG_INSTALL_PATH: 'C:\tools\vcpkg\installed'
#    VCPKG_COMMIT_ID: 'ed0df8ecc4ed7e755ea03e18aaf285fd9b4b4a74'
#  install_script:
#    - choco install python --version=3.7.7 -y
>>>>>>> 54470976
task:
  name: "x86_64 Linux  [GOAL: install]  [bionic]  [Using ./ci/ system]"
  container:
    image: ubuntu:18.04
    cpu: 8
    memory: 8G
  timeout_in: 60m
  env:
    MAKEJOBS: "-j9"
    DANGER_RUN_CI_ON_HOST: "1"
    TEST_RUNNER_PORT_MIN: "14000"  # Must be larger than 12321, which is used for the http cache. See https://cirrus-ci.org/guide/writing-tasks/#http-cache
    CCACHE_SIZE: "200M"
    CCACHE_DIR: "/tmp/ccache_dir"
  ccache_cache:
    folder: "/tmp/ccache_dir"
  depends_built_cache:
    folder: "/tmp/cirrus-ci-build/depends/built"
  install_script:
    - apt-get update
    - apt-get -y install git bash ccache libudev-dev
    - ccache --max-size=${CCACHE_SIZE}
  ci_script:
    - ./ci/test_run_all.sh<|MERGE_RESOLUTION|>--- conflicted
+++ resolved
@@ -27,10 +27,7 @@
   check_script:
     - gmake check ${MAKEJOBS} VERBOSE=1
   functional_test_script:
-<<<<<<< HEAD
     - ./test/functional/test_runner.py --jobs 9 --ci --extended --exclude feature_dbcrash,feature_pruning,feature_block --combinedlogslen=1000 --quiet --failfast --particl --insight --bitcoin
-=======
-    - ./test/functional/test_runner.py --jobs 9 --ci --extended --exclude feature_dbcrash --combinedlogslen=1000 --quiet --failfast
 #task:
 #  name: "Windows"
 #  windows_container:
@@ -46,7 +43,6 @@
 #    VCPKG_COMMIT_ID: 'ed0df8ecc4ed7e755ea03e18aaf285fd9b4b4a74'
 #  install_script:
 #    - choco install python --version=3.7.7 -y
->>>>>>> 54470976
 task:
   name: "x86_64 Linux  [GOAL: install]  [bionic]  [Using ./ci/ system]"
   container:
