--- conflicted
+++ resolved
@@ -119,18 +119,10 @@
 
 (define (make-mingw-pthreads-cross-toolchain target)
   "Create a cross-compilation toolchain package for TARGET"
-<<<<<<< HEAD
-  (let* ((xbinutils  (cross-binutils target))
+  (let* ((xbinutils (cross-binutils target))
          (pthreads-xlibc (cond ((string-contains target "x86_64") mingw-w64-x86_64-winpthreads) (else mingw-w64-i686-winpthreads)))
-         (pthreads-xgcc (make-gcc-with-pthreads
-                         (cross-gcc target
-                                    #:xgcc (make-ssp-fixed-gcc (make-mingw-w64-cross-gcc base-gcc))
-=======
-  (let* ((xbinutils (cross-binutils target))
-         (pthreads-xlibc mingw-w64-x86_64-winpthreads)
          (pthreads-xgcc (cross-gcc target
                                     #:xgcc (gcc-mingw-patches mingw-w64-base-gcc)
->>>>>>> 1fa6411d
                                     #:xbinutils xbinutils
                                     #:libc pthreads-xlibc)))
     ;; Define a meta-package that propagates the resulting XBINUTILS, XLIBC, and
