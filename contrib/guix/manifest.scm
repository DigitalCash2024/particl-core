(use-modules (gnu packages)
             (gnu packages autotools)
             ((gnu packages bash) #:select (bash-minimal))
             (gnu packages bison)
             ((gnu packages certs) #:select (nss-certs))
             ((gnu packages cmake) #:select (cmake-minimal))
             (gnu packages commencement)
             (gnu packages compression)
             (gnu packages cross-base)
             (gnu packages file)
             (gnu packages gawk)
             (gnu packages gcc)
             ((gnu packages installers) #:select (nsis-x86_64 nsis-i686))
             ((gnu packages linux) #:select (linux-libre-headers-6.1 util-linux))
             (gnu packages llvm)
             (gnu packages mingw)
             (gnu packages moreutils)
             (gnu packages pkg-config)
             ((gnu packages python) #:select (python-minimal))
             ((gnu packages python-build) #:select (python-tomli))
             ((gnu packages python-crypto) #:select (python-asn1crypto))
             ((gnu packages tls) #:select (openssl))
             ((gnu packages version-control) #:select (git-minimal))
             (gnu packages gperf)
             (guix build-system cmake)
             (guix build-system gnu)
             (guix build-system python)
             (guix build-system trivial)
             (guix gexp)
             (guix git-download)
             ((guix licenses) #:prefix license:)
             (guix packages)
             ((guix utils) #:select (substitute-keyword-arguments)))

(define-syntax-rule (search-our-patches file-name ...)
  "Return the list of absolute file names corresponding to each
FILE-NAME found in ./patches relative to the current file."
  (parameterize
      ((%patch-path (list (string-append (dirname (current-filename)) "/patches"))))
    (list (search-patch file-name) ...)))

(define building-on (string-append "--build=" (list-ref (string-split (%current-system) #\-) 0) "-guix-linux-gnu"))

(define (make-cross-toolchain target
                              base-gcc-for-libc
                              base-kernel-headers
                              base-libc
                              base-gcc)
  "Create a cross-compilation toolchain package for TARGET"
  (let* ((xbinutils (cross-binutils target))
         ;; 1. Build a cross-compiling gcc without targeting any libc, derived
         ;; from BASE-GCC-FOR-LIBC
         (xgcc-sans-libc (cross-gcc target
                                    #:xgcc base-gcc-for-libc
                                    #:xbinutils xbinutils))
         ;; 2. Build cross-compiled kernel headers with XGCC-SANS-LIBC, derived
         ;; from BASE-KERNEL-HEADERS
         (xkernel (cross-kernel-headers target
                                        #:linux-headers base-kernel-headers
                                        #:xgcc xgcc-sans-libc
                                        #:xbinutils xbinutils))
         ;; 3. Build a cross-compiled libc with XGCC-SANS-LIBC and XKERNEL,
         ;; derived from BASE-LIBC
         (xlibc (cross-libc target
                            #:libc base-libc
                            #:xgcc xgcc-sans-libc
                            #:xbinutils xbinutils
                            #:xheaders xkernel))
         ;; 4. Build a cross-compiling gcc targeting XLIBC, derived from
         ;; BASE-GCC
         (xgcc (cross-gcc target
                          #:xgcc base-gcc
                          #:xbinutils xbinutils
                          #:libc xlibc)))
    ;; Define a meta-package that propagates the resulting XBINUTILS, XLIBC, and
    ;; XGCC
    (package
      (name (string-append target "-toolchain"))
      (version (package-version xgcc))
      (source #f)
      (build-system trivial-build-system)
      (arguments '(#:builder (begin (mkdir %output) #t)))
      (propagated-inputs
        (list xbinutils
              xlibc
              xgcc
              `(,xlibc "static")
              `(,xgcc "lib")))
      (synopsis (string-append "Complete GCC tool chain for " target))
      (description (string-append "This package provides a complete GCC tool
chain for " target " development."))
      (home-page (package-home-page xgcc))
      (license (package-license xgcc)))))

(define base-gcc gcc-12)
(define base-linux-kernel-headers linux-libre-headers-6.1)

(define* (make-bitcoin-cross-toolchain target
                                       #:key
                                       (base-gcc-for-libc linux-base-gcc)
                                       (base-kernel-headers base-linux-kernel-headers)
                                       (base-libc glibc-2.27)
                                       (base-gcc linux-base-gcc))
  "Convenience wrapper around MAKE-CROSS-TOOLCHAIN with default values
desirable for building Bitcoin Core release binaries."
  (make-cross-toolchain target
                        base-gcc-for-libc
                        base-kernel-headers
                        base-libc
                        base-gcc))

(define (gcc-mingw-patches gcc)
  (package-with-extra-patches gcc
    (search-our-patches "gcc-remap-guix-store.patch")))

(define (binutils-mingw-patches binutils)
  (package-with-extra-patches binutils
    (search-our-patches "binutils-unaligned-default.patch")))

(define (make-mingw-pthreads-cross-toolchain target)
  "Create a cross-compilation toolchain package for TARGET"
<<<<<<< HEAD
  (let* ((xbinutils (cross-binutils target))
         (pthreads-xlibc (cond ((string-contains target "x86_64") mingw-w64-x86_64-winpthreads) (else mingw-w64-i686-winpthreads)))
=======
  (let* ((xbinutils (binutils-mingw-patches (cross-binutils target)))
         (pthreads-xlibc mingw-w64-x86_64-winpthreads)
>>>>>>> 3310a965
         (pthreads-xgcc (cross-gcc target
                                    #:xgcc (gcc-mingw-patches mingw-w64-base-gcc)
                                    #:xbinutils xbinutils
                                    #:libc pthreads-xlibc)))
    ;; Define a meta-package that propagates the resulting XBINUTILS, XLIBC, and
    ;; XGCC
    (package
      (name (string-append target "-posix-toolchain"))
      (version (package-version pthreads-xgcc))
      (source #f)
      (build-system trivial-build-system)
      (arguments '(#:builder (begin (mkdir %output) #t)))
      (propagated-inputs
        (list xbinutils
              pthreads-xlibc
              pthreads-xgcc
              `(,pthreads-xgcc "lib")))
      (synopsis (string-append "Complete GCC tool chain for " target))
      (description (string-append "This package provides a complete GCC tool
chain for " target " development."))
      (home-page (package-home-page pthreads-xgcc))
      (license (package-license pthreads-xgcc)))))

;; While LIEF is packaged in Guix, we maintain our own package,
;; to simplify building, and more easily apply updates.
;; Moreover, the Guix's package uses cmake, which caused build
;; failure; see https://github.com/bitcoin/bitcoin/pull/27296.
(define-public python-lief
  (package
    (name "python-lief")
    (version "0.13.2")
    (source (origin
              (method git-fetch)
              (uri (git-reference
                    (url "https://github.com/lief-project/LIEF")
                    (commit version)))
              (file-name (git-file-name name version))
              (modules '((guix build utils)))
              (snippet
               '(begin
                  ;; Configure build for Python bindings.
                  (substitute* "api/python/config-default.toml"
                    (("(ninja         = )true" all m)
                     (string-append m "false"))
                    (("(parallel-jobs = )0" all m)
                     (string-append m (number->string (parallel-job-count)))))))
              (sha256
               (base32
                "0y48x358ppig5xp97ahcphfipx7cg9chldj2q5zrmn610fmi4zll"))))
    (build-system python-build-system)
    (native-inputs (list cmake-minimal python-tomli))
    (arguments
     (list
      #:tests? #f                  ;needs network
      #:phases #~(modify-phases %standard-phases
                   (add-before 'build 'change-directory
                     (lambda _
                       (chdir "api/python")))
                   (replace 'build
                     (lambda _
                       (invoke "python" "setup.py" "build"))))))
    (home-page "https://github.com/lief-project/LIEF")
    (synopsis "Library to instrument executable formats")
    (description
     "@code{python-lief} is a cross platform library which can parse, modify
and abstract ELF, PE and MachO formats.")
    (license license:asl2.0)))

(define osslsigncode
  (package
    (name "osslsigncode")
    (version "2.5")
    (source (origin
              (method git-fetch)
              (uri (git-reference
                    (url "https://github.com/mtrojnar/osslsigncode")
                    (commit version)))
              (sha256
               (base32
                "1j47vwq4caxfv0xw68kw5yh00qcpbd56d7rq6c483ma3y7s96yyz"))))
    (build-system cmake-build-system)
    (inputs (list openssl))
    (home-page "https://github.com/mtrojnar/osslsigncode")
    (synopsis "Authenticode signing and timestamping tool")
    (description "osslsigncode is a small tool that implements part of the
functionality of the Microsoft tool signtool.exe - more exactly the Authenticode
signing and timestamping. But osslsigncode is based on OpenSSL and cURL, and
thus should be able to compile on most platforms where these exist.")
    (license license:gpl3+))) ; license is with openssl exception

(define-public python-elfesteem
  (let ((commit "2eb1e5384ff7a220fd1afacd4a0170acff54fe56"))
    (package
      (name "python-elfesteem")
      (version (git-version "0.1" "1" commit))
      (source
       (origin
         (method git-fetch)
         (uri (git-reference
               (url "https://github.com/LRGH/elfesteem")
               (commit commit)))
         (file-name (git-file-name name commit))
         (sha256
          (base32
           "07x6p8clh11z8s1n2kdxrqwqm2almgc5qpkcr9ckb6y5ivjdr5r6"))))
      (build-system python-build-system)
      ;; There are no tests, but attempting to run python setup.py test leads to
      ;; PYTHONPATH problems, just disable the test
      (arguments '(#:tests? #f))
      (home-page "https://github.com/LRGH/elfesteem")
      (synopsis "ELF/PE/Mach-O parsing library")
      (description "elfesteem parses ELF, PE and Mach-O files.")
      (license license:lgpl2.1))))

(define-public python-oscrypto
  (package
    (name "python-oscrypto")
    (version "1.3.0")
    (source
     (origin
       (method git-fetch)
       (uri (git-reference
             (url "https://github.com/wbond/oscrypto")
             (commit version)))
       (file-name (git-file-name name version))
       (sha256
        (base32
         "1v5wkmzcyiqy39db8j2dvkdrv2nlsc48556h73x4dzjwd6kg4q0a"))
       (patches (search-our-patches "oscrypto-hard-code-openssl.patch"))))
    (build-system python-build-system)
    (native-search-paths
     (list (search-path-specification
            (variable "SSL_CERT_FILE")
            (file-type 'regular)
            (separator #f)                ;single entry
            (files '("etc/ssl/certs/ca-certificates.crt")))))

    (propagated-inputs
      (list python-asn1crypto openssl))
    (arguments
     `(#:phases
       (modify-phases %standard-phases
         (add-after 'unpack 'hard-code-path-to-libscrypt
           (lambda* (#:key inputs #:allow-other-keys)
             (let ((openssl (assoc-ref inputs "openssl")))
               (substitute* "oscrypto/__init__.py"
                 (("@GUIX_OSCRYPTO_USE_OPENSSL@")
                  (string-append openssl "/lib/libcrypto.so" "," openssl "/lib/libssl.so")))
               #t)))
         (add-after 'unpack 'disable-broken-tests
           (lambda _
             ;; This test is broken as there is no keyboard interrupt.
             (substitute* "tests/test_trust_list.py"
               (("^(.*)class TrustListTests" line indent)
                (string-append indent
                               "@unittest.skip(\"Disabled by Guix\")\n"
                               line)))
             (substitute* "tests/test_tls.py"
               (("^(.*)class TLSTests" line indent)
                (string-append indent
                               "@unittest.skip(\"Disabled by Guix\")\n"
                               line)))
             #t))
         (replace 'check
           (lambda _
             (invoke "python" "run.py" "tests")
             #t)))))
    (home-page "https://github.com/wbond/oscrypto")
    (synopsis "Compiler-free Python crypto library backed by the OS")
    (description "oscrypto is a compilation-free, always up-to-date encryption library for Python.")
    (license license:expat)))

(define-public python-oscryptotests
  (package (inherit python-oscrypto)
    (name "python-oscryptotests")
    (propagated-inputs
      (list python-oscrypto))
    (arguments
     `(#:tests? #f
       #:phases
       (modify-phases %standard-phases
         (add-after 'unpack 'hard-code-path-to-libscrypt
           (lambda* (#:key inputs #:allow-other-keys)
             (chdir "tests")
             #t)))))))

(define-public python-certvalidator
  (let ((commit "a145bf25eb75a9f014b3e7678826132efbba6213"))
    (package
      (name "python-certvalidator")
      (version (git-version "0.1" "1" commit))
      (source
       (origin
         (method git-fetch)
         (uri (git-reference
               (url "https://github.com/achow101/certvalidator")
               (commit commit)))
         (file-name (git-file-name name commit))
         (sha256
          (base32
           "1qw2k7xis53179lpqdqyylbcmp76lj7sagp883wmxg5i7chhc96k"))))
      (build-system python-build-system)
      (propagated-inputs
        (list python-asn1crypto
              python-oscrypto
              python-oscryptotests)) ;; certvalidator tests import oscryptotests
      (arguments
       `(#:phases
         (modify-phases %standard-phases
           (add-after 'unpack 'disable-broken-tests
             (lambda _
               (substitute* "tests/test_certificate_validator.py"
                 (("^(.*)class CertificateValidatorTests" line indent)
                  (string-append indent
                                 "@unittest.skip(\"Disabled by Guix\")\n"
                                 line)))
               (substitute* "tests/test_crl_client.py"
                 (("^(.*)def test_fetch_crl" line indent)
                  (string-append indent
                                 "@unittest.skip(\"Disabled by Guix\")\n"
                                 line)))
               (substitute* "tests/test_ocsp_client.py"
                 (("^(.*)def test_fetch_ocsp" line indent)
                  (string-append indent
                                 "@unittest.skip(\"Disabled by Guix\")\n"
                                 line)))
               (substitute* "tests/test_registry.py"
                 (("^(.*)def test_build_paths" line indent)
                  (string-append indent
                                 "@unittest.skip(\"Disabled by Guix\")\n"
                                 line)))
               (substitute* "tests/test_validate.py"
                 (("^(.*)def test_revocation_mode_hard" line indent)
                  (string-append indent
                                 "@unittest.skip(\"Disabled by Guix\")\n"
                                 line)))
               (substitute* "tests/test_validate.py"
                 (("^(.*)def test_revocation_mode_soft" line indent)
                  (string-append indent
                                 "@unittest.skip(\"Disabled by Guix\")\n"
                                 line)))
               #t))
           (replace 'check
             (lambda _
               (invoke "python" "run.py" "tests")
               #t)))))
      (home-page "https://github.com/wbond/certvalidator")
      (synopsis "Python library for validating X.509 certificates and paths")
      (description "certvalidator is a Python library for validating X.509
certificates or paths. Supports various options, including: validation at a
specific moment in time, whitelisting and revocation checks.")
      (license license:expat))))

(define-public python-signapple
  (let ((commit "62155712e7417aba07565c9780a80e452823ae6a"))
    (package
      (name "python-signapple")
      (version (git-version "0.1" "1" commit))
      (source
       (origin
         (method git-fetch)
         (uri (git-reference
               (url "https://github.com/achow101/signapple")
               (commit commit)))
         (file-name (git-file-name name commit))
         (sha256
          (base32
           "1nm6rm4h4m7kbq729si4cm8rzild62mk4ni8xr5zja7l33fhv3gb"))))
      (build-system python-build-system)
      (propagated-inputs
        (list python-asn1crypto
              python-oscrypto
              python-certvalidator
              python-elfesteem))
      ;; There are no tests, but attempting to run python setup.py test leads to
      ;; problems, just disable the test
      (arguments '(#:tests? #f))
      (home-page "https://github.com/achow101/signapple")
      (synopsis "Mach-O binary signature tool")
      (description "signapple is a Python tool for creating, verifying, and
inspecting signatures in Mach-O binaries.")
      (license license:expat))))

(define-public mingw-w64-base-gcc
  (package
    (inherit base-gcc)
    (arguments
      (substitute-keyword-arguments (package-arguments base-gcc)
        ((#:configure-flags flags)
          `(append ,flags
            ;; https://gcc.gnu.org/install/configure.html
            (list "--enable-threads=posix",
                  "--enable-default-ssp=yes",
                  building-on)))))))

(define-public linux-base-gcc
  (package
    (inherit base-gcc)
    (arguments
      (substitute-keyword-arguments (package-arguments base-gcc)
        ((#:configure-flags flags)
          `(append ,flags
            ;; https://gcc.gnu.org/install/configure.html
            (list "--enable-initfini-array=yes",
                  "--enable-default-ssp=yes",
                  "--enable-default-pie=yes",
                  "--enable-standard-branch-protection=yes",
                  building-on)))
        ((#:phases phases)
          `(modify-phases ,phases
            ;; Given a XGCC package, return a modified package that replace each instance of
            ;; -rpath in the default system spec that's inserted by Guix with -rpath-link
            (add-after 'pre-configure 'replace-rpath-with-rpath-link
             (lambda _
               (substitute* (cons "gcc/config/rs6000/sysv4.h"
                                  (find-files "gcc/config"
                                              "^gnu-user.*\\.h$"))
                 (("-rpath=") "-rpath-link="))
               #t))))))))

(define-public glibc-2.27
  (package
    (inherit glibc-2.31)
    (version "2.27")
    (source (origin
              (method git-fetch)
              (uri (git-reference
                    (url "https://sourceware.org/git/glibc.git")
                    (commit "73886db6218e613bd6d4edf529f11e008a6c2fa6")))
              (file-name (git-file-name "glibc" "73886db6218e613bd6d4edf529f11e008a6c2fa6"))
              (sha256
               (base32
                "0azpb9cvnbv25zg8019rqz48h8i2257ngyjg566dlnp74ivrs9vq"))
              (patches (search-our-patches "glibc-2.27-riscv64-Use-__has_include-to-include-asm-syscalls.h.patch"
                                           "glibc-2.27-fcommon.patch"
                                           "glibc-2.27-guix-prefix.patch"
                                           "glibc-2.27-no-librt.patch"
                                           "glibc-2.27-powerpc-ldbrx.patch"))))
    (arguments
      (substitute-keyword-arguments (package-arguments glibc)
        ((#:configure-flags flags)
          `(append ,flags
            ;; https://www.gnu.org/software/libc/manual/html_node/Configuring-and-compiling.html
            (list "--enable-stack-protector=all",
                  "--enable-bind-now",
                  "--disable-werror",
                  building-on)))
    ((#:phases phases)
        `(modify-phases ,phases
           (add-before 'configure 'set-etc-rpc-installation-directory
             (lambda* (#:key outputs #:allow-other-keys)
               ;; Install the rpc data base file under `$out/etc/rpc'.
               ;; Otherwise build will fail with "Permission denied."
               (let ((out (assoc-ref outputs "out")))
                 (substitute* "sunrpc/Makefile"
                   (("^\\$\\(inst_sysconfdir\\)/rpc(.*)$" _ suffix)
                    (string-append out "/etc/rpc" suffix "\n"))
                   (("^install-others =.*$")
                    (string-append "install-others = " out "/etc/rpc\n"))))))))))))

(packages->manifest
 (append
  (list ;; The Basics
        bash-minimal
        which
        coreutils-minimal
        util-linux
        ;; File(system) inspection
        file
        grep
        diffutils
        findutils
        ;; File transformation
        patch
        gawk
        sed
        moreutils
        ;; Compression and archiving
        tar
        bzip2
        gzip
        xz
        gperf
        ;; Build tools
        cmake-minimal
        gnu-make
        libtool
        autoconf-2.71
        automake
        pkg-config
        bison
        ;; Scripting
        python-minimal ;; (3.10)
        ;; Git
        git-minimal
        ;; Tests
        python-lief)
  (let ((target (getenv "HOST")))
    (cond ((string-suffix? "x86_64-w64-mingw32" target)
           (list ;; Native GCC 12 toolchain
                 gcc-toolchain-12
                 zip
                 (make-mingw-pthreads-cross-toolchain "x86_64-w64-mingw32")
                 nsis-x86_64
                 nss-certs
                 osslsigncode))
          ((string-suffix? "i686-w64-mingw32" target)
           (list ;; Native GCC 12 toolchain
                 gcc-toolchain-12
                 (list gcc-toolchain-12 "static")
                 zip
                 (make-mingw-pthreads-cross-toolchain "i686-w64-mingw32")
                 nsis-i686
                 nss-certs
                 osslsigncode))
          ((string-contains target "-linux-")
           (list ;; Native GCC 12 toolchain
                 gcc-toolchain-12
                 (list gcc-toolchain-12 "static")
                 (make-bitcoin-cross-toolchain target)))
          ((string-contains target "darwin")
           (list ;; Native GCC 11 toolchain
                 gcc-toolchain-11
                 binutils
                 clang-toolchain-17
                 python-signapple
                 zip))
          (else '())))))<|MERGE_RESOLUTION|>--- conflicted
+++ resolved
@@ -119,13 +119,8 @@
 
 (define (make-mingw-pthreads-cross-toolchain target)
   "Create a cross-compilation toolchain package for TARGET"
-<<<<<<< HEAD
-  (let* ((xbinutils (cross-binutils target))
+  (let* ((xbinutils (binutils-mingw-patches (cross-binutils target)))
          (pthreads-xlibc (cond ((string-contains target "x86_64") mingw-w64-x86_64-winpthreads) (else mingw-w64-i686-winpthreads)))
-=======
-  (let* ((xbinutils (binutils-mingw-patches (cross-binutils target)))
-         (pthreads-xlibc mingw-w64-x86_64-winpthreads)
->>>>>>> 3310a965
          (pthreads-xgcc (cross-gcc target
                                     #:xgcc (gcc-mingw-patches mingw-w64-base-gcc)
                                     #:xbinutils xbinutils
