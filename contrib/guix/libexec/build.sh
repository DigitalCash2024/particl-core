--- conflicted
+++ resolved
@@ -256,18 +256,11 @@
     *powerpc64*) HOST_LDFLAGS="${HOST_LDFLAGS} -Wl,--no-tls-get-addr-optimize" ;;
 esac
 
-<<<<<<< HEAD
-case "$HOST" in
-    powerpc64-linux-*) HOST_LDFLAGS="${HOST_LDFLAGS} -Wl,-z,noexecstack" ;;
-esac
-
 case "$HOST" in
     *i686*) WIN_NAME=win32 && ARCH=i686 ;;
     *)      WIN_NAME=win64 && ARCH=x86_64 ;;
 esac
 
-=======
->>>>>>> 5bf65ec6
 # Make $HOST-specific native binaries from depends available in $PATH
 export PATH="${BASEPREFIX}/${HOST}/native/bin:${PATH}"
 mkdir -p "$DISTSRC"
