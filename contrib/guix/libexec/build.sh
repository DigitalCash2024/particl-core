#!/usr/bin/env bash
# Copyright (c) 2019-2022 The Bitcoin Core developers
# Distributed under the MIT software license, see the accompanying
# file COPYING or http://www.opensource.org/licenses/mit-license.php.
export LC_ALL=C
set -e -o pipefail
export TZ=UTC

# Although Guix _does_ set umask when building its own packages (in our case,
# this is all packages in manifest.scm), it does not set it for `guix
# shell`. It does make sense for at least `guix shell --container`
# to set umask, so if that change gets merged upstream and we bump the
# time-machine to a commit which includes the aforementioned change, we can
# remove this line.
#
# This line should be placed before any commands which creates files.
umask 0022

if [ -n "$V" ]; then
    # Print both unexpanded (-v) and expanded (-x) forms of commands as they are
    # read from this file.
    set -vx
    # Set VERBOSE for CMake-based builds
    export VERBOSE="$V"
fi

# Check that required environment variables are set
cat << EOF
Required environment variables as seen inside the container:
    DIST_ARCHIVE_BASE: ${DIST_ARCHIVE_BASE:?not set}
    DISTNAME: ${DISTNAME:?not set}
    HOST: ${HOST:?not set}
    SOURCE_DATE_EPOCH: ${SOURCE_DATE_EPOCH:?not set}
    JOBS: ${JOBS:?not set}
    DISTSRC: ${DISTSRC:?not set}
    OUTDIR: ${OUTDIR:?not set}
EOF

ACTUAL_OUTDIR="${OUTDIR}"
OUTDIR="${DISTSRC}/output"

#####################
# Environment Setup #
#####################

# The depends folder also serves as a base-prefix for depends packages for
# $HOSTs after successfully building.
BASEPREFIX="${PWD}/depends"

# Given a package name and an output name, return the path of that output in our
# current guix environment
store_path() {
    grep --extended-regexp "/[^-]{32}-${1}-[^-]+${2:+-${2}}" "${GUIX_ENVIRONMENT}/manifest" \
        | head --lines=1 \
        | sed --expression='s|\x29*$||' \
              --expression='s|^[[:space:]]*"||' \
              --expression='s|"[[:space:]]*$||'
}


# Set environment variables to point the NATIVE toolchain to the right
# includes/libs
NATIVE_GCC="$(store_path gcc-toolchain)"

unset LIBRARY_PATH
unset CPATH
unset C_INCLUDE_PATH
unset CPLUS_INCLUDE_PATH
unset OBJC_INCLUDE_PATH
unset OBJCPLUS_INCLUDE_PATH

export C_INCLUDE_PATH="${NATIVE_GCC}/include"
export CPLUS_INCLUDE_PATH="${NATIVE_GCC}/include/c++:${NATIVE_GCC}/include"
export OBJC_INCLUDE_PATH="${NATIVE_GCC}/include"
export OBJCPLUS_INCLUDE_PATH="${NATIVE_GCC}/include/c++:${NATIVE_GCC}/include"

case "$HOST" in
    *darwin*) export LIBRARY_PATH="${NATIVE_GCC}/lib" ;;
    *mingw*) export LIBRARY_PATH="${NATIVE_GCC}/lib" ;;
    *)
        NATIVE_GCC_STATIC="$(store_path gcc-toolchain static)"
        export LIBRARY_PATH="${NATIVE_GCC}/lib:${NATIVE_GCC_STATIC}/lib"
        ;;
esac

# Set environment variables to point the CROSS toolchain to the right
# includes/libs for $HOST
case "$HOST" in
    *mingw*)
        # Determine output paths to use in CROSS_* environment variables
        #CROSS_GLIBC="$(store_path "mingw-w64-x86_64-winpthreads")"
        case "$HOST" in
            *x86_64*)
            CROSS_GLIBC="$(store_path "mingw-w64-x86_64-winpthreads")"
            ;;
            *i686*)
            CROSS_GLIBC="$(store_path "mingw-w64-i686-winpthreads")"
            ;;
        esac
        CROSS_GCC="$(store_path "gcc-cross-${HOST}")"
        CROSS_GCC_LIB_STORE="$(store_path "gcc-cross-${HOST}" lib)"
        CROSS_GCC_LIBS=( "${CROSS_GCC_LIB_STORE}/lib/gcc/${HOST}"/* ) # This expands to an array of directories...
        CROSS_GCC_LIB="${CROSS_GCC_LIBS[0]}" # ...we just want the first one (there should only be one)

        # The search path ordering is generally:
        #    1. gcc-related search paths
        #    2. libc-related search paths
        #    2. kernel-header-related search paths (not applicable to mingw-w64 hosts)
        export CROSS_C_INCLUDE_PATH="${CROSS_GCC_LIB}/include:${CROSS_GCC_LIB}/include-fixed:${CROSS_GLIBC}/include"
        export CROSS_CPLUS_INCLUDE_PATH="${CROSS_GCC}/include/c++:${CROSS_GCC}/include/c++/${HOST}:${CROSS_GCC}/include/c++/backward:${CROSS_C_INCLUDE_PATH}"
        export CROSS_LIBRARY_PATH="${CROSS_GCC_LIB_STORE}/lib:${CROSS_GCC_LIB}:${CROSS_GLIBC}/lib"
        ;;
    *darwin*)
        # The CROSS toolchain for darwin uses the SDK and ignores environment variables.
        # See depends/hosts/darwin.mk for more details.
        ;;
    *linux*)
        CROSS_GLIBC="$(store_path "glibc-cross-${HOST}")"
        CROSS_GLIBC_STATIC="$(store_path "glibc-cross-${HOST}" static)"
        CROSS_KERNEL="$(store_path "linux-libre-headers-cross-${HOST}")"
        CROSS_GCC="$(store_path "gcc-cross-${HOST}")"
        CROSS_GCC_LIB_STORE="$(store_path "gcc-cross-${HOST}" lib)"
        CROSS_GCC_LIBS=( "${CROSS_GCC_LIB_STORE}/lib/gcc/${HOST}"/* ) # This expands to an array of directories...
        CROSS_GCC_LIB="${CROSS_GCC_LIBS[0]}" # ...we just want the first one (there should only be one)

        export CROSS_C_INCLUDE_PATH="${CROSS_GCC_LIB}/include:${CROSS_GCC_LIB}/include-fixed:${CROSS_GLIBC}/include:${CROSS_KERNEL}/include"
        export CROSS_CPLUS_INCLUDE_PATH="${CROSS_GCC}/include/c++:${CROSS_GCC}/include/c++/${HOST}:${CROSS_GCC}/include/c++/backward:${CROSS_C_INCLUDE_PATH}"
        export CROSS_LIBRARY_PATH="${CROSS_GCC_LIB_STORE}/lib:${CROSS_GCC_LIB}:${CROSS_GLIBC}/lib:${CROSS_GLIBC_STATIC}/lib"
        ;;
    *)
        exit 1 ;;
esac

# Sanity check CROSS_*_PATH directories
IFS=':' read -ra PATHS <<< "${CROSS_C_INCLUDE_PATH}:${CROSS_CPLUS_INCLUDE_PATH}:${CROSS_LIBRARY_PATH}"
for p in "${PATHS[@]}"; do
    if [ -n "$p" ] && [ ! -d "$p" ]; then
        echo "'$p' doesn't exist or isn't a directory... Aborting..."
        exit 1
    fi
done

# Disable Guix ld auto-rpath behavior
export GUIX_LD_WRAPPER_DISABLE_RPATH=yes

# Make /usr/bin if it doesn't exist
[ -e /usr/bin ] || mkdir -p /usr/bin

# Symlink file and env to a conventional path
[ -e /usr/bin/file ] || ln -s --no-dereference "$(command -v file)" /usr/bin/file
[ -e /usr/bin/env ]  || ln -s --no-dereference "$(command -v env)"  /usr/bin/env

# Determine the correct value for -Wl,--dynamic-linker for the current $HOST
case "$HOST" in
    *linux*)
        glibc_dynamic_linker=$(
            case "$HOST" in
                x86_64-linux-gnu)      echo /lib64/ld-linux-x86-64.so.2 ;;
                arm-linux-gnueabihf)   echo /lib/ld-linux-armhf.so.3 ;;
                aarch64-linux-gnu)     echo /lib/ld-linux-aarch64.so.1 ;;
                riscv64-linux-gnu)     echo /lib/ld-linux-riscv64-lp64d.so.1 ;;
                powerpc64-linux-gnu)   echo /lib64/ld64.so.1;;
                powerpc64le-linux-gnu) echo /lib64/ld64.so.2;;
                *)                     exit 1 ;;
            esac
        )
        ;;
esac

# Environment variables for determinism
export TAR_OPTIONS="--owner=0 --group=0 --numeric-owner --mtime='@${SOURCE_DATE_EPOCH}' --sort=name"
export TZ="UTC"

####################
# Depends Building #
####################

# Build the depends tree, overriding variables that assume multilib gcc
make -C depends --jobs="$JOBS" HOST="$HOST" \
                                   ${V:+V=1} \
                                   ${SOURCES_PATH+SOURCES_PATH="$SOURCES_PATH"} \
                                   ${BASE_CACHE+BASE_CACHE="$BASE_CACHE"} \
                                   ${SDK_PATH+SDK_PATH="$SDK_PATH"} \
                                   x86_64_linux_CC=x86_64-linux-gnu-gcc \
                                   x86_64_linux_CXX=x86_64-linux-gnu-g++ \
                                   x86_64_linux_AR=x86_64-linux-gnu-gcc-ar \
                                   x86_64_linux_RANLIB=x86_64-linux-gnu-gcc-ranlib \
                                   x86_64_linux_NM=x86_64-linux-gnu-gcc-nm \
<<<<<<< HEAD
                                   x86_64_linux_STRIP=x86_64-linux-gnu-strip \
                                   ${NO_USB:+NO_USB=1} \
                                   FORCE_USE_SYSTEM_CLANG=1
=======
                                   x86_64_linux_STRIP=x86_64-linux-gnu-strip
>>>>>>> ff21eb2d


###########################
# Source Tarball Building #
###########################

GIT_ARCHIVE="${DIST_ARCHIVE_BASE}/${DISTNAME}.tar.gz"

# Create the source tarball if not already there
if [ ! -e "$GIT_ARCHIVE" ]; then
    mkdir -p "$(dirname "$GIT_ARCHIVE")"
    git archive --prefix="${DISTNAME}/" --output="$GIT_ARCHIVE" HEAD
fi

mkdir -p "$OUTDIR"

###########################
# Binary Tarball Building #
###########################

# CONFIGFLAGS
CONFIGFLAGS="--enable-reduce-exports --disable-bench --disable-gui-tests --disable-fuzz-binary ${PARTICL_CONFIG_FLAGS}"

# CFLAGS
HOST_CFLAGS="-O2 -g"
HOST_CFLAGS+=$(find /gnu/store -maxdepth 1 -mindepth 1 -type d -exec echo -n " -ffile-prefix-map={}=/usr" \;)
case "$HOST" in
    *linux*)  HOST_CFLAGS+=" -ffile-prefix-map=${PWD}=." ;;
    *mingw*)  HOST_CFLAGS+=" -fno-ident" ;;
    *darwin*) unset HOST_CFLAGS ;;
esac

# CXXFLAGS
HOST_CXXFLAGS="$HOST_CFLAGS"

case "$HOST" in
    arm-linux-gnueabihf) HOST_CXXFLAGS="${HOST_CXXFLAGS} -Wno-psabi" ;;
esac

# LDFLAGS
case "$HOST" in
    *linux*)  HOST_LDFLAGS="-Wl,--as-needed -Wl,--dynamic-linker=$glibc_dynamic_linker -static-libstdc++ -Wl,-O2" ;;
    *mingw*)  HOST_LDFLAGS="-Wl,--no-insert-timestamp" ;;
esac

# Particl: Keep i686 build
case "$HOST" in
    *i686*) WIN_NAME=win32 && ARCH=i686 ;;
    *)      WIN_NAME=win64 && ARCH=x86_64 ;;
esac

# Make $HOST-specific native binaries from depends available in $PATH
export PATH="${BASEPREFIX}/${HOST}/native/bin:${PATH}"
mkdir -p "$DISTSRC"
(
    cd "$DISTSRC"

    # Extract the source tarball
    tar --strip-components=1 -xf "${GIT_ARCHIVE}"

    ./autogen.sh

    # Configure this DISTSRC for $HOST
    # shellcheck disable=SC2086
    env CONFIG_SITE="${BASEPREFIX}/${HOST}/share/config.site" \
        ./configure --prefix=/ \
                    --disable-ccache \
                    --disable-maintainer-mode \
                    --disable-dependency-tracking \
                    ${CONFIGFLAGS} \
                    ${HOST_CFLAGS:+CFLAGS="${HOST_CFLAGS}"} \
                    ${HOST_CXXFLAGS:+CXXFLAGS="${HOST_CXXFLAGS}"} \
                    ${HOST_LDFLAGS:+LDFLAGS="${HOST_LDFLAGS}"}

    sed -i.old 's/-lstdc++ //g' config.status libtool

    # Build Bitcoin Core
    make --jobs="$JOBS" ${V:+V=1}

    # Check that symbol/security checks tools are sane.
    # NOTE: test3.c undefined reference to `CoFreeUnusedLibrariesEx', only failing in win32 guix environment
    #       Can't get the bitcoin test-security-check to pass with mingw either.
    case "$HOST" in
        *mingw*)
            echo "Not running make test-security-check"
            ;;
        *)
            echo "Running make test-security-check"
            make test-security-check ${V:+V=1}
            ;;
    esac

    # Perform basic security checks on a series of executables.
    make -C src --jobs=1 check-security ${V:+V=1}
    # Check that executables only contain allowed version symbols.
    make -C src --jobs=1 check-symbols  ${V:+V=1}

    mkdir -p "$OUTDIR"

    # Make the os-specific installers
    case "$HOST" in
        *mingw*)
            make deploy ${V:+V=1} BITCOIN_WIN_INSTALLER="${OUTDIR}/${DISTNAME}-${WIN_NAME}-setup-unsigned.exe"
            ;;
    esac

    # Setup the directory where our Bitcoin Core build for HOST will be
    # installed. This directory will also later serve as the input for our
    # binary tarballs.
    INSTALLPATH="${PWD}/installed/${DISTNAME}"
    mkdir -p "${INSTALLPATH}"
    # Install built Bitcoin Core to $INSTALLPATH
    case "$HOST" in
        *darwin*)
            make install-strip DESTDIR="${INSTALLPATH}" ${V:+V=1}
            ;;
        *)
            make install DESTDIR="${INSTALLPATH}" ${V:+V=1}
            ;;
    esac

    case "$HOST" in
        *darwin*)
            make deploydir ${V:+V=1}
            mkdir -p "unsigned-app-${HOST}"
            cp  --target-directory="unsigned-app-${HOST}" \
                contrib/macdeploy/detached-sig-create.sh
            mv --target-directory="unsigned-app-${HOST}" dist
            (
                cd "unsigned-app-${HOST}"
                find . -print0 \
                    | sort --zero-terminated \
                    | tar --create --no-recursion --mode='u+rw,go+r-w,a+X' --null --files-from=- \
                    | gzip -9n > "${OUTDIR}/${DISTNAME}-${HOST}-unsigned.tar.gz" \
                    || ( rm -f "${OUTDIR}/${DISTNAME}-${HOST}-unsigned.tar.gz" && exit 1 )
            )
            make deploy ${V:+V=1} OSX_ZIP="${OUTDIR}/${DISTNAME}-${HOST}-unsigned.zip"
            ;;
    esac
    (
        cd installed

        # Prune libtool and object archives
        find . -name "lib*.la" -delete
        find . -name "lib*.a" -delete

        case "$HOST" in
            *darwin*) ;;
            *)
                # Split binaries from their debug symbols
                {
                    find "${DISTNAME}/bin" -type f -executable -print0
                } | xargs -0 -P"$JOBS" -I{} "${DISTSRC}/contrib/devtools/split-debug.sh" {} {} {}.dbg
                ;;
        esac

        case "$HOST" in
            *mingw*)
                cp "${DISTSRC}/doc/README_windows.txt" "${DISTNAME}/readme.txt"
                ;;
            *linux*)
                cp "${DISTSRC}/README.md" "${DISTNAME}/"
                ;;
        esac

        # copy over the example bitcoin.conf file. if contrib/devtools/gen-bitcoin-conf.sh
        # has not been run before buildling, this file will be a stub
        cp "${DISTSRC}/share/examples/bitcoin.conf" "${DISTNAME}/"

        cp -r "${DISTSRC}/share/rpcauth" "${DISTNAME}/share/"

        # Finally, deterministically produce {non-,}debug binary tarballs ready
        # for release
        case "$HOST" in
            *mingw*)
                find "${DISTNAME}" -not -name "*.dbg" -print0 \
                    | xargs -0r touch --no-dereference --date="@${SOURCE_DATE_EPOCH}"
                find "${DISTNAME}" -not -name "*.dbg" \
                    | sort \
                    | zip -X@ "${OUTDIR}/${DISTNAME}-${HOST//${ARCH}-w64-mingw32/${WIN_NAME}}.zip" \
                    || ( rm -f "${OUTDIR}/${DISTNAME}-${HOST//${ARCH}-w64-mingw32/${WIN_NAME}}.zip" && exit 1 )
                find "${DISTNAME}" -name "*.dbg" -print0 \
                    | xargs -0r touch --no-dereference --date="@${SOURCE_DATE_EPOCH}"
                find "${DISTNAME}" -name "*.dbg" \
                    | sort \
                    | zip -X@ "${OUTDIR}/${DISTNAME}-${HOST//${ARCH}-w64-mingw32/${WIN_NAME}}-debug.zip" \
                    || ( rm -f "${OUTDIR}/${DISTNAME}-${HOST//${ARCH}-w64-mingw32/${WIN_NAME}}-debug.zip" && exit 1 )
                ;;
            *linux*)
                find "${DISTNAME}" -not -name "*.dbg" -print0 \
                    | sort --zero-terminated \
                    | tar --create --no-recursion --mode='u+rw,go+r-w,a+X' --null --files-from=- \
                    | gzip -9n > "${OUTDIR}/${DISTNAME}-${HOST}.tar.gz" \
                    || ( rm -f "${OUTDIR}/${DISTNAME}-${HOST}.tar.gz" && exit 1 )
                find "${DISTNAME}" -name "*.dbg" -print0 \
                    | sort --zero-terminated \
                    | tar --create --no-recursion --mode='u+rw,go+r-w,a+X' --null --files-from=- \
                    | gzip -9n > "${OUTDIR}/${DISTNAME}-${HOST}-debug.tar.gz" \
                    || ( rm -f "${OUTDIR}/${DISTNAME}-${HOST}-debug.tar.gz" && exit 1 )
                ;;
            *darwin*)
                find "${DISTNAME}" -print0 \
                    | sort --zero-terminated \
                    | tar --create --no-recursion --mode='u+rw,go+r-w,a+X' --null --files-from=- \
                    | gzip -9n > "${OUTDIR}/${DISTNAME}-${HOST}.tar.gz" \
                    || ( rm -f "${OUTDIR}/${DISTNAME}-${HOST}.tar.gz" && exit 1 )
                ;;
        esac
    )  # $DISTSRC/installed

    case "$HOST" in
        *mingw*)
            cp -rf --target-directory=. contrib/windeploy
            (
                cd ./windeploy
                mkdir -p unsigned
                cp --target-directory=unsigned/ "${OUTDIR}/${DISTNAME}-${WIN_NAME}-setup-unsigned.exe"
                find . -print0 \
                    | sort --zero-terminated \
                    | tar --create --no-recursion --mode='u+rw,go+r-w,a+X' --null --files-from=- \
                    | gzip -9n > "${OUTDIR}/${DISTNAME}-win64-unsigned.tar.gz" \
                    || ( rm -f "${OUTDIR}/${DISTNAME}-win64-unsigned.tar.gz" && exit 1 )
            )
            ;;
    esac
)  # $DISTSRC

rm -rf "$ACTUAL_OUTDIR"
mv --no-target-directory "$OUTDIR" "$ACTUAL_OUTDIR" \
    || ( rm -rf "$ACTUAL_OUTDIR" && exit 1 )

(
    cd /outdir-base
    {
        echo "$GIT_ARCHIVE"
        find "$ACTUAL_OUTDIR" -type f
    } | xargs realpath --relative-base="$PWD" \
      | xargs sha256sum \
      | sort -k2 \
      | sponge "$ACTUAL_OUTDIR"/SHA256SUMS.part
)<|MERGE_RESOLUTION|>--- conflicted
+++ resolved
@@ -186,13 +186,8 @@
                                    x86_64_linux_AR=x86_64-linux-gnu-gcc-ar \
                                    x86_64_linux_RANLIB=x86_64-linux-gnu-gcc-ranlib \
                                    x86_64_linux_NM=x86_64-linux-gnu-gcc-nm \
-<<<<<<< HEAD
                                    x86_64_linux_STRIP=x86_64-linux-gnu-strip \
-                                   ${NO_USB:+NO_USB=1} \
-                                   FORCE_USE_SYSTEM_CLANG=1
-=======
-                                   x86_64_linux_STRIP=x86_64-linux-gnu-strip
->>>>>>> ff21eb2d
+                                   ${NO_USB:+NO_USB=1}
 
 
 ###########################
