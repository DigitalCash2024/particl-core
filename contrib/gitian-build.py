#!/usr/bin/env python3

import argparse
import os
import subprocess
import sys

def setup():
    global args, workdir
    programs = ['ruby', 'git', 'apt-cacher-ng', 'make', 'wget']
    if args.kvm:
        programs += ['python-vm-builder', 'qemu-kvm', 'qemu-utils']
    elif args.docker:
        dockers = ['docker.io', 'docker-ce']
        for i in dockers:
            return_code = subprocess.call(['sudo', 'apt-get', 'install', '-qq', i])
            if return_code == 0:
                break
        if return_code != 0:
            print('Cannot find any way to install docker', file=sys.stderr)
            exit(1)
    else:
        programs += ['lxc', 'debootstrap']
    subprocess.check_call(['sudo', 'apt-get', 'install', '-qq'] + programs)
    if not os.path.isdir('gitian.sigs'):
        subprocess.check_call(['git', 'clone', 'https://github.com/particl/gitian.sigs.git'])
    if not os.path.isdir('particl-detached-sigs'):
        subprocess.check_call(['git', 'clone', 'https://github.com/particl/particl-detached-sigs.git'])
    if not os.path.isdir('gitian-builder'):
        subprocess.check_call(['git', 'clone', 'https://github.com/devrandom/gitian-builder.git'])
    if not os.path.isdir('particl-core'):
        subprocess.check_call(['git', 'clone', 'https://github.com/particl/particl-core.git'])
    os.chdir('gitian-builder')
    make_image_prog = ['bin/make-base-vm', '--suite', 'bionic', '--arch', 'amd64']
    if args.docker:
        make_image_prog += ['--docker']
    elif not args.kvm:
        make_image_prog += ['--lxc']
    subprocess.check_call(make_image_prog)
    os.chdir(workdir)
    if args.is_bionic and not args.kvm and not args.docker:
        subprocess.check_call(['sudo', 'sed', '-i', 's/lxcbr0/br0/', '/etc/default/lxc-net'])
        print('Reboot is required')
        exit(0)

def build():
    global args, workdir

    os.makedirs('particl-binaries/' + args.version, exist_ok=True)
    print('\nBuilding Dependencies\n')
    os.chdir('gitian-builder')
    os.makedirs('inputs', exist_ok=True)

    subprocess.check_call(['wget', '-N', '-P', 'inputs', 'http://downloads.sourceforge.net/project/osslsigncode/osslsigncode/osslsigncode-1.7.1.tar.gz'])
    subprocess.check_call(['wget', '-N', '-P', 'inputs', 'https://bitcoincore.org/cfields/osslsigncode-Backports-to-1.7.1.patch'])
    subprocess.check_call(['make', '-C', '../particl-core/depends', 'download', 'SOURCES_PATH=' + os.getcwd() + '/cache/common'])

    if args.linux:
        print('\nCompiling ' + args.version + ' Linux')
        subprocess.check_call(['bin/gbuild', '--allow-sudo', '-j', args.jobs, '-m', args.memory, '--commit', 'particl-core='+args.commit, '--url', 'particl-core='+args.url, '../particl-core/contrib/gitian-descriptors/gitian-linux.yml'])
        subprocess.check_call(['bin/gsign', '-p', args.sign_prog, '--signer', args.signer, '--release', args.version+'-linux', '--destination', '../gitian.sigs/', '../particl-core/contrib/gitian-descriptors/gitian-linux.yml'])
        subprocess.check_call('mv build/out/particl-*.tar.gz build/out/src/particl-*.tar.gz ../particl-binaries/'+args.version, shell=True)

    if args.windows:
        print('\nCompiling ' + args.version + ' Windows')
<<<<<<< HEAD
        subprocess.check_call(['bin/gbuild', '-j', args.jobs, '-m', args.memory, '--commit', 'particl-core='+args.commit, '--url', 'particl-core='+args.url, '../particl-core/contrib/gitian-descriptors/gitian-win.yml'])
        subprocess.check_call(['bin/gsign', '-p', args.sign_prog, '--signer', args.signer, '--release', args.version+'-win-unsigned', '--destination', '../gitian.sigs/', '../particl-core/contrib/gitian-descriptors/gitian-win.yml'])
        subprocess.check_call('mv build/out/particl-*-win-unsigned.tar.gz inputs/particl-win-unsigned.tar.gz', shell=True)
        subprocess.check_call('mv build/out/particl-*.zip build/out/particl-*.exe ../particl-binaries/'+args.version, shell=True)

    if args.macos:
        print('\nCompiling ' + args.version + ' MacOS')
        subprocess.check_call(['bin/gbuild', '-j', args.jobs, '-m', args.memory, '--commit', 'particl-core='+args.commit, '--url', 'particl-core='+args.url, '../particl-core/contrib/gitian-descriptors/gitian-osx.yml'])
        subprocess.check_call(['bin/gsign', '-p', args.sign_prog, '--signer', args.signer, '--release', args.version+'-osx-unsigned', '--destination', '../gitian.sigs/', '../particl-core/contrib/gitian-descriptors/gitian-osx.yml'])
        subprocess.check_call('mv build/out/particl-*-osx-unsigned.tar.gz inputs/particl-osx-unsigned.tar.gz', shell=True)
        subprocess.check_call('mv build/out/particl-*.tar.gz build/out/particl-*.dmg ../particl-binaries/'+args.version, shell=True)
=======
        subprocess.check_call(['bin/gbuild', '-j', args.jobs, '-m', args.memory, '--commit', 'bitcoin='+args.commit, '--url', 'bitcoin='+args.url, '../bitcoin/contrib/gitian-descriptors/gitian-win.yml'])
        subprocess.check_call(['bin/gsign', '-p', args.sign_prog, '--signer', args.signer, '--release', args.version+'-win-unsigned', '--destination', '../gitian.sigs/', '../bitcoin/contrib/gitian-descriptors/gitian-win.yml'])
        subprocess.check_call('mv build/out/bitcoin-*-win-unsigned.tar.gz inputs/', shell=True)
        subprocess.check_call('mv build/out/bitcoin-*.zip build/out/bitcoin-*.exe ../bitcoin-binaries/'+args.version, shell=True)

    if args.macos:
        print('\nCompiling ' + args.version + ' MacOS')
        subprocess.check_call(['bin/gbuild', '-j', args.jobs, '-m', args.memory, '--commit', 'bitcoin='+args.commit, '--url', 'bitcoin='+args.url, '../bitcoin/contrib/gitian-descriptors/gitian-osx.yml'])
        subprocess.check_call(['bin/gsign', '-p', args.sign_prog, '--signer', args.signer, '--release', args.version+'-osx-unsigned', '--destination', '../gitian.sigs/', '../bitcoin/contrib/gitian-descriptors/gitian-osx.yml'])
        subprocess.check_call('mv build/out/bitcoin-*-osx-unsigned.tar.gz inputs/', shell=True)
        subprocess.check_call('mv build/out/bitcoin-*.tar.gz build/out/bitcoin-*.dmg ../bitcoin-binaries/'+args.version, shell=True)
>>>>>>> 4b4e9486

    os.chdir(workdir)

    if args.commit_files:
        print('\nCommitting '+args.version+' Unsigned Sigs\n')
        os.chdir('gitian.sigs')
        subprocess.check_call(['git', 'add', args.version+'-linux/'+args.signer])
        subprocess.check_call(['git', 'add', args.version+'-win-unsigned/'+args.signer])
        subprocess.check_call(['git', 'add', args.version+'-osx-unsigned/'+args.signer])
        subprocess.check_call(['git', 'commit', '-m', 'Add '+args.version+' unsigned sigs for '+args.signer])
        os.chdir(workdir)

def sign():
    global args, workdir
    os.chdir('gitian-builder')

    if args.windows:
        print('\nSigning ' + args.version + ' Windows')
<<<<<<< HEAD
        subprocess.check_call(['bin/gbuild', '-i', '--commit', 'signature='+args.commit, '../particl-core/contrib/gitian-descriptors/gitian-win-signer.yml'])
        subprocess.check_call(['bin/gsign', '-p', args.sign_prog, '--signer', args.signer, '--release', args.version+'-win-signed', '--destination', '../gitian.sigs/', '../particl-core/contrib/gitian-descriptors/gitian-win-signer.yml'])
        subprocess.check_call('mv build/out/particl-*win64-setup.exe ../particl-binaries/'+args.version, shell=True)
        subprocess.check_call('mv build/out/particl-*win32-setup.exe ../particl-binaries/'+args.version, shell=True)

    if args.macos:
        print('\nSigning ' + args.version + ' MacOS')
        subprocess.check_call(['bin/gbuild', '-i', '--commit', 'signature='+args.commit, '../particl-core/contrib/gitian-descriptors/gitian-osx-signer.yml'])
        subprocess.check_call(['bin/gsign', '-p', args.sign_prog, '--signer', args.signer, '--release', args.version+'-osx-signed', '--destination', '../gitian.sigs/', '../particl-core/contrib/gitian-descriptors/gitian-osx-signer.yml'])
        subprocess.check_call('mv build/out/particl-osx-signed.dmg ../particl-binaries/'+args.version+'/particl-'+args.version+'-osx.dmg', shell=True)
=======
        subprocess.check_call('cp inputs/bitcoin-' + args.version + '-win-unsigned.tar.gz inputs/bitcoin-win-unsigned.tar.gz', shell=True)
        subprocess.check_call(['bin/gbuild', '-i', '--commit', 'signature='+args.commit, '../bitcoin/contrib/gitian-descriptors/gitian-win-signer.yml'])
        subprocess.check_call(['bin/gsign', '-p', args.sign_prog, '--signer', args.signer, '--release', args.version+'-win-signed', '--destination', '../gitian.sigs/', '../bitcoin/contrib/gitian-descriptors/gitian-win-signer.yml'])
        subprocess.check_call('mv build/out/bitcoin-*win64-setup.exe ../bitcoin-binaries/'+args.version, shell=True)
        subprocess.check_call('mv build/out/bitcoin-*win32-setup.exe ../bitcoin-binaries/'+args.version, shell=True)

    if args.macos:
        print('\nSigning ' + args.version + ' MacOS')
        subprocess.check_call('cp inputs/bitcoin-' + args.version + '-osx-unsigned.tar.gz inputs/bitcoin-osx-unsigned.tar.gz', shell=True)
        subprocess.check_call(['bin/gbuild', '-i', '--commit', 'signature='+args.commit, '../bitcoin/contrib/gitian-descriptors/gitian-osx-signer.yml'])
        subprocess.check_call(['bin/gsign', '-p', args.sign_prog, '--signer', args.signer, '--release', args.version+'-osx-signed', '--destination', '../gitian.sigs/', '../bitcoin/contrib/gitian-descriptors/gitian-osx-signer.yml'])
        subprocess.check_call('mv build/out/bitcoin-osx-signed.dmg ../bitcoin-binaries/'+args.version+'/bitcoin-'+args.version+'-osx.dmg', shell=True)
>>>>>>> 4b4e9486

    os.chdir(workdir)

    if args.commit_files:
        print('\nCommitting '+args.version+' Signed Sigs\n')
        os.chdir('gitian.sigs')
        subprocess.check_call(['git', 'add', args.version+'-win-signed/'+args.signer])
        subprocess.check_call(['git', 'add', args.version+'-osx-signed/'+args.signer])
        subprocess.check_call(['git', 'commit', '-a', '-m', 'Add '+args.version+' signed binary sigs for '+args.signer])
        os.chdir(workdir)

def verify():
    global args, workdir
    os.chdir('gitian-builder')

    print('\nVerifying v'+args.version+' Linux\n')
    subprocess.check_call(['bin/gverify', '-v', '-d', '../gitian.sigs/', '-r', args.version+'-linux', '../particl-core/contrib/gitian-descriptors/gitian-linux.yml'])
    print('\nVerifying v'+args.version+' Windows\n')
    subprocess.check_call(['bin/gverify', '-v', '-d', '../gitian.sigs/', '-r', args.version+'-win-unsigned', '../particl-core/contrib/gitian-descriptors/gitian-win.yml'])
    print('\nVerifying v'+args.version+' MacOS\n')
    subprocess.check_call(['bin/gverify', '-v', '-d', '../gitian.sigs/', '-r', args.version+'-osx-unsigned', '../particl-core/contrib/gitian-descriptors/gitian-osx.yml'])
    print('\nVerifying v'+args.version+' Signed Windows\n')
    subprocess.check_call(['bin/gverify', '-v', '-d', '../gitian.sigs/', '-r', args.version+'-win-signed', '../particl-core/contrib/gitian-descriptors/gitian-win-signer.yml'])
    print('\nVerifying v'+args.version+' Signed MacOS\n')
    subprocess.check_call(['bin/gverify', '-v', '-d', '../gitian.sigs/', '-r', args.version+'-osx-signed', '../particl-core/contrib/gitian-descriptors/gitian-osx-signer.yml'])

    os.chdir(workdir)

def main():
    global args, workdir

    parser = argparse.ArgumentParser(usage='%(prog)s [options] signer version')
    parser.add_argument('-c', '--commit', action='store_true', dest='commit', help='Indicate that the version argument is for a commit or branch')
    parser.add_argument('-p', '--pull', action='store_true', dest='pull', help='Indicate that the version argument is the number of a github repository pull request')
    parser.add_argument('-u', '--url', dest='url', default='https://github.com/particl/particl-core', help='Specify the URL of the repository. Default is %(default)s')
    parser.add_argument('-v', '--verify', action='store_true', dest='verify', help='Verify the Gitian build')
    parser.add_argument('-b', '--build', action='store_true', dest='build', help='Do a Gitian build')
    parser.add_argument('-s', '--sign', action='store_true', dest='sign', help='Make signed binaries for Windows and MacOS')
    parser.add_argument('-B', '--buildsign', action='store_true', dest='buildsign', help='Build both signed and unsigned binaries')
    parser.add_argument('-o', '--os', dest='os', default='lwm', help='Specify which Operating Systems the build is for. Default is %(default)s. l for Linux, w for Windows, m for MacOS')
    parser.add_argument('-j', '--jobs', dest='jobs', default='2', help='Number of processes to use. Default %(default)s')
    parser.add_argument('-m', '--memory', dest='memory', default='2000', help='Memory to allocate in MiB. Default %(default)s')
    parser.add_argument('-k', '--kvm', action='store_true', dest='kvm', help='Use KVM instead of LXC')
    parser.add_argument('-d', '--docker', action='store_true', dest='docker', help='Use Docker instead of LXC')
    parser.add_argument('-S', '--setup', action='store_true', dest='setup', help='Set up the Gitian building environment. Uses LXC. If you want to use KVM, use the --kvm option. Only works on Debian-based systems (Ubuntu, Debian)')
    parser.add_argument('-D', '--detach-sign', action='store_true', dest='detach_sign', help='Create the assert file for detached signing. Will not commit anything.')
    parser.add_argument('-n', '--no-commit', action='store_false', dest='commit_files', help='Do not commit anything to git')
    parser.add_argument('signer', help='GPG signer to sign each build assert file')
    parser.add_argument('version', help='Version number, commit, or branch to build. If building a commit or branch, the -c option must be specified')

    args = parser.parse_args()
    workdir = os.getcwd()

    args.linux = 'l' in args.os
    args.windows = 'w' in args.os
    args.macos = 'm' in args.os

    args.is_bionic = b'bionic' in subprocess.check_output(['lsb_release', '-cs'])

    if args.buildsign:
        args.build=True
        args.sign=True

    if args.kvm and args.docker:
        raise Exception('Error: cannot have both kvm and docker')

    args.sign_prog = 'true' if args.detach_sign else 'gpg --detach-sign'

    # Set environment variable USE_LXC or USE_DOCKER, let gitian-builder know that we use lxc or docker
    if args.docker:
        os.environ['USE_DOCKER'] = '1'
    elif not args.kvm:
        os.environ['USE_LXC'] = '1'
        if not 'GITIAN_HOST_IP' in os.environ.keys():
            os.environ['GITIAN_HOST_IP'] = '10.0.3.1'
        if not 'LXC_GUEST_IP' in os.environ.keys():
            os.environ['LXC_GUEST_IP'] = '10.0.3.5'

    # Disable for MacOS if no SDK found
    if args.macos and not os.path.isfile('gitian-builder/inputs/MacOSX10.11.sdk.tar.gz'):
        print('Cannot build for MacOS, SDK does not exist. Will build for other OSes')
        args.macos = False

    script_name = os.path.basename(sys.argv[0])
    # Signer and version shouldn't be empty
    if args.signer == '':
        print(script_name+': Missing signer.')
        print('Try '+script_name+' --help for more information')
        exit(1)
    if args.version == '':
        print(script_name+': Missing version.')
        print('Try '+script_name+' --help for more information')
        exit(1)

    # Add leading 'v' for tags
    if args.commit and args.pull:
        raise Exception('Cannot have both commit and pull')
    args.commit = ('' if args.commit else 'v') + args.version

    if args.setup:
        setup()

    os.chdir('particl-core')
    if args.pull:
        subprocess.check_call(['git', 'fetch', args.url, 'refs/pull/'+args.version+'/merge'])
        os.chdir('../gitian-builder/inputs/bitcoin')
        subprocess.check_call(['git', 'fetch', args.url, 'refs/pull/'+args.version+'/merge'])
        args.commit = subprocess.check_output(['git', 'show', '-s', '--format=%H', 'FETCH_HEAD'], universal_newlines=True, encoding='utf8').strip()
        args.version = 'pull-' + args.version
    print(args.commit)
    subprocess.check_call(['git', 'fetch'])
    subprocess.check_call(['git', 'checkout', args.commit])
    os.chdir(workdir)

    if args.build:
        build()

    if args.sign:
        sign()

    if args.verify:
        verify()

if __name__ == '__main__':
    main()<|MERGE_RESOLUTION|>--- conflicted
+++ resolved
@@ -63,31 +63,17 @@
 
     if args.windows:
         print('\nCompiling ' + args.version + ' Windows')
-<<<<<<< HEAD
         subprocess.check_call(['bin/gbuild', '-j', args.jobs, '-m', args.memory, '--commit', 'particl-core='+args.commit, '--url', 'particl-core='+args.url, '../particl-core/contrib/gitian-descriptors/gitian-win.yml'])
         subprocess.check_call(['bin/gsign', '-p', args.sign_prog, '--signer', args.signer, '--release', args.version+'-win-unsigned', '--destination', '../gitian.sigs/', '../particl-core/contrib/gitian-descriptors/gitian-win.yml'])
-        subprocess.check_call('mv build/out/particl-*-win-unsigned.tar.gz inputs/particl-win-unsigned.tar.gz', shell=True)
+        subprocess.check_call('mv build/out/particl-*-win-unsigned.tar.gz inputs/', shell=True)
         subprocess.check_call('mv build/out/particl-*.zip build/out/particl-*.exe ../particl-binaries/'+args.version, shell=True)
 
     if args.macos:
         print('\nCompiling ' + args.version + ' MacOS')
         subprocess.check_call(['bin/gbuild', '-j', args.jobs, '-m', args.memory, '--commit', 'particl-core='+args.commit, '--url', 'particl-core='+args.url, '../particl-core/contrib/gitian-descriptors/gitian-osx.yml'])
         subprocess.check_call(['bin/gsign', '-p', args.sign_prog, '--signer', args.signer, '--release', args.version+'-osx-unsigned', '--destination', '../gitian.sigs/', '../particl-core/contrib/gitian-descriptors/gitian-osx.yml'])
-        subprocess.check_call('mv build/out/particl-*-osx-unsigned.tar.gz inputs/particl-osx-unsigned.tar.gz', shell=True)
+        subprocess.check_call('mv build/out/particl-*-osx-unsigned.tar.gz inputs/', shell=True)
         subprocess.check_call('mv build/out/particl-*.tar.gz build/out/particl-*.dmg ../particl-binaries/'+args.version, shell=True)
-=======
-        subprocess.check_call(['bin/gbuild', '-j', args.jobs, '-m', args.memory, '--commit', 'bitcoin='+args.commit, '--url', 'bitcoin='+args.url, '../bitcoin/contrib/gitian-descriptors/gitian-win.yml'])
-        subprocess.check_call(['bin/gsign', '-p', args.sign_prog, '--signer', args.signer, '--release', args.version+'-win-unsigned', '--destination', '../gitian.sigs/', '../bitcoin/contrib/gitian-descriptors/gitian-win.yml'])
-        subprocess.check_call('mv build/out/bitcoin-*-win-unsigned.tar.gz inputs/', shell=True)
-        subprocess.check_call('mv build/out/bitcoin-*.zip build/out/bitcoin-*.exe ../bitcoin-binaries/'+args.version, shell=True)
-
-    if args.macos:
-        print('\nCompiling ' + args.version + ' MacOS')
-        subprocess.check_call(['bin/gbuild', '-j', args.jobs, '-m', args.memory, '--commit', 'bitcoin='+args.commit, '--url', 'bitcoin='+args.url, '../bitcoin/contrib/gitian-descriptors/gitian-osx.yml'])
-        subprocess.check_call(['bin/gsign', '-p', args.sign_prog, '--signer', args.signer, '--release', args.version+'-osx-unsigned', '--destination', '../gitian.sigs/', '../bitcoin/contrib/gitian-descriptors/gitian-osx.yml'])
-        subprocess.check_call('mv build/out/bitcoin-*-osx-unsigned.tar.gz inputs/', shell=True)
-        subprocess.check_call('mv build/out/bitcoin-*.tar.gz build/out/bitcoin-*.dmg ../bitcoin-binaries/'+args.version, shell=True)
->>>>>>> 4b4e9486
 
     os.chdir(workdir)
 
@@ -106,7 +92,7 @@
 
     if args.windows:
         print('\nSigning ' + args.version + ' Windows')
-<<<<<<< HEAD
+        subprocess.check_call('cp inputs/particl-' + args.version + '-win-unsigned.tar.gz inputs/particl-win-unsigned.tar.gz', shell=True)
         subprocess.check_call(['bin/gbuild', '-i', '--commit', 'signature='+args.commit, '../particl-core/contrib/gitian-descriptors/gitian-win-signer.yml'])
         subprocess.check_call(['bin/gsign', '-p', args.sign_prog, '--signer', args.signer, '--release', args.version+'-win-signed', '--destination', '../gitian.sigs/', '../particl-core/contrib/gitian-descriptors/gitian-win-signer.yml'])
         subprocess.check_call('mv build/out/particl-*win64-setup.exe ../particl-binaries/'+args.version, shell=True)
@@ -114,23 +100,10 @@
 
     if args.macos:
         print('\nSigning ' + args.version + ' MacOS')
+        subprocess.check_call('cp inputs/particl-' + args.version + '-osx-unsigned.tar.gz inputs/particl-osx-unsigned.tar.gz', shell=True)
         subprocess.check_call(['bin/gbuild', '-i', '--commit', 'signature='+args.commit, '../particl-core/contrib/gitian-descriptors/gitian-osx-signer.yml'])
         subprocess.check_call(['bin/gsign', '-p', args.sign_prog, '--signer', args.signer, '--release', args.version+'-osx-signed', '--destination', '../gitian.sigs/', '../particl-core/contrib/gitian-descriptors/gitian-osx-signer.yml'])
         subprocess.check_call('mv build/out/particl-osx-signed.dmg ../particl-binaries/'+args.version+'/particl-'+args.version+'-osx.dmg', shell=True)
-=======
-        subprocess.check_call('cp inputs/bitcoin-' + args.version + '-win-unsigned.tar.gz inputs/bitcoin-win-unsigned.tar.gz', shell=True)
-        subprocess.check_call(['bin/gbuild', '-i', '--commit', 'signature='+args.commit, '../bitcoin/contrib/gitian-descriptors/gitian-win-signer.yml'])
-        subprocess.check_call(['bin/gsign', '-p', args.sign_prog, '--signer', args.signer, '--release', args.version+'-win-signed', '--destination', '../gitian.sigs/', '../bitcoin/contrib/gitian-descriptors/gitian-win-signer.yml'])
-        subprocess.check_call('mv build/out/bitcoin-*win64-setup.exe ../bitcoin-binaries/'+args.version, shell=True)
-        subprocess.check_call('mv build/out/bitcoin-*win32-setup.exe ../bitcoin-binaries/'+args.version, shell=True)
-
-    if args.macos:
-        print('\nSigning ' + args.version + ' MacOS')
-        subprocess.check_call('cp inputs/bitcoin-' + args.version + '-osx-unsigned.tar.gz inputs/bitcoin-osx-unsigned.tar.gz', shell=True)
-        subprocess.check_call(['bin/gbuild', '-i', '--commit', 'signature='+args.commit, '../bitcoin/contrib/gitian-descriptors/gitian-osx-signer.yml'])
-        subprocess.check_call(['bin/gsign', '-p', args.sign_prog, '--signer', args.signer, '--release', args.version+'-osx-signed', '--destination', '../gitian.sigs/', '../bitcoin/contrib/gitian-descriptors/gitian-osx-signer.yml'])
-        subprocess.check_call('mv build/out/bitcoin-osx-signed.dmg ../bitcoin-binaries/'+args.version+'/bitcoin-'+args.version+'-osx.dmg', shell=True)
->>>>>>> 4b4e9486
 
     os.chdir(workdir)
 
