---
name: "particl-win-0.19.99.0"
enable_cache: true
sudo: true
distro: "ubuntu"
suites:
- "bionic"
architectures:
- "amd64"
packages:
- "curl"
- "g++"
- "git"
- "pkg-config"
- "autoconf"
- "libtool"
- "automake"
- "faketime"
- "bsdmainutils"
- "mingw-w64"
- "g++-mingw-w64"
- "nsis"
- "zip"
- "ca-certificates"
- "python3"
remotes:
- "url": "https://github.com/particl/particl-core.git"
  "dir": "particl-core"
files: []
script: |
  set -e -o pipefail

  WRAP_DIR=$HOME/wrapped
  HOSTS="x86_64-w64-mingw32"
  CONFIGFLAGS="--enable-reduce-exports --disable-bench --disable-gui-tests --enable-usbdevice"
  FAKETIME_HOST_PROGS="ar ranlib nm windres strip objcopy"
  FAKETIME_PROGS="date makensis zip"
  HOST_CFLAGS="-O2 -g"
  HOST_CXXFLAGS="-O2 -g"

  export QT_RCC_TEST=1
  export QT_RCC_SOURCE_DATE_OVERRIDE=1
  export TZ="UTC"
  export BUILD_DIR=`pwd`
  mkdir -p ${WRAP_DIR}
  if test -n "$GBUILD_CACHE_ENABLED"; then
    export SOURCES_PATH=${GBUILD_COMMON_CACHE}
    export BASE_CACHE=${GBUILD_PACKAGE_CACHE}
    mkdir -p ${BASE_CACHE} ${SOURCES_PATH}
  fi

  function create_global_faketime_wrappers {
  for prog in ${FAKETIME_PROGS}; do
    echo '#!/usr/bin/env bash' > ${WRAP_DIR}/${prog}
    echo "REAL=\`which -a ${prog} | grep -v ${WRAP_DIR}/${prog} | head -1\`" >> ${WRAP_DIR}/${prog}
    echo 'export LD_PRELOAD=/usr/lib/x86_64-linux-gnu/faketime/libfaketime.so.1' >> ${WRAP_DIR}/${prog}
    echo "export FAKETIME=\"$1\"" >> ${WRAP_DIR}/${prog}
    echo "\$REAL \$@" >> $WRAP_DIR/${prog}
    chmod +x ${WRAP_DIR}/${prog}
  done
  }

  function create_per-host_faketime_wrappers {
  for i in $HOSTS; do
    for prog in ${FAKETIME_HOST_PROGS}; do
        echo '#!/usr/bin/env bash' > ${WRAP_DIR}/${i}-${prog}
        echo "REAL=\`which -a ${i}-${prog} | grep -v ${WRAP_DIR}/${i}-${prog} | head -1\`" >> ${WRAP_DIR}/${i}-${prog}
        echo 'export LD_PRELOAD=/usr/lib/x86_64-linux-gnu/faketime/libfaketime.so.1' >> ${WRAP_DIR}/${i}-${prog}
        echo "export FAKETIME=\"$1\"" >> ${WRAP_DIR}/${i}-${prog}
        echo "\$REAL \$@" >> $WRAP_DIR/${i}-${prog}
        chmod +x ${WRAP_DIR}/${i}-${prog}
    done
  done
  }

  function create_per-host_compiler_wrapper {
  # -posix variant is required for c++11 threading.
  for i in $HOSTS; do
    mkdir -p ${WRAP_DIR}/${i}
    for prog in gcc g++; do
        echo '#!/usr/bin/env bash' > ${WRAP_DIR}/${i}-${prog}
        echo "REAL=\`which -a ${i}-${prog}-posix | grep -v ${WRAP_DIR}/${i}-${prog} | head -1\`" >> ${WRAP_DIR}/${i}-${prog}
        echo 'export LD_PRELOAD=/usr/lib/x86_64-linux-gnu/faketime/libfaketime.so.1' >> ${WRAP_DIR}/${i}-${prog}
        echo "export FAKETIME=\"$1\"" >> ${WRAP_DIR}/${i}-${prog}
        echo "export COMPILER_PATH=${WRAP_DIR}/${i}" >> ${WRAP_DIR}/${i}-${prog}
        echo "\$REAL \$@" >> $WRAP_DIR/${i}-${prog}
        chmod +x ${WRAP_DIR}/${i}-${prog}
    done
  done
  }

  rm -r ${WRAP_DIR}
  mkdir -p ${WRAP_DIR}

  # Faketime for depends so intermediate results are comparable
  export PATH_orig=${PATH}
  create_global_faketime_wrappers "2000-01-01 12:00:00"
  create_per-host_faketime_wrappers "2000-01-01 12:00:00"
<<<<<<< HEAD
  #create_per-host_linker_wrapper "2000-01-01 12:00:00"
=======
  create_per-host_compiler_wrapper "2000-01-01 12:00:00"
>>>>>>> 556820ee
  export PATH=${WRAP_DIR}:${PATH}

  cd particl-core
  BASEPREFIX=`pwd`/depends

  create_per-host_linker_wrapper "2000-01-01 12:00:00"

  # Build dependencies for each host
  for i in $HOSTS; do
    make ${MAKEOPTS} -C ${BASEPREFIX} HOST="${i}"
  done

  # Faketime for binaries
  export PATH=${PATH_orig}
  create_global_faketime_wrappers "${REFERENCE_DATETIME}"
  create_per-host_faketime_wrappers "${REFERENCE_DATETIME}"
  create_per-host_compiler_wrapper "${REFERENCE_DATETIME}"
  export PATH=${WRAP_DIR}:${PATH}

  # Create the release tarball using (arbitrarily) the first host
  ./autogen.sh
  CONFIG_SITE=${BASEPREFIX}/`echo "${HOSTS}" | awk '{print $1;}'`/share/config.site ./configure --prefix=/
  make dist
  SOURCEDIST=`echo particl-*.tar.gz`
  DISTNAME=`echo ${SOURCEDIST} | sed 's/.tar.*//'`
  # Correct tar file order
  mkdir -p temp
  pushd temp
  tar -xf ../$SOURCEDIST
  find particl-* | sort | tar --mtime="$REFERENCE_DATETIME" --no-recursion --mode='u+rw,go+r-w,a+X' --owner=0 --group=0 -c -T - | gzip -9n > ../$SOURCEDIST
  popd

  # Workaround for tarball not building with the bare tag version (prep)
  make -C src obj/build.h

  ORIGPATH="$PATH"
  # Extract the release tarball into a dir for each host and build
  for i in ${HOSTS}; do
    export PATH=${BASEPREFIX}/${i}/native/bin:${ORIGPATH}
    mkdir -p distsrc-${i}
    cd distsrc-${i}
    INSTALLPATH=`pwd`/installed/${DISTNAME}
    mkdir -p ${INSTALLPATH}
    tar --strip-components=1 -xf ../$SOURCEDIST

    # Workaround for tarball not building with the bare tag version
    echo '#!/bin/true' >share/genbuild.sh
    mkdir src/obj
    cp ../src/obj/build.h src/obj/

    CONFIG_SITE=${BASEPREFIX}/${i}/share/config.site ./configure --prefix=/ --disable-ccache --disable-maintainer-mode --disable-dependency-tracking ${CONFIGFLAGS} CFLAGS="${HOST_CFLAGS}" CXXFLAGS="${HOST_CXXFLAGS}"
    make ${MAKEOPTS}
    make ${MAKEOPTS} -C src check-security
    make deploy
    make install DESTDIR=${INSTALLPATH}
    (
      SETUP_EXE="$(basename "$(echo ./*-setup.exe)")"
      cp -f "$SETUP_EXE" "${OUTDIR}/${SETUP_EXE/%-setup.exe/-setup-unsigned.exe}"
    )
    cd installed
    mv ${DISTNAME}/bin/*.dll ${DISTNAME}/lib/
    find . -name "lib*.la" -delete
    find . -name "lib*.a" -delete
    rm -rf ${DISTNAME}/lib/pkgconfig
    find ${DISTNAME}/bin -type f -executable -print0 | xargs -0 -n1 -I{} ../contrib/devtools/split-debug.sh {} {} {}.dbg
    find ${DISTNAME}/lib -type f -print0 | xargs -0 -n1 -I{} ../contrib/devtools/split-debug.sh {} {} {}.dbg
    cp ../doc/README_windows.txt ${DISTNAME}/readme.txt
    find ${DISTNAME} -not -name "*.dbg"  -type f | sort | zip -X@ ${OUTDIR}/${DISTNAME}-${i//x86_64-w64-mingw32/win64}.zip
    find ${DISTNAME} -name "*.dbg"  -type f | sort | zip -X@ ${OUTDIR}/${DISTNAME}-${i//x86_64-w64-mingw32/win64}-debug.zip
    cd ../../
    rm -rf distsrc-${i}
  done
  mkdir -p $OUTDIR/src
  mv $SOURCEDIST $OUTDIR/src
  cp -rf contrib/windeploy $BUILD_DIR
  cd $BUILD_DIR/windeploy
  mkdir unsigned
  cp $OUTDIR/particl-*setup-unsigned.exe unsigned/
  find . | sort | tar --mtime="$REFERENCE_DATETIME" --no-recursion --mode='u+rw,go+r-w,a+X' --owner=0 --group=0 -c -T - | gzip -9n > ${OUTDIR}/${DISTNAME}-win-unsigned.tar.gz<|MERGE_RESOLUTION|>--- conflicted
+++ resolved
@@ -96,11 +96,7 @@
   export PATH_orig=${PATH}
   create_global_faketime_wrappers "2000-01-01 12:00:00"
   create_per-host_faketime_wrappers "2000-01-01 12:00:00"
-<<<<<<< HEAD
-  #create_per-host_linker_wrapper "2000-01-01 12:00:00"
-=======
   create_per-host_compiler_wrapper "2000-01-01 12:00:00"
->>>>>>> 556820ee
   export PATH=${WRAP_DIR}:${PATH}
 
   cd particl-core
