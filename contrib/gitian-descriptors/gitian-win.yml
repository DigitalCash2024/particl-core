---
name: "particl-win-0.21.0.0"
enable_cache: true
sudo: true
distro: "ubuntu"
suites:
- "bionic"
architectures:
- "amd64"
packages:
- "curl"
- "g++"
- "git"
- "pkg-config"
- "autoconf"
- "libtool"
- "automake"
- "faketime"
- "bsdmainutils"
- "mingw-w64"
- "g++-mingw-w64"
- "nsis"
- "zip"
- "ca-certificates"
- "python3"
remotes:
- "url": "https://github.com/particl/particl-core.git"
  "dir": "particl-core"
files: []
script: |
  set -e -o pipefail

  WRAP_DIR=$HOME/wrapped
  HOSTS="x86_64-w64-mingw32"
  CONFIGFLAGS="--enable-reduce-exports --disable-bench --disable-gui-tests --enable-usbdevice"
  FAKETIME_HOST_PROGS="ar ranlib nm windres strip objcopy"
  FAKETIME_PROGS="date makensis zip"
  HOST_CFLAGS="-O2 -g -fno-ident"
  HOST_CXXFLAGS="-O2 -g -fno-ident"

  export QT_RCC_TEST=1
  export QT_RCC_SOURCE_DATE_OVERRIDE=1
  export TZ="UTC"
  export BUILD_DIR="$PWD"
  mkdir -p ${WRAP_DIR}
  if test -n "$GBUILD_CACHE_ENABLED"; then
    export SOURCES_PATH=${GBUILD_COMMON_CACHE}
    export BASE_CACHE=${GBUILD_PACKAGE_CACHE}
    mkdir -p ${BASE_CACHE} ${SOURCES_PATH}
  fi

  # Use $LIB in LD_PRELOAD to avoid hardcoding the dir (See `man ld.so`)
  function create_global_faketime_wrappers {
  for prog in ${FAKETIME_PROGS}; do
    echo '#!/usr/bin/env bash' > ${WRAP_DIR}/${prog}
    echo "REAL=\`which -a ${prog} | grep -v ${WRAP_DIR}/${prog} | head -1\`" >> ${WRAP_DIR}/${prog}
    echo "export LD_PRELOAD='/usr/\$LIB/faketime/libfaketime.so.1'" >> ${WRAP_DIR}/${prog}
    echo "export FAKETIME=\"$1\"" >> ${WRAP_DIR}/${prog}
    echo "\$REAL \$@" >> $WRAP_DIR/${prog}
    chmod +x ${WRAP_DIR}/${prog}
  done
  }

  function create_per-host_faketime_wrappers {
  for i in $HOSTS; do
    for prog in ${FAKETIME_HOST_PROGS}; do
        echo '#!/usr/bin/env bash' > ${WRAP_DIR}/${i}-${prog}
        echo "REAL=\`which -a ${i}-${prog} | grep -v ${WRAP_DIR}/${i}-${prog} | head -1\`" >> ${WRAP_DIR}/${i}-${prog}
        echo "export LD_PRELOAD='/usr/\$LIB/faketime/libfaketime.so.1'" >> ${WRAP_DIR}/${i}-${prog}
        echo "export FAKETIME=\"$1\"" >> ${WRAP_DIR}/${i}-${prog}
        echo "\$REAL \$@" >> $WRAP_DIR/${i}-${prog}
        chmod +x ${WRAP_DIR}/${i}-${prog}
    done
  done
  }

  function create_per-host_compiler_wrapper {
  # -posix variant is required for c++11 threading.
  for i in $HOSTS; do
    for prog in gcc g++; do
        echo '#!/usr/bin/env bash' > ${WRAP_DIR}/${i}-${prog}
        echo "REAL=\`which -a ${i}-${prog}-posix | grep -v ${WRAP_DIR}/${i}-${prog} | head -1\`" >> ${WRAP_DIR}/${i}-${prog}
        echo "export LD_PRELOAD='/usr/\$LIB/faketime/libfaketime.so.1'" >> ${WRAP_DIR}/${i}-${prog}
        echo "export FAKETIME=\"$1\"" >> ${WRAP_DIR}/${i}-${prog}
        echo "\$REAL \$@" >> $WRAP_DIR/${i}-${prog}
        chmod +x ${WRAP_DIR}/${i}-${prog}
    done
  done
  }

  rm -r ${WRAP_DIR}
  mkdir -p ${WRAP_DIR}

  # Faketime for depends so intermediate results are comparable
  export PATH_orig=${PATH}
  create_global_faketime_wrappers "2000-01-01 12:00:00"
  create_per-host_faketime_wrappers "2000-01-01 12:00:00"
  create_per-host_compiler_wrapper "2000-01-01 12:00:00"
  export PATH=${WRAP_DIR}:${PATH}

  cd particl-core
  BASEPREFIX="${PWD}/depends"
  # Build dependencies for each host
  for i in $HOSTS; do
    make ${MAKEOPTS} -C ${BASEPREFIX} HOST="${i}"
  done

  # Faketime for binaries
  export PATH=${PATH_orig}
  create_global_faketime_wrappers "${REFERENCE_DATETIME}"
  create_per-host_faketime_wrappers "${REFERENCE_DATETIME}"
  create_per-host_compiler_wrapper "${REFERENCE_DATETIME}"
  export PATH=${WRAP_DIR}:${PATH}

  # Define DISTNAME variable.
  # shellcheck source=contrib/gitian-descriptors/assign_DISTNAME
  source contrib/gitian-descriptors/assign_DISTNAME

  GIT_ARCHIVE="${OUTDIR}/src/${DISTNAME}.tar.gz"

  # Create the source tarball
  mkdir -p "$(dirname "$GIT_ARCHIVE")"
  git archive --output="$GIT_ARCHIVE" HEAD

  ORIGPATH="$PATH"
  # Extract the git archive into a dir for each host and build
  for i in ${HOSTS}; do
    export PATH=${BASEPREFIX}/${i}/native/bin:${ORIGPATH}
    mkdir -p distsrc-${i}
    cd distsrc-${i}
    INSTALLPATH="${PWD}/installed/${DISTNAME}"
    mkdir -p ${INSTALLPATH}
    tar -xf $GIT_ARCHIVE

    ./autogen.sh
    CONFIG_SITE=${BASEPREFIX}/${i}/share/config.site ./configure --prefix=/ --disable-ccache --disable-maintainer-mode --disable-dependency-tracking ${CONFIGFLAGS} CFLAGS="${HOST_CFLAGS}" CXXFLAGS="${HOST_CXXFLAGS}"
    make ${MAKEOPTS}
    make ${MAKEOPTS} -C src check-security
    make ${MAKEOPTS} -C src check-symbols
    make deploy BITCOIN_WIN_INSTALLER="${OUTDIR}/${DISTNAME}-win64-setup-unsigned.exe"
    make install DESTDIR=${INSTALLPATH}
<<<<<<< HEAD
    cp -f ./particl-*-win64-setup-unsigned.exe ${OUTDIR}/${DISTNAME}-win64-setup-unsigned.exe
=======
>>>>>>> 7bcc42b4
    cd installed
    mv ${DISTNAME}/bin/*.dll ${DISTNAME}/lib/
    find . -name "lib*.la" -delete
    find . -name "lib*.a" -delete
    rm -rf ${DISTNAME}/lib/pkgconfig
    find ${DISTNAME}/bin -type f -executable -print0 | xargs -0 -n1 -I{} ../contrib/devtools/split-debug.sh {} {} {}.dbg
    find ${DISTNAME}/lib -type f -print0 | xargs -0 -n1 -I{} ../contrib/devtools/split-debug.sh {} {} {}.dbg
    cp ../doc/README_windows.txt ${DISTNAME}/readme.txt
    find ${DISTNAME} -not -name "*.dbg"  -type f | sort | zip -X@ ${OUTDIR}/${DISTNAME}-${i//x86_64-w64-mingw32/win64}.zip
    find ${DISTNAME} -name "*.dbg"  -type f | sort | zip -X@ ${OUTDIR}/${DISTNAME}-${i//x86_64-w64-mingw32/win64}-debug.zip
    cd ../../
    rm -rf distsrc-${i}
  done

  cp -rf contrib/windeploy $BUILD_DIR
  cd $BUILD_DIR/windeploy
  mkdir unsigned
  cp ${OUTDIR}/${DISTNAME}-win64-setup-unsigned.exe unsigned/
  find . | sort | tar --mtime="$REFERENCE_DATETIME" --no-recursion --mode='u+rw,go+r-w,a+X' --owner=0 --group=0 -c -T - | gzip -9n > ${OUTDIR}/${DISTNAME}-win-unsigned.tar.gz<|MERGE_RESOLUTION|>--- conflicted
+++ resolved
@@ -139,10 +139,7 @@
     make ${MAKEOPTS} -C src check-symbols
     make deploy BITCOIN_WIN_INSTALLER="${OUTDIR}/${DISTNAME}-win64-setup-unsigned.exe"
     make install DESTDIR=${INSTALLPATH}
-<<<<<<< HEAD
-    cp -f ./particl-*-win64-setup-unsigned.exe ${OUTDIR}/${DISTNAME}-win64-setup-unsigned.exe
-=======
->>>>>>> 7bcc42b4
+
     cd installed
     mv ${DISTNAME}/bin/*.dll ${DISTNAME}/lib/
     find . -name "lib*.la" -delete
