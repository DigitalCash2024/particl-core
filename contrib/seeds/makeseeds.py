#!/usr/bin/env python3
# Copyright (c) 2013-2018 The Bitcoin Core developers
# Distributed under the MIT software license, see the accompanying
# file COPYING or http://www.opensource.org/licenses/mit-license.php.
#
# Generate seeds.txt from Pieter's DNS seeder
#

import re
import sys
import dns.resolver
import collections

NSEEDS=512

MAX_SEEDS_PER_ASN=16

MIN_BLOCKS = 399000

# These are hosts that have been observed to be behaving strangely (e.g.
# aggressively connecting to every node).
SUSPICIOUS_HOSTS = {
    "130.211.129.106", "178.63.107.226",
    "83.81.130.26", "88.198.17.7", "148.251.238.178", "176.9.46.6",
    "54.173.72.127", "54.174.10.182", "54.183.64.54", "54.194.231.211",
    "54.66.214.167", "54.66.220.137", "54.67.33.14", "54.77.251.214",
    "54.94.195.96", "54.94.200.247"
}

PATTERN_IPV4 = re.compile(r"^((\d{1,3})\.(\d{1,3})\.(\d{1,3})\.(\d{1,3})):(\d+)$")
PATTERN_IPV6 = re.compile(r"^\[([0-9a-z:]+)\]:(\d+)$")
PATTERN_ONION = re.compile(r"^([abcdefghijklmnopqrstuvwxyz234567]{16}\.onion):(\d+)$")
<<<<<<< HEAD
PATTERN_AGENT = re.compile(r"^(/Satoshi:0.17.(0|1|2).(0|1|2|3|4)/|/Satoshi:0.18.(0|1|2|99).(0|1|2|3|4)/)$")
=======
PATTERN_AGENT = re.compile(
    r"^/Satoshi:("
    r"0.14.(0|1|2|3|99)|"
    r"0.15.(0|1|2|99)|"
    r"0.16.(0|1|2|3|99)|"
    r"0.17.(0|0.1|1|2|99)|"
    r"0.18.(0|1|99)|"
    r"0.19.99"
    r")")
>>>>>>> 8afa602f

def parseline(line):
    sline = line.split()
    if len(sline) < 11:
       return None
    m = PATTERN_IPV4.match(sline[0])
    sortkey = None
    ip = None
    if m is None:
        m = PATTERN_IPV6.match(sline[0])
        if m is None:
            m = PATTERN_ONION.match(sline[0])
            if m is None:
                return None
            else:
                net = 'onion'
                ipstr = sortkey = m.group(1)
                port = int(m.group(2))
        else:
            net = 'ipv6'
            if m.group(1) in ['::']: # Not interested in localhost
                return None
            ipstr = m.group(1)
            sortkey = ipstr # XXX parse IPv6 into number, could use name_to_ipv6 from generate-seeds
            port = int(m.group(2))
    else:
        # Do IPv4 sanity check
        ip = 0
        for i in range(0,4):
            if int(m.group(i+2)) < 0 or int(m.group(i+2)) > 255:
                return None
            ip = ip + (int(m.group(i+2)) << (8*(3-i)))
        if ip == 0:
            return None
        net = 'ipv4'
        sortkey = ip
        ipstr = m.group(1)
        port = int(m.group(6))
    # Skip bad results.
    if sline[1] == 0:
        return None
    # Extract uptime %.
    uptime30 = float(sline[7][:-1])
    # Extract Unix timestamp of last success.
    lastsuccess = int(sline[2])
    # Extract protocol version.
    version = int(sline[10])
    # Extract user agent.
    agent = sline[11][1:-1]
    # Extract service flags.
    service = int(sline[9], 16)
    # Extract blocks.
    blocks = int(sline[8])
    # Construct result.
    return {
        'net': net,
        'ip': ipstr,
        'port': port,
        'ipnum': ip,
        'uptime': uptime30,
        'lastsuccess': lastsuccess,
        'version': version,
        'agent': agent,
        'service': service,
        'blocks': blocks,
        'sortkey': sortkey,
    }

def dedup(ips):
    '''deduplicate by address,port'''
    d = {}
    for ip in ips:
        d[ip['ip'],ip['port']] = ip
    return list(d.values())

def filtermultiport(ips):
    '''Filter out hosts with more nodes per IP'''
    hist = collections.defaultdict(list)
    for ip in ips:
        hist[ip['sortkey']].append(ip)
    return [value[0] for (key,value) in list(hist.items()) if len(value)==1]

def lookup_asn(net, ip):
    '''
    Look up the asn for an IP (4 or 6) address by querying cymry.com, or None
    if it could not be found.
    '''
    try:
        if net == 'ipv4':
            ipaddr = ip
            prefix = '.origin'
        else:                  # http://www.team-cymru.com/IP-ASN-mapping.html
            res = str()                         # 2001:4860:b002:23::68
            for nb in ip.split(':')[:4]:  # pick the first 4 nibbles
                for c in nb.zfill(4):           # right padded with '0'
                    res += c + '.'              # 2001 4860 b002 0023
            ipaddr = res.rstrip('.')            # 2.0.0.1.4.8.6.0.b.0.0.2.0.0.2.3
            prefix = '.origin6'

        asn = int([x.to_text() for x in dns.resolver.query('.'.join(
                   reversed(ipaddr.split('.'))) + prefix + '.asn.cymru.com',
                   'TXT').response.answer][0].split('\"')[1].split(' ')[0])
        return asn
    except Exception:
        sys.stderr.write('ERR: Could not resolve ASN for "' + ip + '"\n')
        return None

# Based on Greg Maxwell's seed_filter.py
def filterbyasn(ips, max_per_asn, max_per_net):
    # Sift out ips by type
    ips_ipv46 = [ip for ip in ips if ip['net'] in ['ipv4', 'ipv6']]
    ips_onion = [ip for ip in ips if ip['net'] == 'onion']

    # Filter IPv46 by ASN, and limit to max_per_net per network
    result = []
    net_count = collections.defaultdict(int)
    asn_count = collections.defaultdict(int)
    for ip in ips_ipv46:
        if net_count[ip['net']] == max_per_net:
            continue
        asn = lookup_asn(ip['net'], ip['ip'])
        if asn is None or asn_count[asn] == max_per_asn:
            continue
        asn_count[asn] += 1
        net_count[ip['net']] += 1
        result.append(ip)

    # Add back Onions (up to max_per_net)
    result.extend(ips_onion[0:max_per_net])
    return result

def ip_stats(ips):
    hist = collections.defaultdict(int)
    for ip in ips:
        if ip is not None:
            hist[ip['net']] += 1

    return '%6d %6d %6d' % (hist['ipv4'], hist['ipv6'], hist['onion'])

def main():
    lines = sys.stdin.readlines()
    ips = [parseline(line) for line in lines]

    print('\x1b[7m  IPv4   IPv6  Onion Pass                                               \x1b[0m', file=sys.stderr)
    print('%s Initial' % (ip_stats(ips)), file=sys.stderr)
    # Skip entries with invalid address.
    ips = [ip for ip in ips if ip is not None]
    print('%s Skip entries with invalid address' % (ip_stats(ips)), file=sys.stderr)
    # Skip duplicattes (in case multiple seeds files were concatenated)
    ips = dedup(ips)
    print('%s After removing duplicates' % (ip_stats(ips)), file=sys.stderr)
    # Skip entries from suspicious hosts.
    ips = [ip for ip in ips if ip['ip'] not in SUSPICIOUS_HOSTS]
    print('%s Skip entries from suspicious hosts' % (ip_stats(ips)), file=sys.stderr)
    # Enforce minimal number of blocks.
    ips = [ip for ip in ips if ip['blocks'] >= MIN_BLOCKS]
    print('%s Enforce minimal number of blocks' % (ip_stats(ips)), file=sys.stderr)
    # Require service bit 1.
    ips = [ip for ip in ips if (ip['service'] & 1) == 1]
    print('%s Require service bit 1' % (ip_stats(ips)), file=sys.stderr)
    # Require at least 50% 30-day uptime for clearnet, 10% for onion.
    req_uptime = {
        'ipv4': 50,
        'ipv6': 50,
        'onion': 10,
    }
    ips = [ip for ip in ips if ip['uptime'] > req_uptime[ip['net']]]
    print('%s Require minimum uptime' % (ip_stats(ips)), file=sys.stderr)
    # Require a known and recent user agent.
    ips = [ip for ip in ips if PATTERN_AGENT.match(ip['agent'])]
    print('%s Require a known and recent user agent' % (ip_stats(ips)), file=sys.stderr)
    # Sort by availability (and use last success as tie breaker)
    ips.sort(key=lambda x: (x['uptime'], x['lastsuccess'], x['ip']), reverse=True)
    # Filter out hosts with multiple bitcoin ports, these are likely abusive
    ips = filtermultiport(ips)
    print('%s Filter out hosts with multiple bitcoin ports' % (ip_stats(ips)), file=sys.stderr)
    # Look up ASNs and limit results, both per ASN and globally.
    ips = filterbyasn(ips, MAX_SEEDS_PER_ASN, NSEEDS)
    print('%s Look up ASNs and limit results per ASN and per net' % (ip_stats(ips)), file=sys.stderr)
    # Sort the results by IP address (for deterministic output).
    ips.sort(key=lambda x: (x['net'], x['sortkey']))
    for ip in ips:
        if ip['net'] == 'ipv6':
            print('[%s]:%i' % (ip['ip'], ip['port']))
        else:
            print('%s:%i' % (ip['ip'], ip['port']))

if __name__ == '__main__':
    main()<|MERGE_RESOLUTION|>--- conflicted
+++ resolved
@@ -30,19 +30,12 @@
 PATTERN_IPV4 = re.compile(r"^((\d{1,3})\.(\d{1,3})\.(\d{1,3})\.(\d{1,3})):(\d+)$")
 PATTERN_IPV6 = re.compile(r"^\[([0-9a-z:]+)\]:(\d+)$")
 PATTERN_ONION = re.compile(r"^([abcdefghijklmnopqrstuvwxyz234567]{16}\.onion):(\d+)$")
-<<<<<<< HEAD
-PATTERN_AGENT = re.compile(r"^(/Satoshi:0.17.(0|1|2).(0|1|2|3|4)/|/Satoshi:0.18.(0|1|2|99).(0|1|2|3|4)/)$")
-=======
 PATTERN_AGENT = re.compile(
     r"^/Satoshi:("
-    r"0.14.(0|1|2|3|99)|"
-    r"0.15.(0|1|2|99)|"
-    r"0.16.(0|1|2|3|99)|"
-    r"0.17.(0|0.1|1|2|99)|"
-    r"0.18.(0|1|99)|"
-    r"0.19.99"
+    r"0.17.(0|0.1|1|2|99).(0|1|2|3|4|5)|"
+    r"0.18.(0|1|99).(0|1|2|3|4|5)|"
+    r"0.19.99.(0|1|2|3|4|5)"
     r")")
->>>>>>> 8afa602f
 
 def parseline(line):
     sline = line.split()
