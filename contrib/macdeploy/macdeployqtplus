--- conflicted
+++ resolved
@@ -88,13 +88,8 @@
 
         m = cls.reOLine.match(line)
         if m is None:
-<<<<<<< HEAD
-            raise RuntimeError(f"otool line could not be parsed: {line}")
-
-=======
             raise RuntimeError(f"Line could not be parsed: {line}")
-        
->>>>>>> 7fcf4e99
+
         path = m.group(1)
 
         info = cls()
@@ -125,13 +120,8 @@
                     break
                 i += 1
             if i == len(parts):
-<<<<<<< HEAD
-                raise RuntimeError(f"Could not find .framework or .dylib in otool line: {line}")
-
-=======
                 raise RuntimeError(f"Could not find .framework or .dylib in line: {line}")
-            
->>>>>>> 7fcf4e99
+
             info.frameworkName = parts[i]
             info.frameworkDirectory = "/".join(parts[:i])
             info.frameworkPath = os.path.join(info.frameworkDirectory, info.frameworkName)
@@ -204,13 +194,8 @@
     lines = output.stdout.split("\n")
     lines.pop(0) # First line is the inspected binary
     if ".framework" in binaryPath or binaryPath.endswith(".dylib"):
-<<<<<<< HEAD
-        otoolLines.pop(0) # Frameworks and dylibs list themselves as a dependency.
-
-=======
         lines.pop(0) # Frameworks and dylibs list themselves as a dependency.
-    
->>>>>>> 7fcf4e99
+
     libraries = []
     for line in lines:
         line = line.replace("@loader_path", os.path.dirname(binaryPath))
