--- conflicted
+++ resolved
@@ -94,30 +94,24 @@
         cc = determine_wellknown_cmd('CC', 'x86_64-w64-mingw32-gcc')
         write_testcode(source)
 
-<<<<<<< HEAD
         if 'i686' in str(cc):
-            self.assertEqual(call_security_check(cc, source, executable, ['-Wl,--disable-nxcompat','-Wl,--disable-reloc-section','-Wl,--disable-dynamicbase','-no-pie','-fno-PIE']),
-                (1, executable+': failed PIE DYNAMIC_BASE NX RELOC_SECTION'))
-            self.assertEqual(call_security_check(cc, source, executable, ['-Wl,--nxcompat','-Wl,--disable-reloc-section','-Wl,--disable-dynamicbase','-no-pie','-fno-PIE']),
+            self.assertEqual(call_security_check(cc, source, executable, ['-Wl,--disable-nxcompat','-Wl,--disable-reloc-section','-Wl,--disable-dynamicbase','-no-pie','-fno-PIE','-fno-stack-protector']),
+                (1, executable+': failed PIE DYNAMIC_BASE NX RELOC_SECTION Canary'))
+            self.assertEqual(call_security_check(cc, source, executable, ['-Wl,--nxcompat','-Wl,--disable-reloc-section','-Wl,--disable-dynamicbase','-no-pie','-fno-PIE','-fstack-protector-all', '-lssp']),
                 (1, executable+': failed PIE DYNAMIC_BASE RELOC_SECTION'))
-            self.assertEqual(call_security_check(cc, source, executable, ['-Wl,--nxcompat','-Wl,--enable-reloc-section','-Wl,--disable-dynamicbase','-no-pie','-fno-PIE']),
+            self.assertEqual(call_security_check(cc, source, executable, ['-Wl,--nxcompat','-Wl,--enable-reloc-section','-Wl,--disable-dynamicbase','-no-pie','-fno-PIE','-fstack-protector-all', '-lssp']),
                 (1, executable+': failed PIE DYNAMIC_BASE'))
-            self.assertEqual(call_security_check(cc, source, executable, ['-Wl,--nxcompat','-Wl,--enable-reloc-section','-Wl,--disable-dynamicbase','-pie','-fPIE']),
+            self.assertEqual(call_security_check(cc, source, executable, ['-Wl,--nxcompat','-Wl,--enable-reloc-section','-Wl,--disable-dynamicbase','-pie','-fPIE','-fstack-protector-all', '-lssp']),
                 (1, executable+': failed PIE DYNAMIC_BASE'))  # -pie -fPIE does nothing unless --dynamicbase is also supplied
-            self.assertEqual(call_security_check(cc, source, executable, ['-Wl,--nxcompat','-Wl,--enable-reloc-section','-Wl,--dynamicbase','-pie','-fPIE']),
+            self.assertEqual(call_security_check(cc, source, executable, ['-Wl,--nxcompat','-Wl,--enable-reloc-section','-Wl,--dynamicbase','-pie','-fPIE','-fstack-protector-all', '-lssp']),
                 (0, ''))
 
             clean_files(source, executable)
             return
 
-        self.assertEqual(call_security_check(cc, source, executable, ['-Wl,--disable-nxcompat','-Wl,--disable-reloc-section','-Wl,--disable-dynamicbase','-Wl,--disable-high-entropy-va','-no-pie','-fno-PIE']),
-            (1, executable+': failed PIE DYNAMIC_BASE HIGH_ENTROPY_VA NX RELOC_SECTION CONTROL_FLOW'))
-        self.assertEqual(call_security_check(cc, source, executable, ['-Wl,--nxcompat','-Wl,--disable-reloc-section','-Wl,--disable-dynamicbase','-Wl,--disable-high-entropy-va','-no-pie','-fno-PIE']),
-=======
         self.assertEqual(call_security_check(cc, source, executable, ['-Wl,--disable-nxcompat','-Wl,--disable-reloc-section','-Wl,--disable-dynamicbase','-Wl,--disable-high-entropy-va','-no-pie','-fno-PIE','-fno-stack-protector']),
             (1, executable+': failed PIE DYNAMIC_BASE HIGH_ENTROPY_VA NX RELOC_SECTION CONTROL_FLOW Canary'))
         self.assertEqual(call_security_check(cc, source, executable, ['-Wl,--nxcompat','-Wl,--disable-reloc-section','-Wl,--disable-dynamicbase','-Wl,--disable-high-entropy-va','-no-pie','-fno-PIE','-fstack-protector-all', '-lssp']),
->>>>>>> 2182149d
             (1, executable+': failed PIE DYNAMIC_BASE HIGH_ENTROPY_VA RELOC_SECTION CONTROL_FLOW'))
         self.assertEqual(call_security_check(cc, source, executable, ['-Wl,--nxcompat','-Wl,--enable-reloc-section','-Wl,--disable-dynamicbase','-Wl,--disable-high-entropy-va','-no-pie','-fno-PIE','-fstack-protector-all', '-lssp']),
             (1, executable+': failed PIE DYNAMIC_BASE HIGH_ENTROPY_VA CONTROL_FLOW'))
