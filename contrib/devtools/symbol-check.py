#!/usr/bin/env python3
# Copyright (c) 2014 Wladimir J. van der Laan
# Distributed under the MIT software license, see the accompanying
# file COPYING or http://www.opensource.org/licenses/mit-license.php.
'''
A script to check that release executables only contain certain symbols
and are only linked against allowed libraries.

Example usage:

    find ../path/to/binaries -type f -executable | xargs python3 contrib/devtools/symbol-check.py
'''
import sys

import lief

# Debian 10 (Buster) EOL: 2024. https://wiki.debian.org/LTS
#
# - libgcc version 8.3.0 (https://packages.debian.org/search?suite=buster&arch=any&searchon=names&keywords=libgcc1)
# - libc version 2.28 (https://packages.debian.org/search?suite=buster&arch=any&searchon=names&keywords=libc6)
#
# Ubuntu 18.04 (Bionic) EOL: 2028. https://wiki.ubuntu.com/ReleaseTeam
#
# - libgcc version 8.4.0 (https://packages.ubuntu.com/bionic/libgcc1)
# - libc version 2.27 (https://packages.ubuntu.com/bionic/libc6)
#
# CentOS Stream 8 EOL: 2024. https://wiki.centos.org/About/Product
#
# - libgcc version 8.5.0 (http://mirror.centos.org/centos/8-stream/AppStream/x86_64/os/Packages/)
# - libc version 2.28 (http://mirror.centos.org/centos/8-stream/AppStream/x86_64/os/Packages/)
#
# See https://gcc.gnu.org/onlinedocs/libstdc++/manual/abi.html for more info.

MAX_VERSIONS = {
'GCC':       (4,8,0),
'GLIBC': {
    lief.ELF.ARCH.i386:   (2,27),
    lief.ELF.ARCH.x86_64: (2,27),
    lief.ELF.ARCH.ARM:    (2,27),
    lief.ELF.ARCH.AARCH64:(2,27),
    lief.ELF.ARCH.PPC64:  (2,27),
    lief.ELF.ARCH.RISCV:  (2,27),
},
'LIBATOMIC': (1,0),
'V':         (0,5,0),  # xkb (bitcoin-qt only)
'LIBUDEV':   (183,)
}

# Ignore symbols that are exported as part of every executable
IGNORE_EXPORTS = {
'environ', '_environ', '__environ', '_fini', '_init', 'stdin',
'stdout', 'stderr',
}

# Expected linker-loader names can be found here:
# https://sourceware.org/glibc/wiki/ABIList?action=recall&rev=16
<<<<<<< HEAD
ELF_INTERPRETER_NAMES: Dict[lief.ELF.ARCH, Dict[lief.ENDIANNESS, str]] = {
    lief.ELF.ARCH.i386:    {
        lief.ENDIANNESS.LITTLE: "/lib/ld-linux.so.2",
    },
=======
ELF_INTERPRETER_NAMES: dict[lief.ELF.ARCH, dict[lief.ENDIANNESS, str]] = {
>>>>>>> d7523490
    lief.ELF.ARCH.x86_64:  {
        lief.ENDIANNESS.LITTLE: "/lib64/ld-linux-x86-64.so.2",
    },
    lief.ELF.ARCH.ARM:     {
        lief.ENDIANNESS.LITTLE: "/lib/ld-linux-armhf.so.3",
    },
    lief.ELF.ARCH.AARCH64: {
        lief.ENDIANNESS.LITTLE: "/lib/ld-linux-aarch64.so.1",
    },
    lief.ELF.ARCH.PPC64:   {
        lief.ENDIANNESS.BIG: "/lib64/ld64.so.1",
        lief.ENDIANNESS.LITTLE: "/lib64/ld64.so.2",
    },
    lief.ELF.ARCH.RISCV:    {
        lief.ENDIANNESS.LITTLE: "/lib/ld-linux-riscv64-lp64d.so.1",
    },
}

ELF_ABIS: dict[lief.ELF.ARCH, dict[lief.ENDIANNESS, list[int]]] = {
    lief.ELF.ARCH.x86_64: {
        lief.ENDIANNESS.LITTLE: [3,2,0],
    },
    lief.ELF.ARCH.ARM: {
        lief.ENDIANNESS.LITTLE: [3,2,0],
    },
    lief.ELF.ARCH.AARCH64: {
        lief.ENDIANNESS.LITTLE: [3,7,0],
    },
    lief.ELF.ARCH.PPC64: {
        lief.ENDIANNESS.LITTLE: [3,10,0],
        lief.ENDIANNESS.BIG: [3,2,0],
    },
    lief.ELF.ARCH.RISCV: {
        lief.ENDIANNESS.LITTLE: [4,15,0],
    },
}

# Allowed NEEDED libraries
ELF_ALLOWED_LIBRARIES = {
# bitcoind and bitcoin-qt
'libgcc_s.so.1', # GCC base support
'libc.so.6', # C library
'libpthread.so.0', # threading
'libm.so.6', # math library
'libatomic.so.1',
'ld-linux-x86-64.so.2', # 64-bit dynamic linker
'ld-linux.so.2', # 32-bit dynamic linker
'ld-linux-aarch64.so.1', # 64-bit ARM dynamic linker
'ld-linux-armhf.so.3', # 32-bit ARM dynamic linker
'ld64.so.1', # POWER64 ABIv1 dynamic linker
'ld64.so.2', # POWER64 ABIv2 dynamic linker
'ld-linux-riscv64-lp64d.so.1', # 64-bit RISC-V dynamic linker
# bitcoin-qt only
'libxcb.so.1', # part of X11
'libxkbcommon.so.0', # keyboard keymapping
'libxkbcommon-x11.so.0', # keyboard keymapping
'libfontconfig.so.1', # font support
'libfreetype.so.6', # font parsing
'libdl.so.2', # programming interface to dynamic linker
'libxcb-icccm.so.4',
'libxcb-image.so.0',
'libxcb-shm.so.0',
'libxcb-keysyms.so.1',
'libxcb-randr.so.0',
'libxcb-render-util.so.0',
'libxcb-render.so.0',
'libxcb-shape.so.0',
'libxcb-sync.so.1',
'libxcb-xfixes.so.0',
'libxcb-xinerama.so.0',
'libxcb-xkb.so.1',
'libudev.so.1'
}

MACHO_ALLOWED_LIBRARIES = {
# bitcoind and bitcoin-qt
'libc++.1.dylib', # C++ Standard Library
'libSystem.B.dylib', # libc, libm, libpthread, libinfo
# bitcoin-qt only
'AppKit', # user interface
'ApplicationServices', # common application tasks.
'Carbon', # deprecated c back-compat API
'ColorSync',
'CoreFoundation', # low level func, data types
'CoreGraphics', # 2D rendering
'CoreServices', # operating system services
'CoreText', # interface for laying out text and handling fonts.
'CoreVideo', # video processing
'Foundation', # base layer functionality for apps/frameworks
'ImageIO', # read and write image file formats.
'IOKit', # user-space access to hardware devices and drivers.
'IOSurface', # cross process image/drawing buffers
'libobjc.A.dylib', # Objective-C runtime library
'Metal', # 3D graphics
'Security', # access control and authentication
'QuartzCore', # animation
}

PE_ALLOWED_LIBRARIES = {
'ADVAPI32.dll', # security & registry
'IPHLPAPI.dll', # IP helper API
'KERNEL32.dll', # win32 base APIs
'msvcrt.dll', # C standard library for MSVC
'SHELL32.dll', # shell API
'WS2_32.dll', # sockets
# bitcoin-qt only
'dwmapi.dll', # desktop window manager
'GDI32.dll', # graphics device interface
'IMM32.dll', # input method editor
'NETAPI32.dll', # network management
'ole32.dll', # component object model
'OLEAUT32.dll', # OLE Automation API
'SHLWAPI.dll', # light weight shell API
'USER32.dll', # user interface
'USERENV.dll', # user management
'UxTheme.dll', # visual style
'VERSION.dll', # version checking
'WINMM.dll', # WinMM audio API
'WTSAPI32.dll', # Remote Desktop
'SETUPAPI.dll', # Particl, usb devices
}

def check_version(max_versions, version, arch) -> bool:
    (lib, _, ver) = version.rpartition('_')
    ver = tuple([int(x) for x in ver.split('.')])
    if not lib in max_versions:
        return False
    if isinstance(max_versions[lib], tuple):
        return ver <= max_versions[lib]
    else:
        return ver <= max_versions[lib][arch]

def check_imported_symbols(binary) -> bool:
    ok: bool = True

    for symbol in binary.imported_symbols:
        if not symbol.imported:
            continue

        version = symbol.symbol_version if symbol.has_version else None

        if version:
            aux_version = version.symbol_version_auxiliary.name if version.has_auxiliary_version else None
            if aux_version and not check_version(MAX_VERSIONS, aux_version, binary.header.machine_type):
                print(f'{filename}: symbol {symbol.name} from unsupported version {version}')
                ok = False
    return ok

def check_exported_symbols(binary) -> bool:
    ok: bool = True

    for symbol in binary.dynamic_symbols:
        if not symbol.exported:
            continue
        name = symbol.name
        if binary.header.machine_type == lief.ELF.ARCH.RISCV or name in IGNORE_EXPORTS:
            continue
        print(f'{binary.name}: export of symbol {name} not allowed!')
        ok = False
    return ok

def check_ELF_libraries(binary) -> bool:
    ok: bool = True
    for library in binary.libraries:
        if library not in ELF_ALLOWED_LIBRARIES:
            print(f'{filename}: {library} is not in ALLOWED_LIBRARIES!')
            ok = False
    return ok

def check_MACHO_libraries(binary) -> bool:
    ok: bool = True
    for dylib in binary.libraries:
        split = dylib.name.split('/')
        if split[-1] not in MACHO_ALLOWED_LIBRARIES:
            print(f'{split[-1]} is not in ALLOWED_LIBRARIES!')
            ok = False
    return ok

def check_MACHO_min_os(binary) -> bool:
    if binary.build_version.minos == [11,0,0]:
        return True
    return False

def check_MACHO_sdk(binary) -> bool:
    if binary.build_version.sdk == [11, 0, 0]:
        return True
    return False

def check_MACHO_ld64(binary) -> bool:
    if binary.build_version.tools[0].version == [711, 0, 0]:
        return True
    return False

def check_PE_libraries(binary) -> bool:
    ok: bool = True
    for dylib in binary.libraries:
        if dylib.endswith('.DLL'):
            dylib = dylib[:-3] + 'dll'
        if dylib not in PE_ALLOWED_LIBRARIES:
            print(f'{dylib} is not in ALLOWED_LIBRARIES!')
            ok = False
    return ok

def check_PE_subsystem_version(binary) -> bool:
    major: int = binary.optional_header.major_subsystem_version
    minor: int = binary.optional_header.minor_subsystem_version
    if major == 6 and minor == 1:
        return True
    return False

def check_ELF_interpreter(binary) -> bool:
    expected_interpreter = ELF_INTERPRETER_NAMES[binary.header.machine_type][binary.abstract.header.endianness]

    return binary.concrete.interpreter == expected_interpreter

def check_ELF_ABI(binary) -> bool:
    expected_abi = ELF_ABIS[binary.header.machine_type][binary.abstract.header.endianness]
    note = binary.concrete.get(lief.ELF.NOTE_TYPES.ABI_TAG)
    assert note.details.abi == lief.ELF.NOTE_ABIS.LINUX
    return note.details.version == expected_abi

CHECKS = {
lief.EXE_FORMATS.ELF: [
    ('IMPORTED_SYMBOLS', check_imported_symbols),
    ('EXPORTED_SYMBOLS', check_exported_symbols),
    ('LIBRARY_DEPENDENCIES', check_ELF_libraries),
    ('INTERPRETER_NAME', check_ELF_interpreter),
    ('ABI', check_ELF_ABI),
],
lief.EXE_FORMATS.MACHO: [
    ('DYNAMIC_LIBRARIES', check_MACHO_libraries),
    ('MIN_OS', check_MACHO_min_os),
    ('SDK', check_MACHO_sdk),
    ('LD64', check_MACHO_ld64),
],
lief.EXE_FORMATS.PE: [
    ('DYNAMIC_LIBRARIES', check_PE_libraries),
    ('SUBSYSTEM_VERSION', check_PE_subsystem_version),
]
}

if __name__ == '__main__':
    retval: int = 0
    for filename in sys.argv[1:]:
        try:
            binary = lief.parse(filename)
            etype = binary.format
            if etype == lief.EXE_FORMATS.UNKNOWN:
                print(f'{filename}: unknown executable format')
                retval = 1
                continue

            failed: list[str] = []
            for (name, func) in CHECKS[etype]:
                if not func(binary):
                    failed.append(name)
            if failed:
                print(f'{filename}: failed {" ".join(failed)}')
                retval = 1
        except IOError:
            print(f'{filename}: cannot open')
            retval = 1
    sys.exit(retval)<|MERGE_RESOLUTION|>--- conflicted
+++ resolved
@@ -54,14 +54,10 @@
 
 # Expected linker-loader names can be found here:
 # https://sourceware.org/glibc/wiki/ABIList?action=recall&rev=16
-<<<<<<< HEAD
-ELF_INTERPRETER_NAMES: Dict[lief.ELF.ARCH, Dict[lief.ENDIANNESS, str]] = {
+ELF_INTERPRETER_NAMES: dict[lief.ELF.ARCH, Dict[lief.ENDIANNESS, str]] = {
     lief.ELF.ARCH.i386:    {
         lief.ENDIANNESS.LITTLE: "/lib/ld-linux.so.2",
     },
-=======
-ELF_INTERPRETER_NAMES: dict[lief.ELF.ARCH, dict[lief.ENDIANNESS, str]] = {
->>>>>>> d7523490
     lief.ELF.ARCH.x86_64:  {
         lief.ENDIANNESS.LITTLE: "/lib64/ld-linux-x86-64.so.2",
     },
