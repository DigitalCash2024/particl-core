--- conflicted
+++ resolved
@@ -41,11 +41,6 @@
 #
 MAX_VERSIONS = {
 'GCC':       (4,8,0),
-<<<<<<< HEAD
-'GLIBC':     (2,17),
-'LIBATOMIC': (1,0),
-'LIBUDEV':   (183,)
-=======
 'GLIBC': {
     pixie.EM_386:    (2,17),
     pixie.EM_X86_64: (2,17),
@@ -56,7 +51,7 @@
 },
 'LIBATOMIC': (1,0),
 'V':         (0,5,0),  # xkb (bitcoin-qt only)
->>>>>>> 7317e14a
+'LIBUDEV':   (183,)
 }
 # See here for a description of _IO_stdin_used:
 # https://bugs.debian.org/cgi-bin/bugreport.cgi?bug=634261#109
