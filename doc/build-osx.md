# macOS Build Instructions and Notes

The commands in this guide should be executed in a Terminal application.
The built-in one is located in
```
/Applications/Utilities/Terminal.app
```

## Preparation
Install the macOS command line tools:

```shell
xcode-select --install
```

When the popup appears, click `Install`.

Then install [Homebrew](https://brew.sh).

## Dependencies
```shell
<<<<<<< HEAD
brew install automake libtool boost miniupnpc libnatpmp pkg-config python qt libevent qrencode protobuf hidapi
=======
brew install automake libtool boost miniupnpc libnatpmp pkg-config python qt@5 libevent qrencode
>>>>>>> 48725e64
```

If you run into issues, check [Homebrew's troubleshooting page](https://docs.brew.sh/Troubleshooting).
See [dependencies.md](dependencies.md) for a complete overview.

If you want to build the disk image with `make deploy` (.dmg / optional), you need RSVG:
```shell
brew install librsvg
```

and [`macdeployqtplus`](../contrib/macdeploy/README.md) dependencies:
```shell
pip3 install ds_store mac_alias
```

The wallet support requires one or both of the dependencies ([*SQLite*](#sqlite) and [*Berkeley DB*](#berkeley-db)) in the sections below.
To build Bitcoin Core without wallet, see [*Disable-wallet mode*](#disable-wallet-mode).

#### SQLite

Usually, macOS installation already has a suitable SQLite installation.
Also, the Homebrew package could be installed:

```shell
brew install sqlite
```

In that case the Homebrew package will prevail.

#### Berkeley DB

It is recommended to use Berkeley DB 4.8. If you have to build it yourself,
you can use [this](/contrib/install_db4.sh) script to install it
like so:

```shell
./contrib/install_db4.sh .
```

from the root of the repository.

Also, the Homebrew package could be installed:

```shell
brew install berkeley-db4
```

## Build Particl Core

1. Clone the Particl Core source code:
    ```shell
    git clone https://github.com/particl/particl-core
    cd particl-core
    ```

2.  Build Particl Core:

    Configure and build the headless Particl Core binaries as well as the GUI (if Qt is found).

    You can disable the GUI build by passing `--without-gui` to configure.
    ```shell
    ./autogen.sh
    ./configure
    make
    ```

3.  It is recommended to build and run the unit tests:
    ```shell
    make check
    ```

4.  You can also create a  `.dmg` that contains the `.app` bundle (optional):
    ```shell
    make deploy
    ```

## Disable-wallet mode
When the intention is to run only a P2P node without a wallet, Particl Core may be
compiled in disable-wallet mode with:
```shell
./configure --disable-wallet
```

In this case there is no dependency on [*Berkeley DB*](#berkeley-db) and [*SQLite*](#sqlite).

Mining is also possible in disable-wallet mode using the `getblocktemplate` RPC call.

## Running
Particl Core is now available at `./src/particld`

Before running, you may create an empty configuration file:
```shell
mkdir -p "/Users/${USER}/Library/Application Support/Particl"

touch "/Users/${USER}/Library/Application Support/Particl/particl.conf"

chmod 600 "/Users/${USER}/Library/Application Support/Particl/particl.conf"
```

The first time you run particld, it will start downloading the blockchain. This process could
take many hours, or even days on slower than average systems.

You can monitor the download process by looking at the debug.log file:
```shell
tail -f $HOME/Library/Application\ Support/Particl/debug.log
```

## Other commands:
```shell
./src/particld -daemon      # Starts the particl daemon.
./src/particl-cli --help    # Outputs a list of command-line options.
./src/particl-cli help      # Outputs a list of RPC commands when the daemon is running.
```

## Notes
* Tested on OS X 10.14 Mojave through macOS 11 Big Sur on 64-bit Intel
processors only.
* Building with downloaded Qt binaries is not officially supported. See the notes in [#7714](https://github.com/bitcoin/bitcoin/issues/7714).<|MERGE_RESOLUTION|>--- conflicted
+++ resolved
@@ -19,11 +19,7 @@
 
 ## Dependencies
 ```shell
-<<<<<<< HEAD
-brew install automake libtool boost miniupnpc libnatpmp pkg-config python qt libevent qrencode protobuf hidapi
-=======
-brew install automake libtool boost miniupnpc libnatpmp pkg-config python qt@5 libevent qrencode
->>>>>>> 48725e64
+brew install automake libtool boost miniupnpc libnatpmp pkg-config python qt@5 libevent qrencode protobuf hidapi
 ```
 
 If you run into issues, check [Homebrew's troubleshooting page](https://docs.brew.sh/Troubleshooting).
