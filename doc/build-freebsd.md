# FreeBSD Build Guide

**Updated for FreeBSD [12.2](https://www.freebsd.org/releases/12.2R/announce.html)**

This guide describes how to build bitcoind, command-line utilities, and GUI on FreeBSD.

## Preparation

### 1. Install Required Dependencies
Install the required dependencies the usual way you [install software on FreeBSD](https://www.freebsd.org/doc/en/books/handbook/ports.html) - either with `pkg` or via the Ports collection. The example commands below use `pkg` which is usually run as `root` or via `sudo`. If you want to use `sudo`, and you haven't set it up: [use this guide](http://www.freebsdwiki.net/index.php/Sudo%2C_configuring) to setup `sudo` access on FreeBSD.

```bash
pkg install autoconf automake boost-libs git gmake libevent libtool pkgconf
```

<<<<<<< HEAD
### 2. Clone Particl Repo
Now that `git` and all the required dependencies are installed, let's clone the Particl Core repository to a directory. All build scripts and commands will run from this directory.
=======
See [dependencies.md](dependencies.md) for a complete overview.

### 2. Clone Bitcoin Repo
Now that `git` and all the required dependencies are installed, let's clone the Bitcoin Core repository to a directory. All build scripts and commands will run from this directory.
>>>>>>> d6cb4e8f
``` bash
git clone https://github.com/particl/particl-core.git
```

### 3. Install Optional Dependencies

#### Wallet Dependencies
It is not necessary to build wallet functionality to run bitcoind or the GUI. To enable legacy wallets, you must install `db5`. To enable [descriptor wallets](https://github.com/bitcoin/bitcoin/blob/master/doc/descriptors.md), `sqlite3` is required. Skip `db5` if you intend to *exclusively* use descriptor wallets

###### Legacy Wallet Support
`db5` is required to enable support for legacy wallets. Skip if you don't intend to use legacy wallets

```bash
pkg install db5
```

###### Descriptor Wallet Support

`sqlite3` is required to enable support for descriptor wallets. Skip if you don't intend to use descriptor wallets.
``` bash
pkg install sqlite3
```
---

#### GUI Dependencies
###### Qt5

Bitcoin Core includes a GUI built with the cross-platform Qt Framework. To compile the GUI, we need to install `qt5`. Skip if you don't intend to use the GUI.
```bash
pkg install qt5
```
###### libqrencode

The GUI can encode addresses in a QR Code. To build in QR support for the GUI, install `libqrencode`. Skip if not using the GUI or don't want QR code functionality.
```bash
pkg install libqrencode
```
---

#### Notifications
###### ZeroMQ

Bitcoin Core can provide notifications via ZeroMQ. If the package is installed, support will be compiled in.
```bash
pkg install libzmq4
```

#### Test Suite Dependencies
There is an included test suite that is useful for testing code changes when developing.
To run the test suite (recommended), you will need to have Python 3 installed:

```bash
pkg install python3
```
---

## Building Particl Core

### 1. Configuration

There are many ways to configure Bitcoin Core, here are a few common examples:
##### Wallet (BDB + SQlite) Support, No GUI:
This explicitly enables legacy wallet support and disables the GUI. If `sqlite3` is installed, then descriptor wallet support will be built.
```bash
./autogen.sh
./configure --with-gui=no --with-incompatible-bdb \
    BDB_LIBS="-ldb_cxx-5" \
    BDB_CFLAGS="-I/usr/local/include/db5" \
    MAKE=gmake
```

##### Wallet (only SQlite) and GUI Support:
This explicitly enables the GUI and disables legacy wallet support. If `qt5` is not installed, this will throw an error. If `sqlite3` is installed then descriptor wallet functionality will be built. If `sqlite3` is not installed, then wallet functionality will be disabled.
```bash
./autogen.sh
./configure --without-bdb --with-gui=yes MAKE=gmake
```
##### No Wallet or GUI
``` bash
./autogen.sh
./configure --without-wallet --with-gui=no MAKE=gmake
```

### 2. Compile
**Important**: Use `gmake` (the non-GNU `make` will exit with an error).

```bash
gmake # use "-j N" for N parallel jobs
gmake check # Run tests if Python 3 is available
```<|MERGE_RESOLUTION|>--- conflicted
+++ resolved
@@ -13,15 +13,10 @@
 pkg install autoconf automake boost-libs git gmake libevent libtool pkgconf
 ```
 
-<<<<<<< HEAD
+See [dependencies.md](dependencies.md) for a complete overview.
+
 ### 2. Clone Particl Repo
 Now that `git` and all the required dependencies are installed, let's clone the Particl Core repository to a directory. All build scripts and commands will run from this directory.
-=======
-See [dependencies.md](dependencies.md) for a complete overview.
-
-### 2. Clone Bitcoin Repo
-Now that `git` and all the required dependencies are installed, let's clone the Bitcoin Core repository to a directory. All build scripts and commands will run from this directory.
->>>>>>> d6cb4e8f
 ``` bash
 git clone https://github.com/particl/particl-core.git
 ```
